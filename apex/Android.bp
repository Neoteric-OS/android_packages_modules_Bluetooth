--- conflicted
+++ resolved
@@ -21,18 +21,14 @@
     enabled: false,
 
     manifest: "apex_manifest.json",
-<<<<<<< HEAD
 
     native_shared_libs: [
       "libbluetooth_jni",
       "libbluetooth"
     ],
 
-=======
-    bootclasspath_fragments: ["com.android.btservices-bootclasspath-fragment"],
-    systemserverclasspath_fragments: ["com.android.btservices-systemserverclasspath-fragment"],
-    compat_configs: ["bluetooth-compat-config"],
->>>>>>> f3e39234
+    // TODO(b/244748540) re-enable
+    // compat_configs: ["bluetooth-compat-config"],
     apps: ["Bluetooth"],
 
     compile_multilib: "both",
@@ -60,7 +56,8 @@
     manifest: "apex_manifest.json",
     bootclasspath_fragments: ["com.android.btservices-bootclasspath-fragment"],
     systemserverclasspath_fragments: ["com.android.btservices-systemserverclasspath-fragment"],
-    compat_configs: ["bluetooth-compat-config"],
+    // TODO(b/244748540) re-enable
+    // compat_configs: ["bluetooth-compat-config"],
     apps: ["Bluetooth"],
 
     multilib: {
@@ -98,73 +95,4 @@
 android_app_certificate {
     name: "com.android.btservices.certificate",
     certificate: "com.android.btservices",
-<<<<<<< HEAD
-=======
 }
-
-sdk {
-    name: "btservices-module-sdk",
-    apexes: [
-        // Adds exportable dependencies of the APEX to the sdk,
-        // e.g. *classpath_fragments.
-        "com.android.btservices",
-    ],
-}
-
-// Encapsulate the contributions made by the com.android.bluetooth to the bootclasspath.
-bootclasspath_fragment {
-    name: "com.android.btservices-bootclasspath-fragment",
-    contents: ["framework-bluetooth"],
-    apex_available: ["com.android.bluetooth"],
-
-    // The bootclasspath_fragments that provide APIs on which this depends.
-    fragments: [
-        {
-            apex: "com.android.art",
-            module: "art-bootclasspath-fragment",
-        },
-    ],
-
-    // Additional stubs libraries that this fragment's contents use which are
-    // not provided by another bootclasspath_fragment.
-    additional_stubs: [
-        "android-non-updatable",
-    ],
-
-    // Additional hidden API flag files to override the defaults. This must only be
-    // modified by the Soong or platform compat team.
-    hidden_api: {
-        max_target_o_low_priority: ["hiddenapi/hiddenapi-max-target-o-low-priority.txt"],
-        max_target_r_low_priority: ["hiddenapi/hiddenapi-max-target-r-low-priority.txt"],
-        unsupported: ["hiddenapi/hiddenapi-unsupported.txt"],
-
-        // The following packages contain classes from other modules on the
-        // bootclasspath. That means that the hidden API flags for this module
-        // has to explicitly list every single class this module provides in
-        // that package to differentiate them from the classes provided by other
-        // modules. That can include private classes that are not part of the
-        // API.
-        split_packages: [
-            "android.bluetooth",
-        ],
-
-        // The following packages and all their subpackages currently only
-        // contain classes from this bootclasspath_fragment. Listing a package
-        // here won't prevent other bootclasspath modules from adding classes in
-        // any of those packages but it will prevent them from adding those
-        // classes into an API surface, e.g. public, system, etc.. Doing so will
-        // result in a build failure due to inconsistent flags.
-        package_prefixes: [
-            "android.bluetooth.le",
-            "com.android.bluetooth",
-        ],
-    },
-
-}
-
-systemserverclasspath_fragment {
-    name: "com.android.btservices-systemserverclasspath-fragment",
-    standalone_contents: ["service-bluetooth"],
-    apex_available: ["com.android.bluetooth"],
->>>>>>> f3e39234
-}