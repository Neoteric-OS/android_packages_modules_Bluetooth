/*
 * Copyright 2023 The Android Open Source Project
 *
 * Licensed under the Apache License, Version 2.0 (the "License");
 * you may not use this file except in compliance with the License.
 * You may obtain a copy of the License at
 *
 *      http://www.apache.org/licenses/LICENSE-2.0
 *
 * Unless required by applicable law or agreed to in writing, software
 * distributed under the License is distributed on an "AS IS" BASIS,
 * WITHOUT WARRANTIES OR CONDITIONS OF ANY KIND, either express or implied.
 * See the License for the specific language governing permissions and
 * limitations under the License.
 */

package com.android.server.bluetooth;

import static android.Manifest.permission.BLUETOOTH_CONNECT;
import static android.Manifest.permission.BLUETOOTH_PRIVILEGED;
import static android.Manifest.permission.LOCAL_MAC_ADDRESS;

import static com.google.common.truth.Truth.assertThat;

import static org.junit.Assert.assertThrows;
import static org.mockito.ArgumentMatchers.anyBoolean;
import static org.mockito.ArgumentMatchers.eq;
import static org.mockito.Mockito.any;
import static org.mockito.Mockito.anyInt;
import static org.mockito.Mockito.clearInvocations;
import static org.mockito.Mockito.doReturn;
import static org.mockito.Mockito.eq;
import static org.mockito.Mockito.lenient;
import static org.mockito.Mockito.mock;
import static org.mockito.Mockito.mockingDetails;
import static org.mockito.Mockito.spy;
import static org.mockito.Mockito.verify;
import static org.mockito.Mockito.verifyNoMoreInteractions;
import static org.mockito.quality.Strictness.STRICT_STUBS;

import android.app.AppOpsManager;
import android.app.admin.DevicePolicyManager;
import android.bluetooth.IBluetoothManagerCallback;
import android.compat.testing.PlatformCompatChangeRule;
import android.content.AttributionSource;
import android.content.Context;
import android.content.ContextWrapper;
import android.os.IBinder;
import android.os.Process;
import android.os.UserManager;

import androidx.test.filters.SmallTest;
import androidx.test.platform.app.InstrumentationRegistry;
import androidx.test.runner.AndroidJUnit4;

import libcore.junit.util.compat.CoreCompatChangeRule.DisableCompatChanges;
import libcore.junit.util.compat.CoreCompatChangeRule.EnableCompatChanges;

import org.junit.After;
import org.junit.Before;
import org.junit.Rule;
import org.junit.Test;
import org.junit.function.ThrowingRunnable;
import org.junit.rules.TestRule;
import org.junit.runner.RunWith;
import org.mockito.Mock;
import org.mockito.MockitoAnnotations;
import org.mockito.junit.MockitoJUnit;
import org.mockito.junit.MockitoRule;

import java.util.function.BooleanSupplier;

@SmallTest
@RunWith(AndroidJUnit4.class)
public class BluetoothServiceBinderTest {
    private static final String TAG = BluetoothServiceBinderTest.class.getSimpleName();
    private static final String LOG_COMPAT_CHANGE = "android.permission.LOG_COMPAT_CHANGE";
    private static final String READ_COMPAT_CHANGE_CONFIG =
            "android.permission.READ_COMPAT_CHANGE_CONFIG";

    @Rule public MockitoRule mockito = MockitoJUnit.rule().strictness(STRICT_STUBS);

    @Rule public TestRule compatChangeRule = new PlatformCompatChangeRule();

    @Mock private BluetoothManagerService mManagerService;
    @Mock private UserManager mUserManager;
    @Mock private AppOpsManager mAppOpsManager;
    @Mock private DevicePolicyManager mDevicePolicyManager;

    private Context mContext =
            spy(
                    new ContextWrapper(
                            InstrumentationRegistry.getInstrumentation().getTargetContext()));

    private final AttributionSource mSource =
            spy(new AttributionSource.Builder(Process.myUid()).build());

    private BluetoothServiceBinder mBinder;

    @Before
    public void setUp() throws Exception {
        MockitoAnnotations.initMocks(this);

        lenient().doReturn(TAG).when(mSource).getPackageName();

        InstrumentationRegistry.getInstrumentation()
                .getUiAutomation()
                .adoptShellPermissionIdentity(LOG_COMPAT_CHANGE, READ_COMPAT_CHANGE_CONFIG);

        final String appops = mContext.getSystemServiceName(AppOpsManager.class);
        final String devicePolicy = mContext.getSystemServiceName(DevicePolicyManager.class);
        doReturn(mAppOpsManager).when(mContext).getSystemService(eq(appops));
        doReturn(mDevicePolicyManager).when(mContext).getSystemService(eq(devicePolicy));

        mBinder = new BluetoothServiceBinder(mManagerService, mContext, mUserManager);
    }

    @After
    public void tearDown() {
        InstrumentationRegistry.getInstrumentation()
                .getUiAutomation()
                .dropShellPermissionIdentity();
        // Do not call verifyMock here. If the test fails the initial error will be lost
    }

    @Test
    public void registerAdapter() {
        assertThrows(NullPointerException.class, () -> mBinder.registerAdapter(null));
        mBinder.registerAdapter(mock(IBluetoothManagerCallback.class));
        verify(mManagerService).registerAdapter(any());
        verifyMock();
    }

    @Test
    public void unregisterAdapter() {
        assertThrows(NullPointerException.class, () -> mBinder.unregisterAdapter(null));
        mBinder.unregisterAdapter(mock(IBluetoothManagerCallback.class));
        verify(mManagerService).unregisterAdapter(any());
        verifyMock();
    }

    @Test
<<<<<<< HEAD
    public void registerStateChangeCallback() {
        assertThrows(NullPointerException.class, () -> mBinder.registerStateChangeCallback(null));
        mBinder.registerStateChangeCallback(mock(IBluetoothStateChangeCallback.class));
        verify(mManagerService).registerStateChangeCallback(any());
        verifyMock();
    }

    @Test
    public void unregisterStateChangeCallback() {
        assertThrows(NullPointerException.class, () -> mBinder.unregisterStateChangeCallback(null));
        mBinder.unregisterStateChangeCallback(mock(IBluetoothStateChangeCallback.class));
        verify(mManagerService).unregisterStateChangeCallback(any());
        verifyMock();
    }

    @Test
    @DisableCompatChanges({BluetoothManagerService.RESTRICT_ENABLE_DISABLE})
=======
    @DisableCompatChanges({ChangeIds.RESTRICT_ENABLE_DISABLE})
>>>>>>> f9e9b55f
    public void enableNoRestrictEnable() {
        assertThrows(NullPointerException.class, () -> mBinder.enable(null));

        checkDisabled(() -> mBinder.enable(mSource));
        checkHardDenied(() -> mBinder.enable(mSource), true);
        doReturn(true).when(mManagerService).enable(any());
        checkGranted(() -> mBinder.enable(mSource), true);
        verify(mUserManager).getProfileParent(any());
        verify(mManagerService).enable(eq(TAG));
        verifyMock();
    }

    @Test
    @EnableCompatChanges({BluetoothManagerService.RESTRICT_ENABLE_DISABLE})
    public void enableWithRestrictEnable() {
        assertThrows(NullPointerException.class, () -> mBinder.enable(null));

        checkDisabled(() -> mBinder.enable(mSource));
        checkHardDenied(() -> mBinder.enable(mSource), true);
        checkGranted(() -> mBinder.enable(mSource), false);
        verify(mUserManager).getProfileParent(any());
        verifyMock();

        // TODO(b/280518177): add more test around compatChange
    }

    @Test
    public void enableNoAutoConnect() {
        assertThrows(NullPointerException.class, () -> mBinder.enableNoAutoConnect(null));

        checkDisabled(() -> mBinder.enableNoAutoConnect(mSource));
        checkHardDenied(() -> mBinder.enableNoAutoConnect(mSource), false);

        // enableNoAutoConnect is only available for Nfc and will fail otherwise
        assertThrows(SecurityException.class, () -> mBinder.enableNoAutoConnect(mSource));

        verify(mUserManager).hasUserRestrictionForUser(eq(UserManager.DISALLOW_BLUETOOTH), any());
        verify(mAppOpsManager).checkPackage(anyInt(), eq(TAG));
        verifyMock();

        // TODO(b/280518177): add test that simulate NFC caller to have a successful case
    }

    @Test
    @DisableCompatChanges({BluetoothManagerService.RESTRICT_ENABLE_DISABLE})
    public void disableNoRestrictEnable() {
        assertThrows(NullPointerException.class, () -> mBinder.disable(null, true));

        assertThrows(SecurityException.class, () -> mBinder.disable(mSource, false));

        checkDisabled(() -> mBinder.disable(mSource, true));
        checkHardDenied(() -> mBinder.disable(mSource, true), true);
        doReturn(true).when(mManagerService).disable(any(), anyBoolean());
        checkGranted(() -> mBinder.disable(mSource, true), true);
        verify(mUserManager).getProfileParent(any());
        verify(mManagerService).disable(eq(TAG), anyBoolean());
        verifyMock();
    }

    @Test
    @EnableCompatChanges({BluetoothManagerService.RESTRICT_ENABLE_DISABLE})
    public void disableWithRestrictEnable() {
        assertThrows(NullPointerException.class, () -> mBinder.disable(null, true));

        assertThrows(SecurityException.class, () -> mBinder.disable(mSource, false));

        checkDisabled(() -> mBinder.disable(mSource, true));
        checkHardDenied(() -> mBinder.disable(mSource, true), true);
        checkGranted(() -> mBinder.disable(mSource, true), false);
        verify(mUserManager).getProfileParent(any());
        verifyMock();

        // TODO(b/280518177): add more test around compatChange
    }

    @Test
    public void getState() {
        // TODO(b/280518177): add more test from not System / ...
        // TODO(b/280518177): add more test when caller is not in foreground

        mBinder.getState();
        verify(mManagerService).getState();
        verify(mUserManager).getProfileParent(any());
        verifyMock();
    }

    @Test
    public void getAddress() {
        assertThrows(NullPointerException.class, () -> mBinder.getAddress(null));

        assertThrows(SecurityException.class, () -> mBinder.getAddress(mSource));
        InstrumentationRegistry.getInstrumentation()
                .getUiAutomation()
                .adoptShellPermissionIdentity(BLUETOOTH_CONNECT);

        // TODO(b/280518177): Throws SecurityException and remove DEFAULT_MAC_ADDRESS
        // assertThrows(SecurityException.class, () -> mBinder.getAddress(mSource));
        assertThat(mBinder.getAddress(mSource)).isEqualTo("02:00:00:00:00:00");
        verifyMockForCheckIfCallerIsForegroundUser();

        InstrumentationRegistry.getInstrumentation()
                .getUiAutomation()
                .adoptShellPermissionIdentity(BLUETOOTH_CONNECT, LOCAL_MAC_ADDRESS);

        // TODO(b/280518177): add more test from not System / ...
        // TODO(b/280518177): add more test when caller is not in foreground

        doReturn("foo").when(mManagerService).getAddress(any());
        assertThat(mBinder.getAddress(mSource)).isEqualTo("foo");

        verify(mManagerService).getAddress(any());
        verifyMockForCheckIfCallerIsForegroundUser();
    }

    @Test
    public void getName() {
        assertThrows(NullPointerException.class, () -> mBinder.getName(null));

        assertThrows(SecurityException.class, () -> mBinder.getName(mSource));
        InstrumentationRegistry.getInstrumentation()
                .getUiAutomation()
                .adoptShellPermissionIdentity(BLUETOOTH_CONNECT);

        // TODO(b/280518177): add more test from not System / ...
        // TODO(b/280518177): add more test when caller is not in foreground

        doReturn("foo").when(mManagerService).getName(any());
        assertThat(mBinder.getName(mSource)).isEqualTo("foo");
        verify(mManagerService).getName(any());
        verifyMockForCheckIfCallerIsForegroundUser();
    }

    @Test
    public void onFactoryReset() {
        assertThrows(NullPointerException.class, () -> mBinder.onFactoryReset(null));

        assertThrows(SecurityException.class, () -> mBinder.onFactoryReset(mSource));
        InstrumentationRegistry.getInstrumentation()
                .getUiAutomation()
                .adoptShellPermissionIdentity(BLUETOOTH_PRIVILEGED);

        assertThrows(SecurityException.class, () -> mBinder.onFactoryReset(mSource));
        InstrumentationRegistry.getInstrumentation()
                .getUiAutomation()
                .adoptShellPermissionIdentity(BLUETOOTH_PRIVILEGED, BLUETOOTH_CONNECT);

        assertThat(mBinder.onFactoryReset(mSource)).isFalse();
        verify(mManagerService).onFactoryReset(any());
        verifyMock();
    }

    @Test
    public void isBleScanAlwaysAvailable() {
        // No permission needed for this call
        mBinder.isBleScanAlwaysAvailable();
        verify(mManagerService).isBleScanAlwaysAvailable();
        verifyMock();
    }

    @Test
    public void enableBle() {
        IBinder token = mock(IBinder.class);
        assertThrows(NullPointerException.class, () -> mBinder.enableBle(null, token));
        assertThrows(NullPointerException.class, () -> mBinder.enableBle(mSource, null));

        checkDisabled(() -> mBinder.enableBle(mSource, token));
        checkHardDenied(() -> mBinder.enableBle(mSource, token), false);
        doReturn(true).when(mManagerService).enableBle(eq(TAG), eq(token));
        checkGranted(() -> mBinder.enableBle(mSource, token), true);
        verify(mManagerService).enableBle(eq(TAG), eq(token));
        verifyMock();
    }

    @Test
    public void disableBle() {
        IBinder token = mock(IBinder.class);
        assertThrows(NullPointerException.class, () -> mBinder.disableBle(null, token));
        assertThrows(NullPointerException.class, () -> mBinder.disableBle(mSource, null));

        checkDisabled(() -> mBinder.disableBle(mSource, token));
        checkHardDenied(() -> mBinder.disableBle(mSource, token), false);
        doReturn(true).when(mManagerService).disableBle(eq(mSource), eq(TAG), eq(token));
        checkGranted(() -> mBinder.disableBle(mSource, token), true);
        verify(mManagerService).disableBle(eq(mSource), eq(TAG), eq(token));
        verifyMock();
    }

    @Test
    public void isBleAppPresent() {
        // No permission needed for this call
        mBinder.isBleAppPresent();
        verify(mManagerService).isBleAppPresent();
        verifyMock();
    }

    @Test
    public void isHearingAidProfileSupported() {
        // No permission needed for this call
        mBinder.isHearingAidProfileSupported();
        verify(mManagerService).isHearingAidProfileSupported();
        verifyMock();
    }

    @Test
    public void setBtHciSnoopLogMode() {
        assertThrows(SecurityException.class, () -> mBinder.setBtHciSnoopLogMode(0));

        InstrumentationRegistry.getInstrumentation()
                .getUiAutomation()
                .adoptShellPermissionIdentity(BLUETOOTH_PRIVILEGED);
        assertThat(mBinder.setBtHciSnoopLogMode(0)).isEqualTo(0);
        verify(mManagerService).setBtHciSnoopLogMode(anyInt());
        verifyMock();
    }

    @Test
    public void getBtHciSnoopLogMode() {
        assertThrows(SecurityException.class, () -> mBinder.getBtHciSnoopLogMode());

        InstrumentationRegistry.getInstrumentation()
                .getUiAutomation()
                .adoptShellPermissionIdentity(BLUETOOTH_PRIVILEGED);
        assertThat(mBinder.getBtHciSnoopLogMode()).isEqualTo(0);
        verify(mManagerService).getBtHciSnoopLogMode();
        verifyMock();
    }

    // TODO(b/280518177): Add test for `handleShellCommand` and `dump`

    // *********************************************************************************************
    // Utility method used in tests

    private void verifyAndClearMock(Object o) {
        assertThat(mockingDetails(o).isMock() || mockingDetails(o).isSpy()).isTrue();
        verifyNoMoreInteractions(o);
        clearInvocations(o);
    }

    private void verifyMock() {
        verifyAndClearMock(mManagerService);
        verifyAndClearMock(mUserManager);
        verifyAndClearMock(mAppOpsManager);
        verifyAndClearMock(mDevicePolicyManager);
    }

    private void verifyMockForCheckIfCallerIsForegroundUser() {
        verify(mUserManager).getProfileParent(any());
        verifyMock();
    }

    private void checkDisabled(BooleanSupplier binderCall) {
        doReturn(true)
                .when(mUserManager)
                .hasUserRestrictionForUser(eq(UserManager.DISALLOW_BLUETOOTH), any());

        assertThat(binderCall.getAsBoolean()).isFalse();

        verify(mUserManager).hasUserRestrictionForUser(eq(UserManager.DISALLOW_BLUETOOTH), any());
        verifyMock();
    }

    private void checkHardDenied(ThrowingRunnable binderCall, boolean requireForeground) {
        doReturn(false)
                .when(mUserManager)
                .hasUserRestrictionForUser(eq(UserManager.DISALLOW_BLUETOOTH), any());

        assertThrows(SecurityException.class, binderCall);

        verify(mUserManager).hasUserRestrictionForUser(eq(UserManager.DISALLOW_BLUETOOTH), any());
        if (requireForeground) {
            verify(mUserManager).getProfileParent(any());
        }
        verify(mAppOpsManager).checkPackage(anyInt(), eq(TAG));
        verifyMock();
    }

    private void checkGranted(BooleanSupplier binderCall, boolean expectedResult) {
        InstrumentationRegistry.getInstrumentation()
                .getUiAutomation()
                .adoptShellPermissionIdentity(
                        LOG_COMPAT_CHANGE, READ_COMPAT_CHANGE_CONFIG, BLUETOOTH_CONNECT);

        assertThat(binderCall.getAsBoolean()).isEqualTo(expectedResult);

        verify(mUserManager).hasUserRestrictionForUser(eq(UserManager.DISALLOW_BLUETOOTH), any());
        verify(mAppOpsManager).checkPackage(anyInt(), eq(TAG));
        if (!expectedResult) {
            verify(mDevicePolicyManager).getDeviceOwnerUser();
            verify(mDevicePolicyManager).getDeviceOwnerComponentOnAnyUser();
        }
    }
}<|MERGE_RESOLUTION|>--- conflicted
+++ resolved
@@ -140,27 +140,7 @@
     }
 
     @Test
-<<<<<<< HEAD
-    public void registerStateChangeCallback() {
-        assertThrows(NullPointerException.class, () -> mBinder.registerStateChangeCallback(null));
-        mBinder.registerStateChangeCallback(mock(IBluetoothStateChangeCallback.class));
-        verify(mManagerService).registerStateChangeCallback(any());
-        verifyMock();
-    }
-
-    @Test
-    public void unregisterStateChangeCallback() {
-        assertThrows(NullPointerException.class, () -> mBinder.unregisterStateChangeCallback(null));
-        mBinder.unregisterStateChangeCallback(mock(IBluetoothStateChangeCallback.class));
-        verify(mManagerService).unregisterStateChangeCallback(any());
-        verifyMock();
-    }
-
-    @Test
-    @DisableCompatChanges({BluetoothManagerService.RESTRICT_ENABLE_DISABLE})
-=======
     @DisableCompatChanges({ChangeIds.RESTRICT_ENABLE_DISABLE})
->>>>>>> f9e9b55f
     public void enableNoRestrictEnable() {
         assertThrows(NullPointerException.class, () -> mBinder.enable(null));
 
