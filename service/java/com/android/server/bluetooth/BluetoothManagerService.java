--- conflicted
+++ resolved
@@ -1274,15 +1274,10 @@
         if (isBleAppPresent()) {
             // Need to stay at BLE ON. Disconnect all Gatt connections
             try {
-<<<<<<< HEAD
-                final SynchronousResultReceiver recv = new SynchronousResultReceiver();
+                final SynchronousResultReceiver recv = SynchronousResultReceiver.get();
                 if (mBluetoothGatt != null) {
                     mBluetoothGatt.unregAll(attributionSource, recv);
                 }
-=======
-                final SynchronousResultReceiver recv = SynchronousResultReceiver.get();
-                mBluetoothGatt.unregAll(attributionSource, recv);
->>>>>>> 036178e6
                 recv.awaitResultNoInterrupt(getSyncTimeout()).getValue(null);
             } catch (RemoteException | TimeoutException e) {
                 Log.e(TAG, "Unable to disconnect all apps.", e);
@@ -2020,7 +2015,7 @@
             } else if (state == BluetoothAdapter.STATE_OFF) {
                 mEnable = true;
                 mBluetooth.factoryReset(mContext.getAttributionSource(),
-                                        new SynchronousResultReceiver());
+                                        SynchronousResultReceiver.get());
                 handleEnable(mQuietEnable);
             } else if (state == BluetoothAdapter.STATE_BLE_ON) {
                 addActiveLog(
@@ -2028,14 +2023,14 @@
                 mContext.getPackageName(), false);
                 synchronousOnBrEdrDown(mContext.getAttributionSource());
                 mBluetooth.factoryReset(mContext.getAttributionSource(),
-                                        new SynchronousResultReceiver());
+                                        SynchronousResultReceiver.get());
             } else if (state == BluetoothAdapter.STATE_ON) {
                 addActiveLog(
                 BluetoothProtoEnums.ENABLE_DISABLE_REASON_FACTORY_RESET,
                 mContext.getPackageName(), false);
                 handleDisable();
                 mBluetooth.factoryReset(mContext.getAttributionSource(),
-                                        new SynchronousResultReceiver());
+                                        SynchronousResultReceiver.get());
             }
         } catch (RemoteException | TimeoutException e) {
             Log.e(TAG, "factoryReset(): Unable to do factoryReset.", e);
@@ -2515,16 +2510,12 @@
                         break;
                     }
                     if (msg.arg1 > 0) {
-<<<<<<< HEAD
-                        mContext.unbindService(psc);
-                        Log.w(TAG, "Calling psc.bindService from MESSAGE_BIND_PROFILE_SERVICE");
-=======
                         try {
                             mContext.unbindService(psc);
+                            Log.w(TAG, "Calling psc.bindService from MESSAGE_BIND_PROFILE_SERVICE");
                         } catch (IllegalArgumentException e) {
                             Log.e(TAG, "Unable to unbind service with intent: " + psc.mIntent, e);
                         }
->>>>>>> 036178e6
                         psc.bindService(msg.arg1 - 1);
                     }
                     break;
