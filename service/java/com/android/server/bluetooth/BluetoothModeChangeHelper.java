/*
 * Copyright 2020 The Android Open Source Project
 *
 * Licensed under the Apache License, Version 2.0 (the "License");
 * you may not use this file except in compliance with the License.
 * You may obtain a copy of the License at
 *
 *      http://www.apache.org/licenses/LICENSE-2.0
 *
 * Unless required by applicable law or agreed to in writing, software
 * distributed under the License is distributed on an "AS IS" BASIS,
 * WITHOUT WARRANTIES OR CONDITIONS OF ANY KIND, either express or implied.
 * See the License for the specific language governing permissions and
 * limitations under the License.
 */

package com.android.server.bluetooth;

import static com.android.server.bluetooth.BluetoothAirplaneModeListener.BLUETOOTH_APM_STATE;
import static com.android.server.bluetooth.BluetoothAirplaneModeListener.BT_DEFAULT_APM_STATE;

import android.annotation.RequiresPermission;
import android.app.ActivityManager;
import android.bluetooth.BluetoothA2dp;
import android.bluetooth.BluetoothAdapter;
import android.bluetooth.BluetoothHearingAid;
import android.bluetooth.BluetoothLeAudio;
import android.bluetooth.BluetoothProfile;
import android.bluetooth.BluetoothProfile.ServiceListener;
import android.content.Context;
import android.content.pm.PackageManager;
import android.content.res.Resources;
import android.os.Process;
import android.os.UserHandle;
import android.provider.Settings;
import android.util.Log;
import android.widget.Toast;

import com.android.internal.annotations.VisibleForTesting;

/**
 * Helper class that handles callout and callback methods without
 * complex logic.
 */
public class BluetoothModeChangeHelper {
    private static final String TAG = "BluetoothModeChangeHelper";

    private volatile BluetoothA2dp mA2dp;
    private volatile BluetoothHearingAid mHearingAid;
    private volatile BluetoothLeAudio mLeAudio;
    private final BluetoothAdapter mAdapter;
    private final Context mContext;

    private String mBluetoothPackageName;

    BluetoothModeChangeHelper(Context context) {
        mAdapter = BluetoothAdapter.getDefaultAdapter();
        mContext = context;

        mAdapter.getProfileProxy(mContext, mProfileServiceListener, BluetoothProfile.A2DP);
        mAdapter.getProfileProxy(mContext, mProfileServiceListener,
                BluetoothProfile.HEARING_AID);
        mAdapter.getProfileProxy(mContext, mProfileServiceListener, BluetoothProfile.LE_AUDIO);
    }

    private final ServiceListener mProfileServiceListener = new ServiceListener() {
        @Override
        public void onServiceConnected(int profile, BluetoothProfile proxy) {
            // Setup Bluetooth profile proxies
            switch (profile) {
                case BluetoothProfile.A2DP:
                    mA2dp = (BluetoothA2dp) proxy;
                    break;
                case BluetoothProfile.HEARING_AID:
                    mHearingAid = (BluetoothHearingAid) proxy;
                    break;
                case BluetoothProfile.LE_AUDIO:
                    mLeAudio = (BluetoothLeAudio) proxy;
                    break;
                default:
                    break;
            }
        }

        @Override
        public void onServiceDisconnected(int profile) {
            // Clear Bluetooth profile proxies
            switch (profile) {
                case BluetoothProfile.A2DP:
                    mA2dp = null;
                    break;
                case BluetoothProfile.HEARING_AID:
                    mHearingAid = null;
                    break;
                case BluetoothProfile.LE_AUDIO:
                    mLeAudio = null;
                    break;
                default:
                    break;
            }
        }
    };

    @VisibleForTesting
    public boolean isMediaProfileConnected() {
        return isA2dpConnected() || isHearingAidConnected() || isLeAudioConnected() ||
               isBroadcastActive();
    }

    @VisibleForTesting
    public boolean isBluetoothOn() {
        final BluetoothAdapter adapter = mAdapter;
        if (adapter == null) {
            return false;
        }
        return adapter.isLeEnabled();
    }

    @VisibleForTesting
    public boolean isAirplaneModeOn() {
        return Settings.Global.getInt(mContext.getContentResolver(),
                Settings.Global.AIRPLANE_MODE_ON, 0) == 1;
    }

    @VisibleForTesting
    @RequiresPermission(android.Manifest.permission.BLUETOOTH_PRIVILEGED)
    public void onAirplaneModeChanged(BluetoothManagerService managerService) {
        managerService.onAirplaneModeChanged();
    }

    @VisibleForTesting
    public int getSettingsInt(String name) {
        return Settings.Global.getInt(mContext.getContentResolver(),
                name, 0);
    }

    @VisibleForTesting
    public void setSettingsInt(String name, int value) {
        Settings.Global.putInt(mContext.getContentResolver(),
                name, value);
    }

    /**
     * Helper method to get Settings Secure Int value
     */
    public int getSettingsSecureInt(String name, int def) {
        Context userContext = mContext.createContextAsUser(
                UserHandle.of(ActivityManager.getCurrentUser()), 0);
        return Settings.Secure.getInt(userContext.getContentResolver(), name, def);
    }

    /**
     * Helper method to set Settings Secure Int value
     */
    public void setSettingsSecureInt(String name, int value) {
        Context userContext = mContext.createContextAsUser(
                UserHandle.of(ActivityManager.getCurrentUser()), 0);
        Settings.Secure.putInt(userContext.getContentResolver(), name, value);
    }

    @VisibleForTesting
    public void showToastMessage() {
        Resources r = mContext.getResources();
        final CharSequence text = r.getString(Resources.getSystem().getIdentifier(
                "bluetooth_airplane_mode_toast", "string", "android"));
        Toast.makeText(mContext, text, Toast.LENGTH_LONG).show();
    }

    private boolean isA2dpConnected() {
        final BluetoothA2dp a2dp = mA2dp;
        if (a2dp == null) {
            return false;
        }
        return a2dp.getConnectedDevices().size() > 0;
    }

    private boolean isHearingAidConnected() {
        final BluetoothHearingAid hearingAid = mHearingAid;
        if (hearingAid == null) {
            return false;
        }
        return hearingAid.getConnectedDevices().size() > 0;
    }

    private boolean isLeAudioConnected() {
        final BluetoothLeAudio leAudio = mLeAudio;
        if (leAudio == null) {
            return false;
        }
        return leAudio.getConnectedDevices().size() > 0;
    }

<<<<<<< HEAD
    private boolean isBroadcastActive() {
        return mAdapter.isBroadcastActive();
=======
    /**
     * Helper method to check whether BT should be enabled on APM
     */
    public boolean isBluetoothOnAPM() {
        Context userContext = mContext.createContextAsUser(
                UserHandle.of(ActivityManager.getCurrentUser()), 0);
        int defaultBtApmState = getSettingsInt(BT_DEFAULT_APM_STATE);
        return Settings.Secure.getInt(userContext.getContentResolver(),
                BLUETOOTH_APM_STATE, defaultBtApmState) == 1;
    }

    /**
     * Helper method to retrieve BT package name with APM resources
     */
    public String getBluetoothPackageName() {
        if (mBluetoothPackageName != null) {
            return mBluetoothPackageName;
        }
        var allPackages = mContext.getPackageManager().getPackagesForUid(Process.BLUETOOTH_UID);
        for (String candidatePackage : allPackages) {
            Resources resources;
            try {
                resources = mContext.getPackageManager()
                        .getResourcesForApplication(candidatePackage);
            } catch (PackageManager.NameNotFoundException e) {
                // ignore, try next package
                Log.e(TAG, "Could not find package " + candidatePackage);
                continue;
            } catch (Exception e) {
                Log.e(TAG, "Error while loading package" + e);
                continue;
            }
            if (resources.getIdentifier("bluetooth_and_wifi_stays_on_title",
                    "string", candidatePackage) == 0) {
                continue;
            }
            mBluetoothPackageName = candidatePackage;
        }
        return mBluetoothPackageName;
>>>>>>> 9708777a
    }
}<|MERGE_RESOLUTION|>--- conflicted
+++ resolved
@@ -190,10 +190,6 @@
         return leAudio.getConnectedDevices().size() > 0;
     }
 
-<<<<<<< HEAD
-    private boolean isBroadcastActive() {
-        return mAdapter.isBroadcastActive();
-=======
     /**
      * Helper method to check whether BT should be enabled on APM
      */
@@ -233,6 +229,9 @@
             mBluetoothPackageName = candidatePackage;
         }
         return mBluetoothPackageName;
->>>>>>> 9708777a
+    }
+
+    private boolean isBroadcastActive() {
+        return mAdapter.isBroadcastActive();
     }
 }