--- conflicted
+++ resolved
@@ -166,48 +166,12 @@
     apex_available: ["com.android.btservices"],
 }
 
-<<<<<<< HEAD
 //platform_compat_config
 //{
 //    name: "bluetooth-compat-config",
 //    src: ":service-bluetooth-pre-jarjar",
 //}
 
-//android_robolectric_test {
-//    name: "ServiceBluetoothRoboTests",
-//    instrumentation_for: "ServiceBluetoothFakeTestApp",
-//    srcs: [
-//        ":statslog-bluetooth-java-gen",
-//        "src/AdapterState.kt",
-//        "src/AdapterStateTest.kt",
-//        "src/AutoOnFeature.kt",
-//        "src/AutoOnFeatureTest.kt",
-//        "src/Log.kt",
-//        "src/LogTest.kt",
-//        "src/RadioModeListener.kt",
-//        "src/RadioModeListenerTest.kt",
-//        "src/airplane/ModeListener.kt",
-//        "src/airplane/ModeListenerTest.kt",
-//        "src/satellite/ModeListener.kt",
-//        "src/satellite/ModeListenerTest.kt",
-//    ],
-//  jarjar_rules: ":bluetooth-jarjar-rules",
-//  static_libs: [
-//        "androidx.test.core",
-//        "androidx.test.ext.truth",
-//        "kotlin-test",
-//        "kotlinx_coroutines",
-//        "kotlinx_coroutines_test",
-//        "mockito-robolectric-prebuilt",
-//        "platform-test-annotations",
-//        "testng",
-//        "truth",
-//    ],
-//
-//    upstream: true,
-//    test_suites: ["general-tests"],
-//}
-=======
 android_robolectric_test {
     name: "ServiceBluetoothRoboTests",
     instrumentation_for: "ServiceBluetoothFakeTestApp",
@@ -248,5 +212,4 @@
     sdk_version: "test_current",
     upstream: true,
     test_suites: ["general-tests"],
-}
->>>>>>> a52e2ff0
+}