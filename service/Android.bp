--- conflicted
+++ resolved
@@ -37,43 +37,8 @@
 
 java_defaults {
     name: "service-bluetooth-buildflags",
-<<<<<<< HEAD
-    errorprone: {
-        enabled: true,
-        javacflags: [
-            "-Xep:AlreadyChecked:ERROR",
-            "-Xep:BadImport:ERROR",
-            "-Xep:CatchFail:ERROR",
-            "-Xep:CheckReturnValue:ERROR",
-            "-Xep:ClassCanBeStatic:ERROR",
-            "-Xep:EmptyBlockTag:ERROR",
-            "-Xep:EmptyCatch:ERROR",
-            "-Xep:EqualsIncompatibleType:ERROR",
-            "-Xep:FutureReturnValueIgnored:ERROR",
-            "-Xep:InlineFormatString:ERROR",
-            "-Xep:InlineMeInliner:ERROR",
-            "-Xep:InvalidBlockTag:ERROR",
-            "-Xep:InvalidInlineTag:ERROR",
-            "-Xep:InvalidParam:ERROR",
-            "-Xep:LongFloatConversion:ERROR",
-            "-Xep:MockNotUsedInProduction:ERROR",
-            "-Xep:NonApiType:ERROR",
-            "-Xep:NonCanonicalType:ERROR",
-            "-Xep:NotJavadoc:ERROR",
-            "-Xep:ReferenceEquality:ERROR",
-            "-Xep:ReturnAtTheEndOfVoidFunction:ERROR",
-            "-Xep:StringCaseLocaleUsage:ERROR",
-            "-Xep:StringCharset:ERROR",
-            "-Xep:UnnecessaryAssignment:ERROR",
-            "-Xep:UnnecessaryAsync:ERROR",
-            "-Xep:UnusedMethod:ERROR",
-            "-Xep:UnusedVariable:ERROR",
-        ],
-    },
-=======
     defaults: ["bluetooth_errorprone_rules"],
 
->>>>>>> 3f1d0143
     lint: {
         error_checks: [
             "ExtraText",
