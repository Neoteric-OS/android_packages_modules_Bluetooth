--- conflicted
+++ resolved
@@ -21,8 +21,10 @@
     srcs: [
         ":statslog-bluetooth-java-gen",
         "src/**/*.java",
+        "src/AdapterBinder.kt",
         "src/AdapterState.kt",
         "src/AutoOnFeature.kt",
+        "src/BluetoothService.kt",
         "src/Log.kt",
         "src/RadioModeListener.kt",
         "src/airplane/ModeListener.kt",
@@ -67,23 +69,8 @@
 java_library {
     name: "service-bluetooth-pre-jarjar",
     installable: false,
-<<<<<<< HEAD
     //defaults: ["service-bluetooth-common-defaults"],
     srcs: [":services.bluetooth-sources"],
-=======
-    srcs: [
-        ":statslog-bluetooth-java-gen",
-        "src/**/*.java",
-        "src/AdapterBinder.kt",
-        "src/AdapterState.kt",
-        "src/AutoOnFeature.kt",
-        "src/BluetoothService.kt",
-        "src/Log.kt",
-        "src/RadioModeListener.kt",
-        "src/airplane/ModeListener.kt",
-        "src/satellite/ModeListener.kt",
-    ],
->>>>>>> 63629540
 
     libs: [
         "framework-annotations-lib",
