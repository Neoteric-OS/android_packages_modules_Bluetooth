--- conflicted
+++ resolved
@@ -21,15 +21,9 @@
     srcs: [
         ":statslog-bluetooth-java-gen",
         "src/**/*.java",
-<<<<<<< HEAD
         //"src/AdapterState.kt",
+        "src/Log.kt",
         //"src/airplane/ModeListener.kt",
-=======
-        "src/AdapterState.kt",
-        "src/Log.kt",
-        "src/RadioModeListener.kt",
-        "src/airplane/ModeListener.kt",
->>>>>>> 5d9c7f70
         "src/com/**/*.kt",
         //"src/satellite/ModeListener.kt",
     ],
@@ -174,7 +168,6 @@
     min_sdk_version: "Tiramisu",
 }
 
-<<<<<<< HEAD
 //platform_compat_config
 //{
 //    name: "bluetooth-compat-config",
@@ -188,6 +181,8 @@
 //        ":statslog-bluetooth-java-gen",
 //        "src/AdapterState.kt",
 //        "src/AdapterStateTest.kt",
+//        "src/Log.kt",
+//        "src/LogTest.kt",
 //        "src/RadioModeListener.kt",
 //        "src/RadioModeListenerTest.kt",
 //        "src/airplane/ModeListener.kt",
@@ -209,36 +204,3 @@
 //    upstream: true,
 //    test_suites: ["general-tests"],
 //}
-=======
-android_robolectric_test {
-    name: "ServiceBluetoothRoboTests",
-    instrumentation_for: "ServiceBluetoothFakeTestApp",
-
-    srcs: [
-        ":statslog-bluetooth-java-gen",
-        "src/AdapterState.kt",
-        "src/AdapterStateTest.kt",
-        "src/Log.kt",
-        "src/LogTest.kt",
-        "src/RadioModeListener.kt",
-        "src/RadioModeListenerTest.kt",
-        "src/airplane/ModeListener.kt",
-        "src/airplane/ModeListenerTest.kt",
-        "src/satellite/ModeListener.kt",
-        "src/satellite/ModeListenerTest.kt",
-    ],
-
-    static_libs: [
-        "androidx.test.core",
-        "kotlinx_coroutines",
-        "kotlinx_coroutines_test",
-        "mockito-robolectric-prebuilt",
-        "platform-test-annotations",
-        "testng",
-        "truth",
-    ],
-
-    upstream: true,
-    test_suites: ["general-tests"],
-}
->>>>>>> 5d9c7f70
