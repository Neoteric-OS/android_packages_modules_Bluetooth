// Copyright (C) 2021 The Android Open Source Project
//
// Licensed under the Apache License, Version 2.0 (the "License");
// you may not use this file except in compliance with the License.
// You may obtain a copy of the License at
//
//      http://www.apache.org/licenses/LICENSE-2.0
//
// Unless required by applicable law or agreed to in writing, software
// distributed under the License is distributed on an "AS IS" BASIS,
// WITHOUT WARRANTIES OR CONDITIONS OF ANY KIND, either express or implied.
// See the License for the specific language governing permissions and
// limitations under the License.

package {
    default_applicable_licenses: ["Android-Apache-2.0"],
}

filegroup {
    name: "services.bluetooth-sources",
    srcs: [
        ":statslog-bluetooth-java-gen",
        "src/**/*.java",
        "src/AdapterBinder.kt",
        "src/AdapterState.kt",
        "src/AutoOnFeature.kt",
        "src/BleScanSettingListener.kt",
        "src/BluetoothService.kt",
        "src/Log.kt",
        "src/RadioModeListener.kt",
        "src/airplane/ModeListener.kt",
        "src/com/**/*.kt",
        "src/satellite/ModeListener.kt",
    ],
    visibility: [":__subpackages__"],
}

java_defaults {
    name: "service-bluetooth-buildflags",
    errorprone: {
        enabled: true,
        javacflags: [
            "-Xep:AlreadyChecked:ERROR",
            "-Xep:BadImport:ERROR",
            "-Xep:CatchFail:ERROR",
            "-Xep:CheckReturnValue:ERROR",
            "-Xep:ClassCanBeStatic:ERROR",
            "-Xep:EmptyBlockTag:ERROR",
            "-Xep:EmptyCatch:ERROR",
            "-Xep:EqualsIncompatibleType:ERROR",
            "-Xep:FutureReturnValueIgnored:ERROR",
            "-Xep:InlineFormatString:ERROR",
            "-Xep:InlineMeInliner:ERROR",
            "-Xep:InvalidBlockTag:ERROR",
            "-Xep:InvalidInlineTag:ERROR",
            "-Xep:InvalidParam:ERROR",
            "-Xep:LongFloatConversion:ERROR",
            "-Xep:MockNotUsedInProduction:ERROR",
            "-Xep:NonApiType:ERROR",
            "-Xep:NonCanonicalType:ERROR",
            "-Xep:NotJavadoc:ERROR",
            "-Xep:ReferenceEquality:ERROR",
            "-Xep:ReturnAtTheEndOfVoidFunction:ERROR",
            "-Xep:StringCaseLocaleUsage:ERROR",
            "-Xep:StringCharset:ERROR",
            "-Xep:UnnecessaryAssignment:ERROR",
            "-Xep:UnnecessaryAsync:ERROR",
            "-Xep:UnusedMethod:ERROR",
            "-Xep:UnusedVariable:ERROR",
        ],
    },
    lint: {
        error_checks: [
            "ExtraText",
            "NewApi",
            "ObsoleteSdkInt",
            "Recycle",
            "RtlHardcoded",
            "UseSparseArrays",
            "UseValueOf",
        ],
        strict_updatability_linting: true,
    },
    kotlincflags: [
        "-Werror",
    ],
    defaults_visibility: [":__subpackages__"],
}

// pre-jarjar version of service-bluetooth that builds against pre-jarjar version of framework-bluetooth
java_library {
    name: "service-bluetooth-pre-jarjar",
    installable: false,
    srcs: [
        ":statslog-bluetooth-java-gen",
        "src/**/*.java",
        "src/ActiveLog.kt",
        "src/AdapterBinder.kt",
        "src/AdapterState.kt",
        "src/AutoOnFeature.kt",
        "src/BleScanSettingListener.kt",
        "src/BluetoothService.kt",
        "src/Log.kt",
        "src/RadioModeListener.kt",
        "src/airplane/ModeListener.kt",
        "src/satellite/ModeListener.kt",
    ],

    libs: [
        "framework-annotations-lib",
        "framework-bluetooth-pre-jarjar",
        "framework-configinfrastructure",
        "framework-statsd.stubs.module_lib",
        "service-bluetooth-binder-aidl",
        "service-bluetooth.change-ids",
    ],

    static_libs: [
        "androidx.annotation_annotation",
        "androidx.appcompat_appcompat",
        "bluetooth-manager-service-proto-java-gen",
        "bluetooth-nano-protos",
        "bluetooth-proto-enums-java-gen",
        "bluetooth_flags_java_lib",
        "modules-utils-build_system",
        "modules-utils-shell-command-handler",
    ],

<<<<<<< HEAD
    lint: {
        baseline_filename: "lint-baseline.xml",
    },

    kotlincflags: [
        "-Werror",
    ],
=======
    optimize: {
        enabled: true,
        shrink: true,
        proguard_flags_files: ["proguard.flags"],
    },

>>>>>>> f6079d75
    sdk_version: "system_server_current",
    min_sdk_version: "Tiramisu",
    apex_available: ["com.android.btservices"],
    visibility: [":__subpackages__"],
}

// Apply jarjaring before using library in the apex
java_library {
    name: "service-bluetooth",
    installable: true,
    static_libs: [
        "androidx.appcompat_appcompat",
        "service-bluetooth-pre-jarjar",
    ],

    jarjar_rules: ":bluetooth-jarjar-rules",

    optimize: {
        enabled: true,
        shrink: true,
        proguard_flags_files: ["proguard.flags"],
    },

    libs: [
        "app-compat-annotations",
        "framework-bluetooth",
    ],

    sdk_version: "system_server_current",
    min_sdk_version: "Tiramisu",
    apex_available: ["com.android.btservices"],
    visibility: ["//packages/modules/Bluetooth/apex"],
}

java_library {
    name: "bluetooth-manager-service-proto-java-gen",
    srcs: [":srcs_bluetooth_manager_service_proto"],
    installable: false,

    proto: {
        type: "stream",
        include_dirs: ["external/protobuf/src"],
    },

    sdk_version: "system_server_current",
    min_sdk_version: "Tiramisu",
    apex_available: ["com.android.btservices"],
}

java_library {
    name: "bluetooth-nano-protos",
    srcs: [":system-messages-proto-src"],
    installable: false,

    proto: {
        type: "nano",
    },

    libs: ["libprotobuf-java-nano"],
    lint: {
        strict_updatability_linting: true,
    },

    sdk_version: "system_current",
    min_sdk_version: "Tiramisu",
    apex_available: ["com.android.btservices"],
}

//platform_compat_config
//{
//    name: "bluetooth-compat-config",
//    src: ":service-bluetooth-pre-jarjar",
//}

android_robolectric_test {
    name: "ServiceBluetoothRoboTests",
    instrumentation_for: "ServiceBluetoothFakeTestApp",

    srcs: [
        ":statslog-bluetooth-java-gen",
        "src/ActiveLog.kt",
        "src/ActiveLogTest.kt",
        "src/AdapterState.kt",
        "src/AdapterStateTest.kt",
        "src/AutoOnFeature.kt",
        "src/AutoOnFeatureTest.kt",
        "src/BleScanSettingListener.kt",
        "src/BleScanSettingListenerTest.kt",
        "src/Log.kt",
        "src/LogTest.kt",
        "src/RadioModeListener.kt",
        "src/RadioModeListenerTest.kt",
        "src/airplane/ModeListener.kt",
        "src/airplane/ModeListenerTest.kt",
        "src/satellite/ModeListener.kt",
        "src/satellite/ModeListenerTest.kt",
    ],

    jarjar_rules: ":bluetooth-jarjar-rules",

    static_libs: [
        "androidx.test.core",
        "androidx.test.ext.truth",
        "bluetooth-manager-service-proto-java-gen",
        "bluetooth-nano-protos",
        "bluetooth-proto-enums-java-gen",
        "bluetooth_flags_java_lib",
        "flag-junit",
        "kotlin-test",
        "kotlinx_coroutines",
        "kotlinx_coroutines_test",
        "mockito-robolectric-prebuilt",
        "modules-utils-expresslog",
        "platform-test-annotations",
        "service-bluetooth-binder-aidl",
        "testng",
        "truth",
    ],

    libs: [
        "framework-bluetooth.stubs.module_lib",
        "framework-statsd.stubs.module_lib",
    ],

    sdk_version: "test_current",
    upstream: true,
    test_suites: ["general-tests"],
    strict_mode: false,
}<|MERGE_RESOLUTION|>--- conflicted
+++ resolved
@@ -126,22 +126,10 @@
         "modules-utils-shell-command-handler",
     ],
 
-<<<<<<< HEAD
-    lint: {
-        baseline_filename: "lint-baseline.xml",
-    },
 
     kotlincflags: [
         "-Werror",
     ],
-=======
-    optimize: {
-        enabled: true,
-        shrink: true,
-        proguard_flags_files: ["proguard.flags"],
-    },
-
->>>>>>> f6079d75
     sdk_version: "system_server_current",
     min_sdk_version: "Tiramisu",
     apex_available: ["com.android.btservices"],
