--- conflicted
+++ resolved
@@ -24,6 +24,7 @@
         "src/AdapterBinder.kt",
         "src/AdapterState.kt",
         "src/AutoOnFeature.kt",
+        "src/BleScanSettingListener.kt",
         "src/BluetoothService.kt",
         "src/Log.kt",
         "src/RadioModeListener.kt",
@@ -69,24 +70,8 @@
 java_library {
     name: "service-bluetooth-pre-jarjar",
     installable: false,
-<<<<<<< HEAD
     //defaults: ["service-bluetooth-common-defaults"],
     srcs: [":services.bluetooth-sources"],
-=======
-    srcs: [
-        ":statslog-bluetooth-java-gen",
-        "src/**/*.java",
-        "src/AdapterBinder.kt",
-        "src/AdapterState.kt",
-        "src/AutoOnFeature.kt",
-        "src/BleScanSettingListener.kt",
-        "src/BluetoothService.kt",
-        "src/Log.kt",
-        "src/RadioModeListener.kt",
-        "src/airplane/ModeListener.kt",
-        "src/satellite/ModeListener.kt",
-    ],
->>>>>>> f74cd68b
 
     libs: [
         "framework-annotations-lib",
