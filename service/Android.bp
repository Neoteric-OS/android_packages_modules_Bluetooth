--- conflicted
+++ resolved
@@ -30,19 +30,12 @@
     srcs: [
         ":statslog-bluetooth-java-gen",
         "src/**/*.java",
-<<<<<<< HEAD
     ],
     visibility: [
-        "//frameworks/base/services",
-        "//frameworks/base/services/core",
-=======
-        "src/AdapterState.kt",
-        "src/RadioModeListener.kt",
-        "src/com/**/*.kt",
-        "src/satellite/ModeListener.kt",
->>>>>>> b84479b8
-    ],
-    visibility: [":__subpackages__"],
+      ":__subpackages__",
+      "//frameworks/base/services",
+      "//frameworks/base/services/core",
+    ],
 }
 
 // pre-jarjar version of service-bluetooth that builds against pre-jarjar version of framework-bluetooth
@@ -66,23 +59,6 @@
             enabled: false,
         },
     },
-<<<<<<< HEAD
-    apex_available: [
-        "com.android.btservices",
-    ],
-    min_sdk_version: "Tiramisu",
-}
-
-// pre-jarjar version of service-bluetooth that builds against pre-jarjar version of framework-bluetooth
-java_library {
-    name: "service-bluetooth-pre-jarjar",
-    installable: false,
-    defaults: ["service-bluetooth-common-defaults"],
-    srcs: [
-        ":services.bluetooth-sources",
-    ],
-=======
->>>>>>> b84479b8
 
     sdk_version: "system_server_current",
 
@@ -120,11 +96,9 @@
         "modules-utils-shell-command-handler",
     ],
 
-<<<<<<< HEAD
-    min_sdk_version: "Tiramisu"
-=======
+    min_sdk_version: "Tiramisu",
+
     visibility: [":__subpackages__"],
->>>>>>> b84479b8
 }
 
 // service-bluetooth static library
@@ -149,14 +123,7 @@
     visibility: [
         "//packages/modules/Bluetooth/apex",
     ],
-<<<<<<< HEAD
-    min_sdk_version: "Tiramisu"
-=======
-    apex_available: [
-        "com.android.btservices",
-    ],
-    min_sdk_version: "Tiramisu",
->>>>>>> b84479b8
+    min_sdk_version: "Tiramisu",
 }
 
 java_library {
@@ -188,7 +155,11 @@
     lint: {
         strict_updatability_linting: true,
     },
-<<<<<<< HEAD
+    sdk_version: "system_current",
+    apex_available: [
+        "com.android.btservices",
+    ],
+    min_sdk_version: "Tiramisu",
 }
 
 java_library {
@@ -252,38 +223,3 @@
     host_supported: true,
     min_sdk_version: "Tiramisu",
 }
-=======
-    sdk_version: "system_current",
-    apex_available: [
-        "com.android.btservices",
-    ],
-    min_sdk_version: "Tiramisu",
-}
-
-android_robolectric_test {
-    name: "ServiceBluetoothRoboTests",
-    instrumentation_for: "ServiceBluetoothFakeTestApp",
-
-    srcs: [
-        "src/AdapterState.kt",
-        "src/AdapterStateTest.kt",
-        "src/RadioModeListener.kt",
-        "src/RadioModeListenerTest.kt",
-        "src/satellite/ModeListener.kt",
-        "src/satellite/ModeListenerTest.kt",
-    ],
-
-    static_libs: [
-        "androidx.test.core",
-        "kotlinx_coroutines",
-        "kotlinx_coroutines_test",
-        "mockito-robolectric-prebuilt",
-        "platform-test-annotations",
-        "testng",
-        "truth-prebuilt",
-    ],
-
-    upstream: true,
-    test_suites: ["general-tests"],
-}
->>>>>>> b84479b8
