// Copyright (C) 2021 The Android Open Source Project
//
// Licensed under the Apache License, Version 2.0 (the "License");
// you may not use this file except in compliance with the License.
// You may obtain a copy of the License at
//
//      http://www.apache.org/licenses/LICENSE-2.0
//
// Unless required by applicable law or agreed to in writing, software
// distributed under the License is distributed on an "AS IS" BASIS,
// WITHOUT WARRANTIES OR CONDITIONS OF ANY KIND, either express or implied.
// See the License for the specific language governing permissions and
// limitations under the License.

package {
    default_applicable_licenses: ["Android-Apache-2.0"],
}

<<<<<<< HEAD
filegroup {
    name: "services.bluetooth-sources",
    srcs: [
        ":statslog-bluetooth-java-gen",
        "src/**/*.java",
        //"src/AdapterState.kt",
        "src/AutoOnFeature.kt",
        "src/Log.kt",
        //"src/airplane/ModeListener.kt",
        "src/com/**/*.kt",
        //"src/satellite/ModeListener.kt",
    ],
    visibility: [
      ":__subpackages__",
      "//frameworks/base/services",
      "//frameworks/base/services/core",
    ],
}

// pre-jarjar version of service-bluetooth that builds against pre-jarjar version of framework-bluetooth
java_library {
    name: "service-bluetooth-pre-jarjar",
    installable: false,
    //defaults: ["service-bluetooth-common-defaults"],
    srcs: [":services.bluetooth-sources"],

=======
java_defaults {
    name: "service-bluetooth-buildflags",
>>>>>>> 88e7a4e3
    errorprone: {
        javacflags: [
            "-Xep:AlreadyChecked:ERROR",
            "-Xep:CheckReturnValue:ERROR",
            "-Xep:ClassCanBeStatic:ERROR",
            "-Xep:EqualsIncompatibleType:ERROR",
            "-Xep:ReferenceEquality:ERROR",
            "-Xep:UnusedMethod:ERROR",
            "-Xep:UnusedVariable:ERROR",
        ],
    },

    lint: {
        error_checks: [
            "ExtraText",
            "NewApi",
            "ObsoleteSdkInt",
            "Recycle",
            "RtlHardcoded",
            "UseSparseArrays",
            "UseValueOf",
        ],
        strict_updatability_linting: true,
    },

    kotlincflags: [
        "-Werror",
    ],

    defaults_visibility: [":__subpackages__"],
}

// pre-jarjar version of service-bluetooth that builds against pre-jarjar version of framework-bluetooth
java_library {
    name: "service-bluetooth-pre-jarjar",
    defaults: ["service-bluetooth-buildflags"],
    installable: false,
    srcs: [
        ":statslog-bluetooth-java-gen",
        "src/**/*.java",
        "src/AdapterState.kt",
        "src/AutoOnFeature.kt",
        "src/Log.kt",
        "src/RadioModeListener.kt",
        "src/airplane/ModeListener.kt",
        "src/com/**/*.kt",
        "src/satellite/ModeListener.kt",
    ],

    libs: [
        "framework-annotations-lib",
        "framework-bluetooth-pre-jarjar",
        "framework-configinfrastructure",
        "framework-statsd.stubs.module_lib",
        "service-bluetooth-binder-aidl",
        "service-bluetooth.change-ids",
    ],

    static_libs: [
        "androidx.annotation_annotation",
        "androidx.appcompat_appcompat",
        "bluetooth-manager-service-proto-java-gen",
        "bluetooth-nano-protos",
        "bluetooth-proto-enums-java-gen",
        "bluetooth_flags_java_lib",
        "modules-utils-build_system",
        "modules-utils-shell-command-handler",
    ],

<<<<<<< HEAD
    apex_available: [
        "com.android.btservices",
    ],
    min_sdk_version: "Tiramisu"
=======
    lint: {
        baseline_filename: "lint-baseline.xml",
    },

    optimize: {
        enabled: true,
        shrink: true,
        proguard_flags_files: ["proguard.flags"],
    },

    sdk_version: "system_server_current",
    min_sdk_version: "Tiramisu",
    apex_available: ["com.android.btservices"],
    visibility: [":__subpackages__"],
>>>>>>> 88e7a4e3
}

// Apply jarjaring before using library in the apex
java_library {
    name: "service-bluetooth",
<<<<<<< HEAD
   // defaults: ["service-bluetooth-pre-jarjar"],
=======
    static_libs: ["service-bluetooth-pre-jarjar"],
>>>>>>> 88e7a4e3
    installable: true,
    static_libs: [
        "androidx.appcompat_appcompat",
        "service-bluetooth-pre-jarjar",
    ],

    libs: [
        "app-compat-annotations",
    ],
    sdk_version: "system_server_current",

    jarjar_rules: ":bluetooth-jarjar-rules",

    optimize: {
        enabled: true,
        shrink: true,
        proguard_flags_files: ["proguard.flags"],
    },

    libs: [
        "framework-bluetooth",
    ],

    min_sdk_version: "Tiramisu",
    apex_available: ["com.android.btservices"],
    visibility: ["//packages/modules/Bluetooth/apex"],
}

java_library {
    name: "bluetooth-manager-service-proto-java-gen",
    srcs: [":srcs_bluetooth_manager_service_proto"],
    installable: false,

    proto: {
        type: "stream",
        include_dirs: ["external/protobuf/src"],
    },

    sdk_version: "system_server_current",
    min_sdk_version: "Tiramisu",
    apex_available: ["com.android.btservices"],
}

java_library {
    name: "bluetooth-nano-protos",
    srcs: [":system-messages-proto-src"],
    installable: false,

    proto: {
        type: "nano",
    },

    libs: ["libprotobuf-java-nano"],
    lint: {
        strict_updatability_linting: true,
    },

    sdk_version: "system_current",
    min_sdk_version: "Tiramisu",
    apex_available: ["com.android.btservices"],
}

//platform_compat_config
//{
//    name: "bluetooth-compat-config",
//    src: ":service-bluetooth-pre-jarjar",
//}

//android_robolectric_test {
//    name: "ServiceBluetoothRoboTests",
//    instrumentation_for: "ServiceBluetoothFakeTestApp",
//    srcs: [
//        ":statslog-bluetooth-java-gen",
//        "src/AdapterState.kt",
//        "src/AdapterStateTest.kt",
//        "src/AutoOnFeature.kt",
//        "src/AutoOnFeatureTest.kt",
//        "src/Log.kt",
//        "src/LogTest.kt",
//        "src/RadioModeListener.kt",
//        "src/RadioModeListenerTest.kt",
//        "src/airplane/ModeListener.kt",
//        "src/airplane/ModeListenerTest.kt",
//        "src/satellite/ModeListener.kt",
//        "src/satellite/ModeListenerTest.kt",
//    ],
//  jarjar_rules: ":bluetooth-jarjar-rules",
//  static_libs: [
//        "androidx.test.core",
//        "androidx.test.ext.truth",
//        "kotlin-test",
//        "kotlinx_coroutines",
//        "kotlinx_coroutines_test",
//        "mockito-robolectric-prebuilt",
//        "platform-test-annotations",
//        "testng",
//        "truth",
//    ],
//
//    upstream: true,
//    test_suites: ["general-tests"],
//}<|MERGE_RESOLUTION|>--- conflicted
+++ resolved
@@ -16,37 +16,24 @@
     default_applicable_licenses: ["Android-Apache-2.0"],
 }
 
-<<<<<<< HEAD
 filegroup {
     name: "services.bluetooth-sources",
     srcs: [
         ":statslog-bluetooth-java-gen",
         "src/**/*.java",
-        //"src/AdapterState.kt",
+        "src/AdapterState.kt",
         "src/AutoOnFeature.kt",
         "src/Log.kt",
-        //"src/airplane/ModeListener.kt",
+        "src/RadioModeListener.kt",
+        "src/airplane/ModeListener.kt",
         "src/com/**/*.kt",
-        //"src/satellite/ModeListener.kt",
-    ],
-    visibility: [
-      ":__subpackages__",
-      "//frameworks/base/services",
-      "//frameworks/base/services/core",
-    ],
-}
-
-// pre-jarjar version of service-bluetooth that builds against pre-jarjar version of framework-bluetooth
-java_library {
-    name: "service-bluetooth-pre-jarjar",
-    installable: false,
-    //defaults: ["service-bluetooth-common-defaults"],
-    srcs: [":services.bluetooth-sources"],
-
-=======
+        "src/satellite/ModeListener.kt",
+    ],
+    visibility: [":__subpackages__"],
+}
+
 java_defaults {
     name: "service-bluetooth-buildflags",
->>>>>>> 88e7a4e3
     errorprone: {
         javacflags: [
             "-Xep:AlreadyChecked:ERROR",
@@ -58,7 +45,6 @@
             "-Xep:UnusedVariable:ERROR",
         ],
     },
-
     lint: {
         error_checks: [
             "ExtraText",
@@ -71,30 +57,18 @@
         ],
         strict_updatability_linting: true,
     },
-
     kotlincflags: [
         "-Werror",
     ],
-
     defaults_visibility: [":__subpackages__"],
 }
 
 // pre-jarjar version of service-bluetooth that builds against pre-jarjar version of framework-bluetooth
 java_library {
     name: "service-bluetooth-pre-jarjar",
-    defaults: ["service-bluetooth-buildflags"],
     installable: false,
-    srcs: [
-        ":statslog-bluetooth-java-gen",
-        "src/**/*.java",
-        "src/AdapterState.kt",
-        "src/AutoOnFeature.kt",
-        "src/Log.kt",
-        "src/RadioModeListener.kt",
-        "src/airplane/ModeListener.kt",
-        "src/com/**/*.kt",
-        "src/satellite/ModeListener.kt",
-    ],
+    //defaults: ["service-bluetooth-common-defaults"],
+    srcs: [":services.bluetooth-sources"],
 
     libs: [
         "framework-annotations-lib",
@@ -116,15 +90,31 @@
         "modules-utils-shell-command-handler",
     ],
 
-<<<<<<< HEAD
-    apex_available: [
-        "com.android.btservices",
-    ],
-    min_sdk_version: "Tiramisu"
-=======
     lint: {
         baseline_filename: "lint-baseline.xml",
     },
+
+    kotlincflags: [
+        "-Werror",
+    ],
+    sdk_version: "system_server_current",
+    min_sdk_version: "Tiramisu",
+    apex_available: ["com.android.btservices"],
+    visibility: [":__subpackages__"],
+}
+
+// Apply jarjaring before using library in the apex
+java_library {
+    name: "service-bluetooth",
+    installable: true,
+    static_libs: [
+        "androidx.appcompat_appcompat",
+        "service-bluetooth-pre-jarjar",
+    ],
+
+    sdk_version: "system_server_current",
+
+    jarjar_rules: ":bluetooth-jarjar-rules",
 
     optimize: {
         enabled: true,
@@ -132,41 +122,8 @@
         proguard_flags_files: ["proguard.flags"],
     },
 
-    sdk_version: "system_server_current",
-    min_sdk_version: "Tiramisu",
-    apex_available: ["com.android.btservices"],
-    visibility: [":__subpackages__"],
->>>>>>> 88e7a4e3
-}
-
-// Apply jarjaring before using library in the apex
-java_library {
-    name: "service-bluetooth",
-<<<<<<< HEAD
-   // defaults: ["service-bluetooth-pre-jarjar"],
-=======
-    static_libs: ["service-bluetooth-pre-jarjar"],
->>>>>>> 88e7a4e3
-    installable: true,
-    static_libs: [
-        "androidx.appcompat_appcompat",
-        "service-bluetooth-pre-jarjar",
-    ],
-
     libs: [
         "app-compat-annotations",
-    ],
-    sdk_version: "system_server_current",
-
-    jarjar_rules: ":bluetooth-jarjar-rules",
-
-    optimize: {
-        enabled: true,
-        shrink: true,
-        proguard_flags_files: ["proguard.flags"],
-    },
-
-    libs: [
         "framework-bluetooth",
     ],
 
