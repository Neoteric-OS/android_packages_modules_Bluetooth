/*
 * Copyright (C) 2023 The Android Open Source Project
 *
 * Licensed under the Apache License, Version 2.0 (the "License");
 * you may not use this file except in compliance with the License.
 * You may obtain a copy of the License at
 *
 *      http://www.apache.org/licenses/LICENSE-2.0
 *
 * Unless required by applicable law or agreed to in writing, software
 * distributed under the License is distributed on an "AS IS" BASIS,
 * WITHOUT WARRANTIES OR CONDITIONS OF ANY KIND, either express or implied.
 * See the License for the specific language governing permissions and
 * limitations under the License.
 */
package com.android.server.bluetooth

import android.bluetooth.BluetoothAdapter
import android.content.Context
import android.os.HandlerThread
import android.os.UserManager
import com.android.bluetooth.flags.FeatureFlagsImpl
import com.android.server.SystemService
import com.android.server.SystemService.TargetUser

class BluetoothService(context: Context) : SystemService(context) {
    private val mHandlerThread: HandlerThread
    private val mBluetoothManagerService: BluetoothManagerService
    private var mInitialized = false

    init {
        mHandlerThread = HandlerThread("BluetoothManagerService")
        mHandlerThread.start()
        mBluetoothManagerService =
<<<<<<< HEAD
            BluetoothManagerService(context, mHandlerThread.getLooper())
=======
            BluetoothManagerService(context, mHandlerThread.getLooper(), FeatureFlagsImpl())
>>>>>>> 7f050e68
    }

    private fun initialize() {
        if (!mInitialized) {
            mBluetoothManagerService.handleOnBootPhase()
            mInitialized = true
        }
    }

    override fun onStart() {}

    override fun onBootPhase(phase: Int) {
        if (phase == SystemService.PHASE_SYSTEM_SERVICES_READY) {
            publishBinderService(
                BluetoothAdapter.BLUETOOTH_MANAGER_SERVICE,
                mBluetoothManagerService.getBinder()
            )
        }
    }

    override fun onUserStarting(user: TargetUser) {
        if (!UserManager.isHeadlessSystemUserMode()) {
            initialize()
        }
    }

    override fun onUserSwitching(from: TargetUser?, to: TargetUser) {
        if (!mInitialized) {
            initialize()
        } else {
            mBluetoothManagerService.onSwitchUser(to.userHandle)
        }
    }

    override fun onUserUnlocking(user: TargetUser) {
        mBluetoothManagerService.handleOnUnlockUser(user.userHandle)
    }
}<|MERGE_RESOLUTION|>--- conflicted
+++ resolved
@@ -32,11 +32,7 @@
         mHandlerThread = HandlerThread("BluetoothManagerService")
         mHandlerThread.start()
         mBluetoothManagerService =
-<<<<<<< HEAD
-            BluetoothManagerService(context, mHandlerThread.getLooper())
-=======
             BluetoothManagerService(context, mHandlerThread.getLooper(), FeatureFlagsImpl())
->>>>>>> 7f050e68
     }
 
     private fun initialize() {
