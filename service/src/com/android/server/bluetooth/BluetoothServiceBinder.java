/*
 * Copyright 2023 The Android Open Source Project
 *
 * Licensed under the Apache License, Version 2.0 (the "License");
 * you may not use this file except in compliance with the License.
 * You may obtain a copy of the License at
 *
 *      http://www.apache.org/licenses/LICENSE-2.0
 *
 * Unless required by applicable law or agreed to in writing, software
 * distributed under the License is distributed on an "AS IS" BASIS,
 * WITHOUT WARRANTIES OR CONDITIONS OF ANY KIND, either express or implied.
 * See the License for the specific language governing permissions and
 * limitations under the License.
 */

package com.android.server.bluetooth;

import static android.Manifest.permission.BLUETOOTH_CONNECT;
import static android.Manifest.permission.BLUETOOTH_PRIVILEGED;
import static android.Manifest.permission.DUMP;
import static android.Manifest.permission.LOCAL_MAC_ADDRESS;
import static android.content.pm.PackageManager.PERMISSION_GRANTED;

import static com.android.server.bluetooth.BtPermissionUtils.checkConnectPermissionForDataDelivery;
import static com.android.server.bluetooth.BtPermissionUtils.getCallingAppId;
import static com.android.server.bluetooth.BtPermissionUtils.isCallerSystem;

import static java.util.Objects.requireNonNull;

import android.annotation.NonNull;
import android.annotation.Nullable;
import android.annotation.RequiresPermission;
import android.app.AppOpsManager;
import android.bluetooth.BluetoothAdapter;
import android.bluetooth.IBluetooth;
import android.bluetooth.IBluetoothManager;
import android.bluetooth.IBluetoothManagerCallback;
import android.content.AttributionSource;
import android.content.Context;
import android.os.Build;
import android.os.IBinder;
import android.os.Looper;
import android.os.ParcelFileDescriptor;
import android.os.UserManager;
import android.permission.PermissionManager;

import androidx.annotation.RequiresApi;

import java.io.FileDescriptor;
import java.io.PrintWriter;

class BluetoothServiceBinder extends IBluetoothManager.Stub {
    private static final String TAG = BluetoothServiceBinder.class.getSimpleName();

    private final BluetoothManagerService mBluetoothManagerService;
    private final Context mContext;
    private final UserManager mUserManager;
    private final AppOpsManager mAppOpsManager;
    private final PermissionManager mPermissionManager;
    private final BtPermissionUtils mPermissionUtils;
    private final Looper unusedmLooper;

    BluetoothServiceBinder(
            BluetoothManagerService bms, Looper looper, Context ctx, UserManager userManager) {
        mBluetoothManagerService = bms;
        unusedmLooper = looper;
        mContext = ctx;
        mUserManager = userManager;
        mAppOpsManager =
                requireNonNull(
                        ctx.getSystemService(AppOpsManager.class),
                        "AppOpsManager system service cannot be null");
        mPermissionManager =
                requireNonNull(
                        ctx.getSystemService(PermissionManager.class),
                        "PermissionManager system service cannot be null");
        mPermissionUtils = new BtPermissionUtils(ctx);
    }

    @Override
    @Nullable
    public IBinder registerAdapter(@NonNull IBluetoothManagerCallback callback) {
        requireNonNull(callback, "Callback cannot be null in registerAdapter");
        IBluetooth bluetooth = mBluetoothManagerService.registerAdapter(callback);
        if (bluetooth == null) {
            return null;
        }
        return bluetooth.asBinder();
    }

    @Override
    public void unregisterAdapter(@NonNull IBluetoothManagerCallback callback) {
        requireNonNull(callback, "Callback cannot be null in unregisterAdapter");
        mBluetoothManagerService.unregisterAdapter(callback);
    }

    @Override
    public boolean enable(@NonNull AttributionSource source) {
        requireNonNull(source, "AttributionSource cannot be null in enable");

        final String errorMsg =
                mPermissionUtils.callerCanToggle(
                        mContext,
                        source,
                        mUserManager,
                        mAppOpsManager,
                        mPermissionManager,
                        "enable",
                        true);
        if (!errorMsg.isEmpty()) {
            Log.d(TAG, "enable(): FAILED: " + errorMsg);
            return false;
        }

        return mBluetoothManagerService.enable(source.getPackageName());
    }

    @Override
    public boolean enableNoAutoConnect(AttributionSource source) {
        requireNonNull(source, "AttributionSource cannot be null in enableNoAutoConnect");

        final String errorMsg =
                mPermissionUtils.callerCanToggle(
                        mContext,
                        source,
                        mUserManager,
                        mAppOpsManager,
                        mPermissionManager,
                        "enableNoAutoConnect",
                        false);
        if (!errorMsg.isEmpty()) {
            Log.d(TAG, "enableNoAutoConnect(): FAILED: " + errorMsg);
            return false;
        }

        if (!BtPermissionUtils.isCallerNfc(getCallingAppId())) {
            throw new SecurityException("No permission to enable Bluetooth quietly");
        }

        return mBluetoothManagerService.enableNoAutoConnect(source.getPackageName());
    }

    @Override
    public boolean disable(AttributionSource source, boolean persist) {
        requireNonNull(source, "AttributionSource cannot be null in disable");

        if (!persist) {
            BtPermissionUtils.enforcePrivileged(mContext);
        }

        final String errorMsg =
                mPermissionUtils.callerCanToggle(
                        mContext,
                        source,
                        mUserManager,
                        mAppOpsManager,
                        mPermissionManager,
                        "disable",
                        true);
        if (!errorMsg.isEmpty()) {
            Log.d(TAG, "disable(): FAILED: " + errorMsg);
            return false;
        }

        return mBluetoothManagerService.disable(source.getPackageName(), persist);
    }

    @Override
    public int getState() {
        if (!isCallerSystem(getCallingAppId())
                && !mPermissionUtils.checkIfCallerIsForegroundUser(mUserManager)) {
            Log.w(TAG, "getState(): UNAUTHORIZED. Report OFF for non-active and non system user");
            return BluetoothAdapter.STATE_OFF;
        }

        return mBluetoothManagerService.getState();
    }

    @Override
    @RequiresPermission(allOf = {BLUETOOTH_CONNECT, LOCAL_MAC_ADDRESS})
    public String getAddress(AttributionSource source) {
        requireNonNull(source, "AttributionSource cannot be null in getAddress");

        if (!checkConnectPermissionForDataDelivery(
                mContext, mPermissionManager, source, "getAddress")) {
            return null;
        }

        if (!isCallerSystem(getCallingAppId())
                && !mPermissionUtils.checkIfCallerIsForegroundUser(mUserManager)) {
            Log.w(TAG, "getAddress(): Not allowed for non-active and non system user");
            return null;
        }

        if (mContext.checkCallingOrSelfPermission(LOCAL_MAC_ADDRESS) != PERMISSION_GRANTED) {
            // TODO(b/280890575): Throws a SecurityException instead
            Log.w(TAG, "getAddress(): Client does not have LOCAL_MAC_ADDRESS permission");
            return BluetoothAdapter.DEFAULT_MAC_ADDRESS;
        }

        return mBluetoothManagerService.getAddress();
    }

    @Override
    @RequiresPermission(BLUETOOTH_CONNECT)
    public String getName(AttributionSource source) {
        requireNonNull(source, "AttributionSource cannot be null in getName");

        if (!checkConnectPermissionForDataDelivery(
                mContext, mPermissionManager, source, "getName")) {
            return null;
        }

        if (!isCallerSystem(getCallingAppId())
                && !mPermissionUtils.checkIfCallerIsForegroundUser(mUserManager)) {
            Log.w(TAG, "getName(): not allowed for non-active and non system user");
            return null;
        }

        return mBluetoothManagerService.getName();
    }

    @Override
    @RequiresPermission(allOf = {BLUETOOTH_CONNECT, BLUETOOTH_PRIVILEGED})
    public boolean onFactoryReset(AttributionSource source) {
        requireNonNull(source, "AttributionSource cannot be null in onFactoryReset");

        BtPermissionUtils.enforcePrivileged(mContext);

        if (!checkConnectPermissionForDataDelivery(
                mContext, mPermissionManager, source, "onFactoryReset")) {
            return false;
        }

        return mBluetoothManagerService.onFactoryReset();
    }

    @Override
<<<<<<< HEAD
    public boolean factoryReset() {
        return true;
    }

    @Override
    public boolean isBleScanAlwaysAvailable() {
        return mBluetoothManagerService.isBleScanAlwaysAvailable();
=======
    public boolean isBleScanAvailable() {
        return mBluetoothManagerService.isBleScanAvailable();
>>>>>>> f74cd68b
    }

    @Override
    @RequiresPermission(BLUETOOTH_CONNECT)
    public boolean enableBle(AttributionSource source, IBinder token) {
        requireNonNull(source, "AttributionSource cannot be null in enableBle");
        requireNonNull(token, "IBinder cannot be null in enableBle");

        final String errorMsg =
                mPermissionUtils.callerCanToggle(
                        mContext,
                        source,
                        mUserManager,
                        mAppOpsManager,
                        mPermissionManager,
                        "enableBle",
                        false);
        if (!errorMsg.isEmpty()) {
            Log.d(TAG, "enableBle(): FAILED: " + errorMsg);
            return false;
        }

        return mBluetoothManagerService.enableBle(source.getPackageName(), token);
    }

    @Override
    @RequiresPermission(BLUETOOTH_CONNECT)
    public boolean disableBle(AttributionSource source, IBinder token) {
        requireNonNull(source, "AttributionSource cannot be null in disableBle");
        requireNonNull(token, "IBinder cannot be null in disableBle");

        final String errorMsg =
                mPermissionUtils.callerCanToggle(
                        mContext,
                        source,
                        mUserManager,
                        mAppOpsManager,
                        mPermissionManager,
                        "disableBle",
                        false);
        if (!errorMsg.isEmpty()) {
            Log.d(TAG, "disableBle(): FAILED: " + errorMsg);
            return false;
        }

        return mBluetoothManagerService.disableBle(source.getPackageName(), token);
    }

    @Override
    public boolean isHearingAidProfileSupported() {
        return mBluetoothManagerService.isHearingAidProfileSupported();
    }

    @Override
    @RequiresPermission(BLUETOOTH_PRIVILEGED)
    public int setBtHciSnoopLogMode(int mode) {
        BtPermissionUtils.enforcePrivileged(mContext);

        return mBluetoothManagerService.setBtHciSnoopLogMode(mode);
    }

    @Override
    @RequiresPermission(BLUETOOTH_PRIVILEGED)
    public int getBtHciSnoopLogMode() {
        BtPermissionUtils.enforcePrivileged(mContext);

        return mBluetoothManagerService.getBtHciSnoopLogMode();
    }

    @Override
    public int handleShellCommand(
            @NonNull ParcelFileDescriptor in,
            @NonNull ParcelFileDescriptor out,
            @NonNull ParcelFileDescriptor err,
            @NonNull String[] args) {
        return new BluetoothShellCommand(mBluetoothManagerService)
                .exec(
                        this,
                        in.getFileDescriptor(),
                        out.getFileDescriptor(),
                        err.getFileDescriptor(),
                        args);
    }

    @Override
    @RequiresPermission(BLUETOOTH_PRIVILEGED)
    public boolean isAutoOnSupported() {
        BtPermissionUtils.enforcePrivileged(mContext);
        return mBluetoothManagerService.isAutoOnSupported();
    }

    @Override
    @RequiresPermission(BLUETOOTH_PRIVILEGED)
    public boolean isAutoOnEnabled() {
        BtPermissionUtils.enforcePrivileged(mContext);
        return mBluetoothManagerService.isAutoOnEnabled();
    }

    @Override
    @RequiresPermission(BLUETOOTH_PRIVILEGED)
    @RequiresApi(Build.VERSION_CODES.VANILLA_ICE_CREAM)
    public void setAutoOnEnabled(boolean status) {
        BtPermissionUtils.enforcePrivileged(mContext);
        mBluetoothManagerService.setAutoOnEnabled(status);
    }

    @Override
    @RequiresPermission(DUMP)
    public void dump(FileDescriptor fd, PrintWriter writer, String[] args) {
        if (mContext.checkCallingOrSelfPermission(DUMP) != PERMISSION_GRANTED) {
            // TODO(b/280890575): Throws SecurityException instead
            Log.w(TAG, "dump(): Client does not have DUMP permission");
            return;
        }

        mBluetoothManagerService.dump(fd, writer, args);
    }
}<|MERGE_RESOLUTION|>--- conflicted
+++ resolved
@@ -237,18 +237,12 @@
     }
 
     @Override
-<<<<<<< HEAD
     public boolean factoryReset() {
         return true;
     }
 
-    @Override
-    public boolean isBleScanAlwaysAvailable() {
-        return mBluetoothManagerService.isBleScanAlwaysAvailable();
-=======
     public boolean isBleScanAvailable() {
         return mBluetoothManagerService.isBleScanAvailable();
->>>>>>> f74cd68b
     }
 
     @Override
