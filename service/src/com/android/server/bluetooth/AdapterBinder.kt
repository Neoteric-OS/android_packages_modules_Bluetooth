/*
 * Copyright (C) 2023 The Android Open Source Project
 *
 * Licensed under the Apache License, Version 2.0 (the "License");
 * you may not use this file except in compliance with the License.
 * You may obtain a copy of the License at
 *
 *      http://www.apache.org/licenses/LICENSE-2.0
 *
 * Unless required by applicable law or agreed to in writing, software
 * distributed under the License is distributed on an "AS IS" BASIS,
 * WITHOUT WARRANTIES OR CONDITIONS OF ANY KIND, either express or implied.
 * See the License for the specific language governing permissions and
 * limitations under the License.
 */
package com.android.server.bluetooth

import android.bluetooth.BluetoothProfile
import android.bluetooth.IBluetooth
import android.bluetooth.IBluetoothCallback
import android.content.AttributionSource
import android.os.IBinder
import android.os.RemoteException
import android.util.Log
import com.android.modules.utils.SynchronousResultReceiver
import com.android.server.bluetooth.BluetoothManagerService.timeToLog
import java.time.Duration
import java.util.concurrent.TimeoutException

val SYNC_TIMEOUT = Duration.ofSeconds(3)

class AdapterBinder(rawBinder: IBinder) {
    private val TAG = "AdapterBinder"
    val adapterBinder: IBluetooth = IBluetooth.Stub.asInterface(rawBinder)
    val createdAt = System.currentTimeMillis()

    override fun toString(): String =
        "[Binder=" + adapterBinder.hashCode() + ", createdAt=" + timeToLog(createdAt) + "]"

    @Throws(RemoteException::class, TimeoutException::class)
    fun disable(source: AttributionSource): Boolean {
        val recv: SynchronousResultReceiver<Boolean> = SynchronousResultReceiver.get()
        adapterBinder.disable(source, recv)
        return recv.awaitResultNoInterrupt(SYNC_TIMEOUT).getValue(false)
    }

    @Throws(RemoteException::class, TimeoutException::class)
    fun enable(quietMode: Boolean, source: AttributionSource): Boolean {
        val recv: SynchronousResultReceiver<Boolean> = SynchronousResultReceiver.get()
        adapterBinder.enable(quietMode, source, recv)
        return recv.awaitResultNoInterrupt(SYNC_TIMEOUT).getValue(false)
    }

    @Throws(RemoteException::class, TimeoutException::class)
    fun getAddress(source: AttributionSource): String? {
        val recv: SynchronousResultReceiver<String> = SynchronousResultReceiver.get()
        adapterBinder.getAddress(source, recv)
        return recv.awaitResultNoInterrupt(SYNC_TIMEOUT).getValue(null)
    }

    @Throws(RemoteException::class, TimeoutException::class)
    fun getName(source: AttributionSource): String? {
        val recv: SynchronousResultReceiver<String> = SynchronousResultReceiver.get()
        adapterBinder.getName(source, recv)
        return recv.awaitResultNoInterrupt(SYNC_TIMEOUT).getValue(null)
    }

    @Throws(RemoteException::class, TimeoutException::class)
    fun stopBle(source: AttributionSource) {
        val recv: SynchronousResultReceiver<Any> = SynchronousResultReceiver.get()
        adapterBinder.stopBle(source, recv)
        recv.awaitResultNoInterrupt(SYNC_TIMEOUT).getValue(null)
    }

    @Throws(RemoteException::class, TimeoutException::class)
    fun startBrEdr(source: AttributionSource) {
        val recv: SynchronousResultReceiver<Any> = SynchronousResultReceiver.get()
        adapterBinder.startBrEdr(source, recv)
        recv.awaitResultNoInterrupt(SYNC_TIMEOUT).getValue(null)
    }

    @Throws(RemoteException::class, TimeoutException::class)
    fun registerCallback(callback: IBluetoothCallback, source: AttributionSource) {
        val recv: SynchronousResultReceiver<Any> = SynchronousResultReceiver.get()
        adapterBinder.registerCallback(callback, source, recv)
        recv.awaitResultNoInterrupt(SYNC_TIMEOUT).getValue(null)
    }

    @Throws(RemoteException::class, TimeoutException::class)
    fun unregisterCallback(callback: IBluetoothCallback, source: AttributionSource) {
        val recv: SynchronousResultReceiver<Any> = SynchronousResultReceiver.get()
        adapterBinder.unregisterCallback(callback, source, recv)
        recv.awaitResultNoInterrupt(SYNC_TIMEOUT).getValue(null)
    }

    @Throws(RemoteException::class, TimeoutException::class)
    fun getSupportedProfiles(source: AttributionSource): MutableList<Int> {
        val supportedProfiles = ArrayList<Int>()
        val recv: SynchronousResultReceiver<Long> = SynchronousResultReceiver.get()
        adapterBinder.getSupportedProfiles(source, recv)
        val supportedProfilesBitMask = recv.awaitResultNoInterrupt(SYNC_TIMEOUT).getValue(0L)
        for (i in 0..BluetoothProfile.MAX_PROFILE_ID) {
            if (supportedProfilesBitMask and (1 shl i).toLong() != 0L) {
                supportedProfiles.add(i)
            }
        }
        return supportedProfiles
    }

    @Throws(RemoteException::class)
    fun setForegroundUserId(userId: Int, source: AttributionSource) {
        adapterBinder.setForegroundUserId(userId, source)
    }

    @Throws(RemoteException::class, TimeoutException::class)
    fun unregAllGattClient(source: AttributionSource) {
        val recv: SynchronousResultReceiver<Any> = SynchronousResultReceiver.get()
        adapterBinder.unregAllGattClient(source, recv)
        recv.awaitResultNoInterrupt(SYNC_TIMEOUT).getValue(null)
    }

    fun isMediaProfileConnected(source: AttributionSource): Boolean {
        try {
            val recv: SynchronousResultReceiver<Boolean> = SynchronousResultReceiver.get()
            adapterBinder.isMediaProfileConnected(source, recv)
            return recv.awaitResultNoInterrupt(SYNC_TIMEOUT).getValue(false)
        } catch (ex: Exception) {
            when (ex) {
                is RemoteException,
                is TimeoutException -> {
                    Log.e(TAG, "Error when calling isMediaProfileConnected", ex)
                }
                else -> throw ex
            }
            return false
        }
    }

<<<<<<< HEAD
    @Throws(RemoteException::class, TimeoutException::class)
    fun unregAllGattClient(source: AttributionSource) {
        val recv: SynchronousResultReceiver<Any> = SynchronousResultReceiver.get()
        adapterBinder.unregAllGattClient(source, recv)
        recv.awaitResultNoInterrupt(SYNC_TIMEOUT).getValue(null)
    }
}
=======
    fun updateQuietModeStatus(quietEnabled: Boolean, source: AttributionSource) {
        try {
            adapterBinder.updateQuietModeStatus(quietEnabled, source)
            //TODO: b/290710129 - AdapterBinder.kt conversion causes build error
        } catch (ex: Exception) {
            when (ex) {
                is RemoteException,
                is TimeoutException -> {
                    Log.e(TAG, "Error when calling updateQuietModeStatus", ex)
                }
                else -> throw ex
            }
        }
    }
}
>>>>>>> 12892b14
<|MERGE_RESOLUTION|>--- conflicted
+++ resolved
@@ -136,15 +136,6 @@
         }
     }
 
-<<<<<<< HEAD
-    @Throws(RemoteException::class, TimeoutException::class)
-    fun unregAllGattClient(source: AttributionSource) {
-        val recv: SynchronousResultReceiver<Any> = SynchronousResultReceiver.get()
-        adapterBinder.unregAllGattClient(source, recv)
-        recv.awaitResultNoInterrupt(SYNC_TIMEOUT).getValue(null)
-    }
-}
-=======
     fun updateQuietModeStatus(quietEnabled: Boolean, source: AttributionSource) {
         try {
             adapterBinder.updateQuietModeStatus(quietEnabled, source)
@@ -160,4 +151,3 @@
         }
     }
 }
->>>>>>> 12892b14
