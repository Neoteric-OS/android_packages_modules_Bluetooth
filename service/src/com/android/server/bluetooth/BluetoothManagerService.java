/*
 * Copyright (C) 2012 The Android Open Source Project
 *
 * Licensed under the Apache License, Version 2.0 (the "License");
 * you may not use this file except in compliance with the License.
 * You may obtain a copy of the License at
 *
 *      http://www.apache.org/licenses/LICENSE-2.0
 *
 * Unless required by applicable law or agreed to in writing, software
 * distributed under the License is distributed on an "AS IS" BASIS,
 * WITHOUT WARRANTIES OR CONDITIONS OF ANY KIND, either express or implied.
 * See the License for the specific language governing permissions and
 * limitations under the License.
 */

package com.android.server.bluetooth;

import static android.Manifest.permission.BLUETOOTH_CONNECT;
import static android.bluetooth.BluetoothAdapter.STATE_BLE_ON;
import static android.bluetooth.BluetoothAdapter.STATE_BLE_TURNING_OFF;
import static android.bluetooth.BluetoothAdapter.STATE_BLE_TURNING_ON;
import static android.bluetooth.BluetoothAdapter.STATE_OFF;
import static android.bluetooth.BluetoothAdapter.STATE_ON;
import static android.bluetooth.BluetoothAdapter.STATE_TURNING_OFF;
import static android.bluetooth.BluetoothAdapter.STATE_TURNING_ON;
import static android.bluetooth.BluetoothAdapter.nameForState;
import static android.bluetooth.BluetoothProtoEnums.ENABLE_DISABLE_REASON_AIRPLANE_MODE;
import static android.bluetooth.BluetoothProtoEnums.ENABLE_DISABLE_REASON_APPLICATION_REQUEST;
import static android.bluetooth.BluetoothProtoEnums.ENABLE_DISABLE_REASON_CRASH;
import static android.bluetooth.BluetoothProtoEnums.ENABLE_DISABLE_REASON_DISALLOWED;
import static android.bluetooth.BluetoothProtoEnums.ENABLE_DISABLE_REASON_FACTORY_RESET;
import static android.bluetooth.BluetoothProtoEnums.ENABLE_DISABLE_REASON_RESTARTED;
import static android.bluetooth.BluetoothProtoEnums.ENABLE_DISABLE_REASON_RESTORE_USER_SETTING;
import static android.bluetooth.BluetoothProtoEnums.ENABLE_DISABLE_REASON_SATELLITE_MODE;
import static android.bluetooth.BluetoothProtoEnums.ENABLE_DISABLE_REASON_START_ERROR;
import static android.bluetooth.BluetoothProtoEnums.ENABLE_DISABLE_REASON_SYSTEM_BOOT;
import static android.bluetooth.BluetoothProtoEnums.ENABLE_DISABLE_REASON_USER_SWITCH;
import static android.os.PowerExemptionManager.TEMPORARY_ALLOW_LIST_TYPE_FOREGROUND_SERVICE_ALLOWED;

import static com.android.modules.utils.build.SdkLevel.isAtLeastV;

import static java.util.Objects.requireNonNull;

import android.annotation.NonNull;
import android.app.ActivityManager;
import android.app.BroadcastOptions;
import android.bluetooth.BluetoothAdapter;
import android.bluetooth.BluetoothStatusCodes;
import android.bluetooth.IBluetooth;
import android.bluetooth.IBluetoothCallback;
import android.bluetooth.IBluetoothManager;
import android.bluetooth.IBluetoothManagerCallback;
import android.content.BroadcastReceiver;
import android.content.ComponentName;
import android.content.ContentResolver;
import android.content.Context;
import android.content.Intent;
import android.content.IntentFilter;
import android.content.ServiceConnection;
import android.content.pm.ApplicationInfo;
import android.content.pm.PackageInfo;
import android.content.pm.PackageManager;
import android.os.Binder;
import android.os.Build;
import android.os.Bundle;
import android.os.Handler;
import android.os.IBinder;
import android.os.Looper;
import android.os.Message;
import android.os.PowerExemptionManager;
import android.os.Process;
import android.os.RemoteCallbackList;
import android.os.RemoteException;
import android.os.SystemClock;
import android.os.SystemProperties;
import android.os.UserHandle;
import android.os.UserManager;
import android.provider.Settings;
import android.sysprop.BluetoothProperties;

import androidx.annotation.RequiresApi;

import com.android.bluetooth.flags.Flags;
import com.android.internal.annotations.VisibleForTesting;
import com.android.modules.expresslog.Counter;
import com.android.modules.expresslog.Histogram;
import com.android.server.bluetooth.airplane.AirplaneModeListener;
import com.android.server.bluetooth.satellite.SatelliteModeListener;

import libcore.util.SneakyThrow;

import kotlin.Unit;
import kotlin.time.TimeSource;

import java.io.FileDescriptor;
import java.io.PrintWriter;
import java.lang.reflect.InvocationTargetException;
import java.lang.reflect.Method;
import java.time.Duration;
import java.util.ArrayList;
import java.util.Arrays;
import java.util.List;
import java.util.Locale;
import java.util.Map;
import java.util.concurrent.Callable;
import java.util.concurrent.CompletableFuture;
import java.util.concurrent.ConcurrentHashMap;
import java.util.concurrent.ExecutionException;
import java.util.concurrent.Executors;
import java.util.concurrent.FutureTask;
import java.util.concurrent.TimeUnit;
import java.util.concurrent.TimeoutException;
import java.util.stream.Collectors;

class BluetoothManagerService {
    private static final String TAG = BluetoothManagerService.class.getSimpleName();

    private static final int CRASH_LOG_MAX_SIZE = 100;

    // See android.os.Build.HW_TIMEOUT_MULTIPLIER. This should not be set on real hw
    private static final int HW_MULTIPLIER = SystemProperties.getInt("ro.hw_timeout_multiplier", 1);

    // Maximum msec to wait for a bind
    private static final int TIMEOUT_BIND_MS = 8000 * HW_MULTIPLIER;

    // Timeout value for synchronous binder call
    private static final Duration STATE_TIMEOUT = Duration.ofSeconds(4L * HW_MULTIPLIER);

    // Maximum msec to wait for service restart
    private static final int SERVICE_RESTART_TIME_MS = 400 * HW_MULTIPLIER;
    // Maximum msec to wait for restart due to error
    private static final int ERROR_RESTART_TIME_MS = 3000 * HW_MULTIPLIER;
    // Maximum msec to delay MESSAGE_USER_SWITCHED
    private static final int USER_SWITCHED_TIME_MS = 200 * HW_MULTIPLIER;
    // Delay for the addProxy function in msec
    private static final int ADD_PROXY_DELAY_MS = 100 * HW_MULTIPLIER;
    // Delay for retrying enable and disable in msec
    @VisibleForTesting static final int ENABLE_DISABLE_DELAY_MS = 300 * HW_MULTIPLIER;

    // TODO: b/402209603 remove along with system_server_remove_extra_thread_jump
    @VisibleForTesting static final int MESSAGE_ENABLE = 1;
    // TODO: b/402209603 remove along with system_server_remove_extra_thread_jump
    @VisibleForTesting static final int MESSAGE_DISABLE = 2;

    // TODO: b/402209603 remove along with system_server_remove_extra_thread_jump
    @VisibleForTesting static final int MESSAGE_HANDLE_ENABLE_DELAYED = 3;

    // TODO: b/402209603 remove along with system_server_remove_extra_thread_jump
    @VisibleForTesting static final int MESSAGE_HANDLE_DISABLE_DELAYED = 4;
<<<<<<< HEAD
    @VisibleForTesting static final int MESSAGE_INFORM_ADAPTER_SERVICE_UP = 22;
=======

>>>>>>> f3d3aaea
    @VisibleForTesting static final int MESSAGE_BLUETOOTH_SERVICE_CONNECTED = 40;
    @VisibleForTesting static final int MESSAGE_BLUETOOTH_SERVICE_DISCONNECTED = 41;
    @VisibleForTesting static final int MESSAGE_RESTART_BLUETOOTH_SERVICE = 42;
    @VisibleForTesting static final int MESSAGE_BLUETOOTH_STATE_CHANGE = 60;
    @VisibleForTesting static final int MESSAGE_TIMEOUT_BIND = 100;
    @VisibleForTesting static final int MESSAGE_USER_SWITCHED = 300;
    @VisibleForTesting static final int MESSAGE_USER_UNLOCKED = 301;
    @VisibleForTesting static final int MESSAGE_RESTORE_USER_SETTING_OFF = 501;
    @VisibleForTesting static final int MESSAGE_RESTORE_USER_SETTING_ON = 502;

    private static final int MAX_ERROR_RESTART_RETRIES = 6;
    private static final int MAX_WAIT_FOR_ENABLE_DISABLE_RETRIES = 10;

    // Bluetooth persisted setting is off
    @VisibleForTesting static final int BLUETOOTH_OFF = 0;
    // Bluetooth persisted setting is on
    // and Airplane mode won't affect Bluetooth state at start up
    // This is the default value
    @VisibleForTesting static final int BLUETOOTH_ON_BLUETOOTH = 1;
    // Bluetooth persisted setting is on
    // but Airplane mode will affect Bluetooth state at start up
    // and Airplane mode will have higher priority.
    @VisibleForTesting static final int BLUETOOTH_ON_AIRPLANE = 2;

    // Map of apps registered to keep BLE scanning on.
    private final Map<IBinder, ClientDeathRecipient> mBleApps = new ConcurrentHashMap<>();

    private final BluetoothAdapterState mState = new BluetoothAdapterState();
    private final List<Long> mCrashTimestamps = new ArrayList<>();
    private final RemoteCallbackList<IBluetoothManagerCallback> mCallbacks =
            new RemoteCallbackList<>();
    private final BluetoothServiceBinder mBinder;
    @VisibleForTesting final BluetoothHandler mHandler;
    private final ContentResolver mContentResolver;
    private final Context mContext;
    private final Looper mLooper;
    private final UserManager mUserManager;

    private final boolean mIsHearingAidProfileSupported;

    private String mAddress;
    private String mName;
    private AdapterBinder mAdapter;
    private Context mCurrentUserContext;

    private int mBindingUserID;
    private boolean mTryBindOnBindTimeout = false;

    // used inside handler thread
    private boolean mQuietEnable = false;
    private boolean mEnable = false;
    private boolean mShutdownInProgress = false;

    private int mCrashes = 0;
    private long mLastEnabledTime;

    // configuration from external IBinder call which is used to
    // synchronize with broadcast receiver.
    private boolean mQuietEnableExternal = false;
    private boolean mEnableExternal = false;

    private int mErrorRecoveryRetryCounter = 0;

    // The code in mBluetoothCallback is running on Binder thread.
    // It must be posted on the local looper to prevent concurrent access.
    private final IBluetoothCallback mBluetoothCallback =
            new IBluetoothCallback.Stub() {
                @Override
                public void onBluetoothStateChange(int prevState, int newState) {
                    Log.d(
                            TAG,
                            "IBluetoothCallback.onBluetoothStateChange:"
                                    + (" prevState=" + nameForState(prevState))
                                    + (" newState=" + nameForState(newState)));
                    mHandler.obtainMessage(MESSAGE_BLUETOOTH_STATE_CHANGE, prevState, newState)
                            .sendToTarget();
                }

                @Override
                public void onAdapterNameChange(String name) {
                    requireNonNull(name);
                    if (name.isEmpty()) {
                        throw new IllegalArgumentException("Invalid Empty name");
                    }
                    Log.d(TAG, "IBluetoothCallback.onAdapterNameChange: " + name);
                    mHandler.post(() -> storeName(name));
                }

                @Override
                public void onAdapterAddressChange(String address) {
                    requireNonNull(address);
                    if (!BluetoothAdapter.checkBluetoothAddress(address)) {
                        throw new IllegalArgumentException("Invalid address");
                    }
                    Log.d(TAG, "IBluetoothCallback.onAdapterAddressChange: " + logAddress(address));
                    mHandler.post(() -> storeAddress(address));
                }
            };

    private void storeName(String name) {
        if (!Settings.Secure.putString(mContentResolver, Settings.Secure.BLUETOOTH_NAME, name)) {
            Log.e(TAG, "storeName(" + name + "): Failed. Name is still " + mName);
            return;
        }
        mName = name;
        Log.v(TAG, "storeName(" + mName + "): Success");
        Intent intent =
                new Intent(BluetoothAdapter.ACTION_LOCAL_NAME_CHANGED)
                        .putExtra(BluetoothAdapter.EXTRA_LOCAL_NAME, name)
                        .addFlags(Intent.FLAG_RECEIVER_REGISTERED_ONLY_BEFORE_BOOT);
        mContext.sendBroadcastAsUser(
                intent, UserHandle.ALL, BLUETOOTH_CONNECT, getTempAllowlistBroadcastOptions());
    }

    private void storeAddress(String address) {
        if (!Settings.Secure.putString(
                mContentResolver, Settings.Secure.BLUETOOTH_ADDRESS, address)) {
            Log.e(
                    TAG,
                    "storeAddress("
                            + logAddress(address)
                            + "): Failed. Address is still "
                            + logAddress(mAddress));
            return;
        }
        mAddress = address;
        Log.v(TAG, "storeAddress(" + logAddress(mAddress) + "): Success");
    }

    public void onUserRestrictionsChanged(UserHandle userHandle) {
        final boolean newBluetoothDisallowed =
                mUserManager.hasUserRestrictionForUser(UserManager.DISALLOW_BLUETOOTH, userHandle);
        // Disallow Bluetooth sharing when either Bluetooth is disallowed or Bluetooth sharing
        // is disallowed
        final boolean newBluetoothSharingDisallowed =
                mUserManager.hasUserRestrictionForUser(
                                UserManager.DISALLOW_BLUETOOTH_SHARING, userHandle)
                        || newBluetoothDisallowed;

        // Disable OPP activities for this userHandle
        updateOppLauncherComponentState(userHandle, newBluetoothSharingDisallowed);

        // DISALLOW_BLUETOOTH can only be set by DO or PO on the system user.
        // Only trigger once instead of for all users
        if (UserHandle.SYSTEM.equals(userHandle) && newBluetoothDisallowed) {
            sendDisableMsg(ENABLE_DISABLE_REASON_DISALLOWED);
        }
    }

    boolean onFactoryResetFromBinder() {
        // Wait for stable state if bluetooth is temporary state.
        int state = getState();
        if (state == STATE_BLE_TURNING_ON
                || state == STATE_TURNING_ON
                || state == STATE_TURNING_OFF) {
            if (!waitForState(STATE_BLE_ON, STATE_ON)) {
                return false;
            }
        }
        return postAndWait(() -> onFactoryReset());
    }

    @VisibleForTesting
    boolean onFactoryReset() {
        // Clear registered LE apps to force shut-off Bluetooth
        clearBleApps();
        int state = getState();
        if (state == STATE_BLE_ON) {
            ActiveLogs.add(ENABLE_DISABLE_REASON_FACTORY_RESET, false);
            bleOnToOff();
            return true;
        } else if (state == STATE_ON) {
            ActiveLogs.add(ENABLE_DISABLE_REASON_FACTORY_RESET, false);
            onToBleOn();
            return true;
        }
        return false;
    }

    private int estimateBusyTime(int state) {
        if (state == STATE_BLE_ON && isBluetoothPersistedStateOn()) {
            // Bluetooth is in BLE and is starting classic
            return SERVICE_RESTART_TIME_MS;
        } else if (state != STATE_ON && state != STATE_OFF && state != STATE_BLE_ON) {
            // Bluetooth is turning state
            return ADD_PROXY_DELAY_MS;
        } else if ((!Flags.systemServerRemoveExtraThreadJump()
                        && (mHandler.hasMessages(MESSAGE_ENABLE)
                                || mHandler.hasMessages(MESSAGE_DISABLE)))
                || mHandler.hasMessages(MESSAGE_HANDLE_ENABLE_DELAYED)
                || mHandler.hasMessages(MESSAGE_HANDLE_DISABLE_DELAYED)
                || mHandler.hasMessages(MESSAGE_RESTART_BLUETOOTH_SERVICE)
                || mHandler.hasMessages(MESSAGE_TIMEOUT_BIND)) {
            Log.d(
                    TAG,
                    "Busy reason:"
                            + " ENABLE="
                            + mHandler.hasMessages(MESSAGE_ENABLE)
                            + " DISABLE="
                            + mHandler.hasMessages(MESSAGE_DISABLE)
                            + " HANDLE_ENABLE_DELAYED="
                            + mHandler.hasMessages(MESSAGE_HANDLE_ENABLE_DELAYED)
                            + " HANDLE_DISABLE_DELAYED="
                            + mHandler.hasMessages(MESSAGE_HANDLE_DISABLE_DELAYED)
                            + " RESTART_BLUETOOTH_SERVICE="
                            + mHandler.hasMessages(MESSAGE_RESTART_BLUETOOTH_SERVICE)
                            + " TIMEOUT_BIND="
                            + mHandler.hasMessages(MESSAGE_TIMEOUT_BIND));
            // Bluetooth is restarting
            return SERVICE_RESTART_TIME_MS;
        }
        return 0;
    }

    private void delayModeChangedIfNeeded(Object token, Runnable r, String modechanged) {
        final int state = getState();
        final int delayMs = estimateBusyTime(state);
        Log.d(
                TAG,
                ("delayModeChangedIfNeeded(" + modechanged + "):")
                        + (" state=" + nameForState(state))
                        + (" Airplane.isOnOverrode=" + AirplaneModeListener.isOnOverrode())
                        + (" Airplane.isOn=" + AirplaneModeListener.isOn())
                        + (" isSatelliteModeOn()=" + isSatelliteModeOn())
                        + (" delayed=" + delayMs + "ms"));

        mHandler.removeCallbacksAndMessages(token);

        if (delayMs > 0) {
            mHandler.postDelayed(
                    () -> delayModeChangedIfNeeded(token, r, modechanged), token, delayMs);
        } else {
            r.run();
        }
    }

    /** Send Intent to the Notification Service in the Bluetooth app */
    Unit sendToggleNotification(String notificationReason) {
        Intent intent =
                new Intent("android.bluetooth.notification.action.SEND_TOGGLE_NOTIFICATION");
        intent.setComponent(resolveSystemService(intent));
        intent.putExtra(
                "android.bluetooth.notification.extra.NOTIFICATION_REASON", notificationReason);
        mCurrentUserContext.startService(intent);
        return Unit.INSTANCE;
    }

    private static final Object ON_AIRPLANE_MODE_CHANGED_TOKEN = new Object();
    private static final Object ON_SATELLITE_MODE_CHANGED_TOKEN = new Object();
    private static final Object ON_SWITCH_USER_TOKEN = new Object();

    @VisibleForTesting
    Unit onAirplaneModeChanged(boolean isAirplaneModeOn) {
        delayModeChangedIfNeeded(
                ON_AIRPLANE_MODE_CHANGED_TOKEN,
                () -> handleAirplaneModeChanged(isAirplaneModeOn),
                "onAirplaneModeChanged");
        return Unit.INSTANCE;
    }

    private Unit onSatelliteModeChanged(boolean isSatelliteModeOn) {
        delayModeChangedIfNeeded(
                ON_SATELLITE_MODE_CHANGED_TOKEN,
                () -> handleSatelliteModeChanged(isSatelliteModeOn),
                "onSatelliteModeChanged");
        return Unit.INSTANCE;
    }

    // Call is coming from the systemServer main thread and need to be post to avoid race
    void onSwitchUser(UserHandle userHandle) {
        mHandler.post(
                () ->
                        delayModeChangedIfNeeded(
                                ON_SWITCH_USER_TOKEN,
                                () -> handleSwitchUser(userHandle),
                                "onSwitchUser"));
    }

    private void forceToOffFromModeChange(int currentState, int reason) {
        // Clear registered LE apps to force shut-off
        clearBleApps();

        if (reason == ENABLE_DISABLE_REASON_SATELLITE_MODE
                || !AirplaneModeListener.hasUserToggledApm(mCurrentUserContext)) {
            // AirplaneMode can have a state where it does not impact the AutoOnFeature
            AutoOnFeature.pause();
        }

        if (currentState == STATE_ON) {
            mEnable = false;
            ActiveLogs.add(reason, false);
            onToBleOn();
        } else if (currentState == STATE_BLE_ON) {
            // If currentState is BLE_ON make sure we trigger stopBle
            mEnable = false;
            mEnableExternal = false;
            ActiveLogs.add(reason, false);
            bleOnToOff();
        }
    }

    private void handleAirplaneModeChanged(boolean isAirplaneModeOn) {
        boolean isPersistStateOn = isBluetoothPersistedStateOn();
        if (isPersistStateOn) {
            if (isAirplaneModeOn) {
                setBluetoothPersistedState(BLUETOOTH_ON_AIRPLANE);
            } else {
                setBluetoothPersistedState(BLUETOOTH_ON_BLUETOOTH);
            }
        }

        int currentState = mState.get();

        Log.d(
                TAG,
                ("handleAirplaneModeChanged(" + isAirplaneModeOn + "):")
                        + (" mEnableExternal=" + mEnableExternal)
                        + (" isPersistStateOn=" + isPersistStateOn)
                        + (" currentState=" + nameForState(currentState)));

        if (isAirplaneModeOn) {
            forceToOffFromModeChange(currentState, ENABLE_DISABLE_REASON_AIRPLANE_MODE);
        } else if (mEnableExternal && currentState != STATE_ON && isPersistStateOn) {
            // isPersistStateOn is checked to prevent race with RESTORE_USER_SETTING
            sendEnableMsg(mQuietEnableExternal, ENABLE_DISABLE_REASON_AIRPLANE_MODE);
        } else if (currentState != STATE_ON) {
            autoOnSetupTimer();
        }
    }

    private void handleSatelliteModeChanged(boolean isSatelliteModeOn) {
        final int currentState = mState.get();

        if (shouldBluetoothBeOn(isSatelliteModeOn) && currentState != STATE_ON) {
            sendEnableMsg(mQuietEnableExternal, ENABLE_DISABLE_REASON_SATELLITE_MODE);
        } else if (!shouldBluetoothBeOn(isSatelliteModeOn) && currentState != STATE_OFF) {
            forceToOffFromModeChange(currentState, ENABLE_DISABLE_REASON_SATELLITE_MODE);
        } else if (!isSatelliteModeOn
                && !shouldBluetoothBeOn(isSatelliteModeOn)
                && currentState != STATE_ON) {
            autoOnSetupTimer();
        }
    }

    private boolean shouldBluetoothBeOn(boolean isSatelliteModeOn) {
        if (!isBluetoothPersistedStateOn()) {
            Log.d(TAG, "shouldBluetoothBeOn: User want BT off.");
            return false;
        }

        if (isSatelliteModeOn) {
            Log.d(TAG, "shouldBluetoothBeOn: BT should be off as satellite mode is on.");
            return false;
        }

        if (AirplaneModeListener.isOnOverrode() && isBluetoothPersistedStateOnAirplane()) {
            Log.d(TAG, "shouldBluetoothBeOn: BT should be off as airplaneMode is on.");
            return false;
        }

        Log.d(TAG, "shouldBluetoothBeOn: BT should be on.");
        return true;
    }

    private final BroadcastReceiver mReceiver =
            new BroadcastReceiver() {
                @Override
                public void onReceive(Context context, Intent intent) {
                    String action = intent.getAction();
                    if (Intent.ACTION_SETTING_RESTORED.equals(action)) {
                        final String name = intent.getStringExtra(Intent.EXTRA_SETTING_NAME);
                        if (Settings.Global.BLUETOOTH_ON.equals(name)) {
                            // The Bluetooth On state may be changed during system restore.
                            final String prevValue =
                                    intent.getStringExtra(Intent.EXTRA_SETTING_PREVIOUS_VALUE);
                            final String newValue =
                                    intent.getStringExtra(Intent.EXTRA_SETTING_NEW_VALUE);

                            Log.d(
                                    TAG,
                                    "ACTION_SETTING_RESTORED with BLUETOOTH_ON"
                                            + (" prevValue=" + prevValue)
                                            + (" newValue=" + newValue));

                            if ((newValue == null)
                                    || (prevValue == null)
                                    || prevValue.equals(newValue)) {
                                return;
                            }
                            mHandler.sendEmptyMessage(
                                    newValue.equals("0")
                                            ? MESSAGE_RESTORE_USER_SETTING_OFF
                                            : MESSAGE_RESTORE_USER_SETTING_ON);
                        }
                    } else if (action.equals(Intent.ACTION_SHUTDOWN)) {
                        Log.i(TAG, "Device is shutting down.");
                        mShutdownInProgress = true;
                        mEnable = false;
                        mEnableExternal = false;
                        if (mState.oneOf(STATE_BLE_ON)) {
                            bleOnToOff();
                        } else if (mState.oneOf(STATE_ON)) {
                            onToBleOn();
                        }
                    }
                }
            };

    private final Histogram mShutdownLatencyHistogram =
            new Histogram(
                    "bluetooth.value_shutdown_latency", new Histogram.UniformOptions(50, 0, 3000));

    BluetoothManagerService(@NonNull Context context, @NonNull Looper looper) {
        mContext = requireNonNull(context, "Context cannot be null");
        mContentResolver = requireNonNull(mContext.getContentResolver(), "Resolver cannot be null");
        mLooper = requireNonNull(looper, "Looper cannot be null");

        mUserManager =
                requireNonNull(
                        mContext.getSystemService(UserManager.class),
                        "UserManager system service cannot be null");

        mBinder = new BluetoothServiceBinder(this, mLooper, mContext, mUserManager);
        mHandler = new BluetoothHandler(mLooper);

        mTryBindOnBindTimeout = false;

        // Observe BLE scan only mode settings change.
        BleScanSettingListener.initialize(mLooper, mContentResolver, this::onBleScanDisabled);

        // Disable ASHA if BLE is not supported, overriding any system property
        if (!isBleSupported(mContext)) {
            mIsHearingAidProfileSupported = false;
        } else {
            // ASHA default value is:
            //   * disabled on Automotive, TV, and Watch.
            //   * enabled for other form factor
            // This default value can be overridden with a system property
            final boolean isAshaEnabledByDefault =
                    !(isAutomotive(mContext) || isWatch(mContext) || isTv(mContext));
            mIsHearingAidProfileSupported =
                    BluetoothProperties.isProfileAshaCentralEnabled()
                            .orElse(isAshaEnabledByDefault);
        }

        IntentFilter filter = new IntentFilter();
        filter.addAction(Intent.ACTION_SETTING_RESTORED);
        filter.addAction(Intent.ACTION_SHUTDOWN);
        filter.setPriority(IntentFilter.SYSTEM_HIGH_PRIORITY);
        mContext.registerReceiver(mReceiver, filter, null, mHandler);

        IntentFilter filterUser = new IntentFilter();
        filterUser.addAction(UserManager.ACTION_USER_RESTRICTIONS_CHANGED);
        filterUser.addAction(Intent.ACTION_USER_SWITCHED);
        filterUser.setPriority(IntentFilter.SYSTEM_HIGH_PRIORITY);
        mContext.registerReceiverForAllUsers(
                new BroadcastReceiver() {
                    @Override
                    public void onReceive(Context context, Intent intent) {
                        switch (intent.getAction()) {
                            case Intent.ACTION_USER_SWITCHED:
                                int foregroundUserId =
                                        intent.getIntExtra(Intent.EXTRA_USER_HANDLE, 0);
                                propagateForegroundUserId(foregroundUserId);
                                break;
                            case UserManager.ACTION_USER_RESTRICTIONS_CHANGED:
                                onUserRestrictionsChanged(getSendingUser());
                                break;
                            default:
                                Log.e(
                                        TAG,
                                        "Unknown broadcast received in BluetoothManagerService"
                                                + " receiver registered across all users");
                        }
                    }
                },
                filterUser,
                null,
                mHandler);

        mName =
                BluetoothServerProxy.getInstance()
                        .settingsSecureGetString(mContentResolver, Settings.Secure.BLUETOOTH_NAME);
        mAddress =
                BluetoothServerProxy.getInstance()
                        .settingsSecureGetString(
                                mContentResolver, Settings.Secure.BLUETOOTH_ADDRESS);

        Log.d(TAG, "Local adapter: Name=" + mName + ", Address=" + logAddress(mAddress));

        if (isBluetoothPersistedStateOn()) {
            Log.i(TAG, "Startup: Bluetooth persisted state is ON.");
            mEnableExternal = true;
        }

        mDeviceConfigAllowAutoOn =
                SystemProperties.getBoolean("bluetooth.server.automatic_turn_on", false);
        Log.d(TAG, "AutoOnFeature property=" + mDeviceConfigAllowAutoOn);
        if (mDeviceConfigAllowAutoOn) {
            Counter.logIncrement("bluetooth.value_auto_on_supported");
        }
    }

    private Unit onBleScanDisabled() {
        if (mState.oneOf(STATE_OFF, STATE_BLE_TURNING_OFF)) {
            Log.i(TAG, "onBleScanDisabled: Nothing to do, Bluetooth is already turning off");
            return Unit.INSTANCE;
        }
        clearBleApps();

        if (mState.oneOf(STATE_BLE_ON)) {
            Log.i(TAG, "onBleScanDisabled: Shutting down BLE_ON mode");
            bleOnToOff();
        } else {
            Log.i(TAG, "onBleScanDisabled: Bluetooth is not in BLE_ON, staying on");
        }
        return Unit.INSTANCE;
    }

    IBluetoothManager.Stub getBinder() {
        return mBinder;
    }

    /** Returns true if satellite mode is turned on. */
    private static boolean isSatelliteModeOn() {
        return SatelliteModeListener.isOn();
    }

    /** Returns true if the Bluetooth saved state is "on" */
    private boolean isBluetoothPersistedStateOn() {
        final int state =
                BluetoothServerProxy.getInstance()
                        .getBluetoothPersistedState(mContentResolver, BLUETOOTH_ON_BLUETOOTH);
        Log.d(TAG, "isBluetoothPersistedStateOn: " + state);
        return state != BLUETOOTH_OFF;
    }

    private boolean isBluetoothPersistedStateOnAirplane() {
        final int state =
                BluetoothServerProxy.getInstance()
                        .getBluetoothPersistedState(mContentResolver, BLUETOOTH_ON_BLUETOOTH);
        Log.d(TAG, "isBluetoothPersistedStateOnAirplane: " + state);
        return state == BLUETOOTH_ON_AIRPLANE;
    }

    /** Returns true if the Bluetooth saved state is BLUETOOTH_ON_BLUETOOTH */
    private boolean isBluetoothPersistedStateOnBluetooth() {
        final int state =
                BluetoothServerProxy.getInstance()
                        .getBluetoothPersistedState(mContentResolver, BLUETOOTH_ON_BLUETOOTH);
        Log.d(TAG, "isBluetoothPersistedStateOnBluetooth: " + state);
        return state == BLUETOOTH_ON_BLUETOOTH;
    }

    private void setBluetoothPersistedState(int state) {
        BluetoothServerProxy.getInstance().setBluetoothPersistedState(mContentResolver, state);
    }

    private static String logAddress(String address) {
        if (address == null) {
            return "[address is null]";
        }
        if (address.length() != 17) {
            return "[address invalid]";
        }
        return "XX:XX:XX:XX:" + address.substring(address.length() - 5);
    }

    // Called from unsafe binder thread
    IBluetooth registerAdapter(IBluetoothManagerCallback callback) {
        mCallbacks.register(callback);
        // Copy to local variable to avoid race condition when checking for null
        AdapterBinder adapter = mAdapter;
        return adapter != null ? adapter.getAdapterBinder() : null;
    }

    void unregisterAdapter(IBluetoothManagerCallback callback) {
        mCallbacks.unregister(callback);
    }

    boolean isEnabled() {
        return getState() == STATE_ON;
    }

//  @GuardedBy("mAdapterLock")
//     private boolean synchronousDisable(AttributionSource attributionSource)
//             throws RemoteException, TimeoutException {
//         if (mAdapter == null) return false;
//         final SynchronousResultReceiver<Boolean> recv = SynchronousResultReceiver.get();
//         mAdapter.disable(attributionSource, recv);
//         return recv.awaitResultNoInterrupt(getSyncTimeout()).getValue(false);
//     }

//     @GuardedBy("mAdapterLock")
//     private boolean synchronousEnable(boolean quietMode, AttributionSource attributionSource)
//             throws RemoteException, TimeoutException {
//         if (mAdapter == null) return false;
//         final SynchronousResultReceiver<Boolean> recv = SynchronousResultReceiver.get();
//         mAdapter.enable(quietMode, attributionSource, recv);
//         return recv.awaitResultNoInterrupt(getSyncTimeout()).getValue(false);
//     }

//     @GuardedBy("mAdapterLock")
//     private String synchronousGetAddress(AttributionSource attributionSource)
//             throws RemoteException, TimeoutException {
//         if (mAdapter == null) return null;
//         final SynchronousResultReceiver<String> recv = SynchronousResultReceiver.get();
//         mAdapter.getAddress(attributionSource, recv);
//         return recv.awaitResultNoInterrupt(getSyncTimeout()).getValue(null);
//     }

//     @GuardedBy("mAdapterLock")
//     private String synchronousGetName(AttributionSource attributionSource)
//             throws RemoteException, TimeoutException {
//         if (mAdapter == null) return null;
//         final SynchronousResultReceiver<String> recv = SynchronousResultReceiver.get();
//         mAdapter.getName(attributionSource, recv);
//         return recv.awaitResultNoInterrupt(getSyncTimeout()).getValue(null);
//     }

//     @GuardedBy("mAdapterLock")
//     private int synchronousGetState() throws RemoteException, TimeoutException {
//         if (mAdapter == null) return STATE_OFF;
//         final SynchronousResultReceiver<Integer> recv = SynchronousResultReceiver.get();
//         mAdapter.getState(recv);
//         return recv.awaitResultNoInterrupt(getSyncTimeout()).getValue(STATE_OFF);
//     }

//     @GuardedBy("mAdapterLock")
//     private void synchronousOnBrEdrDown(AttributionSource attributionSource)
//             throws RemoteException, TimeoutException {
//         if (mAdapter == null) return;
//         final SynchronousResultReceiver recv = SynchronousResultReceiver.get();
//         //mAdapter.onBrEdrDown(attributionSource, recv);
//         recv.awaitResultNoInterrupt(getSyncTimeout()).getValue(null);
//     }

//     @GuardedBy("mAdapterLock")
//     private void synchronousOnLeServiceUp(AttributionSource attributionSource)
//             throws RemoteException, TimeoutException {
//         if (mAdapter == null) return;
//         final SynchronousResultReceiver recv = SynchronousResultReceiver.get();
//         //mAdapter.onLeServiceUp(attributionSource, recv);
//         recv.awaitResultNoInterrupt(getSyncTimeout()).getValue(null);
//     }

//     @GuardedBy("mAdapterLock")
//     private void synchronousRegisterCallback(
//             IBluetoothCallback callback, AttributionSource attributionSource)
//             throws RemoteException, TimeoutException {
//         if (mAdapter == null) return;
//         final SynchronousResultReceiver recv = SynchronousResultReceiver.get();
//         mAdapter.registerCallback(callback, attributionSource, recv);
//         recv.awaitResultNoInterrupt(getSyncTimeout()).getValue(null);
//     }

//     @GuardedBy("mAdapterLock")
//     private void synchronousUnregisterCallback(
//             IBluetoothCallback callback, AttributionSource attributionSource)
//             throws RemoteException, TimeoutException {
//         if (mAdapter == null) return;
//         final SynchronousResultReceiver recv = SynchronousResultReceiver.get();
//         mAdapter.unregisterCallback(callback, attributionSource, recv);
//         recv.awaitResultNoInterrupt(getSyncTimeout()).getValue(null);
//     }

//     @GuardedBy("mAdapterLock")
//     private List<Integer> synchronousGetSupportedProfiles(AttributionSource attributionSource)
//             throws RemoteException, TimeoutException {
//         final ArrayList<Integer> supportedProfiles = new ArrayList<Integer>();
//         if (mAdapter == null) return supportedProfiles;
//         final SynchronousResultReceiver<Long> recv = SynchronousResultReceiver.get();
//         mAdapter.getSupportedProfiles(attributionSource, recv);
//         final long supportedProfilesBitMask =
//                 recv.awaitResultNoInterrupt(getSyncTimeout()).getValue((long) 0);

//         for (int i = 0; i <= BluetoothProfile.MAX_PROFILE_ID; i++) {
//             if ((supportedProfilesBitMask & (1L << i)) != 0) {
//                 supportedProfiles.add(i);
//             }
//         }

//         return supportedProfiles;
//     }

    /**
     * Sends the current foreground user id to the Bluetooth process. This user id is used to
     * determine if Binder calls are coming from the active user.
     *
     * @param userId is the foreground user id we are propagating to the Bluetooth process
     */
    private void propagateForegroundUserId(int userId) {
        if (mAdapter == null) {
            return;
        }
        try {
            mAdapter.setForegroundUserId(userId, mContext.getAttributionSource());
        } catch (RemoteException e) {
            Log.e(TAG, "Unable to set foreground user id", e);
        }
    }

    int getState() {
        return mState.get();
    }

    class ClientDeathRecipient implements IBinder.DeathRecipient {
        private final String mPackageName;

        ClientDeathRecipient(String packageName) {
            mPackageName = packageName;
        }

        public void binderDied() {
            Log.w(TAG, "Binder is dead - unregister " + mPackageName);

            for (Map.Entry<IBinder, ClientDeathRecipient> entry : mBleApps.entrySet()) {
                IBinder token = entry.getKey();
                ClientDeathRecipient deathRec = entry.getValue();
                if (deathRec.equals(this)) {
                    updateBleAppCount(token, false, mPackageName);
                    break;
                }
            }

            int appCount = mBleApps.size();
            Log.i(TAG, appCount + "Binder is dead,registered Ble Apps");

            if (appCount == 0 && mEnable) {
                disableBleScanMode();
            }

            if (appCount == 0) {
                int st = STATE_OFF;
                if (mAdapter != null) {
                    st = getState();
                }
                if (!mEnableExternal || (st == STATE_BLE_ON)) {
                    Log.i(TAG, "Move to BT state OFF");
                    sendBrEdrDownCallback();
                }
            }
        }

        public String getPackageName() {
            return mPackageName;
        }
    }

    boolean isBleScanAvailable() {
        if (AirplaneModeListener.isOn() && !mEnable) {
            return false;
        }
        if (SatelliteModeListener.isOn()) {
            return false;
        }
        return BleScanSettingListener.isScanAllowed();
    }

    boolean isHearingAidProfileSupported() {
        return mIsHearingAidProfileSupported;
    }

    Context getCurrentUserContext() {
        return mCurrentUserContext;
    }

    boolean isMediaProfileConnected() {
        if (!mState.oneOf(STATE_ON)) {
            return false;
        }
        return mAdapter.isMediaProfileConnected(mContext.getAttributionSource());
    }

    // Disable ble scan only mode.
    private void disableBleScanMode() {
        if (mState.oneOf(STATE_ON) && !isBluetoothPersistedStateOnBluetooth()) {
            Log.d(TAG, "disableBleScanMode: Resetting the mEnable flag for clean disable");
            mEnable = false;
        }
    }

    private int updateBleAppCount(IBinder token, boolean enable, String packageName) {
        String header = "updateBleAppCount(" + token + ", " + enable + ", " + packageName + ")";
        ClientDeathRecipient r = mBleApps.get(token);
        int st = STATE_OFF;
        if (r == null && enable) {
            ClientDeathRecipient deathRec = new ClientDeathRecipient(packageName);
            try {
                token.linkToDeath(deathRec, 0);
            } catch (RemoteException ex) {
                throw new IllegalArgumentException("BLE app (" + packageName + ") already dead!");
            }
            mBleApps.put(token, deathRec);
            Log.d(TAG, header + " linkToDeath");
        } else if (!enable && r != null) {
            // Unregister death recipient as the app goes away.
            token.unlinkToDeath(r, 0);
            mBleApps.remove(token);
            Log.d(TAG, header + " unlinkToDeath");
        }

        int appCount = mBleApps.size();
        Log.d(TAG, header + " Number of BLE app registered: appCount=" + appCount);
        return appCount;
    }

    boolean enableBleFromBinder(String packageName, IBinder token) {
        return postAndWait(() -> enableBle(packageName, token));
    }

    @VisibleForTesting
    boolean enableBle(String packageName, IBinder token) {
        Log.i(
                TAG,
                ("enableBle(" + packageName + ", " + token + "):")
                        + (" mAdapter=" + mAdapter)
                        + (" isBinding=" + isBinding())
                        + (" mState=" + mState));

        if (AirplaneModeListener.isOn() && !mEnable) {
            Log.d(TAG, "enableBle: not enabling - Airplane mode is ON on system");
            return false;
        }

        if (isSatelliteModeOn()) {
            Log.d(TAG, "enableBle: not enabling - Satellite mode is on.");
            return false;
        }

        if (!BleScanSettingListener.isScanAllowed()) {
            Log.d(TAG, "enableBle: not enabling - Scan mode is not allowed.");
            return false;
        }

        updateBleAppCount(token, true, packageName);

        if (mState.oneOf(
                STATE_ON,
                STATE_BLE_ON,
                STATE_TURNING_ON,
                STATE_TURNING_OFF,
                STATE_BLE_TURNING_ON)) {
            Log.i(TAG, "enableBle: Bluetooth is already in state" + mState);
            return true;
        }
        sendEnableMsg(false, ENABLE_DISABLE_REASON_APPLICATION_REQUEST, packageName, true);
        return true;
    }

    boolean disableBleFromBinder(String packageName, IBinder token) {
        return postAndWait(() -> disableBle(packageName, token));
    }

    @VisibleForTesting
    boolean disableBle(String packageName, IBinder token) {
        Log.i(
                TAG,
                ("disableBle(" + packageName + ", " + token + "):")
                        + (" mAdapter=" + mAdapter)
                        + (" isBinding=" + isBinding())
                        + (" mState=" + mState));
        /* update app count even in bt off state, if quick enableBle and
         * disableBle during BT turning off may leave app count non zero
         */
        updateBleAppCount(token, false, packageName);

        if (mState.oneOf(STATE_OFF)) {
            Log.i(TAG, "disableBle: Already disabled");
            return false;
        }
        updateBleAppCount(token, false, packageName);

        if (mState.oneOf(STATE_BLE_ON) && !isBleAppPresent()) {
            if (mEnable) {
                disableBleScanMode();
            }
            if (!mEnableExternal) {
                ActiveLogs.add(ENABLE_DISABLE_REASON_APPLICATION_REQUEST, false, packageName, true);
                sendBrEdrDownCallback();
            }
        }
        return true;
    }

    // Clear all apps using BLE scan only mode.
    private void clearBleApps() {
        mBleApps.clear();
    }

    private boolean isBleAppPresent() {
        Log.d(TAG, "isBleAppPresent(): Number of BLE app registered: " + mBleApps.size());
        return mBleApps.size() > 0;
    }

    /**
     * Will call startBrEdr() if bluetooth classic should be on and will call stopBle if bluetooth
     * BLE should be off
     */
    private void continueFromBleOnState() {
        if (!mState.oneOf(STATE_BLE_ON)) {
            Log.e(TAG, "continueFromBleOnState: Impossible transition from " + mState);
            return;
        }
        if (!mEnableExternal && !isBleAppPresent()) {
            // TODO(b/262605980): this code is unlikely to be trigger and will never be once
            // enableBle & disableBle are executed on the handler
            Log.i(TAG, "continueFromBleOnState: Disabled while enabling BLE, disable BLE now");
            mEnable = false;
            bleOnToOff();
            return;
        }
        if (isBluetoothPersistedStateOn() || !isBleAppPresent()) {
            Log.i(TAG, "continueFromBleOnState: Starting br edr");
            // This triggers transition to STATE_ON
            bleOnToOn();
            setBluetoothPersistedState(BLUETOOTH_ON_BLUETOOTH);
        } else {
            Log.i(TAG, "continueFromBleOnState: Staying in BLE_ON");
        }
    }

    /**
     * Inform BluetoothAdapter instances that BREDR part is down and turn off all service and stack
     * if no LE app needs it
     */
    private void sendBrEdrDownCallback() {
        if (mAdapter == null) {
            Log.d(TAG, "sendBrEdrDownCallback: mAdapter is null");
            return;
        }
        if (BleScanSettingListener.isScanAllowed()
                && !AirplaneModeListener.isOn()
                && isBleAppPresent()) {
            // Need to stay at BLE ON. Disconnect all Gatt connections
            Log.i(TAG, "sendBrEdrDownCallback: Staying in BLE_ON");
            try {
                mAdapter.unregAllGattClient(mContext.getAttributionSource());
            } catch (RemoteException e) {
                Log.e(TAG, "sendBrEdrDownCallback: failed to call unregAllGattClient()", e);
            }
        } else {
            Log.i(TAG, "sendBrEdrDownCallback: Stopping ble");
            bleOnToOff();
        }
    }

    private Unit enableFromAutoOn() {
        if (isBluetoothDisallowed()) {
            Log.d(TAG, "Bluetooth is not allowed, preventing AutoOn");
            return Unit.INSTANCE;
        }
        Counter.logIncrement("bluetooth.value_auto_on_triggered");
        sendToggleNotification("auto_on_bt_enabled_notification");
        enable("BluetoothSystemServer/AutoOn");
        return Unit.INSTANCE;
    }

    boolean enableNoAutoConnectFromBinder(String packageName) {
        return postAndWait(() -> enableNoAutoConnect(packageName));
    }

    @VisibleForTesting
    boolean enableNoAutoConnect(String packageName) {
        if (isSatelliteModeOn()) {
            Log.d(TAG, "enableNoAutoConnect(" + packageName + "): Blocked by satellite mode");
            return false;
        }

        mQuietEnableExternal = true;
        mEnableExternal = true;
        sendEnableMsg(true, ENABLE_DISABLE_REASON_APPLICATION_REQUEST, packageName);
        return true;
    }

    boolean enableFromBinder(String packageName) {
        return postAndWait(() -> enable(packageName));
    }

    @VisibleForTesting
    boolean enable(String packageName) {
        Log.d(
                TAG,
                ("enable(" + packageName + "):")
                        + (" mAdapter=" + mAdapter)
                        + (" isBinding=" + isBinding())
                        + (" mState=" + mState));

        if (isSatelliteModeOn()) {
            Log.d(TAG, "enable: not enabling - satellite mode is on.");
            return false;
        }

        mQuietEnableExternal = false;
        mEnableExternal = true;
        AirplaneModeListener.notifyUserToggledBluetooth(
                mContentResolver, mCurrentUserContext, true);
        sendEnableMsg(false, ENABLE_DISABLE_REASON_APPLICATION_REQUEST, packageName);
        return true;
    }

    boolean disableFromBinder(String packageName, boolean persist) {
        return postAndWait(() -> disable(packageName, persist));
    }

    @VisibleForTesting
    boolean disable(String packageName, boolean persist) {
        Log.d(
                TAG,
                ("disable(" + packageName + ", " + persist + "):")
                        + (" mAdapter=" + mAdapter)
                        + (" isBinding=" + isBinding())
                        + (" mState=" + mState));

        AirplaneModeListener.notifyUserToggledBluetooth(
                mContentResolver, mCurrentUserContext, false);

        if (persist) {
            setBluetoothPersistedState(BLUETOOTH_OFF);
        }
        mEnableExternal = false;
        sendDisableMsg(ENABLE_DISABLE_REASON_APPLICATION_REQUEST, packageName);
        return true;
    }

    private static CompletableFuture<Void> createDeathNotifier(IBinder binder) {
        CompletableFuture<Void> deathNotifier = new CompletableFuture<>();
        try {
            binder.linkToDeath(
                    () -> {
                        Log.i(TAG, "Successfully received Bluetooth death");
                        deathNotifier.complete(null);
                    },
                    0);
        } catch (RemoteException e) {
            Log.e(TAG, "listenBinderDeath(): Failed to linkToDeath", e);
            deathNotifier.complete(null);
        }
        return deathNotifier;
    }

    private static void killBluetoothProcess(
            AdapterBinder adapter, CompletableFuture<Void> deathNotifier) {
        try {
            // Force kill Bluetooth to make sure its process is not reused.
            // Note: In a perfect world, we should be able to re-init the same process.
            // Unfortunately, this requires an heavy rework of the Bluetooth app
            // TODO: b/339501753 - Properly stop Bluetooth without killing it
            adapter.killBluetoothProcess();

            deathNotifier.get(2_000, TimeUnit.MILLISECONDS);
        } catch (android.os.DeadObjectException e) {
            // Reduce exception to info and skip waiting (Bluetooth is dead as wanted)
            Log.i(TAG, "killBluetoothProcess(): Bluetooth already dead 💀");
        } catch (RemoteException e) {
            Log.e(TAG, "killBluetoothProcess(): Unable to call killBluetoothProcess", e);
        } catch (TimeoutException | InterruptedException | ExecutionException e) {
            Log.e(TAG, "killBluetoothProcess(): Bluetooth death not received after > 2000ms", e);
        }
    }

    void unbindAndFinish() {
        Log.d(TAG, "unbindAndFinish(): mAdapter=" + mAdapter + " isBinding=" + isBinding());

        mHandler.removeMessages(MESSAGE_BLUETOOTH_STATE_CHANGE);
        if (mAdapter == null) {
            // mAdapter can be null when Bluetooth crashed and sent SERVICE_DISCONNECTED
            return;
        }
        long currentTimeMs = System.currentTimeMillis();

        try {
            mAdapter.unregisterCallback(mBluetoothCallback, mContext.getAttributionSource());
        } catch (RemoteException e) {
            Log.e(TAG, "unbindAndFinish(): Unable to unregister BluetoothCallback", e);
        }

        CompletableFuture<Void> deathNotifier =
                createDeathNotifier(mAdapter.getAdapterBinder().asBinder());

        // Unbind first to avoid receiving unwanted "onServiceDisconnected"
        mContext.unbindService(mConnection);

        killBluetoothProcess(mAdapter, deathNotifier);

        long timeSpentForShutdown = System.currentTimeMillis() - currentTimeMs;
        mShutdownLatencyHistogram.logSample((float) timeSpentForShutdown);

        // TODO: b/356931756 - Remove sleep
        Log.d(TAG, "Force sleep 100 ms for propagating Bluetooth app death");
        SystemClock.sleep(100); // required to let the ActivityManager be notified of BT death

        mAdapter = null; // Don't call resetAdapter as we already call unbindService
        mHandler.removeMessages(MESSAGE_TIMEOUT_BIND);
    }

    public boolean isBluetoothAvailableForBinding() {
        if (mAdapter != null && ((getState() == STATE_ON) ||
            (getState() == STATE_TURNING_ON))) {
            return true;
        } else {
            return false;
        }
    }
    /**
     * Send enable message and set adapter name and address. Called when the boot phase becomes
     * PHASE_SYSTEM_SERVICES_READY.
     */
    void handleOnBootPhase(UserHandle userHandle) {
        mHandler.post(() -> internalHandleOnBootPhase(userHandle));
    }

    @VisibleForTesting
    void initialize(UserHandle userHandle) {
        mCurrentUserContext =
                requireNonNull(
                        mContext.createContextAsUser(userHandle, 0),
                        "Current User Context cannot be null");
        AirplaneModeListener.initialize(
                mLooper,
                mContentResolver,
                mState,
                this::onAirplaneModeChanged,
                this::sendToggleNotification,
                this::isMediaProfileConnected,
                this::getCurrentUserContext,
                TimeSource.Monotonic.INSTANCE);

        SatelliteModeListener.initialize(mLooper, mContentResolver, this::onSatelliteModeChanged);
    }

    private void internalHandleOnBootPhase(UserHandle userHandle) {
        Log.d(TAG, "internalHandleOnBootPhase(" + userHandle + "): Bluetooth boot completed");

        initialize(userHandle);

        final boolean isBluetoothDisallowed = isBluetoothDisallowed();
        if (isBluetoothDisallowed) {
            return;
        }
        final boolean isSafeMode = mContext.getPackageManager().isSafeMode();
        if (mEnableExternal && isBluetoothPersistedStateOnBluetooth() && !isSafeMode) {
            Log.i(TAG, "internalHandleOnBootPhase: Auto-enabling Bluetooth.");
            sendEnableMsg(mQuietEnableExternal, ENABLE_DISABLE_REASON_SYSTEM_BOOT);
        } else {
            autoOnSetupTimer();
        }
    }

    /** Called when switching to a different foreground user. */
    private void handleSwitchUser(UserHandle userHandle) {
        Log.d(TAG, "handleSwitchUser(" + userHandle + ")");
        mHandler.obtainMessage(MESSAGE_USER_SWITCHED, userHandle).sendToTarget();
    }

    /** Called when user is unlocked. */
    void handleOnUnlockUser(UserHandle userHandle) {
        Log.d(TAG, "handleOnUnlockUser(" + userHandle + ")");
        mHandler.obtainMessage(MESSAGE_USER_UNLOCKED, userHandle).sendToTarget();
    }

    @FunctionalInterface
    public interface RemoteExceptionConsumer<T> {
        void accept(T t) throws RemoteException;
    }

    private void broadcastToAdapters(
            String logAction, RemoteExceptionConsumer<IBluetoothManagerCallback> action) {
        final int itemCount = mCallbacks.beginBroadcast();
        Log.d(TAG, "Broadcasting " + logAction + "() to " + itemCount + " receivers.");
        for (int i = 0; i < itemCount; i++) {
            try {
                action.accept(mCallbacks.getBroadcastItem(i));
            } catch (RemoteException e) {
                Log.e(TAG, "RemoteException while calling " + logAction + "()#" + i, e);
            }
        }
        mCallbacks.finishBroadcast();
    }

    private void sendBluetoothOnCallback() {
        broadcastToAdapters("sendBluetoothOnCallback", IBluetoothManagerCallback::onBluetoothOn);
    }

    private void sendBluetoothOffCallback() {
        broadcastToAdapters("sendBluetoothOffCallback", IBluetoothManagerCallback::onBluetoothOff);
    }

    private void sendBluetoothServiceUpCallback() {
        broadcastToAdapters(
                "sendBluetoothServiceUpCallback",
                (item) -> item.onBluetoothServiceUp(mAdapter.getAdapterBinder().asBinder()));
    }

    private void sendBluetoothServiceDownCallback() {
        broadcastToAdapters(
                "sendBluetoothServiceDownCallback",
                IBluetoothManagerCallback::onBluetoothServiceDown);
    }

    // Called from unsafe binder thread
    String getAddress() {
        return mAddress;
    }

    // Called from unsafe binder thread
    String getName() {
        return mName;
    }

    @VisibleForTesting
    class BluetoothServiceConnection implements ServiceConnection {
        public void onServiceConnected(ComponentName componentName, IBinder service) {
            String name = componentName.getClassName();
            Log.d(TAG, "ServiceConnection.onServiceConnected(" + name + ", " + service + ")");
            if (!name.equals("com.android.bluetooth.btservice.AdapterService")) {
                Log.e(TAG, "Unknown service connected: " + name);
                return;
            }
            mHandler.obtainMessage(MESSAGE_BLUETOOTH_SERVICE_CONNECTED, service).sendToTarget();
        }

        public void onServiceDisconnected(ComponentName componentName) {
            // Called if we unexpectedly disconnect.
            String name = componentName.getClassName();
            Log.d(TAG, "ServiceConnection.onServiceDisconnected(" + name + ")");
            if (!name.equals("com.android.bluetooth.btservice.AdapterService")) {
                Log.e(TAG, "Unknown service disconnected: " + name);
                return;
            }

            if (Flags.setComponentAvailableFix()) {
                mHandler.obtainMessage(
                                MESSAGE_BLUETOOTH_SERVICE_DISCONNECTED,
                                componentName.getPackageName())
                        .sendToTarget();
            } else {
                mHandler.sendEmptyMessage(MESSAGE_BLUETOOTH_SERVICE_DISCONNECTED);
            }
        }
    }

    private final BluetoothServiceConnection mConnection = new BluetoothServiceConnection();
    private int mWaitForEnableRetry;
    private int mWaitForDisableRetry;

    @VisibleForTesting
    class BluetoothHandler extends Handler {
        BluetoothHandler(Looper looper) {
            super(looper);
        }

        @Override
        public void handleMessage(Message msg) {
            switch (msg.what) {
                case MESSAGE_ENABLE:
                    if (Flags.systemServerRemoveExtraThreadJump()) {
                        break;
                    }

                    boolean quietEnable = msg.arg1 != 0;
                    boolean isBle = msg.arg2 != 0;

                    Log.d(
                            TAG,
                            ("MESSAGE_ENABLE(quietEnable=" + quietEnable + ", isBle=" + isBle + ")")
                                    + (": mAdapter=" + mAdapter));

                    handleEnableMessage(quietEnable, isBle);
                    break;

                case MESSAGE_DISABLE:
                    if (Flags.systemServerRemoveExtraThreadJump()) {
                        break;
                    }

                    Log.d(TAG, "MESSAGE_DISABLE: mAdapter=" + mAdapter);

                    handleDisableMessage();
                    break;

                case MESSAGE_HANDLE_ENABLE_DELAYED:
<<<<<<< HEAD
                    /* The Bluetooth is turning off, wait for STATE_OFF then restart bluetooth
                     * if ble app running, then wait for BLE ON and continue bt turn on
                     */
                    Log.d(TAG, "MESSAGE_HANDLE_ENABLE_DELAYED, mState=" +
                        BluetoothAdapter.nameForState(mState.get()) + " mEnableExternal = "
                        + mEnableExternal + " getServiceRestartMs()="
                        + getServiceRestartMs());
                    if ((mState.get() == STATE_BLE_ON) && (isBleAppPresent() ||
                                mWaitForEnableRetry > 0)) {
                        Log.d(TAG, "isBleAppPresent(): " + isBleAppPresent() +
                                " mWaitForEnableRetry=" + mWaitForEnableRetry);
                        mWaitForEnableRetry = 0;
                        if (mEnableExternal || isBluetoothPersistedStateOnBluetooth()) {
                            if (mAdapter != null) {
                                mAdapter.updateQuietModeStatus(mQuietEnable,
                                        mContext.getAttributionSource());
                            }
                        } else {
                            Log.e(TAG, "BLE app running stay in BLE ON state");
                        }
                        break;
                    } else if (!mState.oneOf(STATE_OFF)) {
                        if (mWaitForEnableRetry < MAX_WAIT_FOR_ENABLE_DISABLE_RETRIES) {
                            mWaitForEnableRetry++;
                            mHandler.sendEmptyMessageDelayed(
                                    MESSAGE_HANDLE_ENABLE_DELAYED, ENABLE_DISABLE_DELAY_MS);
                            Log.d(TAG, "Re-Queue MESSAGE_HANDLE_ENABLE_DELAYED");
                            break;
                        } else {
                            Log.e(TAG, "Wait for STATE_OFF timeout");
                        }
                    }
                    // Either state is changed to STATE_OFF or reaches the maximum retry, we
                    // should move forward to the next step.
                    mWaitForEnableRetry = 0;
                    mHandler.sendEmptyMessageDelayed(
                            MESSAGE_RESTART_BLUETOOTH_SERVICE, getServiceRestartMs());
                    Log.d(TAG, "Queue MESSAGE_RESTART_BLUETOOTH_SERVICE");
                    Log.d(TAG, "Handle enable is finished");
=======
                    Log.d(TAG, "MESSAGE_HANDLE_ENABLE_DELAYED: mAdapter=" + mAdapter);

                    handleEnableDelayed();
>>>>>>> f3d3aaea
                    break;

                case MESSAGE_HANDLE_DISABLE_DELAYED:
                    boolean disabling = (msg.arg1 == 1);
<<<<<<< HEAD
                    Log.d(TAG, "MESSAGE_HANDLE_DISABLE_DELAYED: disabling:" + disabling);
                    if (!disabling) {
                        /* if bluetooth is in BLE ON state and enable is from ble app
                         * then skip disable, else wait for complete ON or timeout.
                         */
                        if ((mState.get() == STATE_BLE_ON) &&
                            !mEnableExternal &&
                            !isBluetoothPersistedStateOnBluetooth() &&
                            isBleAppPresent()) {
                            Log.w(TAG, "Enable from BLE APP, stay in BLE ON");
                            mWaitForDisableRetry = 0;
                            mEnable = false;
                            break;
                        } else if (!mState.oneOf(STATE_ON)) {
                            if (mWaitForDisableRetry < MAX_WAIT_FOR_ENABLE_DISABLE_RETRIES) {
                                mWaitForDisableRetry++;
                                mHandler.sendEmptyMessageDelayed(
                                        MESSAGE_HANDLE_DISABLE_DELAYED, ENABLE_DISABLE_DELAY_MS);
                                Log.d(TAG, "Re-Queue MESSAGE_HANDLE_DISABLE_DELAYED(0)");
                                break;
                            } else {
                                Log.e(TAG, "Wait for STATE_ON timeout");
                            }
                        }
                        // Either state is changed to STATE_ON or reaches the maximum retry, we
                        // should move forward to the next step.
                        mWaitForDisableRetry = 0;
                        mEnable = false;
                        Log.d(TAG, "MESSAGE_HANDLE_DISABLE_DELAYED: handleDisable");
                        onToBleOn();
                        // Wait for state exiting STATE_ON
                        Message disableDelayedMsg =
                                mHandler.obtainMessage(MESSAGE_HANDLE_DISABLE_DELAYED, 1, 0);
                        mHandler.sendMessageDelayed(disableDelayedMsg, ENABLE_DISABLE_DELAY_MS);
                        Log.d(TAG, "Re-Queue MESSAGE_HANDLE_DISABLE_DELAYED(1)");
                    } else {
                        // The Bluetooth is turning off, wait for exiting STATE_ON
                        if (mState.oneOf(STATE_ON)) {
                            if (mWaitForDisableRetry < MAX_WAIT_FOR_ENABLE_DISABLE_RETRIES) {
                                mWaitForDisableRetry++;
                                Message disableDelayedMsg =
                                        mHandler.obtainMessage(
                                                MESSAGE_HANDLE_DISABLE_DELAYED, 1, 0);
                                mHandler.sendMessageDelayed(
                                        disableDelayedMsg, ENABLE_DISABLE_DELAY_MS);
                                Log.d(TAG, "Re-Queue MESSAGE_HANDLE_DISABLE_DELAYED(1)");
                                break;
                            } else {
                                Log.e(TAG, "Wait for exiting STATE_ON timeout");
                            }
                        }
                        // Either state is exited from STATE_ON or reaches the maximum retry, we
                        // should move forward to the next step.
                        Log.d(TAG, "Handle disable is finished");
                    }
=======

                    Log.d(
                            TAG,
                            ("MESSAGE_HANDLE_DISABLE_DELAYED(disabling=" + disabling + ")")
                                    + (": mAdapter=" + mAdapter));

                    handleDisableDelayed(disabling);
>>>>>>> f3d3aaea
                    break;

                case MESSAGE_RESTORE_USER_SETTING_OFF:
                    if (!mEnable) {
                        Log.w(TAG, "RESTORE_USER_SETTING_OFF: Unhandled: already disabled");
                        break;
                    }
                    Log.d(TAG, "RESTORE_USER_SETTING_OFF: set Bluetooth state to disabled");
                    setBluetoothPersistedState(BLUETOOTH_OFF);
                    mEnableExternal = false;
                    sendDisableMsg(ENABLE_DISABLE_REASON_RESTORE_USER_SETTING);
                    break;

                case MESSAGE_RESTORE_USER_SETTING_ON:
                    if (mEnable) {
                        Log.w(TAG, "RESTORE_USER_SETTING_ON: Unhandled: already enabled");
                        break;
                    }
                    Log.d(TAG, "RESTORE_USER_SETTING_ON: set Bluetooth state to enabled");
                    mQuietEnableExternal = false;
                    mEnableExternal = true;
                    sendEnableMsg(false, ENABLE_DISABLE_REASON_RESTORE_USER_SETTING);
                    break;
                case MESSAGE_INFORM_ADAPTER_SERVICE_UP:
                    Log.i(TAG,"MESSAGE_INFORM_ADAPTER_SERVICE_UP");
                    sendBluetoothServiceUpCallback();
                    break;
                case MESSAGE_BLUETOOTH_SERVICE_CONNECTED:
                    IBinder service = (IBinder) msg.obj;

                    // Handle case where disable was called before binding complete.
                    if (Flags.systemServerRemoveExtraThreadJump() && !isBinding() && !mEnable) {
                        Log.d(TAG, "MESSAGE_BLUETOOTH_SERVICE_CONNECTED: after cancelling binding");
                        AdapterBinder adapter =
                                BluetoothServerProxy.getInstance().createAdapterBinder(service);
                        killBluetoothProcess(adapter, createDeathNotifier(service));
                        break;
                    }
                    Log.d(TAG, "MESSAGE_BLUETOOTH_SERVICE_CONNECTED: service=" + service);

                    // Remove timeout
                    mHandler.removeMessages(MESSAGE_TIMEOUT_BIND);

                    mAdapter = BluetoothServerProxy.getInstance().createAdapterBinder(service);

                    propagateForegroundUserId(ActivityManager.getCurrentUser());

                    try {
                        mAdapter.registerCallback(
                                mBluetoothCallback, mContext.getAttributionSource());
                    } catch (RemoteException e) {
                        Log.e(TAG, "Unable to register BluetoothCallback", e);
                    }

                    offToBleOn();
                    sendBluetoothServiceUpCallback();

<<<<<<< HEAD
                    if (!mEnable) {
                        /* Wait for BLE ON or ON state ,if enable is from BLE app
                         * skip disable, else wait for on state and handle disable
                         */
                        waitForState(STATE_BLE_ON, STATE_ON);

                        int st = getState();
                        if ((st == STATE_TURNING_ON) ||
                           ((st == STATE_BLE_ON) &&
                           (mEnableExternal || isBluetoothPersistedStateOnBluetooth()))) {
                            waitForState(STATE_ON);
                        } else if ((st == STATE_BLE_ON) && isBleAppPresent()) {
                            Log.e(TAG, "MESSAGE_BLUETOOTH_SERVICE_CONNECTED: ble app present");
                            break;
                        }
=======
                    if (!Flags.systemServerRemoveExtraThreadJump() && !mEnable) {
                        waitForState(STATE_ON);
>>>>>>> f3d3aaea
                        onToBleOn();
                    }
                    break;

                case MESSAGE_BLUETOOTH_STATE_CHANGE:
                    int prevState = msg.arg1;
                    int newState = msg.arg2;
                    Log.d(
                            TAG,
                            "MESSAGE_BLUETOOTH_STATE_CHANGE:"
                                    + (" prevState=" + nameForState(prevState))
                                    + (" newState=" + nameForState(newState)));
                    if (mAdapter == null) {
                        Log.e(TAG, "State change received after bluetooth has crashed");
                        break;
                    }
                    bluetoothStateChangeHandler(prevState, newState);
                    // handle error state transition case from TURNING_ON to OFF
                    // unbind and rebind bluetooth service and enable bluetooth
                    if ((prevState == STATE_BLE_TURNING_ON) && (newState == STATE_OFF) && mEnable) {
                        recoverBluetoothServiceFromError(false);
                    }
                    if ((prevState == STATE_TURNING_ON)
                            && (newState == STATE_OFF)
                            && (mAdapter != null)
                            && mEnable) {
                         setBluetoothPersistedState(BLUETOOTH_OFF);
                    }
                    if ((prevState == STATE_TURNING_ON) && (newState == STATE_BLE_ON) && mEnable) {
                        recoverBluetoothServiceFromError(true);
                    }
                    // If we tried to enable BT while BT was in the process of shutting down,
                    // wait for the BT process to fully tear down and then force a restart
                    // here. This is a bit of a hack (b/29363429).
                    if (prevState == STATE_BLE_TURNING_OFF && newState == STATE_OFF) {
<<<<<<< HEAD
                        if (mEnable) {
                            Log.d(TAG, "Entering STATE_OFF but mEnabled is true; restarting.");
                            mHandler.removeMessages(MESSAGE_RESTART_BLUETOOTH_SERVICE);
                            waitForState(STATE_OFF);
                            mHandler.sendEmptyMessageDelayed(
                                    MESSAGE_RESTART_BLUETOOTH_SERVICE, getServiceRestartMs());
=======
                        if (Flags.enableBleWhileDisablingAirplane()) {
                            if (mHandler.hasMessages(0, ON_AIRPLANE_MODE_CHANGED_TOKEN)) {
                                mHandler.removeCallbacksAndMessages(ON_AIRPLANE_MODE_CHANGED_TOKEN);
                                Log.d(TAG, "Handling delayed airplane mode event");
                                handleAirplaneModeChanged(AirplaneModeListener.isOnOverrode());
                            }
                            if (mEnable && !isBinding()) {
                                Log.d(TAG, "Entering STATE_OFF but mEnabled is true; restarting.");
                                if (!Flags.systemServerRemoveExtraThreadJump()) {
                                    waitForState(STATE_OFF);
                                }
                                mHandler.sendEmptyMessageDelayed(
                                        MESSAGE_RESTART_BLUETOOTH_SERVICE, getServiceRestartMs());
                            }
                        } else {
                            if (mEnable) {
                                Log.d(TAG, "Entering STATE_OFF but mEnabled is true; restarting.");
                                if (!Flags.systemServerRemoveExtraThreadJump()) {
                                    waitForState(STATE_OFF);
                                }
                                mHandler.sendEmptyMessageDelayed(
                                        MESSAGE_RESTART_BLUETOOTH_SERVICE, getServiceRestartMs());
                            }
>>>>>>> f3d3aaea
                        }
                    }
                    if (newState == STATE_ON || newState == STATE_BLE_ON) {
                        // bluetooth is working, reset the counter
                        if (mErrorRecoveryRetryCounter != 0) {
                            Log.w(TAG, "bluetooth is recovered from error");
                            mErrorRecoveryRetryCounter = 0;
                        }
                    }
                    break;

                case MESSAGE_BLUETOOTH_SERVICE_DISCONNECTED:
                    Log.e(TAG, "MESSAGE_BLUETOOTH_SERVICE_DISCONNECTED");

                    if (Flags.setComponentAvailableFix()) {
                        disableBluetoothComponents((String) msg.obj);
                    }

                    if (!resetAdapter()) {
                        break;
                    }

                    // Make sure BT process exit completely
                    int[] pids = null;
                    try {
                        pids = (int[]) Class.forName("android.os.Process")
                            .getMethod("getPidsForCommands", String[].class)
                            .invoke(new String[]{ "com.android.bluetooth" });
                    } catch (Exception e) {
                        Log.e(TAG, "Error to call getPidsForCommands");
                    }
                    if (pids != null && pids.length > 0) {
                        for(int pid : pids) {
                            Log.e(TAG, "Killing BT process with PID = " + pid);
                            Process.killProcess(pid);
                        }
                    }

                    // log the unexpected crash
                    addCrashLog();
                    ActiveLogs.add(ENABLE_DISABLE_REASON_CRASH, false);
                    if (mEnable) {
                        mEnable = false;
                        mHandler.sendEmptyMessageDelayed(
                                MESSAGE_RESTART_BLUETOOTH_SERVICE, getServiceRestartMs());
                    }

                    sendBluetoothServiceDownCallback();

                    // Send BT state broadcast to update
                    // the BT icon correctly
                    if (mState.oneOf(STATE_TURNING_ON, STATE_ON)) {
                        bluetoothStateChangeHandler(STATE_ON, STATE_TURNING_OFF);
                    }
                    if (mState.oneOf(STATE_TURNING_OFF)) {
                        bluetoothStateChangeHandler(STATE_TURNING_OFF, STATE_OFF);
                    }

                    mHandler.removeMessages(MESSAGE_BLUETOOTH_STATE_CHANGE);
                    mState.set(STATE_OFF);
                    break;

                case MESSAGE_RESTART_BLUETOOTH_SERVICE:
                    mErrorRecoveryRetryCounter++;
                    Log.d(
                            TAG,
                            "MESSAGE_RESTART_BLUETOOTH_SERVICE: retry count="
                                    + mErrorRecoveryRetryCounter);
                    if (mErrorRecoveryRetryCounter < MAX_ERROR_RESTART_RETRIES) {
                        /* Enable without persisting the setting as
                         * it doesn't change when IBluetooth
                         * service restarts */
                        mEnable = true;
                        ActiveLogs.add(ENABLE_DISABLE_REASON_RESTARTED, true);
                        handleEnable();
                    } else {
                        resetAdapter();
                        Log.e(TAG, "Reach maximum retry to restart Bluetooth!");
                    }
                    break;

                case MESSAGE_TIMEOUT_BIND:
                    Log.e(TAG, "MESSAGE_TIMEOUT_BIND");
                    // TODO(b/286082382): Timeout should be more than a log. We should at least call
                    // context.unbindService, eventually log a metric with it
                    // Ensure try BIND for one more time
                    if(!mTryBindOnBindTimeout) {
                        int userID = ActivityManager.getCurrentUser();

                        Log.d(TAG, "Current user: " + userID);
                        if (mBindingUserID == userID) {
                            Log.e(TAG, " Trying to Bind again");
                            mTryBindOnBindTimeout = true;
                            handleEnable();
                        }
                    } else {
                        Log.e(TAG, "Bind trails excedded");
                        mTryBindOnBindTimeout = false;
                    }
                    break;

                case MESSAGE_USER_SWITCHED:
                    UserHandle userTo = (UserHandle) msg.obj;
                    Log.d(TAG, "MESSAGE_USER_SWITCHED: userTo=" + userTo);
                    mHandler.removeMessages(MESSAGE_USER_SWITCHED);

                    AutoOnFeature.pause();
                    int state = getState();

                    if (mAdapter != null && isEnabled()) {
                        mCurrentUserContext = mContext.createContextAsUser(userTo, 0);
                        /* disable and enable BT when detect a user switch */
                        if (mState.oneOf(STATE_ON)) {
                            restartForNewUser(userTo);
                        } else {
                            Log.i(TAG, "Turn off from BLE state");
                            clearBleApps();
                            ActiveLogs.add(ENABLE_DISABLE_REASON_USER_SWITCH, false,
                                        mContext.getPackageName(), false);
                            mEnable = false;
                            bleOnToOff();
                        }
                    } else if (isBinding() || mAdapter != null) {
                        Message userMsg = Message.obtain(msg);
                        userMsg.arg1++;
                        // if user is switched when service is binding retry after a delay
                        mHandler.sendMessageDelayed(userMsg, USER_SWITCHED_TIME_MS);
                        Log.d(
                            TAG,
                            "MESSAGE_USER_SWITCHED:"
                                    + (" userTo=" + userTo)
                                    + (" number of retry attempt=" + userMsg.arg1)
                                    + (" isBinding=" + isBinding())
                                    + (" mAdapter=" + mAdapter));
                    } else {
                        autoOnSetupTimer();
                    }

                    break;

                case MESSAGE_USER_UNLOCKED:
                    Log.d(TAG, "MESSAGE_USER_UNLOCKED");
                    mHandler.removeMessages(MESSAGE_USER_SWITCHED);

                    if (mEnable && !isBinding() && (mAdapter == null)) {
                        // We should be connected, but we gave up for some
                        // reason; maybe the Bluetooth service wasn't encryption
                        // aware, so try binding again.
                        Log.d(TAG, "Enabled but not bound; retrying after unlock");
                        handleEnable();
                    }
                    break;
            }
        }

        private void restartForNewUser(UserHandle unusedNewUser) {
            try {
                mAdapter.unregisterCallback(mBluetoothCallback, mContext.getAttributionSource());
            } catch (RemoteException e) {
                Log.e(TAG, "Unable to unregister", e);
            }

            if (mState.oneOf(STATE_TURNING_OFF)) {
                // MESSAGE_USER_SWITCHED happened right after MESSAGE_ENABLE
                bluetoothStateChangeHandler(STATE_TURNING_OFF, STATE_OFF);
                mState.set(STATE_OFF);
            }
            if (mState.oneOf(STATE_OFF)) {
                bluetoothStateChangeHandler(STATE_OFF, STATE_TURNING_ON);
                mState.set(STATE_TURNING_ON);
            }

            // TODO(b/285046954): We call unregisterCallback, and yet the code is calling
            // waitForState(STATE_ON)
            // This is a non-sense
            waitForState(STATE_BLE_ON, STATE_ON);

            if (mState.oneOf(STATE_TURNING_ON)) {
                bluetoothStateChangeHandler(STATE_TURNING_ON, STATE_ON);
            }

            // disable
            ActiveLogs.add(ENABLE_DISABLE_REASON_USER_SWITCH, false);
            clearBleApps();
            onToBleOn();
            // Pbap service need receive STATE_TURNING_OFF intent to close
            bluetoothStateChangeHandler(STATE_ON, STATE_TURNING_OFF);

            /* wait for BLE_ON or OFF state. If its BLE ON state
             * post BLE ON state to bluetoothStateChangeHandler
             * to continue off and wait for off state
             */
            boolean didDisableTimeout =
                    !waitForState(STATE_BLE_ON, STATE_OFF);

            if(!didDisableTimeout) {
               int state = getState();

               if (state == STATE_BLE_ON) {
                   bluetoothStateChangeHandler(STATE_TURNING_OFF,
                                            STATE_BLE_ON);
               }

               didDisableTimeout =
                    !waitForState(STATE_OFF);
            }
            bluetoothStateChangeHandler(STATE_TURNING_OFF, STATE_OFF);

            //
            // If disabling Bluetooth times out, wait for an
            // additional amount of time to ensure the process is
            // shut down completely before attempting to restart.
            //
            if (didDisableTimeout) {
                Log.d(TAG, "Force sleep 3000 ms for user switch that timed out");
                SystemClock.sleep(3000);
                mHandler.removeMessages(MESSAGE_BLUETOOTH_SERVICE_DISCONNECTED);
            } else {
                Log.d(TAG, "Force sleep 100 ms for");
                SystemClock.sleep(100);
            }

            mHandler.removeMessages(MESSAGE_BLUETOOTH_STATE_CHANGE);
            // enable
            ActiveLogs.add(ENABLE_DISABLE_REASON_USER_SWITCH, true);
            // mEnable flag could have been reset on stopBle. Reenable it.
            mEnable = true;
            handleEnable();
        }
    }

    private boolean isBinding() {
        return mHandler.hasMessages(MESSAGE_TIMEOUT_BIND);
    }

    private void handleEnableMessage(boolean quietEnable, boolean isBle) {
        String logHeader = "handleEnableMessage(" + quietEnable + ", " + isBle + "): ";
        if (mShutdownInProgress) {
            Log.d(TAG, logHeader + "Skip Bluetooth Enable in device shutdown process");
            return;
        }

        if (!Flags.systemServerRemoveExtraThreadJump()
                && (mHandler.hasMessages(MESSAGE_HANDLE_DISABLE_DELAYED)
                        || mHandler.hasMessages(MESSAGE_HANDLE_ENABLE_DELAYED))) {
            // We are handling enable or disable right now, wait for it.
            mHandler.sendMessageDelayed(
                    mHandler.obtainMessage(MESSAGE_ENABLE, quietEnable ? 1 : 0, isBle ? 1 : 0),
                    ENABLE_DISABLE_DELAY_MS);
            return;
        }

        mHandler.removeMessages(MESSAGE_RESTART_BLUETOOTH_SERVICE);
        mEnable = true;

        if (!isBle) {
            setBluetoothPersistedState(BLUETOOTH_ON_BLUETOOTH);
        }

        if (mState.oneOf(STATE_BLE_TURNING_ON, STATE_TURNING_ON, STATE_ON)) {
            Log.i(TAG, logHeader + "Already enabled. Current state=" + mState);
            return;
        }

        if (mState.oneOf(STATE_BLE_ON) && isBle) {
            Log.i(TAG, logHeader + "Already in BLE_ON while being requested to go to BLE_ON");
            return;
        }

        if (mState.oneOf(STATE_BLE_ON)) {
            Log.i(TAG, logHeader + "Bluetooth transition from STATE_BLE_ON to STATE_ON");
            bleOnToOn();
            return;
        }

        if (!Flags.systemServerRemoveExtraThreadJump() && mAdapter != null) {
            // TODO: b/339548431 - Adapt this after removal of Flags.explicitKillFromSystemServer
            //
            // We need to wait until transitioned to STATE_OFF and the previous Bluetooth process
            // has exited. The waiting period has three components:
            // (a) Wait until the local state is STATE_OFF. This is accomplished by sending delay a
            //     message MESSAGE_HANDLE_ENABLE_DELAYED
            // (b) Wait until the STATE_OFF state is updated to all components.
            // (c) Wait until the Bluetooth process exits, and ActivityManager detects it.
            //
            // The waiting for (b) and (c) is accomplished by delaying the
            // MESSAGE_RESTART_BLUETOOTH_SERVICE message. The delay time is backed off if Bluetooth
            // continuously failed to turn on itself.
            mWaitForEnableRetry = 0;
            mHandler.sendEmptyMessageDelayed(
                    MESSAGE_HANDLE_ENABLE_DELAYED, ENABLE_DISABLE_DELAY_MS);
            return;
        }

        mQuietEnable = quietEnable;
        handleEnable();
    }

    private void handleDisableMessage() {
        if (!Flags.systemServerRemoveExtraThreadJump()
                && (mHandler.hasMessages(MESSAGE_HANDLE_DISABLE_DELAYED)
                        || isBinding()
                        || mHandler.hasMessages(MESSAGE_HANDLE_ENABLE_DELAYED))) {
            // We are handling enable or disable right now, wait for it.
            mHandler.sendEmptyMessageDelayed(MESSAGE_DISABLE, ENABLE_DISABLE_DELAY_MS);
            return;
        }

        mHandler.removeMessages(MESSAGE_RESTART_BLUETOOTH_SERVICE);

        if (Flags.systemServerRemoveExtraThreadJump() && isBinding()) {
            Log.d(TAG, "Disable while binding");
            mEnable = false;
            mContext.unbindService(mConnection);
            mHandler.removeMessages(MESSAGE_TIMEOUT_BIND);
            mHandler.removeMessages(MESSAGE_BLUETOOTH_SERVICE_CONNECTED);
        } else if (Flags.systemServerRemoveExtraThreadJump()
                && mState.oneOf(STATE_BLE_TURNING_ON)) {
            Log.d(TAG, "Disable while BLE_TURNING_ON");
            mEnable = false;
            bluetoothStateChangeHandler(STATE_BLE_TURNING_ON, STATE_OFF);
        } else if (mEnable && mAdapter != null) {
            mWaitForDisableRetry = 0;
            if (Flags.systemServerRemoveExtraThreadJump()) {
                handleDisableDelayed(false);
            } else {
                mHandler.sendEmptyMessageDelayed(
                        MESSAGE_HANDLE_DISABLE_DELAYED, ENABLE_DISABLE_DELAY_MS);
            }
        } else {
            mEnable = false;
            onToBleOn();
        }
    }

    private void bindToAdapter() {
        UserHandle user = UserHandle.CURRENT;
        int flags = Context.BIND_AUTO_CREATE | Context.BIND_IMPORTANT;
        Intent intent = new Intent(IBluetooth.class.getName());
        intent.setComponent(resolveSystemService(intent));

        mHandler.sendEmptyMessageDelayed(MESSAGE_TIMEOUT_BIND, TIMEOUT_BIND_MS);
        Log.d(TAG, "Start binding to the Bluetooth service with intent=" + intent);
        if (!mContext.bindServiceAsUser(intent, mConnection, flags, user)) {
            Log.e(TAG, "Fail to bind to intent=" + intent);
            mContext.unbindService(mConnection);
            mHandler.removeMessages(MESSAGE_TIMEOUT_BIND);
        }
    }

    private boolean resetAdapter() {
        if (mAdapter == null) {
            return false;
        }
        mAdapter = null;
        mContext.unbindService(mConnection);
        return true;
    }

    private void handleEnable() {
        if (mAdapter == null && !isBinding()) {
            bindToAdapter();
        }
    }

    private void handleEnableDelayed() {
        // The Bluetooth is turning off, wait for STATE_OFF
        if (!mState.oneOf(STATE_OFF)) {
            if (mWaitForEnableRetry < MAX_WAIT_FOR_ENABLE_DISABLE_RETRIES) {
                mWaitForEnableRetry++;
                mHandler.sendEmptyMessageDelayed(
                        MESSAGE_HANDLE_ENABLE_DELAYED, ENABLE_DISABLE_DELAY_MS);
                return;
            } else {
                Log.e(TAG, "Wait for STATE_OFF timeout");
            }
        }
        if (Flags.systemServerRemoveExtraThreadJump()) {
            handleEnable();
            return;
        }
        // Either state is changed to STATE_OFF or reaches the maximum retry, we
        // should move forward to the next step.
        mWaitForEnableRetry = 0;
        mHandler.sendEmptyMessageDelayed(MESSAGE_RESTART_BLUETOOTH_SERVICE, getServiceRestartMs());
        Log.d(TAG, "Handle enable is finished");
    }

    private void handleDisableDelayed(boolean disabling) {
        if (Flags.systemServerRemoveExtraThreadJump() && disabling) {
            return;
        }
        if (!disabling) {
            // The Bluetooth is turning on, wait for STATE_ON
            if (!mState.oneOf(STATE_ON)) {
                if (mWaitForDisableRetry < MAX_WAIT_FOR_ENABLE_DISABLE_RETRIES) {
                    mWaitForDisableRetry++;
                    mHandler.sendEmptyMessageDelayed(
                            MESSAGE_HANDLE_DISABLE_DELAYED, ENABLE_DISABLE_DELAY_MS);
                    return;
                } else {
                    Log.e(TAG, "Wait for STATE_ON timeout");
                }
            }
            // Either state is changed to STATE_ON or reaches the maximum retry, we
            // should move forward to the next step.
            mWaitForDisableRetry = 0;
            mEnable = false;
            onToBleOn();
            if (!Flags.systemServerRemoveExtraThreadJump()) {
                // Wait for state exiting STATE_ON
                Message disableDelayedMsg =
                        mHandler.obtainMessage(MESSAGE_HANDLE_DISABLE_DELAYED, 1, 0);
                mHandler.sendMessageDelayed(disableDelayedMsg, ENABLE_DISABLE_DELAY_MS);
            }
        } else {
            // The Bluetooth is turning off, wait for exiting STATE_ON
            if (mState.oneOf(STATE_ON)) {
                if (mWaitForDisableRetry < MAX_WAIT_FOR_ENABLE_DISABLE_RETRIES) {
                    mWaitForDisableRetry++;
                    Message disableDelayedMsg =
                            mHandler.obtainMessage(MESSAGE_HANDLE_DISABLE_DELAYED, 1, 0);
                    mHandler.sendMessageDelayed(disableDelayedMsg, ENABLE_DISABLE_DELAY_MS);
                    return;
                } else {
                    Log.e(TAG, "Wait for exiting STATE_ON timeout");
                }
            }
            // Either state is exited from STATE_ON or reaches the maximum retry, we
            // should move forward to the next step.
            Log.d(TAG, "Handle disable is finished");
        }
    }

    private void offToBleOn() {
        if (!mState.oneOf(STATE_OFF)) {
            Log.e(TAG, "offToBleOn: Impossible transition from " + mState);
            return;
        }
        Log.d(TAG, "offToBleOn: Sending request");
        try {
            mAdapter.offToBleOn(mQuietEnable, mContext.getAttributionSource());
        } catch (RemoteException e) {
            Log.e(TAG, "Unable to call offToBleOn()", e);
        }
        bluetoothStateChangeHandler(STATE_OFF, STATE_BLE_TURNING_ON);
    }

    private void onToBleOn() {
        if (!mState.oneOf(STATE_ON)) {
            Log.e(TAG, "onToBleOn: Impossible transition from " + mState);
            return;
        }
        Log.d(TAG, "onToBleOn: Sending request");
        try {
            mAdapter.onToBleOn(mContext.getAttributionSource());
        } catch (RemoteException e) {
            Log.e(TAG, "Unable to call onToBleOn()", e);
        }
        bluetoothStateChangeHandler(STATE_ON, STATE_TURNING_OFF);
    }

    private void bleOnToOn() {
        if (!mState.oneOf(STATE_BLE_ON)) {
            Log.e(TAG, "bleOnToOn: Impossible transition from " + mState);
            return;
        }
        Log.d(TAG, "bleOnToOn: sending request");
        try {
            mAdapter.bleOnToOn(mContext.getAttributionSource());
        } catch (RemoteException e) {
            Log.e(TAG, "Unable to call bleOnToOn()", e);
        }
        bluetoothStateChangeHandler(STATE_BLE_ON, STATE_TURNING_ON);
    }

    private void bleOnToOff() {
        if (!mState.oneOf(STATE_BLE_ON)) {
            Log.e(TAG, "bleOnToOff: Impossible transition from " + mState);
            return;
        }
        Log.d(TAG, "bleOnToOff: Sending request");
        try {
            mAdapter.bleOnToOff(mContext.getAttributionSource());
        } catch (RemoteException e) {
            Log.e(TAG, "Unable to call bleOnToOff()", e);
        }
        bluetoothStateChangeHandler(STATE_BLE_ON, STATE_BLE_TURNING_OFF);
    }

    private void broadcastIntentStateChange(String action, int prevState, int newState) {
        Log.d(
                TAG,
                "broadcastIntentStateChange:"
                        + (" action=" + action.substring(action.lastIndexOf('.') + 1))
                        + (" prevState=" + nameForState(prevState))
                        + (" newState=" + nameForState(newState)));
        // Send broadcast message to everyone else
        Intent intent = new Intent(action);
        intent.putExtra(BluetoothAdapter.EXTRA_PREVIOUS_STATE, prevState);
        intent.putExtra(BluetoothAdapter.EXTRA_STATE, newState);
        intent.addFlags(Intent.FLAG_RECEIVER_REGISTERED_ONLY_BEFORE_BOOT);
        if (action.equals(BluetoothAdapter.ACTION_STATE_CHANGED)) {
            intent.setFlags(Intent.FLAG_RECEIVER_INCLUDE_BACKGROUND);
        } else {
            intent.setFlags(Intent.FLAG_RECEIVER_FOREGROUND);
        }
        mContext.sendBroadcastAsUser(
                intent, UserHandle.ALL, null, getTempAllowlistBroadcastOptions());
    }

    private static boolean isBleState(int state) {
        switch (state) {
            case STATE_BLE_ON:
            case STATE_BLE_TURNING_ON:
            case STATE_BLE_TURNING_OFF:
                return true;
        }
        return false;
    }

    private void bluetoothStateChangeHandler(int prevState, int newState) {
        if (mState.oneOf(newState)) { // Already in correct state
            Log.d(TAG, "bluetoothStateChangeHandler: Already in state " + mState);
            return;
        }

        if (newState == STATE_OFF) {
            // If Bluetooth is off, send service down event to proxy objects, and unbind
            Log.d(TAG, "bluetoothStateChangeHandler: Bluetooth is OFF send Service Down");
            sendBluetoothServiceDownCallback();
            unbindAndFinish();
        }

        mState.set(newState);

        broadcastIntentStateChange(BluetoothAdapter.ACTION_BLE_STATE_CHANGED, prevState, newState);

        // BLE state are shown as STATE_OFF for BrEdr users
        final int prevBrEdrState = isBleState(prevState) ? STATE_OFF : prevState;
        final int newBrEdrState = isBleState(newState) ? STATE_OFF : newState;

        if (prevBrEdrState != newBrEdrState) { // Only broadcast when there is a BrEdr state change.
            if (newBrEdrState == STATE_OFF) {
                sendBluetoothOffCallback();
                sendBrEdrDownCallback();
            }
            broadcastIntentStateChange(
                    BluetoothAdapter.ACTION_STATE_CHANGED, prevBrEdrState, newBrEdrState);
        }

        if (prevState == STATE_ON) {
            autoOnSetupTimer();
        }

        // Notify all proxy objects first of adapter state change
        if (newState == STATE_ON) {
            if (isAtLeastV() && mDeviceConfigAllowAutoOn) {
                AutoOnFeature.notifyBluetoothOn(mCurrentUserContext);
            }
            sendBluetoothOnCallback();
        } else if (newState == STATE_BLE_ON && prevState == STATE_BLE_TURNING_ON) {
            continueFromBleOnState();
        } // Nothing specific to do for STATE_TURNING_<X>
    }

    boolean waitForManagerState(int state) {
        return mState.waitForState(STATE_TIMEOUT, state);
    }

    private boolean waitForState(int... states) {
        Log.d(TAG, "Waiting " + STATE_TIMEOUT + " for state: " + Arrays.toString(states));
        return mState.waitForState(STATE_TIMEOUT, states);
    }

    /* TODO(b/151672214) - Update for change from waitForOnOff -> waitForState
    private boolean waitForMonitoredState(Set<Integer> states) {
        int i = 0;
        while (i < 10) {
            synchronized(mConnection) {
                try {
                    if (mAdapter == null) break;
                    if (on) {
                        if (mAdapter.getState() == STATE_ON) return true;
                        if (mAdapter.getState() == STATE_BLE_ON) {
                            bluetoothStateChangeHandler(STATE_BLE_TURNING_ON,
                                                        STATE_BLE_ON);
                            if (mBluetoothGatt != null) {
                                Log.d(TAG,"GattService is connected, execute waitForState");
                                boolean ret = waitForState(states);
                                return ret;
                            } else {
                                Log.d(TAG,
                                    "GattService connect in progress, return to avoid timeout");
                                return true;
                            }
                        }
                    } else if (off) {
                        if (mAdapter.getState() == STATE_OFF) return true;
                        if (mAdapter.getState() == STATE_BLE_ON) {
                            bluetoothStateChangeHandler(STATE_TURNING_OFF,
                                                        STATE_BLE_ON);
                            boolean ret = waitForState(states);
                            return ret;
                        }
                    } else {
                        if (mAdapter.getState() != STATE_ON) return true;
                    }
                } catch (RemoteException e) {
                    Log.e(TAG, "getState()", e);
                    break;
                }
            }
            SystemClock.sleep(300);
            i++;
        }
        Log.e(TAG,"waitForMonitoredOnOff time out");
        return false;
    }
    */

    private void sendDisableMsg(int reason) {
        sendDisableMsg(reason, mContext.getPackageName());
    }

    private void sendDisableMsg(int reason, String packageName) {
        if (!Flags.systemServerRemoveExtraThreadJump()) {
            mHandler.sendEmptyMessage(MESSAGE_DISABLE);
        }
        ActiveLogs.add(reason, false, packageName, false);
        if (Flags.systemServerRemoveExtraThreadJump()) {
            handleDisableMessage();
        }
    }

    private void sendEnableMsg(boolean quietMode, int reason) {
        sendEnableMsg(quietMode, reason, mContext.getPackageName());
    }

    private void sendEnableMsg(boolean quietMode, int reason, String packageName) {
        sendEnableMsg(quietMode, reason, packageName, false);
    }

    private void sendEnableMsg(boolean quietMode, int reason, String packageName, boolean isBle) {
        if (!Flags.systemServerRemoveExtraThreadJump()) {
            mHandler.obtainMessage(MESSAGE_ENABLE, quietMode ? 1 : 0, isBle ? 1 : 0).sendToTarget();
        }
        ActiveLogs.add(reason, true, packageName, isBle);
        mLastEnabledTime = SystemClock.elapsedRealtime();
        if (Flags.systemServerRemoveExtraThreadJump()) {
            handleEnableMessage(quietMode, isBle);
        }
    }

    private void addCrashLog() {
        synchronized (mCrashTimestamps) {
            if (mCrashTimestamps.size() == CRASH_LOG_MAX_SIZE) {
                mCrashTimestamps.remove(0);
            }
            mCrashTimestamps.add(System.currentTimeMillis());
            mCrashes++;
        }
    }

    private void recoverBluetoothServiceFromError(boolean clearBle) {
        Log.e(TAG, "recoverBluetoothServiceFromError");
        boolean repeatAirplaneRunnable = false;

        // 0 means we are matching unset `what` since we are using a token instead
        if (mHandler.hasMessages(0, ON_AIRPLANE_MODE_CHANGED_TOKEN)) {
            mHandler.removeCallbacksAndMessages(ON_AIRPLANE_MODE_CHANGED_TOKEN);
            repeatAirplaneRunnable = true;
        }

        if (mAdapter != null) {
            try {
                mAdapter.unregisterCallback(mBluetoothCallback, mContext.getAttributionSource());
            } catch (RemoteException e) {
                Log.e(TAG, "Unable to unregister", e);
            }
        }

        Log.d(TAG, "Force sleep 500 ms for recovering from error");
        SystemClock.sleep(500);

        // disable
        ActiveLogs.add(ENABLE_DISABLE_REASON_START_ERROR, false);
        onToBleOn();

        waitForState(STATE_OFF);

        sendBluetoothServiceDownCallback();

        resetAdapter();

        mHandler.removeMessages(MESSAGE_BLUETOOTH_STATE_CHANGE);
        mState.set(STATE_OFF);

        if (clearBle) {
            clearBleApps();
        }

        mEnable = false;

        // Send a Bluetooth Restart message to reenable bluetooth
        mHandler.sendEmptyMessageDelayed(MESSAGE_RESTART_BLUETOOTH_SERVICE, ERROR_RESTART_TIME_MS);

        if (repeatAirplaneRunnable) {
            onAirplaneModeChanged(AirplaneModeListener.isOnOverrode());
        }
    }

    private boolean isBluetoothDisallowed() {
        final long callingIdentity = Binder.clearCallingIdentity();
        try {
            return mContext.getSystemService(UserManager.class)
                    .hasUserRestrictionForUser(UserManager.DISALLOW_BLUETOOTH, UserHandle.SYSTEM);
        } finally {
            Binder.restoreCallingIdentity(callingIdentity);
        }
    }

    /**
     * Disables BluetoothOppLauncherActivity component, so the Bluetooth sharing option is not
     * offered to the user if Bluetooth or sharing is disallowed. Puts the component to its default
     * state if Bluetooth is not disallowed.
     *
     * @param userHandle user to disable bluetooth sharing for
     * @param bluetoothSharingDisallowed whether bluetooth sharing is disallowed.
     */
    private void updateOppLauncherComponentState(
            UserHandle userHandle, boolean bluetoothSharingDisallowed) {
        try {
            int newState;
            if (bluetoothSharingDisallowed) {
                newState = PackageManager.COMPONENT_ENABLED_STATE_DISABLED;
            } else if (BluetoothProperties.isProfileOppEnabled().orElse(false)) {
                newState = PackageManager.COMPONENT_ENABLED_STATE_ENABLED;
            } else {
                newState = PackageManager.COMPONENT_ENABLED_STATE_DEFAULT;
            }

            // Bluetooth OPP activities that should always be enabled,
            // even when Bluetooth is turned OFF.
            List<String> baseBluetoothOppActivities =
                    List.of(
                            // Base sharing activity
                            "com.android.bluetooth.opp.BluetoothOppLauncherActivity",
                            // BT enable activities
                            "com.android.bluetooth.opp.BluetoothOppBtEnableActivity",
                            "com.android.bluetooth.opp.BluetoothOppBtEnablingActivity",
                            "com.android.bluetooth.opp.BluetoothOppBtErrorActivity");

            PackageManager systemPackageManager = mContext.getPackageManager();
            PackageManager userPackageManager =
                    mContext.createContextAsUser(userHandle, 0).getPackageManager();
            var allPackages = systemPackageManager.getPackagesForUid(Process.BLUETOOTH_UID);
            for (String candidatePackage : allPackages) {
                Log.v(TAG, "Searching package " + candidatePackage);
                PackageInfo packageInfo;
                try {
                    packageInfo =
                            systemPackageManager.getPackageInfo(
                                    candidatePackage,
                                    PackageManager.PackageInfoFlags.of(
                                            PackageManager.GET_ACTIVITIES
                                                    | PackageManager.MATCH_ANY_USER
                                                    | PackageManager.MATCH_UNINSTALLED_PACKAGES
                                                    | PackageManager.MATCH_DISABLED_COMPONENTS));
                } catch (PackageManager.NameNotFoundException e) {
                    // ignore, try next package
                    Log.e(TAG, "Could not find package " + candidatePackage);
                    continue;
                } catch (Exception e) {
                    Log.e(TAG, "Error while loading package" + e);
                    continue;
                }
                if (packageInfo.activities == null) {
                    continue;
                }
                for (var activity : packageInfo.activities) {
                    Log.v(TAG, "Checking activity " + activity.name);
                    if (baseBluetoothOppActivities.contains(activity.name)) {
                        for (String activityName : baseBluetoothOppActivities) {
                            userPackageManager.setComponentEnabledSetting(
                                    new ComponentName(candidatePackage, activityName),
                                    newState,
                                    PackageManager.DONT_KILL_APP);
                        }
                        return;
                    }
                }
            }

            Log.e(
                    TAG,
                    "Cannot toggle Bluetooth OPP activities, could not find them in any package");
        } catch (Exception e) {
            Log.e(TAG, "updateOppLauncherComponentState failed: " + e);
        }
    }

    private int getServiceRestartMs() {
        return (mErrorRecoveryRetryCounter + 1) * SERVICE_RESTART_TIME_MS;
    }

    void dump(FileDescriptor fd, PrintWriter writer, String[] args) {
        String errorMsg = null;

        writer.println("Bluetooth Status");
        writer.println("  enabled: " + isEnabled());
        writer.println("  state: " + mState);
        writer.println("  address: " + logAddress(mAddress));
        writer.println("  name: " + mName);
        if (mEnable) {
            long onDuration = SystemClock.elapsedRealtime() - mLastEnabledTime;
            String onDurationString =
                    android.bluetooth.BluetoothUtils.formatSimple(
                            "%02d:%02d:%02d.%03d",
                            onDuration / (1000 * 60 * 60),
                            (onDuration / (1000 * 60)) % 60,
                            (onDuration / 1000) % 60,
                            onDuration % 1000);
            writer.println("  time since enabled: " + onDurationString);
        }

        writer.println("");
        ActiveLogs.dump(writer);

        writer.println("");

        writer.println("Bluetooth crashed " + mCrashes + " time" + (mCrashes == 1 ? "" : "s"));
        if (mCrashes == CRASH_LOG_MAX_SIZE) {
            writer.println("(last " + CRASH_LOG_MAX_SIZE + ")");
        }
        for (Long time : mCrashTimestamps) {
            writer.println("  " + Log.timeToStringWithZone(time));
        }

        writer.println("");
        writer.println("Number of Ble app registered: " + mBleApps.size());
        for (ClientDeathRecipient app : mBleApps.values()) {
            writer.println("  " + app.getPackageName());
        }

        writer.println("");
        writer.println("BluetoothManagerService:");
        writer.println("  mEnable:" + mEnable);
        writer.println("  mQuietEnable:" + mQuietEnable);
        writer.println("  mEnableExternal:" + mEnableExternal);
        writer.println("  mQuietEnableExternal:" + mQuietEnableExternal);

        writer.println("");
        writer.flush();

        dumpBluetoothFlags(writer);
        writer.println("");

        if (mAdapter == null) {
            errorMsg = "Bluetooth Service not connected";
        } else {
            if (args.length == 0) {
                // Add arg to produce output
                args = new String[1];
                args[0] = "--print";
            }

            try {
                mAdapter.getAdapterBinder().asBinder().dumpAsync(fd, args);
            } catch (RemoteException re) {
                errorMsg = "RemoteException while dumping Bluetooth Service";
            }
        }
        if (errorMsg != null) {
            writer.println(errorMsg);
        }
    }

    private static void dumpBluetoothFlags(PrintWriter writer) {
        writer.println("🚩Flag dump:");
        Arrays.stream(Flags.class.getDeclaredMethods())
                .forEach(
                        (Method m) -> {
                            String name =
                                    m.getName().replaceAll("([A-Z])", "_$1").toLowerCase(Locale.US);
                            boolean flagValue;
                            try {
                                flagValue = (boolean) m.invoke(null);
                            } catch (IllegalAccessException | InvocationTargetException e) {
                                writer.println("Cannot invoke " + name + " flag:" + e);
                                throw new RuntimeException(e);
                            }
                            writer.println("\t" + (flagValue ? "[■]" : "[ ]") + ": " + name);
                        });
    }

    static @NonNull Bundle getTempAllowlistBroadcastOptions() {
        final long duration = 10_000;
        final BroadcastOptions bOptions = BroadcastOptions.makeBasic();
        bOptions.setTemporaryAppAllowlist(
                duration,
                TEMPORARY_ALLOW_LIST_TYPE_FOREGROUND_SERVICE_ALLOWED,
                PowerExemptionManager.REASON_BLUETOOTH_BROADCAST,
                "");
        return bOptions.toBundle();
    }

    private ComponentName resolveSystemService(@NonNull Intent intent) {
        List<ComponentName> results =
                mContext.getPackageManager().queryIntentServices(intent, 0).stream()
                        .filter(
                                ri ->
                                        (ri.serviceInfo.applicationInfo.flags
                                                        & ApplicationInfo.FLAG_SYSTEM)
                                                != 0)
                        .map(
                                ri ->
                                        new ComponentName(
                                                ri.serviceInfo.applicationInfo.packageName,
                                                ri.serviceInfo.name))
                        .collect(Collectors.toList());
        switch (results.size()) {
            case 0 -> throw new IllegalStateException("No services can handle intent " + intent);
            case 1 -> {
                return results.get(0);
            }
            default -> {
                throw new IllegalStateException(
                        "Multiples services can handle intent " + intent + ": " + results);
            }
        }
    }

    int setBtHciSnoopLogMode(int mode) {
        final BluetoothProperties.snoop_log_mode_values snoopMode;

        switch (mode) {
            case BluetoothAdapter.BT_SNOOP_LOG_MODE_DISABLED:
                snoopMode = BluetoothProperties.snoop_log_mode_values.DISABLED;
                break;
            case BluetoothAdapter.BT_SNOOP_LOG_MODE_FILTERED:
                snoopMode = BluetoothProperties.snoop_log_mode_values.FILTERED;
                break;
            case BluetoothAdapter.BT_SNOOP_LOG_MODE_FULL:
                snoopMode = BluetoothProperties.snoop_log_mode_values.FULL;
                break;
            default:
                throw new IllegalArgumentException("Invalid HCI snoop log mode param value");
        }
        try {
            BluetoothProperties.snoop_log_mode(snoopMode);
        } catch (RuntimeException e) {
            Log.e(TAG, "setBtHciSnoopLogMode: Failed to set mode to " + mode + ": " + e);
            return BluetoothStatusCodes.ERROR_UNKNOWN;
        }
        return BluetoothStatusCodes.SUCCESS;
    }

    int getBtHciSnoopLogMode() {
        BluetoothProperties.snoop_log_mode_values mode =
                BluetoothProperties.snoop_log_mode()
                        .orElse(BluetoothProperties.snoop_log_mode_values.DISABLED);
        if (mode == BluetoothProperties.snoop_log_mode_values.FILTERED) {
            return BluetoothAdapter.BT_SNOOP_LOG_MODE_FILTERED;
        } else if (mode == BluetoothProperties.snoop_log_mode_values.FULL) {
            return BluetoothAdapter.BT_SNOOP_LOG_MODE_FULL;
        }
        return BluetoothAdapter.BT_SNOOP_LOG_MODE_DISABLED;
    }

    private final boolean mDeviceConfigAllowAutoOn;

    private void autoOnSetupTimer() {
        if (!mDeviceConfigAllowAutoOn) {
            Log.d(TAG, "No support for AutoOn feature: Not creating a timer");
            return;
        }
        AutoOnFeature.resetAutoOnTimerForUser(
                mLooper, mCurrentUserContext, mState, this::enableFromAutoOn);
    }

    private <T> T postAndWait(Callable<T> callable) {
        FutureTask<T> task = new FutureTask(callable);

        mHandler.post(task);
        try {
            // Any method calling postAndWait should most likely be done in under 1 seconds.
            // But real life shows that the system server thread may sometimes be unwillingly busy.
            // By putting a 10 seconds timeout we make sure this will generate an ANR (on purpose),
            // and investigation on what is happening in the system server thread and be fixed
            return task.get(10, TimeUnit.SECONDS);
        } catch (TimeoutException | InterruptedException e) {
            SneakyThrow.sneakyThrow(e);
        } catch (ExecutionException e) {
            SneakyThrow.sneakyThrow(e.getCause());
        }
        return null;
    }

    boolean isAutoOnSupported() {
        return mDeviceConfigAllowAutoOn
                && postAndWait(
                        () ->
                                AutoOnFeature.isUserSupported(
                                        mCurrentUserContext.getContentResolver()));
    }

    boolean isAutoOnEnabled() {
        if (!mDeviceConfigAllowAutoOn) {
            throw new IllegalStateException("AutoOnFeature is not supported in current config");
        }
        return postAndWait(() -> AutoOnFeature.isUserEnabled(mCurrentUserContext));
    }

    @RequiresApi(Build.VERSION_CODES.VANILLA_ICE_CREAM)
    void setAutoOnEnabled(boolean status) {
        if (!mDeviceConfigAllowAutoOn) {
            throw new IllegalStateException("AutoOnFeature is not supported in current config");
        }
        postAndWait(
                Executors.callable(
                        () ->
                                AutoOnFeature.setUserEnabled(
                                        mLooper,
                                        mCurrentUserContext,
                                        mState,
                                        status,
                                        this::enableFromAutoOn)));
    }

    /** Check if BLE is supported by this platform */
    private static boolean isBleSupported(Context context) {
        return context.getPackageManager().hasSystemFeature(PackageManager.FEATURE_BLUETOOTH_LE);
    }

    /** Check if this is an automotive device */
    private static boolean isAutomotive(Context context) {
        return context.getPackageManager().hasSystemFeature(PackageManager.FEATURE_AUTOMOTIVE);
    }

    /** Check if this is a watch device */
    private static boolean isWatch(Context context) {
        return context.getPackageManager().hasSystemFeature(PackageManager.FEATURE_WATCH);
    }

    /** Check if this is a TV device */
    private static boolean isTv(Context context) {
        PackageManager pm = context.getPackageManager();
        return pm.hasSystemFeature(PackageManager.FEATURE_TELEVISION)
                || pm.hasSystemFeature(PackageManager.FEATURE_LEANBACK);
    }

    /**
     * In case of a Bluetooth crash, mark it's enabled components as non longer available to trigger
     * the PACKAGE_CHANGED intent. This should not be needed in a normal shutdown as the Bluetooth
     * clean its components on its own
     */
    private void disableBluetoothComponents(String packageName) {
        PackageManager pm = mContext.getPackageManager();
        PackageInfo packageInfo = null;

        try {
            packageInfo =
                    pm.getPackageInfo(
                            packageName,
                            PackageManager.GET_SERVICES
                                    | PackageManager.GET_ACTIVITIES
                                    | PackageManager.GET_RECEIVERS
                                    | PackageManager.GET_PROVIDERS);
        } catch (PackageManager.NameNotFoundException e) {
            Log.e(TAG, "Package not found: " + packageName, e);
            return;
        }

        // Refer to updateOppLauncherComponentState()
        List<String> baseBluetoothOppActivities =
                List.of(
                        "com.android.bluetooth.opp.BluetoothOppLauncherActivity",
                        "com.android.bluetooth.opp.BluetoothOppBtEnableActivity",
                        "com.android.bluetooth.opp.BluetoothOppBtEnablingActivity",
                        "com.android.bluetooth.opp.BluetoothOppBtErrorActivity");

        disableComponents(pm, packageInfo.activities, packageName, baseBluetoothOppActivities);
        disableComponents(pm, packageInfo.services, packageName, null);
        disableComponents(pm, packageInfo.receivers, packageName, null);
        disableComponents(pm, packageInfo.providers, packageName, null);
    }

    private static <T extends android.content.pm.ComponentInfo> void disableComponents(
            PackageManager pm, T[] components, String packageName, List<String> componentsToKeep) {
        if (components == null) {
            return;
        }

        Arrays.stream(components)
                .filter(componentInfo -> !componentInfo.enabled)
                .map(componentInfo -> new ComponentName(packageName, componentInfo.name))
                .filter(
                        componentName ->
                                (componentsToKeep == null
                                        || !componentsToKeep.contains(
                                                componentName.getClassName())))
                .forEach(
                        componentName -> {
                            pm.setComponentEnabledSetting(
                                    componentName,
                                    PackageManager.COMPONENT_ENABLED_STATE_DISABLED,
                                    PackageManager.DONT_KILL_APP);
                            Log.i(TAG, "Disabled component: " + componentName.flattenToString());
                        });
    }
}<|MERGE_RESOLUTION|>--- conflicted
+++ resolved
@@ -148,11 +148,7 @@
 
     // TODO: b/402209603 remove along with system_server_remove_extra_thread_jump
     @VisibleForTesting static final int MESSAGE_HANDLE_DISABLE_DELAYED = 4;
-<<<<<<< HEAD
     @VisibleForTesting static final int MESSAGE_INFORM_ADAPTER_SERVICE_UP = 22;
-=======
-
->>>>>>> f3d3aaea
     @VisibleForTesting static final int MESSAGE_BLUETOOTH_SERVICE_CONNECTED = 40;
     @VisibleForTesting static final int MESSAGE_BLUETOOTH_SERVICE_DISCONNECTED = 41;
     @VisibleForTesting static final int MESSAGE_RESTART_BLUETOOTH_SERVICE = 42;
@@ -1435,7 +1431,6 @@
                     break;
 
                 case MESSAGE_HANDLE_ENABLE_DELAYED:
-<<<<<<< HEAD
                     /* The Bluetooth is turning off, wait for STATE_OFF then restart bluetooth
                      * if ble app running, then wait for BLE ON and continue bt turn on
                      */
@@ -1457,98 +1452,17 @@
                             Log.e(TAG, "BLE app running stay in BLE ON state");
                         }
                         break;
-                    } else if (!mState.oneOf(STATE_OFF)) {
-                        if (mWaitForEnableRetry < MAX_WAIT_FOR_ENABLE_DISABLE_RETRIES) {
-                            mWaitForEnableRetry++;
-                            mHandler.sendEmptyMessageDelayed(
-                                    MESSAGE_HANDLE_ENABLE_DELAYED, ENABLE_DISABLE_DELAY_MS);
-                            Log.d(TAG, "Re-Queue MESSAGE_HANDLE_ENABLE_DELAYED");
-                            break;
-                        } else {
-                            Log.e(TAG, "Wait for STATE_OFF timeout");
-                        }
-                    }
-                    // Either state is changed to STATE_OFF or reaches the maximum retry, we
-                    // should move forward to the next step.
-                    mWaitForEnableRetry = 0;
-                    mHandler.sendEmptyMessageDelayed(
-                            MESSAGE_RESTART_BLUETOOTH_SERVICE, getServiceRestartMs());
-                    Log.d(TAG, "Queue MESSAGE_RESTART_BLUETOOTH_SERVICE");
-                    Log.d(TAG, "Handle enable is finished");
-=======
+                    }
                     Log.d(TAG, "MESSAGE_HANDLE_ENABLE_DELAYED: mAdapter=" + mAdapter);
-
                     handleEnableDelayed();
->>>>>>> f3d3aaea
                     break;
 
                 case MESSAGE_HANDLE_DISABLE_DELAYED:
                     boolean disabling = (msg.arg1 == 1);
-<<<<<<< HEAD
-                    Log.d(TAG, "MESSAGE_HANDLE_DISABLE_DELAYED: disabling:" + disabling);
-                    if (!disabling) {
-                        /* if bluetooth is in BLE ON state and enable is from ble app
-                         * then skip disable, else wait for complete ON or timeout.
-                         */
-                        if ((mState.get() == STATE_BLE_ON) &&
-                            !mEnableExternal &&
-                            !isBluetoothPersistedStateOnBluetooth() &&
-                            isBleAppPresent()) {
-                            Log.w(TAG, "Enable from BLE APP, stay in BLE ON");
-                            mWaitForDisableRetry = 0;
-                            mEnable = false;
-                            break;
-                        } else if (!mState.oneOf(STATE_ON)) {
-                            if (mWaitForDisableRetry < MAX_WAIT_FOR_ENABLE_DISABLE_RETRIES) {
-                                mWaitForDisableRetry++;
-                                mHandler.sendEmptyMessageDelayed(
-                                        MESSAGE_HANDLE_DISABLE_DELAYED, ENABLE_DISABLE_DELAY_MS);
-                                Log.d(TAG, "Re-Queue MESSAGE_HANDLE_DISABLE_DELAYED(0)");
-                                break;
-                            } else {
-                                Log.e(TAG, "Wait for STATE_ON timeout");
-                            }
-                        }
-                        // Either state is changed to STATE_ON or reaches the maximum retry, we
-                        // should move forward to the next step.
-                        mWaitForDisableRetry = 0;
-                        mEnable = false;
-                        Log.d(TAG, "MESSAGE_HANDLE_DISABLE_DELAYED: handleDisable");
-                        onToBleOn();
-                        // Wait for state exiting STATE_ON
-                        Message disableDelayedMsg =
-                                mHandler.obtainMessage(MESSAGE_HANDLE_DISABLE_DELAYED, 1, 0);
-                        mHandler.sendMessageDelayed(disableDelayedMsg, ENABLE_DISABLE_DELAY_MS);
-                        Log.d(TAG, "Re-Queue MESSAGE_HANDLE_DISABLE_DELAYED(1)");
-                    } else {
-                        // The Bluetooth is turning off, wait for exiting STATE_ON
-                        if (mState.oneOf(STATE_ON)) {
-                            if (mWaitForDisableRetry < MAX_WAIT_FOR_ENABLE_DISABLE_RETRIES) {
-                                mWaitForDisableRetry++;
-                                Message disableDelayedMsg =
-                                        mHandler.obtainMessage(
-                                                MESSAGE_HANDLE_DISABLE_DELAYED, 1, 0);
-                                mHandler.sendMessageDelayed(
-                                        disableDelayedMsg, ENABLE_DISABLE_DELAY_MS);
-                                Log.d(TAG, "Re-Queue MESSAGE_HANDLE_DISABLE_DELAYED(1)");
-                                break;
-                            } else {
-                                Log.e(TAG, "Wait for exiting STATE_ON timeout");
-                            }
-                        }
-                        // Either state is exited from STATE_ON or reaches the maximum retry, we
-                        // should move forward to the next step.
-                        Log.d(TAG, "Handle disable is finished");
-                    }
-=======
-
                     Log.d(
                             TAG,
                             ("MESSAGE_HANDLE_DISABLE_DELAYED(disabling=" + disabling + ")")
                                     + (": mAdapter=" + mAdapter));
-
-                    handleDisableDelayed(disabling);
->>>>>>> f3d3aaea
                     break;
 
                 case MESSAGE_RESTORE_USER_SETTING_OFF:
@@ -1606,8 +1520,7 @@
                     offToBleOn();
                     sendBluetoothServiceUpCallback();
 
-<<<<<<< HEAD
-                    if (!mEnable) {
+                    if (!Flags.systemServerRemoveExtraThreadJump() && !mEnable) {
                         /* Wait for BLE ON or ON state ,if enable is from BLE app
                          * skip disable, else wait for on state and handle disable
                          */
@@ -1622,10 +1535,7 @@
                             Log.e(TAG, "MESSAGE_BLUETOOTH_SERVICE_CONNECTED: ble app present");
                             break;
                         }
-=======
-                    if (!Flags.systemServerRemoveExtraThreadJump() && !mEnable) {
-                        waitForState(STATE_ON);
->>>>>>> f3d3aaea
+
                         onToBleOn();
                     }
                     break;
@@ -1661,14 +1571,6 @@
                     // wait for the BT process to fully tear down and then force a restart
                     // here. This is a bit of a hack (b/29363429).
                     if (prevState == STATE_BLE_TURNING_OFF && newState == STATE_OFF) {
-<<<<<<< HEAD
-                        if (mEnable) {
-                            Log.d(TAG, "Entering STATE_OFF but mEnabled is true; restarting.");
-                            mHandler.removeMessages(MESSAGE_RESTART_BLUETOOTH_SERVICE);
-                            waitForState(STATE_OFF);
-                            mHandler.sendEmptyMessageDelayed(
-                                    MESSAGE_RESTART_BLUETOOTH_SERVICE, getServiceRestartMs());
-=======
                         if (Flags.enableBleWhileDisablingAirplane()) {
                             if (mHandler.hasMessages(0, ON_AIRPLANE_MODE_CHANGED_TOKEN)) {
                                 mHandler.removeCallbacksAndMessages(ON_AIRPLANE_MODE_CHANGED_TOKEN);
@@ -1686,13 +1588,13 @@
                         } else {
                             if (mEnable) {
                                 Log.d(TAG, "Entering STATE_OFF but mEnabled is true; restarting.");
+                                mHandler.removeMessages(MESSAGE_RESTART_BLUETOOTH_SERVICE);
                                 if (!Flags.systemServerRemoveExtraThreadJump()) {
                                     waitForState(STATE_OFF);
                                 }
                                 mHandler.sendEmptyMessageDelayed(
                                         MESSAGE_RESTART_BLUETOOTH_SERVICE, getServiceRestartMs());
                             }
->>>>>>> f3d3aaea
                         }
                     }
                     if (newState == STATE_ON || newState == STATE_BLE_ON) {
