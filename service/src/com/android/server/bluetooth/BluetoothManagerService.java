--- conflicted
+++ resolved
@@ -1341,23 +1341,18 @@
                 clearBleApps();
                 }
 
-                try {
-                    mAdapterLock.readLock().lock();
-                    mEnableExternal = false;
-                    if (mAdapter != null) {
-                        if (getState() == STATE_BLE_ON) {
-                           mEnable = false;
-                           mAdapter.stopBle(mContext.getAttributionSource());
-                        } else {
-                            sendDisableMsg(ENABLE_DISABLE_REASON_SYSTEM_BOOT,
-                                   packageName);
-                        }
-                    }
-                } catch (RemoteException e) {
-                    Log.e(TAG, "Unable to initiate disable", e);
-                } finally {
-                    mAdapterLock.readLock().unlock();
+                mAdapterLock.readLock().lock();
+                mEnableExternal = false;
+                if (mAdapter != null) {
+                    if (getState() == STATE_BLE_ON) {
+                        mEnable = false;
+                        bleOnToOff();
+                    } else {
+                        sendDisableMsg(ENABLE_DISABLE_REASON_SYSTEM_BOOT,
+                                packageName);
+                    }
                 }
+                mAdapterLock.readLock().unlock();
             }
             if (persist) {
                 setBluetoothPersistedState(BLUETOOTH_OFF);
@@ -1797,12 +1792,8 @@
                         // should move forward to the next step.
                         mWaitForDisableRetry = 0;
                         mEnable = false;
-<<<<<<< HEAD
                         Log.d(TAG, "MESSAGE_HANDLE_DISABLE_DELAYED: handleDisable");
-                        handleDisable();
-=======
                         onToBleOn();
->>>>>>> 76e5ea5b
                         // Wait for state exiting STATE_ON
                         Message disableDelayedMsg =
                                 mHandler.obtainMessage(MESSAGE_HANDLE_DISABLE_DELAYED, 1, 0);
@@ -1896,7 +1887,6 @@
                     }
 
                     if (!mEnable) {
-<<<<<<< HEAD
                         /* Wait for BLE ON or ON state ,if enable is from BLE app
                          * skip disable, else wait for on state and handle disable
                          */
@@ -1911,11 +1901,7 @@
                             Log.e(TAG, "MESSAGE_BLUETOOTH_SERVICE_CONNECTED: ble app present");
                             break;
                         }
-                        handleDisable();
-=======
-                        waitForState(STATE_ON);
                         onToBleOn();
->>>>>>> 76e5ea5b
                         waitForState(
                                 STATE_OFF,
                                 STATE_TURNING_ON,
@@ -2076,44 +2062,41 @@
                     Log.d(TAG, "MESSAGE_USER_SWITCHED: userTo=" + userTo);
                     mHandler.removeMessages(MESSAGE_USER_SWITCHED);
 
-                    try {
-                        AutoOnFeature.pause();
-                        mAdapterLock.writeLock().lock();
-                        int state = getState();
-
-                        if (mAdapter != null && isEnabled()) {
-                            mCurrentUserContext = mContext.createContextAsUser(userTo, 0);
-                            /* disable and enable BT when detect a user switch */
-                            if (mState.oneOf(STATE_ON)) {
-                                restartForNewUser(userTo);
-                            } else {
-                                Log.i(TAG, "Turn off from BLE state");
-                                clearBleApps();
-                                ActiveLogs.add(ENABLE_DISABLE_REASON_USER_SWITCH, false,
-                                          mContext.getPackageName(), false);
-                                mEnable = false;
-                                mAdapter.stopBle(mContext.getAttributionSource());
-                            }
-                        } else if (isBinding() || mAdapter != null) {
-                            Message userMsg = Message.obtain(msg);
-                            userMsg.arg1++;
-                            // if user is switched when service is binding retry after a delay
-                            mHandler.sendMessageDelayed(userMsg, USER_SWITCHED_TIME_MS);
-                            Log.d(
-                                TAG,
-                                "MESSAGE_USER_SWITCHED:"
-                                        + (" userTo=" + userTo)
-                                        + (" number of retry attempt=" + userMsg.arg1)
-                                        + (" isBinding=" + isBinding())
-                                        + (" mAdapter=" + mAdapter));
+                    AutoOnFeature.pause();
+                    mAdapterLock.writeLock().lock();
+                    int state = getState();
+
+                    if (mAdapter != null && isEnabled()) {
+                        mCurrentUserContext = mContext.createContextAsUser(userTo, 0);
+                        /* disable and enable BT when detect a user switch */
+                        if (mState.oneOf(STATE_ON)) {
+                            restartForNewUser(userTo);
                         } else {
-                            autoOnSetupTimer();
+                            Log.i(TAG, "Turn off from BLE state");
+                            clearBleApps();
+                            ActiveLogs.add(ENABLE_DISABLE_REASON_USER_SWITCH, false,
+                                        mContext.getPackageName(), false);
+                            mEnable = false;
+                            bleOnToOff();
                         }
-                    } catch (RemoteException e) {
-                        Log.e(TAG, "MESSAGE_USER_SWITCHED: Remote exception", e);
-                    } finally {
-                        mAdapterLock.writeLock().unlock();
-                    }
+                    } else if (isBinding() || mAdapter != null) {
+                        Message userMsg = Message.obtain(msg);
+                        userMsg.arg1++;
+                        // if user is switched when service is binding retry after a delay
+                        mHandler.sendMessageDelayed(userMsg, USER_SWITCHED_TIME_MS);
+                        Log.d(
+                            TAG,
+                            "MESSAGE_USER_SWITCHED:"
+                                    + (" userTo=" + userTo)
+                                    + (" number of retry attempt=" + userMsg.arg1)
+                                    + (" isBinding=" + isBinding())
+                                    + (" mAdapter=" + mAdapter));
+                    } else {
+                        autoOnSetupTimer();
+                    }
+
+                    mAdapterLock.writeLock().unlock();
+
                     break;
 
                 case MESSAGE_USER_UNLOCKED:
@@ -2165,12 +2148,8 @@
 
             // disable
             ActiveLogs.add(ENABLE_DISABLE_REASON_USER_SWITCH, false);
-<<<<<<< HEAD
             clearBleApps();
-            handleDisable();
-=======
             onToBleOn();
->>>>>>> 76e5ea5b
             // Pbap service need receive STATE_TURNING_OFF intent to close
             bluetoothStateChangeHandler(STATE_ON, STATE_TURNING_OFF);
 
