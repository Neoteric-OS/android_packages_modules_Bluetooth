--- conflicted
+++ resolved
@@ -1668,22 +1668,7 @@
                         if (mAdapter == null && !isBinding()) {
                             Log.d(TAG, "Binding to service to get name and address");
                             mGetNameAddressOnly = true;
-<<<<<<< HEAD
-                            mHandler.sendEmptyMessageDelayed(MESSAGE_TIMEOUT_BIND, TIMEOUT_BIND_MS);
-                            Intent i = new Intent(IBluetooth.class.getName());
-                            if (!doBind(
-                                    i,
-                                    mConnection,
-                                    Context.BIND_AUTO_CREATE | Context.BIND_IMPORTANT,
-                                    UserHandle.CURRENT)) {
-                                mHandler.removeMessages(MESSAGE_TIMEOUT_BIND);
-                            } else {
-                                mBindingUserID = ActivityManager.getCurrentUser();
-                                Log.d(TAG, "Binding BT service. Current user: " + mBindingUserID);
-                            }
-=======
                             bindToAdapter();
->>>>>>> f1407f49
                         } else if (mAdapter != null) {
                             try {
                                 storeNameAndAddress(
@@ -2339,24 +2324,7 @@
         mAdapterLock.writeLock().lock();
         try {
             if (mAdapter == null && !isBinding()) {
-<<<<<<< HEAD
-                Log.d(TAG, "binding Bluetooth service");
-                // Start bind timeout and bind
-                mHandler.sendEmptyMessageDelayed(MESSAGE_TIMEOUT_BIND, TIMEOUT_BIND_MS);
-                Intent i = new Intent(IBluetooth.class.getName());
-                if (!doBind(
-                        i,
-                        mConnection,
-                        Context.BIND_AUTO_CREATE | Context.BIND_IMPORTANT,
-                        UserHandle.CURRENT)) {
-                    mHandler.removeMessages(MESSAGE_TIMEOUT_BIND);
-                } else {
-                    mBindingUserID = ActivityManager.getCurrentUser();
-                    Log.d(TAG, "Binding BT service. Current user: " + mBindingUserID);
-                }
-=======
                 bindToAdapter();
->>>>>>> f1407f49
             } else if (!Flags.fastBindToApp() && mAdapter != null) {
                 // Enable bluetooth
                 try {
