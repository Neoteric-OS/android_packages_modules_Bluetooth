--- conflicted
+++ resolved
@@ -923,17 +923,12 @@
 
             if (appCount == 0) {
                 int st = STATE_OFF;
-                try {
-                    mAdapterLock.readLock().lock();
-                    if (mAdapter != null) {
-                        st = getState();
-                    }
-                    if (!mEnableExternal || (st == STATE_BLE_ON)) {
-                        Log.i(TAG, "Move to BT state OFF");
-                        sendBrEdrDownCallback();
-                    }
-                } finally {
-                    mAdapterLock.readLock().unlock();
+                if (mAdapter != null) {
+                    st = getState();
+                }
+                if (!mEnableExternal || (st == STATE_BLE_ON)) {
+                    Log.i(TAG, "Move to BT state OFF");
+                    sendBrEdrDownCallback();
                 }
             }
         }
@@ -1006,20 +1001,9 @@
 
     // Disable ble scan only mode.
     private void disableBleScanMode() {
-<<<<<<< HEAD
-        mAdapterLock.writeLock().lock();
-        try {
-            if (mAdapter != null && mState.oneOf(STATE_ON) && (!isBluetoothPersistedStateOnBluetooth())) {
-                Log.d(TAG, "disableBleScanMode: Resetting the mEnable flag for clean disable");
-                mEnable = false;
-            }
-        } finally {
-            mAdapterLock.writeLock().unlock();
-=======
-        if (mState.oneOf(STATE_ON)) {
+        if (mState.oneOf(STATE_ON) && !isBluetoothPersistedStateOnBluetooth()) {
             Log.d(TAG, "disableBleScanMode: Resetting the mEnable flag for clean disable");
             mEnable = false;
->>>>>>> f1c542ea
         }
     }
 
@@ -1149,41 +1133,6 @@
      * BLE should be off
      */
     private void continueFromBleOnState() {
-<<<<<<< HEAD
-        mAdapterLock.readLock().lock();
-        try {
-            if (mAdapter == null) {
-                Log.e(TAG, "continueFromBleOnState: Adapter is null");
-                return;
-            }
-            int st = getState();
-            if (st != STATE_BLE_ON) {
-                Log.v(TAG, "onBluetoothServiceUp: state isn't BLE_ON: " +
-                    BluetoothAdapter.nameForState(st));
-                return;
-            }
-            if (!mEnableExternal && !isBleAppPresent() &&
-                !isBluetoothPersistedStateOnBluetooth()) {
-                 // TODO(b/262605980): this code is unlikely to be trigger and will never be once
-                 // enableBle & disableBle are executed on the handler
-                Log.i(TAG, "continueFromBleOnState: Disabled while enabling BLE, disable BLE now");
-                mEnable = false;
-                bleOnToOff();
-                return;
-            }
-            if (isBluetoothPersistedStateOnBluetooth() || !isBleAppPresent()) {
-                Log.i(TAG, "continueFromBleOnState: Starting br edr");
-                // This triggers transition to STATE_ON
-                mAdapter.updateQuietModeStatus(mQuietEnable,
-                        mContext.getAttributionSource());
-                bleOnToOn();
-                setBluetoothPersistedState(BLUETOOTH_ON_BLUETOOTH);
-            } else {
-                Log.i(TAG, "continueFromBleOnState: Staying in BLE_ON");
-            }
-        } finally {
-            mAdapterLock.readLock().unlock();
-=======
         if (!mState.oneOf(STATE_BLE_ON)) {
             Log.e(TAG, "continueFromBleOnState: Impossible transition from " + mState);
             return;
@@ -1203,7 +1152,6 @@
             setBluetoothPersistedState(BLUETOOTH_ON_BLUETOOTH);
         } else {
             Log.i(TAG, "continueFromBleOnState: Staying in BLE_ON");
->>>>>>> f1c542ea
         }
     }
 
@@ -1317,7 +1265,6 @@
                 clearBleApps();
                 }
 
-                mAdapterLock.readLock().lock();
                 mEnableExternal = false;
                 if (mAdapter != null) {
                     if (getState() == STATE_BLE_ON) {
@@ -1328,7 +1275,6 @@
                                 packageName);
                     }
                 }
-                mAdapterLock.readLock().unlock();
             }
             if (persist) {
                 setBluetoothPersistedState(BLUETOOTH_OFF);
@@ -1398,16 +1344,11 @@
     }
 
     public boolean isBluetoothAvailableForBinding() {
-        try {
-            mAdapterLock.readLock().lock();
-            if (mAdapter != null && ((getState() == STATE_ON) ||
-                (getState() == STATE_TURNING_ON))) {
-                return true;
-            } else {
-                return false;
-           }
-        } finally {
-            mAdapterLock.readLock().unlock();
+        if (mAdapter != null && ((getState() == STATE_ON) ||
+            (getState() == STATE_TURNING_ON))) {
+            return true;
+        } else {
+            return false;
         }
     }
     /**
@@ -1668,15 +1609,10 @@
                                 " mWaitForEnableRetry=" + mWaitForEnableRetry);
                         mWaitForEnableRetry = 0;
                         if (mEnableExternal || isBluetoothPersistedStateOnBluetooth()) {
-                           try {
-                                mAdapterLock.readLock().lock();
-                                if (mAdapter != null) {
-                                    mAdapter.updateQuietModeStatus(mQuietEnable,
-                                            mContext.getAttributionSource());
-                                }
-                           } finally {
-                                mAdapterLock.readLock().unlock();
-                           }
+                            if (mAdapter != null) {
+                                mAdapter.updateQuietModeStatus(mQuietEnable,
+                                        mContext.getAttributionSource());
+                            }
                         } else {
                             Log.e(TAG, "BLE app running stay in BLE ON state");
                         }
@@ -1801,19 +1737,6 @@
                         }
                     }
 
-<<<<<<< HEAD
-                        // Register callback object
-                        try {
-                            mAdapter.registerCallback(
-                                    mBluetoothCallback, mContext.getAttributionSource());
-                        } catch (RemoteException e) {
-                            Log.e(TAG, "Unable to register BluetoothCallback", e);
-                        }
-                        // Inform BluetoothAdapter instances that service is up
-                        Message informMsg =
-                                    mHandler.obtainMessage(MESSAGE_INFORM_ADAPTER_SERVICE_UP);
-                        mHandler.sendMessage(informMsg);
-=======
                     // Register callback object
                     try {
                         mAdapter.registerCallback(
@@ -1825,7 +1748,6 @@
                     if (!Flags.fastBindToApp()) {
                         sendBluetoothServiceUpCallback();
                     }
->>>>>>> f1c542ea
 
                     // Do enable request
                     offToBleOn();
@@ -1978,7 +1900,7 @@
                         if (mBindingUserID == userID) {
                             Log.e(TAG, " Trying to Bind again");
                             mTryBindOnBindTimeout = true;
-                            handleEnable(mQuietEnable);
+                            handleEnable();
                         }
                     } else {
                         Log.e(TAG, "Bind trails excedded");
@@ -1992,10 +1914,8 @@
                     mHandler.removeMessages(MESSAGE_USER_SWITCHED);
 
                     AutoOnFeature.pause();
-                    mAdapterLock.writeLock().lock();
                     int state = getState();
 
-<<<<<<< HEAD
                     if (mAdapter != null && isEnabled()) {
                         mCurrentUserContext = mContext.createContextAsUser(userTo, 0);
                         /* disable and enable BT when detect a user switch */
@@ -2009,13 +1929,6 @@
                             mEnable = false;
                             bleOnToOff();
                         }
-=======
-                    mCurrentUserContext = mContext.createContextAsUser(userTo, 0);
-
-                    /* disable and enable BT when detect a user switch */
-                    if (mState.oneOf(STATE_ON)) {
-                        restartForNewUser(userTo);
->>>>>>> f1c542ea
                     } else if (isBinding() || mAdapter != null) {
                         Message userMsg = Message.obtain(msg);
                         userMsg.arg1++;
@@ -2032,8 +1945,6 @@
                         autoOnSetupTimer();
                     }
 
-                    mAdapterLock.writeLock().unlock();
-
                     break;
 
                 case MESSAGE_USER_UNLOCKED:
@@ -2058,7 +1969,6 @@
                 Log.e(TAG, "Unable to unregister", e);
             }
 
-<<<<<<< HEAD
             if (mState.oneOf(STATE_TURNING_OFF)) {
                 // MESSAGE_USER_SWITCHED happened right after MESSAGE_ENABLE
                 bluetoothStateChangeHandler(STATE_TURNING_OFF, STATE_OFF);
@@ -2078,8 +1988,6 @@
                 bluetoothStateChangeHandler(STATE_TURNING_ON, STATE_ON);
             }
 
-=======
->>>>>>> f1c542ea
             // disable
             ActiveLogs.add(ENABLE_DISABLE_REASON_USER_SWITCH, false);
             clearBleApps();
