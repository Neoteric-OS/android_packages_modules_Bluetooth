--- conflicted
+++ resolved
@@ -1626,25 +1626,13 @@
     }
 
     boolean bindBluetoothProfileService(
-<<<<<<< HEAD
-            int bluetoothProfile, String serviceName, IBluetoothProfileServiceConnection proxy) {
+            int bluetoothProfile, IBluetoothProfileServiceConnection proxy) {
         if (isBluetoothAvailableForBinding() == false) {
             Log.w(
                     TAG,
                             "bindBluetoothProfileService:Trying to bind to profile: "
                             + bluetoothProfile
                             + ", while Bluetooth is disabled");
-=======
-            int bluetoothProfile, IBluetoothProfileServiceConnection proxy) {
-        if (!mState.oneOf(BluetoothAdapter.STATE_ON)) {
-            if (DBG) {
-                Log.d(
-                        TAG,
-                        "Trying to bind to profile: "
-                                + bluetoothProfile
-                                + ", while Bluetooth was disabled");
-            }
->>>>>>> e4e08994
             return false;
         }
         synchronized (mProfileServices) {
