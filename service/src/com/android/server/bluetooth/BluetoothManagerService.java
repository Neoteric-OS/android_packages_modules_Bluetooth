--- conflicted
+++ resolved
@@ -1417,8 +1417,6 @@
                 // Unbind first to avoid receiving "onServiceDisconnected"
                 mContext.unbindService(mConnection);
 
-<<<<<<< HEAD
-=======
                 try {
                     // Force kill the bluetooth to make sure the process is not reused.
                     // Note that in a perfect world, we should be able to re-init the same process.
@@ -1438,7 +1436,6 @@
                 }
 
                 mAdapter = null;
->>>>>>> 63629540
                 mHandler.removeMessages(MESSAGE_TIMEOUT_BIND);
             }
         } finally {
