--- conflicted
+++ resolved
@@ -3,10 +3,10 @@
 }
 
 sysprop_library {
-<<<<<<< HEAD
   name: "com.android.sysprop.bluetooth",
   host_supported: true,
   srcs: [
+    "a2dp.sysprop",
     "avrcp.sysprop",
     "bta.sysprop",
     "hfp.sysprop",
@@ -21,21 +21,4 @@
     "//apex_available:platform",
     "com.android.btservices",
   ],
-=======
-    name: "com.android.sysprop.bluetooth",
-    host_supported: true,
-    srcs: [
-        "a2dp.sysprop",
-        "avrcp.sysprop",
-        "bta.sysprop",
-        "hfp.sysprop",
-        "pan.sysprop",
-    ],
-    property_owner: "Platform",
-    api_packages: ["android.sysprop"],
-    cpp: {
-        min_sdk_version: "Tiramisu",
-    },
-    apex_available: ["com.android.btservices"],
->>>>>>> a5e8c6e4
 }