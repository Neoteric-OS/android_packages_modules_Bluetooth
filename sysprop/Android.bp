package {
    default_applicable_licenses: ["Android-Apache-2.0"],
}

sysprop_library {
    name: "com.android.sysprop.bluetooth",
    host_supported: true,
    srcs: [
        "a2dp.sysprop",
        "avrcp.sysprop",
        "ble.sysprop",
        "bta.sysprop",
        "device_id.sysprop",
        "gap.sysprop",
        "hardware.sysprop",
        "hfp.sysprop",
    ],
    property_owner: "Platform",
    api_packages: ["android.sysprop"],
    cpp: {
        min_sdk_version: "Tiramisu",
    },
<<<<<<< HEAD
    apex_available: [
      "//apex_available:platform",
      "com.android.btservices",
    ],
=======
    apex_available: ["com.android.bt"],
>>>>>>> a8de6080
}

cc_library_static {
    name: "libcom.android.sysprop.bluetooth.wrapped",
    host_supported: true,
    whole_static_libs: ["libcom.android.sysprop.bluetooth"],
    export_include_dirs: ["exported_include"],
    export_static_lib_headers: ["libcom.android.sysprop.bluetooth"],
    visibility: ["//packages/modules/Bluetooth/system:__subpackages__"],
    apex_available: ["com.android.bt"],
    min_sdk_version: "Tiramisu",
}<|MERGE_RESOLUTION|>--- conflicted
+++ resolved
@@ -20,14 +20,10 @@
     cpp: {
         min_sdk_version: "Tiramisu",
     },
-<<<<<<< HEAD
     apex_available: [
       "//apex_available:platform",
-      "com.android.btservices",
+      "com.android.bt",
     ],
-=======
-    apex_available: ["com.android.bt"],
->>>>>>> a8de6080
 }
 
 cc_library_static {
