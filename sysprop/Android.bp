--- conflicted
+++ resolved
@@ -3,7 +3,6 @@
 }
 
 sysprop_library {
-<<<<<<< HEAD
   name: "com.android.sysprop.bluetooth",
   host_supported: true,
   srcs: [
@@ -12,7 +11,6 @@
     "ble.sysprop",
     "bta.sysprop",
     "hfp.sysprop",
-    "pan.sysprop",
   ],
   property_owner: "Platform",
   api_packages: ["android.sysprop"],
@@ -23,23 +21,6 @@
     "//apex_available:platform",
     "com.android.btservices",
   ],
-=======
-    name: "com.android.sysprop.bluetooth",
-    host_supported: true,
-    srcs: [
-        "a2dp.sysprop",
-        "avrcp.sysprop",
-        "ble.sysprop",
-        "bta.sysprop",
-        "hfp.sysprop",
-    ],
-    property_owner: "Platform",
-    api_packages: ["android.sysprop"],
-    cpp: {
-        min_sdk_version: "Tiramisu",
-    },
-    apex_available: ["com.android.btservices"],
->>>>>>> 2bbfa73e
 }
 
 cc_library_static {
