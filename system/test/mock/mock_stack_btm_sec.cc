--- conflicted
+++ resolved
@@ -25,8 +25,8 @@
 #include <cstdint>
 #include <string>
 
+#include "stack/include/bt_types.h"
 #include "stack/include/btm_sec_api_types.h"
-#include "stack/include/bt_types.h"
 #include "stack/include/btm_status.h"
 #include "test/common/mock_functions.h"
 #include "types/raw_address.h"
@@ -89,8 +89,7 @@
 struct btm_sec_encrypt_change btm_sec_encrypt_change;
 struct btm_sec_encryption_change_evt btm_sec_encryption_change_evt;
 struct btm_sec_is_a_bonded_dev btm_sec_is_a_bonded_dev;
-struct btm_sec_is_a_bonded_dev_by_transport
-    btm_sec_is_a_bonded_dev_by_transport;
+struct btm_sec_is_a_bonded_dev_by_transport btm_sec_is_a_bonded_dev_by_transport;
 struct btm_sec_l2cap_access_req btm_sec_l2cap_access_req;
 struct btm_sec_l2cap_access_req_by_requirement btm_sec_l2cap_access_req_by_requirement;
 struct btm_sec_link_key_notification btm_sec_link_key_notification;
@@ -321,7 +320,7 @@
   inc_func_call_count(__func__);
   test::mock::stack_btm_sec::btm_sec_connected(bda, handle, status, enc_mode, assigned_role);
 }
-tBTM_STATUS btm_sec_execute_procedure(tBTM_SEC_DEV_REC *p_dev_rec) {
+tBTM_STATUS btm_sec_execute_procedure(tBTM_SEC_DEV_REC* p_dev_rec) {
   inc_func_call_count(__func__);
   return test::mock::stack_btm_sec::btm_sec_execute_procedure(p_dev_rec);
 }
@@ -359,21 +358,12 @@
   inc_func_call_count(__func__);
   return test::mock::stack_btm_sec::btm_sec_is_a_bonded_dev(bda);
 }
-<<<<<<< HEAD
-bool btm_sec_is_a_bonded_dev_by_transport(const RawAddress& bda,
-                                          tBT_TRANSPORT transport) {
-  inc_func_call_count(__func__);
-  return test::mock::stack_btm_sec::btm_sec_is_a_bonded_dev_by_transport(
-      bda, transport);
-}
-tBTM_STATUS btm_sec_l2cap_access_req(const RawAddress& bd_addr, uint16_t psm,
-                                     bool is_originator,
-                                     tBTM_SEC_CALLBACK* p_callback,
-                                     void* p_ref_data) {
-=======
+bool btm_sec_is_a_bonded_dev_by_transport(const RawAddress& bda, tBT_TRANSPORT transport) {
+  inc_func_call_count(__func__);
+  return test::mock::stack_btm_sec::btm_sec_is_a_bonded_dev_by_transport(bda, transport);
+}
 tBTM_STATUS btm_sec_l2cap_access_req(const RawAddress& bd_addr, uint16_t psm, bool is_originator,
                                      tBTM_SEC_CALLBACK* p_callback, void* p_ref_data) {
->>>>>>> 15c04564
   inc_func_call_count(__func__);
   return test::mock::stack_btm_sec::btm_sec_l2cap_access_req(bd_addr, psm, is_originator,
                                                              p_callback, p_ref_data);
