--- conflicted
+++ resolved
@@ -79,12 +79,9 @@
 struct btif_storage_set_gatt_sr_supp_feat btif_storage_set_gatt_sr_supp_feat;
 struct btif_storage_set_remote_addr_type btif_storage_set_remote_addr_type;
 struct btif_storage_set_remote_device_property btif_storage_set_remote_device_property;
-<<<<<<< HEAD
+struct btif_storage_get_services btif_storage_get_services;
 struct btif_storage_get_enc_key_material_length btif_storage_get_enc_key_material_length;
 struct btif_storage_get_enc_key_material btif_storage_get_enc_key_material;
-=======
-struct btif_storage_get_services btif_storage_get_services;
->>>>>>> 005cafae
 
 }  // namespace btif_storage
 }  // namespace mock
@@ -121,13 +118,10 @@
 bt_status_t btif_storage_remove_bonded_device::return_value = BT_STATUS_SUCCESS;
 bt_status_t btif_storage_set_adapter_property::return_value = BT_STATUS_SUCCESS;
 bt_status_t btif_storage_set_remote_device_property::return_value = BT_STATUS_SUCCESS;
-<<<<<<< HEAD
+std::vector<bluetooth::Uuid> btif_storage_get_services::return_value =
+        std::vector<bluetooth::Uuid>();
 size_t btif_storage_get_enc_key_material_length::return_value = 24;
 bt_status_t btif_storage_get_enc_key_material::return_value = BT_STATUS_SUCCESS;
-=======
-std::vector<bluetooth::Uuid> btif_storage_get_services::return_value =
-        std::vector<bluetooth::Uuid>();
->>>>>>> 005cafae
 
 }  // namespace btif_storage
 }  // namespace mock
@@ -294,7 +288,11 @@
   return test::mock::btif_storage::btif_storage_set_remote_device_property(remote_bd_addr,
                                                                            property);
 }
-<<<<<<< HEAD
+std::vector<bluetooth::Uuid> btif_storage_get_services(const RawAddress& bd_addr,
+                                                       tBT_TRANSPORT transport) {
+  inc_func_call_count(__func__);
+  return test::mock::btif_storage::btif_storage_get_services(bd_addr, transport);
+}
 
 size_t btif_storage_get_enc_key_material_length(const RawAddress* remote_bd_addr) {
   inc_func_call_count(__func__);
@@ -308,12 +306,5 @@
                                                                      key_length);
 }
 
-=======
-std::vector<bluetooth::Uuid> btif_storage_get_services(const RawAddress& bd_addr,
-                                                       tBT_TRANSPORT transport) {
-  inc_func_call_count(__func__);
-  return test::mock::btif_storage::btif_storage_get_services(bd_addr, transport);
-}
->>>>>>> 005cafae
 // Mocked functions complete
 // END mockcify generation