--- conflicted
+++ resolved
@@ -46,10 +46,6 @@
 struct BTM_GetEirSupportedServices BTM_GetEirSupportedServices;
 struct BTM_GetEirUuidList BTM_GetEirUuidList;
 struct BTM_HasEirService BTM_HasEirService;
-<<<<<<< HEAD
-struct BTM_HasInquiryEirService BTM_HasInquiryEirService;
-=======
->>>>>>> a5e8c6e4
 struct BTM_InqDbFirst BTM_InqDbFirst;
 struct BTM_InqDbNext BTM_InqDbNext;
 struct BTM_InqDbRead BTM_InqDbRead;
@@ -98,10 +94,6 @@
 uint8_t BTM_GetEirSupportedServices::return_value = 0;
 uint8_t BTM_GetEirUuidList::return_value = 0;
 bool BTM_HasEirService::return_value = false;
-<<<<<<< HEAD
-tBTM_EIR_SEARCH_RESULT BTM_HasInquiryEirService::return_value = 0;
-=======
->>>>>>> a5e8c6e4
 tBTM_INQ_INFO* BTM_InqDbFirst::return_value = nullptr;
 tBTM_INQ_INFO* BTM_InqDbNext::return_value = nullptr;
 tBTM_INQ_INFO* BTM_InqDbRead::return_value = nullptr;
@@ -140,7 +132,6 @@
   return test::mock::stack_btm_inq::BTM_ClearInqDb(p_bda);
 }
 void BTM_EnableInterlacedInquiryScan() {
-<<<<<<< HEAD
   inc_func_call_count(__func__);
   test::mock::stack_btm_inq::BTM_EnableInterlacedInquiryScan();
 }
@@ -165,36 +156,6 @@
 bool BTM_HasEirService(const uint32_t* p_eir_uuid, uint16_t uuid16) {
   inc_func_call_count(__func__);
   return test::mock::stack_btm_inq::BTM_HasEirService(p_eir_uuid, uuid16);
-=======
-  inc_func_call_count(__func__);
-  test::mock::stack_btm_inq::BTM_EnableInterlacedInquiryScan();
->>>>>>> a5e8c6e4
-}
-void BTM_EnableInterlacedPageScan() {
-  inc_func_call_count(__func__);
-<<<<<<< HEAD
-  return test::mock::stack_btm_inq::BTM_HasInquiryEirService(p_results, uuid16);
-=======
-  test::mock::stack_btm_inq::BTM_EnableInterlacedPageScan();
-}
-uint8_t BTM_GetEirSupportedServices(uint32_t* p_eir_uuid, uint8_t** p,
-                                    uint8_t max_num_uuid16,
-                                    uint8_t* p_num_uuid16) {
-  inc_func_call_count(__func__);
-  return test::mock::stack_btm_inq::BTM_GetEirSupportedServices(
-      p_eir_uuid, p, max_num_uuid16, p_num_uuid16);
-}
-uint8_t BTM_GetEirUuidList(const uint8_t* p_eir, size_t eir_len,
-                           uint8_t uuid_size, uint8_t* p_num_uuid,
-                           uint8_t* p_uuid_list, uint8_t max_num_uuid) {
-  inc_func_call_count(__func__);
-  return test::mock::stack_btm_inq::BTM_GetEirUuidList(
-      p_eir, eir_len, uuid_size, p_num_uuid, p_uuid_list, max_num_uuid);
-}
-bool BTM_HasEirService(const uint32_t* p_eir_uuid, uint16_t uuid16) {
-  inc_func_call_count(__func__);
-  return test::mock::stack_btm_inq::BTM_HasEirService(p_eir_uuid, uuid16);
->>>>>>> a5e8c6e4
 }
 tBTM_INQ_INFO* BTM_InqDbFirst(void) {
   inc_func_call_count(__func__);
