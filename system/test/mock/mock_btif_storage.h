--- conflicted
+++ resolved
@@ -487,7 +487,6 @@
 };
 extern struct btif_storage_set_remote_device_property btif_storage_set_remote_device_property;
 
-<<<<<<< HEAD
 // Name: btif_storage_get_enc_key_material_length
 // Params: const RawAddress* remote_bd_addr
 // Return: bt_status_t
@@ -513,7 +512,7 @@
   }
 };
 extern struct btif_storage_get_enc_key_material btif_storage_get_enc_key_material;
-=======
+
 // Name: btif_storage_get_services
 // Params: const RawAddress& bd_addr, tBT_TRANSPORT transport
 // Return: std::vector<bluetooth::Uuid>
@@ -528,7 +527,6 @@
   }
 };
 extern struct btif_storage_get_services btif_storage_get_services;
->>>>>>> 005cafae
 
 }  // namespace btif_storage
 }  // namespace mock
