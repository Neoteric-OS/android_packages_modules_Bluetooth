/*
 * Copyright 2021 The Android Open Source Project
 *
 * Licensed under the Apache License, Version 2.0 (the "License");
 * you may not use this file except in compliance with the License.
 * You may obtain a copy of the License at
 *
 *      http://www.apache.org/licenses/LICENSE-2.0
 *
 * Unless required by applicable law or agreed to in writing, software
 * distributed under the License is distributed on an "AS IS" BASIS,
 * WITHOUT WARRANTIES OR CONDITIONS OF ANY KIND, either express or implied.
 * See the License for the specific language governing permissions and
 * limitations under the License.
 */

/*
 * Generated mock file from original source file
 *   Functions generated:21
 */
#include "test/mock/mock_stack_btm_devctl.h"

#include <stddef.h>
#include <stdlib.h>

#include "stack/include/bt_dev_class.h"
#include "stack/include/btm_api_types.h"
#include "stack/include/btm_status.h"
#include "test/common/mock_functions.h"
#include "types/raw_address.h"

// TODO(b/369381361) Enfore -Wmissing-prototypes
#pragma GCC diagnostic ignored "-Wmissing-prototypes"

tBTM_STATUS BTM_DeleteStoredLinkKey(const RawAddress* /* bd_addr */, tBTM_CMPL_CB* /* p_cb */) {
  inc_func_call_count(__func__);
  return tBTM_STATUS::BTM_SUCCESS;
}
tBTM_STATUS BTM_EnableTestMode(void) {
  inc_func_call_count(__func__);
  return tBTM_STATUS::BTM_SUCCESS;
}
DEV_CLASS BTM_ReadDeviceClass(void) {
  inc_func_call_count(__func__);
  return kDevClassEmpty;
}
void BTM_db_reset(void) { inc_func_call_count(__func__); }
void btm_delete_stored_link_key_complete(uint8_t* /* p */, uint16_t /* evt_len */) {
  inc_func_call_count(__func__);
<<<<<<< HEAD
}
void btm_dev_free() { inc_func_call_count(__func__); }
void btm_dev_init() { inc_func_call_count(__func__); }
void btm_vendor_vse_cback(uint8_t /* vse_subcode */, uint8_t /* evt_len */, uint8_t* /* p */) {
  inc_func_call_count(__func__);
=======
>>>>>>> 7e07b848
}<|MERGE_RESOLUTION|>--- conflicted
+++ resolved
@@ -47,12 +47,7 @@
 void BTM_db_reset(void) { inc_func_call_count(__func__); }
 void btm_delete_stored_link_key_complete(uint8_t* /* p */, uint16_t /* evt_len */) {
   inc_func_call_count(__func__);
-<<<<<<< HEAD
 }
-void btm_dev_free() { inc_func_call_count(__func__); }
-void btm_dev_init() { inc_func_call_count(__func__); }
 void btm_vendor_vse_cback(uint8_t /* vse_subcode */, uint8_t /* evt_len */, uint8_t* /* p */) {
   inc_func_call_count(__func__);
-=======
->>>>>>> 7e07b848
 }