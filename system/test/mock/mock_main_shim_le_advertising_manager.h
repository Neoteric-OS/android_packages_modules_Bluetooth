/*
 * Copyright 2021 HIMSA II K/S - www.himsa.com.
 * Represented by EHIMA - www.ehima.com
 *
 * Licensed under the Apache License, Version 2.0 (the "License");
 * you may not use this file except in compliance with the License.
 * You may obtain a copy of the License at
 *
 *      http://www.apache.org/licenses/LICENSE-2.0
 *
 * Unless required by applicable law or agreed to in writing, software
 * distributed under the License is distributed on an "AS IS" BASIS,
 * WITHOUT WARRANTIES OR CONDITIONS OF ANY KIND, either express or implied.
 * See the License for the specific language governing permissions and
 * limitations under the License.
 *
 * Changes from Qualcomm Innovation Center, Inc. are provided under the following license:
 * Copyright (c) 2024 Qualcomm Innovation Center, Inc. All rights reserved.
 * SPDX-License-Identifier: BSD-3-Clause-Clear
 */

#pragma once

#include <base/functional/bind.h>
#include <base/functional/callback.h>
#include <base/memory/weak_ptr.h>
#include <gmock/gmock.h>

#include <vector>

#include "include/hardware/ble_advertiser.h"

class MockBleAdvertisingManager : public BleAdvertiserInterface {
public:
  MockBleAdvertisingManager() = default;
  MockBleAdvertisingManager(const MockBleAdvertisingManager&) = delete;
  MockBleAdvertisingManager& operator=(const MockBleAdvertisingManager&) = delete;

  ~MockBleAdvertisingManager() override = default;

  static void Initialize();
  static void CleanUp();
  static MockBleAdvertisingManager* Get();

  MOCK_METHOD((void), StartAdvertising,
              (uint8_t advertiser_id, StatusCallback cb, AdvertiseParameters params,
               std::vector<uint8_t> advertise_data, std::vector<uint8_t> scan_response_data,
               int timeout_s, StatusCallback timeout_cb),
              (override));
  MOCK_METHOD((void), StartAdvertisingSet,
<<<<<<< HEAD
              (uint8_t client_id, int reg_id,
               IdTxPowerStatusCallback register_cb, AdvertiseParameters params,
               std::vector<uint8_t> advertise_data,
               std::vector<uint8_t> advertise_data_enc,
               std::vector<uint8_t> scan_response_data,
               std::vector<uint8_t> scan_response_data_enc,
               PeriodicAdvertisingParameters periodic_params,
               std::vector<uint8_t> periodic_data,
               std::vector<uint8_t> periodic_data_enc, uint16_t duration,
               uint8_t maxExtAdvEvents, std::vector<uint8_t> enc_key_value,
               IdStatusCallback timeout_cb),
=======
              (uint8_t client_id, int reg_id, IdTxPowerStatusCallback register_cb,
               AdvertiseParameters params, std::vector<uint8_t> advertise_data,
               std::vector<uint8_t> scan_response_data,
               PeriodicAdvertisingParameters periodic_params, std::vector<uint8_t> periodic_data,
               uint16_t duration, uint8_t maxExtAdvEvents, IdStatusCallback timeout_cb),
>>>>>>> 15c04564
              (override));
  MOCK_METHOD((void), RegisterAdvertiser, (IdStatusCallback cb), (override));
  MOCK_METHOD((void), Enable,
              (uint8_t advertiser_id, bool enable, StatusCallback cb, uint16_t duration,
               uint8_t maxExtAdvEvents, StatusCallback timeout_cb),
              (override));
  MOCK_METHOD((void), SetParameters,
              (uint8_t advertiser_id, AdvertiseParameters params, ParametersCallback cb),
              (override));
  MOCK_METHOD((void), SetData,
<<<<<<< HEAD
              (int advertiser_id, bool set_scan_rsp, std::vector<uint8_t> data,
               std::vector<uint8_t> data_enc, StatusCallback cb),
=======
              (int advertiser_id, bool set_scan_rsp, std::vector<uint8_t> data, StatusCallback cb),
>>>>>>> 15c04564
              (override));
  MOCK_METHOD((void), SetPeriodicAdvertisingParameters,
              (int advertiser_id, PeriodicAdvertisingParameters periodic_params, StatusCallback cb),
              (override));
  MOCK_METHOD((void), SetPeriodicAdvertisingData,
<<<<<<< HEAD
              (int advertiser_id, std::vector<uint8_t> data,
               std::vector<uint8_t> data_enc, StatusCallback cb),
              (override));
=======
              (int advertiser_id, std::vector<uint8_t> data, StatusCallback cb), (override));
>>>>>>> 15c04564
  MOCK_METHOD((void), SetPeriodicAdvertisingEnable,
              (int advertiser_id, bool enable, bool include_adi, StatusCallback cb), (override));
  MOCK_METHOD((void), Unregister, (uint8_t advertiser_id), (override));
  MOCK_METHOD((void), GetOwnAddress, (uint8_t advertiser_id, GetAddressCallback cb), (override));
  MOCK_METHOD((void), RegisterCallbacks, (AdvertisingCallbacks * callbacks), (override));
  MOCK_METHOD((void), RegisterCallbacksNative,
<<<<<<< HEAD
              (AdvertisingCallbacks * callbacks, uint8_t client_id),
              (override));
  MOCK_METHOD((void), CreateBIG,
              (int advertiser_id, CreateBIGParameters create_big_params,
              CreateBIGCallback cb),
              (override));
  MOCK_METHOD((void), TerminateBIG,
              (int advertiser_id, int big_handle, int reason,
              TerminateBIGCallback cb),
              (override));
=======
              (AdvertisingCallbacks * callbacks, uint8_t client_id), (override));
>>>>>>> 15c04564
};<|MERGE_RESOLUTION|>--- conflicted
+++ resolved
@@ -48,25 +48,13 @@
                int timeout_s, StatusCallback timeout_cb),
               (override));
   MOCK_METHOD((void), StartAdvertisingSet,
-<<<<<<< HEAD
-              (uint8_t client_id, int reg_id,
-               IdTxPowerStatusCallback register_cb, AdvertiseParameters params,
-               std::vector<uint8_t> advertise_data,
-               std::vector<uint8_t> advertise_data_enc,
-               std::vector<uint8_t> scan_response_data,
-               std::vector<uint8_t> scan_response_data_enc,
-               PeriodicAdvertisingParameters periodic_params,
-               std::vector<uint8_t> periodic_data,
-               std::vector<uint8_t> periodic_data_enc, uint16_t duration,
-               uint8_t maxExtAdvEvents, std::vector<uint8_t> enc_key_value,
-               IdStatusCallback timeout_cb),
-=======
               (uint8_t client_id, int reg_id, IdTxPowerStatusCallback register_cb,
                AdvertiseParameters params, std::vector<uint8_t> advertise_data,
-               std::vector<uint8_t> scan_response_data,
+               std::vector<uint8_t> advertise_data_enc, std::vector<uint8_t> scan_response_data,
+               std::vector<uint8_t> scan_response_data_enc,
                PeriodicAdvertisingParameters periodic_params, std::vector<uint8_t> periodic_data,
-               uint16_t duration, uint8_t maxExtAdvEvents, IdStatusCallback timeout_cb),
->>>>>>> 15c04564
+               std::vector<uint8_t> periodic_data_enc, uint16_t duration, uint8_t maxExtAdvEvents,
+               std::vector<uint8_t> enc_key_value, IdStatusCallback timeout_cb),
               (override));
   MOCK_METHOD((void), RegisterAdvertiser, (IdStatusCallback cb), (override));
   MOCK_METHOD((void), Enable,
@@ -77,42 +65,26 @@
               (uint8_t advertiser_id, AdvertiseParameters params, ParametersCallback cb),
               (override));
   MOCK_METHOD((void), SetData,
-<<<<<<< HEAD
               (int advertiser_id, bool set_scan_rsp, std::vector<uint8_t> data,
                std::vector<uint8_t> data_enc, StatusCallback cb),
-=======
-              (int advertiser_id, bool set_scan_rsp, std::vector<uint8_t> data, StatusCallback cb),
->>>>>>> 15c04564
               (override));
   MOCK_METHOD((void), SetPeriodicAdvertisingParameters,
               (int advertiser_id, PeriodicAdvertisingParameters periodic_params, StatusCallback cb),
               (override));
   MOCK_METHOD((void), SetPeriodicAdvertisingData,
-<<<<<<< HEAD
-              (int advertiser_id, std::vector<uint8_t> data,
-               std::vector<uint8_t> data_enc, StatusCallback cb),
+              (int advertiser_id, std::vector<uint8_t> data, std::vector<uint8_t> data_enc,
+               StatusCallback cb),
               (override));
-=======
-              (int advertiser_id, std::vector<uint8_t> data, StatusCallback cb), (override));
->>>>>>> 15c04564
   MOCK_METHOD((void), SetPeriodicAdvertisingEnable,
               (int advertiser_id, bool enable, bool include_adi, StatusCallback cb), (override));
   MOCK_METHOD((void), Unregister, (uint8_t advertiser_id), (override));
   MOCK_METHOD((void), GetOwnAddress, (uint8_t advertiser_id, GetAddressCallback cb), (override));
   MOCK_METHOD((void), RegisterCallbacks, (AdvertisingCallbacks * callbacks), (override));
   MOCK_METHOD((void), RegisterCallbacksNative,
-<<<<<<< HEAD
-              (AdvertisingCallbacks * callbacks, uint8_t client_id),
-              (override));
+              (AdvertisingCallbacks * callbacks, uint8_t client_id), (override));
   MOCK_METHOD((void), CreateBIG,
-              (int advertiser_id, CreateBIGParameters create_big_params,
-              CreateBIGCallback cb),
+              (int advertiser_id, CreateBIGParameters create_big_params, CreateBIGCallback cb),
               (override));
   MOCK_METHOD((void), TerminateBIG,
-              (int advertiser_id, int big_handle, int reason,
-              TerminateBIGCallback cb),
-              (override));
-=======
-              (AdvertisingCallbacks * callbacks, uint8_t client_id), (override));
->>>>>>> 15c04564
+              (int advertiser_id, int big_handle, int reason, TerminateBIGCallback cb), (override));
 };