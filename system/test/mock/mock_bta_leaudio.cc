/*
 * Copyright 2021 The Android Open Source Project
 *
 * Licensed under the Apache License, Version 2.0 (the "License");
 * you may not use this file except in compliance with the License.
 * You may obtain a copy of the License at
 *
 *      http://www.apache.org/licenses/LICENSE-2.0
 *
 * Unless required by applicable law or agreed to in writing, software
 * distributed under the License is distributed on an "AS IS" BASIS,
 * WITHOUT WARRANTIES OR CONDITIONS OF ANY KIND, either express or implied.
 * See the License for the specific language governing permissions and
 * limitations under the License.
 */

/*
 * Generated mock file from original source file
 *   Functions generated:7
 */

#include <base/bind_helpers.h>
#include <base/functional/bind.h>
#include <hardware/bt_le_audio.h>

#include <memory>

#include "bta/include/bta_le_audio_api.h"
#include "test/common/mock_functions.h"
#include "types/raw_address.h"

/* Empty class to satisfy compiler */
namespace bluetooth {
namespace audio {

class HalVersionManager {
  static inline std::unique_ptr<HalVersionManager> instance_ptr =
          std::make_unique<HalVersionManager>();
};

}  // namespace audio
}  // namespace bluetooth

void LeAudioClient::AddFromStorage(const RawAddress& /* addr */, bool /* autoconnect */,
                                   int /* sink_audio_location */, int /* source_audio_location */,
                                   int /* sink_supported_context_types */,
                                   int /* source_supported_context_types */,
                                   const std::vector<uint8_t>& /* handles */,
                                   const std::vector<uint8_t>& /* sink_pacs */,
                                   const std::vector<uint8_t>& /* source_pacs */,
                                   const std::vector<uint8_t>& /* ases */) {
  inc_func_call_count(__func__);
}

bool LeAudioClient::GetHandlesForStorage(const RawAddress& /* addr */,
                                         std::vector<uint8_t>& /* out */) {
  inc_func_call_count(__func__);
  return false;
}

bool LeAudioClient::GetSinkPacsForStorage(const RawAddress& /* addr */,
                                          std::vector<uint8_t>& /* out */) {
  inc_func_call_count(__func__);
  return false;
}

bool LeAudioClient::GetSourcePacsForStorage(const RawAddress& /* addr */,
                                            std::vector<uint8_t>& /* out */) {
  inc_func_call_count(__func__);
  return false;
}

bool LeAudioClient::GetAsesForStorage(const RawAddress& /* addr */,
                                      std::vector<uint8_t>& /* out */) {
  inc_func_call_count(__func__);
  return false;
}

void LeAudioClient::Cleanup(void) { inc_func_call_count(__func__); }

LeAudioClient* LeAudioClient::Get(void) {
  inc_func_call_count(__func__);
  return nullptr;
}
bool LeAudioClient::IsLeAudioClientRunning(void) {
  inc_func_call_count(__func__);
  return false;
}
bool LeAudioClient::IsLeAudioClientInStreaming(void) {
  inc_func_call_count(__func__);
  return false;
}
<<<<<<< HEAD
bool LeAudioClient::IsLeAudioClientInIdle(void) {
  inc_func_call_count(__func__);
  return false;
}
void LeAudioClient::Initialize(
    bluetooth::le_audio::LeAudioClientCallbacks* /* callbacks_ */,
    base::Closure /* initCb */, base::Callback<bool()> /* hal_2_1_verifier */,
    const std::vector<bluetooth::le_audio::btle_audio_codec_config_t>&
    /* offloading_preference */) {
=======
void LeAudioClient::Initialize(bluetooth::le_audio::LeAudioClientCallbacks* /* callbacks_ */,
                               base::Closure /* initCb */,
                               base::Callback<bool()> /* hal_2_1_verifier */,
                               const std::vector<bluetooth::le_audio::btle_audio_codec_config_t>&
                               /* offloading_preference */) {
>>>>>>> 15c04564
  inc_func_call_count(__func__);
}
void LeAudioClient::DebugDump(int /* fd */) { inc_func_call_count(__func__); }

bool LeAudioClient::RegisterIsoDataConsumer(LeAudioIsoDataCallback /* callback */) {
  inc_func_call_count(__func__);
  return true;
}<|MERGE_RESOLUTION|>--- conflicted
+++ resolved
@@ -90,23 +90,15 @@
   inc_func_call_count(__func__);
   return false;
 }
-<<<<<<< HEAD
 bool LeAudioClient::IsLeAudioClientInIdle(void) {
   inc_func_call_count(__func__);
   return false;
 }
-void LeAudioClient::Initialize(
-    bluetooth::le_audio::LeAudioClientCallbacks* /* callbacks_ */,
-    base::Closure /* initCb */, base::Callback<bool()> /* hal_2_1_verifier */,
-    const std::vector<bluetooth::le_audio::btle_audio_codec_config_t>&
-    /* offloading_preference */) {
-=======
 void LeAudioClient::Initialize(bluetooth::le_audio::LeAudioClientCallbacks* /* callbacks_ */,
                                base::Closure /* initCb */,
                                base::Callback<bool()> /* hal_2_1_verifier */,
                                const std::vector<bluetooth::le_audio::btle_audio_codec_config_t>&
                                /* offloading_preference */) {
->>>>>>> 15c04564
   inc_func_call_count(__func__);
 }
 void LeAudioClient::DebugDump(int /* fd */) { inc_func_call_count(__func__); }
