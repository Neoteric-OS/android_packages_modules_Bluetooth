/*
 * Copyright 2021 The Android Open Source Project
 *
 * Licensed under the Apache License, Version 2.0 (the "License");
 * you may not use this file except in compliance with the License.
 * You may obtain a copy of the License at
 *
 *      http://www.apache.org/licenses/LICENSE-2.0
 *
 * Unless required by applicable law or agreed to in writing, software
 * distributed under the License is distributed on an "AS IS" BASIS,
 * WITHOUT WARRANTIES OR CONDITIONS OF ANY KIND, either express or implied.
 * See the License for the specific language governing permissions and
 * limitations under the License.
 */

#include <cstdint>
#include <future>
#include <memory>
#include <optional>
#include <string>

#include "hci/acl_manager.h"
#include "hci/acl_manager/classic_acl_connection.h"
#include "hci/acl_manager/le_acl_connection.h"
#include "hci/address.h"
#include "hci/address_with_type.h"
#include "hci/class_of_device.h"
#include "main/shim/acl.h"
#include "main/shim/entry.h"
#include "os/handler.h"
#include "stack/acl/acl.h"
#include "test/common/mock_functions.h"
#include "types/raw_address.h"

using namespace bluetooth;

void DumpsysL2cap(int /* fd */) { inc_func_call_count(__func__); }

void DumpsysAcl(int /* fd */) { inc_func_call_count(__func__); }

void DumpsysNeighbor(int /* fd */) { inc_func_call_count(__func__); }

void shim::Acl::Dump(int /* fd */) const { inc_func_call_count(__func__); }

shim::Acl::Acl(os::Handler* /* handler */, const acl_interface_t& acl_interface,
               uint8_t /* max_acceptlist_size */, uint8_t /* max_address_resolution_size */)
    : acl_interface_(acl_interface) {
  inc_func_call_count(__func__);
}
shim::Acl::~Acl() { inc_func_call_count(__func__); }

bool shim::Acl::CheckForOrphanedAclConnections() const {
  inc_func_call_count(__func__);
  return false;
}

void shim::Acl::on_incoming_acl_credits(uint16_t /* handle */, uint16_t /* credits */) {
  inc_func_call_count(__func__);
}

using HciHandle = uint16_t;

struct shim::Acl::impl {};

void shim::Acl::CreateClassicConnection(const hci::Address& /* address */) {
  inc_func_call_count(__func__);
}

void shim::Acl::CancelClassicConnection(const hci::Address& /* address */) {
  inc_func_call_count(__func__);
}

void shim::Acl::AcceptLeConnectionFrom(const hci::AddressWithType& /* address_with_type */,
                                       bool /* is_direct */, std::promise<bool> /* promise */) {
  inc_func_call_count(__func__);
}

void shim::Acl::IgnoreLeConnectionFrom(const hci::AddressWithType& /* address_with_type */) {
  inc_func_call_count(__func__);
}

void bluetooth::shim::Acl::OnClassicLinkDisconnected(HciHandle /* handle */,
                                                     hci::ErrorCode /* reason */) {
  inc_func_call_count(__func__);
}

void shim::Acl::GetConnectionLocalAddress(
    uint16_t /* handle */, bool /* ota_address */,
    std::promise<bluetooth::hci::AddressWithType> /* promise */) {
  inc_func_call_count(__func__);
}
void shim::Acl::GetConnectionPeerAddress(
    uint16_t /* handle */, bool /* ota_address */,
    std::promise<bluetooth::hci::AddressWithType> /* promise */) {
  inc_func_call_count(__func__);
}

void shim::Acl::GetAdvertisingSetConnectedTo(
    const RawAddress& /* remote_bda */,
    std::promise<std::optional<uint8_t>> /* promise */) {
  inc_func_call_count(__func__);
<<<<<<< HEAD
=======
  return std::nullopt;
>>>>>>> 31af5d58
}

void shim::Acl::OnLeLinkDisconnected(HciHandle /* handle */, hci::ErrorCode /* reason */) {
  inc_func_call_count(__func__);
}

void shim::Acl::OnConnectSuccess(
        std::unique_ptr<hci::acl_manager::ClassicAclConnection> /* connection */) {
  inc_func_call_count(__func__);
}

void shim::Acl::OnConnectRequest(hci::Address /* address */, hci::ClassOfDevice /* cod */) {
  inc_func_call_count(__func__);
}
void shim::Acl::OnConnectFail(hci::Address /* address */, hci::ErrorCode /* reason */,
                              bool /* locally_initiated */) {
  inc_func_call_count(__func__);
}

void shim::Acl::OnLeConnectSuccess(
        hci::AddressWithType /* address_with_type */,
        std::unique_ptr<hci::acl_manager::LeAclConnection> /* connection */) {
  inc_func_call_count(__func__);
}

void shim::Acl::OnLeConnectFail(hci::AddressWithType /* address_with_type */,
                                hci::ErrorCode /* reason */) {
  inc_func_call_count(__func__);
}

void shim::Acl::DisconnectClassic(uint16_t /* handle */, tHCI_STATUS /* reason */,
                                  std::string /* comment */) {
  inc_func_call_count(__func__);
}

void shim::Acl::DisconnectLe(uint16_t /* handle */, tHCI_STATUS /* reason */,
                             std::string /* comment */) {
  inc_func_call_count(__func__);
}

void shim::Acl::LeSetDefaultSubrate(uint16_t /* subrate_min */, uint16_t /* subrate_max */,
                                    uint16_t /* max_latency */, uint16_t /* cont_num */,
                                    uint16_t /* sup_tout */) {
  inc_func_call_count(__func__);
}

void shim::Acl::LeSubrateRequest(uint16_t /* hci_handle */, uint16_t /* subrate_min */,
                                 uint16_t /* subrate_max */, uint16_t /* max_latency */,
                                 uint16_t /* cont_num */, uint16_t /* sup_tout */) {
  inc_func_call_count(__func__);
}

void shim::Acl::DumpConnectionHistory(int /* fd */) const { inc_func_call_count(__func__); }

void shim::Acl::DisconnectAllForSuspend() { inc_func_call_count(__func__); }

void shim::Acl::Shutdown() { inc_func_call_count(__func__); }

void shim::Acl::FinalShutdown() { inc_func_call_count(__func__); }

void shim::Acl::ClearFilterAcceptList() { inc_func_call_count(__func__); }

void shim::Acl::AddToAddressResolution(const hci::AddressWithType& /* address_with_type */,
                                       const std::array<uint8_t, 16>& /* peer_irk */,
                                       const std::array<uint8_t, 16>& /* local_irk */) {
  inc_func_call_count(__func__);
}

void shim::Acl::RemoveFromAddressResolution(const hci::AddressWithType& /* address_with_type */) {
  inc_func_call_count(__func__);
}

void shim::Acl::ClearAddressResolution() { inc_func_call_count(__func__); }

void shim::Acl::SetSystemSuspendState(bool /* suspended */) { inc_func_call_count(__func__); }

void shim::Acl::UpdateConnectionParameters(uint16_t /* handle */, uint16_t /* conn_int_min */,
                                           uint16_t /* conn_int_max */, uint16_t /* conn_latency */,
                                           uint16_t /* conn_timeout */, uint16_t /* min_ce_len */,
                                           uint16_t /* max_ce_len */) {
  inc_func_call_count(__func__);
}<|MERGE_RESOLUTION|>--- conflicted
+++ resolved
@@ -100,10 +100,6 @@
     const RawAddress& /* remote_bda */,
     std::promise<std::optional<uint8_t>> /* promise */) {
   inc_func_call_count(__func__);
-<<<<<<< HEAD
-=======
-  return std::nullopt;
->>>>>>> 31af5d58
 }
 
 void shim::Acl::OnLeLinkDisconnected(HciHandle /* handle */, hci::ErrorCode /* reason */) {
