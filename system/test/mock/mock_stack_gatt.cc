/*
 * Copyright 2021 The Android Open Source Project
 *
 * Licensed under the Apache License, Version 2.0 (the "License");
 * you may not use this file except in compliance with the License.
 * You may obtain a copy of the License at
 *
 *      http://www.apache.org/licenses/LICENSE-2.0
 *
 * Unless required by applicable law or agreed to in writing, software
 * distributed under the License is distributed on an "AS IS" BASIS,
 * WITHOUT WARRANTIES OR CONDITIONS OF ANY KIND, either express or implied.
 * See the License for the specific language governing permissions and
 * limitations under the License.
 */

/*
 * Generated mock file from original source file
 *   Functions generated:27
 */

#include <cstdint>

#include "stack/gatt/gatt_int.h"
#include "stack/include/gatt_api.h"
#include "test/common/mock_functions.h"
#include "types/bluetooth/uuid.h"

using namespace bluetooth;

tGATT_HDL_LIST_ELEM elem;  // gatt_add_an_item_to_list

tGATT_HDL_LIST_ELEM& gatt_add_an_item_to_list(uint16_t /* s_handle */) {
  inc_func_call_count(__func__);
  return elem;
}
<<<<<<< HEAD

tGATT_TCB* gatt_find_tcb_by_addr(const RawAddress& /*bda */,
                                 tBT_TRANSPORT /* transport */) {
  static tGATT_TCB test_tcb;
  inc_func_call_count(__func__);
  return &test_tcb;
}

uint8_t gatt_num_app_hold_links(const RawAddress& /*bda */,
                                tBT_TRANSPORT /* transport */) {
  inc_func_call_count(__func__);
  return 0;
}

tGATT_STATUS GATTC_Discover(uint16_t /* conn_id */,
                            tGATT_DISC_TYPE /* disc_type */,
                            uint16_t /* start_handle */,
                            uint16_t /* end_handle */, const Uuid& /* uuid */) {
=======
tGATT_STATUS GATTC_Discover(uint16_t /* conn_id */, tGATT_DISC_TYPE /* disc_type */,
                            uint16_t /* start_handle */, uint16_t /* end_handle */,
                            const Uuid& /* uuid */) {
>>>>>>> 15c04564
  inc_func_call_count(__func__);
  return GATT_SUCCESS;
}<|MERGE_RESOLUTION|>--- conflicted
+++ resolved
@@ -34,30 +34,21 @@
   inc_func_call_count(__func__);
   return elem;
 }
-<<<<<<< HEAD
 
-tGATT_TCB* gatt_find_tcb_by_addr(const RawAddress& /*bda */,
-                                 tBT_TRANSPORT /* transport */) {
+tGATT_TCB* gatt_find_tcb_by_addr(const RawAddress& /*bda */, tBT_TRANSPORT /* transport */) {
   static tGATT_TCB test_tcb;
   inc_func_call_count(__func__);
   return &test_tcb;
 }
 
-uint8_t gatt_num_app_hold_links(const RawAddress& /*bda */,
-                                tBT_TRANSPORT /* transport */) {
+uint8_t gatt_num_app_hold_links(const RawAddress& /*bda */, tBT_TRANSPORT /* transport */) {
   inc_func_call_count(__func__);
   return 0;
 }
 
-tGATT_STATUS GATTC_Discover(uint16_t /* conn_id */,
-                            tGATT_DISC_TYPE /* disc_type */,
-                            uint16_t /* start_handle */,
-                            uint16_t /* end_handle */, const Uuid& /* uuid */) {
-=======
 tGATT_STATUS GATTC_Discover(uint16_t /* conn_id */, tGATT_DISC_TYPE /* disc_type */,
                             uint16_t /* start_handle */, uint16_t /* end_handle */,
                             const Uuid& /* uuid */) {
->>>>>>> 15c04564
   inc_func_call_count(__func__);
   return GATT_SUCCESS;
 }