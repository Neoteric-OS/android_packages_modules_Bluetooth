package {
    // See: http://go/android-license-faq
    // A large-scale-change added 'default_applicable_licenses' to import
    // all of the 'license_kinds' from "system_bt_license"
    // to get the below license kinds:
    //   SPDX-license-identifier-Apache-2.0
    default_applicable_licenses: ["system_bt_license"],
}

subdirs = [
    "rootcanal",
    "suite",
]

filegroup {
    name: "TestMockBtaAg",
    srcs: [
        "mock/mock_bta_ag_*.cc",
    ],
}

filegroup {
    name: "TestMockBtaAr",
    srcs: [
        "mock/mock_bta_ar.cc",
    ],
}

filegroup {
    name: "TestMockBtaAv",
    srcs: [
        "mock/mock_bta_av_*.cc",
    ],
}

filegroup {
    name: "TestMockBtaCsis",
    srcs: [
        "mock/mock_bta_csis*.cc",
    ],
}

filegroup {
    name: "TestMockBtaDm",
    srcs: [
        "mock/mock_bta_dm_*.cc",
    ],
}

filegroup {
    name: "TestMockBtaGatt",
    srcs: [
        "mock/mock_bta_gatt*.cc",
    ],
}

filegroup {
    name: "TestMockBtaGroups",
    srcs: [
        "mock/mock_bta_groups*.cc",
    ],
}

filegroup {
    name: "TestMockBtaHas",
    srcs: [
        "mock/mock_bta_has.cc",
    ],
}

filegroup {
    name: "TestMockBtaHd",
    srcs: [
        "mock/mock_bta_hd*.cc",
    ],
}

filegroup {
    name: "TestMockBtaHearingAid",
    srcs: [
        "mock/mock_bta_hearing_aid.cc",
    ],
}

filegroup {
    name: "TestMockBtaHf",
    srcs: [
        "mock/mock_bta_hf*.cc",
    ],
}

filegroup {
    name: "TestMockBtaHh",
    srcs: [
        "mock/mock_bta_hh*.cc",
    ],
}

filegroup {
    name: "TestMockBtaJv",
    srcs: [
        "mock/mock_bta_jv_*.cc",
    ],
}

filegroup {
    name: "TestMockBtaLeAudio",
    srcs: [
        "mock/mock_bta_leaudio*.cc",
    ],
}

filegroup {
    name: "TestMockBtaLeAudioHalVerifier",
    srcs: [
        "mock/mock_le_audio_hal_verifier.cc",
    ],
}

filegroup {
    name: "TestMockBtaPan",
    srcs: [
        "mock/mock_bta_pan_*.cc",
    ],
}

filegroup {
    name: "TestMockBtaSdp",
    srcs: [
        "mock/mock_bta_sdp_*.cc",
    ],
}

filegroup {
    name: "TestMockBtaSys",
    srcs: [
        "mock/mock_bta_sys_*.cc",
    ],
}

filegroup {
    name: "TestMockBtaVc",
    srcs: [
        "mock/mock_bta_vc*.cc",
    ],
}

filegroup {
    name: "TestMockBta",
    srcs: [
        ":TestMockBtaAg",
        ":TestMockBtaAr",
        ":TestMockBtaAv",
        ":TestMockBtaCsis",
        ":TestMockBtaDm",
        ":TestMockBtaGatt",
        ":TestMockBtaGroups",
        ":TestMockBtaHas",
        ":TestMockBtaHd",
        ":TestMockBtaHearingAid",
        ":TestMockBtaHf",
        ":TestMockBtaHh",
        ":TestMockBtaJv",
        ":TestMockBtaLeAudio",
        ":TestMockBtaLeAudioHalVerifier",
        ":TestMockBtaPan",
        ":TestMockBtaSdp",
        ":TestMockBtaSys",
        ":TestMockBtaVc",
    ],
}

filegroup {
    name: "TestMockMainShim",
    srcs: [
        "mock/mock_main_shim*.cc",
    ],
}

filegroup {
    name: "TestMockCommon",
    srcs: [
        "mock/mock_common_*.cc",
    ],
}

filegroup {
    name: "TestMockStackA2dp",
    srcs: [
        "mock/mock_stack_a2dp_*.cc",
    ],
}

filegroup {
    name: "TestMockStackA2dpApi",
    srcs: [
        "mock/mock_stack_a2dp_api.cc",
    ],
}

filegroup {
    name: "TestMockStackArbiter",
    srcs: [
        "mock/mock_stack_arbiter_*.cc",
    ],
}

filegroup {
    name: "TestMockStackAvct",
    srcs: [
        "mock/mock_stack_avct_*.cc",
    ],
}

filegroup {
    name: "TestMockStackAvdt",
    srcs: [
        "mock/mock_stack_avdt_*.cc",
    ],
}

filegroup {
    name: "TestMockStackAvrc",
    srcs: [
        "mock/mock_stack_avrc_*.cc",
    ],
}

filegroup {
    name: "TestMockStackL2cap",
    srcs: [
        "mock/mock_stack_l2cap_*.cc",
    ],
}

filegroup {
    name: "TestMockStackRfcomm",
    srcs: [
        "mock/mock_stack_rfcomm*.cc",
    ],
}

filegroup {
    name: "TestMockStack",
    srcs: [
        "mock/mock_stack_*.cc",
    ],
}

filegroup {
    name: "TestMockHci",
    srcs: [
        "mock/mock_hci_*.cc",
    ],
}

filegroup {
    name: "TestMockFrameworks",
    srcs: [
        "mock/mock_frameworks_*.cc",
    ],
}

filegroup {
    name: "TestMockBtcore",
    srcs: [
        "mock/mock_btcore_*.cc",
    ],
}

filegroup {
    name: "TestMockSystemLibfmq",
    srcs: [
        "mock/mock_system_libfmq_*.cc",
    ],
}

filegroup {
    name: "TestMockUdrv",
    srcs: [
        "mock/mock_udrv_*.cc",
    ],
}

filegroup {
    name: "TestMockAndroidHardware",
    srcs: [
        "mock/mock_android_hardware_*.cc",
    ],
}

filegroup {
    name: "TestMockDevice",
    srcs: [
        "mock/mock_device_*.cc",
    ],
}

filegroup {
    name: "TestMockLegacyHciCommands",
    srcs: [
        "mock/mock_hcic_*.cc",
    ],
}

filegroup {
    name: "TestMockMainShimEntry",
    srcs: [
        "mock/mock_main_shim_entry.cc",
    ],
}

filegroup {
    name: "TestMockMainShimLeScanning",
    srcs: [
        "mock/mock_main_shim.cc",
        "mock/mock_main_shim_le_scanning_manager.cc",
    ],
}

filegroup {
    name: "TestMockMainShimFlags",
    srcs: [
        "mock/mock_main_shim.cc",
    ],
}

filegroup {
    name: "TestMockBtif",
    srcs: [
        ":TestCommonCoreInterface",
        ":TestCommonJniThread",
        ":TestMockBluetoothInterface",
        "mock/mock_btif*.cc",
    ],
}

filegroup {
    name: "TestMockStackHid",
    srcs: [
        "mock/mock_stack_hid*.cc",
    ],
}

filegroup {
    name: "TestMockStackPan",
    srcs: [
        "mock/mock_stack_pan*.cc",
    ],
}

filegroup {
    name: "TestMockStackSdp",
    srcs: [
        "mock/mock_stack_sdp*.cc",
    ],
}

filegroup {
    name: "TestMockStackBtm",
    srcs: [
        "mock/mock_stack_btm*.cc",
    ],
}

filegroup {
    name: "TestStubLegacyTrace",
    srcs: [
        "stub/legacy_trace.cc",
    ],
}

filegroup {
    name: "TestStubOsi",
    srcs: [
        "stub/osi.cc",
    ],
}

filegroup {
    name: "TestMockOsi",
    srcs: [
        "mock/mock_osi_*.cc",
    ],
}

filegroup {
    name: "TestMockStackAcl",
    srcs: [
        "mock/mock_stack_acl*.cc",
    ],
}

filegroup {
    name: "TestMockStackSmp",
    srcs: [
        "mock/mock_stack_smp*.cc",
    ],
}

filegroup {
    name: "TestMockStackMetrics",
    srcs: [
        "mock/mock_stack_metrics*.cc",
    ],
}

filegroup {
    name: "TestMockStackGap",
    srcs: [
        "mock/mock_stack_gap*.cc",
    ],
}

filegroup {
    name: "TestMockStackEatt",
    srcs: [
        "mock/mock_stack_eatt*.cc",
    ],
}

filegroup {
    name: "TestMockStackGatt",
    srcs: [
        "mock/mock_stack_gatt*.cc",
    ],
}

filegroup {
    name: "TestMockRustFfi",
    srcs: [
        "mock/mock_rust_ffi_connection*.cc",
    ],
}

filegroup {
    name: "TestMockStackBtu",
    srcs: [
        "mock/mock_stack_btu*.cc",
    ],
}

filegroup {
    name: "TestMockMainBte",
    srcs: [
        "mock/mock_main_bte*.cc",
    ],
}

filegroup {
    name: "TestMockStackCryptotoolbox",
    srcs: [
        "mock/mock_stack_crypto_toolbox*.cc",
    ],
}

filegroup {
    name: "TestMockBtu",
    srcs: [
        "mock/mock_btu_*cc",
    ],
}

filegroup {
    name: "TestMockUtils",
    srcs: [
        "mock/mock_utils_*cc",
    ],
}

filegroup {
    name: "TestCommonMockFunctions",
    srcs: [
        "common/mock_functions.cc",
    ],
}

filegroup {
    name: "TestCommonJniThread",
    srcs: [
        "common/jni_thread.cc",
    ],
}

filegroup {
    name: "TestCommonMainHandler",
    srcs: [
        "common/main_handler.cc",
    ],
}

filegroup {
    name: "TestCommonInitFlags",
    srcs: [
        "common/init_flags.cc",
    ],
}

filegroup {
    name: "TestCommonStackConfig",
    srcs: [
        "common/stack_config.cc",
    ],
}

filegroup {
    name: "TestCommonCoreInterface",
    srcs: [
        "common/core_interface.cc",
    ],
}

filegroup {
    name: "TestCommonLogMsg",
    srcs: [
        "common/log_msg.cc",
    ],
}

filegroup {
    name: "TestMockBluetoothInterface",
    srcs: [
        "mock/mock_bluetooth_interface.cc",
    ],
}

filegroup {
    name: "TestMockStackHcic",
    srcs: [
        "mock/mock_stack_hcic*.cc",
    ],
}

filegroup {
    name: "TestMockLegacyHciInterface",
    srcs: [
        "mock/mock_legacy_hci_iterface.cc",
    ],
}

filegroup {
    name: "TestMockSrvcDis",
    srcs: [
        "mock/mock_stack_srvc_dis.cc",
    ],
}

filegroup {
    name: "TestMockGdOsLoggingLogRedaction",
    srcs: [
        "mock/mock_gd_os_logging_log_redaction.cc",
    ],
}

filegroup {
    name: "TestFakeOsi",
    srcs: [
        ":TestMockOsi",
        "fake/fake_osi.cc",
    ],
}

filegroup {
    name: "TestCommonBtifTraceLevel",
    srcs: ["common/btif_trace_level.cc"],
}

<<<<<<< HEAD
=======
filegroup {
    name: "TestFakeThread",
    srcs: [
        "fake/fake_thread.cc",
    ],
}

filegroup {
    name: "TestFakeLooper",
    srcs: [
        "fake/fake_looper.cc",
    ],
}

>>>>>>> a5e8c6e4
cc_defaults {
    name: "mts_defaults",
    target: {
        android: {
            test_config_template: ":BluetoothTestConfigTemplate",
            test_suites: ["mts-bluetooth"],
        },
    },
    compile_multilib: "both",
    multilib: {
        lib32: {
            suffix: "32",
        },
        lib64: {
            suffix: "64",
        },
    },
}

cc_test {
    name: "net_test_common",
    host_supported: true,
    local_include_dirs: [
        "common",
    ],
    include_dirs: [
        "packages/modules/Bluetooth/system",
        "packages/modules/Bluetooth/system/gd",
        "packages/modules/Bluetooth/system/include",
    ],
    srcs: [
        "common/log_msg.cc",
        "common/log_msg_test.cc",
    ],
    shared_libs: [
        "libchrome",
    ],
    cflags: [
        "-Wall",
        "-Werror",
        "-Wextra",
        // there are too many unused parameters in all the code.
        "-Wno-unused-parameter",
        // http://b/264549607
        "-Wno-deprecated-builtins",
    ],
    sanitize: {
        address: true,
        cfi: true,
        misc_undefined: ["bounds"],
    },
}<|MERGE_RESOLUTION|>--- conflicted
+++ resolved
@@ -565,8 +565,6 @@
     srcs: ["common/btif_trace_level.cc"],
 }
 
-<<<<<<< HEAD
-=======
 filegroup {
     name: "TestFakeThread",
     srcs: [
@@ -581,7 +579,6 @@
     ],
 }
 
->>>>>>> a5e8c6e4
 cc_defaults {
     name: "mts_defaults",
     target: {
