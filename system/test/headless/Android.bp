--- conflicted
+++ resolved
@@ -118,11 +118,7 @@
         "android.hardware.bluetooth.audio@2.1",
         "android.hardware.bluetooth@1.0",
         "android.hardware.bluetooth@1.1",
-<<<<<<< HEAD
-        "android.system.suspend-V1-ndk",
         "vendor.qti.hardware.bluetooth.audio-V1-ndk",
-=======
->>>>>>> 5f9733ee
         "libPlatformProperties",
         "libbase",
         "libbinder_ndk",
