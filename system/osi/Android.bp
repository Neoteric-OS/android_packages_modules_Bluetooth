package {
    // See: http://go/android-license-faq
    // A large-scale-change added 'default_applicable_licenses' to import
    // all of the 'license_kinds' from "system_bt_license"
    // to get the below license kinds:
    //   SPDX-license-identifier-Apache-2.0
    //   SPDX-license-identifier-MIT
    default_applicable_licenses: ["system_bt_license"],
}

cc_defaults {
    name: "fluoride_osi_defaults",
    defaults: ["fluoride_defaults"],
    include_dirs: [
        "packages/modules/Bluetooth/system",
        "packages/modules/Bluetooth/system/gd",
        "packages/modules/Bluetooth/system/stack/include",
    ],
}

filegroup {
    name: "OsiCompatSources",
    srcs: [
        "src/compat.cc",
    ],
}

// libosi static library for target
cc_library_static {
    name: "libosi",
<<<<<<< HEAD
=======
    visibility: [
        "//packages/modules/Bluetooth:__subpackages__",
    ],
>>>>>>> 1908fb7e
    export_include_dirs: [
        "include",
    ],
    local_include_dirs: [
        "include_internal",
    ],
    defaults: [
        "fluoride_defaults",
        "fluoride_osi_defaults",
    ],
    // TODO(mcchou): Remove socket_utils sources after platform specific
    // dependencies are abstracted.
    srcs: [
        ":OsiCompatSources",
        "src/alarm.cc",
        "src/allocator.cc",
        "src/config.cc",
        "src/fixed_queue.cc",
        "src/future.cc",
        "src/hash_map_utils.cc",
        "src/list.cc",
        "src/mutex.cc",
        "src/properties.cc",
        "src/reactor.cc",
        "src/socket.cc",
        "src/socket_utils/socket_local_client.cc",
        "src/socket_utils/socket_local_server.cc",
        "src/stack_power_telemetry.cc",
        "src/thread.cc",
        "src/wakelock.cc",

        // internal source that should not be used outside of libosi
        "src/internal/semaphore.cc",
    ],
    host_supported: true,
    // TODO(armansito): Setting _GNU_SOURCE isn't very platform-independent but
    // should be compatible for a Linux host OS. We should figure out what to do for
    // a non-Linux host OS.
    target: {
        host_linux: {
            cflags: [
                "-D_GNU_SOURCE",
            ],
        },
    },
    cflags: [
        "-DLIB_OSI_INTERNAL",
    ],
    min_sdk_version: "Tiramisu",
    apex_available: ["com.android.bt"],
    header_libs: ["libbluetooth_headers"],
    static_libs: [
        "bluetooth_flags_c_lib",
        "libaconfig_storage_read_api_cc",
        "libbluetooth_hci_pdl",
        "libbluetooth_log",
        "libbt-platform-protos-lite",
        "libcom.android.sysprop.bluetooth.wrapped",
        "server_configurable_flags",
    ],
}

// libosi unit tests for target and host
cc_test {
    name: "net_test_osi",
    test_suites: ["general-tests"],
    defaults: [
        "fluoride_osi_defaults",
        "mts_defaults",
    ],
    cflags: [
        "-DLIB_OSI_INTERNAL",
    ],
    host_supported: true,
    srcs: [
        "test/alarm_test.cc",
        "test/allocator_test.cc",
        "test/config_test.cc",
        "test/fixed_queue_test.cc",
        "test/future_test.cc",
        "test/hash_map_utils_test.cc",
        "test/list_test.cc",
        "test/properties_test.cc",
        "test/reactor_test.cc",
        "test/stack_power_telemetry_test.cc",
        "test/thread_test.cc",
        "test/wakelock_test.cc", // test internal sources only used inside the libosi

        "test/internal/semaphore_test.cc",
    ],
    shared_libs: [
        "libaconfig_storage_read_api_cc",
        "libbase",
        "libcrypto",
        "libcutils",
        "liblog",
        "server_configurable_flags",
    ],
    local_include_dirs: [
        "include_internal",
        "test",
    ],
    static_libs: [
        "bluetooth_flags_c_lib",
        "libbluetooth-types",
        "libbluetooth_crypto_toolbox",
        "libbluetooth_gd",
        "libbluetooth_log",
        "libbt-common",
        "libchrome",
        "libcom.android.sysprop.bluetooth.wrapped",
        "libevent",
        "libgmock",
        "libosi",
        "libprotobuf-cpp-lite",
        "libstatslog_bt",
    ],
    target: {
        android: {
            shared_libs: [
                "libstatssocket",
            ],
        },
    },
    sanitize: {
        address: true,
        cfi: false,
    },
    header_libs: ["libbluetooth_headers"],
}<|MERGE_RESOLUTION|>--- conflicted
+++ resolved
@@ -28,12 +28,6 @@
 // libosi static library for target
 cc_library_static {
     name: "libosi",
-<<<<<<< HEAD
-=======
-    visibility: [
-        "//packages/modules/Bluetooth:__subpackages__",
-    ],
->>>>>>> 1908fb7e
     export_include_dirs: [
         "include",
     ],
