--- conflicted
+++ resolved
@@ -79,10 +79,7 @@
         "-DLIB_OSI_INTERNAL",
     ],
     min_sdk_version: "Tiramisu",
-<<<<<<< HEAD
-=======
     apex_available: ["com.android.bt"],
->>>>>>> a8de6080
     header_libs: ["libbluetooth_headers"],
     static_libs: [
         "bluetooth_flags_c_lib",
@@ -91,9 +88,6 @@
         "libbt-platform-protos-lite",
         "libcom.android.sysprop.bluetooth.wrapped",
         "server_configurable_flags",
-    ],
-    apex_available: [
-        "com.android.btservices",
     ],
 }
 
