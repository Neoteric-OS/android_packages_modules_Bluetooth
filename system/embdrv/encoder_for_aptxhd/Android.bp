--- conflicted
+++ resolved
@@ -42,13 +42,7 @@
     tidy_checks: tidy_errors,
     tidy_checks_as_errors: tidy_errors,
     min_sdk_version: "Tiramisu",
-<<<<<<< HEAD
-    apex_available: [
-    "com.android.btservices",
-    ],
-=======
     apex_available: ["com.android.bt"],
->>>>>>> a8de6080
     visibility: [
         "//packages/modules/Bluetooth:__subpackages__",
     ],
