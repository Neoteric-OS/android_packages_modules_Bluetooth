--- conflicted
+++ resolved
@@ -35,15 +35,8 @@
         "srce",
     ],
     host_supported: true,
-<<<<<<< HEAD
-    apex_available: [
-        "com.android.btservices",
-    ],
-    min_sdk_version: "Tiramisu"
-=======
     apex_available: ["com.android.bt"],
     min_sdk_version: "Tiramisu",
->>>>>>> a8de6080
 }
 
 cc_fuzz {
