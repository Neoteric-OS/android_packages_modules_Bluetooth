--- conflicted
+++ resolved
@@ -32,13 +32,6 @@
         "packages/modules/Bluetooth/system/stack/include",
     ],
     host_supported: true,
-<<<<<<< HEAD
-    apex_available: [
-        "com.android.btservices",
-    ],
-    min_sdk_version: "Tiramisu"
-=======
     apex_available: ["com.android.bt"],
     min_sdk_version: "Tiramisu",
->>>>>>> a8de6080
 }