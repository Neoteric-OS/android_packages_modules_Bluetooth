// libbtcore static library for target and host
package {
    // See: http://go/android-license-faq
    // A large-scale-change added 'default_applicable_licenses' to import
    // all of the 'license_kinds' from "system_bt_license"
    // to get the below license kinds:
    //   SPDX-license-identifier-Apache-2.0
    default_applicable_licenses: ["system_bt_license"],
}

cc_library_static {
    name: "libbtcore",
    visibility: [
        "//packages/modules/Bluetooth:__subpackages__",
    ],
    defaults: ["fluoride_defaults"],
    local_include_dirs: ["include"],
    include_dirs: [
        "packages/modules/Bluetooth/system",
        "packages/modules/Bluetooth/system/gd",
    ],
    srcs: [
        "src/device_class.cc",
        "src/module.cc",
        "src/osi_module.cc",
        "src/property.cc",
    ],
    header_libs: ["libbluetooth_headers"],
    static_libs: [
        "libbluetooth_log",
    ],
    target: {
        host_linux: {
            cflags: ["-D_GNU_SOURCE"],
        },
    },
<<<<<<< HEAD
}

cc_library_static {
    name: "libbtcore",
    defaults: ["libbtcore_defaults"],
=======
    host_supported: true,
    apex_available: ["com.android.bt"],
>>>>>>> 1908fb7e
    min_sdk_version: "Tiramisu",
}

cc_library_headers {
    name: "libbtcore_headers",
    export_include_dirs: ["./"],
    vendor_available: true,
    host_supported: true,
    apex_available: [
        "//apex_available:platform",
        "com.android.bt",
    ],
    min_sdk_version: "30",
}

// Note: It's good to get the tests compiled both for the host and the target so
// we get to test with both Bionic libc and glibc
// libbtcore unit tests for target and host
cc_test {
    name: "net_test_btcore",
    test_suites: ["general-tests"],
    defaults: [
        "fluoride_defaults",
        "mts_defaults",
    ],
    local_include_dirs: ["include"],
    include_dirs: ["packages/modules/Bluetooth/system"],
    srcs: [
        "test/device_class_test.cc",
        "test/property_test.cc",
    ],
    shared_libs: [
        "libbase",
        "liblog",
    ],
    static_libs: [
        "libbluetooth-types",
        "libbluetooth_log",
        "libbtcore",
        "libchrome",
        "libcom.android.sysprop.bluetooth.wrapped",
        "libosi",
    ],
    host_supported: true,
    test_options: {
        unit_test: true,
    },
    sanitize: {
        address: true,
    },
    header_libs: ["libbluetooth_headers"],
}<|MERGE_RESOLUTION|>--- conflicted
+++ resolved
@@ -34,16 +34,8 @@
             cflags: ["-D_GNU_SOURCE"],
         },
     },
-<<<<<<< HEAD
-}
-
-cc_library_static {
-    name: "libbtcore",
-    defaults: ["libbtcore_defaults"],
-=======
     host_supported: true,
     apex_available: ["com.android.bt"],
->>>>>>> 1908fb7e
     min_sdk_version: "Tiramisu",
 }
 
