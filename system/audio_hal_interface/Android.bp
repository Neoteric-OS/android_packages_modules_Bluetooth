--- conflicted
+++ resolved
@@ -105,12 +105,7 @@
         "hidl/client_interface_hidl_unittest.cc",
     ],
     shared_libs: [
-<<<<<<< HEAD
-        "android.hardware.bluetooth.audio@2.0",
-        "android.hardware.bluetooth.audio@2.1",
         "vendor.qti.hardware.bluetooth.audio-V1-ndk",
-=======
->>>>>>> 30093352
         "libbase",
         "libbinder_ndk",
         "libcutils",
