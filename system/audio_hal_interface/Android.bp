// Bluetooth Audio library for target
package {
    // See: http://go/android-license-faq
    // A large-scale-change added 'default_applicable_licenses' to import
    // all of the 'license_kinds' from "system_bt_license"
    // to get the below license kinds:
    //   SPDX-license-identifier-Apache-2.0
    default_applicable_licenses: ["system_bt_license"],
}

cc_library_static {
    name: "libbt-audio-hal-interface",
    defaults: [
        "fluoride_defaults",
        "latest_android_hardware_bluetooth_audio_ndk_android_shared",
    ],
    include_dirs: [
        "packages/modules/Bluetooth/system",
        "packages/modules/Bluetooth/system/bta/include",
        "packages/modules/Bluetooth/system/bta/sys",
        "packages/modules/Bluetooth/system/gd",
        "packages/modules/Bluetooth/system/stack/include",
    ],
    shared_libs: [
        "android.hardware.bluetooth.audio@2.0",
        "android.hardware.bluetooth.audio@2.1",
        "libhidlbase",
        "libutils",
    ],
    static_libs: [
        "bluetooth_flags_c_lib",
        "libbluetooth_log",
        "libbt-common",
        "libosi",
    ],
    target: {
        android: {
            shared_libs: [
                "vendor.qti.hardware.bluetooth.audio-V1-ndk",
                "vendor.qti.hardware.bluetooth_audio@2.1",
                "vendor.qti.hardware.bluetooth_audio@2.0",
                "libbinder_ndk",
                "libfmq",
            ],
            srcs: [
                "a2dp_encoding.cc",
                "aidl/a2dp/a2dp_encoding_aidl.cc",
                "aidl/a2dp/a2dp_provider_info.cc",
                "aidl/a2dp/bluetooth_audio_port_impl.cc",
                "aidl/a2dp/client_interface_aidl.cc",
                "aidl/a2dp/codec_status_aidl.cc",
                "aidl/bluetooth_audio_port_impl.cc",
                "aidl/client_interface_aidl.cc",
                "aidl/hearing_aid_software_encoding_aidl.cc",
                "aidl/hfp_client_interface_aidl.cc",
                "aidl/le_audio_software_aidl.cc",
                "aidl/le_audio_utils.cc",
                "aidl/provider_info.cc",
                "hal_version_manager.cc",
                "hearing_aid_software_encoding.cc",
                "hfp_client_interface.cc",
                "hidl/a2dp_encoding_hidl.cc",
                "hidl/client_interface_hidl.cc",
                "hidl/codec_status_hidl.cc",
                "hidl/hearing_aid_software_encoding_hidl.cc",
                "hidl/le_audio_software_hidl.cc",
                "qti_hidl/a2dp_encoding.cc",
                "qti_hidl/client_interface.cc",
                "qti_hidl/hearing_aid_software_encoding.cc",
                "le_audio_software.cc",
            ],
        },
        host: {
            srcs: [
                "a2dp_encoding_host.cc",
                "hal_version_manager_host.cc",
                "hearing_aid_software_encoding_host.cc",
                "hfp_client_interface_host.cc",
                "le_audio_software_host.cc",
                "le_audio_software_host_transport.cc",
            ],
        },
    },
    host_supported: true,
    cflags: [
        "-Wthread-safety",
    ],
<<<<<<< HEAD
    min_sdk_version: "Tiramisu",
    header_libs: ["libbluetooth_headers"],
    apex_available: [
        "com.android.btservices",
    ],
=======
    apex_available: ["com.android.bt"],
    min_sdk_version: "Tiramisu",
    header_libs: ["libbluetooth_headers"],
>>>>>>> a8de6080
}

// Bluetooth Audio client interface library unit tests for target and host
cc_test {
    name: "bluetooth-test-audio-hal-interface",
    defaults: [
        "fluoride_defaults",
        "latest_android_hardware_audio_common_ndk_static",
        "latest_android_hardware_bluetooth_audio_ndk_static",
        "latest_android_media_audio_common_types_ndk_static",
    ],
    include_dirs: [
        "packages/modules/Bluetooth/system",
        "packages/modules/Bluetooth/system/gd",
        "packages/modules/Bluetooth/system/stack/include",
    ],
    srcs: [
        "hidl/client_interface_hidl_unittest.cc",
    ],
    shared_libs: [
        "vendor.qti.hardware.bluetooth.audio-V1-ndk",
        "libbase",
        "libbinder_ndk",
        "libcutils",
        "libfmq",
        "libhidlbase",
        "liblog",
        "libutils",
    ],
    static_libs: [
        "android.hardware.audio.common@5.0",
        "android.hardware.bluetooth.audio@2.0",
        "android.hardware.bluetooth.audio@2.1",
        "android.hardware.common-V2-ndk",
        "android.hardware.common.fmq-V1-ndk",
        "libbluetooth_log",
        "libbt-audio-hal-interface",
        "libbt-common",
        "libchrome",
    ],
    header_libs: ["libbluetooth_headers"],
}

// Bluetooth Audio Provider Info unit tests for target and host
cc_test {
    name: "bluetooth-test-audio-hal-a2dp-provider-info",
    test_suites: ["general-tests"],
    defaults: [
        "fluoride_defaults",
        "latest_android_hardware_audio_common_ndk_static",
        "latest_android_hardware_bluetooth_audio_ndk_static",
        "latest_android_media_audio_common_types_ndk_static",
        "mts_defaults",
    ],
    cflags: [
        "-DUNIT_TESTS",
    ],
    host_supported: true,
    test_options: {
        unit_test: true,
    },
    include_dirs: [
        "packages/modules/Bluetooth/system",
        "packages/modules/Bluetooth/system/gd",
        "packages/modules/Bluetooth/system/stack/include",
    ],
    sanitize: {
        cfi: true,
        scs: true,
        address: true,
        all_undefined: true,
        integer_overflow: true,
        diag: {
            undefined: true,
        },
    },
    srcs: [
        ":TestCommonMockFunctions",
        ":TestMockAudioHalInterface",
        "aidl/a2dp/a2dp_provider_info.cc",
        "aidl/a2dp/a2dp_provider_info_unittest.cc",
    ],
    shared_libs: [
        "libaconfig_storage_read_api_cc",
        "libbinder_ndk",
        "libcutils",
        "libhidlbase",
        "liblog",
        "libutils",
        "server_configurable_flags",
    ],
    static_libs: [
        "android.hardware.bluetooth.audio@2.0",
        "android.hardware.bluetooth.audio@2.1",
        "android.hardware.bluetooth@1.0",
        "android.hardware.bluetooth@1.1",
        "android.hardware.common-V2-ndk",
        "android.hardware.common.fmq-V1-ndk",
        "bluetooth_flags_c_lib_for_test",
        "libbase",
        "libbluetooth-types",
        "libbluetooth_log",
        "libbt-common",
        "libchrome",
        "libcom.android.sysprop.bluetooth.wrapped",
        "libflagtest",
        "libfmq",
        "libgmock",
        "libosi",
    ],
    header_libs: ["libbluetooth_headers"],
}

cc_defaults {
    name: "libbt_audio_hal_interface_test_defaults",
    header_libs: [
        "avrcp_headers",
        "libbluetooth_headers",
    ],
    defaults: [
        "aconfig_lib_cc_shared_link.defaults",
        "bluetooth_cflags",
        "latest_android_hardware_audio_common_ndk_static",
        "latest_android_hardware_bluetooth_audio_ndk_static",
        "latest_android_media_audio_common_types_ndk_static",
    ],
    shared_libs: [
        "libPlatformProperties",
        "libbinder_ndk",
        "libcrypto",
        "libfmq",
        "libstatslog",
        "libz",
        "server_configurable_flags",
    ],
    static_libs: [
        "android.hardware.audio.common@5.0",
        "android.hardware.bluetooth.audio@2.0",
        "android.hardware.bluetooth.audio@2.1",
        "android.hardware.bluetooth@1.0",
        "android.hardware.bluetooth@1.1",
        "android.hardware.common-V2-ndk",
        "android.hardware.common.fmq-V1-ndk",
        "libFraunhoferAAC",
        "libbase",
        "libbluetooth-protos",
        "libbluetooth-types",
        "libbluetooth_core_rs",
        "libbluetooth_crypto_toolbox",
        "libbluetooth_gd",
        "libbluetooth_log",
        "libbt-common", // needed for MessageLoopThread
        "libbt-jni-thread",
        "libbt-sbc-decoder",
        "libbt-sbc-encoder",
        "libbt-stack",
        "libbt-stack-core",
        "libbtcore",
        "libbtdevice",
        "libbte",
        "libbtif",
        "libbtif-core",
        "libchrome",
        "libcom.android.sysprop.bluetooth.wrapped",
        "libcutils",
        "libevent",
        "libg722codec",
        "libhidlbase",
        "libjsoncpp",
        "liblc3",
        "liblog",
        "libopus",
        "libosi",
        "libprotobuf-cpp-lite",
        "libstatslog_bt",
        "libudrv-uipc",
        "libutils",
    ],
    include_dirs: [
        "packages/modules/Bluetooth/system",
        "packages/modules/Bluetooth/system/bta/include",
        "packages/modules/Bluetooth/system/btif",
        "packages/modules/Bluetooth/system/gd",
        "packages/modules/Bluetooth/system/stack/include",
    ],
}

// Bluetooth Audio client interface library unit tests
cc_test {
    name: "bluetooth-test-audio-hal-aidl-leaudio-utils",
    host_supported: true,
    defaults: [
        "fluoride_defaults",
        "latest_android_hardware_audio_common_ndk_static",
        "latest_android_hardware_bluetooth_audio_ndk_static",
        "latest_android_media_audio_common_types_ndk_static",
    ],
    include_dirs: [
        "packages/modules/Bluetooth/system",
        "packages/modules/Bluetooth/system/bta/include",
        "packages/modules/Bluetooth/system/gd",
        "packages/modules/Bluetooth/system/stack/include",
    ],
    srcs: [
        "aidl/le_audio_utils.cc",
        "aidl/le_audio_utils_unittest.cc",
    ],
    shared_libs: [
        "libaconfig_storage_read_api_cc",
        "libbase",
        "libbinder",
        "libbinder_ndk",
        "libcutils",
        "libfmq",
        "liblog",
        "libstatslog",
        "libutils",
        "server_configurable_flags",
    ],
    static_libs: [
        "android.hardware.common-V2-ndk",
        "android.hardware.common.fmq-V1-ndk",
        "bluetooth_flags_c_lib_for_test",
        "libbluetooth-types",
        "libbluetooth_log",
        "libbt-bta",
        "libbt-common",
        "libbt-platform-protos-lite",
        "libchrome",
        "libevent",
        "libgmock",
        "server_configurable_flags",
    ],
    cflags: [
        "-DBUILDCFG",
    ],
    header_libs: ["libbluetooth_headers"],
}

// Bluetooth Audio client interface library unit tests
cc_test {
    name: "bluetooth-test-audio-hal-le-audio-software",
    host_supported: true,
    defaults: [
        "libbt_audio_hal_interface_test_defaults",
    ],
    include_dirs: [
        "packages/modules/Bluetooth/system/audio_hal_interface",
        "packages/modules/Bluetooth/system/bta",
    ],
    srcs: [
        ":TestCommonMockFunctions",
        ":TestMockAudioHalInterface",
        ":TestMockCodecManager",
        ":TestMockOsi",
        "aidl/le_audio_software_aidl.cc",
        "aidl/le_audio_utils.cc",
        "hidl/le_audio_software_hidl.cc",
        "le_audio_software.cc",
        "le_audio_software_unittest.cc",
    ],
    static_libs: [
        "bluetooth_flags_c_lib_for_test",
        "libbt-bta",
        "libbt-platform-protos-lite",
        "libcutils",
        "libgmock",
        "server_configurable_flags",
    ],
    header_libs: ["libbluetooth_headers"],
    cflags: [
        "-DBUILDCFG",
    ],
}

// HFP client interface library unit tests
cc_test {
    name: "bluetooth-test-audio-hal-hfp-client-interface",
    host_supported: true,
    defaults: [
        "libbt_audio_hal_interface_test_defaults",
    ],
    include_dirs: [
        "packages/modules/Bluetooth/system/audio_hal_interface",
        "packages/modules/Bluetooth/system/audio_hal_interface/aidl",
        "packages/modules/Bluetooth/system/bta",
    ],
    srcs: [
        "hfp_client_interface.cc",
        "hfp_client_interface_unittest.cc",
    ],
    static_libs: [
        "server_configurable_flags",
    ],
    header_libs: ["libbluetooth_headers"],
    cflags: [
        "-DBUILDCFG",
    ],
}<|MERGE_RESOLUTION|>--- conflicted
+++ resolved
@@ -85,17 +85,9 @@
     cflags: [
         "-Wthread-safety",
     ],
-<<<<<<< HEAD
-    min_sdk_version: "Tiramisu",
-    header_libs: ["libbluetooth_headers"],
-    apex_available: [
-        "com.android.btservices",
-    ],
-=======
     apex_available: ["com.android.bt"],
     min_sdk_version: "Tiramisu",
     header_libs: ["libbluetooth_headers"],
->>>>>>> a8de6080
 }
 
 // Bluetooth Audio client interface library unit tests for target and host
