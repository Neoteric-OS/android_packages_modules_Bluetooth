/*
 * Copyright 2021 The Android Open Source Project
 *
 * Licensed under the Apache License, Version 2.0 (the "License");
 * you may not use this file except in compliance with the License.
 * You may obtain a copy of the License at
 *
 *      http://www.apache.org/licenses/LICENSE-2.0
 *
 * Unless required by applicable law or agreed to in writing, software
 * distributed under the License is distributed on an "AS IS" BASIS,
 * WITHOUT WARRANTIES OR CONDITIONS OF ANY KIND, either express or implied.
 * See the License for the specific language governing permissions and
 * limitations under the License.
 */

#pragma once

#ifdef TARGET_FLOSS
#include <audio_hal_interface/audio_linux.h>
#else
#include <hardware/audio.h>
#endif

#include <com_android_bluetooth_flags.h>

#include <functional>
#include <optional>

#include "bta/le_audio/codec_manager.h"
#include "bta/le_audio/le_audio_types.h"
#include "common/message_loop_thread.h"

namespace bluetooth {
namespace audio {
namespace le_audio {

using ::bluetooth::le_audio::DsaMode;
using ::bluetooth::le_audio::DsaModes;

enum class StartRequestState {
  IDLE = 0x00,
  PENDING_BEFORE_RESUME,
  PENDING_AFTER_RESUME,
  CONFIRMED,
  CANCELED,
};

constexpr uint8_t kChannelNumberMono = 1;
constexpr uint8_t kChannelNumberStereo = 2;

constexpr uint32_t kSampleRate96000 = 96000;
constexpr uint32_t kSampleRate48000 = 48000;
constexpr uint32_t kSampleRate44100 = 44100;
constexpr uint32_t kSampleRate32000 = 32000;
constexpr uint32_t kSampleRate24000 = 24000;
constexpr uint32_t kSampleRate16000 = 16000;
constexpr uint32_t kSampleRate8000 = 8000;

constexpr uint8_t kBitsPerSample16 = 16;
constexpr uint8_t kBitsPerSample24 = 24;
constexpr uint8_t kBitsPerSample32 = 32;

struct StreamCallbacks {
  std::function<bool(bool start_media_task)> on_resume_;
  std::function<bool(void)> on_suspend_;
  std::function<bool(const source_metadata_v7_t&, DsaMode)> on_metadata_update_;
  std::function<bool(const sink_metadata_v7_t&)> on_sink_metadata_update_;
};

struct OffloadCapabilities {
  std::vector<bluetooth::le_audio::types::AudioSetConfiguration> unicast_offload_capabilities;
  std::vector<bluetooth::le_audio::types::AudioSetConfiguration> broadcast_offload_capabilities;
};

OffloadCapabilities get_offload_capabilities();

class LeAudioClientInterface {
public:
  struct PcmParameters {
    uint32_t data_interval_us;
    uint32_t sample_rate;
    uint8_t bits_per_sample;
    uint8_t channels_count;
  };

private:
  class IClientInterfaceEndpoint {
  public:
    virtual ~IClientInterfaceEndpoint() = default;
    virtual void Cleanup() = 0;
    virtual void SetPcmParameters(const PcmParameters& params) = 0;
    virtual void SetRemoteDelay(uint16_t delay_report_ms) = 0;
    virtual void StartSession() = 0;
    virtual void StopSession() = 0;
    virtual void ConfirmSuspendRequest() = 0;
    virtual void ConfirmStreamingRequest(bool force) = 0;
    virtual void CancelStreamingRequest() = 0;
    virtual void UpdateAudioConfigToHal(const ::bluetooth::le_audio::stream_config& config) = 0;
    virtual void SuspendedForReconfiguration() = 0;
    virtual void ReconfigurationComplete() = 0;
  };

public:
  class Sink : public IClientInterfaceEndpoint {
  public:
    Sink(bool is_broadcaster = false) : is_broadcaster_(is_broadcaster) {}
    virtual ~Sink() = default;

    void Cleanup() override;
    void SetPcmParameters(const PcmParameters& params) override;
    void SetRemoteDelay(uint16_t delay_report_ms) override;
    void StartSession() override;
    void StopSession() override;
    void ConfirmSuspendRequest() override;
    void ConfirmStreamingRequest(bool force) override;
    void CancelStreamingRequest() override;
    void UpdateAudioConfigToHal(const ::bluetooth::le_audio::stream_config& config) override;
    void UpdateBroadcastAudioConfigToHal(
            const ::bluetooth::le_audio::broadcast_offload_config& config);
    void SuspendedForReconfiguration() override;
    void ReconfigurationComplete() override;
    // Read the stream of bytes sinked to us by the upper layers
    size_t Read(uint8_t* p_buf, uint32_t len);
    bool IsBroadcaster() { return is_broadcaster_; }
    std::optional<::bluetooth::le_audio::broadcaster::BroadcastConfiguration> GetBroadcastConfig(
            const std::vector<std::pair<::bluetooth::le_audio::types::LeAudioContextType, uint8_t>>&
                    subgroup_quality,
            const std::optional<std::vector<::bluetooth::le_audio::types::acs_ac_record>>& pacs)
            const;
<<<<<<< HEAD
    std::optional<::bluetooth::le_audio::set_configurations::AudioSetConfiguration>
    GetUnicastConfig(const ::bluetooth::le_audio::CodecManager::UnicastConfigurationRequirements&
                             requirements) const;
    ::bluetooth::le_audio::types::VendorDataPathConfiguration
           GetVendorConfigureDataPathPayload(
                    std::vector<uint16_t> conn_handles,
                    ::bluetooth::le_audio::types::LeAudioContextType context_type,
                    bool is_cis_dir_sink, bool is_cis_dir_source);
    void UpdateMetadataChanged(::bluetooth::le_audio::types::AseState& state,
         int cig_id, int cis_id, const std::vector<uint8_t>& data);
=======
    std::optional<::bluetooth::le_audio::types::AudioSetConfiguration> GetUnicastConfig(
            const ::bluetooth::le_audio::CodecManager::UnicastConfigurationRequirements&
                    requirements) const;
>>>>>>> 526743fd

  private:
    bool is_broadcaster_ = false;
  };
  class Source : public IClientInterfaceEndpoint {
  public:
    virtual ~Source() = default;

    void Cleanup() override;
    void SetPcmParameters(const PcmParameters& params) override;
    void SetRemoteDelay(uint16_t delay_report_ms) override;
    void StartSession() override;
    void StopSession() override;
    void ConfirmSuspendRequest() override;
    void ConfirmStreamingRequest(bool force) override;
    void CancelStreamingRequest() override;
    void UpdateAudioConfigToHal(const ::bluetooth::le_audio::stream_config& config) override;
    void SuspendedForReconfiguration() override;
    void ReconfigurationComplete() override;
    // Source the given stream of bytes to be sinked into the upper layers
    size_t Write(const uint8_t* p_buf, uint32_t len);
    void UpdateMetadataChanged(::bluetooth::le_audio::types::AseState& state,
       int cig_id, int cis_id, const std::vector<uint8_t>& data);
  };

  // Get LE Audio sink client interface if it's not previously acquired and not
  // yet released.
  Sink* GetSink(StreamCallbacks stream_cb, bluetooth::common::MessageLoopThread* message_loop,
                bool is_broadcasting_session_type);
  // This should be called before trying to get unicast sink interface
  bool IsUnicastSinkAcquired();
  // This should be called before trying to get broadcast sink interface
  bool IsBroadcastSinkAcquired();
  // Release sink interface if belongs to LE audio client interface
  bool ReleaseSink(Sink* sink);

  // Get LE Audio source client interface if it's not previously acquired and
  // not yet released.
  Source* GetSource(StreamCallbacks stream_cb, bluetooth::common::MessageLoopThread* message_loop);
  // This should be called before trying to get source interface
  bool IsSourceAcquired();
  // Release source interface if belongs to LE audio client interface
  bool ReleaseSource(Source* source);

  // Sets Dynamic Spatial Audio modes supported by the remote device
  void SetAllowedDsaModes(DsaModes dsa_modes);

  // Get interface, if previously not initialized - it'll initialize
  // singleton.
  static LeAudioClientInterface* Get();

  // Get the Codec Configuration Provider info
  std::optional<bluetooth::le_audio::ProviderInfo> GetCodecConfigProviderInfo(void) const;

private:
  static LeAudioClientInterface* interface;
  Sink* unicast_sink_ = nullptr;
  Sink* broadcast_sink_ = nullptr;
  Source* source_ = nullptr;
};

}  // namespace le_audio
}  // namespace audio
}  // namespace bluetooth<|MERGE_RESOLUTION|>--- conflicted
+++ resolved
@@ -128,10 +128,9 @@
                     subgroup_quality,
             const std::optional<std::vector<::bluetooth::le_audio::types::acs_ac_record>>& pacs)
             const;
-<<<<<<< HEAD
-    std::optional<::bluetooth::le_audio::set_configurations::AudioSetConfiguration>
-    GetUnicastConfig(const ::bluetooth::le_audio::CodecManager::UnicastConfigurationRequirements&
-                             requirements) const;
+    std::optional<::bluetooth::le_audio::types::AudioSetConfiguration> GetUnicastConfig(
+            const ::bluetooth::le_audio::CodecManager::UnicastConfigurationRequirements&
+                    requirements) const;
     ::bluetooth::le_audio::types::VendorDataPathConfiguration
            GetVendorConfigureDataPathPayload(
                     std::vector<uint16_t> conn_handles,
@@ -139,11 +138,6 @@
                     bool is_cis_dir_sink, bool is_cis_dir_source);
     void UpdateMetadataChanged(::bluetooth::le_audio::types::AseState& state,
          int cig_id, int cis_id, const std::vector<uint8_t>& data);
-=======
-    std::optional<::bluetooth::le_audio::types::AudioSetConfiguration> GetUnicastConfig(
-            const ::bluetooth::le_audio::CodecManager::UnicastConfigurationRequirements&
-                    requirements) const;
->>>>>>> 526743fd
 
   private:
     bool is_broadcaster_ = false;
