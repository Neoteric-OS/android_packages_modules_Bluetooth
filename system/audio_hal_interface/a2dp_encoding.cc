/*
 * Copyright 2022 The Android Open Source Project
 *
 * Licensed under the Apache License, Version 2.0 (the "License");
 * you may not use this file except in compliance with the License.
 * You may obtain a copy of the License at
 *
 *      http://www.apache.org/licenses/LICENSE-2.0
 *
 * Unless required by applicable law or agreed to in writing, software
 * distributed under the License is distributed on an "AS IS" BASIS,
 * WITHOUT WARRANTIES OR CONDITIONS OF ANY KIND, either express or implied.
 * See the License for the specific language governing permissions and
 * limitations under the License.
 */

#include "a2dp_encoding.h"

#include <vector>

#include "aidl/a2dp_encoding_aidl.h"
#include "hal_version_manager.h"
#include "hidl/a2dp_encoding_hidl.h"
#include "qti_hidl/a2dp_encoding_qti.h"

namespace bluetooth {
namespace audio {
namespace a2dp {

bool update_codec_offloading_capabilities(
        const std::vector<btav_a2dp_codec_config_t>& framework_preference,
        bool supports_a2dp_hw_offload_v2) {
  if (HalVersionManager::GetHalTransport() == BluetoothAudioHalTransport::HIDL) {
    return hidl::a2dp::update_codec_offloading_capabilities(framework_preference);
  } else if (HalVersionManager::GetHalTransport() == BluetoothAudioHalTransport::AIDL) {
    return aidl::a2dp::update_codec_offloading_capabilities(framework_preference, false);
  }
  return aidl::a2dp::update_codec_offloading_capabilities(framework_preference,
                                                          supports_a2dp_hw_offload_v2);
}

// Check if new bluetooth_audio is enabled
bool is_hal_enabled() {
  LOG(INFO) << __func__;
  if (HalVersionManager::GetHalTransport() == BluetoothAudioHalTransport::HIDL) {
    return hidl::a2dp::is_hal_2_0_enabled();
  } else if (HalVersionManager::GetHalTransport() == BluetoothAudioHalTransport::AIDL) {
    return aidl::a2dp::is_hal_enabled();
  } else if (HalVersionManager::GetHalTransport() == BluetoothAudioHalTransport::QTI_HIDL) {
    LOG(INFO) << __func__ << ": qti_hidl is_hal_enabled";
    return qti_hidl::a2dp::is_hal_2_0_enabled();
  }
  return false;
}

// Check if new bluetooth_audio is running with offloading encoders
bool is_hal_offloading() {
  LOG(INFO) << __func__;
  if (HalVersionManager::GetHalTransport() == BluetoothAudioHalTransport::HIDL) {
    return hidl::a2dp::is_hal_2_0_offloading();
  } else if (HalVersionManager::GetHalTransport() == BluetoothAudioHalTransport::AIDL) {
    return aidl::a2dp::is_hal_offloading();
  } else if (HalVersionManager::GetHalTransport() == BluetoothAudioHalTransport::QTI_HIDL) {
    LOG(INFO) << __func__ << ": qti_hidl is_hal_offloading";
    return qti_hidl::a2dp::is_hal_2_0_offloading();
  }
  return false;
}

// Initialize BluetoothAudio HAL: openProvider
<<<<<<< HEAD
bool init(bluetooth::common::MessageLoopThread* message_loop) {
  LOG(INFO) << __func__;
  if (HalVersionManager::GetHalTransport() == BluetoothAudioHalTransport::HIDL) {
    return hidl::a2dp::init(message_loop);
  } else if (HalVersionManager::GetHalTransport() == BluetoothAudioHalTransport::AIDL) {
    return aidl::a2dp::init(message_loop);
  } else if (HalVersionManager::GetHalTransport() == BluetoothAudioHalTransport::QTI_HIDL) {
    LOG(INFO) << __func__ << ": qti_hidl init";
    return qti_hidl::a2dp::init(message_loop);
  }
  return false;
=======
bool init(bluetooth::common::MessageLoopThread* message_loop,
          bluetooth::audio::a2dp::BluetoothAudioPort const* audio_port, bool offload_enabled) {
  if (HalVersionManager::GetHalTransport() == BluetoothAudioHalTransport::HIDL) {
    return hidl::a2dp::init(message_loop, audio_port, offload_enabled);
  }
  return aidl::a2dp::init(message_loop, audio_port, offload_enabled);
>>>>>>> 8a1f1a60
}

// Clean up BluetoothAudio HAL
void cleanup() {
  LOG(INFO) << __func__;
  if (HalVersionManager::GetHalTransport() == BluetoothAudioHalTransport::HIDL) {
    hidl::a2dp::cleanup();
  } else if (HalVersionManager::GetHalTransport() == BluetoothAudioHalTransport::AIDL) {
    aidl::a2dp::cleanup();
  } else if (HalVersionManager::GetHalTransport() == BluetoothAudioHalTransport::QTI_HIDL) {
    LOG(INFO) << __func__ << ": qti_hidl cleanup";
    qti_hidl::a2dp::cleanup();
  }
  return;
}

// Set up the codec into BluetoothAudio HAL
bool setup_codec(A2dpCodecConfig* a2dp_config, uint16_t peer_mtu,
                 int preferred_encoding_interval_us) {
  if (HalVersionManager::GetHalTransport() == BluetoothAudioHalTransport::HIDL) {
    return hidl::a2dp::setup_codec(a2dp_config, peer_mtu, preferred_encoding_interval_us);
  } else if (HalVersionManager::GetHalTransport() == BluetoothAudioHalTransport::AIDL) {
    return aidl::a2dp::setup_codec(a2dp_config, peer_mtu, preferred_encoding_interval_us);
  } else if (HalVersionManager::GetHalTransport() == BluetoothAudioHalTransport::QTI_HIDL) {
    LOG(INFO) << __func__ << ": qti_hidl setup_codec";
    return qti_hidl::a2dp::setup_codec();
  }
  return false;
}

// Send command to the BluetoothAudio HAL: StartSession, EndSession,
// StreamStarted, StreamSuspended
void start_session() {
  LOG(INFO) << __func__;
  if (HalVersionManager::GetHalTransport() == BluetoothAudioHalTransport::HIDL) {
    hidl::a2dp::start_session();
  } else if (HalVersionManager::GetHalTransport() == BluetoothAudioHalTransport::AIDL) {
    aidl::a2dp::start_session();
  } else if (HalVersionManager::GetHalTransport() == BluetoothAudioHalTransport::QTI_HIDL) {
    LOG(INFO) << __func__ << ": qti_hidl start_session";
    qti_hidl::a2dp::start_session();
  }
  return;
}

void end_session() {
  LOG(INFO) << __func__;
  if (HalVersionManager::GetHalTransport() == BluetoothAudioHalTransport::HIDL) {
    hidl::a2dp::end_session();
  } else if (HalVersionManager::GetHalTransport() == BluetoothAudioHalTransport::AIDL) {
    aidl::a2dp::end_session();
  } else if (HalVersionManager::GetHalTransport() == BluetoothAudioHalTransport::QTI_HIDL) {
    LOG(INFO) << __func__ << ": qti_hidl end_session";
    qti_hidl::a2dp::end_session();
  }
  return;
}

void ack_stream_started(BluetoothAudioStatus status) {
  LOG(INFO) << __func__;
  if (HalVersionManager::GetHalTransport() == BluetoothAudioHalTransport::HIDL) {
    hidl::a2dp::ack_stream_started(status);
  } else if (HalVersionManager::GetHalTransport() == BluetoothAudioHalTransport::AIDL) {
    aidl::a2dp::ack_stream_started(status);
  } else if (HalVersionManager::GetHalTransport() == BluetoothAudioHalTransport::QTI_HIDL) {
    LOG(INFO) << __func__ << ": qti_hidl ack_stream_started";
    qti_hidl::a2dp::ack_stream_started(status);
  }
  return;
}

void ack_stream_suspended(BluetoothAudioStatus status) {
  LOG(INFO) << __func__;
  if (HalVersionManager::GetHalTransport() == BluetoothAudioHalTransport::HIDL) {
    hidl::a2dp::ack_stream_suspended(status);
  } else if (HalVersionManager::GetHalTransport() == BluetoothAudioHalTransport::AIDL) {
    aidl::a2dp::ack_stream_suspended(status);
  } else if (HalVersionManager::GetHalTransport() == BluetoothAudioHalTransport::QTI_HIDL) {
    LOG(INFO) << __func__ << ": qti_hidl ack_stream_suspended";
    qti_hidl::a2dp::ack_stream_suspended(status);
  }
  return;
}

// Read from the FMQ of BluetoothAudio HAL
size_t read(uint8_t* p_buf, uint32_t len) {
  LOG(INFO) << __func__;
  if (HalVersionManager::GetHalTransport() == BluetoothAudioHalTransport::HIDL) {
    return hidl::a2dp::read(p_buf, len);
  } else if (HalVersionManager::GetHalTransport() == BluetoothAudioHalTransport::AIDL) {
    return aidl::a2dp::read(p_buf, len);
  } else if (HalVersionManager::GetHalTransport() == BluetoothAudioHalTransport::QTI_HIDL) {
    LOG(INFO) << __func__ << ": qti_hidl read";
    return qti_hidl::a2dp::read(p_buf, len);
  }
  return 0;
}

// Update A2DP delay report to BluetoothAudio HAL
void set_remote_delay(uint16_t delay_report) {
  LOG(INFO) << __func__;
  if (HalVersionManager::GetHalTransport() == BluetoothAudioHalTransport::HIDL) {
    hidl::a2dp::set_remote_delay(delay_report);
  } else if (HalVersionManager::GetHalTransport() == BluetoothAudioHalTransport::AIDL) {
    aidl::a2dp::set_remote_delay(delay_report);
  } else if (HalVersionManager::GetHalTransport() == BluetoothAudioHalTransport::QTI_HIDL) {
    LOG(INFO) << __func__ << ": qti_hidl set_remote_delay";
    qti_hidl::a2dp::set_remote_delay(delay_report);
  }
  return;
}

// Set low latency buffer mode allowed or disallowed
void set_audio_low_latency_mode_allowed(bool allowed) {
  LOG(INFO) << __func__;
  if (HalVersionManager::GetHalTransport() == BluetoothAudioHalTransport::AIDL) {
    aidl::a2dp::set_low_latency_mode_allowed(allowed);
  }
}

// Check if OPUS codec is supported
bool is_opus_supported() {
  // OPUS codec was added after HIDL HAL was frozen
  if (HalVersionManager::GetHalTransport() == BluetoothAudioHalTransport::AIDL) {
    return true;
  }
  return false;
}

namespace provider {

// Lookup the codec info in the list of supported offloaded sink codecs.
std::optional<btav_a2dp_codec_index_t> sink_codec_index(const uint8_t* p_codec_info) {
  return (HalVersionManager::GetHalTransport() == BluetoothAudioHalTransport::AIDL)
                 ? aidl::a2dp::provider::sink_codec_index(p_codec_info)
                 : std::nullopt;
}

// Lookup the codec info in the list of supported offloaded source codecs.
std::optional<btav_a2dp_codec_index_t> source_codec_index(const uint8_t* p_codec_info) {
  return (HalVersionManager::GetHalTransport() == BluetoothAudioHalTransport::AIDL)
                 ? aidl::a2dp::provider::source_codec_index(p_codec_info)
                 : std::nullopt;
}

// Return the name of the codec which is assigned to the input index.
// The codec index must be in the ranges
// BTAV_A2DP_CODEC_INDEX_SINK_EXT_MIN..BTAV_A2DP_CODEC_INDEX_SINK_EXT_MAX or
// BTAV_A2DP_CODEC_INDEX_SOURCE_EXT_MIN..BTAV_A2DP_CODEC_INDEX_SOURCE_EXT_MAX.
// Returns nullopt if the codec_index is not assigned or codec extensibility
// is not supported or enabled.
std::optional<const char*> codec_index_str(btav_a2dp_codec_index_t codec_index) {
  return (HalVersionManager::GetHalTransport() == BluetoothAudioHalTransport::AIDL)
                 ? aidl::a2dp::provider::codec_index_str(codec_index)
                 : std::nullopt;
}

// Return true if the codec is supported for the session type
// A2DP_HARDWARE_ENCODING_DATAPATH or A2DP_HARDWARE_DECODING_DATAPATH.
bool supports_codec(btav_a2dp_codec_index_t codec_index) {
  return (HalVersionManager::GetHalTransport() == BluetoothAudioHalTransport::AIDL)
                 ? aidl::a2dp::provider::supports_codec(codec_index)
                 : false;
}

// Return the A2DP capabilities for the selected codec.
bool codec_info(btav_a2dp_codec_index_t codec_index, uint64_t* codec_id, uint8_t* codec_info,
                btav_a2dp_codec_config_t* codec_config) {
  return (HalVersionManager::GetHalTransport() == BluetoothAudioHalTransport::AIDL)
                 ? aidl::a2dp::provider::codec_info(codec_index, codec_id, codec_info, codec_config)
                 : false;
}

// Query the codec selection fromt the audio HAL.
// The HAL is expected to pick the best audio configuration based on the
// discovered remote SEPs.
std::optional<a2dp_configuration> get_a2dp_configuration(
        RawAddress peer_address, std::vector<a2dp_remote_capabilities> const& remote_seps,
        btav_a2dp_codec_config_t const& user_preferences) {
  return (HalVersionManager::GetHalTransport() == BluetoothAudioHalTransport::AIDL)
                 ? aidl::a2dp::provider::get_a2dp_configuration(peer_address, remote_seps,
                                                                user_preferences)
                 : std::nullopt;
}

// Query the codec parameters from the audio HAL.
// The HAL performs a two part validation:
//  - check if the configuration is valid
//  - check if the configuration is supported by the audio provider
// In case any of these checks fails, the corresponding A2DP
// status is returned. If the configuration is valid and supported,
// A2DP_OK is returned.
tA2DP_STATUS parse_a2dp_configuration(btav_a2dp_codec_index_t codec_index,
                                      const uint8_t* codec_info,
                                      btav_a2dp_codec_config_t* codec_parameters,
                                      std::vector<uint8_t>* vendor_specific_parameters) {
  return (HalVersionManager::GetHalTransport() == BluetoothAudioHalTransport::AIDL)
                 ? aidl::a2dp::provider::parse_a2dp_configuration(
                           codec_index, codec_info, codec_parameters, vendor_specific_parameters)
                 : A2DP_FAIL;
}

}  // namespace provider
}  // namespace a2dp
}  // namespace audio
}  // namespace bluetooth<|MERGE_RESOLUTION|>--- conflicted
+++ resolved
@@ -68,26 +68,18 @@
 }
 
 // Initialize BluetoothAudio HAL: openProvider
-<<<<<<< HEAD
-bool init(bluetooth::common::MessageLoopThread* message_loop) {
-  LOG(INFO) << __func__;
-  if (HalVersionManager::GetHalTransport() == BluetoothAudioHalTransport::HIDL) {
-    return hidl::a2dp::init(message_loop);
-  } else if (HalVersionManager::GetHalTransport() == BluetoothAudioHalTransport::AIDL) {
-    return aidl::a2dp::init(message_loop);
+bool init(bluetooth::common::MessageLoopThread* message_loop,
+          bluetooth::audio::a2dp::BluetoothAudioPort const* audio_port, bool offload_enabled) {
+  LOG(INFO) << __func__;
+  if (HalVersionManager::GetHalTransport() == BluetoothAudioHalTransport::HIDL) {
+    return hidl::a2dp::init(message_loop, audio_port, offload_enabled);
+  } else if (HalVersionManager::GetHalTransport() == BluetoothAudioHalTransport::AIDL) {
+    return aidl::a2dp::init(message_loop, audio_port, offload_enabled);
   } else if (HalVersionManager::GetHalTransport() == BluetoothAudioHalTransport::QTI_HIDL) {
     LOG(INFO) << __func__ << ": qti_hidl init";
     return qti_hidl::a2dp::init(message_loop);
   }
   return false;
-=======
-bool init(bluetooth::common::MessageLoopThread* message_loop,
-          bluetooth::audio::a2dp::BluetoothAudioPort const* audio_port, bool offload_enabled) {
-  if (HalVersionManager::GetHalTransport() == BluetoothAudioHalTransport::HIDL) {
-    return hidl::a2dp::init(message_loop, audio_port, offload_enabled);
-  }
-  return aidl::a2dp::init(message_loop, audio_port, offload_enabled);
->>>>>>> 8a1f1a60
 }
 
 // Clean up BluetoothAudio HAL
