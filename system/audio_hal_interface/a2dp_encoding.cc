/*
 * Copyright 2022 The Android Open Source Project
 *
 * Licensed under the Apache License, Version 2.0 (the "License");
 * you may not use this file except in compliance with the License.
 * You may obtain a copy of the License at
 *
 *      http://www.apache.org/licenses/LICENSE-2.0
 *
 * Unless required by applicable law or agreed to in writing, software
 * distributed under the License is distributed on an "AS IS" BASIS,
 * WITHOUT WARRANTIES OR CONDITIONS OF ANY KIND, either express or implied.
 * See the License for the specific language governing permissions and
 * limitations under the License.
 */

#include "a2dp_encoding.h"

#include <vector>

#include "aidl/a2dp_encoding_aidl.h"
#include "hal_version_manager.h"
#include "hidl/a2dp_encoding_hidl.h"
#include "qti_hidl/a2dp_encoding_qti.h"

namespace bluetooth {
namespace audio {
namespace a2dp {

bool update_codec_offloading_capabilities(
<<<<<<< HEAD
    const std::vector<btav_a2dp_codec_config_t>& framework_preference,
    bool supports_a2dp_hw_offload_v2) {
  if (HalVersionManager::GetHalTransport() ==
      BluetoothAudioHalTransport::HIDL) {
    return hidl::a2dp::update_codec_offloading_capabilities(framework_preference);
  } else if (HalVersionManager::GetHalTransport() ==
      BluetoothAudioHalTransport::AIDL) {
    return aidl::a2dp::update_codec_offloading_capabilities(framework_preference, false);
=======
        const std::vector<btav_a2dp_codec_config_t>& framework_preference,
        bool supports_a2dp_hw_offload_v2) {
  if (HalVersionManager::GetHalTransport() == BluetoothAudioHalTransport::HIDL) {
    return hidl::a2dp::update_codec_offloading_capabilities(framework_preference);
>>>>>>> 15c04564
  }
  return aidl::a2dp::update_codec_offloading_capabilities(framework_preference,
                                                          supports_a2dp_hw_offload_v2);
}

// Check if new bluetooth_audio is enabled
bool is_hal_enabled() {
<<<<<<< HEAD
  LOG(INFO) << __func__;
  if (HalVersionManager::GetHalTransport() ==
      BluetoothAudioHalTransport::HIDL) {
=======
  if (HalVersionManager::GetHalTransport() == BluetoothAudioHalTransport::HIDL) {
>>>>>>> 15c04564
    return hidl::a2dp::is_hal_2_0_enabled();
  } else if (HalVersionManager::GetHalTransport() ==
      BluetoothAudioHalTransport::AIDL) {
    return aidl::a2dp::is_hal_enabled();
  } else if (HalVersionManager::GetHalTransport() ==
      BluetoothAudioHalTransport::QTI_HIDL) {
    LOG(INFO) << __func__ << ": qti_hidl is_hal_enabled";
    return qti_hidl::a2dp::is_hal_2_0_enabled();
  }
  return false;
}

// Check if new bluetooth_audio is running with offloading encoders
bool is_hal_offloading() {
<<<<<<< HEAD
  LOG(INFO) << __func__;
  if (HalVersionManager::GetHalTransport() ==
      BluetoothAudioHalTransport::HIDL) {
=======
  if (HalVersionManager::GetHalTransport() == BluetoothAudioHalTransport::HIDL) {
>>>>>>> 15c04564
    return hidl::a2dp::is_hal_2_0_offloading();
  } else if (HalVersionManager::GetHalTransport() ==
      BluetoothAudioHalTransport::AIDL) {
    return aidl::a2dp::is_hal_offloading();
  } else if (HalVersionManager::GetHalTransport() ==
      BluetoothAudioHalTransport::QTI_HIDL) {
    LOG(INFO) << __func__<< ": qti_hidl is_hal_offloading";
    return qti_hidl::a2dp::is_hal_2_0_offloading();
  }
  return false;
}

// Initialize BluetoothAudio HAL: openProvider
bool init(bluetooth::common::MessageLoopThread* message_loop) {
<<<<<<< HEAD
  LOG(INFO) << __func__;
  if (HalVersionManager::GetHalTransport() ==
      BluetoothAudioHalTransport::HIDL) {
=======
  if (HalVersionManager::GetHalTransport() == BluetoothAudioHalTransport::HIDL) {
>>>>>>> 15c04564
    return hidl::a2dp::init(message_loop);
  } else if (HalVersionManager::GetHalTransport() ==
      BluetoothAudioHalTransport::AIDL) {
    return aidl::a2dp::init(message_loop);
  } else if (HalVersionManager::GetHalTransport() ==
      BluetoothAudioHalTransport::QTI_HIDL) {
    LOG(INFO) << __func__<< ": qti_hidl init";
    return qti_hidl::a2dp::init(message_loop);
  }
  return false;
}

// Clean up BluetoothAudio HAL
void cleanup() {
<<<<<<< HEAD
  LOG(INFO) << __func__;
  if (HalVersionManager::GetHalTransport() ==
      BluetoothAudioHalTransport::HIDL) {
=======
  if (HalVersionManager::GetHalTransport() == BluetoothAudioHalTransport::HIDL) {
>>>>>>> 15c04564
    hidl::a2dp::cleanup();
  } else if (HalVersionManager::GetHalTransport() ==
      BluetoothAudioHalTransport::AIDL) {
    aidl::a2dp::cleanup();
  } else if (HalVersionManager::GetHalTransport() ==
      BluetoothAudioHalTransport::QTI_HIDL) {
    LOG(INFO) << __func__ << ": qti_hidl cleanup";
    qti_hidl::a2dp::cleanup();
  }
  return;
}

// Set up the codec into BluetoothAudio HAL
bool setup_codec() {
<<<<<<< HEAD
  LOG(INFO) << __func__;
  if (HalVersionManager::GetHalTransport() ==
      BluetoothAudioHalTransport::HIDL) {
=======
  if (HalVersionManager::GetHalTransport() == BluetoothAudioHalTransport::HIDL) {
>>>>>>> 15c04564
    return hidl::a2dp::setup_codec();
  } else if (HalVersionManager::GetHalTransport() ==
      BluetoothAudioHalTransport::AIDL) {
    return aidl::a2dp::setup_codec();
  } else if (HalVersionManager::GetHalTransport() ==
      BluetoothAudioHalTransport::QTI_HIDL) {
    LOG(INFO) << __func__ << ": qti_hidl setup_codec";
    return qti_hidl::a2dp::setup_codec();
  }
  return false;
}

// Send command to the BluetoothAudio HAL: StartSession, EndSession,
// StreamStarted, StreamSuspended
void start_session() {
<<<<<<< HEAD
  LOG(INFO) << __func__;
  if (HalVersionManager::GetHalTransport() ==
      BluetoothAudioHalTransport::HIDL) {
=======
  if (HalVersionManager::GetHalTransport() == BluetoothAudioHalTransport::HIDL) {
>>>>>>> 15c04564
    hidl::a2dp::start_session();
  } else if (HalVersionManager::GetHalTransport() ==
      BluetoothAudioHalTransport::AIDL) {
    aidl::a2dp::start_session();
  } else if (HalVersionManager::GetHalTransport() ==
      BluetoothAudioHalTransport::QTI_HIDL) {
    LOG(INFO) << __func__ << ": qti_hidl start_session";
    qti_hidl::a2dp::start_session();
  }
  return;
}

void end_session() {
<<<<<<< HEAD
  LOG(INFO) << __func__;
  if (HalVersionManager::GetHalTransport() ==
      BluetoothAudioHalTransport::HIDL) {
=======
  if (HalVersionManager::GetHalTransport() == BluetoothAudioHalTransport::AIDL) {
    return aidl::a2dp::end_session();
  }
  if (HalVersionManager::GetHalTransport() == BluetoothAudioHalTransport::HIDL) {
>>>>>>> 15c04564
    hidl::a2dp::end_session();
  } else if (HalVersionManager::GetHalTransport() ==
      BluetoothAudioHalTransport::AIDL) {
    aidl::a2dp::end_session();
  } else if (HalVersionManager::GetHalTransport() ==
      BluetoothAudioHalTransport::QTI_HIDL) {
    LOG(INFO) << __func__ << ": qti_hidl end_session";
    qti_hidl::a2dp::end_session();
  }
  return;
}

void ack_stream_started(BluetoothAudioStatus status) {
<<<<<<< HEAD
  LOG(INFO) << __func__;
  if (HalVersionManager::GetHalTransport() ==
      BluetoothAudioHalTransport::HIDL) {
=======
  if (HalVersionManager::GetHalTransport() == BluetoothAudioHalTransport::HIDL) {
>>>>>>> 15c04564
    hidl::a2dp::ack_stream_started(status);
  } else if (HalVersionManager::GetHalTransport() ==
      BluetoothAudioHalTransport::AIDL) {
    aidl::a2dp::ack_stream_started(status);
  } else if (HalVersionManager::GetHalTransport() ==
      BluetoothAudioHalTransport::QTI_HIDL) {
    LOG(INFO) << __func__ << ": qti_hidl ack_stream_started";
    qti_hidl::a2dp::ack_stream_started(status);
  }
  return;
}

void ack_stream_suspended(BluetoothAudioStatus status) {
<<<<<<< HEAD
  LOG(INFO) << __func__;
  if (HalVersionManager::GetHalTransport() ==
      BluetoothAudioHalTransport::HIDL) {
=======
  if (HalVersionManager::GetHalTransport() == BluetoothAudioHalTransport::HIDL) {
>>>>>>> 15c04564
    hidl::a2dp::ack_stream_suspended(status);
  } else if (HalVersionManager::GetHalTransport() ==
      BluetoothAudioHalTransport::AIDL) {
    aidl::a2dp::ack_stream_suspended(status);
  } else if (HalVersionManager::GetHalTransport() ==
      BluetoothAudioHalTransport::QTI_HIDL) {
    LOG(INFO) << __func__ <<": qti_hidl ack_stream_suspended";
    qti_hidl::a2dp::ack_stream_suspended(status);
  }
  return;
}

// Read from the FMQ of BluetoothAudio HAL
size_t read(uint8_t* p_buf, uint32_t len) {
<<<<<<< HEAD
  LOG(INFO) << __func__;
  if (HalVersionManager::GetHalTransport() ==
      BluetoothAudioHalTransport::HIDL) {
=======
  if (HalVersionManager::GetHalTransport() == BluetoothAudioHalTransport::HIDL) {
>>>>>>> 15c04564
    return hidl::a2dp::read(p_buf, len);
  } else if (HalVersionManager::GetHalTransport() ==
      BluetoothAudioHalTransport::AIDL) {
    return aidl::a2dp::read(p_buf, len);
  } else if (HalVersionManager::GetHalTransport() ==
      BluetoothAudioHalTransport::QTI_HIDL) {
    LOG(INFO) << __func__ <<": qti_hidl read";
    return qti_hidl::a2dp::read(p_buf, len);
  }
  return 0;
}

// Update A2DP delay report to BluetoothAudio HAL
void set_remote_delay(uint16_t delay_report) {
<<<<<<< HEAD
  LOG(INFO) << __func__;
  if (HalVersionManager::GetHalTransport() ==
      BluetoothAudioHalTransport::HIDL) {
=======
  if (HalVersionManager::GetHalTransport() == BluetoothAudioHalTransport::HIDL) {
>>>>>>> 15c04564
    hidl::a2dp::set_remote_delay(delay_report);
  } else if (HalVersionManager::GetHalTransport() ==
      BluetoothAudioHalTransport::AIDL) {
    aidl::a2dp::set_remote_delay(delay_report);
  } else if (HalVersionManager::GetHalTransport() ==
      BluetoothAudioHalTransport::QTI_HIDL) {
    LOG(INFO) << __func__ <<": qti_hidl set_remote_delay";
    qti_hidl::a2dp::set_remote_delay(delay_report);
  }
  return;
}

// Set low latency buffer mode allowed or disallowed
void set_audio_low_latency_mode_allowed(bool allowed) {
<<<<<<< HEAD
  LOG(INFO) << __func__;
  if (HalVersionManager::GetHalTransport() ==
      BluetoothAudioHalTransport::AIDL) {
=======
  if (HalVersionManager::GetHalTransport() == BluetoothAudioHalTransport::AIDL) {
>>>>>>> 15c04564
    aidl::a2dp::set_low_latency_mode_allowed(allowed);
  }
}

// Check if OPUS codec is supported
bool is_opus_supported() {
  // OPUS codec was added after HIDL HAL was frozen
  if (HalVersionManager::GetHalTransport() == BluetoothAudioHalTransport::AIDL) {
    return true;
  }
  return false;
}

namespace provider {

// Lookup the codec info in the list of supported offloaded sink codecs.
std::optional<btav_a2dp_codec_index_t> sink_codec_index(const uint8_t* p_codec_info) {
  return (HalVersionManager::GetHalTransport() == BluetoothAudioHalTransport::AIDL)
                 ? aidl::a2dp::provider::sink_codec_index(p_codec_info)
                 : std::nullopt;
}

// Lookup the codec info in the list of supported offloaded source codecs.
std::optional<btav_a2dp_codec_index_t> source_codec_index(const uint8_t* p_codec_info) {
  return (HalVersionManager::GetHalTransport() == BluetoothAudioHalTransport::AIDL)
                 ? aidl::a2dp::provider::source_codec_index(p_codec_info)
                 : std::nullopt;
}

// Return the name of the codec which is assigned to the input index.
// The codec index must be in the ranges
// BTAV_A2DP_CODEC_INDEX_SINK_EXT_MIN..BTAV_A2DP_CODEC_INDEX_SINK_EXT_MAX or
// BTAV_A2DP_CODEC_INDEX_SOURCE_EXT_MIN..BTAV_A2DP_CODEC_INDEX_SOURCE_EXT_MAX.
// Returns nullopt if the codec_index is not assigned or codec extensibility
// is not supported or enabled.
std::optional<const char*> codec_index_str(btav_a2dp_codec_index_t codec_index) {
  return (HalVersionManager::GetHalTransport() == BluetoothAudioHalTransport::AIDL)
                 ? aidl::a2dp::provider::codec_index_str(codec_index)
                 : std::nullopt;
}

// Return true if the codec is supported for the session type
// A2DP_HARDWARE_ENCODING_DATAPATH or A2DP_HARDWARE_DECODING_DATAPATH.
bool supports_codec(btav_a2dp_codec_index_t codec_index) {
  return (HalVersionManager::GetHalTransport() == BluetoothAudioHalTransport::AIDL)
                 ? aidl::a2dp::provider::supports_codec(codec_index)
                 : false;
}

// Return the A2DP capabilities for the selected codec.
bool codec_info(btav_a2dp_codec_index_t codec_index, uint64_t* codec_id, uint8_t* codec_info,
                btav_a2dp_codec_config_t* codec_config) {
  return (HalVersionManager::GetHalTransport() == BluetoothAudioHalTransport::AIDL)
                 ? aidl::a2dp::provider::codec_info(codec_index, codec_id, codec_info, codec_config)
                 : false;
}

// Query the codec selection fromt the audio HAL.
// The HAL is expected to pick the best audio configuration based on the
// discovered remote SEPs.
std::optional<a2dp_configuration> get_a2dp_configuration(
        RawAddress peer_address, std::vector<a2dp_remote_capabilities> const& remote_seps,
        btav_a2dp_codec_config_t const& user_preferences) {
  return (HalVersionManager::GetHalTransport() == BluetoothAudioHalTransport::AIDL)
                 ? aidl::a2dp::provider::get_a2dp_configuration(peer_address, remote_seps,
                                                                user_preferences)
                 : std::nullopt;
}

// Query the codec parameters from the audio HAL.
// The HAL performs a two part validation:
//  - check if the configuration is valid
//  - check if the configuration is supported by the audio provider
// In case any of these checks fails, the corresponding A2DP
// status is returned. If the configuration is valid and supported,
// A2DP_OK is returned.
tA2DP_STATUS parse_a2dp_configuration(btav_a2dp_codec_index_t codec_index,
                                      const uint8_t* codec_info,
                                      btav_a2dp_codec_config_t* codec_parameters,
                                      std::vector<uint8_t>* vendor_specific_parameters) {
  return (HalVersionManager::GetHalTransport() == BluetoothAudioHalTransport::AIDL)
                 ? aidl::a2dp::provider::parse_a2dp_configuration(
                           codec_index, codec_info, codec_parameters, vendor_specific_parameters)
                 : A2DP_FAIL;
}

}  // namespace provider
}  // namespace a2dp
}  // namespace audio
}  // namespace bluetooth<|MERGE_RESOLUTION|>--- conflicted
+++ resolved
@@ -28,21 +28,12 @@
 namespace a2dp {
 
 bool update_codec_offloading_capabilities(
-<<<<<<< HEAD
-    const std::vector<btav_a2dp_codec_config_t>& framework_preference,
-    bool supports_a2dp_hw_offload_v2) {
-  if (HalVersionManager::GetHalTransport() ==
-      BluetoothAudioHalTransport::HIDL) {
-    return hidl::a2dp::update_codec_offloading_capabilities(framework_preference);
-  } else if (HalVersionManager::GetHalTransport() ==
-      BluetoothAudioHalTransport::AIDL) {
-    return aidl::a2dp::update_codec_offloading_capabilities(framework_preference, false);
-=======
         const std::vector<btav_a2dp_codec_config_t>& framework_preference,
         bool supports_a2dp_hw_offload_v2) {
   if (HalVersionManager::GetHalTransport() == BluetoothAudioHalTransport::HIDL) {
     return hidl::a2dp::update_codec_offloading_capabilities(framework_preference);
->>>>>>> 15c04564
+  } else if (HalVersionManager::GetHalTransport() == BluetoothAudioHalTransport::AIDL) {
+    return aidl::a2dp::update_codec_offloading_capabilities(framework_preference, false);
   }
   return aidl::a2dp::update_codec_offloading_capabilities(framework_preference,
                                                           supports_a2dp_hw_offload_v2);
@@ -50,19 +41,12 @@
 
 // Check if new bluetooth_audio is enabled
 bool is_hal_enabled() {
-<<<<<<< HEAD
-  LOG(INFO) << __func__;
-  if (HalVersionManager::GetHalTransport() ==
-      BluetoothAudioHalTransport::HIDL) {
-=======
-  if (HalVersionManager::GetHalTransport() == BluetoothAudioHalTransport::HIDL) {
->>>>>>> 15c04564
+  LOG(INFO) << __func__;
+  if (HalVersionManager::GetHalTransport() == BluetoothAudioHalTransport::HIDL) {
     return hidl::a2dp::is_hal_2_0_enabled();
-  } else if (HalVersionManager::GetHalTransport() ==
-      BluetoothAudioHalTransport::AIDL) {
+  } else if (HalVersionManager::GetHalTransport() == BluetoothAudioHalTransport::AIDL) {
     return aidl::a2dp::is_hal_enabled();
-  } else if (HalVersionManager::GetHalTransport() ==
-      BluetoothAudioHalTransport::QTI_HIDL) {
+  } else if (HalVersionManager::GetHalTransport() == BluetoothAudioHalTransport::QTI_HIDL) {
     LOG(INFO) << __func__ << ": qti_hidl is_hal_enabled";
     return qti_hidl::a2dp::is_hal_2_0_enabled();
   }
@@ -71,20 +55,13 @@
 
 // Check if new bluetooth_audio is running with offloading encoders
 bool is_hal_offloading() {
-<<<<<<< HEAD
-  LOG(INFO) << __func__;
-  if (HalVersionManager::GetHalTransport() ==
-      BluetoothAudioHalTransport::HIDL) {
-=======
-  if (HalVersionManager::GetHalTransport() == BluetoothAudioHalTransport::HIDL) {
->>>>>>> 15c04564
+  LOG(INFO) << __func__;
+  if (HalVersionManager::GetHalTransport() == BluetoothAudioHalTransport::HIDL) {
     return hidl::a2dp::is_hal_2_0_offloading();
-  } else if (HalVersionManager::GetHalTransport() ==
-      BluetoothAudioHalTransport::AIDL) {
+  } else if (HalVersionManager::GetHalTransport() == BluetoothAudioHalTransport::AIDL) {
     return aidl::a2dp::is_hal_offloading();
-  } else if (HalVersionManager::GetHalTransport() ==
-      BluetoothAudioHalTransport::QTI_HIDL) {
-    LOG(INFO) << __func__<< ": qti_hidl is_hal_offloading";
+  } else if (HalVersionManager::GetHalTransport() == BluetoothAudioHalTransport::QTI_HIDL) {
+    LOG(INFO) << __func__ << ": qti_hidl is_hal_offloading";
     return qti_hidl::a2dp::is_hal_2_0_offloading();
   }
   return false;
@@ -92,20 +69,13 @@
 
 // Initialize BluetoothAudio HAL: openProvider
 bool init(bluetooth::common::MessageLoopThread* message_loop) {
-<<<<<<< HEAD
-  LOG(INFO) << __func__;
-  if (HalVersionManager::GetHalTransport() ==
-      BluetoothAudioHalTransport::HIDL) {
-=======
-  if (HalVersionManager::GetHalTransport() == BluetoothAudioHalTransport::HIDL) {
->>>>>>> 15c04564
+  LOG(INFO) << __func__;
+  if (HalVersionManager::GetHalTransport() == BluetoothAudioHalTransport::HIDL) {
     return hidl::a2dp::init(message_loop);
-  } else if (HalVersionManager::GetHalTransport() ==
-      BluetoothAudioHalTransport::AIDL) {
+  } else if (HalVersionManager::GetHalTransport() == BluetoothAudioHalTransport::AIDL) {
     return aidl::a2dp::init(message_loop);
-  } else if (HalVersionManager::GetHalTransport() ==
-      BluetoothAudioHalTransport::QTI_HIDL) {
-    LOG(INFO) << __func__<< ": qti_hidl init";
+  } else if (HalVersionManager::GetHalTransport() == BluetoothAudioHalTransport::QTI_HIDL) {
+    LOG(INFO) << __func__ << ": qti_hidl init";
     return qti_hidl::a2dp::init(message_loop);
   }
   return false;
@@ -113,19 +83,12 @@
 
 // Clean up BluetoothAudio HAL
 void cleanup() {
-<<<<<<< HEAD
-  LOG(INFO) << __func__;
-  if (HalVersionManager::GetHalTransport() ==
-      BluetoothAudioHalTransport::HIDL) {
-=======
-  if (HalVersionManager::GetHalTransport() == BluetoothAudioHalTransport::HIDL) {
->>>>>>> 15c04564
+  LOG(INFO) << __func__;
+  if (HalVersionManager::GetHalTransport() == BluetoothAudioHalTransport::HIDL) {
     hidl::a2dp::cleanup();
-  } else if (HalVersionManager::GetHalTransport() ==
-      BluetoothAudioHalTransport::AIDL) {
+  } else if (HalVersionManager::GetHalTransport() == BluetoothAudioHalTransport::AIDL) {
     aidl::a2dp::cleanup();
-  } else if (HalVersionManager::GetHalTransport() ==
-      BluetoothAudioHalTransport::QTI_HIDL) {
+  } else if (HalVersionManager::GetHalTransport() == BluetoothAudioHalTransport::QTI_HIDL) {
     LOG(INFO) << __func__ << ": qti_hidl cleanup";
     qti_hidl::a2dp::cleanup();
   }
@@ -134,19 +97,12 @@
 
 // Set up the codec into BluetoothAudio HAL
 bool setup_codec() {
-<<<<<<< HEAD
-  LOG(INFO) << __func__;
-  if (HalVersionManager::GetHalTransport() ==
-      BluetoothAudioHalTransport::HIDL) {
-=======
-  if (HalVersionManager::GetHalTransport() == BluetoothAudioHalTransport::HIDL) {
->>>>>>> 15c04564
+  LOG(INFO) << __func__;
+  if (HalVersionManager::GetHalTransport() == BluetoothAudioHalTransport::HIDL) {
     return hidl::a2dp::setup_codec();
-  } else if (HalVersionManager::GetHalTransport() ==
-      BluetoothAudioHalTransport::AIDL) {
+  } else if (HalVersionManager::GetHalTransport() == BluetoothAudioHalTransport::AIDL) {
     return aidl::a2dp::setup_codec();
-  } else if (HalVersionManager::GetHalTransport() ==
-      BluetoothAudioHalTransport::QTI_HIDL) {
+  } else if (HalVersionManager::GetHalTransport() == BluetoothAudioHalTransport::QTI_HIDL) {
     LOG(INFO) << __func__ << ": qti_hidl setup_codec";
     return qti_hidl::a2dp::setup_codec();
   }
@@ -156,19 +112,12 @@
 // Send command to the BluetoothAudio HAL: StartSession, EndSession,
 // StreamStarted, StreamSuspended
 void start_session() {
-<<<<<<< HEAD
-  LOG(INFO) << __func__;
-  if (HalVersionManager::GetHalTransport() ==
-      BluetoothAudioHalTransport::HIDL) {
-=======
-  if (HalVersionManager::GetHalTransport() == BluetoothAudioHalTransport::HIDL) {
->>>>>>> 15c04564
+  LOG(INFO) << __func__;
+  if (HalVersionManager::GetHalTransport() == BluetoothAudioHalTransport::HIDL) {
     hidl::a2dp::start_session();
-  } else if (HalVersionManager::GetHalTransport() ==
-      BluetoothAudioHalTransport::AIDL) {
+  } else if (HalVersionManager::GetHalTransport() == BluetoothAudioHalTransport::AIDL) {
     aidl::a2dp::start_session();
-  } else if (HalVersionManager::GetHalTransport() ==
-      BluetoothAudioHalTransport::QTI_HIDL) {
+  } else if (HalVersionManager::GetHalTransport() == BluetoothAudioHalTransport::QTI_HIDL) {
     LOG(INFO) << __func__ << ": qti_hidl start_session";
     qti_hidl::a2dp::start_session();
   }
@@ -176,22 +125,12 @@
 }
 
 void end_session() {
-<<<<<<< HEAD
-  LOG(INFO) << __func__;
-  if (HalVersionManager::GetHalTransport() ==
-      BluetoothAudioHalTransport::HIDL) {
-=======
-  if (HalVersionManager::GetHalTransport() == BluetoothAudioHalTransport::AIDL) {
-    return aidl::a2dp::end_session();
-  }
-  if (HalVersionManager::GetHalTransport() == BluetoothAudioHalTransport::HIDL) {
->>>>>>> 15c04564
+  LOG(INFO) << __func__;
+  if (HalVersionManager::GetHalTransport() == BluetoothAudioHalTransport::HIDL) {
     hidl::a2dp::end_session();
-  } else if (HalVersionManager::GetHalTransport() ==
-      BluetoothAudioHalTransport::AIDL) {
+  } else if (HalVersionManager::GetHalTransport() == BluetoothAudioHalTransport::AIDL) {
     aidl::a2dp::end_session();
-  } else if (HalVersionManager::GetHalTransport() ==
-      BluetoothAudioHalTransport::QTI_HIDL) {
+  } else if (HalVersionManager::GetHalTransport() == BluetoothAudioHalTransport::QTI_HIDL) {
     LOG(INFO) << __func__ << ": qti_hidl end_session";
     qti_hidl::a2dp::end_session();
   }
@@ -199,19 +138,12 @@
 }
 
 void ack_stream_started(BluetoothAudioStatus status) {
-<<<<<<< HEAD
-  LOG(INFO) << __func__;
-  if (HalVersionManager::GetHalTransport() ==
-      BluetoothAudioHalTransport::HIDL) {
-=======
-  if (HalVersionManager::GetHalTransport() == BluetoothAudioHalTransport::HIDL) {
->>>>>>> 15c04564
+  LOG(INFO) << __func__;
+  if (HalVersionManager::GetHalTransport() == BluetoothAudioHalTransport::HIDL) {
     hidl::a2dp::ack_stream_started(status);
-  } else if (HalVersionManager::GetHalTransport() ==
-      BluetoothAudioHalTransport::AIDL) {
+  } else if (HalVersionManager::GetHalTransport() == BluetoothAudioHalTransport::AIDL) {
     aidl::a2dp::ack_stream_started(status);
-  } else if (HalVersionManager::GetHalTransport() ==
-      BluetoothAudioHalTransport::QTI_HIDL) {
+  } else if (HalVersionManager::GetHalTransport() == BluetoothAudioHalTransport::QTI_HIDL) {
     LOG(INFO) << __func__ << ": qti_hidl ack_stream_started";
     qti_hidl::a2dp::ack_stream_started(status);
   }
@@ -219,20 +151,13 @@
 }
 
 void ack_stream_suspended(BluetoothAudioStatus status) {
-<<<<<<< HEAD
-  LOG(INFO) << __func__;
-  if (HalVersionManager::GetHalTransport() ==
-      BluetoothAudioHalTransport::HIDL) {
-=======
-  if (HalVersionManager::GetHalTransport() == BluetoothAudioHalTransport::HIDL) {
->>>>>>> 15c04564
+  LOG(INFO) << __func__;
+  if (HalVersionManager::GetHalTransport() == BluetoothAudioHalTransport::HIDL) {
     hidl::a2dp::ack_stream_suspended(status);
-  } else if (HalVersionManager::GetHalTransport() ==
-      BluetoothAudioHalTransport::AIDL) {
+  } else if (HalVersionManager::GetHalTransport() == BluetoothAudioHalTransport::AIDL) {
     aidl::a2dp::ack_stream_suspended(status);
-  } else if (HalVersionManager::GetHalTransport() ==
-      BluetoothAudioHalTransport::QTI_HIDL) {
-    LOG(INFO) << __func__ <<": qti_hidl ack_stream_suspended";
+  } else if (HalVersionManager::GetHalTransport() == BluetoothAudioHalTransport::QTI_HIDL) {
+    LOG(INFO) << __func__ << ": qti_hidl ack_stream_suspended";
     qti_hidl::a2dp::ack_stream_suspended(status);
   }
   return;
@@ -240,20 +165,13 @@
 
 // Read from the FMQ of BluetoothAudio HAL
 size_t read(uint8_t* p_buf, uint32_t len) {
-<<<<<<< HEAD
-  LOG(INFO) << __func__;
-  if (HalVersionManager::GetHalTransport() ==
-      BluetoothAudioHalTransport::HIDL) {
-=======
-  if (HalVersionManager::GetHalTransport() == BluetoothAudioHalTransport::HIDL) {
->>>>>>> 15c04564
+  LOG(INFO) << __func__;
+  if (HalVersionManager::GetHalTransport() == BluetoothAudioHalTransport::HIDL) {
     return hidl::a2dp::read(p_buf, len);
-  } else if (HalVersionManager::GetHalTransport() ==
-      BluetoothAudioHalTransport::AIDL) {
+  } else if (HalVersionManager::GetHalTransport() == BluetoothAudioHalTransport::AIDL) {
     return aidl::a2dp::read(p_buf, len);
-  } else if (HalVersionManager::GetHalTransport() ==
-      BluetoothAudioHalTransport::QTI_HIDL) {
-    LOG(INFO) << __func__ <<": qti_hidl read";
+  } else if (HalVersionManager::GetHalTransport() == BluetoothAudioHalTransport::QTI_HIDL) {
+    LOG(INFO) << __func__ << ": qti_hidl read";
     return qti_hidl::a2dp::read(p_buf, len);
   }
   return 0;
@@ -261,20 +179,13 @@
 
 // Update A2DP delay report to BluetoothAudio HAL
 void set_remote_delay(uint16_t delay_report) {
-<<<<<<< HEAD
-  LOG(INFO) << __func__;
-  if (HalVersionManager::GetHalTransport() ==
-      BluetoothAudioHalTransport::HIDL) {
-=======
-  if (HalVersionManager::GetHalTransport() == BluetoothAudioHalTransport::HIDL) {
->>>>>>> 15c04564
+  LOG(INFO) << __func__;
+  if (HalVersionManager::GetHalTransport() == BluetoothAudioHalTransport::HIDL) {
     hidl::a2dp::set_remote_delay(delay_report);
-  } else if (HalVersionManager::GetHalTransport() ==
-      BluetoothAudioHalTransport::AIDL) {
+  } else if (HalVersionManager::GetHalTransport() == BluetoothAudioHalTransport::AIDL) {
     aidl::a2dp::set_remote_delay(delay_report);
-  } else if (HalVersionManager::GetHalTransport() ==
-      BluetoothAudioHalTransport::QTI_HIDL) {
-    LOG(INFO) << __func__ <<": qti_hidl set_remote_delay";
+  } else if (HalVersionManager::GetHalTransport() == BluetoothAudioHalTransport::QTI_HIDL) {
+    LOG(INFO) << __func__ << ": qti_hidl set_remote_delay";
     qti_hidl::a2dp::set_remote_delay(delay_report);
   }
   return;
@@ -282,13 +193,8 @@
 
 // Set low latency buffer mode allowed or disallowed
 void set_audio_low_latency_mode_allowed(bool allowed) {
-<<<<<<< HEAD
-  LOG(INFO) << __func__;
-  if (HalVersionManager::GetHalTransport() ==
-      BluetoothAudioHalTransport::AIDL) {
-=======
+  LOG(INFO) << __func__;
   if (HalVersionManager::GetHalTransport() == BluetoothAudioHalTransport::AIDL) {
->>>>>>> 15c04564
     aidl::a2dp::set_low_latency_mode_allowed(allowed);
   }
 }
