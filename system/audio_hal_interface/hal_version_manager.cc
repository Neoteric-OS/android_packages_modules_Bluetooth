/*
 * Copyright 2021 The Android Open Source Project
 *
 * Licensed under the Apache License, Version 2.0 (the "License");
 * you may not use this file except in compliance with the License.
 * You may obtain a copy of the License at
 *
 *      http://www.apache.org/licenses/LICENSE-2.0
 *
 * Unless required by applicable law or agreed to in writing, software
 * distributed under the License is distributed on an "AS IS" BASIS,
 * WITHOUT WARRANTIES OR CONDITIONS OF ANY KIND, either express or implied.
 * See the License for the specific language governing permissions and
 * limitations under the License.
 */

#include "hal_version_manager.h"

#include <android/binder_manager.h>
#include <android/hidl/manager/1.2/IServiceManager.h>
#include <bluetooth/log.h>
#include <hidl/ServiceManagement.h>

#include <memory>

#include "aidl/audio_aidl_interfaces.h"
#include "os/log.h"

namespace bluetooth {
namespace audio {

using ::aidl::android::hardware::bluetooth::audio::IBluetoothAudioProviderFactory;

static const std::string kDefaultAudioProviderFactoryInterface =
        std::string() + IBluetoothAudioProviderFactory::descriptor + "/default";

std::string toString(BluetoothAudioHalTransport transport) {
  switch (transport) {
    case BluetoothAudioHalTransport::UNKNOWN:
      return "UNKNOWN";
    case BluetoothAudioHalTransport::HIDL:
      return "HIDL";
    case BluetoothAudioHalTransport::AIDL:
      return "AIDL";
    default:
      return std::to_string(static_cast<int32_t>(transport));
  }
}

const BluetoothAudioHalVersion BluetoothAudioHalVersion::VERSION_UNAVAILABLE =
        BluetoothAudioHalVersion();
const BluetoothAudioHalVersion BluetoothAudioHalVersion::VERSION_2_0 =
        BluetoothAudioHalVersion(BluetoothAudioHalTransport::HIDL, 2, 0);
const BluetoothAudioHalVersion BluetoothAudioHalVersion::VERSION_2_1 =
        BluetoothAudioHalVersion(BluetoothAudioHalTransport::HIDL, 2, 1);
const BluetoothAudioHalVersion BluetoothAudioHalVersion::VERSION_AIDL_V1 =
        BluetoothAudioHalVersion(BluetoothAudioHalTransport::AIDL, 1, 0);
const BluetoothAudioHalVersion BluetoothAudioHalVersion::VERSION_AIDL_V2 =
        BluetoothAudioHalVersion(BluetoothAudioHalTransport::AIDL, 2, 0);
const BluetoothAudioHalVersion BluetoothAudioHalVersion::VERSION_AIDL_V3 =
        BluetoothAudioHalVersion(BluetoothAudioHalTransport::AIDL, 3, 0);
const BluetoothAudioHalVersion BluetoothAudioHalVersion::VERSION_AIDL_V4 =
        BluetoothAudioHalVersion(BluetoothAudioHalTransport::AIDL, 4, 0);

const BluetoothAudioHalVersion BluetoothAudioHalVersion::VERSION_QTI_HIDL_2_0 =
    BluetoothAudioHalVersion(BluetoothAudioHalTransport::QTI_HIDL, 2, 0);
const BluetoothAudioHalVersion BluetoothAudioHalVersion::VERSION_QTI_HIDL_2_1 =
    BluetoothAudioHalVersion(BluetoothAudioHalTransport::QTI_HIDL, 2, 1);

// Ideally HalVersionManager can be a singleton class
std::unique_ptr<HalVersionManager> HalVersionManager::instance_ptr =
        std::make_unique<HalVersionManager>();

/**
 * A singleton implementation to get the AIDL interface version.
 */
BluetoothAudioHalVersion GetAidlInterfaceVersion() {
  static auto aidl_version = []() -> BluetoothAudioHalVersion {
    int version = 0;
    auto provider_factory = IBluetoothAudioProviderFactory::fromBinder(::ndk::SpAIBinder(
            AServiceManager_waitForService(kDefaultAudioProviderFactoryInterface.c_str())));

    if (provider_factory == nullptr) {
      log::error("getInterfaceVersion: Can't get aidl version from unknown factory");
      return BluetoothAudioHalVersion::VERSION_UNAVAILABLE;
    }

    auto aidl_retval = provider_factory->getInterfaceVersion(&version);
    if (!aidl_retval.isOk()) {
      log::error("BluetoothAudioHal::getInterfaceVersion failure: {}",
                 aidl_retval.getDescription());
      return BluetoothAudioHalVersion::VERSION_UNAVAILABLE;
    }

    return BluetoothAudioHalVersion(BluetoothAudioHalTransport::AIDL, version, 0);
  }();

  return aidl_version;
}

BluetoothAudioHalTransport HalVersionManager::GetHalTransport() {
  return instance_ptr->hal_version_.getTransport();
}

BluetoothAudioHalVersion HalVersionManager::GetHalVersion() {
  std::lock_guard<std::mutex> guard(instance_ptr->mutex_);
  return instance_ptr->hal_version_;
}

android::sp<IBluetoothAudioProvidersFactory_2_1> HalVersionManager::GetProvidersFactory_2_1() {
  std::lock_guard<std::mutex> guard(instance_ptr->mutex_);
  if (instance_ptr->hal_version_ != BluetoothAudioHalVersion::VERSION_2_1) {
    return nullptr;
  }
  android::sp<IBluetoothAudioProvidersFactory_2_1> providers_factory =
          IBluetoothAudioProvidersFactory_2_1::getService();
  log::assert_that(providers_factory != nullptr,
                   "V2_1::IBluetoothAudioProvidersFactory::getService() failed");

  log::info("V2_1::IBluetoothAudioProvidersFactory::getService() returned {}{}",
            fmt::ptr(providers_factory.get()),
            (providers_factory->isRemote() ? " (remote)" : " (local)"));
  return providers_factory;
}

android::sp<IBluetoothAudioProvidersFactory_2_0> HalVersionManager::GetProvidersFactory_2_0() {
  std::unique_lock<std::mutex> guard(instance_ptr->mutex_);
  if (instance_ptr->hal_version_ == BluetoothAudioHalVersion::VERSION_2_1) {
    guard.unlock();
    return instance_ptr->GetProvidersFactory_2_1();
  }
  android::sp<IBluetoothAudioProvidersFactory_2_0> providers_factory =
          IBluetoothAudioProvidersFactory_2_0::getService();
  log::assert_that(providers_factory != nullptr,
                   "V2_0::IBluetoothAudioProvidersFactory::getService() failed");

  log::info("V2_0::IBluetoothAudioProvidersFactory::getService() returned {}{}",
            fmt::ptr(providers_factory.get()),
            (providers_factory->isRemote() ? " (remote)" : " (local)"));
  guard.unlock();
  return providers_factory;
}

HalVersionManager::HalVersionManager() {
  hal_transport_ = BluetoothAudioHalTransport::UNKNOWN;
<<<<<<< HEAD
  if (AServiceManager_checkService(
          kDefaultAudioProviderFactoryInterface.c_str()) != nullptr) {
    log::info( __func__,  ": Going with AIDL: ");
=======
  if (AServiceManager_checkService(kDefaultAudioProviderFactoryInterface.c_str()) != nullptr) {
>>>>>>> 15c04564
    hal_version_ = GetAidlInterfaceVersion();
    hal_transport_ = BluetoothAudioHalTransport::AIDL;
    return;
  }

  auto service_manager = android::hardware::defaultServiceManager1_2();
  log::assert_that(service_manager != nullptr, "assert failed: service_manager != nullptr");
  size_t instance_count = 0;
  auto listManifestByInterface_cb =
<<<<<<< HEAD
      [&instance_count](
          const hidl_vec<android::hardware::hidl_string>& instanceNames) {
        instance_count = instanceNames.size();
      };

  auto hidl_retval = service_manager->listManifestByInterface(
      kFullyQualifiedQTIInterfaceName_2_1, listManifestByInterface_cb);
  if (!hidl_retval.isOk()) {
    log::fatal("IServiceManager::listByInterface failure: {}",
               hidl_retval.description());
    return;
  }

  if (instance_count > 0) {
    log::info(__func__ , " QTI HIDL 2.1 version");
    hal_version_ = BluetoothAudioHalVersion::VERSION_QTI_HIDL_2_1;
    hal_transport_ = BluetoothAudioHalTransport::QTI_HIDL;
    return;
  }

  hidl_retval = service_manager->listManifestByInterface(
      kFullyQualifiedQTIInterfaceName_2_0, listManifestByInterface_cb);
  if (!hidl_retval.isOk()) {
    log::fatal("IServiceManager::listByInterface failure: {}",
              hidl_retval.description());
    return;
  }

  if (instance_count > 0) {
    log::info(__func__ , " QTI HIDL 2.0 version");
    hal_version_ = BluetoothAudioHalVersion::VERSION_QTI_HIDL_2_0;
    hal_transport_ = BluetoothAudioHalTransport::QTI_HIDL;
    return;
  }

  hidl_retval = service_manager->listManifestByInterface(
      kFullyQualifiedInterfaceName_2_1, listManifestByInterface_cb);
=======
          [&instance_count](const hidl_vec<android::hardware::hidl_string>& instanceNames) {
            instance_count = instanceNames.size();
          };
  auto hidl_retval = service_manager->listManifestByInterface(kFullyQualifiedInterfaceName_2_1,
                                                              listManifestByInterface_cb);
>>>>>>> 15c04564
  if (!hidl_retval.isOk()) {
    log::fatal("IServiceManager::listByInterface failure: {}", hidl_retval.description());
    return;
  }

  if (instance_count > 0) {
    log::info(__func__ , ": Going with AOSP HIDL 2.1 ");
    hal_version_ = BluetoothAudioHalVersion::VERSION_2_1;
    hal_transport_ = BluetoothAudioHalTransport::HIDL;
    return;
  }

  hidl_retval = service_manager->listManifestByInterface(kFullyQualifiedInterfaceName_2_0,
                                                         listManifestByInterface_cb);
  if (!hidl_retval.isOk()) {
    log::fatal("IServiceManager::listByInterface failure: {}", hidl_retval.description());
    return;
  }

  if (instance_count > 0) {
    log::info(__func__, ": Going with AOSP HIDL 2.0 ");
    hal_version_ = BluetoothAudioHalVersion::VERSION_2_0;
    hal_transport_ = BluetoothAudioHalTransport::HIDL;
    return;
  }

  hal_version_ = BluetoothAudioHalVersion::VERSION_UNAVAILABLE;
  log::error("No supported HAL version");
}

}  // namespace audio
}  // namespace bluetooth<|MERGE_RESOLUTION|>--- conflicted
+++ resolved
@@ -63,9 +63,9 @@
         BluetoothAudioHalVersion(BluetoothAudioHalTransport::AIDL, 4, 0);
 
 const BluetoothAudioHalVersion BluetoothAudioHalVersion::VERSION_QTI_HIDL_2_0 =
-    BluetoothAudioHalVersion(BluetoothAudioHalTransport::QTI_HIDL, 2, 0);
+        BluetoothAudioHalVersion(BluetoothAudioHalTransport::QTI_HIDL, 2, 0);
 const BluetoothAudioHalVersion BluetoothAudioHalVersion::VERSION_QTI_HIDL_2_1 =
-    BluetoothAudioHalVersion(BluetoothAudioHalTransport::QTI_HIDL, 2, 1);
+        BluetoothAudioHalVersion(BluetoothAudioHalTransport::QTI_HIDL, 2, 1);
 
 // Ideally HalVersionManager can be a singleton class
 std::unique_ptr<HalVersionManager> HalVersionManager::instance_ptr =
@@ -143,13 +143,8 @@
 
 HalVersionManager::HalVersionManager() {
   hal_transport_ = BluetoothAudioHalTransport::UNKNOWN;
-<<<<<<< HEAD
-  if (AServiceManager_checkService(
-          kDefaultAudioProviderFactoryInterface.c_str()) != nullptr) {
-    log::info( __func__,  ": Going with AIDL: ");
-=======
   if (AServiceManager_checkService(kDefaultAudioProviderFactoryInterface.c_str()) != nullptr) {
->>>>>>> 15c04564
+    log::info(__func__, ": Going with AIDL: ");
     hal_version_ = GetAidlInterfaceVersion();
     hal_transport_ = BluetoothAudioHalTransport::AIDL;
     return;
@@ -159,58 +154,47 @@
   log::assert_that(service_manager != nullptr, "assert failed: service_manager != nullptr");
   size_t instance_count = 0;
   auto listManifestByInterface_cb =
-<<<<<<< HEAD
-      [&instance_count](
-          const hidl_vec<android::hardware::hidl_string>& instanceNames) {
-        instance_count = instanceNames.size();
-      };
-
-  auto hidl_retval = service_manager->listManifestByInterface(
-      kFullyQualifiedQTIInterfaceName_2_1, listManifestByInterface_cb);
-  if (!hidl_retval.isOk()) {
-    log::fatal("IServiceManager::listByInterface failure: {}",
-               hidl_retval.description());
-    return;
-  }
-
-  if (instance_count > 0) {
-    log::info(__func__ , " QTI HIDL 2.1 version");
-    hal_version_ = BluetoothAudioHalVersion::VERSION_QTI_HIDL_2_1;
-    hal_transport_ = BluetoothAudioHalTransport::QTI_HIDL;
-    return;
-  }
-
-  hidl_retval = service_manager->listManifestByInterface(
-      kFullyQualifiedQTIInterfaceName_2_0, listManifestByInterface_cb);
-  if (!hidl_retval.isOk()) {
-    log::fatal("IServiceManager::listByInterface failure: {}",
-              hidl_retval.description());
-    return;
-  }
-
-  if (instance_count > 0) {
-    log::info(__func__ , " QTI HIDL 2.0 version");
-    hal_version_ = BluetoothAudioHalVersion::VERSION_QTI_HIDL_2_0;
-    hal_transport_ = BluetoothAudioHalTransport::QTI_HIDL;
-    return;
-  }
-
-  hidl_retval = service_manager->listManifestByInterface(
-      kFullyQualifiedInterfaceName_2_1, listManifestByInterface_cb);
-=======
           [&instance_count](const hidl_vec<android::hardware::hidl_string>& instanceNames) {
             instance_count = instanceNames.size();
           };
-  auto hidl_retval = service_manager->listManifestByInterface(kFullyQualifiedInterfaceName_2_1,
+
+  auto hidl_retval = service_manager->listManifestByInterface(kFullyQualifiedQTIInterfaceName_2_1,
                                                               listManifestByInterface_cb);
->>>>>>> 15c04564
-  if (!hidl_retval.isOk()) {
-    log::fatal("IServiceManager::listByInterface failure: {}", hidl_retval.description());
-    return;
-  }
-
-  if (instance_count > 0) {
-    log::info(__func__ , ": Going with AOSP HIDL 2.1 ");
+  if (!hidl_retval.isOk()) {
+    log::fatal("IServiceManager::listByInterface failure: {}", hidl_retval.description());
+    return;
+  }
+
+  if (instance_count > 0) {
+    log::info(__func__, " QTI HIDL 2.1 version");
+    hal_version_ = BluetoothAudioHalVersion::VERSION_QTI_HIDL_2_1;
+    hal_transport_ = BluetoothAudioHalTransport::QTI_HIDL;
+    return;
+  }
+
+  hidl_retval = service_manager->listManifestByInterface(kFullyQualifiedQTIInterfaceName_2_0,
+                                                         listManifestByInterface_cb);
+  if (!hidl_retval.isOk()) {
+    log::fatal("IServiceManager::listByInterface failure: {}", hidl_retval.description());
+    return;
+  }
+
+  if (instance_count > 0) {
+    log::info(__func__, " QTI HIDL 2.0 version");
+    hal_version_ = BluetoothAudioHalVersion::VERSION_QTI_HIDL_2_0;
+    hal_transport_ = BluetoothAudioHalTransport::QTI_HIDL;
+    return;
+  }
+
+  hidl_retval = service_manager->listManifestByInterface(kFullyQualifiedInterfaceName_2_1,
+                                                         listManifestByInterface_cb);
+  if (!hidl_retval.isOk()) {
+    log::fatal("IServiceManager::listByInterface failure: {}", hidl_retval.description());
+    return;
+  }
+
+  if (instance_count > 0) {
+    log::info(__func__, ": Going with AOSP HIDL 2.1 ");
     hal_version_ = BluetoothAudioHalVersion::VERSION_2_1;
     hal_transport_ = BluetoothAudioHalTransport::HIDL;
     return;
