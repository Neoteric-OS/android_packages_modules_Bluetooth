--- conflicted
+++ resolved
@@ -17,7 +17,6 @@
 #define LOG_TAG "BTAudioClientAIDL"
 
 #include "client_interface_aidl.h"
-#include "hearing_aid_software_encoding_aidl.h"
 
 #include <android/binder_manager.h>
 #include <bluetooth/log.h>
@@ -27,6 +26,7 @@
 #include <vector>
 
 #include "bta/ag/bta_ag_int.h"
+#include "hearing_aid_software_encoding_aidl.h"
 
 namespace bluetooth {
 namespace audio {
@@ -320,13 +320,8 @@
   return true;
 }
 
-<<<<<<< HEAD
-bool BluetoothAudioClientInterface::SetAllowedLatencyModes(
-    std::vector<LatencyMode> latency_modes) {
+bool BluetoothAudioClientInterface::SetAllowedLatencyModes(std::vector<LatencyMode> latency_modes) {
   LOG(INFO) << __func__;
-=======
-bool BluetoothAudioClientInterface::SetAllowedLatencyModes(std::vector<LatencyMode> latency_modes) {
->>>>>>> 15c04564
   if (provider_ == nullptr) {
     log::info("BluetoothAudioHal nullptr");
     return false;
@@ -567,8 +562,7 @@
   if (session_started_) {
     log::info("Restart the session while audio HAL recovering");
     session_started_ = false;
-    if(transport_->GetSessionType() ==
-                 SessionType::HEARING_AID_SOFTWARE_ENCODING_DATAPATH) {
+    if (transport_->GetSessionType() == SessionType::HEARING_AID_SOFTWARE_ENCODING_DATAPATH) {
       log::info("Session type: HEARING_AID_SOFTWARE_ENCODING_DATAPATH");
       bluetooth::audio::aidl::hearing_aid::stop_request();
     }
