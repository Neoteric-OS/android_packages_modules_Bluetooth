--- conflicted
+++ resolved
@@ -768,7 +768,11 @@
     });
   }
 
-<<<<<<< HEAD
+  if (!lc3_codec_config_found) {
+    auto id = offload_config.stream_map.at(0).codec_config.id;
+    log::info("Non LC3 Codec config is used. Format: {}, Vendor: {}, Company: {}", id.coding_format,
+              id.vendor_codec_id, id.vendor_company_id);
+  }
   log::debug( ": coding_format = {}, vendor_codec_id = {}",
               offload_config.codec_id.coding_format,
               offload_config.codec_id.vendor_codec_id);
@@ -926,14 +930,6 @@
       return AudioConfiguration(ucast_config);
     }
   }
-=======
-  if (!lc3_codec_config_found) {
-    auto id = offload_config.stream_map.at(0).codec_config.id;
-    log::info("Non LC3 Codec config is used. Format: {}, Vendor: {}, Company: {}", id.coding_format,
-              id.vendor_codec_id, id.vendor_company_id);
-  }
-  return AudioConfiguration(ucast_config);
->>>>>>> 58b0a28e
 }
 
 AudioConfiguration broadcast_config_to_hal_audio_config(
