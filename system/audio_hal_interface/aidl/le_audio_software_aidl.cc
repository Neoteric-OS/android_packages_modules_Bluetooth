--- conflicted
+++ resolved
@@ -171,14 +171,9 @@
   log::info("");
   if (stream_cb_.on_suspend_()) {
     flush_();
-<<<<<<< HEAD
     log::info("Suspend pending.");
     return BluetoothAudioCtrlAck::PENDING;
     //return BluetoothAudioCtrlAck::SUCCESS_FINISHED;
-=======
-    log::info("completed with a success");
-    return BluetoothAudioCtrlAck::SUCCESS_FINISHED;
->>>>>>> 537d46a2
   } else {
     log::info("completed with a failure");
     return BluetoothAudioCtrlAck::FAILURE;
