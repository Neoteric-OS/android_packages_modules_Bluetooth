--- conflicted
+++ resolved
@@ -590,36 +590,22 @@
      ::bluetooth::le_audio::codec_spec_conf::kLeAudioSamplingFreq192000Hz}};
 
 std::unordered_map<int32_t, uint8_t> frame_duration_map{
-<<<<<<< HEAD
-    {7500, ::le_audio::codec_spec_conf::kLeAudioCodecFrameDur7500us},
-    {10000, ::le_audio::codec_spec_conf::kLeAudioCodecFrameDur10000us},
-    {15000, ::le_audio::codec_spec_conf::kLeAudioCodecFrameDur15000us}};
-
-std::unordered_map<int32_t, uint16_t> octets_per_frame_map{
-    {30, ::le_audio::codec_spec_conf::kLeAudioCodecFrameLen30},
-    {40, ::le_audio::codec_spec_conf::kLeAudioCodecFrameLen40},
-    {45, ::le_audio::codec_spec_conf::kLeAudioCodecFrameLen45},
-    {60, ::le_audio::codec_spec_conf::kLeAudioCodecFrameLen60},
-    {75, ::le_audio::codec_spec_conf::kLeAudioCodecFrameLen75},
-    {80, ::le_audio::codec_spec_conf::kLeAudioCodecFrameLen80},
-    {90, ::le_audio::codec_spec_conf::kLeAudioCodecFrameLen90},
-    {100, ::le_audio::codec_spec_conf::kLeAudioCodecFrameLen100},
-    {117, ::le_audio::codec_spec_conf::kLeAudioCodecFrameLen117},
-    {120, ::le_audio::codec_spec_conf::kLeAudioCodecFrameLen120},
-    {155, ::le_audio::codec_spec_conf::kLeAudioCodecFrameLen155}};
-=======
     {7500, ::bluetooth::le_audio::codec_spec_conf::kLeAudioCodecFrameDur7500us},
-    {10000,
-     ::bluetooth::le_audio::codec_spec_conf::kLeAudioCodecFrameDur10000us}};
+    {10000, ::bluetooth::le_audio::codec_spec_conf::kLeAudioCodecFrameDur10000us},
+    {15000, ::bluetooth::le_audio::codec_spec_conf::kLeAudioCodecFrameDur15000us}};
 
 std::unordered_map<int32_t, uint16_t> octets_per_frame_map{
     {30, ::bluetooth::le_audio::codec_spec_conf::kLeAudioCodecFrameLen30},
     {40, ::bluetooth::le_audio::codec_spec_conf::kLeAudioCodecFrameLen40},
+    {45, ::bluetooth::le_audio::codec_spec_conf::kLeAudioCodecFrameLen45},
     {60, ::bluetooth::le_audio::codec_spec_conf::kLeAudioCodecFrameLen60},
+    {75, ::bluetooth::le_audio::codec_spec_conf::kLeAudioCodecFrameLen75},
     {80, ::bluetooth::le_audio::codec_spec_conf::kLeAudioCodecFrameLen80},
+    {90, ::bluetooth::le_audio::codec_spec_conf::kLeAudioCodecFrameLen90},
     {100, ::bluetooth::le_audio::codec_spec_conf::kLeAudioCodecFrameLen100},
-    {120, ::bluetooth::le_audio::codec_spec_conf::kLeAudioCodecFrameLen120}};
->>>>>>> 4d9c9aff
+    {117, ::bluetooth::le_audio::codec_spec_conf::kLeAudioCodecFrameLen117},
+    {120, ::bluetooth::le_audio::codec_spec_conf::kLeAudioCodecFrameLen120},
+    {155, ::bluetooth::le_audio::codec_spec_conf::kLeAudioCodecFrameLen155}};
 
 std::unordered_map<AudioLocation, uint32_t> audio_location_map{
     {AudioLocation::UNKNOWN,
@@ -818,9 +804,8 @@
 }
 
 AudioConfiguration offload_config_to_hal_audio_config(
-<<<<<<< HEAD
-    const ::le_audio::offload_config& offload_config) {
-  if (offload_config.codec_id.coding_format == ::le_audio::types::kLeAudioCodingFormatLC3) {
+    const ::bluetooth::le_audio::offload_config& offload_config) {
+  if (offload_config.codec_id.coding_format == ::bluetooth::le_audio::types::kLeAudioCodingFormatLC3) {
     if (offload_config.codec_metadata.empty()) {
       LOG(INFO) << __func__ << " LC3";
       Lc3Configuration lc3_config{
@@ -883,14 +868,14 @@
     vs_metadata.assign(offload_config.codec_metadata.begin(),
                        offload_config.codec_metadata.end());
     if (offload_config.codec_id.vendor_codec_id ==
-        ::le_audio::types::kLeAudioCodingFormatAptxLeX) {
+        ::bluetooth::le_audio::types::kLeAudioCodingFormatAptxLeX) {
       aptx_config.vendorCodecType = VendorCodecType::APTX_ADAPTIVE_R4;
     } else if (offload_config.codec_id.vendor_codec_id ==
-        ::le_audio::types::kLeAudioCodingFormatAptxLe) {
+        ::bluetooth::le_audio::types::kLeAudioCodingFormatAptxLe) {
       aptx_config.vendorCodecType = VendorCodecType::APTX_ADAPTIVE_R3;
     }
     if (offload_config.codec_id.vendor_codec_id ==
-        ::le_audio::types::kLeAudioCodingFormatAptxLeX) {
+        ::bluetooth::le_audio::types::kLeAudioCodingFormatAptxLeX) {
       for (int i = 0; i < 4; i++) {
             vs_metadata.push_back((offload_config.mode &
          (0xff <<((3 - i)*8))) >> ((3 - i)*8));
@@ -908,22 +893,6 @@
      .leAudioCodecConfig = LeAudioCodecConfiguration(vendor_config)};
     for (auto& [handle, location, state] : offload_config.stream_map) {
       ucast_config.streamMap.push_back({
-=======
-    const ::bluetooth::le_audio::offload_config& offload_config) {
-  Lc3Configuration lc3_config{
-      .pcmBitDepth = static_cast<int8_t>(offload_config.bits_per_sample),
-      .samplingFrequencyHz = static_cast<int32_t>(offload_config.sampling_rate),
-      .frameDurationUs = static_cast<int32_t>(offload_config.frame_duration),
-      .octetsPerFrame = static_cast<int32_t>(offload_config.octets_per_frame),
-      .blocksPerSdu = static_cast<int8_t>(offload_config.blocks_per_sdu),
-  };
-  LeAudioConfiguration ucast_config = {
-      .peerDelayUs = static_cast<int32_t>(offload_config.peer_delay_ms * 1000),
-      .leAudioCodecConfig = LeAudioCodecConfiguration(lc3_config)};
-
-  for (auto& [handle, location, state] : offload_config.stream_map) {
-    ucast_config.streamMap.push_back({
->>>>>>> 4d9c9aff
         .streamHandle = handle,
         .audioChannelAllocation = static_cast<int32_t>(location),
         .isStreamActive = state,
