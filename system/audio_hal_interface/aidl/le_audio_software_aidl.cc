/*
 * Copyright 2021 HIMSA II K/S - www.himsa.com. Represented by EHIMA -
 * www.ehima.com
 *
 * Licensed under the Apache License, Version 2.0 (the "License");
 * you may not use this file except in compliance with the License.
 * You may obtain a copy of the License at
 *
 *      http://www.apache.org/licenses/LICENSE-2.0
 *
 * Unless required by applicable law or agreed to in writing, software
 * distributed under the License is distributed on an "AS IS" BASIS,
 * WITHOUT WARRANTIES OR CONDITIONS OF ANY KIND, either express or implied.
 * See the License for the specific language governing permissions and
 * limitations under the License.
 */

#define LOG_TAG "BTAudioLeAudioAIDL"

#include "le_audio_software_aidl.h"

#include <bluetooth/log.h>
#include <com_android_bluetooth_flags.h>

#include <atomic>
#include <bitset>
#include <unordered_map>
#include <vector>
#include <optional>

#include "codec_status_aidl.h"
#include "hal_version_manager.h"
#include "os/log.h"
#include <aidl/vendor/qti/hardware/bluetooth/audio/LeAudioVendorConfiguration.h>
#include <aidl/vendor/qti/hardware/bluetooth/audio/VendorCodecType.h>

namespace bluetooth {
namespace audio {
namespace aidl {
namespace le_audio {

using ::aidl::android::hardware::bluetooth::audio::AudioConfiguration;
using ::aidl::android::hardware::bluetooth::audio::AudioLocation;
using ::aidl::android::hardware::bluetooth::audio::ChannelMode;
using ::aidl::android::hardware::bluetooth::audio::CodecType;
using ::aidl::android::hardware::bluetooth::audio::Lc3Configuration;
using ::aidl::android::hardware::bluetooth::audio::LeAudioCodecConfiguration;
using ::aidl::android::hardware::bluetooth::audio::PcmConfiguration;
using ::bluetooth::audio::aidl::AudioConfiguration;
using ::bluetooth::audio::aidl::BluetoothAudioCtrlAck;
using ::bluetooth::audio::le_audio::LeAudioClientInterface;
using ::bluetooth::audio::le_audio::StartRequestState;
using ::bluetooth::audio::le_audio::StreamCallbacks;
using ::bluetooth::le_audio::set_configurations::AseConfiguration;
using ::bluetooth::le_audio::types::LeAudioCoreCodecConfig;

using VendorConfiguration =
    ::aidl::android::hardware::bluetooth::audio::LeAudioCodecConfiguration::VendorConfiguration;
using ::aidl::android::hardware::bluetooth::audio::AptxAdaptiveLeConfiguration;
using ::aidl::vendor::qti::hardware::bluetooth::audio::LeAudioVendorConfiguration;
using VendorCodecType = ::aidl::vendor::qti::hardware::bluetooth::audio::VendorCodecType;

static ChannelMode le_audio_channel_mode2audio_hal(uint8_t channels_count) {
  switch (channels_count) {
    case 1:
      return ChannelMode::MONO;
    case 2:
      return ChannelMode::STEREO;
  }
  return ChannelMode::UNKNOWN;
}

LeAudioTransport::LeAudioTransport(void (*flush)(void), StreamCallbacks stream_cb,
                                   PcmConfiguration pcm_config)
    : flush_(std::move(flush)),
      stream_cb_(std::move(stream_cb)),
      remote_delay_report_ms_(0),
      total_bytes_processed_(0),
      data_position_({}),
      pcm_config_(std::move(pcm_config)),
      start_request_state_(StartRequestState::IDLE),
      dsa_mode_(DsaMode::DISABLED),
      cached_source_metadata_({}) {}

LeAudioTransport::~LeAudioTransport() {
  if (cached_source_metadata_.tracks != nullptr) {
    free(cached_source_metadata_.tracks);
    cached_source_metadata_.tracks = nullptr;
  }
}

BluetoothAudioCtrlAck LeAudioTransport::StartRequest(bool /*is_low_latency*/) {
  // Check if operation is pending already
  if (GetStartRequestState() == StartRequestState::PENDING_AFTER_RESUME) {
    log::info("Start request is already pending. Ignore the request");
    return BluetoothAudioCtrlAck::PENDING;
  }

  SetStartRequestState(StartRequestState::PENDING_BEFORE_RESUME);
  if (stream_cb_.on_resume_(true)) {
    auto expected = StartRequestState::CONFIRMED;
    if (std::atomic_compare_exchange_strong(&start_request_state_, &expected,
                                            StartRequestState::IDLE)) {
      log::info("Start completed.");
      return BluetoothAudioCtrlAck::SUCCESS_FINISHED;
    }

    expected = StartRequestState::CANCELED;
    if (std::atomic_compare_exchange_strong(&start_request_state_, &expected,
                                            StartRequestState::IDLE)) {
      log::info("Start request failed.");
      return BluetoothAudioCtrlAck::FAILURE;
    }

    expected = StartRequestState::PENDING_BEFORE_RESUME;
    if (std::atomic_compare_exchange_strong(&start_request_state_, &expected,
                                            StartRequestState::PENDING_AFTER_RESUME)) {
      log::info("Start pending.");
      return BluetoothAudioCtrlAck::PENDING;
    }
  }

  log::error("Start request failed.");
  auto expected = StartRequestState::PENDING_BEFORE_RESUME;
  std::atomic_compare_exchange_strong(&start_request_state_, &expected, StartRequestState::IDLE);
  return BluetoothAudioCtrlAck::FAILURE;
}

BluetoothAudioCtrlAck LeAudioTransport::StartRequestV2(bool /*is_low_latency*/) {
  // Check if operation is pending already
  if (GetStartRequestState() == StartRequestState::PENDING_AFTER_RESUME) {
    log::info("Start request is already pending. Ignore the request");
    return BluetoothAudioCtrlAck::PENDING;
  }

  SetStartRequestState(StartRequestState::PENDING_BEFORE_RESUME);
  if (stream_cb_.on_resume_(true)) {
    std::lock_guard<std::mutex> guard(start_request_state_mutex_);

    switch (start_request_state_) {
      case StartRequestState::CONFIRMED:
        log::info("Start completed.");
        SetStartRequestState(StartRequestState::IDLE);
        return BluetoothAudioCtrlAck::SUCCESS_FINISHED;
      case StartRequestState::CANCELED:
        log::info("Start request failed.");
        SetStartRequestState(StartRequestState::IDLE);
        return BluetoothAudioCtrlAck::FAILURE;
      case StartRequestState::PENDING_BEFORE_RESUME:
        log::info("Start pending.");
        SetStartRequestState(StartRequestState::PENDING_AFTER_RESUME);
        return BluetoothAudioCtrlAck::PENDING;
      default:
        SetStartRequestState(StartRequestState::IDLE);
        log::error("Unexpected state {}", static_cast<int>(start_request_state_.load()));
        return BluetoothAudioCtrlAck::FAILURE;
    }
  }

  SetStartRequestState(StartRequestState::IDLE);
  log::info("On resume failed.");
  return BluetoothAudioCtrlAck::FAILURE;
}

BluetoothAudioCtrlAck LeAudioTransport::SuspendRequest() {
  log::info("");
  if (stream_cb_.on_suspend_()) {
    flush_();
    log::info("Suspend pending.");
    return BluetoothAudioCtrlAck::PENDING;
    //return BluetoothAudioCtrlAck::SUCCESS_FINISHED;
  } else {
    log::info("completed with a failure");
    return BluetoothAudioCtrlAck::FAILURE;
  }
}

void LeAudioTransport::StopRequest() {
  log::info("");
  if (stream_cb_.on_suspend_()) {
    flush_();
    log::info("completed with a success");
  }
}

void LeAudioTransport::SetLatencyMode(LatencyMode latency_mode) {
  log::debug("Latency mode: {}",
             ::aidl::android::hardware::bluetooth::audio::toString(latency_mode));

  DsaMode prev_dsa_mode = dsa_mode_;

  switch (latency_mode) {
    case LatencyMode::FREE:
      dsa_mode_ = DsaMode::DISABLED;
      break;
    case LatencyMode::LOW_LATENCY:
      dsa_mode_ = DsaMode::ACL;
      break;
    case LatencyMode::DYNAMIC_SPATIAL_AUDIO_SOFTWARE:
      dsa_mode_ = DsaMode::ISO_SW;
      break;
    case LatencyMode::DYNAMIC_SPATIAL_AUDIO_HARDWARE:
      dsa_mode_ = DsaMode::ISO_HW;
      break;
    default:
      log::warn(", invalid latency mode: {}", (int)latency_mode);
      return;
  }

  if (com::android::bluetooth::flags::leaudio_dynamic_spatial_audio()) {
    if (dsa_mode_ != prev_dsa_mode && cached_source_metadata_.tracks != nullptr &&
        cached_source_metadata_.tracks != 0) {
      log::info(", latency mode changed, update source metadata");
      stream_cb_.on_metadata_update_(cached_source_metadata_, dsa_mode_);
    }
  }
}

bool LeAudioTransport::GetPresentationPosition(uint64_t* remote_delay_report_ns,
                                               uint64_t* total_bytes_processed,
                                               timespec* data_position) {
  log::verbose("data={} byte(s), timestamp={}.{}s, delay report={} msec.", total_bytes_processed_,
               data_position_.tv_sec, data_position_.tv_nsec, remote_delay_report_ms_);
  if (remote_delay_report_ns != nullptr) {
    *remote_delay_report_ns = remote_delay_report_ms_ * 1000000u;
  }
  if (total_bytes_processed != nullptr) {
    *total_bytes_processed = total_bytes_processed_;
  }
  if (data_position != nullptr) {
    *data_position = data_position_;
  }

  return true;
}

void LeAudioTransport::SourceMetadataChanged(const source_metadata_v7_t& source_metadata) {
  auto track_count = source_metadata.track_count;

  if (track_count == 0) {
    log::warn(", invalid number of metadata changed tracks");
    return;
  }

  if (com::android::bluetooth::flags::leaudio_dynamic_spatial_audio()) {
    if (cached_source_metadata_.tracks != nullptr) {
      free(cached_source_metadata_.tracks);
      cached_source_metadata_.tracks = nullptr;
    }

    log::info(", caching source metadata");

    playback_track_metadata_v7* tracks;
    tracks = (playback_track_metadata_v7*)malloc(sizeof(*tracks) * track_count);
    memcpy(tracks, source_metadata.tracks, sizeof(*tracks) * track_count);

    cached_source_metadata_.track_count = track_count;
    cached_source_metadata_.tracks = tracks;
  }

  stream_cb_.on_metadata_update_(source_metadata, dsa_mode_);
}

void LeAudioTransport::SinkMetadataChanged(const sink_metadata_v7_t& sink_metadata) {
  auto track_count = sink_metadata.track_count;

  if (track_count == 0) {
    log::warn(", invalid number of metadata changed tracks");
    return;
  }

  if (stream_cb_.on_sink_metadata_update_) {
    stream_cb_.on_sink_metadata_update_(sink_metadata);
  }
}

void LeAudioTransport::ResetPresentationPosition() {
  log::verbose("called.");
  remote_delay_report_ms_ = 0;
  total_bytes_processed_ = 0;
  data_position_ = {};
}

void LeAudioTransport::LogBytesProcessed(size_t bytes_processed) {
  if (bytes_processed) {
    total_bytes_processed_ += bytes_processed;
    clock_gettime(CLOCK_MONOTONIC, &data_position_);
  }
}

void LeAudioTransport::SetRemoteDelay(uint16_t delay_report_ms) {
  log::info("delay_report={} msec", delay_report_ms);
  remote_delay_report_ms_ = delay_report_ms;
}

const PcmConfiguration& LeAudioTransport::LeAudioGetSelectedHalPcmConfig() { return pcm_config_; }

void LeAudioTransport::LeAudioSetSelectedHalPcmConfig(uint32_t sample_rate_hz, uint8_t bit_rate,
                                                      uint8_t channels_count,
                                                      uint32_t data_interval) {
  pcm_config_.sampleRateHz = (sample_rate_hz);
  pcm_config_.bitsPerSample = (bit_rate);
  pcm_config_.channelMode = le_audio_channel_mode2audio_hal(channels_count);
  pcm_config_.dataIntervalUs = data_interval;
}

void LeAudioTransport::LeAudioSetBroadcastConfig(
        const ::bluetooth::le_audio::broadcast_offload_config& offload_config) {
  broadcast_config_.streamMap.resize(0);
  for (auto& [handle, location] : offload_config.stream_map) {
    Lc3Configuration lc3_config{
            .pcmBitDepth = static_cast<int8_t>(offload_config.bits_per_sample),
            .samplingFrequencyHz = static_cast<int32_t>(offload_config.sampling_rate),
            .frameDurationUs = static_cast<int32_t>(offload_config.frame_duration),
            .octetsPerFrame = static_cast<int32_t>(offload_config.octets_per_frame),
            .blocksPerSdu = static_cast<int8_t>(offload_config.blocks_per_sdu),
    };
    broadcast_config_.streamMap.push_back({
            .streamHandle = handle,
            .audioChannelAllocation = static_cast<int32_t>(location),
            .leAudioCodecConfig = std::move(lc3_config),
    });
  }
}

const LeAudioBroadcastConfiguration& LeAudioTransport::LeAudioGetBroadcastConfig() {
  return broadcast_config_;
}

bool LeAudioTransport::IsRequestCompletedAfterUpdate(
        const std::function<std::pair<StartRequestState, bool>(StartRequestState)>& lambda) {
  std::lock_guard<std::mutex> guard(start_request_state_mutex_);
  auto result = lambda(start_request_state_);
  auto new_state = std::get<0>(result);
  if (new_state != start_request_state_) {
    start_request_state_ = new_state;
  }

  auto ret = std::get<1>(result);
  log::verbose("new state: {}, return {}", (int)(start_request_state_.load()), ret);

  return ret;
}

StartRequestState LeAudioTransport::GetStartRequestState(void) {
  if (com::android::bluetooth::flags::leaudio_start_request_state_mutex_check()) {
    std::lock_guard<std::mutex> guard(start_request_state_mutex_);
  }
  return start_request_state_;
}
void LeAudioTransport::ClearStartRequestState(void) {
  start_request_state_ = StartRequestState::IDLE;
}
void LeAudioTransport::SetStartRequestState(StartRequestState state) {
  start_request_state_ = state;
}

inline void flush_unicast_sink() {
  if (LeAudioSinkTransport::interface_unicast_ == nullptr) {
    return;
  }

  LeAudioSinkTransport::interface_unicast_->FlushAudioData();
}

inline void flush_broadcast_sink() {
  if (LeAudioSinkTransport::interface_broadcast_ == nullptr) {
    return;
  }

  LeAudioSinkTransport::interface_broadcast_->FlushAudioData();
}

inline bool is_broadcaster_session(SessionType session_type) {
  if (session_type == SessionType::LE_AUDIO_BROADCAST_HARDWARE_OFFLOAD_ENCODING_DATAPATH ||
      session_type == SessionType::LE_AUDIO_BROADCAST_SOFTWARE_ENCODING_DATAPATH) {
    return true;
  }

  return false;
}

<<<<<<< HEAD
bool is_aidl_v4plus() {
  return HalVersionManager::GetHalTransport() ==
             BluetoothAudioHalTransport::AIDL &&
         HalVersionManager::GetHalVersion() >=
             BluetoothAudioHalVersion::VERSION_AIDL_V4;
}

LeAudioSinkTransport::LeAudioSinkTransport(SessionType session_type,
                                           StreamCallbacks stream_cb)
=======
LeAudioSinkTransport::LeAudioSinkTransport(SessionType session_type, StreamCallbacks stream_cb)
>>>>>>> 15c04564
    : IBluetoothSinkTransportInstance(session_type, (AudioConfiguration){}) {
  transport_ = new LeAudioTransport(
          is_broadcaster_session(session_type) ? flush_broadcast_sink : flush_unicast_sink,
          std::move(stream_cb), {16000, ChannelMode::STEREO, 16, 0});
}

LeAudioSinkTransport::~LeAudioSinkTransport() { delete transport_; }

BluetoothAudioCtrlAck LeAudioSinkTransport::StartRequest(bool is_low_latency) {
  if (com::android::bluetooth::flags::leaudio_start_stream_race_fix()) {
    return transport_->StartRequestV2(is_low_latency);
  }
  return transport_->StartRequest(is_low_latency);
}

BluetoothAudioCtrlAck LeAudioSinkTransport::SuspendRequest() {
  return transport_->SuspendRequest();
}

void LeAudioSinkTransport::StopRequest() { transport_->StopRequest(); }

void LeAudioSinkTransport::SetLatencyMode(LatencyMode latency_mode) {
  transport_->SetLatencyMode(latency_mode);
}

bool LeAudioSinkTransport::GetPresentationPosition(uint64_t* remote_delay_report_ns,
                                                   uint64_t* total_bytes_read,
                                                   timespec* data_position) {
  return transport_->GetPresentationPosition(remote_delay_report_ns, total_bytes_read,
                                             data_position);
}

void LeAudioSinkTransport::SourceMetadataChanged(const source_metadata_v7_t& source_metadata) {
  transport_->SourceMetadataChanged(source_metadata);
}

void LeAudioSinkTransport::SinkMetadataChanged(const sink_metadata_v7_t& sink_metadata) {
  transport_->SinkMetadataChanged(sink_metadata);
}

void LeAudioSinkTransport::ResetPresentationPosition() { transport_->ResetPresentationPosition(); }

void LeAudioSinkTransport::LogBytesRead(size_t bytes_read) {
  transport_->LogBytesProcessed(bytes_read);
}

void LeAudioSinkTransport::SetRemoteDelay(uint16_t delay_report_ms) {
  transport_->SetRemoteDelay(delay_report_ms);
}

const PcmConfiguration& LeAudioSinkTransport::LeAudioGetSelectedHalPcmConfig() {
  return transport_->LeAudioGetSelectedHalPcmConfig();
}

void LeAudioSinkTransport::LeAudioSetSelectedHalPcmConfig(uint32_t sample_rate_hz, uint8_t bit_rate,
                                                          uint8_t channels_count,
                                                          uint32_t data_interval) {
  transport_->LeAudioSetSelectedHalPcmConfig(sample_rate_hz, bit_rate, channels_count,
                                             data_interval);
}

void LeAudioSinkTransport::LeAudioSetBroadcastConfig(
        const ::bluetooth::le_audio::broadcast_offload_config& offload_config) {
  transport_->LeAudioSetBroadcastConfig(offload_config);
}

const LeAudioBroadcastConfiguration& LeAudioSinkTransport::LeAudioGetBroadcastConfig() {
  return transport_->LeAudioGetBroadcastConfig();
}

bool LeAudioSinkTransport::IsRequestCompletedAfterUpdate(
        const std::function<std::pair<StartRequestState, bool>(StartRequestState)>& lambda) {
  return transport_->IsRequestCompletedAfterUpdate(lambda);
}

StartRequestState LeAudioSinkTransport::GetStartRequestState(void) {
  return transport_->GetStartRequestState();
}
void LeAudioSinkTransport::ClearStartRequestState(void) { transport_->ClearStartRequestState(); }
void LeAudioSinkTransport::SetStartRequestState(StartRequestState state) {
  transport_->SetStartRequestState(state);
}

void flush_source() {
  if (LeAudioSourceTransport::interface == nullptr) {
    return;
  }

  LeAudioSourceTransport::interface->FlushAudioData();
}

LeAudioSourceTransport::LeAudioSourceTransport(SessionType session_type, StreamCallbacks stream_cb)
    : IBluetoothSourceTransportInstance(session_type, (AudioConfiguration){}) {
  transport_ = new LeAudioTransport(flush_source, std::move(stream_cb),
                                    {16000, ChannelMode::STEREO, 16, 0});
}

LeAudioSourceTransport::~LeAudioSourceTransport() { delete transport_; }

BluetoothAudioCtrlAck LeAudioSourceTransport::StartRequest(bool is_low_latency) {
  if (com::android::bluetooth::flags::leaudio_start_stream_race_fix()) {
    return transport_->StartRequestV2(is_low_latency);
  }
  return transport_->StartRequest(is_low_latency);
}

BluetoothAudioCtrlAck LeAudioSourceTransport::SuspendRequest() {
  return transport_->SuspendRequest();
}

void LeAudioSourceTransport::StopRequest() { transport_->StopRequest(); }

void LeAudioSourceTransport::SetLatencyMode(LatencyMode latency_mode) {
  transport_->SetLatencyMode(latency_mode);
}

bool LeAudioSourceTransport::GetPresentationPosition(uint64_t* remote_delay_report_ns,
                                                     uint64_t* total_bytes_written,
                                                     timespec* data_position) {
  return transport_->GetPresentationPosition(remote_delay_report_ns, total_bytes_written,
                                             data_position);
}

void LeAudioSourceTransport::SourceMetadataChanged(const source_metadata_v7_t& source_metadata) {
  transport_->SourceMetadataChanged(source_metadata);
}

void LeAudioSourceTransport::SinkMetadataChanged(const sink_metadata_v7_t& sink_metadata) {
  transport_->SinkMetadataChanged(sink_metadata);
}

void LeAudioSourceTransport::ResetPresentationPosition() {
  transport_->ResetPresentationPosition();
}

void LeAudioSourceTransport::LogBytesWritten(size_t bytes_written) {
  transport_->LogBytesProcessed(bytes_written);
}

void LeAudioSourceTransport::SetRemoteDelay(uint16_t delay_report_ms) {
  transport_->SetRemoteDelay(delay_report_ms);
}

const PcmConfiguration& LeAudioSourceTransport::LeAudioGetSelectedHalPcmConfig() {
  return transport_->LeAudioGetSelectedHalPcmConfig();
}

void LeAudioSourceTransport::LeAudioSetSelectedHalPcmConfig(uint32_t sample_rate_hz,
                                                            uint8_t bit_rate,
                                                            uint8_t channels_count,
                                                            uint32_t data_interval) {
  transport_->LeAudioSetSelectedHalPcmConfig(sample_rate_hz, bit_rate, channels_count,
                                             data_interval);
}

bool LeAudioSourceTransport::IsRequestCompletedAfterUpdate(
        const std::function<std::pair<StartRequestState, bool>(StartRequestState)>& lambda) {
  return transport_->IsRequestCompletedAfterUpdate(lambda);
}

StartRequestState LeAudioSourceTransport::GetStartRequestState(void) {
  return transport_->GetStartRequestState();
}
void LeAudioSourceTransport::ClearStartRequestState(void) { transport_->ClearStartRequestState(); }

void LeAudioSourceTransport::SetStartRequestState(StartRequestState state) {
  transport_->SetStartRequestState(state);
}

std::unordered_map<int32_t, uint8_t> sampling_freq_map{
        {8000, ::bluetooth::le_audio::codec_spec_conf::kLeAudioSamplingFreq8000Hz},
        {16000, ::bluetooth::le_audio::codec_spec_conf::kLeAudioSamplingFreq16000Hz},
        {24000, ::bluetooth::le_audio::codec_spec_conf::kLeAudioSamplingFreq24000Hz},
        {32000, ::bluetooth::le_audio::codec_spec_conf::kLeAudioSamplingFreq32000Hz},
        {44100, ::bluetooth::le_audio::codec_spec_conf::kLeAudioSamplingFreq44100Hz},
        {48000, ::bluetooth::le_audio::codec_spec_conf::kLeAudioSamplingFreq48000Hz},
        {88200, ::bluetooth::le_audio::codec_spec_conf::kLeAudioSamplingFreq88200Hz},
        {96000, ::bluetooth::le_audio::codec_spec_conf::kLeAudioSamplingFreq96000Hz},
        {176400, ::bluetooth::le_audio::codec_spec_conf::kLeAudioSamplingFreq176400Hz},
        {192000, ::bluetooth::le_audio::codec_spec_conf::kLeAudioSamplingFreq192000Hz}};

std::unordered_map<int32_t, uint8_t> frame_duration_map{
<<<<<<< HEAD
    {7500, ::bluetooth::le_audio::codec_spec_conf::kLeAudioCodecFrameDur7500us},
    {10000, ::bluetooth::le_audio::codec_spec_conf::kLeAudioCodecFrameDur10000us},
    {15000, ::bluetooth::le_audio::codec_spec_conf::kLeAudioCodecFrameDur15000us}};

std::unordered_map<int32_t, uint16_t> octets_per_frame_map{
    {30, ::bluetooth::le_audio::codec_spec_conf::kLeAudioCodecFrameLen30},
    {40, ::bluetooth::le_audio::codec_spec_conf::kLeAudioCodecFrameLen40},
    {45, ::bluetooth::le_audio::codec_spec_conf::kLeAudioCodecFrameLen45},
    {60, ::bluetooth::le_audio::codec_spec_conf::kLeAudioCodecFrameLen60},
    {75, ::bluetooth::le_audio::codec_spec_conf::kLeAudioCodecFrameLen75},
    {80, ::bluetooth::le_audio::codec_spec_conf::kLeAudioCodecFrameLen80},
    {90, ::bluetooth::le_audio::codec_spec_conf::kLeAudioCodecFrameLen90},
    {100, ::bluetooth::le_audio::codec_spec_conf::kLeAudioCodecFrameLen100},
    {117, ::bluetooth::le_audio::codec_spec_conf::kLeAudioCodecFrameLen117},
    {120, ::bluetooth::le_audio::codec_spec_conf::kLeAudioCodecFrameLen120},
    {155, ::bluetooth::le_audio::codec_spec_conf::kLeAudioCodecFrameLen155}};
=======
        {7500, ::bluetooth::le_audio::codec_spec_conf::kLeAudioCodecFrameDur7500us},
        {10000, ::bluetooth::le_audio::codec_spec_conf::kLeAudioCodecFrameDur10000us}};

std::unordered_map<int32_t, uint16_t> octets_per_frame_map{
        {30, ::bluetooth::le_audio::codec_spec_conf::kLeAudioCodecFrameLen30},
        {40, ::bluetooth::le_audio::codec_spec_conf::kLeAudioCodecFrameLen40},
        {60, ::bluetooth::le_audio::codec_spec_conf::kLeAudioCodecFrameLen60},
        {80, ::bluetooth::le_audio::codec_spec_conf::kLeAudioCodecFrameLen80},
        {100, ::bluetooth::le_audio::codec_spec_conf::kLeAudioCodecFrameLen100},
        {120, ::bluetooth::le_audio::codec_spec_conf::kLeAudioCodecFrameLen120}};
>>>>>>> 15c04564

std::unordered_map<AudioLocation, uint32_t> audio_location_map{
        {AudioLocation::UNKNOWN,
         ::bluetooth::le_audio::codec_spec_conf::kLeAudioLocationFrontCenter},
        {AudioLocation::FRONT_LEFT,
         ::bluetooth::le_audio::codec_spec_conf::kLeAudioLocationFrontLeft},
        {AudioLocation::FRONT_RIGHT,
         ::bluetooth::le_audio::codec_spec_conf::kLeAudioLocationFrontRight},
        {static_cast<AudioLocation>(static_cast<uint8_t>(AudioLocation::FRONT_LEFT) |
                                    static_cast<uint8_t>(AudioLocation::FRONT_RIGHT)),
         ::bluetooth::le_audio::codec_spec_conf::kLeAudioLocationFrontLeft |
                 ::bluetooth::le_audio::codec_spec_conf::kLeAudioLocationFrontRight}};

bool hal_ucast_capability_to_stack_format(const UnicastCapability& hal_capability,
                                          CodecConfigSetting& stack_capability) {
  if (hal_capability.codecType != CodecType::LC3) {
    log::warn("Unsupported codecType: {}", toString(hal_capability.codecType));
    return false;
  }
  if (hal_capability.leAudioCodecCapabilities.getTag() !=
      UnicastCapability::LeAudioCodecCapabilities::lc3Capabilities) {
    log::warn("Unknown LE Audio capabilities(vendor proprietary?)");
    return false;
  }

  auto& hal_lc3_capability =
          hal_capability.leAudioCodecCapabilities
                  .get<UnicastCapability::LeAudioCodecCapabilities::lc3Capabilities>();
  auto supported_channel = hal_capability.supportedChannel;
  auto sample_rate_hz = hal_lc3_capability.samplingFrequencyHz[0];
  auto frame_duration_us = hal_lc3_capability.frameDurationUs[0];
  auto octets_per_frame = hal_lc3_capability.octetsPerFrame[0];
  auto channel_count = hal_capability.channelCountPerDevice;

  if (sampling_freq_map.find(sample_rate_hz) == sampling_freq_map.end() ||
      frame_duration_map.find(frame_duration_us) == frame_duration_map.end() ||
      octets_per_frame_map.find(octets_per_frame) == octets_per_frame_map.end() ||
      audio_location_map.find(supported_channel) == audio_location_map.end()) {
    log::error(
            "Failed to convert HAL format to stack format\nsample rate hz = "
            "{}\nframe duration us = {}\noctets per frame= {}\nsupported channel = "
            "{}\nchannel count per device = {}\ndevice count = {}",
            sample_rate_hz, frame_duration_us, octets_per_frame, toString(supported_channel),
            channel_count, hal_capability.deviceCount);

    return false;
  }

  stack_capability.id = ::bluetooth::le_audio::set_configurations::LeAudioCodecIdLc3;
  stack_capability.channel_count_per_iso_stream = channel_count;

  stack_capability.params.Add(::bluetooth::le_audio::codec_spec_conf::kLeAudioLtvTypeSamplingFreq,
                              sampling_freq_map[sample_rate_hz]);
  stack_capability.params.Add(::bluetooth::le_audio::codec_spec_conf::kLeAudioLtvTypeFrameDuration,
                              frame_duration_map[frame_duration_us]);
  stack_capability.params.Add(
          ::bluetooth::le_audio::codec_spec_conf::kLeAudioLtvTypeAudioChannelAllocation,
          audio_location_map[supported_channel]);
  stack_capability.params.Add(
          ::bluetooth::le_audio::codec_spec_conf::kLeAudioLtvTypeOctetsPerCodecFrame,
          octets_per_frame_map[octets_per_frame]);
  return true;
}

bool hal_bcast_capability_to_stack_format(const BroadcastCapability& hal_bcast_capability,
                                          CodecConfigSetting& stack_capability) {
  if (hal_bcast_capability.codecType != CodecType::LC3) {
    log::warn("Unsupported codecType: {}", toString(hal_bcast_capability.codecType));
    return false;
  }
  if (hal_bcast_capability.leAudioCodecCapabilities.getTag() !=
      BroadcastCapability::LeAudioCodecCapabilities::lc3Capabilities) {
    log::warn("Unknown LE Audio capabilities(vendor proprietary?)");
    return false;
  }

  auto& hal_lc3_capabilities =
          hal_bcast_capability.leAudioCodecCapabilities
                  .get<BroadcastCapability::LeAudioCodecCapabilities::lc3Capabilities>();

  if (hal_lc3_capabilities->size() != 1) {
    log::warn("The number of config is not supported yet.");
  }

  auto supported_channel = hal_bcast_capability.supportedChannel;
  auto sample_rate_hz = (*hal_lc3_capabilities)[0]->samplingFrequencyHz[0];
  auto frame_duration_us = (*hal_lc3_capabilities)[0]->frameDurationUs[0];
  auto octets_per_frame = (*hal_lc3_capabilities)[0]->octetsPerFrame[0];
  auto channel_count = hal_bcast_capability.channelCountPerStream;

  if (sampling_freq_map.find(sample_rate_hz) == sampling_freq_map.end() ||
      frame_duration_map.find(frame_duration_us) == frame_duration_map.end() ||
      octets_per_frame_map.find(octets_per_frame) == octets_per_frame_map.end() ||
      audio_location_map.find(supported_channel) == audio_location_map.end()) {
    log::warn(
            "Failed to convert HAL format to stack format\nsample rate hz = "
            "{}\nframe duration us = {}\noctets per frame= {}\nsupported channel = "
            "{}\nchannel count per stream = {}",
            sample_rate_hz, frame_duration_us, octets_per_frame, toString(supported_channel),
            channel_count);

    return false;
  }

  stack_capability.id = ::bluetooth::le_audio::set_configurations::LeAudioCodecIdLc3;
  stack_capability.channel_count_per_iso_stream = channel_count;

  stack_capability.params.Add(::bluetooth::le_audio::codec_spec_conf::kLeAudioLtvTypeSamplingFreq,
                              sampling_freq_map[sample_rate_hz]);
  stack_capability.params.Add(::bluetooth::le_audio::codec_spec_conf::kLeAudioLtvTypeFrameDuration,
                              frame_duration_map[frame_duration_us]);
  stack_capability.params.Add(
          ::bluetooth::le_audio::codec_spec_conf::kLeAudioLtvTypeAudioChannelAllocation,
          audio_location_map[supported_channel]);
  stack_capability.params.Add(
          ::bluetooth::le_audio::codec_spec_conf::kLeAudioLtvTypeOctetsPerCodecFrame,
          octets_per_frame_map[octets_per_frame]);
  return true;
}

bluetooth::audio::le_audio::OffloadCapabilities get_offload_capabilities() {
  log::info("");
  std::vector<AudioSetConfiguration> offload_capabilities;
  std::vector<AudioSetConfiguration> broadcast_offload_capabilities;
  std::vector<AudioCapabilities> le_audio_hal_capabilities =
          BluetoothAudioSinkClientInterface::GetAudioCapabilities(
                  SessionType::LE_AUDIO_HARDWARE_OFFLOAD_ENCODING_DATAPATH);
  std::string str_capability_log;

  for (auto hal_cap : le_audio_hal_capabilities) {
    CodecConfigSetting encode_cap, decode_cap, bcast_cap;
    UnicastCapability hal_encode_cap =
            hal_cap.get<AudioCapabilities::leAudioCapabilities>().unicastEncodeCapability;
    UnicastCapability hal_decode_cap =
            hal_cap.get<AudioCapabilities::leAudioCapabilities>().unicastDecodeCapability;
    BroadcastCapability hal_bcast_cap =
            hal_cap.get<AudioCapabilities::leAudioCapabilities>().broadcastCapability;
    AudioSetConfiguration audio_set_config = {.name = "offload capability"};
    str_capability_log.clear();

    if (hal_ucast_capability_to_stack_format(hal_encode_cap, encode_cap)) {
      auto ase_cnt = hal_encode_cap.deviceCount * hal_encode_cap.channelCountPerDevice;
      while (ase_cnt--) {
        audio_set_config.confs.sink.push_back(AseConfiguration(encode_cap));
      }
      str_capability_log = " Encode Capability: " + hal_encode_cap.toString();
    }

    if (hal_ucast_capability_to_stack_format(hal_decode_cap, decode_cap)) {
      auto ase_cnt = hal_decode_cap.deviceCount * hal_decode_cap.channelCountPerDevice;
      while (ase_cnt--) {
        audio_set_config.confs.source.push_back(AseConfiguration(decode_cap));
      }
      str_capability_log += " Decode Capability: " + hal_decode_cap.toString();
    }

    if (hal_bcast_capability_to_stack_format(hal_bcast_cap, bcast_cap)) {
      AudioSetConfiguration audio_set_config = {.name = "broadcast offload capability"};
      // Note: The offloader config supports multiple channels per stream
      //       (subgroup), corresponding to the number of BISes, where each BIS
      //       has a single channel.
      bcast_cap.channel_count_per_iso_stream = 1;
      auto bis_cnt = hal_bcast_cap.channelCountPerStream;
      while (bis_cnt--) {
        audio_set_config.confs.sink.push_back(AseConfiguration(bcast_cap));
      }
      broadcast_offload_capabilities.push_back(audio_set_config);
      str_capability_log += " Broadcast Capability: " + hal_bcast_cap.toString();
    }

    if (!audio_set_config.confs.sink.empty() || !audio_set_config.confs.source.empty()) {
      offload_capabilities.push_back(audio_set_config);
      log::info("Supported codec capability ={}", str_capability_log);

    } else {
      log::info("Unknown codec capability ={}", hal_cap.toString());
    }
  }

  return {offload_capabilities, broadcast_offload_capabilities};
}

AudioConfiguration offload_config_to_hal_audio_config(
<<<<<<< HEAD
    const ::bluetooth::le_audio::offload_config& offload_config) {
  if (offload_config.codec_id.coding_format == ::bluetooth::le_audio::types::kLeAudioCodingFormatLC3) {
    if (offload_config.codec_metadata.empty()) {
      log::info("LC3");
      Lc3Configuration lc3_config{
=======
        const ::bluetooth::le_audio::offload_config& offload_config) {
  Lc3Configuration lc3_config{
>>>>>>> 15c04564
          .pcmBitDepth = static_cast<int8_t>(offload_config.bits_per_sample),
          .samplingFrequencyHz = static_cast<int32_t>(offload_config.sampling_rate),
          .frameDurationUs = static_cast<int32_t>(offload_config.frame_duration),
          .octetsPerFrame = static_cast<int32_t>(offload_config.octets_per_frame),
          .blocksPerSdu = static_cast<int8_t>(offload_config.blocks_per_sdu),
<<<<<<< HEAD
      };

      auto peer_delay = offload_config.peer_delay_ms * 1000;
      if (!is_aidl_v4plus()) {
          log::info("AIDL Version <= V3");
          peer_delay /= 1000;
      }

      LeAudioConfiguration ucast_config = {
          .peerDelayUs = static_cast<int32_t>(peer_delay),
          .leAudioCodecConfig = LeAudioCodecConfiguration(lc3_config)};

      for (auto& [handle, location, state] : offload_config.stream_map) {
        ucast_config.streamMap.push_back({
            .streamHandle = handle,
            .audioChannelAllocation = static_cast<int32_t>(location),
            .isStreamActive = state,
        });
      }
      return AudioConfiguration(ucast_config);
    } else {
      log::info("LC3Q");
      VendorConfiguration vendor_config;
      LeAudioVendorConfiguration lc3q_config;
      lc3q_config.pcmBitDepth = static_cast<int8_t>(offload_config.bits_per_sample);
      lc3q_config.samplingFrequencyHz = static_cast<int32_t>(offload_config.sampling_rate);
      lc3q_config.frameDurationUs = static_cast<int32_t>(offload_config.frame_duration);
      lc3q_config.octetsPerFrame = static_cast<int32_t>(offload_config.octets_per_frame);
      lc3q_config.blocksPerSdu = 1;
      std::vector<uint8_t> vs_metadata;
      vs_metadata.assign(offload_config.codec_metadata.begin(),
                         offload_config.codec_metadata.end());
      lc3q_config.vendorCodecType = VendorCodecType::LC3Q;
      lc3q_config.codecSpecificData = vs_metadata;
      vendor_config.extension.setParcelable(lc3q_config);

      auto peer_delay = offload_config.peer_delay_ms * 1000;
      if (!is_aidl_v4plus()) {
          log::info("AIDL Version <= V3");
          peer_delay /= 1000;
      }

      LeAudioConfiguration ucast_config = {
       .codecType = CodecType::VENDOR,
       .peerDelayUs = static_cast<int32_t>(peer_delay),
       .leAudioCodecConfig = LeAudioCodecConfiguration(vendor_config)};
      for (auto& [handle, location, state] : offload_config.stream_map) {
        ucast_config.streamMap.push_back({
          .streamHandle = handle,
          .audioChannelAllocation = static_cast<int32_t>(location),
          .isStreamActive = state,
        });
      }
      return AudioConfiguration(ucast_config);
    }
  } else {
    log::info("APTX");
    VendorConfiguration vendor_config;
    LeAudioVendorConfiguration  aptx_config;
    aptx_config.pcmBitDepth = static_cast<int8_t>(offload_config.bits_per_sample);
    aptx_config.samplingFrequencyHz = static_cast<int32_t>(offload_config.sampling_rate);
    aptx_config.frameDurationUs = static_cast<int32_t>(offload_config.frame_duration);
    aptx_config.octetsPerFrame = static_cast<int32_t>(offload_config.octets_per_frame);
    aptx_config.blocksPerSdu = 1;
    std::vector<uint8_t> vs_metadata;
    vs_metadata.assign(offload_config.codec_metadata.begin(),
                       offload_config.codec_metadata.end());
    if (offload_config.codec_id.vendor_codec_id ==
        ::bluetooth::le_audio::types::kLeAudioCodingFormatAptxLeX) {
      aptx_config.vendorCodecType = VendorCodecType::APTX_ADAPTIVE_R4;
    } else if (offload_config.codec_id.vendor_codec_id ==
        ::bluetooth::le_audio::types::kLeAudioCodingFormatAptxLe) {
      aptx_config.vendorCodecType = VendorCodecType::APTX_ADAPTIVE_R3;
    }
    if (offload_config.codec_id.vendor_codec_id ==
        ::bluetooth::le_audio::types::kLeAudioCodingFormatAptxLeX) {
      for (int i = 0; i < 4; i++) {
            vs_metadata.push_back((offload_config.mode &
         (0xff <<((3 - i)*8))) >> ((3 - i)*8));
      }
      for (int i = 4; i < 6; i++) {
            vs_metadata.push_back((offload_config.delay &
         (0xff <<((5 - i)*8))) >> ((5 - i)*8));
      }
    }
    aptx_config.codecSpecificData = vs_metadata;
    vendor_config.extension.setParcelable(aptx_config);

    auto peer_delay = offload_config.peer_delay_ms * 1000;
    if (!is_aidl_v4plus()) {
        log::info("AIDL Version <= V3");
        peer_delay /= 1000;
    }

    LeAudioConfiguration ucast_config = {
     .codecType = CodecType::VENDOR,
     .peerDelayUs = static_cast<int32_t>(peer_delay),
     .leAudioCodecConfig = LeAudioCodecConfiguration(vendor_config)};
    for (auto& [handle, location, state] : offload_config.stream_map) {
      ucast_config.streamMap.push_back({
        .streamHandle = handle,
        .audioChannelAllocation = static_cast<int32_t>(location),
        .isStreamActive = state,
      });
    }
    return AudioConfiguration(ucast_config);
=======
  };
  LeAudioConfiguration ucast_config = {
          .peerDelayUs = static_cast<int32_t>(offload_config.peer_delay_ms * 1000),
          .leAudioCodecConfig = LeAudioCodecConfiguration(lc3_config)};

  for (auto& [handle, location, state] : offload_config.stream_map) {
    ucast_config.streamMap.push_back({
            .streamHandle = handle,
            .audioChannelAllocation = static_cast<int32_t>(location),
            .isStreamActive = state,
    });
>>>>>>> 15c04564
  }
}

}  // namespace le_audio
}  // namespace aidl
}  // namespace audio
}  // namespace bluetooth<|MERGE_RESOLUTION|>--- conflicted
+++ resolved
@@ -19,20 +19,20 @@
 
 #include "le_audio_software_aidl.h"
 
+#include <aidl/vendor/qti/hardware/bluetooth/audio/LeAudioVendorConfiguration.h>
+#include <aidl/vendor/qti/hardware/bluetooth/audio/VendorCodecType.h>
 #include <bluetooth/log.h>
 #include <com_android_bluetooth_flags.h>
 
 #include <atomic>
 #include <bitset>
+#include <optional>
 #include <unordered_map>
 #include <vector>
-#include <optional>
 
 #include "codec_status_aidl.h"
 #include "hal_version_manager.h"
 #include "os/log.h"
-#include <aidl/vendor/qti/hardware/bluetooth/audio/LeAudioVendorConfiguration.h>
-#include <aidl/vendor/qti/hardware/bluetooth/audio/VendorCodecType.h>
 
 namespace bluetooth {
 namespace audio {
@@ -55,7 +55,7 @@
 using ::bluetooth::le_audio::types::LeAudioCoreCodecConfig;
 
 using VendorConfiguration =
-    ::aidl::android::hardware::bluetooth::audio::LeAudioCodecConfiguration::VendorConfiguration;
+        ::aidl::android::hardware::bluetooth::audio::LeAudioCodecConfiguration::VendorConfiguration;
 using ::aidl::android::hardware::bluetooth::audio::AptxAdaptiveLeConfiguration;
 using ::aidl::vendor::qti::hardware::bluetooth::audio::LeAudioVendorConfiguration;
 using VendorCodecType = ::aidl::vendor::qti::hardware::bluetooth::audio::VendorCodecType;
@@ -168,7 +168,7 @@
     flush_();
     log::info("Suspend pending.");
     return BluetoothAudioCtrlAck::PENDING;
-    //return BluetoothAudioCtrlAck::SUCCESS_FINISHED;
+    // return BluetoothAudioCtrlAck::SUCCESS_FINISHED;
   } else {
     log::info("completed with a failure");
     return BluetoothAudioCtrlAck::FAILURE;
@@ -380,19 +380,12 @@
   return false;
 }
 
-<<<<<<< HEAD
 bool is_aidl_v4plus() {
-  return HalVersionManager::GetHalTransport() ==
-             BluetoothAudioHalTransport::AIDL &&
-         HalVersionManager::GetHalVersion() >=
-             BluetoothAudioHalVersion::VERSION_AIDL_V4;
-}
-
-LeAudioSinkTransport::LeAudioSinkTransport(SessionType session_type,
-                                           StreamCallbacks stream_cb)
-=======
+  return HalVersionManager::GetHalTransport() == BluetoothAudioHalTransport::AIDL &&
+         HalVersionManager::GetHalVersion() >= BluetoothAudioHalVersion::VERSION_AIDL_V4;
+}
+
 LeAudioSinkTransport::LeAudioSinkTransport(SessionType session_type, StreamCallbacks stream_cb)
->>>>>>> 15c04564
     : IBluetoothSinkTransportInstance(session_type, (AudioConfiguration){}) {
   transport_ = new LeAudioTransport(
           is_broadcaster_session(session_type) ? flush_broadcast_sink : flush_unicast_sink,
@@ -575,35 +568,22 @@
         {192000, ::bluetooth::le_audio::codec_spec_conf::kLeAudioSamplingFreq192000Hz}};
 
 std::unordered_map<int32_t, uint8_t> frame_duration_map{
-<<<<<<< HEAD
-    {7500, ::bluetooth::le_audio::codec_spec_conf::kLeAudioCodecFrameDur7500us},
-    {10000, ::bluetooth::le_audio::codec_spec_conf::kLeAudioCodecFrameDur10000us},
-    {15000, ::bluetooth::le_audio::codec_spec_conf::kLeAudioCodecFrameDur15000us}};
-
-std::unordered_map<int32_t, uint16_t> octets_per_frame_map{
-    {30, ::bluetooth::le_audio::codec_spec_conf::kLeAudioCodecFrameLen30},
-    {40, ::bluetooth::le_audio::codec_spec_conf::kLeAudioCodecFrameLen40},
-    {45, ::bluetooth::le_audio::codec_spec_conf::kLeAudioCodecFrameLen45},
-    {60, ::bluetooth::le_audio::codec_spec_conf::kLeAudioCodecFrameLen60},
-    {75, ::bluetooth::le_audio::codec_spec_conf::kLeAudioCodecFrameLen75},
-    {80, ::bluetooth::le_audio::codec_spec_conf::kLeAudioCodecFrameLen80},
-    {90, ::bluetooth::le_audio::codec_spec_conf::kLeAudioCodecFrameLen90},
-    {100, ::bluetooth::le_audio::codec_spec_conf::kLeAudioCodecFrameLen100},
-    {117, ::bluetooth::le_audio::codec_spec_conf::kLeAudioCodecFrameLen117},
-    {120, ::bluetooth::le_audio::codec_spec_conf::kLeAudioCodecFrameLen120},
-    {155, ::bluetooth::le_audio::codec_spec_conf::kLeAudioCodecFrameLen155}};
-=======
         {7500, ::bluetooth::le_audio::codec_spec_conf::kLeAudioCodecFrameDur7500us},
-        {10000, ::bluetooth::le_audio::codec_spec_conf::kLeAudioCodecFrameDur10000us}};
+        {10000, ::bluetooth::le_audio::codec_spec_conf::kLeAudioCodecFrameDur10000us},
+        {15000, ::bluetooth::le_audio::codec_spec_conf::kLeAudioCodecFrameDur15000us}};
 
 std::unordered_map<int32_t, uint16_t> octets_per_frame_map{
         {30, ::bluetooth::le_audio::codec_spec_conf::kLeAudioCodecFrameLen30},
         {40, ::bluetooth::le_audio::codec_spec_conf::kLeAudioCodecFrameLen40},
+        {45, ::bluetooth::le_audio::codec_spec_conf::kLeAudioCodecFrameLen45},
         {60, ::bluetooth::le_audio::codec_spec_conf::kLeAudioCodecFrameLen60},
+        {75, ::bluetooth::le_audio::codec_spec_conf::kLeAudioCodecFrameLen75},
         {80, ::bluetooth::le_audio::codec_spec_conf::kLeAudioCodecFrameLen80},
+        {90, ::bluetooth::le_audio::codec_spec_conf::kLeAudioCodecFrameLen90},
         {100, ::bluetooth::le_audio::codec_spec_conf::kLeAudioCodecFrameLen100},
-        {120, ::bluetooth::le_audio::codec_spec_conf::kLeAudioCodecFrameLen120}};
->>>>>>> 15c04564
+        {117, ::bluetooth::le_audio::codec_spec_conf::kLeAudioCodecFrameLen117},
+        {120, ::bluetooth::le_audio::codec_spec_conf::kLeAudioCodecFrameLen120},
+        {155, ::bluetooth::le_audio::codec_spec_conf::kLeAudioCodecFrameLen155}};
 
 std::unordered_map<AudioLocation, uint32_t> audio_location_map{
         {AudioLocation::UNKNOWN,
@@ -787,39 +767,34 @@
 }
 
 AudioConfiguration offload_config_to_hal_audio_config(
-<<<<<<< HEAD
-    const ::bluetooth::le_audio::offload_config& offload_config) {
-  if (offload_config.codec_id.coding_format == ::bluetooth::le_audio::types::kLeAudioCodingFormatLC3) {
+        const ::bluetooth::le_audio::offload_config& offload_config) {
+  if (offload_config.codec_id.coding_format ==
+      ::bluetooth::le_audio::types::kLeAudioCodingFormatLC3) {
     if (offload_config.codec_metadata.empty()) {
       log::info("LC3");
       Lc3Configuration lc3_config{
-=======
-        const ::bluetooth::le_audio::offload_config& offload_config) {
-  Lc3Configuration lc3_config{
->>>>>>> 15c04564
-          .pcmBitDepth = static_cast<int8_t>(offload_config.bits_per_sample),
-          .samplingFrequencyHz = static_cast<int32_t>(offload_config.sampling_rate),
-          .frameDurationUs = static_cast<int32_t>(offload_config.frame_duration),
-          .octetsPerFrame = static_cast<int32_t>(offload_config.octets_per_frame),
-          .blocksPerSdu = static_cast<int8_t>(offload_config.blocks_per_sdu),
-<<<<<<< HEAD
+              .pcmBitDepth = static_cast<int8_t>(offload_config.bits_per_sample),
+              .samplingFrequencyHz = static_cast<int32_t>(offload_config.sampling_rate),
+              .frameDurationUs = static_cast<int32_t>(offload_config.frame_duration),
+              .octetsPerFrame = static_cast<int32_t>(offload_config.octets_per_frame),
+              .blocksPerSdu = static_cast<int8_t>(offload_config.blocks_per_sdu),
       };
 
       auto peer_delay = offload_config.peer_delay_ms * 1000;
       if (!is_aidl_v4plus()) {
-          log::info("AIDL Version <= V3");
-          peer_delay /= 1000;
+        log::info("AIDL Version <= V3");
+        peer_delay /= 1000;
       }
 
       LeAudioConfiguration ucast_config = {
-          .peerDelayUs = static_cast<int32_t>(peer_delay),
-          .leAudioCodecConfig = LeAudioCodecConfiguration(lc3_config)};
+              .peerDelayUs = static_cast<int32_t>(peer_delay),
+              .leAudioCodecConfig = LeAudioCodecConfiguration(lc3_config)};
 
       for (auto& [handle, location, state] : offload_config.stream_map) {
         ucast_config.streamMap.push_back({
-            .streamHandle = handle,
-            .audioChannelAllocation = static_cast<int32_t>(location),
-            .isStreamActive = state,
+                .streamHandle = handle,
+                .audioChannelAllocation = static_cast<int32_t>(location),
+                .isStreamActive = state,
         });
       }
       return AudioConfiguration(ucast_config);
@@ -841,19 +816,19 @@
 
       auto peer_delay = offload_config.peer_delay_ms * 1000;
       if (!is_aidl_v4plus()) {
-          log::info("AIDL Version <= V3");
-          peer_delay /= 1000;
+        log::info("AIDL Version <= V3");
+        peer_delay /= 1000;
       }
 
       LeAudioConfiguration ucast_config = {
-       .codecType = CodecType::VENDOR,
-       .peerDelayUs = static_cast<int32_t>(peer_delay),
-       .leAudioCodecConfig = LeAudioCodecConfiguration(vendor_config)};
+              .codecType = CodecType::VENDOR,
+              .peerDelayUs = static_cast<int32_t>(peer_delay),
+              .leAudioCodecConfig = LeAudioCodecConfiguration(vendor_config)};
       for (auto& [handle, location, state] : offload_config.stream_map) {
         ucast_config.streamMap.push_back({
-          .streamHandle = handle,
-          .audioChannelAllocation = static_cast<int32_t>(location),
-          .isStreamActive = state,
+                .streamHandle = handle,
+                .audioChannelAllocation = static_cast<int32_t>(location),
+                .isStreamActive = state,
         });
       }
       return AudioConfiguration(ucast_config);
@@ -861,31 +836,28 @@
   } else {
     log::info("APTX");
     VendorConfiguration vendor_config;
-    LeAudioVendorConfiguration  aptx_config;
+    LeAudioVendorConfiguration aptx_config;
     aptx_config.pcmBitDepth = static_cast<int8_t>(offload_config.bits_per_sample);
     aptx_config.samplingFrequencyHz = static_cast<int32_t>(offload_config.sampling_rate);
     aptx_config.frameDurationUs = static_cast<int32_t>(offload_config.frame_duration);
     aptx_config.octetsPerFrame = static_cast<int32_t>(offload_config.octets_per_frame);
     aptx_config.blocksPerSdu = 1;
     std::vector<uint8_t> vs_metadata;
-    vs_metadata.assign(offload_config.codec_metadata.begin(),
-                       offload_config.codec_metadata.end());
+    vs_metadata.assign(offload_config.codec_metadata.begin(), offload_config.codec_metadata.end());
     if (offload_config.codec_id.vendor_codec_id ==
         ::bluetooth::le_audio::types::kLeAudioCodingFormatAptxLeX) {
       aptx_config.vendorCodecType = VendorCodecType::APTX_ADAPTIVE_R4;
     } else if (offload_config.codec_id.vendor_codec_id ==
-        ::bluetooth::le_audio::types::kLeAudioCodingFormatAptxLe) {
+               ::bluetooth::le_audio::types::kLeAudioCodingFormatAptxLe) {
       aptx_config.vendorCodecType = VendorCodecType::APTX_ADAPTIVE_R3;
     }
     if (offload_config.codec_id.vendor_codec_id ==
         ::bluetooth::le_audio::types::kLeAudioCodingFormatAptxLeX) {
       for (int i = 0; i < 4; i++) {
-            vs_metadata.push_back((offload_config.mode &
-         (0xff <<((3 - i)*8))) >> ((3 - i)*8));
+        vs_metadata.push_back((offload_config.mode & (0xff << ((3 - i) * 8))) >> ((3 - i) * 8));
       }
       for (int i = 4; i < 6; i++) {
-            vs_metadata.push_back((offload_config.delay &
-         (0xff <<((5 - i)*8))) >> ((5 - i)*8));
+        vs_metadata.push_back((offload_config.delay & (0xff << ((5 - i) * 8))) >> ((5 - i) * 8));
       }
     }
     aptx_config.codecSpecificData = vs_metadata;
@@ -893,35 +865,22 @@
 
     auto peer_delay = offload_config.peer_delay_ms * 1000;
     if (!is_aidl_v4plus()) {
-        log::info("AIDL Version <= V3");
-        peer_delay /= 1000;
+      log::info("AIDL Version <= V3");
+      peer_delay /= 1000;
     }
 
     LeAudioConfiguration ucast_config = {
-     .codecType = CodecType::VENDOR,
-     .peerDelayUs = static_cast<int32_t>(peer_delay),
-     .leAudioCodecConfig = LeAudioCodecConfiguration(vendor_config)};
+            .codecType = CodecType::VENDOR,
+            .peerDelayUs = static_cast<int32_t>(peer_delay),
+            .leAudioCodecConfig = LeAudioCodecConfiguration(vendor_config)};
     for (auto& [handle, location, state] : offload_config.stream_map) {
       ucast_config.streamMap.push_back({
-        .streamHandle = handle,
-        .audioChannelAllocation = static_cast<int32_t>(location),
-        .isStreamActive = state,
+              .streamHandle = handle,
+              .audioChannelAllocation = static_cast<int32_t>(location),
+              .isStreamActive = state,
       });
     }
     return AudioConfiguration(ucast_config);
-=======
-  };
-  LeAudioConfiguration ucast_config = {
-          .peerDelayUs = static_cast<int32_t>(offload_config.peer_delay_ms * 1000),
-          .leAudioCodecConfig = LeAudioCodecConfiguration(lc3_config)};
-
-  for (auto& [handle, location, state] : offload_config.stream_map) {
-    ucast_config.streamMap.push_back({
-            .streamHandle = handle,
-            .audioChannelAllocation = static_cast<int32_t>(location),
-            .isStreamActive = state,
-    });
->>>>>>> 15c04564
   }
 }
 
