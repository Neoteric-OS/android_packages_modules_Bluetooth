/*
 * Copyright 2024 The Android Open Source Project
 *
 * Licensed under the Apache License, Version 2.0 (the "License");
 * you may not use this file except in compliance with the License.
 * You may obtain a copy of the License at
 *
 *      http://www.apache.org/licenses/LICENSE-2.0
 *
 * Unless required by applicable law or agreed to in writing, software
 * distributed under the License is distributed on an "AS IS" BASIS,
 * WITHOUT WARRANTIES OR CONDITIONS OF ANY KIND, either express or implied.
 * See the License for the specific language governing permissions and
 * limitations under the License.
 */

#include "le_audio_utils.h"

#include <com_android_bluetooth_flags.h>

#include <iomanip>
#include <optional>
#include <sstream>

#include "aidl/android/hardware/bluetooth/audio/ConfigurationFlags.h"
#include "bta/le_audio/gmap_server.h"
#include "bta/le_audio/le_audio_types.h"
#include "hardware/bt_le_audio.h"

namespace bluetooth {
namespace audio {
namespace aidl {

using ::aidl::android::hardware::bluetooth::audio::CodecInfo;
using ::aidl::android::hardware::bluetooth::audio::ConfigurationFlags;
using ::aidl::android::hardware::bluetooth::audio::IBluetoothAudioProviderFactory;

::aidl::android::hardware::bluetooth::audio::CodecId GetAidlCodecIdFromStackFormat(
        const ::bluetooth::le_audio::types::LeAudioCodecId& codec_id) {
  ::aidl::android::hardware::bluetooth::audio::CodecId codec;

  if (codec_id.coding_format == 0x06) {
    codec = ::aidl::android::hardware::bluetooth::audio::CodecId::Core::LC3;
  } else if (codec_id.coding_format == 0x02) {
    codec = ::aidl::android::hardware::bluetooth::audio::CodecId::Core::CVSD;
  } else if (codec_id.coding_format == 0x05) {
    codec = ::aidl::android::hardware::bluetooth::audio::CodecId::Core::MSBC;
  } else if (codec_id.coding_format == 0xFF) {
    auto vc = ::aidl::android::hardware::bluetooth::audio::CodecId::Vendor();
    vc.id = codec_id.vendor_company_id;
    vc.codecId = codec_id.vendor_codec_id;
    codec = vc;
  } else {
    log::error("Invalid coding format: {:02x}", codec_id.coding_format);
  }
  return codec;
}

::bluetooth::le_audio::types::LeAudioCodecId GetStackCodecIdFromAidlFormat(
        const ::aidl::android::hardware::bluetooth::audio::CodecId& codec_id) {
  ::bluetooth::le_audio::types::LeAudioCodecId codec;
  switch (codec_id.getTag()) {
    case ::aidl::android::hardware::bluetooth::audio::CodecId::core: {
      codec.vendor_codec_id = 0x00;
      codec.vendor_company_id = 0x00;

      if (codec_id == ::aidl::android::hardware::bluetooth::audio::CodecId::Core::LC3) {
        codec.coding_format = 0x06;
      } else if (codec_id == ::aidl::android::hardware::bluetooth::audio::CodecId::Core::CVSD) {
        codec.coding_format = 0x02;
      } else if (codec_id == ::aidl::android::hardware::bluetooth::audio::CodecId::Core::MSBC) {
        codec.coding_format = 0x05;
      }
    } break;
    case ::aidl::android::hardware::bluetooth::audio::CodecId::vendor: {
      auto vendor = codec_id.get<::aidl::android::hardware::bluetooth::audio::CodecId::vendor>();
      codec.coding_format = 0xFF;
      codec.vendor_company_id = vendor.id;
      codec.vendor_codec_id = vendor.codecId;
    } break;
    case ::aidl::android::hardware::bluetooth::audio::CodecId::a2dp:
      log::error("A2DP codecs are not supported here");
      break;
    default:
      break;
  }
  return codec;
}

static std::vector<::aidl::android::hardware::bluetooth::audio::CodecSpecificCapabilitiesLtv>
GetAidlCodecCapabilitiesFromStack(const ::bluetooth::le_audio::types::LeAudioLtvMap& in) {
  std::vector<::aidl::android::hardware::bluetooth::audio::CodecSpecificCapabilitiesLtv> ltvs;
  auto stack_caps = in.GetAsCoreCodecCapabilities();

  if (stack_caps.supported_sampling_frequencies) {
    /* Note: The values match exactly */
    ::aidl::android::hardware::bluetooth::audio::CodecSpecificCapabilitiesLtv::
            SupportedSamplingFrequencies freqs{.bitmask =
                                                       *stack_caps.supported_sampling_frequencies};
    if (freqs.bitmask) {
      ltvs.push_back(freqs);
    }
  }

  if (stack_caps.supported_frame_durations) {
    /* Note: The values match exactly */
    ::aidl::android::hardware::bluetooth::audio::CodecSpecificCapabilitiesLtv::
            SupportedFrameDurations durations{.bitmask = *stack_caps.supported_frame_durations};
    if (durations.bitmask) {
      ltvs.push_back(durations);
    }
  }

  if (stack_caps.supported_audio_channel_counts) {
    /* Note: The values match exactly */
    ::aidl::android::hardware::bluetooth::audio::CodecSpecificCapabilitiesLtv::
            SupportedAudioChannelCounts counts{.bitmask =
                                                       *stack_caps.supported_audio_channel_counts};
    if (counts.bitmask) {
      ltvs.push_back(counts);
    }
  }

  if (stack_caps.supported_min_octets_per_codec_frame &&
      stack_caps.supported_max_octets_per_codec_frame) {
    ::aidl::android::hardware::bluetooth::audio::CodecSpecificCapabilitiesLtv::
            SupportedOctetsPerCodecFrame octets_per_frame{
                    .min = *stack_caps.supported_min_octets_per_codec_frame,
                    .max = *stack_caps.supported_max_octets_per_codec_frame,
            };
    ltvs.push_back(octets_per_frame);
  }

  if (stack_caps.supported_max_codec_frames_per_sdu) {
    ::aidl::android::hardware::bluetooth::audio::CodecSpecificCapabilitiesLtv::
            SupportedMaxCodecFramesPerSDU codec_frames{
                    .value = *stack_caps.supported_max_codec_frames_per_sdu};
    ltvs.push_back(codec_frames);
  }

  return ltvs;
}

static std::vector<::aidl::android::hardware::bluetooth::audio::CodecSpecificConfigurationLtv>
GetAidlCodecSpecificConfigurationFromStack(
        const ::bluetooth::le_audio::types::LeAudioLtvMap& stack_ltvs) {
  std::vector<::aidl::android::hardware::bluetooth::audio::CodecSpecificConfigurationLtv> aidl_ltvs;
  auto stack_config = stack_ltvs.GetAsCoreCodecConfig();

  if (stack_config.sampling_frequency.has_value()) {
    log::debug(": sampling_frequency: {}", stack_config.sampling_frequency.value());
    // The frequency values match exactly
    aidl_ltvs.push_back(
            static_cast<::aidl::android::hardware::bluetooth::audio::CodecSpecificConfigurationLtv::
                                SamplingFrequency>(stack_config.sampling_frequency.value()));
  }
  if (stack_config.frame_duration.has_value()) {
    log::debug(": frame_duration: {}", stack_config.frame_duration.value());
    // The frame duration values match exactly
    aidl_ltvs.push_back(
            static_cast<::aidl::android::hardware::bluetooth::audio::CodecSpecificConfigurationLtv::
                                FrameDuration>(stack_config.frame_duration.value()));
  }
  if (stack_config.audio_channel_allocation.has_value()) {
    log::debug(": audio_channel_allocation: {}", stack_config.audio_channel_allocation.value());
    // The frequency values match exactly
    auto aidl_location = static_cast<int32_t>(stack_config.audio_channel_allocation.value());
    aidl_ltvs.push_back(::aidl::android::hardware::bluetooth::audio::CodecSpecificConfigurationLtv::
                                AudioChannelAllocation{.bitmask = aidl_location});
  }
  if (stack_config.octets_per_codec_frame.has_value()) {
    log::debug(": octets_per_codec_frame: {}", stack_config.octets_per_codec_frame.value());
    // The octetes per codec frame values match exactly
    aidl_ltvs.push_back(
            ::aidl::android::hardware::bluetooth::audio::CodecSpecificConfigurationLtv::
                    OctetsPerCodecFrame{.value = stack_config.octets_per_codec_frame.value()});
  }

  if (stack_config.codec_frames_blocks_per_sdu.has_value()) {
    log::debug(": codec_frames_blocks_per_sdu: {}", stack_config.codec_frames_blocks_per_sdu.value());
    // The codec frame blocks per sdu values match exactly
    aidl_ltvs.push_back(::aidl::android::hardware::bluetooth::audio::CodecSpecificConfigurationLtv::
                                CodecFrameBlocksPerSDU{
                                        .value = stack_config.codec_frames_blocks_per_sdu.value()});
  }

  return aidl_ltvs;
}

std::optional<std::vector<std::optional<::aidl::android::hardware::bluetooth::audio::MetadataLtv>>>
<<<<<<< HEAD
GetAidlMetadataFromStackFormat(const ::bluetooth::le_audio::types::LeAudioLtvMap& in_ltvs) {
  std::vector<std::optional<::aidl::android::hardware::bluetooth::audio::MetadataLtv>> out_ltvs;

  if (!in_ltvs.IsEmpty()) {
    auto stackMetadata = in_ltvs.GetAsLeAudioMetadata();

    if (stackMetadata.preferred_audio_context) {
      out_ltvs.push_back(
              ::aidl::android::hardware::bluetooth::audio::MetadataLtv::PreferredAudioContexts{
                      .values = ::aidl::android::hardware::bluetooth::audio::AudioContext{
                              .bitmask = stackMetadata.preferred_audio_context.value()}});
    }
    if (stackMetadata.streaming_audio_context) {
      out_ltvs.push_back(
              ::aidl::android::hardware::bluetooth::audio::MetadataLtv::StreamingAudioContexts{
                      .values = ::aidl::android::hardware::bluetooth::audio::AudioContext{
                              .bitmask = stackMetadata.streaming_audio_context.value()}});
    }
    if (stackMetadata.vendor_specific) {
      if (stackMetadata.vendor_specific->size() >= 2) {
        out_ltvs.push_back(::aidl::android::hardware::bluetooth::audio::MetadataLtv::VendorSpecific{
                /* Two octets for the company identifier */
                stackMetadata.vendor_specific->at(0) | (stackMetadata.vendor_specific->at(1) << 8),
                /* The rest is a payload */
                .opaqueValue = std::vector<uint8_t>(stackMetadata.vendor_specific->begin() + 2,
                                                    stackMetadata.vendor_specific->end())});
      }
    }
    /* Note: stackMetadata.program_info
     *       stackMetadata.language
     *       stackMetadata.ccid_list
     *       stackMetadata.parental_rating
     *       stackMetadata.program_info_uri
     *       stackMetadata.extended_metadata
     *       stackMetadata.audio_active_state
     *       stackMetadata.broadcast_audio_immediate_rendering
     *       are not sent over the AIDL interface as they are considered as
     *       irrelevant for the configuration process.
     */
  } else {
    return std::nullopt;
  }
=======
GetAidlMetadataFromStackFormat(const ::bluetooth::le_audio::types::LeAudioLtvMap& ltvs) {
  if (ltvs.Size() == 0) {
    return std::nullopt;
  }
  std::vector<std::optional<::aidl::android::hardware::bluetooth::audio::MetadataLtv>> out_ltvs;
  auto stackMetadata = ltvs.GetAsLeAudioMetadata();

  if (stackMetadata.preferred_audio_context) {
    out_ltvs.push_back(
            ::aidl::android::hardware::bluetooth::audio::MetadataLtv::PreferredAudioContexts{
                    .values = ::aidl::android::hardware::bluetooth::audio::AudioContext{
                            .bitmask = stackMetadata.preferred_audio_context.value()}});
  }
  if (stackMetadata.streaming_audio_context) {
    out_ltvs.push_back(
            ::aidl::android::hardware::bluetooth::audio::MetadataLtv::StreamingAudioContexts{
                    .values = ::aidl::android::hardware::bluetooth::audio::AudioContext{
                            .bitmask = stackMetadata.streaming_audio_context.value()}});
  }
  if (stackMetadata.vendor_specific) {
    if (stackMetadata.vendor_specific->size() >= 2) {
      out_ltvs.push_back(::aidl::android::hardware::bluetooth::audio::MetadataLtv::VendorSpecific{
              /* Two octets for the company identifier */
              stackMetadata.vendor_specific->at(0) | (stackMetadata.vendor_specific->at(1) << 8),
              /* The rest is a payload */
              .opaqueValue = std::vector<uint8_t>(stackMetadata.vendor_specific->begin() + 2,
                                                  stackMetadata.vendor_specific->end())});
    }
  }
  /* Note: stackMetadata.program_info
   *       stackMetadata.language
   *       stackMetadata.ccid_list
   *       stackMetadata.parental_rating
   *       stackMetadata.program_info_uri
   *       stackMetadata.extended_metadata
   *       stackMetadata.audio_active_state
   *       stackMetadata.broadcast_audio_immediate_rendering
   *       are not sent over the AIDL interface as they are considered as
   *       irrelevant for the configuration process.
   */
>>>>>>> 526743fd
  return out_ltvs;
}

bluetooth::le_audio::types::LeAudioLtvMap GetStackMetadataFromAidlFormat(
        const std::vector<std::optional<::aidl::android::hardware::bluetooth::audio::MetadataLtv>>&
                source) {
  bluetooth::le_audio::types::LeAudioLtvMap cfg;
  (void)source;
  for (auto const& entry : source) {
    if (!entry.has_value()) {
      continue;
    }

    if (entry->getTag() ==
        ::aidl::android::hardware::bluetooth::audio::MetadataLtv::preferredAudioContexts) {
      auto aidl_contexts = entry->get<
              ::aidl::android::hardware::bluetooth::audio::MetadataLtv::preferredAudioContexts>();
      cfg.Add(bluetooth::le_audio::types::kLeAudioMetadataTypePreferredAudioContext,
              (uint16_t)aidl_contexts.values.bitmask);

    } else if (entry->getTag() ==
               ::aidl::android::hardware::bluetooth::audio::MetadataLtv::streamingAudioContexts) {
      auto aidl_contexts = entry->get<
              ::aidl::android::hardware::bluetooth::audio::MetadataLtv::streamingAudioContexts>();
      cfg.Add(bluetooth::le_audio::types::kLeAudioMetadataTypeStreamingAudioContext,
              (uint16_t)aidl_contexts.values.bitmask);

    } else if (entry->getTag() ==
               ::aidl::android::hardware::bluetooth::audio::MetadataLtv::vendorSpecific) {
      auto aidl_vendor_data = entry->get<
              ::aidl::android::hardware::bluetooth::audio::MetadataLtv::vendorSpecific>();
      cfg.Add(bluetooth::le_audio::types::kLeAudioMetadataTypeVendorSpecific,
              aidl_vendor_data.companyId, aidl_vendor_data.opaqueValue);
    }
  }
  return cfg;
}

std::optional<
        std::vector<std::optional<::aidl::android::hardware::bluetooth::audio::
                                          IBluetoothAudioProvider::LeAudioDeviceCapabilities>>>
GetAidlLeAudioDeviceCapabilitiesFromStackFormat(
        const std::optional<std::vector<::bluetooth::le_audio::types::acs_ac_record>>& pacs) {
  std::vector<std::optional<::aidl::android::hardware::bluetooth::audio::IBluetoothAudioProvider::
                                    LeAudioDeviceCapabilities>>
          caps;

  if (pacs.has_value()) {
    for (auto const& rec : pacs.value()) {
      ::aidl::android::hardware::bluetooth::audio::IBluetoothAudioProvider::
              LeAudioDeviceCapabilities cap;
      cap.codecId = GetAidlCodecIdFromStackFormat(rec.codec_id);

      cap.codecSpecificCapabilities = GetAidlCodecCapabilitiesFromStack(rec.codec_spec_caps);

      cap.vendorCodecSpecificCapabilities =
              (rec.codec_spec_caps_raw.empty()
                       ? std::nullopt
                       : std::optional<std::vector<uint8_t>>(rec.codec_spec_caps_raw));
      cap.metadata = GetAidlMetadataFromStackFormat(rec.metadata);
      caps.push_back(cap);
    }
  }
  return caps.empty() ? std::nullopt
                      : std::optional<std::vector<std::optional<
                                ::aidl::android::hardware::bluetooth::audio::
                                        IBluetoothAudioProvider::LeAudioDeviceCapabilities>>>(caps);
}

::bluetooth::le_audio::types::LeAudioLtvMap GetStackLeAudioLtvMapFromAidlFormat(
        const std::vector<
                ::aidl::android::hardware::bluetooth::audio::CodecSpecificConfigurationLtv>&
                aidl_config_ltvs) {
  ::bluetooth::le_audio::types::LeAudioLtvMap stack_ltv;
  for (auto const& ltv : aidl_config_ltvs) {
    log::debug("stack_config: {}", toString(ltv.getTag()));
    switch (ltv.getTag()) {
      case ::aidl::android::hardware::bluetooth::audio::CodecSpecificConfigurationLtv::Tag::
              codecFrameBlocksPerSDU:
        stack_ltv.Add(
                ::bluetooth::le_audio::codec_spec_conf::kLeAudioLtvTypeCodecFrameBlocksPerSdu,
                (uint8_t)ltv
                        .get<::aidl::android::hardware::bluetooth::audio::
                                     CodecSpecificConfigurationLtv::Tag::codecFrameBlocksPerSDU>()
                        .value);
        break;
      case ::aidl::android::hardware::bluetooth::audio::CodecSpecificConfigurationLtv::Tag::
              samplingFrequency:
        stack_ltv.Add(
                ::bluetooth::le_audio::codec_spec_conf::kLeAudioLtvTypeSamplingFreq,
                (uint8_t)ltv.get<::aidl::android::hardware::bluetooth::audio::
                                         CodecSpecificConfigurationLtv::Tag::samplingFrequency>());
        break;
      case ::aidl::android::hardware::bluetooth::audio::CodecSpecificConfigurationLtv::Tag::
              frameDuration:
        stack_ltv.Add(
                ::bluetooth::le_audio::codec_spec_conf::kLeAudioLtvTypeFrameDuration,
                (uint8_t)ltv.get<::aidl::android::hardware::bluetooth::audio::
                                         CodecSpecificConfigurationLtv::Tag::frameDuration>());
        break;
      case ::aidl::android::hardware::bluetooth::audio::CodecSpecificConfigurationLtv::Tag::
              audioChannelAllocation:
        stack_ltv.Add(
                ::bluetooth::le_audio::codec_spec_conf::kLeAudioLtvTypeAudioChannelAllocation,
                (uint32_t)ltv
                        .get<::aidl::android::hardware::bluetooth::audio::
                                     CodecSpecificConfigurationLtv::Tag::audioChannelAllocation>()
                        .bitmask);
        break;
      case ::aidl::android::hardware::bluetooth::audio::CodecSpecificConfigurationLtv::Tag::
              octetsPerCodecFrame:
        stack_ltv.Add(
                ::bluetooth::le_audio::codec_spec_conf::kLeAudioLtvTypeOctetsPerCodecFrame,
                (uint16_t)ltv
                        .get<::aidl::android::hardware::bluetooth::audio::
                                     CodecSpecificConfigurationLtv::Tag::octetsPerCodecFrame>()
                        .value);
        break;
      default:
        break;
    }
  }
  return stack_ltv;
}

::bluetooth::le_audio::types::VendorDataPathConfiguration
GetStackConfigureDataPathPayloadFromAidlFormat(
        ::aidl::android::hardware::bluetooth::audio::IBluetoothAudioProvider::
        LeAudioDataPathConfigurationPair& dataPathConfig) {

  log::debug("");
  ::bluetooth::le_audio::types::VendorDataPathConfiguration dp = {};

  /* Host to Controller data path */
  auto sink_input_config = dataPathConfig.inputConfig;

  /* Controller to Host data path */
  auto source_output_config = dataPathConfig.outputConfig;

  uint8_t len = 0;
  if (sink_input_config.has_value() && source_output_config.has_value()) {
    log::debug("both sink_input_config, source_output_config exist, push it");
    auto dp_sink_config =
       sink_input_config.value().dataPathConfiguration.configuration.value();
    auto dp_source_config =
       source_output_config.value().dataPathConfiguration.configuration.value();
    //Need to check below
    //dp = {dp_sink_config, dp_source_config};
    dp.sinkdataPathConfig = dp_sink_config;

    len = dp.sinkdataPathConfig.size();
    log::debug(": sinkdataPathConfig size: {}", len);
    for (uint8_t i = 0; i < len; i ++) {
      log::debug(": dp.sinkdataPathConfig[{}]: {}", i, dp.sinkdataPathConfig[i]);
    }

    dp.sourcedataPathConfig = dp_source_config;

    len = 0;
    len = dp.sourcedataPathConfig.size();
    log::debug(": sourcedataPathConfig size: {}", len);
    for (uint8_t i = 0; i < len; i ++) {
      log::debug(": dp.sourcedataPathConfig[{}]: {}", i, dp.sourcedataPathConfig[i]);
    }

    return dp;
  }

  if (sink_input_config.has_value()) {
    log::debug("sink_input_config exist, push it");
    auto dp_sink_config =
           sink_input_config.value().dataPathConfiguration.configuration.value();
    /*Todo below*/
    //return dp_sink_config;
    //dp.value().push_back(dp_sink_config);
    dp.sinkdataPathConfig = dp_sink_config;

    len = dp.sinkdataPathConfig.size();
    log::debug(": sinkdataPathConfig size: {}", len);
    for (uint8_t i = 0; i < len; i ++) {
      log::debug(": dp.sinkdataPathConfig[{}]: {}", i, dp.sinkdataPathConfig[i]);
    }
  }

  if (source_output_config.has_value()) {
    log::debug("source_output_config exist, push it");
    auto dp_source_config =
           source_output_config.value().dataPathConfiguration.configuration.value();
    /*Todo below*/
    //return dp_source_config.configuration.value();
    //dp.value().push_back(dp_source_config);
    dp.sourcedataPathConfig = dp_source_config;

    len = dp.sourcedataPathConfig.size();
    log::debug(": sourcedataPathConfig size: {}", len);
    for (uint8_t i = 0; i < len; i ++) {
      log::debug(": dp.sourcedataPathConfig[{}]: {}", i, dp.sourcedataPathConfig[i]);
    }
  }
  return dp;
}

const ::aidl::android::hardware::bluetooth::audio::
                                    IBluetoothAudioProvider::StreamConfig
GetAidlConfigureDataPathPayloadFromStackFormat(std::vector<uint16_t> conn_handles,
                    ::bluetooth::le_audio::types::LeAudioContextType context_type) {

  ::aidl::android::hardware::bluetooth::audio::
                                      IBluetoothAudioProvider::StreamConfig cfg;

  log::debug("");
  //Re-check if required.
  cfg.audioContext.bitmask = static_cast<uint16_t>(context_type);

  log::debug("audioContext bitmask: {}", (unsigned)cfg.audioContext.bitmask);
  log::debug("conn_handles size: {}", (unsigned)conn_handles.size());

  for (uint8_t i = 0; i < (unsigned)conn_handles.size(); ++i) {
    log::debug("conn_handles[{}]: {}", (unsigned)i, conn_handles[i]);
    auto streamMap =
     ::aidl::android::hardware::bluetooth::audio::LeAudioConfiguration::StreamMap();
    streamMap.streamHandle = conn_handles[i];
    cfg.streamMap.push_back(streamMap);
  }

  if (!cfg.streamMap.empty()) {
    log::debug("return valid StreamConfig");
  } else {
    log::debug("not valid StreamConfig, return null");
  }
  return cfg;
}

::bluetooth::le_audio::broadcaster::BroadcastSubgroupBisCodecConfig GetStackBisConfigFromAidlFormat(
        const ::aidl::android::hardware::bluetooth::audio::IBluetoothAudioProvider::
                LeAudioSubgroupBisConfiguration& aidl_cfg,
        ::bluetooth::le_audio::types::LeAudioCodecId& out_codec_id) {
  out_codec_id = GetStackCodecIdFromAidlFormat(aidl_cfg.bisConfiguration.codecId);

  // Note: Using the hardcoded value for now - the BIS allocated channel
  uint8_t bis_channel_cnt = 1;

  // Note: No support for the metadata at the BIS level in the BT stack yet.

  return ::bluetooth::le_audio::broadcaster::BroadcastSubgroupBisCodecConfig(
          aidl_cfg.numBis, bis_channel_cnt,
          GetStackLeAudioLtvMapFromAidlFormat(aidl_cfg.bisConfiguration.codecConfiguration),
          aidl_cfg.bisConfiguration.vendorCodecConfiguration.empty()
                  ? std::nullopt
                  : std::optional<std::vector<uint8_t>>(
                            aidl_cfg.bisConfiguration.vendorCodecConfiguration));
}

std::vector<::bluetooth::le_audio::broadcaster::BroadcastSubgroupCodecConfig>
GetStackSubgroupsFromAidlFormat(
        const std::vector<::aidl::android::hardware::bluetooth::audio::IBluetoothAudioProvider::
                                  LeAudioBroadcastSubgroupConfiguration>& aidl_subgroups) {
  std::vector<::bluetooth::le_audio::broadcaster::BroadcastSubgroupCodecConfig> vec;
  for (const auto& subgroup : aidl_subgroups) {
    std::vector<::bluetooth::le_audio::broadcaster::BroadcastSubgroupBisCodecConfig>
            bis_codec_configs;
    ::bluetooth::le_audio::types::LeAudioCodecId codec_id;
    for (auto const& bis_cfg : subgroup.bisConfigurations) {
      bis_codec_configs.push_back(GetStackBisConfigFromAidlFormat(bis_cfg, codec_id));
    }

    uint8_t bits_per_sample = 16;  // Note: Irrelevant for the offloader
    ::bluetooth::le_audio::broadcaster::BroadcastSubgroupCodecConfig stack_subgroup(
            codec_id, bis_codec_configs, bits_per_sample, subgroup.vendorCodecConfiguration);
    vec.push_back(stack_subgroup);
  }
  return vec;
}

std::optional<::bluetooth::le_audio::broadcaster::BroadcastConfiguration>
GetStackBroadcastConfigurationFromAidlFormat(
        const ::aidl::android::hardware::bluetooth::audio::IBluetoothAudioProvider::
                LeAudioBroadcastConfigurationSetting& setting) {
  ::bluetooth::le_audio::broadcaster::BroadcastConfiguration cfg{
          .subgroups = GetStackSubgroupsFromAidlFormat(setting.subgroupsConfigurations),
          .qos = ::bluetooth::le_audio::broadcaster::BroadcastQosConfig(
                  setting.retransmitionNum, setting.maxTransportLatencyMs),
          .data_path = GetStackDataPathFromAidlFormat(*setting.dataPathConfiguration),
          .sduIntervalUs = (uint32_t)setting.sduIntervalUs,
          .maxSduOctets = (uint16_t)setting.maxSduOctets,
          .phy = 0,  // recomputed later on
          .packing = (uint8_t)setting.packing,
          .framing = (uint8_t)setting.framing,
  };

  for (auto phy : setting.phy) {
    cfg.phy |= static_cast<int8_t>(phy);
  }

  return std::move(cfg);
}

static ::bluetooth::le_audio::types::QosConfigSetting GetStackQosConfigSettingFromAidl(
        const std::optional<::aidl::android::hardware::bluetooth::audio::IBluetoothAudioProvider::
                                    LeAudioAseQosConfiguration>& aidl_qos,
        ::aidl::android::hardware::bluetooth::audio::LeAudioAseConfiguration::TargetLatency
                target_latency) {
  auto config = ::bluetooth::le_audio::types::QosConfigSetting();
  if (aidl_qos.has_value()) {
    config.sduIntervalUs = aidl_qos->sduIntervalUs;
    config.max_transport_latency = aidl_qos->maxTransportLatencyMs;
    config.maxSdu = aidl_qos->maxSdu;
    config.retransmission_number = aidl_qos->retransmissionNum;
  }
  config.target_latency = (uint8_t)target_latency;

  return config;
}

static ::bluetooth::le_audio::types::CodecConfigSetting GetCodecConfigSettingFromAidl(
        const std::optional<::aidl::android::hardware::bluetooth::audio::LeAudioAseConfiguration>&
                ase_config) {
  auto stack_config = ::bluetooth::le_audio::types::CodecConfigSetting();

  if (ase_config.has_value()) {
    if (ase_config->codecId.has_value()) {
      stack_config.id = GetStackCodecIdFromAidlFormat(ase_config->codecId.value());
    }
    if (ase_config->vendorCodecConfiguration.has_value()) {
      stack_config.vendor_params = ase_config->vendorCodecConfiguration.value();
    }

    if (!ase_config->codecConfiguration.empty()) {
      stack_config.params = GetStackLeAudioLtvMapFromAidlFormat(ase_config->codecConfiguration);
      auto cfg = stack_config.params.GetAsCoreCodecConfig();
      if (cfg.audio_channel_allocation.has_value()) {
        auto allocation_bitset = std::bitset<32>(cfg.audio_channel_allocation.value());
        // Value of 0x00000000 means MonoAudio - one channel per iso stream
        stack_config.channel_count_per_iso_stream =
                allocation_bitset.any() ? allocation_bitset.count() : 1;
      }
    }
  }

  return stack_config;
}

static ::bluetooth::le_audio::set_configurations::CodecMetadataSetting GetCodecMetadataSettingFromAidl(
        const std::optional<::aidl::android::hardware::bluetooth::audio::LeAudioAseConfiguration>&
                ase_config) {
  auto metadata_config = ::bluetooth::le_audio::set_configurations::CodecMetadataSetting();

  if (ase_config.has_value()) {
    if (ase_config.value().metadata.has_value()) {
      auto chosen_codec_config_metadata = ase_config.value().metadata.value();
      log::debug(": chosen_codec_config_metadata size: {}", chosen_codec_config_metadata.size());
      for (auto &metadata : chosen_codec_config_metadata) {
        if (metadata.value().getTag() ==
                       ::aidl::android::hardware::bluetooth::audio::MetadataLtv::vendorSpecific) {
           auto cfg_vendor_metadata = metadata.value().get<
                      ::aidl::android::hardware::bluetooth::audio::MetadataLtv::vendorSpecific>();
          log::debug(": cfg_vendor_metadata.companyId: {}", cfg_vendor_metadata.companyId);

          if (cfg_vendor_metadata.companyId != 0) {
            //No need to go for next vendorSpecific metadataLtv,
            //as it has  config name only to debug
            log::debug(": valid vendor codec specific Metadata exist.");
            metadata_config.vendor_company_id = cfg_vendor_metadata.companyId;
            metadata_config.vendor_metadata_type = cfg_vendor_metadata.opaqueValue[0];
            int len =
              sizeof(cfg_vendor_metadata.opaqueValue) / sizeof(cfg_vendor_metadata.opaqueValue[0]);
            metadata_config.vs_metadata.insert(metadata_config.vs_metadata.begin(),
                                                  cfg_vendor_metadata.opaqueValue.begin() + 1,
                                                  cfg_vendor_metadata.opaqueValue.end());
            break;
          }
        }
      }
    }
  }
  return metadata_config;
}

::bluetooth::le_audio::types::DataPathConfiguration GetStackDataPathFromAidlFormat(
        const ::aidl::android::hardware::bluetooth::audio::IBluetoothAudioProvider::
                LeAudioDataPathConfiguration& dp) {
  auto config = ::bluetooth::le_audio::types::DataPathConfiguration{
          .dataPathId = static_cast<uint8_t>(dp.dataPathId),
          .dataPathConfig = {},
          .isoDataPathConfig = {
                  .codecId = GetStackCodecIdFromAidlFormat(dp.isoDataPathConfiguration.codecId),
                  .isTransparent = dp.isoDataPathConfiguration.isTransparent,
                  .controllerDelayUs = (uint32_t)dp.isoDataPathConfiguration.controllerDelayUs,
                  .configuration = {},
          }};

  // Due to AIDL not having the Transparent codec type, it uses the boolean and
  // we should manually align the codecId.
  if (config.isoDataPathConfig.isTransparent) {
    config.isoDataPathConfig.codecId.coding_format = 0x03;  // Transparent
    config.isoDataPathConfig.codecId.vendor_codec_id = 0x00;
    config.isoDataPathConfig.codecId.vendor_company_id = 0x00;
  }

  if (dp.dataPathConfiguration.configuration) {
    config.dataPathConfig = *dp.dataPathConfiguration.configuration;
  }

  // Due to AIDL not having the Transparent codec type, it uses the boolean and
  // we should manually align the codecId.
  if (config.isoDataPathConfig.isTransparent) {
    config.isoDataPathConfig.codecId.coding_format = bluetooth::hci::kIsoCodingFormatTransparent;
    config.isoDataPathConfig.codecId.vendor_codec_id = 0x00;
    config.isoDataPathConfig.codecId.vendor_company_id = 0x00;
  }

  if (dp.isoDataPathConfiguration.configuration) {
    config.isoDataPathConfig.configuration = *dp.isoDataPathConfiguration.configuration;
  }

  return config;
}

// The number of source entries is the total count of ASEs within the group to
// be configured
static ::bluetooth::le_audio::types::AseConfiguration GetStackAseConfigurationFromAidl(
        const ::aidl::android::hardware::bluetooth::audio::IBluetoothAudioProvider::
                LeAudioAseConfigurationSetting::AseDirectionConfiguration& source) {
  auto stack_qos = GetStackQosConfigSettingFromAidl(source.qosConfiguration,
                                                    source.aseConfiguration.targetLatency);

<<<<<<< HEAD
  auto config = ::bluetooth::le_audio::set_configurations::AseConfiguration(
                                      GetCodecConfigSettingFromAidl(source.aseConfiguration),
                                      stack_qos,
                                      GetCodecMetadataSettingFromAidl(source.aseConfiguration));
=======
  auto config = ::bluetooth::le_audio::types::AseConfiguration(
          GetCodecConfigSettingFromAidl(source.aseConfiguration), stack_qos);
>>>>>>> 526743fd
  if (source.dataPathConfiguration.has_value()) {
    config.data_path_configuration = GetStackDataPathFromAidlFormat(*source.dataPathConfiguration);
  }
  return config;
}

static std::string StackTargetLatencyToString(uint8_t target_latency) {
  switch (target_latency) {
    case ::bluetooth::le_audio::types::kTargetLatencyUndefined:
      return "TargetLatencyUndefined";
    case ::bluetooth::le_audio::types::kTargetLatencyLower:
      return "LowLatency";
    case ::bluetooth::le_audio::types::kTargetLatencyBalancedLatencyReliability:
      return "BalancedReliability";
    case ::bluetooth::le_audio::types::kTargetLatencyHigherReliability:
      return "HighReliability";
    default:
      std::stringstream str;
      str << "TargetLatencyUnknown (" << std::hex << std::setw(2) << std::setfill('0')
          << target_latency << ")";
      return str.str();
  }
}

static std::string GenerateNameForConfig(
        const ::bluetooth::le_audio::types::AudioSetConfiguration& config) {
  auto namegen = [](const std::vector<::bluetooth::le_audio::types::AseConfiguration>& configs,
                    const char* dir_str) {
    std::stringstream cfg_str;
    if (configs.size() > 0) {
      auto current_config = configs.begin();
      while (current_config != configs.end()) {
        uint8_t cfg_multiplier = 1;
        auto last_equal_config = current_config;
        auto current_codec = current_config->codec;
        while (++last_equal_config != configs.end()) {
          // For the purpose of name generation, ignore the audio channel allocation
          auto current_codec_no_channels = current_codec;
          auto last_codec_no_channels = last_equal_config->codec;
          current_codec_no_channels.params.Add(
                  le_audio::codec_spec_conf::kLeAudioLtvTypeAudioChannelAllocation, (uint32_t)0);
          last_codec_no_channels.params.Add(
                  le_audio::codec_spec_conf::kLeAudioLtvTypeAudioChannelAllocation, (uint32_t)0);

          if (current_codec_no_channels != last_codec_no_channels) {
            break;
          }
          ++cfg_multiplier;
          current_config = last_equal_config;
        }

        // Channel configuration
        cfg_str << +cfg_multiplier << "-" << +current_codec.GetChannelCountPerIsoStream() << "chan";
        cfg_str << "-" << dir_str << "Ase-";
        // Codec Id
        cfg_str << "CodecId_" << +current_codec.id.coding_format << "_"
                << +current_codec.id.vendor_company_id << "_" << +current_codec.id.vendor_codec_id
                << "-";
        // Codec parameters
        cfg_str << current_codec.GetSamplingFrequencyHz() << "hz";
        if (current_codec.id.coding_format ==
            ::bluetooth::le_audio::types::kLeAudioCodingFormatLC3) {
          cfg_str << "_" << current_codec.GetOctetsPerFrame() << "oct";
          cfg_str << "_" << current_codec.GetDataIntervalUs() << "us";
        }
        // QoS
        cfg_str << "-" << StackTargetLatencyToString(current_config->qos.target_latency);

        if (last_equal_config == configs.end()) {
          break;
        }

        // Check if there are some different configs left
        ++current_config;
      }
    }
    return cfg_str.str();
  };

  std::stringstream name;
  name << "AIDL";
  if (!config.confs.sink.empty()) {
    name << "-" << namegen(config.confs.sink, "Sink");
  }
  if (!config.confs.source.empty()) {
    name << "-" << namegen(config.confs.source, "Source");
  }
  return name.str();
}

static ::bluetooth::le_audio::types::AudioSetConfiguration GetStackConfigSettingFromAidl(
        ::bluetooth::le_audio::types::LeAudioContextType ctx_type,
        const ::aidl::android::hardware::bluetooth::audio::IBluetoothAudioProvider::
                LeAudioAseConfigurationSetting& aidl_ase_config) {
  /* Verify the returned audio context and report if not matching */
  if (aidl_ase_config.audioContext.bitmask != (uint16_t)ctx_type) {
    log::error("Audio Context mismatch. Expected {}, but received: {}", (int)ctx_type,
               aidl_ase_config.audioContext.bitmask);
  }

  ::bluetooth::le_audio::types::AudioSetConfiguration cig_config{
          .name = "AIDL codec provider configuration",
          .packing = (uint8_t)aidl_ase_config.packing,
          .confs = {.sink = {}, .source = {}},
  };

  if (aidl_ase_config.sinkAseConfiguration) {
    for (auto const& entry : *aidl_ase_config.sinkAseConfiguration) {
      if (entry) {
        cig_config.confs.sink.push_back(GetStackAseConfigurationFromAidl(*entry));
      }
    }
  }

  if (aidl_ase_config.sourceAseConfiguration) {
    for (auto const& entry : *aidl_ase_config.sourceAseConfiguration) {
      if (entry) {
        cig_config.confs.source.push_back(GetStackAseConfigurationFromAidl(*entry));
      }
    }
  }

  if (aidl_ase_config.flags.has_value()) {
    if (aidl_ase_config.flags->bitmask &
        ::aidl::android::hardware::bluetooth::audio::ConfigurationFlags::
                ALLOW_ASYMMETRIC_CONFIGURATIONS) {
      log::debug("Asymmetric configuration support flag set.");
    }
    if (aidl_ase_config.flags->bitmask &
        ::aidl::android::hardware::bluetooth::audio::ConfigurationFlags::LOW_LATENCY) {
      log::debug("Low latency support flag set.");
    }
  }

  cig_config.name = GenerateNameForConfig(cig_config);
  return cig_config;
}

std::optional<::bluetooth::le_audio::types::AudioSetConfiguration>
GetStackUnicastConfigurationFromAidlFormat(
        ::bluetooth::le_audio::types::LeAudioContextType ctx_type,
        const ::aidl::android::hardware::bluetooth::audio::IBluetoothAudioProvider::
                LeAudioAseConfigurationSetting& config) {
  log::debug("ctx_type: {}, config context type: {}", (int)ctx_type, config.audioContext.bitmask);
  auto stack_config = GetStackConfigSettingFromAidl(ctx_type, config);

  if (stack_config.confs.sink.empty() && stack_config.confs.source.empty()) {
    log::error("Unexpected empty sink and source configurations!");
    return std::nullopt;
  }
  return stack_config;
}

static bool isAsymmetricConfigurationSupported(
        IBluetoothAudioProviderFactory::ProviderInfo const& provider_info) {
  for (auto& codec_info : provider_info.codecInfos) {
    if (codec_info.transport.getTag() != CodecInfo::Transport::leAudio) {
      return false;
    }

    auto flags = codec_info.transport.get<CodecInfo::Transport::leAudio>().flags;

    if (!flags) {
      continue;
    }

    if (flags->bitmask & ConfigurationFlags::ALLOW_ASYMMETRIC_CONFIGURATIONS) {
      return true;
    }
  }

  return false;
}

static bool isLowLatencyConfigurationSupported(
        IBluetoothAudioProviderFactory::ProviderInfo const& provider_info) {
  for (auto& codec_info : provider_info.codecInfos) {
    if (codec_info.transport.getTag() != CodecInfo::Transport::leAudio) {
      return false;
    }

    auto flags = codec_info.transport.get<CodecInfo::Transport::leAudio>().flags;

    if (!flags) {
      continue;
    }

    if (flags->bitmask & ConfigurationFlags::LOW_LATENCY) {
      return true;
    }
  }

  return false;
}

std::optional<bluetooth::le_audio::ProviderInfo> GetStackProviderInfoFromAidl(
        std::optional<IBluetoothAudioProviderFactory::ProviderInfo> const& encoding_provider_info,
        std::optional<IBluetoothAudioProviderFactory::ProviderInfo> const& decoding_provider_info) {
  (void)encoding_provider_info;
  (void)decoding_provider_info;

  if (!encoding_provider_info.has_value() && !decoding_provider_info.has_value()) {
    log::error("Neither the encoding or decoding provider info are correct.");
    return std::nullopt;
  }

  std::optional<bluetooth::le_audio::ProviderInfo> result = bluetooth::le_audio::ProviderInfo();
  if (encoding_provider_info.has_value()) {
    log::debug("Encoding: {}", encoding_provider_info->toString());
    if (isAsymmetricConfigurationSupported(encoding_provider_info.value())) {
      result->allowAsymmetric = true;
    }

    if (isLowLatencyConfigurationSupported(encoding_provider_info.value())) {
      result->lowLatency = true;
    }
  }

  if (decoding_provider_info.has_value()) {
    // Iterate and print for the debugging purpose
    log::debug("Decoding: {}", decoding_provider_info->toString());
    if (isAsymmetricConfigurationSupported(decoding_provider_info.value())) {
      result->allowAsymmetric = true;
    }

    if (isLowLatencyConfigurationSupported(decoding_provider_info.value())) {
      result->lowLatency = true;
    }
  }

  log::debug("Stack: {}", result->toString());
  return result;
}

::aidl::android::hardware::bluetooth::audio::IBluetoothAudioProvider::
        LeAudioBroadcastConfigurationRequirement
        GetAidlLeAudioBroadcastConfigurationRequirementFromStackFormat(
                const std::vector<std::pair<::bluetooth::le_audio::types::LeAudioContextType,
                                            uint8_t>>& subgroup_quality) {
  auto aidl_requirements = ::aidl::android::hardware::bluetooth::audio::IBluetoothAudioProvider::
          LeAudioBroadcastConfigurationRequirement();

  for (auto const& [context, quality] : subgroup_quality) {
    ::aidl::android::hardware::bluetooth::audio::IBluetoothAudioProvider::
            LeAudioBroadcastSubgroupConfigurationRequirement req;
    req.audioContext.bitmask = static_cast<uint16_t>(context);

    // Note: Currently there is no equivalent of this in the stack data format
    req.bisNumPerSubgroup = 2;

    if (quality == le_audio::QUALITY_STANDARD) {
      req.quality = ::aidl::android::hardware::bluetooth::audio::IBluetoothAudioProvider::
              BroadcastQuality::STANDARD;
    } else if (quality == le_audio::QUALITY_HIGH) {
      req.quality = ::aidl::android::hardware::bluetooth::audio::IBluetoothAudioProvider::
              BroadcastQuality::HIGH;
    }

    aidl_requirements.subgroupConfigurationRequirements.push_back(req);
  }

  return aidl_requirements;
}

::aidl::android::hardware::bluetooth::audio::IBluetoothAudioProvider::
        LeAudioConfigurationRequirement
        GetAidlLeAudioUnicastConfigurationRequirementsFromStackFormat(
                ::bluetooth::le_audio::types::LeAudioContextType context_type,
                const std::optional<std::vector<
                        ::bluetooth::le_audio::CodecManager::UnicastConfigurationRequirements::
                                DeviceDirectionRequirements>>& sink_reqs,
                const std::optional<std::vector<
                        ::bluetooth::le_audio::CodecManager::UnicastConfigurationRequirements::
                                DeviceDirectionRequirements>>& source_reqs,
                ::bluetooth::le_audio::CodecManager::Flags flags) {
  auto aidl_reqs = ::aidl::android::hardware::bluetooth::audio::IBluetoothAudioProvider::
          LeAudioConfigurationRequirement();

  if (sink_reqs) {
    aidl_reqs.sinkAseRequirement = std::make_optional<std::vector<
            std::optional<::aidl::android::hardware::bluetooth::audio::IBluetoothAudioProvider::
                                  LeAudioConfigurationRequirement::AseDirectionRequirement>>>();
    log::debug(": sink requirements size: {} ", sink_reqs->size());

    for (auto const& stack_req : *sink_reqs) {
      log::debug(": sink requirement ");
      auto aidl_req = ::aidl::android::hardware::bluetooth::audio::IBluetoothAudioProvider::
              LeAudioConfigurationRequirement::AseDirectionRequirement();
      aidl_req.aseConfiguration.targetLatency = static_cast<
              ::aidl::android::hardware::bluetooth::audio::LeAudioAseConfiguration::TargetLatency>(
              stack_req.target_latency);
      aidl_req.aseConfiguration.targetPhy =
              static_cast<::aidl::android::hardware::bluetooth::audio::Phy>(stack_req.target_Phy);

      log::debug(": targetLatency: {}", (unsigned)aidl_req.aseConfiguration.targetLatency);
      log::debug(": targetPhy: {}", (unsigned)aidl_req.aseConfiguration.targetPhy);

      // TODO(b/341936031): Add the codec enforcement mechanism in the stack
      // aidl_req.aseConfiguration.codecId =
      // GetAidlCodecIdFromStackFormat(stack_req.codecId);
      aidl_req.aseConfiguration.codecConfiguration =
              GetAidlCodecSpecificConfigurationFromStack(stack_req.params);

      aidl_reqs.sinkAseRequirement->push_back(aidl_req);
    }
  }

  if (source_reqs) {
    aidl_reqs.sourceAseRequirement = std::make_optional<std::vector<
            std::optional<::aidl::android::hardware::bluetooth::audio::IBluetoothAudioProvider::
                                  LeAudioConfigurationRequirement::AseDirectionRequirement>>>();
    log::debug(": source requirements size: {} ", source_reqs->size());

    for (auto const& stack_req : *source_reqs) {
      log::debug(": source requirement ");
      auto aidl_req = ::aidl::android::hardware::bluetooth::audio::IBluetoothAudioProvider::
              LeAudioConfigurationRequirement::AseDirectionRequirement();
      aidl_req.aseConfiguration.targetLatency = static_cast<
              ::aidl::android::hardware::bluetooth::audio::LeAudioAseConfiguration::TargetLatency>(
              stack_req.target_latency);
      aidl_req.aseConfiguration.targetPhy =
              static_cast<::aidl::android::hardware::bluetooth::audio::Phy>(stack_req.target_Phy);

      log::debug(": targetLatency: {}", (unsigned)aidl_req.aseConfiguration.targetLatency);
      log::debug(": targetPhy: {}", (unsigned)aidl_req.aseConfiguration.targetPhy);

      // TODO(b/341936031): Add the codec enforcement mechanism in the stack
      // aidl_req.aseConfiguration.codecId =
      // GetAidlCodecIdFromStackFormat(stack_req.codecId);
      aidl_req.aseConfiguration.codecConfiguration =
              GetAidlCodecSpecificConfigurationFromStack(stack_req.params);

      aidl_reqs.sourceAseRequirement->push_back(aidl_req);
    }
  }

  // Context type values match exactly
  aidl_reqs.audioContext.bitmask = (uint32_t)context_type;

  log::debug(": audio context: {}", aidl_reqs.audioContext.bitmask);
  // TODO(b/341935895): Add the feature flags mechanism in the stack
  if (flags != ::bluetooth::le_audio::CodecManager::Flags::NONE) {
    aidl_reqs.flags =
            std::make_optional<::aidl::android::hardware::bluetooth::audio::ConfigurationFlags>();
    if (flags & ::bluetooth::le_audio::CodecManager::Flags::ALLOW_ASYMMETRIC) {
      aidl_reqs.flags->bitmask |= ::aidl::android::hardware::bluetooth::audio::ConfigurationFlags::
              ALLOW_ASYMMETRIC_CONFIGURATIONS;
    }

    if (flags & ::bluetooth::le_audio::CodecManager::Flags::LOW_LATENCY) {
      aidl_reqs.flags->bitmask |=
              ::aidl::android::hardware::bluetooth::audio::ConfigurationFlags::LOW_LATENCY;
    }
  }

  return aidl_reqs;
}

}  // namespace aidl
}  // namespace audio
}  // namespace bluetooth<|MERGE_RESOLUTION|>--- conflicted
+++ resolved
@@ -188,50 +188,6 @@
 }
 
 std::optional<std::vector<std::optional<::aidl::android::hardware::bluetooth::audio::MetadataLtv>>>
-<<<<<<< HEAD
-GetAidlMetadataFromStackFormat(const ::bluetooth::le_audio::types::LeAudioLtvMap& in_ltvs) {
-  std::vector<std::optional<::aidl::android::hardware::bluetooth::audio::MetadataLtv>> out_ltvs;
-
-  if (!in_ltvs.IsEmpty()) {
-    auto stackMetadata = in_ltvs.GetAsLeAudioMetadata();
-
-    if (stackMetadata.preferred_audio_context) {
-      out_ltvs.push_back(
-              ::aidl::android::hardware::bluetooth::audio::MetadataLtv::PreferredAudioContexts{
-                      .values = ::aidl::android::hardware::bluetooth::audio::AudioContext{
-                              .bitmask = stackMetadata.preferred_audio_context.value()}});
-    }
-    if (stackMetadata.streaming_audio_context) {
-      out_ltvs.push_back(
-              ::aidl::android::hardware::bluetooth::audio::MetadataLtv::StreamingAudioContexts{
-                      .values = ::aidl::android::hardware::bluetooth::audio::AudioContext{
-                              .bitmask = stackMetadata.streaming_audio_context.value()}});
-    }
-    if (stackMetadata.vendor_specific) {
-      if (stackMetadata.vendor_specific->size() >= 2) {
-        out_ltvs.push_back(::aidl::android::hardware::bluetooth::audio::MetadataLtv::VendorSpecific{
-                /* Two octets for the company identifier */
-                stackMetadata.vendor_specific->at(0) | (stackMetadata.vendor_specific->at(1) << 8),
-                /* The rest is a payload */
-                .opaqueValue = std::vector<uint8_t>(stackMetadata.vendor_specific->begin() + 2,
-                                                    stackMetadata.vendor_specific->end())});
-      }
-    }
-    /* Note: stackMetadata.program_info
-     *       stackMetadata.language
-     *       stackMetadata.ccid_list
-     *       stackMetadata.parental_rating
-     *       stackMetadata.program_info_uri
-     *       stackMetadata.extended_metadata
-     *       stackMetadata.audio_active_state
-     *       stackMetadata.broadcast_audio_immediate_rendering
-     *       are not sent over the AIDL interface as they are considered as
-     *       irrelevant for the configuration process.
-     */
-  } else {
-    return std::nullopt;
-  }
-=======
 GetAidlMetadataFromStackFormat(const ::bluetooth::le_audio::types::LeAudioLtvMap& ltvs) {
   if (ltvs.Size() == 0) {
     return std::nullopt;
@@ -272,7 +228,6 @@
    *       are not sent over the AIDL interface as they are considered as
    *       irrelevant for the configuration process.
    */
->>>>>>> 526743fd
   return out_ltvs;
 }
 
@@ -615,10 +570,10 @@
   return stack_config;
 }
 
-static ::bluetooth::le_audio::set_configurations::CodecMetadataSetting GetCodecMetadataSettingFromAidl(
+static ::bluetooth::le_audio::types::CodecMetadataSetting GetCodecMetadataSettingFromAidl(
         const std::optional<::aidl::android::hardware::bluetooth::audio::LeAudioAseConfiguration>&
                 ase_config) {
-  auto metadata_config = ::bluetooth::le_audio::set_configurations::CodecMetadataSetting();
+  auto metadata_config = ::bluetooth::le_audio::types::CodecMetadataSetting();
 
   if (ase_config.has_value()) {
     if (ase_config.value().metadata.has_value()) {
@@ -699,15 +654,10 @@
   auto stack_qos = GetStackQosConfigSettingFromAidl(source.qosConfiguration,
                                                     source.aseConfiguration.targetLatency);
 
-<<<<<<< HEAD
-  auto config = ::bluetooth::le_audio::set_configurations::AseConfiguration(
+  auto config = ::bluetooth::le_audio::types::AseConfiguration(
                                       GetCodecConfigSettingFromAidl(source.aseConfiguration),
                                       stack_qos,
                                       GetCodecMetadataSettingFromAidl(source.aseConfiguration));
-=======
-  auto config = ::bluetooth::le_audio::types::AseConfiguration(
-          GetCodecConfigSettingFromAidl(source.aseConfiguration), stack_qos);
->>>>>>> 526743fd
   if (source.dataPathConfiguration.has_value()) {
     config.data_path_configuration = GetStackDataPathFromAidlFormat(*source.dataPathConfiguration);
   }
