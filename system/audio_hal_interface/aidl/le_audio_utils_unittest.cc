/*
 * Copyright 2024 The Android Open Source Project
 *
 * Licensed under the Apache License, Version 2.0 (the "License");
 * you may not use this file except in compliance with the License.
 * You may obtain a copy of the License at
 *
 *      http://www.apache.org/licenses/LICENSE-2.0
 *
 * Unless required by applicable law or agreed to in writing, software
 * distributed under the License is distributed on an "AS IS" BASIS,
 * WITHOUT WARRANTIES OR CONDITIONS OF ANY KIND, either express or implied.
 * See the License for the specific language governing permissions and
 * limitations under the License.
 */

#include "le_audio_utils.h"

#include <bluetooth/log.h>
#include <gtest/gtest.h>

#include <cstdint>
#include <optional>
#include <tuple>
#include <vector>

#include "bta/le_audio/broadcaster/broadcaster_types.h"
#include "bta/le_audio/le_audio_types.h"
#include "btm_iso_api_types.h"

namespace server_configurable_flags {
std::string GetServerConfigurableFlag(const std::string& /* experiment_category_name */,
                                      const std::string& /* experiment_flag_name */,
                                      const std::string& /* default_value */) {
  return "";
}
}  // namespace server_configurable_flags

namespace bluetooth {
namespace {

using ::bluetooth::audio::aidl::GetAidlCodecIdFromStackFormat;
using ::bluetooth::audio::aidl::GetAidlLeAudioBroadcastConfigurationRequirementFromStackFormat;
using ::bluetooth::audio::aidl::GetAidlLeAudioDeviceCapabilitiesFromStackFormat;
using ::bluetooth::audio::aidl::GetAidlLeAudioUnicastConfigurationRequirementsFromStackFormat;
using ::bluetooth::audio::aidl::GetAidlMetadataFromStackFormat;
using ::bluetooth::audio::aidl::GetStackBisConfigFromAidlFormat;
using ::bluetooth::audio::aidl::GetStackBroadcastConfigurationFromAidlFormat;
using ::bluetooth::audio::aidl::GetStackCodecIdFromAidlFormat;
using ::bluetooth::audio::aidl::GetStackLeAudioLtvMapFromAidlFormat;
using ::bluetooth::audio::aidl::GetStackSubgroupsFromAidlFormat;
using ::bluetooth::audio::aidl::GetStackUnicastConfigurationFromAidlFormat;

/* LC3 Core Codec: BT Stack and matching AIDL types */
static const ::bluetooth::le_audio::types::LeAudioCodecId kStackCodecLc3 = {
        .coding_format = ::bluetooth::le_audio::types::kLeAudioCodingFormatLC3,
        .vendor_company_id = ::bluetooth::le_audio::types::kLeAudioVendorCompanyIdUndefined,
        .vendor_codec_id = ::bluetooth::le_audio::types::kLeAudioVendorCodecIdUndefined};
aidl::android::hardware::bluetooth::audio::CodecId::Core kAidlCodecLc3 =
        aidl::android::hardware::bluetooth::audio::CodecId::Core::LC3;

/* Vendor Codec: BT Stack and matching AIDL types */
static const ::bluetooth::le_audio::types::LeAudioCodecId kStackCodecVendor1 = {
        .coding_format = ::bluetooth::le_audio::types::kLeAudioCodingFormatVendorSpecific,
        .vendor_company_id = 0xC0DE,
        .vendor_codec_id = 0xF00D};
aidl::android::hardware::bluetooth::audio::CodecId::Vendor kAidlCodecVendor1{.id = 0xC0DE,
                                                                             .codecId = 0xF00D};

static const ::bluetooth::le_audio::types::LeAudioCodecId kStackCodecTransparent = {
        .coding_format = ::bluetooth::hci::kIsoCodingFormatTransparent,
        .vendor_company_id = ::bluetooth::le_audio::types::kLeAudioVendorCompanyIdUndefined,
        .vendor_codec_id = ::bluetooth::le_audio::types::kLeAudioVendorCodecIdUndefined};

namespace test_utils {

static auto PrepareStackMetadataLtv() {
  ::bluetooth::le_audio::types::LeAudioLtvMap metadata_ltvs;
  // Prepare the metadata LTVs
  metadata_ltvs
          .Add(::bluetooth::le_audio::types::kLeAudioMetadataTypePreferredAudioContext,
               (uint16_t)10)
          .Add(::bluetooth::le_audio::types::kLeAudioMetadataTypeStreamingAudioContext, (uint16_t)8)
          .Add(::bluetooth::le_audio::types::kLeAudioMetadataTypeProgramInfo,
               std::string{"ProgramInfo"})
          .Add(::bluetooth::le_audio::types::kLeAudioMetadataTypeLanguage, std::string{"ice"})
          .Add(::bluetooth::le_audio::types::kLeAudioMetadataTypeCcidList,
               std::vector<uint8_t>{1, 2, 3})
          .Add(::bluetooth::le_audio::types::kLeAudioMetadataTypeparentalRating, (uint8_t)0x01)
          .Add(::bluetooth::le_audio::types::kLeAudioMetadataTypeProgramInfoUri,
               std::string{"ProgramInfoUri"})
          .Add(::bluetooth::le_audio::types::kLeAudioMetadataTypeAudioActiveState, false)
          .Add(::bluetooth::le_audio::types::
                       kLeAudioMetadataTypeBroadcastAudioImmediateRenderingFlag,
               true)
          .Add(::bluetooth::le_audio::types::kLeAudioMetadataTypeExtendedMetadata,
               std::vector<uint8_t>{1, 2, 3})
          .Add(::bluetooth::le_audio::types::kLeAudioMetadataTypeVendorSpecific,
               std::vector<uint8_t>{1, 2, 3});
  return metadata_ltvs;
}

static std::pair<
        std::vector<std::optional<::aidl::android::hardware::bluetooth::audio::MetadataLtv>>,
        bluetooth::le_audio::types::LeAudioLtvMap>
PrepareReferenceMetadata() {
  std::vector<std::optional<::aidl::android::hardware::bluetooth::audio::MetadataLtv>>
          aidl_metadata;
  bluetooth::le_audio::types::LeAudioLtvMap stack_metadata;

  aidl_metadata.push_back(
          ::aidl::android::hardware::bluetooth::audio::MetadataLtv::PreferredAudioContexts{
                  .values.bitmask =
                          ::aidl::android::hardware::bluetooth::audio::AudioContext::GAME |
                          ::aidl::android::hardware::bluetooth::audio::AudioContext::
                                  CONVERSATIONAL});
  stack_metadata.Add(bluetooth::le_audio::types::kLeAudioMetadataTypePreferredAudioContext,
                     (uint16_t)((bluetooth::le_audio::types::LeAudioContextType::GAME |
                                 bluetooth::le_audio::types::LeAudioContextType::CONVERSATIONAL)
                                        .value()));

  aidl_metadata.push_back(
          ::aidl::android::hardware::bluetooth::audio::MetadataLtv::StreamingAudioContexts{
                  .values.bitmask =
                          ::aidl::android::hardware::bluetooth::audio::AudioContext::GAME});
  stack_metadata.Add(bluetooth::le_audio::types::kLeAudioMetadataTypeStreamingAudioContext,
                     (uint16_t)(bluetooth::le_audio::types::LeAudioContextType::GAME));

  aidl_metadata.push_back(::aidl::android::hardware::bluetooth::audio::MetadataLtv::VendorSpecific{
          .companyId = 0x0201, .opaqueValue = {0x03}});
  stack_metadata.Add(bluetooth::le_audio::types::kLeAudioMetadataTypeVendorSpecific, 0x0201,
                     {0x03});

  return {aidl_metadata, stack_metadata};
}

static auto PrepareStackCapability(uint16_t capa_sampling_frequency, uint8_t capa_frame_duration,
                                   uint8_t audio_channel_counts, uint16_t octets_per_frame_min,
                                   uint16_t ocets_per_frame_max, uint8_t codec_frames_per_sdu) {
  uint32_t octets_per_frame_range = octets_per_frame_min | (ocets_per_frame_max << 16);

  return ::bluetooth::le_audio::types::LeAudioLtvMap({
          {::bluetooth::le_audio::codec_spec_caps::kLeAudioLtvTypeSupportedSamplingFrequencies,
           UINT16_TO_VEC_UINT8(capa_sampling_frequency)},
          {::bluetooth::le_audio::codec_spec_caps::kLeAudioLtvTypeSupportedFrameDurations,
           UINT8_TO_VEC_UINT8(capa_frame_duration)},
          {::bluetooth::le_audio::codec_spec_caps::kLeAudioLtvTypeSupportedAudioChannelCounts,
           UINT8_TO_VEC_UINT8(audio_channel_counts)},
          {::bluetooth::le_audio::codec_spec_caps::kLeAudioLtvTypeSupportedOctetsPerCodecFrame,
           UINT32_TO_VEC_UINT8(octets_per_frame_range)},
          {::bluetooth::le_audio::codec_spec_caps::kLeAudioLtvTypeSupportedMaxCodecFramesPerSdu,
           UINT8_TO_VEC_UINT8(codec_frames_per_sdu)},
  });
}

static auto PrepareStackPacRecord(::bluetooth::le_audio::types::LeAudioCodecId codec_id,
                                  uint16_t capa_sampling_frequency, uint8_t capa_frame_duration,
                                  uint8_t audio_channel_counts, uint16_t octets_per_frame_min,
                                  uint16_t octets_per_frame_max, uint8_t codec_frames_per_sdu = 1) {
  auto ltv_map =
          PrepareStackCapability(capa_sampling_frequency, capa_frame_duration, audio_channel_counts,
                                 octets_per_frame_min, octets_per_frame_max, codec_frames_per_sdu);
  return ::bluetooth::le_audio::types::acs_ac_record(
<<<<<<< HEAD
      {.codec_id = codec_id,
       .codec_spec_caps = ltv_map,
       .codec_spec_caps_raw = ltv_map.RawPacket(),
       .metadata = PrepareStackMetadataLtv()});
=======
          {.codec_id = codec_id,
           .codec_spec_caps = ltv_map,
           .codec_spec_caps_raw = ltv_map.RawPacket(),
           .metadata = PrepareStackMetadataLtv().RawPacket()});
>>>>>>> 15c04564
}

std::pair<aidl::android::hardware::bluetooth::audio::IBluetoothAudioProvider::
                  LeAudioDataPathConfiguration,
          ::bluetooth::le_audio::types::DataPathConfiguration>
PrepareReferenceLeAudioDataPathConfigurationVendor() {
  aidl::android::hardware::bluetooth::audio::IBluetoothAudioProvider::LeAudioDataPathConfiguration
          config;
  config.dataPathId = 0xC0DEC0DE;
  config.dataPathConfiguration.configuration = std::vector<uint8_t>{0, 1, 2, 3};

  config.isoDataPathConfiguration.codecId = kAidlCodecVendor1;
  config.isoDataPathConfiguration.isTransparent = false;
  config.isoDataPathConfiguration.controllerDelayUs = 128;
  config.isoDataPathConfiguration.configuration = std::vector<uint8_t>();

  ::bluetooth::le_audio::types::DataPathConfiguration stack_config;
  stack_config.dataPathId = config.dataPathId;
  stack_config.dataPathConfig = *config.dataPathConfiguration.configuration;
  stack_config.isoDataPathConfig.codecId = config.isoDataPathConfiguration.isTransparent
                                                   ? kStackCodecTransparent
                                                   : kStackCodecVendor1;
  stack_config.isoDataPathConfig.isTransparent = config.isoDataPathConfiguration.isTransparent;
  stack_config.isoDataPathConfig.controllerDelayUs =
          config.isoDataPathConfiguration.controllerDelayUs;
  stack_config.isoDataPathConfig.configuration = *config.isoDataPathConfiguration.configuration;

  return {config, stack_config};
}

std::pair<aidl::android::hardware::bluetooth::audio::IBluetoothAudioProvider::
                  LeAudioDataPathConfiguration,
          ::bluetooth::le_audio::types::DataPathConfiguration>
PrepareReferenceLeAudioDataPathConfigurationLc3() {
  auto config = ::aidl::android::hardware::bluetooth::audio::IBluetoothAudioProvider::
          LeAudioDataPathConfiguration{
                  .dataPathId = 0x01,  // kIsoDataPathPlatformDefault
                  // Empty vector
                  .dataPathConfiguration = {.configuration = {}},
                  .isoDataPathConfiguration =
                          {
                                  .codecId = kAidlCodecLc3,
                                  // Transparent - the controller does not encode/decode
                                  .isTransparent = true,
                                  // Irrelevant for the transparent ISO data path
                                  .controllerDelayUs = 0,
                                  // Empty for LC3 codec
                                  .configuration = std::nullopt,
                          },
          };

  ::bluetooth::le_audio::types::DataPathConfiguration stack_config;
  stack_config.dataPathId = config.dataPathId;
  stack_config.dataPathConfig = *config.dataPathConfiguration.configuration;
  stack_config.isoDataPathConfig.codecId =
          config.isoDataPathConfiguration.isTransparent ? kStackCodecTransparent : kStackCodecLc3;
  stack_config.isoDataPathConfig.isTransparent = config.isoDataPathConfiguration.isTransparent;
  stack_config.isoDataPathConfig.controllerDelayUs =
          config.isoDataPathConfiguration.controllerDelayUs;
  stack_config.isoDataPathConfig.configuration = *config.isoDataPathConfiguration.configuration;

  return {config, stack_config};
}

std::pair<::aidl::android::hardware::bluetooth::audio::IBluetoothAudioProvider::
                  LeAudioAseQosConfiguration,
          bluetooth::le_audio::set_configurations::QosConfigSetting>
PrepareReferenceQosConfiguration(bool is_low_latency) {
  ::aidl::android::hardware::bluetooth::audio::IBluetoothAudioProvider::LeAudioAseQosConfiguration
          aidl_ase_config = ::aidl::android::hardware::bluetooth::audio::IBluetoothAudioProvider::
                  LeAudioAseQosConfiguration{
                          .sduIntervalUs = 10000,
                          .framing = ::aidl::android::hardware::bluetooth::audio::
                                  IBluetoothAudioProvider::Framing::UNFRAMED,
                          .phy = {::aidl::android::hardware::bluetooth::audio::Phy::TWO_M},
                          .maxTransportLatencyMs = 10,  // Preferred max transport latency
                          .maxSdu = 120,
                          .retransmissionNum = 2,
                  };
  bluetooth::le_audio::set_configurations::QosConfigSetting stack_ase_config = {
          .target_latency =
                  is_low_latency
                          ? bluetooth::le_audio::types::kTargetLatencyLower
                          : bluetooth::le_audio::types::kTargetLatencyBalancedLatencyReliability,
          .retransmission_number = 2,
          .max_transport_latency = 10,
          .sduIntervalUs = 10000,
          .maxSdu = 120,
  };

  return {aidl_ase_config, stack_ase_config};
}

std::pair<std::vector<::aidl::android::hardware::bluetooth::audio::CodecSpecificConfigurationLtv>,
          ::bluetooth::le_audio::types::LeAudioLtvMap>
PrepareReferenceCodecSpecificConfigurationLc3(bool is_low_latency, bool is_left, bool is_right) {
  ::bluetooth::le_audio::types::LeAudioLtvMap stack_params;
  std::vector<::aidl::android::hardware::bluetooth::audio::CodecSpecificConfigurationLtv>
          aidl_params;

  aidl_params.push_back(
          is_low_latency ? ::aidl::android::hardware::bluetooth::audio::
                                   CodecSpecificConfigurationLtv::SamplingFrequency::HZ24000
                         : ::aidl::android::hardware::bluetooth::audio::
                                   CodecSpecificConfigurationLtv::SamplingFrequency::HZ48000);
  stack_params.Add(
          le_audio::codec_spec_conf::kLeAudioLtvTypeSamplingFreq,
          (uint8_t)(is_low_latency ? le_audio::codec_spec_conf::kLeAudioSamplingFreq24000Hz
                                   : le_audio::codec_spec_conf::kLeAudioSamplingFreq48000Hz));

  aidl_params.push_back(
          ::aidl::android::hardware::bluetooth::audio::CodecSpecificConfigurationLtv::
                  AudioChannelAllocation{
                          .bitmask = (is_left ? ::aidl::android::hardware::bluetooth::audio::
                                                        CodecSpecificConfigurationLtv::
                                                                AudioChannelAllocation::FRONT_LEFT
                                              : 0) |
                                     (is_right ? ::aidl::android::hardware::bluetooth::audio::
                                                         CodecSpecificConfigurationLtv::
                                                                 AudioChannelAllocation::FRONT_RIGHT
                                               : 0)});
  stack_params.Add(
          le_audio::codec_spec_conf::kLeAudioLtvTypeAudioChannelAllocation,
          (uint32_t)((is_left ? le_audio::codec_spec_conf::kLeAudioLocationFrontLeft : 0) |
                     (is_right ? le_audio::codec_spec_conf::kLeAudioLocationFrontRight : 0)));

  aidl_params.push_back(::aidl::android::hardware::bluetooth::audio::CodecSpecificConfigurationLtv::
                                FrameDuration::US7500);
  stack_params.Add(le_audio::codec_spec_conf::kLeAudioLtvTypeFrameDuration,
                   (uint8_t)le_audio::codec_spec_conf::kLeAudioCodecFrameDur7500us);

  aidl_params.push_back(::aidl::android::hardware::bluetooth::audio::CodecSpecificConfigurationLtv::
                                CodecFrameBlocksPerSDU{.value = 1});
  stack_params.Add(le_audio::codec_spec_conf::kLeAudioLtvTypeCodecFrameBlocksPerSdu, (uint8_t)1);

  // TODO: Verify these values with the standard 48kHz and 24kHz configs sets
  aidl_params.push_back(::aidl::android::hardware::bluetooth::audio::CodecSpecificConfigurationLtv::
                                OctetsPerCodecFrame{.value = is_low_latency ? 80 : 120});
  stack_params.Add(le_audio::codec_spec_conf::kLeAudioLtvTypeOctetsPerCodecFrame,
                   (uint16_t)(is_low_latency ? 80 : 120));

  return {aidl_params, stack_params};
}

std::pair<::aidl::android::hardware::bluetooth::audio::IBluetoothAudioProvider::
                  LeAudioAseConfigurationSetting::AseDirectionConfiguration,
          ::bluetooth::le_audio::set_configurations::AseConfiguration>
PrepareReferenceAseDirectionConfigLc3(bool is_left, bool is_right, bool is_low_latency,
                                      bool has_qos = true, bool has_datapath = true) {
  ::aidl::android::hardware::bluetooth::audio::IBluetoothAudioProvider::
          LeAudioAseConfigurationSetting::AseDirectionConfiguration aidl_ase_config;

  ::bluetooth::le_audio::set_configurations::CodecConfigSetting stack_codec;
  ::bluetooth::le_audio::set_configurations::AseConfiguration stack_ase_config(stack_codec);

  aidl_ase_config.aseConfiguration.targetLatency =
          is_low_latency ? ::aidl::android::hardware::bluetooth::audio::LeAudioAseConfiguration::
                                   TargetLatency::LOWER
                         : ::aidl::android::hardware::bluetooth::audio::LeAudioAseConfiguration::
                                   TargetLatency::BALANCED_LATENCY_RELIABILITY;

  /* Default Phy */
  aidl_ase_config.aseConfiguration.targetPhy =
          ::aidl::android::hardware::bluetooth::audio::Phy::TWO_M;
  // Note: Phy parameter is selected by the BT stack based on the remote support
  //       Phy parameter from the AIDL is considered as a suggestion

  /* Default Codec */
  aidl_ase_config.aseConfiguration.codecId = kAidlCodecLc3;
  stack_ase_config.codec.id = kStackCodecLc3;

  /* Default Codec Parameters */
  auto [aidl_params, stack_params] =
          PrepareReferenceCodecSpecificConfigurationLc3(is_low_latency, is_left, is_right);
  aidl_ase_config.aseConfiguration.codecConfiguration = aidl_params;
  stack_ase_config.codec.params = stack_params;

  /* No vendor codec parameters */
  aidl_ase_config.aseConfiguration.vendorCodecConfiguration = std::nullopt;
  stack_ase_config.codec.vendor_params = {};

  /* Default metadata */
  auto [aidl_metadata, _] = PrepareReferenceMetadata();
  aidl_ase_config.aseConfiguration.metadata = aidl_metadata;

  auto stack_codec_params = stack_params.GetAsCoreCodecConfig();
  stack_ase_config.codec.channel_count_per_iso_stream =
          std::bitset<32>(stack_codec_params.audio_channel_allocation.value_or(1)).count();

  /* QoS configuration */
  if (has_qos) {
    auto [aidl_qos_config, stack_qos_config] = PrepareReferenceQosConfiguration(is_low_latency);
    aidl_ase_config.qosConfiguration = aidl_qos_config;
    stack_ase_config.qos = stack_qos_config;
  }

  /* Data path configuration */
  if (has_datapath) {
    auto [aidl_datapath_config, stack_datapath_config] =
            PrepareReferenceLeAudioDataPathConfigurationLc3();
    aidl_ase_config.dataPathConfiguration = aidl_datapath_config;
    stack_ase_config.data_path_configuration = stack_datapath_config;
  }

  return {aidl_ase_config, stack_ase_config};
}

std::pair<::aidl::android::hardware::bluetooth::audio::IBluetoothAudioProvider::
                  LeAudioAseConfigurationSetting,
          ::bluetooth::le_audio::set_configurations::AudioSetConfiguration>
PrepareReferenceAseConfigurationSetting(::bluetooth::le_audio::types::LeAudioContextType ctx_type,
                                        bool has_source = false) {
  // Prepare the AIDL format config
  ::aidl::android::hardware::bluetooth::audio::IBluetoothAudioProvider::
          LeAudioAseConfigurationSetting aidl_audio_set_config;
  ::bluetooth::le_audio::set_configurations::AudioSetConfiguration stack_audio_set_config;

  aidl_audio_set_config.audioContext.bitmask = (uint16_t)ctx_type;

  // Packing
  // AIDL:
  aidl_audio_set_config.packing =
          ::aidl::android::hardware::bluetooth::audio::IBluetoothAudioProvider::Packing::SEQUENTIAL;
  // STACK:
  stack_audio_set_config.packing = bluetooth::hci::kIsoCigPackingSequential;

  /* Stereo playback - Two sink ASES */
  if (!aidl_audio_set_config.sinkAseConfiguration) {
    log::error("Has no sink container");
    aidl_audio_set_config.sinkAseConfiguration = std::vector<
            std::optional<::aidl::android::hardware::bluetooth::audio::IBluetoothAudioProvider::
                                  LeAudioAseConfigurationSetting::AseDirectionConfiguration>>();
  }

  // Left ASE config
  auto [aidl_ase_config_left, stack_ase_config_left] =
          PrepareReferenceAseDirectionConfigLc3(true, false, false);
  // AIDL:
  aidl_audio_set_config.sinkAseConfiguration->push_back(aidl_ase_config_left);
  // STACK:
  stack_audio_set_config.confs.sink.push_back(stack_ase_config_left);

  // Right ASE config
  auto [aidl_ase_config_right, stack_ase_config_right] =
          PrepareReferenceAseDirectionConfigLc3(false, true, false);
  // AIDL:
  aidl_audio_set_config.sinkAseConfiguration->push_back(aidl_ase_config_right);
  // STACK:
  stack_audio_set_config.confs.sink.push_back(stack_ase_config_right);

  // Config Flags
  // AIDL:
  aidl_audio_set_config.flags->bitmask =
          ::aidl::android::hardware::bluetooth::audio::ConfigurationFlags::SPATIAL_AUDIO |
          ::aidl::android::hardware::bluetooth::audio::ConfigurationFlags::LOW_LATENCY |
          ::aidl::android::hardware::bluetooth::audio::ConfigurationFlags::
                  ALLOW_ASYMMETRIC_CONFIGURATIONS |
          ::aidl::android::hardware::bluetooth::audio::ConfigurationFlags::MONO_MIC_CONFIGURATION;

  /* Low latency, mono microphone - Single source ASE */
  if (has_source) {
    if (!aidl_audio_set_config.sourceAseConfiguration) {
      log::error("Has no source container");
      aidl_audio_set_config.sourceAseConfiguration = std::vector<
              std::optional<::aidl::android::hardware::bluetooth::audio::IBluetoothAudioProvider::
                                    LeAudioAseConfigurationSetting::AseDirectionConfiguration>>();
    }

    auto [aidl_ase_config_source, stack_ase_config_source] =
            PrepareReferenceAseDirectionConfigLc3(true, true, true);
    // AIDL:
    aidl_audio_set_config.sourceAseConfiguration->push_back(aidl_ase_config_source);
    // STACK:
    stack_audio_set_config.confs.source.push_back(stack_ase_config_source);
  }

  return {aidl_audio_set_config, stack_audio_set_config};
}

std::pair<::aidl::android::hardware::bluetooth::audio::IBluetoothAudioProvider::
                  LeAudioSubgroupBisConfiguration,
          ::bluetooth::le_audio::broadcaster::BroadcastSubgroupBisCodecConfig>
PrepareReferenceBisConfiguration() {
  ::aidl::android::hardware::bluetooth::audio::IBluetoothAudioProvider::
          LeAudioSubgroupBisConfiguration aidl_cfg;

  auto [aidl_codec_spec, stack_codec_spec] =
          test_utils::PrepareReferenceCodecSpecificConfigurationLc3(true, true, true);

  auto [aidl_metadata, stack_metadata] = test_utils::PrepareReferenceMetadata();

  aidl_cfg.numBis = 2;
  aidl_cfg.bisConfiguration.codecId = kAidlCodecLc3;
  aidl_cfg.bisConfiguration.codecConfiguration = aidl_codec_spec;
  aidl_cfg.bisConfiguration.vendorCodecConfiguration = {0x02, 0x03};
  aidl_cfg.bisConfiguration.metadata = aidl_metadata;

  // TODO: Add metadata support at the BIS level
  ::bluetooth::le_audio::broadcaster::BroadcastSubgroupBisCodecConfig stack_cfg(
          aidl_cfg.numBis, 1, stack_codec_spec, std::vector<uint8_t>{0x02, 0x03});

  return {aidl_cfg, stack_cfg};
}

std::pair<std::vector<::aidl::android::hardware::bluetooth::audio::IBluetoothAudioProvider::
                              LeAudioBroadcastSubgroupConfiguration>,
          std::vector<::bluetooth::le_audio::broadcaster::BroadcastSubgroupCodecConfig>>
PrepareReferenceBroadcastSubgroups() {
  std::vector<::aidl::android::hardware::bluetooth::audio::IBluetoothAudioProvider::
                      LeAudioBroadcastSubgroupConfiguration>
          aidl_subgroups;
  std::vector<::bluetooth::le_audio::broadcaster::BroadcastSubgroupCodecConfig> stack_subgroups;

  auto [aidl_left_params, stack_left_params] =
          PrepareReferenceCodecSpecificConfigurationLc3(false, true, false);

  auto [aidl_right_params, stack_right_params] =
          PrepareReferenceCodecSpecificConfigurationLc3(false, false, true);

  ::aidl::android::hardware::bluetooth::audio::IBluetoothAudioProvider::
          LeAudioBroadcastSubgroupConfiguration aidl_subgroup{
                  .bisConfigurations =
                          {::aidl::android::hardware::bluetooth::audio::IBluetoothAudioProvider::
                                   LeAudioSubgroupBisConfiguration{
                                           .numBis = 1,
                                           .bisConfiguration =
                                                   {
                                                           .codecId = kAidlCodecLc3,
                                                           .codecConfiguration = aidl_left_params,
                                                           .vendorCodecConfiguration =
                                                                   {},  // no vendor codec config
                                                                        // The stack does not yet
                                                                        // support metadata at BIS
                                                                        // config level
                                                           .metadata = std::nullopt,
                                                   },
                                   },
                           ::aidl::android::hardware::bluetooth::audio::IBluetoothAudioProvider::
                                   LeAudioSubgroupBisConfiguration{
                                           .numBis = 1,
                                           .bisConfiguration =
                                                   {
                                                           .codecId = kAidlCodecLc3,
                                                           .codecConfiguration = aidl_right_params,
                                                           .vendorCodecConfiguration =
                                                                   {},  // no vendor codec config
                                                                        // The stack does not yet
                                                                        // support metadata at BIS
                                                                        // config level
                                                           .metadata = std::nullopt,
                                                   },
                                   }},
                  .vendorCodecConfiguration = std::nullopt,
          };
  aidl_subgroups.push_back(aidl_subgroup);

  ::bluetooth::le_audio::broadcaster::BroadcastSubgroupCodecConfig stack_subgroup(
          kStackCodecLc3,
          {le_audio::broadcaster::BroadcastSubgroupBisCodecConfig(1, 1, stack_left_params,
                                                                  std::nullopt),
           le_audio::broadcaster::BroadcastSubgroupBisCodecConfig(1, 1, stack_right_params,
                                                                  std::nullopt)},
          16, std::nullopt);
  stack_subgroups.push_back(stack_subgroup);

  return {aidl_subgroups, stack_subgroups};
}

::bluetooth::le_audio::broadcaster::BroadcastQosConfig PrepareStackBroadcastQosConfig(
        uint8_t rtn = 2, uint16_t max_transport_latency = 50) {
  ::bluetooth::le_audio::broadcaster::BroadcastQosConfig qos(rtn, max_transport_latency);
  return qos;
}

std::pair<::aidl::android::hardware::bluetooth::audio::IBluetoothAudioProvider::
                  LeAudioBroadcastConfigurationSetting,
          ::bluetooth::le_audio::broadcaster::BroadcastConfiguration>
PrepareReferenceBroadcastConfigurationLc3() {
  ::aidl::android::hardware::bluetooth::audio::IBluetoothAudioProvider::
          LeAudioBroadcastConfigurationSetting aidl_config;

  auto [aidl_datapath_config, stack_datapath_config] =
          PrepareReferenceLeAudioDataPathConfigurationLc3();

  auto [aidl_bis_subgroups, stack_bis_subgroups] = test_utils::PrepareReferenceBroadcastSubgroups();

  aidl_config.dataPathConfiguration = aidl_datapath_config;
  aidl_config.sduIntervalUs = 10000;
  aidl_config.numBis = 2;
  aidl_config.maxSduOctets = 120;
  aidl_config.maxTransportLatencyMs = 100;
  aidl_config.retransmitionNum = 4;
  aidl_config.phy = {::aidl::android::hardware::bluetooth::audio::Phy::TWO_M};
  aidl_config.packing =
          ::aidl::android::hardware::bluetooth::audio::IBluetoothAudioProvider::Packing::SEQUENTIAL;
  aidl_config.framing =
          ::aidl::android::hardware::bluetooth::audio::IBluetoothAudioProvider::Framing::UNFRAMED;
  aidl_config.subgroupsConfigurations = aidl_bis_subgroups;

  ::bluetooth::le_audio::broadcaster::BroadcastConfiguration stack_config = {
          .subgroups = stack_bis_subgroups,
          .qos = PrepareStackBroadcastQosConfig(aidl_config.retransmitionNum,
                                                aidl_config.maxTransportLatencyMs),
          .data_path = stack_datapath_config,
          .sduIntervalUs = 10000,
          .maxSduOctets = 120,
          .phy = hci::kIsoCigPhy2M,
          .packing = bluetooth::hci::kIsoCigPackingSequential,
          .framing = hci::kIsoCigFramingUnframed,
  };

  return {aidl_config, stack_config};
}

std::pair<::aidl::android::hardware::bluetooth::audio::IBluetoothAudioProvider::
                  LeAudioBroadcastConfigurationRequirement,
          const std::vector<std::pair<::bluetooth::le_audio::types::LeAudioContextType, uint8_t>>>
PrepareReferenceBroadcastRequirements() {
  ::aidl::android::hardware::bluetooth::audio::IBluetoothAudioProvider::
          LeAudioBroadcastConfigurationRequirement aidl_requirements;
  std::vector<std::pair<::bluetooth::le_audio::types::LeAudioContextType, uint8_t>>
          stack_requirements;

  std::pair<::bluetooth::le_audio::types::LeAudioContextType, uint8_t> stack_req =
          std::make_pair(le_audio::types::LeAudioContextType::MEDIA, le_audio::QUALITY_HIGH);
  ::aidl::android::hardware::bluetooth::audio::IBluetoothAudioProvider::
          LeAudioBroadcastSubgroupConfigurationRequirement aidl_req = {
                  .audioContext.bitmask = (int)le_audio::types::LeAudioContextType::MEDIA,
                  .quality = ::aidl::android::hardware::bluetooth::audio::IBluetoothAudioProvider::
                          BroadcastQuality::HIGH,
                  // TODO: Currently there is no equivalent of this in the stack data
                  // format
                  .bisNumPerSubgroup = 2,
          };

  aidl_requirements.subgroupConfigurationRequirements.push_back(aidl_req);
  stack_requirements.push_back(stack_req);
  return {aidl_requirements, stack_requirements};
}

static std::pair<::aidl::android::hardware::bluetooth::audio::IBluetoothAudioProvider::
                         LeAudioConfigurationRequirement::AseDirectionRequirement,
                 ::bluetooth::le_audio::CodecManager::UnicastConfigurationRequirements::
                         DeviceDirectionRequirements>
PrepareReferenceDirectionRequirements(int32_t aidl_location, uint32_t stack_location) {
  ::bluetooth::le_audio::CodecManager::UnicastConfigurationRequirements::DeviceDirectionRequirements
          stack_req;
  ::aidl::android::hardware::bluetooth::audio::IBluetoothAudioProvider::
          LeAudioConfigurationRequirement::AseDirectionRequirement aidl_req;

  // Target latency
  stack_req.target_latency = ::bluetooth::le_audio::types::kTargetLatencyBalancedLatencyReliability;
  aidl_req.aseConfiguration.targetLatency = aidl::android::hardware::bluetooth::audio::
          LeAudioAseConfiguration::TargetLatency::BALANCED_LATENCY_RELIABILITY;

  // PHY
  stack_req.target_Phy = ::bluetooth::le_audio::types::kTargetPhy2M;
  aidl_req.aseConfiguration.targetPhy = aidl::android::hardware::bluetooth::audio::Phy::TWO_M;

  // Sampling frequency
  stack_req.params.Add(
          le_audio::codec_spec_conf::kLeAudioLtvTypeSamplingFreq,
          (uint8_t)::bluetooth::le_audio::codec_spec_conf::kLeAudioSamplingFreq32000Hz);
  aidl_req.aseConfiguration.codecConfiguration.push_back(
          ::aidl::android::hardware::bluetooth::audio::CodecSpecificConfigurationLtv::
                  SamplingFrequency::HZ32000);

  // Frame duration
  stack_req.params.Add(
          ::bluetooth::le_audio::codec_spec_conf::kLeAudioLtvTypeFrameDuration,
          (uint8_t)::bluetooth::le_audio::codec_spec_conf::kLeAudioCodecFrameDur10000us);
  aidl_req.aseConfiguration.codecConfiguration.push_back(
          ::aidl::android::hardware::bluetooth::audio::CodecSpecificConfigurationLtv::
                  FrameDuration::US10000);

  // Codec frame Blocks per SDU
  stack_req.params.Add(
          ::bluetooth::le_audio::codec_spec_conf::kLeAudioLtvTypeCodecFrameBlocksPerSdu,
          (uint8_t)1);
  aidl_req.aseConfiguration.codecConfiguration.push_back(
          ::aidl::android::hardware::bluetooth::audio::CodecSpecificConfigurationLtv::
                  CodecFrameBlocksPerSDU{.value = 1});

  // Audio channel allocation
  stack_req.params.Add(
          ::bluetooth::le_audio::codec_spec_conf::kLeAudioLtvTypeAudioChannelAllocation,
          (uint32_t)stack_location);
  aidl_req.aseConfiguration.codecConfiguration.push_back(
          ::aidl::android::hardware::bluetooth::audio::CodecSpecificConfigurationLtv::
                  AudioChannelAllocation{.bitmask = aidl_location});

  return {aidl_req, stack_req};
}

}  // namespace test_utils

TEST(BluetoothAudioClientInterfaceAidlTest, testGetAidlCodecIdFromStackFormatLc3) {
  /* Verify LC3 core codec */
  auto aidl_codec = GetAidlCodecIdFromStackFormat(kStackCodecLc3);
  ASSERT_EQ(aidl_codec.getTag(), aidl::android::hardware::bluetooth::audio::CodecId::core);
  ASSERT_EQ(aidl_codec.get<aidl::android::hardware::bluetooth::audio::CodecId::core>(),
            kAidlCodecLc3);
}

TEST(BluetoothAudioClientInterfaceAidlTest, testGetAidlCodecIdFromStackFormatVendor1) {
  /* Verify vendor codec */
  auto aidl_codec = GetAidlCodecIdFromStackFormat(kStackCodecVendor1);
  ASSERT_EQ(aidl_codec.getTag(), aidl::android::hardware::bluetooth::audio::CodecId::vendor);
  ASSERT_EQ(aidl_codec.get<aidl::android::hardware::bluetooth::audio::CodecId::vendor>(),
            kAidlCodecVendor1);
}

TEST(BluetoothAudioClientInterfaceAidlTest, testGetStackCodecIdFromAidlFormatLc3) {
  /* Verify LC3 core codec */
  auto stack_codec = GetStackCodecIdFromAidlFormat(kAidlCodecLc3);
  ASSERT_EQ(stack_codec, kStackCodecLc3);
}

TEST(BluetoothAudioClientInterfaceAidlTest, testGetStackCodecIdFromAidlFormatVendor1) {
  /* Verify vendor codec */
  auto stack_codec = GetStackCodecIdFromAidlFormat(kAidlCodecVendor1);
  ASSERT_EQ(stack_codec, kStackCodecVendor1);
}

static void verifyMetadata(
        const std::optional<::aidl::android::hardware::bluetooth::audio::MetadataLtv>& aidl_meta,
        const ::bluetooth::le_audio::types::LeAudioMetadata& stack_meta,
        bool& matched_preferredAudioContexts, bool& matched_streamingAudioContexts,
        bool& matched_vendorSpecific) {
  if (aidl_meta->getTag() ==
      ::aidl::android::hardware::bluetooth::audio::MetadataLtv::preferredAudioContexts) {
    ASSERT_EQ(aidl_meta
                      ->get<::aidl::android::hardware::bluetooth::audio::MetadataLtv::
                                    preferredAudioContexts>()
                      .values.bitmask,
              stack_meta.preferred_audio_context.value());
    matched_preferredAudioContexts = true;

  } else if (aidl_meta->getTag() ==
             ::aidl::android::hardware::bluetooth::audio::MetadataLtv::streamingAudioContexts) {
    ASSERT_EQ(aidl_meta
                      ->get<::aidl::android::hardware::bluetooth::audio::MetadataLtv::
                                    streamingAudioContexts>()
                      .values.bitmask,
              stack_meta.streaming_audio_context.value());
    matched_streamingAudioContexts = true;

  } else if (aidl_meta->getTag() ==
             ::aidl::android::hardware::bluetooth::audio::MetadataLtv::vendorSpecific) {
    auto vendor_spec = aidl_meta->get<
            ::aidl::android::hardware::bluetooth::audio::MetadataLtv::vendorSpecific>();

    /* Company ID is a 2 octet value */
    ASSERT_EQ(vendor_spec.companyId,
              stack_meta.vendor_specific->at(0) | (stack_meta.vendor_specific->at(1) << 8));
    auto expected_payload_size = stack_meta.vendor_specific->size() - 2;
    ASSERT_EQ(vendor_spec.opaqueValue.size(), expected_payload_size);
    ASSERT_EQ(0, memcmp(vendor_spec.opaqueValue.data(), stack_meta.vendor_specific->data() + 2,
                        expected_payload_size));
    matched_vendorSpecific = true;
  } else {
    GTEST_FAIL();
  }
}

<<<<<<< HEAD
TEST(BluetoothAudioClientInterfaceAidlTest,
     testGetAidlMetadataFromStackFormat) {
  ::bluetooth::le_audio::types::LeAudioLtvMap metadata_ltvs =
      test_utils::PrepareStackMetadataLtv();
  auto aidl_metadata =
      GetAidlMetadataFromStackFormat(metadata_ltvs);
=======
TEST(BluetoothAudioClientInterfaceAidlTest, testGetAidlMetadataFromStackFormat) {
  ::bluetooth::le_audio::types::LeAudioLtvMap metadata_ltvs = test_utils::PrepareStackMetadataLtv();
  auto aidl_metadata = GetAidlMetadataFromStackFormat(metadata_ltvs.RawPacket());
>>>>>>> 15c04564
  ASSERT_TRUE(aidl_metadata.has_value());

  /* Only kLeAudioMetadataTypePreferredAudioContext,
   *      kLeAudioMetadataTypeStreamingAudioContext,
   *      kLeAudioMetadataVendorSpecific types are supported on the AIDL
   */
  const size_t maxAidlSupportedMetadataTypes = 3;
  ASSERT_EQ(aidl_metadata->size(), maxAidlSupportedMetadataTypes);

  bool matched_preferredAudioContexts = false;
  bool matched_streamingAudioContexts = false;
  bool matched_vendorSpecific = false;

  for (const auto& meta : *aidl_metadata) {
    ASSERT_TRUE(meta.has_value());
    verifyMetadata(meta, metadata_ltvs.GetAsLeAudioMetadata(), matched_preferredAudioContexts,
                   matched_streamingAudioContexts, matched_vendorSpecific);
  }

  ASSERT_TRUE(matched_preferredAudioContexts);
  ASSERT_TRUE(matched_streamingAudioContexts);
  ASSERT_TRUE(matched_vendorSpecific);
}

TEST(BluetoothAudioClientInterfaceAidlTest, testGetAidlLeAudioDeviceCapabilitiesFromStackFormat) {
  std::vector<bluetooth::le_audio::types::acs_ac_record> pac_records;

  // Add some records
  auto stack_record = test_utils::PrepareStackPacRecord(
          kStackCodecLc3, ::bluetooth::le_audio::codec_spec_caps::kLeAudioSamplingFreq16000Hz,
          ::bluetooth::le_audio::codec_spec_caps::kLeAudioCodecFrameDurPrefer7500us,
          ::bluetooth::le_audio::codec_spec_caps::kLeAudioCodecChannelCountTwoChannel, 80, 120);
  pac_records.push_back(stack_record);

  auto aidl_pacs = GetAidlLeAudioDeviceCapabilitiesFromStackFormat(pac_records);
  ASSERT_TRUE(aidl_pacs.has_value());

  bool matched_supportedSamplingFrequencies = false;
  bool matched_supportedFrameDurations = false;
  bool matched_supportedAudioChannelCounts = false;
  bool matched_supportedOctetsPerCodecFrame = false;
  bool matched_supportedMaxCodecFramesPerSDU = false;

  for (auto const& aidl_pac : *aidl_pacs) {
    ASSERT_TRUE(aidl_pac.has_value());
    ASSERT_EQ(aidl::android::hardware::bluetooth::audio::CodecId::core, aidl_pac->codecId.getTag());
    ASSERT_EQ(kAidlCodecLc3,
              aidl_pac->codecId.get<aidl::android::hardware::bluetooth::audio::CodecId::core>());
    for (auto const& cap : aidl_pac->codecSpecificCapabilities) {
      if (cap.getTag() == ::aidl::android::hardware::bluetooth::audio::
                                  CodecSpecificCapabilitiesLtv::supportedSamplingFrequencies) {
        ASSERT_EQ(::aidl::android::hardware::bluetooth::audio::CodecSpecificCapabilitiesLtv::
                          SupportedSamplingFrequencies::HZ16000,
                  cap.get<::aidl::android::hardware::bluetooth::audio::
                                  CodecSpecificCapabilitiesLtv::supportedSamplingFrequencies>()
                          .bitmask);
        matched_supportedSamplingFrequencies = true;

      } else if (cap.getTag() == ::aidl::android::hardware::bluetooth::audio::
                                         CodecSpecificCapabilitiesLtv::supportedFrameDurations) {
        ASSERT_EQ(::aidl::android::hardware::bluetooth::audio::CodecSpecificCapabilitiesLtv::
                          SupportedFrameDurations::US7500PREFERRED,
                  cap.get<::aidl::android::hardware::bluetooth::audio::
                                  CodecSpecificCapabilitiesLtv::supportedFrameDurations>()
                          .bitmask);
        matched_supportedFrameDurations = true;

      } else if (cap.getTag() ==
                 ::aidl::android::hardware::bluetooth::audio::CodecSpecificCapabilitiesLtv::
                         supportedAudioChannelCounts) {
        ASSERT_EQ(::aidl::android::hardware::bluetooth::audio::CodecSpecificCapabilitiesLtv::
                          SupportedAudioChannelCounts::TWO,
                  cap.get<::aidl::android::hardware::bluetooth::audio::
                                  CodecSpecificCapabilitiesLtv::supportedAudioChannelCounts>()
                          .bitmask);
        matched_supportedAudioChannelCounts = true;

      } else if (cap.getTag() ==
                 ::aidl::android::hardware::bluetooth::audio::CodecSpecificCapabilitiesLtv::
                         supportedOctetsPerCodecFrame) {
        ASSERT_EQ(80, cap.get<::aidl::android::hardware::bluetooth::audio::
                                      CodecSpecificCapabilitiesLtv::supportedOctetsPerCodecFrame>()
                              .min);
        ASSERT_EQ(120, cap.get<::aidl::android::hardware::bluetooth::audio::
                                       CodecSpecificCapabilitiesLtv::supportedOctetsPerCodecFrame>()
                               .max);
        matched_supportedOctetsPerCodecFrame = true;

      } else if (cap.getTag() ==
                 ::aidl::android::hardware::bluetooth::audio::CodecSpecificCapabilitiesLtv::
                         supportedMaxCodecFramesPerSDU) {
        ASSERT_EQ(1, cap.get<::aidl::android::hardware::bluetooth::audio::
                                     CodecSpecificCapabilitiesLtv::supportedMaxCodecFramesPerSDU>()
                             .value);
        matched_supportedMaxCodecFramesPerSDU = true;

      } else {
        GTEST_FAIL();
      }
    }

    ASSERT_TRUE(aidl_pac->vendorCodecSpecificCapabilities.has_value());
    ASSERT_EQ(stack_record.codec_spec_caps_raw.size(),
              aidl_pac->vendorCodecSpecificCapabilities->size());
    ASSERT_EQ(0, memcmp(stack_record.codec_spec_caps_raw.data(),
                        aidl_pac->vendorCodecSpecificCapabilities->data(),
                        aidl_pac->vendorCodecSpecificCapabilities->size()));

    ASSERT_TRUE(aidl_pac->metadata.has_value());
    bool matched_preferredAudioContexts = false;
    bool matched_streamingAudioContexts = false;
    bool matched_vendorSpecific = false;
    for (auto const& meta : *aidl_pac->metadata) {
      ::bluetooth::le_audio::types::LeAudioLtvMap stack_meta;
      ASSERT_TRUE(stack_meta.Parse(stack_record.metadata.data(), stack_record.metadata.size()));
      verifyMetadata(meta, stack_meta.GetAsLeAudioMetadata(), matched_preferredAudioContexts,
                     matched_streamingAudioContexts, matched_vendorSpecific);
    }

    ASSERT_TRUE(matched_preferredAudioContexts);
    ASSERT_TRUE(matched_streamingAudioContexts);
    ASSERT_TRUE(matched_vendorSpecific);
  }

  ASSERT_TRUE(matched_supportedSamplingFrequencies);
  ASSERT_TRUE(matched_supportedFrameDurations);
  ASSERT_TRUE(matched_supportedAudioChannelCounts);
  ASSERT_TRUE(matched_supportedOctetsPerCodecFrame);
  ASSERT_TRUE(matched_supportedMaxCodecFramesPerSDU);
}

TEST(BluetoothAudioClientInterfaceAidlTest, testGetStackLeAudioLtvMapFromAidlFormat) {
  auto [aidl_codec_spec, matching_stack_codec_spec] =
          test_utils::PrepareReferenceCodecSpecificConfigurationLc3(true, true, true);

  auto stack_codec_config_ltv = GetStackLeAudioLtvMapFromAidlFormat(aidl_codec_spec);
  ASSERT_EQ(matching_stack_codec_spec, stack_codec_config_ltv);
}

TEST(BluetoothAudioClientInterfaceAidlTest, testGetStackDataPathFromAidlFormat) {
  auto [aidl_config, reference_stack_config] =
          test_utils::PrepareReferenceLeAudioDataPathConfigurationVendor();
  auto stack_config = bluetooth::audio::aidl::GetStackDataPathFromAidlFormat(aidl_config);
  ASSERT_EQ(stack_config, reference_stack_config);
}

TEST(BluetoothAudioClientInterfaceAidlTest, testGetStackMetadataFromAidlFormat) {
  auto [aidl_metadata, reference_stack_metadata] = test_utils::PrepareReferenceMetadata();
  auto stack_metadata = bluetooth::audio::aidl::GetStackMetadataFromAidlFormat(aidl_metadata);
  ASSERT_EQ(stack_metadata, reference_stack_metadata);
}

TEST(BluetoothAudioClientInterfaceAidlTest, testGetStackUnicastConfigurationFromAidlFormat) {
  auto [aidl_config, expected_stack_config] = test_utils::PrepareReferenceAseConfigurationSetting(
          ::bluetooth::le_audio::types::LeAudioContextType::GAME, true);

  auto stack_config = GetStackUnicastConfigurationFromAidlFormat(
          ::bluetooth::le_audio::types::LeAudioContextType::GAME, aidl_config);
  ASSERT_TRUE(stack_config.has_value());
  ASSERT_EQ(stack_config->confs.sink.size(), 2ul);
  ASSERT_EQ(*stack_config, expected_stack_config);
}

TEST(BluetoothAudioClientInterfaceAidlTest, testGetStackBisConfigFromAidlFormat) {
  auto [aidl_config, expected_stack_config] = test_utils::PrepareReferenceBisConfiguration();
  ::bluetooth::le_audio::types::LeAudioCodecId out_stack_codec_id;

  auto stack_config = GetStackBisConfigFromAidlFormat(aidl_config, out_stack_codec_id);
  ASSERT_EQ(stack_config, expected_stack_config);
  ASSERT_EQ(out_stack_codec_id, kStackCodecLc3);
}

TEST(BluetoothAudioClientInterfaceAidlTest, testGetStackSubgroupsFromAidlFormat) {
  auto [aidl_subgroups, expected_stack_subgroups] =
          test_utils::PrepareReferenceBroadcastSubgroups();
  auto stack_subgroups = GetStackSubgroupsFromAidlFormat(aidl_subgroups);

  ASSERT_FALSE(aidl_subgroups.empty());
  ASSERT_FALSE(stack_subgroups.empty());
  ASSERT_EQ(stack_subgroups, expected_stack_subgroups);
}

TEST(BluetoothAudioClientInterfaceAidlTest, testGetStackBroadcastConfigurationFromAidlFormat) {
  auto [aidl_config, expected_stack_config] =
          test_utils::PrepareReferenceBroadcastConfigurationLc3();
  auto stack_config = GetStackBroadcastConfigurationFromAidlFormat(aidl_config);
  ASSERT_TRUE(stack_config.has_value());
  ASSERT_EQ(stack_config.value(), expected_stack_config);
}

TEST(BluetoothAudioClientInterfaceAidlTest,
     testGetAidlLeAudioBroadcastConfigurationRequirementFromStackFormat) {
  auto [reference_aidl_requirements, stack_requirements] =
          test_utils::PrepareReferenceBroadcastRequirements();
  auto aidl_requirements =
          GetAidlLeAudioBroadcastConfigurationRequirementFromStackFormat(stack_requirements);
  ASSERT_EQ(aidl_requirements, reference_aidl_requirements);
}

TEST(BluetoothAudioClientInterfaceAidlTest,
     testGetAidlLeAudioUnicastConfigurationRequirementsFromStackFormat) {
  auto stack_context = le_audio::types::LeAudioContextType::CONVERSATIONAL;
  auto aidl_context = ::aidl::android::hardware::bluetooth::audio::AudioContext{
          .bitmask = ::aidl::android::hardware::bluetooth::audio::AudioContext::CONVERSATIONAL,
  };

  ::aidl::android::hardware::bluetooth::audio::IBluetoothAudioProvider::
          LeAudioConfigurationRequirement reference_aidl_requirements;
  reference_aidl_requirements.audioContext = aidl_context;

  auto [aidl_req_l, stack_req_l] = test_utils::PrepareReferenceDirectionRequirements(
          ::aidl::android::hardware::bluetooth::audio::CodecSpecificConfigurationLtv::
                  AudioChannelAllocation::FRONT_LEFT,
          le_audio::codec_spec_conf::kLeAudioLocationFrontLeft);

  auto [aidl_req_r, stack_req_r] = test_utils::PrepareReferenceDirectionRequirements(
          ::aidl::android::hardware::bluetooth::audio::CodecSpecificConfigurationLtv::
                  AudioChannelAllocation::FRONT_RIGHT,
          le_audio::codec_spec_conf::kLeAudioLocationFrontRight);

  // For this case lets make the sink and source requirements symmetric
  std::vector<::bluetooth::le_audio::CodecManager::UnicastConfigurationRequirements::
                      DeviceDirectionRequirements>
          stack_sink_reqs = {stack_req_l, stack_req_r};
  auto stack_source_reqs = stack_sink_reqs;
  reference_aidl_requirements.sinkAseRequirement = std::vector<
          std::optional<::aidl::android::hardware::bluetooth::audio::IBluetoothAudioProvider::
                                LeAudioConfigurationRequirement::AseDirectionRequirement>>{
          aidl_req_l, aidl_req_r};
  reference_aidl_requirements.sourceAseRequirement = reference_aidl_requirements.sinkAseRequirement;

  auto aidl_requirements = GetAidlLeAudioUnicastConfigurationRequirementsFromStackFormat(
          stack_context, stack_sink_reqs, stack_source_reqs);

  ASSERT_EQ(aidl_requirements.audioContext, reference_aidl_requirements.audioContext);
  ASSERT_EQ(aidl_requirements.flags, reference_aidl_requirements.flags);

  ASSERT_EQ(aidl_requirements.sinkAseRequirement.has_value(),
            reference_aidl_requirements.sinkAseRequirement.has_value());
  if (reference_aidl_requirements.sinkAseRequirement.has_value()) {
    for (auto const& reference_req : reference_aidl_requirements.sinkAseRequirement.value()) {
      auto iter = std::find_if(
              aidl_requirements.sinkAseRequirement->begin(),
              aidl_requirements.sinkAseRequirement->end(), [reference_req](auto const& aidl_req) {
                if (reference_req.has_value() != aidl_req.has_value()) {
                  return false;
                }
                if (reference_req->aseConfiguration.targetLatency !=
                    aidl_req->aseConfiguration.targetLatency) {
                  return false;
                }
                if (reference_req->aseConfiguration.targetPhy !=
                    aidl_req->aseConfiguration.targetPhy) {
                  return false;
                }
                if (reference_req->aseConfiguration.codecId != aidl_req->aseConfiguration.codecId) {
                  return false;
                }
                if (reference_req->aseConfiguration.vendorCodecConfiguration !=
                    aidl_req->aseConfiguration.vendorCodecConfiguration) {
                  return false;
                }
                if (reference_req->aseConfiguration.metadata !=
                    aidl_req->aseConfiguration.metadata) {
                  return false;
                }
                for (auto const& ref_el : reference_req->aseConfiguration.codecConfiguration) {
                  if (std::find(aidl_req->aseConfiguration.codecConfiguration.begin(),
                                aidl_req->aseConfiguration.codecConfiguration.end(),
                                ref_el) == aidl_req->aseConfiguration.codecConfiguration.end()) {
                    return false;
                  }
                }

                return true;
              });
      ASSERT_NE(iter, aidl_requirements.sinkAseRequirement->end());
    }
  }

  ASSERT_EQ(aidl_requirements.sourceAseRequirement.has_value(),
            reference_aidl_requirements.sourceAseRequirement.has_value());
  if (reference_aidl_requirements.sourceAseRequirement.has_value()) {
    for (auto const& reference_req : reference_aidl_requirements.sourceAseRequirement.value()) {
      auto iter = std::find_if(
              aidl_requirements.sourceAseRequirement->begin(),
              aidl_requirements.sourceAseRequirement->end(), [reference_req](auto const& aidl_req) {
                if (reference_req.has_value() != aidl_req.has_value()) {
                  return false;
                }
                if (reference_req->aseConfiguration.targetLatency !=
                    aidl_req->aseConfiguration.targetLatency) {
                  return false;
                }
                if (reference_req->aseConfiguration.targetPhy !=
                    aidl_req->aseConfiguration.targetPhy) {
                  return false;
                }
                if (reference_req->aseConfiguration.codecId != aidl_req->aseConfiguration.codecId) {
                  return false;
                }
                if (reference_req->aseConfiguration.vendorCodecConfiguration !=
                    aidl_req->aseConfiguration.vendorCodecConfiguration) {
                  return false;
                }
                if (reference_req->aseConfiguration.metadata !=
                    aidl_req->aseConfiguration.metadata) {
                  return false;
                }
                for (auto const& ref_el : reference_req->aseConfiguration.codecConfiguration) {
                  if (std::find(aidl_req->aseConfiguration.codecConfiguration.begin(),
                                aidl_req->aseConfiguration.codecConfiguration.end(),
                                ref_el) == aidl_req->aseConfiguration.codecConfiguration.end()) {
                    return false;
                  }
                }

                return true;
              });
      ASSERT_NE(iter, aidl_requirements.sourceAseRequirement->end());
    }
  }
}

}  // namespace
}  // namespace bluetooth<|MERGE_RESOLUTION|>--- conflicted
+++ resolved
@@ -160,18 +160,10 @@
   auto ltv_map =
           PrepareStackCapability(capa_sampling_frequency, capa_frame_duration, audio_channel_counts,
                                  octets_per_frame_min, octets_per_frame_max, codec_frames_per_sdu);
-  return ::bluetooth::le_audio::types::acs_ac_record(
-<<<<<<< HEAD
-      {.codec_id = codec_id,
-       .codec_spec_caps = ltv_map,
-       .codec_spec_caps_raw = ltv_map.RawPacket(),
-       .metadata = PrepareStackMetadataLtv()});
-=======
-          {.codec_id = codec_id,
-           .codec_spec_caps = ltv_map,
-           .codec_spec_caps_raw = ltv_map.RawPacket(),
-           .metadata = PrepareStackMetadataLtv().RawPacket()});
->>>>>>> 15c04564
+  return ::bluetooth::le_audio::types::acs_ac_record({.codec_id = codec_id,
+                                                      .codec_spec_caps = ltv_map,
+                                                      .codec_spec_caps_raw = ltv_map.RawPacket(),
+                                                      .metadata = PrepareStackMetadataLtv()});
 }
 
 std::pair<aidl::android::hardware::bluetooth::audio::IBluetoothAudioProvider::
@@ -737,18 +729,9 @@
   }
 }
 
-<<<<<<< HEAD
-TEST(BluetoothAudioClientInterfaceAidlTest,
-     testGetAidlMetadataFromStackFormat) {
-  ::bluetooth::le_audio::types::LeAudioLtvMap metadata_ltvs =
-      test_utils::PrepareStackMetadataLtv();
-  auto aidl_metadata =
-      GetAidlMetadataFromStackFormat(metadata_ltvs);
-=======
 TEST(BluetoothAudioClientInterfaceAidlTest, testGetAidlMetadataFromStackFormat) {
   ::bluetooth::le_audio::types::LeAudioLtvMap metadata_ltvs = test_utils::PrepareStackMetadataLtv();
-  auto aidl_metadata = GetAidlMetadataFromStackFormat(metadata_ltvs.RawPacket());
->>>>>>> 15c04564
+  auto aidl_metadata = GetAidlMetadataFromStackFormat(metadata_ltvs);
   ASSERT_TRUE(aidl_metadata.has_value());
 
   /* Only kLeAudioMetadataTypePreferredAudioContext,
