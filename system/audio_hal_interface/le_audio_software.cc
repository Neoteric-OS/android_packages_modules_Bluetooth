--- conflicted
+++ resolved
@@ -295,7 +295,6 @@
   get_aidl_client_interface(is_broadcaster_)->EndSession();
 }
 
-<<<<<<< HEAD
 void LeAudioClientInterface::Sink::UpdateMetadataChanged(::bluetooth::le_audio::types::AseState&
      state, int cig_id, int cis_id, const std::vector<uint8_t>& data) {
   log::info("sink");
@@ -314,7 +313,8 @@
     return;
   }
   get_aidl_client_interface(is_broadcaster_)->onSinkAseMetadataChanged(ase_state, cig_id, cis_id, aidl_metadata);
-=======
+}
+
 static inline void dumpOffloadConfig(
         const char* msg, const ::bluetooth::audio::aidl::AudioConfiguration& offload_hal_config) {
   const auto offload_cfg_str = offload_hal_config.toString();
@@ -324,7 +324,6 @@
   for (size_t offset = 0; offset < offload_cfg_str.length(); offset += linelimit) {
     log::debug("{} {}", offset ? "    > " : msg, str_view.substr(offset, linelimit));
   }
->>>>>>> a02abca2
 }
 
 void LeAudioClientInterface::Sink::UpdateAudioConfigToHal(
@@ -337,16 +336,10 @@
     return;
   }
 
-<<<<<<< HEAD
-  log::info("");
-  get_aidl_client_interface(is_broadcaster_)
-          ->UpdateAudioConfig(aidl::le_audio::stream_config_to_hal_audio_config(offload_config));
-=======
   auto offload_hal_config = aidl::le_audio::stream_config_to_hal_audio_config(offload_config);
   dumpOffloadConfig("Encoding config:", offload_hal_config);
 
   get_aidl_client_interface(is_broadcaster_)->UpdateAudioConfig(offload_hal_config);
->>>>>>> a02abca2
 }
 
 std::optional<::bluetooth::le_audio::broadcaster::BroadcastConfiguration>
