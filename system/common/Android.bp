package {
    // See: http://go/android-license-faq
    // A large-scale-change added 'default_applicable_licenses' to import
    // all of the 'license_kinds' from "system_bt_license"
    // to get the below license kinds:
    //   SPDX-license-identifier-Apache-2.0
    default_applicable_licenses: ["system_bt_license"],
}

cc_library_static {
    name: "libbt-common",
    defaults: [
        "fluoride_basic_defaults",
    ],
    host_supported: true,
    include_dirs: [
        "packages/modules/Bluetooth/system",
        "packages/modules/Bluetooth/system/gd",
        "packages/modules/Bluetooth/system/gd/rust/shim",
        "packages/modules/Bluetooth/system/stack/include",
    ],
    srcs: [
        "address_obfuscator.cc",
        "message_loop_thread.cc",
        "metric_id_allocator.cc",
        "os_utils.cc",
        "repeating_timer.cc",
        "stop_watch_legacy.cc",
        "time_util.cc",
    ],
    target: {
        android: {
            srcs: ["metrics.cc"],
        },
        host: {
            srcs: ["metrics_linux.cc"],
        },
    },
    shared_libs: [
        "libcrypto",
<<<<<<< HEAD
=======
        "libcutils",
>>>>>>> a5e8c6e4
    ],
    min_sdk_version: "Tiramisu",
}

cc_test {
    name: "bluetooth_test_common",
    test_suites: ["device-tests"],
    defaults: [
        "bluetooth_gtest_x86_asan_workaround",
        "fluoride_defaults",
        "mts_defaults",
    ],
    host_supported: true,
    test_options: {
        unit_test: true,
    },
    include_dirs: [
        "packages/modules/Bluetooth/system",
        "packages/modules/Bluetooth/system/gd",
        "packages/modules/Bluetooth/system/gd/rust/shim",
        "packages/modules/Bluetooth/system/stack/include",
    ],
    srcs: [
        "address_obfuscator_unittest.cc",
        "base_bind_unittest.cc",
        "id_generator_unittest.cc",
        "leaky_bonded_queue_unittest.cc",
        "lru_unittest.cc",
        "message_loop_thread_unittest.cc",
        "metric_id_allocator_unittest.cc",
        "repeating_timer_unittest.cc",
        "state_machine_unittest.cc",
        "time_util_unittest.cc",
    ],
    target: {
        android: {
            srcs: ["metrics_unittest.cc"],
            shared_libs: ["libstatssocket"],
        },
    },
    shared_libs: [
        "libcrypto",
        "liblog",
    ],
    static_libs: [
        "libbt-common",
        "libbt-protos-lite",
        "libchrome",
        "libevent",
        "libgmock",
        "libprotobuf-cpp-lite",
    ],
    sanitize: {
        cfi: false,
    },
}

cc_test {
    name: "net_test_performance",
    defaults: [
        "bluetooth_gtest_x86_asan_workaround",
        "fluoride_defaults",
        "mts_defaults",
    ],
    test_suites: ["device-tests"],
    include_dirs: ["packages/modules/Bluetooth/system"],
    host_supported: true,
    srcs: [
        "test/thread_performance_test.cc",
    ],
    shared_libs: [
        "liblog",
    ],
    static_libs: [
        "libbt-common",
        "libchrome",
        "libevent",
        "libgmock",
        "libosi",
    ],
}

cc_benchmark {
    name: "bluetooth_benchmark_thread_performance",
    defaults: [
        "fluoride_defaults",
    ],
    host_supported: true,
    include_dirs: ["packages/modules/Bluetooth/system"],
    srcs: [
        "benchmark/thread_performance_benchmark.cc",
    ],
    shared_libs: [
        "libcrypto",
        "liblog",
    ],
    static_libs: [
        "libbt-common",
        "libchrome",
        "libevent",
        "libosi",
    ],
}<|MERGE_RESOLUTION|>--- conflicted
+++ resolved
@@ -38,10 +38,7 @@
     },
     shared_libs: [
         "libcrypto",
-<<<<<<< HEAD
-=======
         "libcutils",
->>>>>>> a5e8c6e4
     ],
     min_sdk_version: "Tiramisu",
 }
