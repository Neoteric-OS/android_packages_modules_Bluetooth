package {
    // See: http://go/android-license-faq
    // A large-scale-change added 'default_applicable_licenses' to import
    // all of the 'license_kinds' from "system_bt_license"
    // to get the below license kinds:
    //   SPDX-license-identifier-Apache-2.0
    default_applicable_licenses: ["system_bt_license"],
}

cc_defaults {
    name: "audio_hearing_aid_hw_defaults",
    defaults: ["bluetooth_cflags"],
    shared_libs: ["libchrome"],
    include_dirs: [
        "packages/modules/Bluetooth/system",
        "packages/modules/Bluetooth/system/gd",
        "packages/modules/Bluetooth/system/include",
        "packages/modules/Bluetooth/system/types",
    ],
}

// Audio A2DP shared library for target
cc_library {
    name: "audio.hearing_aid.default",
    defaults: ["audio_hearing_aid_hw_defaults"],
    relative_install_path: "hw",
    srcs: [
        "src/audio_hearing_aid_hw.cc",
        "src/audio_hearing_aid_hw_utils.cc",
    ],
<<<<<<< HEAD
    apex_available: [
        "//apex_available:platform",
        "com.android.btservices",
    ],
=======
    apex_available: ["com.android.bt"],
>>>>>>> a8de6080
    shared_libs: [
        "libbase",
        "liblog",
    ],
    static_libs: [
        "libbluetooth_log",
        "libosi",
    ],
}

// Audio A2DP library unit tests for target and host
cc_test {
    name: "net_test_audio_hearing_aid_hw",
    test_suites: ["general-tests"],
    defaults: [
        "audio_hearing_aid_hw_defaults",
        "mts_defaults",
    ],
    srcs: [
        "test/audio_hearing_aid_hw_test.cc",
    ],
    shared_libs: [
        "libbase",
        "liblog",
    ],
    static_libs: [
        "audio.hearing_aid.default",
        "libbluetooth_log",
        "libcom.android.sysprop.bluetooth.wrapped",
        "libosi",
    ],
    min_sdk_version: "29",
}<|MERGE_RESOLUTION|>--- conflicted
+++ resolved
@@ -28,14 +28,10 @@
         "src/audio_hearing_aid_hw.cc",
         "src/audio_hearing_aid_hw_utils.cc",
     ],
-<<<<<<< HEAD
     apex_available: [
         "//apex_available:platform",
-        "com.android.btservices",
+        "com.android.bt",
     ],
-=======
-    apex_available: ["com.android.bt"],
->>>>>>> a8de6080
     shared_libs: [
         "libbase",
         "liblog",
