# Below are the guidelines/instructions for editing this database file.
# Note 1: User should turn of the BT, before updating this database file.
# Note 2: Line started with the # is treated as comments.
# Note 3: Comment lines in between the entries are not allowed.
# Note 4: All duplicated entries including main BL types will be ignored.
#
#1. Below are the four tags for denylist
#   A. Address_Based   C. Manufacturer_based
#   B. Name_Based      D. Vndr_Prdt_Based
#   E. SSR_Max_Lat_Based F. Version_Based
#   G. LMP_Version_Based H. Address_Range_Based
##
#   A. Address_Based :  This tag refers to Address based denylist
#   Input Type       :   Input value should be only 3 to 4 bytes of BD address
#   Format Type      :   Address should be in XX:XX:XX format
#   Examples         :   00:01:03 = Address_Based
###
#   B. Name_Based :   This tag refers to Name based denylist.
#   Input type    :   Input should be only string and length of the string
#                     should not be more than 248 characters.
#   Format Type   :   string
#   Examples      :   Sample Headset name = Name_Based
####
#   C. Manufacturer_Based :  This tag refers to Manufacturer based denylist
#   Input type  : Input should be in Hexadecimal Number of Manufacturer
#   Format Type : 2 Bytes Hexadecimal Value
#   Examples    : 0X0023 = Manufacturer_Based
#####
#   D. Vndr_Prdt_Based : This tag refers to vendor and product based denylist
#   Input type  : Input should be in Hexadecimal value
#   Format Type : 4 bytes hex value( 2 bytes of vendor  and 2 bytes of product),
#                 Vendor and product hex values should be separated with delimiter(-).
#   Examples    : 0X00AB-0X00BC = Vndr_Prdt_Based
#####
#   E. SSR_Max_Lat_Based : This tag refers to SSR Max Latency based denylist
#   Input type  : Input value should be combination of first 3 bytes of BD address and
#                 Hexadecimal value of SSR Max Latency
#   Format Type : Address should be in XX:XX:XX format followed by 2 bytes hex value
#                 of max latency Address and Max Latency should be separated with delimiter(-).
#   Examples    : 00:01:03-0X00AB = SSR_Max_Lat_Based
#####
#   F. Version_Based : This tag refers to DID Version based denylist
#   Input type  : Input value should be Hexadecimal value
#   Format Type : 2 bytes hex value
#   Examples    : 0X00AB = Version_Based
#####
#   G. LMP_Version_Based : This tag refers to LMP Version based denylist
#   Input type  : Input value should be combination of first 3 bytes of BD address and
#                 Hexadecimal value of LMP version and Sub version
#   Format Type : Address should be in XX:XX:XX format followed by 1 bytes hex value
#                 of LMP versiion and 2 bytes of sub version
#                 Address, LMP version and sub version should be separated with delimiter(-).
#   Examples    : 00:01:03-0X01-0XABCD = LMP_Version_Based
##
#   H. Address_Range_Based :  This tag refers to Address Range based denylist
#   Input Type       :   Input value should be only 6 bytes of start BD address
#                        & 6 bytes of end BD address.
#   Format Type      :   Start Address should be XX:XX:XX:XX:XX:XX format followed by
#                        End BD address should be XX:XX:XX:XX:XX:XX format
#   Examples         :   00:0f:59:50:00:00-00:0f:59:6f:ff:ff = Address_Range_Based
#####
# ******************************* Start of denylist Database ********************************
#Disable secure connections
#This is for pre BT 4.1/2 devices that do not handle secure mode very well.
[INTEROP_DISABLE_LE_SECURE_CONNECTIONS]
08:62:66 = Address_Based
38:2C:4A:C9 = Address_Based
38:2C:4A:E6 = Address_Based
54:A0:50:D9 = Address_Based
AC:9E:17 = Address_Based
F0:79:59 = Address_Based
80:E4:DA:70 = Address_Based
1C:96:5A = Address_Based
80:EA:CA = Address_Based
51:01:00 = Address_Based
61:01:00 = Address_Based

# Devices requiring this workaround do not handle Bluetooth Absolute Volume
# control correctly, leading to undesirable (potentially harmful) volume levels
# or general lack of controlability.
[INTEROP_DISABLE_ABSOLUTE_VOLUME]
A0:E9:DB = Address_Based
00:14:02 = Address_Based
1C:48:F9 = Address_Based
44:5E:F3 = Address_Based
D4:9C:28 = Address_Based
00:18:6B = Address_Based
B8:AD:3E = Address_Based
00:11:B1 = Address_Based
A4:15:66 = Address_Based
00:14:F1 = Address_Based
00:26:7E = Address_Based
90:03:B7 = Address_Based
04:F8:C2 = Address_Based
00:18:91 = Address_Based
00:24:1C = Address_Based
00:08:8b = Address_Based
94:16:25 = Address_Based
00:25:DB = Address_Based
A0:C9:A0 = Address_Based
4C:BC:42 = Address_Based
EC:41:18 = Address_Based
C8:FD:19 = Address_Based
04:7F:0E = Address_Based
0C:A6:94 = Address_Based
00:0f:59:50:00:00-00:0f:59:6f:ff:ff = Address_Range_Based

# Some devices only respond to read SIRK request via GATT_READ_CHAR_VALUE
# disabling GATT_READ_BY_TYPE for SIRK read for those devices.
<<<<<<< HEAD
[INTEROP_DISABLE_SIRK_READ_BY_TYPE]
48:73:CB = Address_Based
00:02:3C = Address_Based
=======
# 48:73:CB  ==> Name: Redmi buds
# 00:02:3C  ==> Name: Zen Air Pro
# 14:0A:29  ==> Name: Redmi Buds 5 Pro
[INTEROP_DISABLE_SIRK_READ_BY_TYPE]
48:73:CB = Address_Based
00:02:3C = Address_Based
14:0A:29 = Address_Based
>>>>>>> eb4d7eb0

# Disable automatic pairing with headsets/car-kits
# Some car kits do not react kindly to a failed pairing attempt and
# do not allow immediate re-pairing. Denylist these so that the initial
# pairing attempt makes it to the user instead
[INTEROP_DISABLE_AUTO_PAIRING]
34:C7:31 = Address_Based
00:07:04 = Address_Based
E0:75:0A = Address_Based
Audi = Name_Based
BMW = Name_Based
Parrot = Name_Based
Car = Name_Based
NISSAN = Name_Based
CAR = Name_Based

# Use a fixed pin for specific keyboards
# Keyboards should use a variable pin at all times. However, some keyboards
# require a fixed pin of all 0000. This workaround enables auto pairing for
# those keyboards.
[INTEROP_KEYBOARD_REQUIRES_FIXED_PIN]
00:0F:F6 = Address_Based

# Some headsets have audio jitter issues because of increased re-transmissions as the
# 3 Mbps packets have a lower link margin, and are more prone to interference. We can
# disable 3DH packets (use only 2DH packets) for the ACL link to improve sensitivity
# when streaming A2DP audio to the headset. Air sniffer logs show reduced
# re-transmissions after switching to 2DH packets.
# Disable 3Mbps packets and use only 2Mbps packets for ACL links when streaming audio.
[INTEROP_2MBPS_LINK_ONLY]
00:18:91 = Address_Based
00:21:4F = Address_Based
20:15:06 = Address_Based
9C:DF:03 = Address_Based
04:52:C7 = Address_Based
30:14:4A = Address_Based
00:54:AF = Address_Based
7C:1C:4E = Address_Based
50:65:83 = Address_Based
00:1E:7C = Address_Based
C8:84:47 = Address_Based
D0:8A:55 = Address_Based
48:F0:7B = Address_Based
00:0A:08 = Address_Based
00:11:2D = Address_Based
A8:54:B2 = Address_Based
AC:7A:4D = Address_Based
E8:EC:A3 = Address_Based
98:52:3D = Address_Based

# Some HID pointing devices have proven problematic behaviour if pairing is initiated with
# them, resulting in no response for authentication request and ultimately resulting
# in connection failure.
# To avoid degrading the user experience with those devices, authentication request
# is not requested explicitly.
[INTEROP_DISABLE_AUTH_FOR_HID_POINTING]
00:12:A1 = Address_Based
Targus BT Laser Notebook Mouse = Name_Based

# HID Keyboards that claim support for multitouch functionality have issue with
# normal functioning of keyboard because of issues in USB HID kernel driver.
# To avoid degrading the user experience with those devices, digitizer record
# is removed from the report descriptor.
[INTEROP_REMOVE_HID_DIG_DESCRIPTOR]
Motorola Keyboard KZ500 = Name_Based
Motorola Keyboard KZ500 v122 = Name_Based
0x22b8-0x093D = Vndr_Prdt_Based

# Some HID devices have problematic behaviour where when hid link is in Sniff
# and DUT is in Slave role for SCO link ( not eSCO) any solution cannot maintain
# the link as  SCO scheduling over a short period will overlap with Sniff link due to
# slave drift.
# To avoid degrading the user experience with those devices, sniff is disabled from
# link policy when sco is active, and enabled when sco is disabled.
[INTEROP_DISABLE_SNIFF_DURING_SCO]
20:4C:10 = Address_Based
0x004C = Manufacturer_Based

# Few carkits take long time to start sending AT commands
# Increase AG_CONN TIMEOUT so that AG connection go through
[INTEROP_INCREASE_AG_CONN_TIMEOUT]
00:14:09 = Address_Based
00:06:F5 = Address_Based

# Some HOGP devices do not respond well when we switch from default LE conn parameters
# to preferred conn params immediately post connection. Disable automatic switching to
# preferred conn params for such devices and allow them to explicitly ask for it.
[INTEROP_DISABLE_LE_CONN_PREFERRED_PARAMS]
BSMBB09DS = Name_Based
ELECOM = Name_Based
Dexcom = Name_Based
DXCM = Name_Based
DX0 = Name_Based

# Disable role switch for headsets/car-kits
# Some car kits allow role switch but when DUT initiates role switch
# Remote will go to bad state and its leads to LMP time out.
[INTEROP_DISABLE_ROLE_SWITCH]
FC:C2:DE = Address_Based
00:26:B4 = Address_Based
00:04:3E = Address_Based
00:23:01 = Address_Based
1C:48:F9 = Address_Based
00:54:AF = Address_Based
00:26:E8 = Address_Based
00:37:6D = Address_Based
9C:3A:AF = Address_Based
00:18:91 = Address_Based
0C:E0:E4 = Address_Based
00:07:04 = Address_Based
A4:15:66 = Address_Based
D0:13:1E = Address_Based
8F:20:B4 = Address_Based
A8:B9:B3 = Address_Based
00:0D:F0 = Address_Based
00:08:E0 = Address_Based
00:25:52 = Address_Based
1C:52:16 = Address_Based
00:06:66 = Address_Based
00:24:E4 = address_Based
00:1C:D8 = Address_Based
AC:FD:CE = Address_Based
08:76:95 = Address_Based
00:00:45 = Address_Based
EB:06:EF = Address_Based
74:95:EC = Address_Based
AC:FD:93 = Address_Based
AA:A8:AC = Address_Based
B8:D5:0B = Address_Based
50:1A:A5 = Address_Based
E4:22:A5 = Address_Based
4C:BC:42 = Address_Based
9C:DF:03 = Address_Based
00:0A:30 = Address_Based
00:1D:86 = Address_Based
B4:E6:2A = Address_Based
90:03:B7 = Address_Based
58:17:0C = Address_Based
11:11:22 = Address_Based

# Disable role switch policy for headsets/car-kits
# Some car kits initiate a role switch but won't initiate encryption
# after role switch complete
# B8:69:C2:9C:20:A8 - JBL Charge 2+
[INTEROP_DISABLE_ROLE_SWITCH_POLICY]
00:0D:FD = Address_Based
00:1B:DC = Address_Based
00:07:04 = Address_Based
A4:15:66 = Address_Based
00:54:AF = Address_Based
00:23:7F = Address_Based
B8:69:C2 = Address_Based

# certain remote A2DP sinks have issue playing back Music in AAC format.
# disable AAC for those headsets so that it switch to SBC
# 1. byte alignment issues with encoder (solo3::20:3c:ae,airpods::4c:32:75)
# 2. remote sending 128 instead of 128k as bitrate (cadillac::28:a1:83, Chevrolet Tahoe,
#    buick_verano::ac:7a:4d(moved to name based, maruti_brezzai:28:a1:83,
#    cadillac cue::e0:75:0a, 30:C3:D9)
# 3. remote supporting only 44.1Khz (BIG-JAM-BOX::00-21-3c,JVC CK::00:1D:86,BMW CK::9C:DF:03)
[INTEROP_DISABLE_AAC_CODEC]
28:A1:83 = Address_Based
A0:14:3D = Address_Based
90:03:B7 = Address_Based
00:21:3c = Address_Based
9C:DF:03 = Address_Based
E0:75:0A = Address_Based
48:F0:7B = Address_Based
04:52:C7 = Address_Based
30:C3:D9 = Address_Based
00:E0:4C = Address_Based
74:95:EC = Address_Based
C8:7B:23 = Address_Based
abramtek M1 = Name_Based
Buick Verano = Name_Based

# certain remote A2DP sinks have issue playing back Music in AAC VBR mode.
# disable AAC VBR for those headsets so that it switch to either AAC CBR
# or SBC codec
# 0xb0-00-73-e2-61-dd  ==> Name: Audi_MMI_2781
# 0x28-83-35-7a-5f-23  ==> Name: SS Level Pro

[INTEROP_DISABLE_AAC_VBR_CODEC]
B0:00:73 = Address_Based
Audi_MMI_2781 = Name_Based
28:83:35 = Address_Based
74:95:EC = Address_Based
C8:7B:23 = Address_Based
AC:7A:4D = Address_Based

#Enable AAC encoder only for allowlist devices

#0xb8-ad-3e-d2-4b-4b  ==> Name: LG HBSA100
#0xb8-ad-3e-e7-13-84  ==> Name: LG HBS1100
#0x00-18-09-95-04-c1  ==> Name: MDR-XB80BS
#0x00-18-09-95-04-c1  ==> Name: MDR-1RBT
#0x7c-04-d0-9a-75-ad  ==> Name: AirPods
#24:F6:77:A7:57:F7    ==> Name: AirPods
#A8:BE:27:03:4A:2F    ==> Name: BeatsX
#E0:D1:E6:09:AB:B2    ==> Name: MINIJAMBOX by Jawbone
#2C:41:A1:3D:2B:B9    ==> Name: Bose SoundSport
#2C:41:A1:48:FB:9A    ==> Name: Bose QC35 II
#94:B2:CC:42:C9:59    ==> Name: AVH-A208BT
#DC:A4:CA:C0:C6:0B    ==> Name: Beats Solo³
#BB:27:4D:41:BB:FC    ==> Name: PH300
#C4:30:18:9C:9F:C7    ==> Name: LG-PL7(C7)
#6C:DD:BC:62:F3:75    ==> Name: Galaxy Buds+ (F375)
#2C:4C:C6:AA:51:CC    ==> Name: KW-V950BW
#C6:58:19:40:88:EC    ==> Name: S8
#23:05:21:08:7E:12    ==> Name: TOZO-T10
#2C:FD:B3:66:C2:27    ==> Name: Soundcore Life Q20
#04:21:44:0C:0F:15    ==> Name: JBL Quantum800
#6C:47:60:3D:2E:4F    ==> Name: Sony SRS-XB13
#B0:F1:A3:74:D1:D6    ==> Name: Ear Fun Free Pro
#b4:9a:95:55:56:47    ==> Name: Realme Buds Air 2 Neo
#00:88:79:59:F5:F6    ==> Name: TAOTRONICS Soundliberty	53
#70:BF:92:5E:82:48    ==> Name: Jabra Elite 75t
#9C:64:8B:5D:0D:0B    ==> Name: Beats Pill+
#0x48-d6-d5-bc-79-43  ==> Name: Pixel Buds 7943
#0x8c-de-52-df-79-8e  ==> Name: SRS-X33
#0x04-5d-4b-ec-2c-4c  ==> Name: WH-1000XM2
#0x04-5d-4b-40-e7-1e  ==> Name: h.ear (MDR-100ABN)
#0x04-5d-4b-df-3e-70  ==> Name: WI-1000X
#0x04-5d-4b-eb-69-87  ==> Name: WH-H800 (h.ear)
#0x04-5d-4b-66-bd-26  ==> Name: MDR-1000X
#0x04-5d-4b-66-c1-f6  ==> Name: WI-H700 (h.ear)
#0x04-5d-4b-99-f0-5d  ==> Name: WH-H900N (h.ear)
#0x10-4f-a8-e9-79-eb  ==> Name: MDR-1ABT
#0x10-4f-a8-15-b9-5a  ==> Name: h.ear (MDR-EX750BT)
#0xac-9b-0a-bd-1f-20  ==> Name: MDR-ZX770BN
#0x04-52-c7-c5-d2-94  ==> Name: Bose QuietComfort 35
#0x0c-e0-e4-64-26-a3  ==> Name: PLT_BBTPRO
#0xa4-15-66-4b-4d-24  ==> Name: Tracks Air
#0x00-1a-7d-82-36-4b  ==> Name: 66 Audio BTS
#0x88-e6-03-80-48-6b  ==> Name: XB10
#0xb8-69-c2-eb-ae-66  ==> Name: SRS-XB3
#0x58-e2-8f-e9-09-7b  ==> Name: BeatsStudio Wireless
#0xE4-19-C1-DC-10-10  ==> Name: FreeBuds 3
#0xa0-56-b2-2b-43-ec  ==> Name: MB Bluetooth
#0x1c-e6-1d-93-83-b5  ==> Name: Galaxy Buds pro(83B5)

#CarKits
#0x94-b2-cc-28-99-77  ==> Name: AVH-X5890BT  ==>pioneer
#0x74-5e-1c-98-88-64  ==> Name: AVH-X5790BT ==>pioneer
#0x00-1d-86-a4-ea-a6  ==> Name: Car Multimedia ===>JVC
#0x00-1d-86-a0-79-c2  ==> Name: DDX6 ==>kenwood
#0x90-03-b7-6c-89-aa  ==> Name: Parrot ASTEROID
#0x30-c3-d9-85-34-ce  ==> Name: MB Bluetooth 84389
#0x00-02-5b-00-85-ca  ==> Name: HATS_00025B0085E9
#0xa0-56-b2-5b-cc-00  ==> Name: BMW Europe
#0x94-e3-6d-dc-e4-d4  ==> Name: BMW Evo

[INTEROP_ENABLE_AAC_CODEC]
B8:AD:3E = Address_Based
LG HBSA100 = Name_Based
LG HBS1100 = Name_Based
00:18:09 = Address_Based
MDR-XB80BS = Name_Based
00:18:09 = Address_Based
MDR-1RBT = Name_Based
7C:04:D0 = Address_Based
24:F6:77 = Address_Based
AirPods = Name_Based
48:D6:D5 = Address_Based
Pixel Buds 7943 = Name_Based
8C:DE:52 = Address_Based
SRS-X33 = Name_Based
04:5D:4B = Address_Based
WH-1000XM2 = Name_Based
h.ear (MDR-100ABN) = Name_Based
WI-1000X = Name_Based
WH-H800 (h.ear) = Name_Based
MDR-1000X = Name_Based
WI-H700 (h.ear) = Name_Based
WH-H900N (h.ear) = Name_Based
10:4F:A8 = Address_Based
MDR-1ABT = Name_Based
h.ear (MDR-EX750BT) = Name_Based
AC:9B:0A = Address_Based
MDR-ZX770BN = Name_Based
04:52:C7 = Address_Based
Bose QuietComfort 35 = Name_Based
94:B2:CC = Address_Based
AVH-X5890BT = Name_Based
AVH-A208BT = Name_Based
74:5E:1C = Address_Based
AVH-X5790BT = Name_Based
00:1D:86 = Address_Based
Car Multimedia = Name_Based
DDX6 = Name_Based
90:03:B7 = Address_Based
Parrot ASTEROID = Name_Based
0C:E0:E4 = Address_Based
PLT_BBTPRO = Name_Based
A4:15:66 = Address_Based
Tracks Air = Name_Based
00:1A:7D = Address_Based
66 Audio BTS = Name_Based
88:E6:03 = Address_Based
XB10 = Name_Based
B8:69:C2 = Address_Based
SRS-XB3 = Name_Based
30:C3:D9 = Address_Based
MB Bluetooth 84389 = Name_Based
00:02:5B = Address_Based
HATS_00025B0085E9 = Name_Based
A8:BE:27 = Address_Based
BeatsX = Name_Based
E0:D1:E6 = Address_Based
MINIJAMBOX by Jawbone = Name_Based
2C:41:A1 = Address_Based
Bose SoundSport = Name_Based
Bose QC35 II = Name_Based
DC:A4:CA = Address_Based
Beats Solo³ = Name_Based
58:E2:8F = Address_Based
BeatsStudio Wireless = Name_Based
FC:4B:BC = Address_Based
XAV-AX100 = Name_Based
00:18:6b = Address_Based
LG HBS730 = Name_Based
8C:57:9B = Address_Based
h.ear go (SRS-HG1) = Name_Based
40:ED:98 = Address_Based
FiiO BTR1K = Name_Based
0C:A6:94 = Address_Based
HK Soho Wireless = Name_Based
00:09:A7 = Address_Based
Beoplay H4 = Name_Based
70:26:05 = Address_Based
WF-SP700N = Name_Based
48:D6:D5 = Address_Based
Pixel Buds = Name_Based
00:09:a7 = Address_Based
Beoplay E8 = Name_Based
2C:41:A1 = Address_Based
Bose SoundWear = Name_Based
2C:41:A1 = Address_Based
Bose Free SoundSport = Name_Based
00:18:09 = Address_Based
Samsung Level On = Name_Based
a0:56:b2 = Address_Based
BMW 08939 = Name_Based
MB Bluetooth = Name_Based
94:e3:6d = Address_Based
BMW 99999 = Name_Based
E4:19:C1 = Address_Based
FreeBuds 3 = Name_Based
28:83:35 = Address_Based
Level U Pro (5F23) = Name_Based
1C:E6:1D = Address_Based
Galaxy Buds Pro (83B5) = Name_Based
BB:27:4D = Address_Based
PH300 = Name_Based
C4:30:18 = Address_Based
LG-PL7(C7) = Name_Based
6C:DD:BC = Address_Based
Galaxy Buds+ (F375) = Name_Based
2C:4C:C6 = Address_Based
KW-V950BW = Name_Based
C6:58:19 = Address_Based
S8 = Name_Based
23:05:21 = Address_Based
TOZO-T10 = Name_Based
2C:FD:B3 = Address_Based
Soundcore Life Q20 = Name_Based
04:21:44 = Address_Based
JBL Quantum800 = Name_Based
6C:47:60 = Address_Based
Sony SRS-XB13 = Name_Based
B0:F1:A3 = Address_Based
Ear Fun Free Pro = Name_Based
b4:9a:95 = Address_Based
Realme Buds Air 2 Neo = Name_Based
00:88:79 = Address_Based
TAOTRONICS Soundliberty 53 = Name_Based
70:BF:92 = Address_Based
Jabra Elite 75t = Name_Based
9C:64:8B = Address_Based
Beats Pill+ = Name_Based
B0:67:2F = Address_Based
PX5 Bowers & Wilkins = Name_Based
#E0:D1:E6 = Address_Based
#00:18:6b = Address_Based
#20:3c:ae = Address_Based
#04:88:e2 = Address_Based
#4c:32:75 = Address_Based
#00:14:07 = Address_Based
#94:20:53 = Address_Based

# Devices requiring this workaround do not handle Bluetooth PBAP 1.2
# version correctly, leading them to go in bad state. So for better
# interoperability respond with PBAP 1.1 as supported version.
[INTEROP_ADV_PBAP_VER_1_1]

# Devices requiring this workaround do not handle Bluetooth PBAP 1.1
# version correctly, leading them to go in bad state. So for better
# interoperability respond with PBAP 1.2 as supported version.
[INTEROP_ADV_PBAP_VER_1_2]
PTS = Name_Based

# Devices requiring this workaround do not handle PBAP SDP request correctly,
# and lead to connection failures. To prevent this scenario, device requiring this
# workaorund need to avoid sending SDP request during pairing time
[INTEROP_DISABLE_PCE_SDP_AFTER_PAIRING]
AC:FD:CE = Address_Based

# Devices requiring this workaround do not handle SSR max latency values as mentioned,
# in their SDP HID Record properly and lead to connection timeout or lags. To prevent
# such scenarios, device requiring this workaorund need to use specific ssr max latency
# values.
[INTEROP_UPDATE_HID_SSR_MAX_LAT]
00:1B:DC-0x0012 = SSR_Max_Lat_Based
DC:2C:26-0x0000 = SSR_Max_Lat_Based
54:46:6B-0x0001 = SSR_Max_Lat_Based

#Some device reports support for hf indicator, but it's HFP version as 1.5. The
#behaviour violates spec and shall cause problem when DUT support HFP1.7, thus
#denylisting such devices and remove remote's hf indicator bit if not support HFP1.7.
[INTEROP_DISABLE_HF_INDICATOR]
98:7b:f3 = Address_Based

#Ensure that call active indicator is sent prior to SCO connection
#request by adding some delay. Some remotes are very strict in the
#order of call indicator and SCO connection request.
#1 04:52:c7 - Bose Mini II sound link
#2 24:A8:7D - Maruti Suzuki CIAZ 2018 - Delta
[INTEROP_DELAY_SCO_FOR_MT_CALL]
04:52:c7 = Address_Based
AirPods Pro = Name_Based
24:A8:7D = Address_Based
f0:45:da = Address_Based

# Some remotes ara taking longer to respond to +BCS during codec negotiation.
# Disable codec negotiation and directly initiate SCO connection for those.
# 1. M12 - 00:08:8a:f0:1d:8a
# 2. HAVIT I39 - 55:55:55:67:0b:d7
[INTEROP_DISABLE_CODEC_NEGOTIATION]
00:08:8a = Address_Based
JABRA EASYGO = Name_Based
55:55:55 = Address_Based
LG HBSF110 Master = Name_Based

# Disallow sending Player Application Setting Commands for some CK as they are unable
# to send Passthrough Command while Streaming is in progress
# Porsche Panamera :: 74:6f:f7:8c:bf:61
# BMW X3 :: a0:56:b2:4f:86:a8
# Land Rover :: 00:00:2e:b0:12:5c
# BMW USAX5 :: a0:56:b2:5a:7f:b0
# URUS Lamborghini :: cc:f9:57:2d:e2:70
[INTEROP_DISABLE_PLAYER_APPLICATION_SETTING_CMDS]
00:09:93 = Address_Based
74:6f:f7 = Address_Based
A0:56:B2:4F = Address_Based
00:54:AF = Address_Based
00:00:2E = Address_Based
A0:56:B2:5A = Address_Based
CC:F9:57 = Address_Based

[INTEROP_DISABLE_CONNECTION_AFTER_COLLISION]
A0:14:3D = Address_Based

# Do not use supervision timeout value received from preferred connection
# parameters, use 3s instead. Use with HID only.
[INTEROP_HID_PREF_CONN_SUP_TIMEOUT_3S]
08:62:66 = Address_Based
38:2C:4A:C9 = Address_Based
38:2C:4A:E6 = Address_Based
54:A0:50:D9 = Address_Based
AC:9E:17 = Address_Based
F0:79:59 = Address_Based

# Do not use AVDTP RECONFIGURE when reconfiguring A2DP streams.
# Some A2DP Sink devices report SUCCESS to the AVDTP RECONFIGURE command,
# but fail to play the reconfigured audio stream.
[INTEROP_DISABLE_AVDTP_RECONFIGURE]
00:1D:86 =  Address_Based
KMM-BT51*HD = Name_Based

[INTEROP_GATTC_NO_SERVICE_CHANGED_IND]
Pixel C Keyboard = Name_Based
MiMouse = Name_Based
HTC Fetch = Name_Based

#Some LE devices have proven problematic behaviour if LE connection update is initiated with
#them, resulting in no response after initiating LE connection update and ultimately resulting
#in connection timeout. To avoid degrading the user experience with those devices,
#LE connection update is not requested explicitly for those devices.
[INTEROP_DISABLE_LE_CONN_UPDATES]
LG Lighting = Name_Based
KS_5w4Zu = Name_Based
ZUK = Name_Based
ITAG = Name_Based
Pokemon GO Plus = Name_Based
FeiZhiX8/X8Pro = Name_Based
FeiZhiAPEX = Name_Based
FeiZhiWee = Name_Based
FeiZhi Wee 2T = Name_Based
#Few remote sends avrcp browsing request just after host sends avrcp browsing request leading
#collision which results in browsing channel open failure. For such devices, collision timer
#of 1 sec is used avoid collision.
#Porsche Macan 2018 :: 2c:dc:ad:08:91:89
#Porsche Panamera  :: 74:6f:f7:8c:bf:61
[INTEROP_AVRCP_BROWSE_OPEN_CHANNEL_COLLISION]
2c:dc:ad:08 = Address_Based
74:6f:f7 = Address_Based
90:03:b7 = Address_Based
00:06:F5 = Address_Based

#Some remote devices don't support sniff mode when the SCO is connected.
#For such devices, disable sniff mode after SCO is connected and make
#the link as active.
#Benz Car kit :: 50:65:83:8e:1d:43
#Sony Ear Duo :: 28:3f:69:ff:50:bd
#Motorola Verveloop :: 11:11:22:33:4c:ae
#AirPods
#Airoha Technology Corp --> 0x0094
[INTEROP_DISABLE_SNIFF_LINK_DURING_SCO]
50:65:83 = Address_Based
28:3f:69 = Address_Based
11:11:22 = Address_Based
AirPods = Name_Based
0x0094 = Manufacturer_Based

#For some remote devices, disable sniff mode during the call
#as some remotes need call indicators in active mode
#Leviathan Mini :: 10:b7:f6:03:38:b0
[INTEROP_DISABLE_SNIFF_DURING_CALL]
10:b7:f6 = Address_Based
AirPods = Name_Based

#Skip sending incoming call state to denylisted devices
# 00:0E:9F : Porsche Carkit
[INTEROP_SKIP_INCOMING_STATE]
00:0E:9F = Address_Based

#Nintendo Switch Pro Controller - does not set sniff interval dynamically.
#Requires custom HID report command to change mode.
[INTEROP_HID_HOST_LIMIT_SNIFF_INTERVAL]
98:B6:E9 = Address_Based
Pro Controller = Name_Based
Joy-Con = Name_Based

#For some remote devices disable setting of refresh_sig_timer while responding
#to incoming AVDTP signalling. While incoming connection remote device is sending
#set_config and delay report back to back, which is violating spec(As per the spec,
#remote should wait for set_config response and then it should send delay report).
#Due to which HOST is responding BAD_STATE for delay_report sent by remote, which
#resulted in remote is going to bad state and sent AVDTP_OPEN with ACP Stream
#Endpoint ID: 0, for which DUT responded with Error Code: BAD_ACP_SEID
#04:4e:af:a8:a0:01 ==> Name: HB20
[INTEROP_DISABLE_REFRESH_ACCEPT_SIG_TIMER]
04:4E:AF = Address_Based
HB20 = Name_Based
HB 20 = Name_Based

# For some certain remote devices, when a2dp is playing and music
# player is paused, if we update avrcp paused to remote device, remote device will
# not output audio even after avrcp becomes playing again. Denylist these devices
# to not update avrcp paused to them when a2dp is playing.
# This denylist is migrated from playerStateUpdateBlackListed of Avrcp_ext.java
# bc-30-7e-5e-f6-27 => Name: Porsche BT 0310
# bc-30-7e-8c-22-cb => Name: Audi MMI 1193
# 2C-DC-AD-BB-2F-25 => Name: PORSCHE
# 00-1e-43-14-f0-68 => Name: Audi MMI 4365
# 9C:DF:03:D3:C0:17 => Name: Benz S600L
# 00:0A:08:51:1E:E7 => Name: BMW530
# 00-04-79-00-06-bc => Name: radius HP-BTL01
# 28-A1-83-94-90-AE => Name: VW Radio
# 24-df-6a-f4-0a-7e => Name: HUAWEI WATCH
# 30-c3-d9-8d-5b-83 => Name: VW RadioBin
[INTEROP_NOT_UPDATE_AVRCP_PAUSED_TO_REMOTE]
BC:30:7E = Address_Based
2C:DC:AD = Address_Based
00:1E:43 = Address_Based
9C:DF:03 = Address_Based
00:0A:08 = Address_Based
00:04:79 = Address_Based
28:A1:83 = Address_Based
24:df:6a = Address_Based
30:C3:D9 = Address_Based
Audi = Name_Based
Porsche = Name_Based

# Some certain devices reject DUT initiated connection
# when DUT tries to connect other auto-connectable profiles 6s after
# peer connects the first one. To avoid such race condition, raised
# connect other profiles timeout to 10s to make sure there is no
# connection rejection from remote because of connection collision.
# This denylist is migrated from delayConnectTimeoutDevice
# of PhonePolicy.java.
# 00:23:3D => Name: volkswagen carkit
[INTEROP_PHONE_POLICY_INCREASED_DELAY_CONNECT_OTHER_PROFILES]
00:23:3D = Address_Based

# As per the implementation for the incoming connection scenario if one
# profile got connected and other profile didn't get connected, DUT starts
# connect other profiles after 6sec timeout. For some certain device,
# this timeout has been reduced to 2sec for triggering auto connect to
# otherprofiles from DUT. So that Audio will get routed to BT device with
# reduced delay.
# This denylist is migrated from delayReducedConnectTimeoutDevice
# of PhonePolicy.java.
# 10:4F:A8 => Name: h.ear (MDR-EX750BT)
[INTEROP_PHONE_POLICY_REDUCED_DELAY_CONNECT_OTHER_PROFILES]
10:4F:A8 = Address_Based

# Some remote devices are misbehaving when there is an active
# call and MT call is in progress. We send call indicators for
# active call and MT Call in progess. When active call is
# terminated, we send call end indicator only to remote. This
# is confusing remote and remotes are going into bad state.
# Denylist remote devices to disconnect SCO when active call is
# ended, fake MT call indicator again with some delay.
# This denylist is migrated from BlacklistDeviceAddrToDelayCallInd
# of HeadsetStateMachine.java.
# 00:15:83 => Name: Beiqi Carkit
# 2a:eb:00 => Name: BIAC Carkit
# 30:53:00 => Name: BIAC series
# 00:17:53 => Name: ADAYO Carkit
# 40:ef:4c => Name: Road Rover Carkit
# 00:07:04 => Name: Tiguan RNS315
[INTEROP_HFP_FAKE_INCOMING_CALL_INDICATOR]
00:15:83 = Address_Based
2a:eb:00 = Address_Based
30:53:00 = Address_Based
00:17:53 = Address_Based
40:ef:4c = Address_Based
00:07:04 = Address_Based
18:48:ca = Address_Based

# Some certain devices not rendering VOIP call audio if call indicators
# are sent with a delay. Denylist the devices to send call
# indicators back to back.
# This denylist is migrated from BlacklistDeviceForSendingVOIPCallIndsBackToBack
# of HeadsetStateMachine.java.
# f4:15:fd => Name: Rongwei 360 Car
[INTEROP_HFP_SEND_CALL_INDICATORS_BACK_TO_BACK]
f4:15:fd = Address_Based
94:B2:CC:52 = Address_Based
94:B2:CC:4C = Address_Based

# Some CKs need SCO immediately after SLC if there is an ongoing call on phone
[INTEROP_SETUP_SCO_WITH_NO_DELAY_AFTER_SLC_DURING_CALL]
Geely_BT = Name_Based
#Some LE mouses need preferred connection parameters
[INTEROP_ENABLE_PREFERRED_CONN_PARAMETER]
Microsoft Bluetooth Mouse = Name_Based

# Some CKs drop SCO connection immediately after accept,
# Retry setup SCO once for those remote devices.
[INTEROP_RETRY_SCO_AFTER_REMOTE_REJECT_SCO]
Bose Mini II SoundLink = Name_Based
Honda HFT = Name_Based
HAVAL M6 = Name_Based

# some remotes not able to render the voice for VOIP calls if call
# ougoing indicators are sent and sco is opened immediately.
# Adding such devices to denylist, to do the sco open after
# indicators are sent with slight delay.
# BD_ADDR: 00:09:93:a6:c5:4d => Name: VW Radio
[INTEROP_DELAY_SCO_FOR_MO_CALL]
00:09:93 = Address_Based

# some remote hid devices cannot work properly as they load special hid usb driver in kernel,
# so modify their vid/pid so that generic hid driver are loaded.
[INTEROP_CHANGE_HID_VID_PID]
RK-Bluetooth keyboard = Name_Based
CK87BT = Name_Based
0x05ac-0x0255 = Vndr_Prdt_Based

# Some remote always set DUT as slave during connection which restricts
# setting supervision timeout to the required value. This interop will allow
# local device to be only master as role switch would be restricted during connection.
[INTEROP_DISABLE_ROLE_SWITCH_DURING_CONNECTION]
48:eb:62 = Address_Based

# Disable auto repairing
[INTEROP_AUTO_RETRY_PAIRING]
9c:df:03 = Address_Based

# Disable Name Request
[INTEROP_DISABLE_NAME_REQUEST]
d4:7a:e2 = Address_Based

# AVRCP 1_4 Only device
[INTEROP_AVRCP_1_4_ONLY]
48:f0:7b = Address_Based
90:03:b7 = Address_Based
28:A1:83 = Address_Based
64:d4:bd = Address_Based
fc:35:e6 = Address_Based
00:17:53 = Address_Based
9c:8d:7c = Address_Based
0c:d9:c1 = Address_Based

# Few remote devices do not understand AVRCP version greater than 1.3. For these
# devices, we would like to denylist them and advertise AVRCP version as 1.3
[INTEROP_AVRCP_1_3_ONLY]
00:0a:08 = Address_Based
9c:df:03 = Address_Based
34:38:fe = Address_Based

# Disable Sniff
[INTEROP_DISABLE_SNIFF]
44:ea:d8 = Address_Based

# HFP AT+BIND missing
[INTEROP_SLC_SKIP_BIND_COMMAND]
94:b2:cc:30 = Address_Based

# Some remote devices have LMP version in [5.0, 5.2] but do not support robust caching
# or correctly response with an error. We disable the database hash lookup for such devices.
[INTEROP_DISABLE_ROBUST_CACHING]
08:9b:f1 = Address_Based
20:be:cd = Address_Based
30:34:22 = Address_Based
3c:5c:f1 = Address_Based
40:47:5e = Address_Based
50:27:a9 = Address_Based
64:97:14 = Address_Based
64:c2:69 = Address_Based
68:4a:76 = Address_Based
6c:ae:f6 = Address_Based
78:76:89 = Address_Based
78:d6:d6 = Address_Based
84:70:d7 = Address_Based
98:ed:7e = Address_Based
9c:0b:05 = Address_Based
9c:57:bc = Address_Based
9c:a5:70 = Address_Based
a0:8e:24 = Address_Based
ac:ec:85 = Address_Based
b4:20:46 = Address_Based
b4:b9:e6 = Address_Based
c0:36:53 = Address_Based
c4:f1:74 = Address_Based
c8:b8:2f = Address_Based
c8:e3:06 = Address_Based
d4:05:de = Address_Based
d4:3f:32 = Address_Based
ec:74:27 = Address_Based
f0:21:e0 = Address_Based
f0:b6:61 = Address_Based
fc:3f:a6 = Address_Based

# some device may have problem in reconnect flow, need we initiate connection after signalling timeout
[INTEROP_IGNORE_DISC_BEFORE_SIGNALLING_TIMEOUT]
00:e0:4c = Address_Based
00:9e:c8 = Address_Based


# Some remote devices reconnect A2DP if A2DP was disconnected first and
# then HFP was disconnected during ongoing call.
# Add remote device into INTEROP_A2DP_DELAY_DISCONNECT blacklist.
[INTEROP_A2DP_DELAY_DISCONNECT]
E4:76:84 = Address_Based // AirPods
54:2B:8D = Address_Based // AirPods
94:16:25 = Address_Based // AirPods 2
F0:5C:D5 = Address_Based // AirPods Pro

# Certain devices have issue where they cannot handle ATT traffic during SMP key exchange.
# For those devices, queued ATT writes are delayed until after both encryption complete and
# SMP key exchange completed.
[INTEROP_SUSPEND_ATT_TRAFFIC_DURING_PAIRING]
ORN = Name_Based
EPG = Name_Based

# Some HID devices have more than one HID services, this rule ask the stack to connect to the
# specify one.
# 0X046D-0XBB00 - Logitech CASA Pop-Up Touch SKU1
# 0X046D-0XBB01 - Logitech CASA Pop-Up Touch SKU2
[INTEROP_MULTIPLE_HOGP_SERVICE_CHOOSE_THIRD]
0X046D-0XBB00 = Vndr_Prdt_Based
0X046D-0XBB01 = Vndr_Prdt_Based

# Some A2DP sink devices don't respond SDP request during A2DP reconnection. Skip SDP for
# these devices.
[INTEROP_A2DP_SKIP_SDP_DURING_RECONNECTION]
CANZ = Name_Based
BSK30 = Name_Based
BSK10 = Name_Based

# send empty CLCC response for some devices when VOIP call is ended and CS call
# is started
[INTEROP_HFP_SEND_OK_FOR_CLCC_AFTER_VOIP_CALL_END]
00:17:53 = Address_Based
00:22:A0 = Address_Based
D4:53:83 = Address_Based

# Some devices response slowly after setting non zero latency.
# To avoid slowing down profile connection set latency to 0.
# Peer can request proper latency based on its power state later.
[INTEROP_HID_PREF_CONN_ZERO_LATENCY]
00:15:9E = Address_Based

# Some HOGP devices have the report map longer than the maximum GATT attribute value length (512
# bytes).
[INTEROP_HOGP_LONG_REPORT]
# 0x03f6-0xa001 - Brydge C-Type Wireless Desktop Keyboard
0x03f6-0xa001 = Vndr_Prdt_Based

# Some HOGP devices requires MTU exchange be part of the initial setup to function.
# 0x03f6-0xa001 - Brydge C-Type Wireless Desktop Keyboard
[INTEROP_HOGP_FORCE_MTU_EXCHANGE]
0x03f6-0xa001 = Vndr_Prdt_Based

# Some remote devices only work for incoming SMP pair procedure, they don't response
# any host's request commands. If host starts outgoing SMP, smp statemachine would block.
# For such devices, disable host outgoing SMP.
[INTEROP_DISABLE_OUTGOING_BR_SMP]
b8:de:5e = Address_Based

# Some devices claim to support HFP in EIR but do not actually support it.
[INTEROP_DISABLE_HF_PROFILE]
JBL Flip 5 = Name_Based
JBL Flip 6 = Name_Based
<<<<<<< HEAD
=======

# Some carkits don't support rejecting notifications when addressed player changed.
[INTEROP_ADDRESSED_PLAYER_CHANGE_REJECT]
4c:3f:d3 = Address_Based
e8:d5:2b = Address_Based
>>>>>>> eb4d7eb0
<|MERGE_RESOLUTION|>--- conflicted
+++ resolved
@@ -107,11 +107,6 @@
 
 # Some devices only respond to read SIRK request via GATT_READ_CHAR_VALUE
 # disabling GATT_READ_BY_TYPE for SIRK read for those devices.
-<<<<<<< HEAD
-[INTEROP_DISABLE_SIRK_READ_BY_TYPE]
-48:73:CB = Address_Based
-00:02:3C = Address_Based
-=======
 # 48:73:CB  ==> Name: Redmi buds
 # 00:02:3C  ==> Name: Zen Air Pro
 # 14:0A:29  ==> Name: Redmi Buds 5 Pro
@@ -119,7 +114,6 @@
 48:73:CB = Address_Based
 00:02:3C = Address_Based
 14:0A:29 = Address_Based
->>>>>>> eb4d7eb0
 
 # Disable automatic pairing with headsets/car-kits
 # Some car kits do not react kindly to a failed pairing attempt and
@@ -937,11 +931,8 @@
 [INTEROP_DISABLE_HF_PROFILE]
 JBL Flip 5 = Name_Based
 JBL Flip 6 = Name_Based
-<<<<<<< HEAD
-=======
 
 # Some carkits don't support rejecting notifications when addressed player changed.
 [INTEROP_ADDRESSED_PLAYER_CHANGE_REJECT]
 4c:3f:d3 = Address_Based
-e8:d5:2b = Address_Based
->>>>>>> eb4d7eb0
+e8:d5:2b = Address_Based