--- conflicted
+++ resolved
@@ -37,10 +37,6 @@
         /* we export all classes, so change default visibility, instead of having EXPORT_SYMBOL on each class*/
         "-fvisibility=default",
     ],
-<<<<<<< HEAD
-    visibility:["//visibility:public"],
-=======
->>>>>>> 4bbf3a8d
     host_supported: true,
     srcs: [
         "bluetooth/uuid.cc",
