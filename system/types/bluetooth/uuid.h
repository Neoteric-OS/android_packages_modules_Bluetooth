/******************************************************************************
 *
 *  Copyright (C) 2017 The Android Open Source Project
 *
 *  Licensed under the Apache License, Version 2.0 (the "License");
 *  you may not use this file except in compliance with the License.
 *  You may obtain a copy of the License at:
 *
 *  http://www.apache.org/licenses/LICENSE-2.0
 *
 *  Unless required by applicable law or agreed to in writing, software
 *  distributed under the License is distributed on an "AS IS" BASIS,
 *  WITHOUT WARRANTIES OR CONDITIONS OF ANY KIND, either express or implied.
 *  See the License for the specific language governing permissions and
 *  limitations under the License.
 *
 ******************************************************************************/

#pragma once

#include <stdint.h>
#include <array>
#include <string>

namespace bluetooth {

// This class is representing Bluetooth UUIDs across whole stack.
// Here are some general endianness rules:
// 1. UUID is internally kept as as Big Endian.
// 2. Bytes representing UUID coming from upper layers, Java or Binder, are Big
//    Endian.
// 3. Bytes representing UUID coming from lower layer, HCI packets, are Little
//    Endian.
// 4. UUID in storage is always string.
class Uuid final {
 public:
  static constexpr size_t kNumBytes128 = 16;
  static constexpr size_t kNumBytes32 = 4;
  static constexpr size_t kNumBytes16 = 2;

  static constexpr size_t kString128BitLen = 36;

  static const Uuid kEmpty;  // 00000000-0000-0000-0000-000000000000

  using UUID128Bit = std::array<uint8_t, kNumBytes128>;

  Uuid() = default;

  // Creates and returns a random 128-bit UUID.
  static Uuid GetRandom();

  // Returns the shortest possible representation of this UUID in bytes. Either
  // kNumBytes16, kNumBytes32, or kNumBytes128
  size_t GetShortestRepresentationSize() const;

  // Returns true if this UUID can be represented as 16 bit.
  bool Is16Bit() const;

  // Returns 16 bit Little Endian representation of this UUID. Use
  // GetShortestRepresentationSize() or Is16Bit() before using this method.
  uint16_t As16Bit() const;

  // Returns 32 bit Little Endian representation of this UUID. Use
  // GetShortestRepresentationSize() before using this method.
  uint32_t As32Bit() const;

  // Converts string representing 128, 32, or 16 bit UUID in
  // xxxxxxxx-xxxx-xxxx-xxxx-xxxxxxxxxxxx, xxxxxxxx, or xxxx format to UUID. If
  // set, optional is_valid parameter will be set to true if conversion is
  // successfull, false otherwise.
  static Uuid FromString(const std::string& uuid, bool* is_valid = nullptr);

  // Converts 16bit Little Endian representation of UUID to UUID
  static Uuid From16Bit(uint16_t uuid16bit);

  // Converts 32bit Little Endian representation of UUID to UUID
  static Uuid From32Bit(uint32_t uuid32bit);

  // Converts 128 bit Big Endian array representing UUID to UUID.
  static constexpr Uuid From128BitBE(const UUID128Bit& uuid) {
    Uuid u(uuid);
    return u;
  }

  // Converts 128 bit Big Endian array representing UUID to UUID. |uuid| points
  // to beginning of array.
  static Uuid From128BitBE(const uint8_t* uuid);

  // Converts 128 bit Little Endian array representing UUID to UUID.
  static Uuid From128BitLE(const UUID128Bit& uuid);

  // Converts 128 bit Little Endian array representing UUID to UUID. |uuid|
  // points to beginning of array.
  static Uuid From128BitLE(const uint8_t* uuid);

  // Returns 128 bit Little Endian representation of this UUID
  const UUID128Bit To128BitLE() const;

  // Returns 128 bit Big Endian representation of this UUID
  const UUID128Bit& To128BitBE() const;

  // Returns string representing this UUID in
  // xxxxxxxx-xxxx-xxxx-xxxx-xxxxxxxxxxxx format, lowercase.
  std::string ToString() const;

  // Returns true if this UUID is equal to kEmpty
  bool IsEmpty() const;

  // Returns true if this UUID is equal to kBase
  bool IsBase() const;

  // Update UUID with new value
  void UpdateUuid(const Uuid& uuid);

  bool operator<(const Uuid& rhs) const;
  bool operator==(const Uuid& rhs) const;
  bool operator!=(const Uuid& rhs) const;

 private:
  constexpr Uuid(const UUID128Bit& val) : uu{val} {};

  // Network-byte-ordered ID (Big Endian).
  UUID128Bit uu;
};

inline std::ostream& operator<<(std::ostream& os, const bluetooth::Uuid& a) {
  os << a.ToString();
  return os;
}

}  // namespace bluetooth

// Custom std::hash specialization so that bluetooth::UUID can be used as a key
// in std::unordered_map.
namespace std {

template <>
struct hash<bluetooth::Uuid> {
  std::size_t operator()(const bluetooth::Uuid& key) const {
    const auto& uuid_bytes = key.To128BitBE();
    std::hash<std::string> hash_fn;
    return hash_fn(std::string(reinterpret_cast<const char*>(uuid_bytes.data()),
                               uuid_bytes.size()));
  }
};

<<<<<<< HEAD
}  // namespace std
=======
}  // namespace std

// This file is used outside bluetooth in components
// that do not have access to bluetooth/log.h
#if __has_include(<bluetooth/log.h>)

#include <bluetooth/log.h>

namespace fmt {
template <>
struct formatter<bluetooth::Uuid> : ostream_formatter {};
}  // namespace fmt

#endif  // __has_include(<bluetooth/log.h>)
>>>>>>> 90545eb9
<|MERGE_RESOLUTION|>--- conflicted
+++ resolved
@@ -144,9 +144,6 @@
   }
 };
 
-<<<<<<< HEAD
-}  // namespace std
-=======
 }  // namespace std
 
 // This file is used outside bluetooth in components
@@ -160,5 +157,4 @@
 struct formatter<bluetooth::Uuid> : ostream_formatter {};
 }  // namespace fmt
 
-#endif  // __has_include(<bluetooth/log.h>)
->>>>>>> 90545eb9
+#endif  // __has_include(<bluetooth/log.h>)