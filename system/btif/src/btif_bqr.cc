/*
 * Copyright 2019 The Android Open Source Project
 *
 * Licensed under the Apache License, Version 2.0 (the "License");
 * you may not use this file except in compliance with the License.
 * You may obtain a copy of the License at
 *
 *      http://www.apache.org/licenses/LICENSE-2.0
 *
 * Unless required by applicable law or agreed to in writing, software
 * distributed under the License is distributed on an "AS IS" BASIS,
 * WITHOUT WARRANTIES OR CONDITIONS OF ANY KIND, either express or implied.
 * See the License for the specific language governing permissions and
 * limitations under the License.
 */

#include <bluetooth/log.h>
#include <fcntl.h>
#ifdef __ANDROID__
#include <statslog_bt.h>
#endif
#include <sys/stat.h>

#include <atomic>
#include <cerrno>
#include <cstdint>

#include "btif/include/stack_manager_t.h"
#include "btif_bqr.h"
#include "btif_common.h"
#include "btif_storage.h"
#include "common/leaky_bonded_queue.h"
#include "common/postable_context.h"
#include "common/time_util.h"
#include "core_callbacks.h"
#include "hci/hci_interface.h"
#include "hci/hci_packets.h"
#include "internal_include/bt_trace.h"
#include "main/shim/entry.h"
#include "osi/include/properties.h"
#include "packet/raw_builder.h"
#include "raw_address.h"
#include "stack/btm/btm_dev.h"
#include "stack/include/bt_types.h"
#include "stack/include/btm_ble_api.h"
#include "stack/include/btm_client_interface.h"

namespace bluetooth {
namespace bqr {

using bluetooth::common::LeakyBondedQueue;
using std::chrono::system_clock;

// The instance of BQR event queue
static LeakyBondedQueue<BqrVseSubEvt> kpBqrEventQueue{kBqrEventQueueSize};

static uint16_t vendor_cap_supported_version;

class BluetoothQualityReportInterfaceImpl;
std::unique_ptr<BluetoothQualityReportInterface> bluetoothQualityReportInstance;

namespace {
common::PostableContext* to_bind_ = nullptr;
std::atomic<bool> vse_callback_registered_{false};
}  // namespace

void BqrVseSubEvt::ParseBqrLinkQualityEvt(uint8_t length, const uint8_t* p_param_buf) {
  if (length < kLinkQualityParamTotalLen) {
    log::fatal(
            "Parameter total length: {} is abnormal. It shall be not shorter than: "
            "{}",
            length, kLinkQualityParamTotalLen);
    return;
  }

  STREAM_TO_UINT8(bqr_link_quality_event_.quality_report_id, p_param_buf);
  STREAM_TO_UINT8(bqr_link_quality_event_.packet_types, p_param_buf);
  STREAM_TO_UINT16(bqr_link_quality_event_.connection_handle, p_param_buf);
  STREAM_TO_UINT8(bqr_link_quality_event_.connection_role, p_param_buf);
  STREAM_TO_INT8(bqr_link_quality_event_.tx_power_level, p_param_buf);
  STREAM_TO_INT8(bqr_link_quality_event_.rssi, p_param_buf);
  STREAM_TO_UINT8(bqr_link_quality_event_.snr, p_param_buf);
  STREAM_TO_UINT8(bqr_link_quality_event_.unused_afh_channel_count, p_param_buf);
  STREAM_TO_UINT8(bqr_link_quality_event_.afh_select_unideal_channel_count, p_param_buf);
  STREAM_TO_UINT16(bqr_link_quality_event_.lsto, p_param_buf);
  STREAM_TO_UINT32(bqr_link_quality_event_.connection_piconet_clock, p_param_buf);
  STREAM_TO_UINT32(bqr_link_quality_event_.retransmission_count, p_param_buf);
  STREAM_TO_UINT32(bqr_link_quality_event_.no_rx_count, p_param_buf);
  STREAM_TO_UINT32(bqr_link_quality_event_.nak_count, p_param_buf);
  STREAM_TO_UINT32(bqr_link_quality_event_.last_tx_ack_timestamp, p_param_buf);
  STREAM_TO_UINT32(bqr_link_quality_event_.flow_off_count, p_param_buf);
  STREAM_TO_UINT32(bqr_link_quality_event_.last_flow_on_timestamp, p_param_buf);
  STREAM_TO_UINT32(bqr_link_quality_event_.buffer_overflow_bytes, p_param_buf);
  STREAM_TO_UINT32(bqr_link_quality_event_.buffer_underflow_bytes, p_param_buf);

  if (vendor_cap_supported_version >= kBqrVersion5_0) {
    if (length <
        kLinkQualityParamTotalLen + kISOLinkQualityParamTotalLen + kVersion5_0ParamsTotalLen) {
      log::warn(
              "Parameter total length: {} is abnormal. "
              "vendor_cap_supported_version: {}  (>= kBqrVersion5_0={}), It should "
              "not be shorter than: {}",
              length, vendor_cap_supported_version, kBqrVersion5_0,
              kLinkQualityParamTotalLen + kISOLinkQualityParamTotalLen + kVersion5_0ParamsTotalLen);
    } else {
      STREAM_TO_BDADDR(bqr_link_quality_event_.bdaddr, p_param_buf);
      STREAM_TO_UINT8(bqr_link_quality_event_.cal_failed_item_count, p_param_buf);
    }
  }

  if (vendor_cap_supported_version >= kBqrIsoVersion) {
    if (length < kLinkQualityParamTotalLen + kISOLinkQualityParamTotalLen) {
      log::warn(
              "Parameter total length: {} is abnormal. "
              "vendor_cap_supported_version: {}  (>= kBqrIsoVersion={}), It should "
              "not be shorter than: {}",
              length, vendor_cap_supported_version, kBqrIsoVersion,
              kLinkQualityParamTotalLen + kISOLinkQualityParamTotalLen);
    } else {
      STREAM_TO_UINT32(bqr_link_quality_event_.tx_total_packets, p_param_buf);
      STREAM_TO_UINT32(bqr_link_quality_event_.tx_unacked_packets, p_param_buf);
      STREAM_TO_UINT32(bqr_link_quality_event_.tx_flushed_packets, p_param_buf);
      STREAM_TO_UINT32(bqr_link_quality_event_.tx_last_subevent_packets, p_param_buf);
      STREAM_TO_UINT32(bqr_link_quality_event_.crc_error_packets, p_param_buf);
      STREAM_TO_UINT32(bqr_link_quality_event_.rx_duplicate_packets, p_param_buf);
    }
  }

  if (vendor_cap_supported_version >= kBqrVersion6_0) {
    if (length < kLinkQualityParamTotalLen + kISOLinkQualityParamTotalLen +
                         kVersion5_0ParamsTotalLen + kVersion6_0ParamsTotalLen) {
      log::warn(
              "Parameter total length: {} is abnormal. "
              "vendor_cap_supported_version: {}  (>= kBqrVersion6_0={}), It should "
              "not be shorter than: {}",
              length, vendor_cap_supported_version, kBqrVersion6_0,
              kLinkQualityParamTotalLen + kISOLinkQualityParamTotalLen + kVersion5_0ParamsTotalLen +
                      kVersion6_0ParamsTotalLen);
    } else {
      STREAM_TO_UINT32(bqr_link_quality_event_.rx_unreceived_packets, p_param_buf);
      STREAM_TO_UINT16(bqr_link_quality_event_.coex_info_mask, p_param_buf);
    }
  }

  const auto now = system_clock::to_time_t(system_clock::now());
  localtime_r(&now, &tm_timestamp_);
}

void BqrVseSubEvt::WriteLmpLlTraceLogFile(int fd, uint8_t length, const uint8_t* p_param_buf) {
  const auto now = system_clock::to_time_t(system_clock::now());
  localtime_r(&now, &tm_timestamp_);

  STREAM_TO_UINT8(bqr_log_dump_event_.quality_report_id, p_param_buf);
  STREAM_TO_UINT16(bqr_log_dump_event_.connection_handle, p_param_buf);
  length -= kLogDumpParamTotalLen;
  bqr_log_dump_event_.vendor_specific_parameter = p_param_buf;

  std::stringstream ss_log;
  ss_log << "\n"
         << std::put_time(&tm_timestamp_, "%m-%d %H:%M:%S ")
         << "Handle: " << loghex(bqr_log_dump_event_.connection_handle) << " VSP: ";

  TEMP_FAILURE_RETRY(write(fd, ss_log.str().c_str(), ss_log.str().size()));
  TEMP_FAILURE_RETRY(write(fd, bqr_log_dump_event_.vendor_specific_parameter, length));
  LmpLlMessageTraceCounter++;
}

void BqrVseSubEvt::WriteBtSchedulingTraceLogFile(int fd, uint8_t length,
                                                 const uint8_t* p_param_buf) {
  const auto now = system_clock::to_time_t(system_clock::now());
  localtime_r(&now, &tm_timestamp_);

  STREAM_TO_UINT8(bqr_log_dump_event_.quality_report_id, p_param_buf);
  STREAM_TO_UINT16(bqr_log_dump_event_.connection_handle, p_param_buf);
  length -= kLogDumpParamTotalLen;
  bqr_log_dump_event_.vendor_specific_parameter = p_param_buf;

  std::stringstream ss_log;
  ss_log << "\n"
         << std::put_time(&tm_timestamp_, "%m-%d %H:%M:%S ")
         << "Handle: " << loghex(bqr_log_dump_event_.connection_handle) << " VSP: ";

  TEMP_FAILURE_RETRY(write(fd, ss_log.str().c_str(), ss_log.str().size()));
  TEMP_FAILURE_RETRY(write(fd, bqr_log_dump_event_.vendor_specific_parameter, length));
  BtSchedulingTraceCounter++;
}

static std::string QualityReportIdToString(uint8_t quality_report_id);
static std::string PacketTypeToString(uint8_t packet_type);

std::string BqrVseSubEvt::ToString() const {
  std::stringstream ss;
  ss << QualityReportIdToString(bqr_link_quality_event_.quality_report_id)
     << ", Handle: " << loghex(bqr_link_quality_event_.connection_handle) << ", "
     << PacketTypeToString(bqr_link_quality_event_.packet_types) << ", "
     << ((bqr_link_quality_event_.connection_role == 0) ? "Central" : "Peripheral ")
     << ", PwLv: " << std::to_string(bqr_link_quality_event_.tx_power_level)
     << ", RSSI: " << std::to_string(bqr_link_quality_event_.rssi)
     << ", SNR: " << std::to_string(bqr_link_quality_event_.snr)
     << ", UnusedCh: " << std::to_string(bqr_link_quality_event_.unused_afh_channel_count)
     << ", UnidealCh: " << std::to_string(bqr_link_quality_event_.afh_select_unideal_channel_count)
     << ", ReTx: " << std::to_string(bqr_link_quality_event_.retransmission_count)
     << ", NoRX: " << std::to_string(bqr_link_quality_event_.no_rx_count)
     << ", NAK: " << std::to_string(bqr_link_quality_event_.nak_count)
     << ", FlowOff: " << std::to_string(bqr_link_quality_event_.flow_off_count)
     << ", OverFlow: " << std::to_string(bqr_link_quality_event_.buffer_overflow_bytes)
     << ", UndFlow: " << std::to_string(bqr_link_quality_event_.buffer_underflow_bytes);
  if (vendor_cap_supported_version >= kBqrVersion5_0) {
    ss << ", RemoteDevAddr: " << bqr_link_quality_event_.bdaddr.ToColonSepHexString()
       << ", CalFailedItems: " << std::to_string(bqr_link_quality_event_.cal_failed_item_count);
  }
  if (vendor_cap_supported_version >= kBqrIsoVersion) {
    ss << ", TxTotal: " << std::to_string(bqr_link_quality_event_.tx_total_packets)
       << ", TxUnAcked: " << std::to_string(bqr_link_quality_event_.tx_unacked_packets)
       << ", TxFlushed: " << std::to_string(bqr_link_quality_event_.tx_flushed_packets)
       << ", TxLastSubEvent: " << std::to_string(bqr_link_quality_event_.tx_last_subevent_packets)
       << ", CRCError: " << std::to_string(bqr_link_quality_event_.crc_error_packets)
       << ", RxDuplicate: " << std::to_string(bqr_link_quality_event_.rx_duplicate_packets);
  }

  return ss.str();
}

// Get a string representation of the Quality Report ID.
//
// @param quality_report_id The quality report ID to convert.
// @return a string representation of the Quality Report ID.
static std::string QualityReportIdToString(uint8_t quality_report_id) {
  switch (quality_report_id) {
    case QUALITY_REPORT_ID_MONITOR_MODE:
      return "Monitoring";
    case QUALITY_REPORT_ID_APPROACH_LSTO:
      return "Approach LSTO";
    case QUALITY_REPORT_ID_A2DP_AUDIO_CHOPPY:
      return "A2DP Choppy";
    case QUALITY_REPORT_ID_SCO_VOICE_CHOPPY:
      return "SCO Choppy";
    case QUALITY_REPORT_ID_LE_AUDIO_CHOPPY:
      return "LE Audio Choppy";
    case QUALITY_REPORT_ID_CONNECT_FAIL:
      return "Connect Fail";
    default:
      return "Invalid";
  }
}

// Get a string representation of the Packet Type.
//
// @param packet_type The packet type to convert.
// @return a string representation of the Packet Type.
static std::string PacketTypeToString(uint8_t packet_type) {
  switch (packet_type) {
    case PACKET_TYPE_ID:
      return "ID";
    case PACKET_TYPE_NULL:
      return "NULL";
    case PACKET_TYPE_POLL:
      return "POLL";
    case PACKET_TYPE_FHS:
      return "FHS";
    case PACKET_TYPE_HV1:
      return "HV1";
    case PACKET_TYPE_HV2:
      return "HV2";
    case PACKET_TYPE_HV3:
      return "HV3";
    case PACKET_TYPE_DV:
      return "DV";
    case PACKET_TYPE_EV3:
      return "EV3";
    case PACKET_TYPE_EV4:
      return "EV4";
    case PACKET_TYPE_EV5:
      return "EV5";
    case PACKET_TYPE_2EV3:
      return "2EV3";
    case PACKET_TYPE_2EV5:
      return "2EV5";
    case PACKET_TYPE_3EV3:
      return "3EV3";
    case PACKET_TYPE_3EV5:
      return "3EV5";
    case PACKET_TYPE_DM1:
      return "DM1";
    case PACKET_TYPE_DH1:
      return "DH1";
    case PACKET_TYPE_DM3:
      return "DM3";
    case PACKET_TYPE_DH3:
      return "DH3";
    case PACKET_TYPE_DM5:
      return "DM5";
    case PACKET_TYPE_DH5:
      return "DH5";
    case PACKET_TYPE_AUX1:
      return "AUX1";
    case PACKET_TYPE_2DH1:
      return "2DH1";
    case PACKET_TYPE_2DH3:
      return "2DH3";
    case PACKET_TYPE_2DH5:
      return "2DH5";
    case PACKET_TYPE_3DH1:
      return "3DH1";
    case PACKET_TYPE_3DH3:
      return "3DH3";
    case PACKET_TYPE_3DH5:
      return "3DH5";
    case PACKET_TYPE_ISO:
      return "ISO";
    default:
      return "UnKnown ";
  }
}

void register_vse();
void unregister_vse();

static void ConfigureBqr(const BqrConfiguration& bqr_config);

static void EnableDisableBtQualityReport(bool enable) {
  char bqr_prop_evtmask[PROPERTY_VALUE_MAX] = {0};
  char bqr_prop_interval_ms[PROPERTY_VALUE_MAX] = {0};
  char bqr_prop_vnd_quality_mask[PROPERTY_VALUE_MAX] = {0};
  char bqr_prop_vnd_trace_mask[PROPERTY_VALUE_MAX] = {0};
  char bqr_prop_interval_multiple[PROPERTY_VALUE_MAX] = {0};
  osi_property_get(kpPropertyEventMask, bqr_prop_evtmask, "");
  osi_property_get(kpPropertyMinReportIntervalMs, bqr_prop_interval_ms, "");
  osi_property_get(kpPropertyVndQualityMask, bqr_prop_vnd_quality_mask, "");
  osi_property_get(kpPropertyVndTraceMask, bqr_prop_vnd_trace_mask, "");
  osi_property_get(kpPropertyIntervalMultiple, bqr_prop_interval_multiple, "");

  if (strlen(bqr_prop_evtmask) == 0 || strlen(bqr_prop_interval_ms) == 0) {
    log::warn(
            "Bluetooth Quality Report is disabled. bqr_prop_evtmask: {}, "
            "bqr_prop_interval_ms: {}",
            bqr_prop_evtmask, bqr_prop_interval_ms);
    return;
  }

  BqrConfiguration bqr_config = {};

<<<<<<< HEAD
  if (to_bind) {
    vse_callback_registered_ = true;
=======
  if (enable) {
>>>>>>> 194c26ce
    bqr_config.report_action = REPORT_ACTION_ADD;
    bqr_config.quality_event_mask = static_cast<uint32_t>(atoi(bqr_prop_evtmask));
    bqr_config.minimum_report_interval_ms = static_cast<uint16_t>(atoi(bqr_prop_interval_ms));
    bqr_config.vnd_quality_mask = static_cast<uint32_t>(atoi(bqr_prop_vnd_quality_mask));
    bqr_config.vnd_trace_mask = static_cast<uint32_t>(atoi(bqr_prop_vnd_trace_mask));
    bqr_config.report_interval_multiple = static_cast<uint32_t>(atoi(bqr_prop_interval_multiple));
    register_vse();
    kpBqrEventQueue.Clear();
  } else {
    if (!vse_callback_registered_.exchange(false)) {
      log::warn("Bluetooth Quality Report is already disabled");
      return;
    }
    bqr_config.report_action = REPORT_ACTION_CLEAR;
    bqr_config.quality_event_mask = kQualityEventMaskAllOff;
    bqr_config.minimum_report_interval_ms = kMinReportIntervalNoLimit;
    bqr_config.vnd_quality_mask = 0;
    bqr_config.vnd_trace_mask = 0;
    bqr_config.report_interval_multiple = 0;
    unregister_vse();
  }

  tBTM_BLE_VSC_CB cmn_vsc_cb;
  BTM_BleGetVendorCapabilities(&cmn_vsc_cb);
  vendor_cap_supported_version = cmn_vsc_cb.version_supported;

  log::info("Event Mask: 0x{:x}, Interval: {}, Multiple: {}, vendor_cap_supported_version: {}",
            bqr_config.quality_event_mask, bqr_config.minimum_report_interval_ms,
            bqr_config.report_interval_multiple, vendor_cap_supported_version);
  ConfigureBqr(bqr_config);
}

void EnableBtQualityReport(common::PostableContext* to_bind) {
  log::info("");
  to_bind_ = to_bind;
  EnableDisableBtQualityReport(true);
}

void DisableBtQualityReport() {
  log::info("");
  if (to_bind_ == nullptr) {
    log::warn("Skipping second call (Lifecycle issue).");
    return;
  }
  EnableDisableBtQualityReport(false);
  to_bind_ = nullptr;
}

static void BqrVscCompleteCallback(hci::CommandCompleteView complete);

// Configure Bluetooth Quality Report setting to the Bluetooth controller.
//
// @param bqr_config The struct of configuration parameters.
void ConfigureBqr(const BqrConfiguration& bqr_config) {
  if (vendor_cap_supported_version >= kBqrVersion6_0) {
    if (bqr_config.report_action > REPORT_ACTION_QUERY ||
        bqr_config.quality_event_mask > kQualityEventMaskAll ||
        bqr_config.minimum_report_interval_ms > kMinReportIntervalMaxMs) {
      log::fatal(
              "Invalid Parameter, Action: {}, Mask: 0x{:x}, Interval: {} Multiple: "
              "{}",
              bqr_config.report_action, bqr_config.quality_event_mask,
              bqr_config.minimum_report_interval_ms, bqr_config.report_interval_multiple);
      return;
    } else {
      if (bqr_config.report_action > REPORT_ACTION_CLEAR ||
          bqr_config.quality_event_mask > kQualityEventMaskAll ||
          bqr_config.minimum_report_interval_ms > kMinReportIntervalMaxMs) {
        log::fatal("Invalid Parameter, Action: {}, Mask: 0x{:x}, Interval: {}",
                   bqr_config.report_action, bqr_config.quality_event_mask,
                   bqr_config.minimum_report_interval_ms);
        return;
      }
    }
  }

  log::info("Action: 0x{:x}, Mask: 0x{:x}, Interval: {} Multiple: {}",
            static_cast<uint8_t>(bqr_config.report_action), bqr_config.quality_event_mask,
            bqr_config.minimum_report_interval_ms, bqr_config.report_interval_multiple);

  auto payload = std::make_unique<packet::RawBuilder>();
  payload->AddOctets1(bqr_config.report_action);
  payload->AddOctets4(bqr_config.quality_event_mask);
  payload->AddOctets2(bqr_config.minimum_report_interval_ms);
  if (vendor_cap_supported_version >= kBqrVndLogVersion) {
    payload->AddOctets4(bqr_config.vnd_quality_mask);
    payload->AddOctets4(bqr_config.vnd_trace_mask);
  }
  if (vendor_cap_supported_version >= kBqrVersion6_0) {
    payload->AddOctets4(bqr_config.report_interval_multiple);
  }

  shim::GetHciLayer()->EnqueueCommand(
          hci::CommandBuilder::Create(hci::OpCode::CONTROLLER_BQR, std::move(payload)),
          to_bind_->BindOnce(BqrVscCompleteCallback));
}

static void ConfigureBqrCmpl(uint32_t current_evt_mask);

// Callback invoked on completion of vendor specific Bluetooth Quality Report
// command.
//
// @param p_vsc_cmpl_params A pointer to the parameters contained in the vendor
//   specific command complete event.
static void BqrVscCompleteCallback(hci::CommandCompleteView complete) {
  std::vector<uint8_t> payload_vector{complete.GetPayload().begin(), complete.GetPayload().end()};
  tBTM_VSC_CMPL vsc_cmpl_params = {.opcode = static_cast<uint16_t>(complete.GetCommandOpCode()),
                                   .param_len = static_cast<uint16_t>(payload_vector.size()),
                                   .p_param_buf = payload_vector.data()};
  tBTM_VSC_CMPL* p_vsc_cmpl_params = &vsc_cmpl_params;

  if (p_vsc_cmpl_params->param_len < 1) {
    log::error("The length of returned parameters is less than 1");
    return;
  }

  uint8_t* p_event_param_buf = p_vsc_cmpl_params->p_param_buf;
  uint8_t status = 0xff;
  uint8_t command_complete_param_len = 5;
  uint32_t current_vnd_quality_mask = 0;
  uint32_t current_vnd_trace_mask = 0;
  uint32_t bqr_report_interval = 0;
  // [Return Parameter]         | [Size]   | [Purpose]
  // Status                     | 1 octet  | Command complete status
  // Current_Quality_Event_Mask | 4 octets | Indicates current bit mask setting
  // Vendor_Specific_Quality_Mask | 4 octets | vendor quality bit mask setting
  // Vendor_Specific_Trace_Mask | 4 octets | vendor trace bit mask setting
  // bqr_report_interval | 4 octets | report interval from controller setting

  STREAM_TO_UINT8(status, p_event_param_buf);
  if (status != HCI_SUCCESS) {
    log::error("Fail to configure BQR. status: 0x{:x}", status);
    return;
  }

  if (vendor_cap_supported_version >= kBqrVndLogVersion) {
    command_complete_param_len = 13;
  }

  if (vendor_cap_supported_version >= kBqrVersion6_0) {
    command_complete_param_len = 17;
  }

  if (p_vsc_cmpl_params->param_len != command_complete_param_len) {
    log::fatal("The length of returned parameters is incorrect: {}", p_vsc_cmpl_params->param_len);
    return;
  }

  uint32_t current_quality_event_mask = kQualityEventMaskAllOff;
  STREAM_TO_UINT32(current_quality_event_mask, p_event_param_buf);

  if (vendor_cap_supported_version >= kBqrVndLogVersion) {
    STREAM_TO_UINT32(current_vnd_quality_mask, p_event_param_buf);
    STREAM_TO_UINT32(current_vnd_trace_mask, p_event_param_buf);
  }

  if (vendor_cap_supported_version >= kBqrVersion6_0) {
    STREAM_TO_UINT32(bqr_report_interval, p_event_param_buf);
  }

  log::info(
          "current event mask: 0x{:x}, vendor quality: 0x{:x}, vendor trace: "
          "0x{:x}, report interval: 0x{:x}",
          current_quality_event_mask, current_vnd_quality_mask, current_vnd_trace_mask,
          bqr_report_interval);

  ConfigureBqrCmpl(current_quality_event_mask);
}

void ConfigBqrA2dpScoThreshold() {
  uint8_t sub_opcode = 0x16;
  uint16_t a2dp_choppy_threshold = 0;
  uint16_t sco_choppy_threshold = 0;

  char bqr_prop_threshold[PROPERTY_VALUE_MAX] = {0};
  osi_property_get(kpPropertyChoppyThreshold, bqr_prop_threshold, "");

  sscanf(bqr_prop_threshold, "%hu,%hu", &a2dp_choppy_threshold, &sco_choppy_threshold);

  log::info("a2dp_choppy_threshold: {}, sco_choppy_threshold: {}", a2dp_choppy_threshold,
            sco_choppy_threshold);

  auto payload = std::make_unique<packet::RawBuilder>();
  payload->AddOctets1(sub_opcode);

  // A2dp glitch ID
  payload->AddOctets1(QUALITY_REPORT_ID_A2DP_AUDIO_CHOPPY);
  // A2dp glitch config data length
  payload->AddOctets1(2);
  // A2dp glitch threshold
  payload->AddOctets2(a2dp_choppy_threshold == 0 ? 1 : a2dp_choppy_threshold);

  // Sco glitch ID
  payload->AddOctets1(QUALITY_REPORT_ID_SCO_VOICE_CHOPPY);
  // Sco glitch config data length
  payload->AddOctets1(2);
  // Sco glitch threshold
  payload->AddOctets2(sco_choppy_threshold == 0 ? 1 : sco_choppy_threshold);

  shim::GetHciLayer()->EnqueueCommand(
          hci::CommandBuilder::Create(static_cast<hci::OpCode>(HCI_VS_HOST_LOG_OPCODE),
                                      std::move(payload)),
          to_bind_->BindOnce([](hci::CommandCompleteView) {}));
}

// Invoked on completion of Bluetooth Quality Report configuration. Then it will
// Register/Unregister for receiving VSE - Bluetooth Quality Report sub-event.
//
// @param current_evt_mask Indicates current quality event bit mask setting in
//   the Bluetooth controller.
static void ConfigureBqrCmpl(uint32_t current_evt_mask) {
  log::info("current_evt_mask: 0x{:x}", current_evt_mask);

  if (current_evt_mask > kQualityEventMaskAllOff) {
    ConfigBqrA2dpScoThreshold();
  }

  if (LmpLlMessageTraceLogFd != INVALID_FD &&
      (current_evt_mask & kQualityEventMaskLmpMessageTrace) == 0) {
    log::info("Closing LMP/LL log file.");
    close(LmpLlMessageTraceLogFd);
    LmpLlMessageTraceLogFd = INVALID_FD;
  }
  if (BtSchedulingTraceLogFd != INVALID_FD &&
      (current_evt_mask & kQualityEventMaskBtSchedulingTrace) == 0) {
    log::info("Closing Scheduling log file.");
    close(BtSchedulingTraceLogFd);
    BtSchedulingTraceLogFd = INVALID_FD;
  }
}

static void AddLinkQualityEventToQueue(uint8_t length, const uint8_t* p_link_quality_event);
// Categorize the incoming Bluetooth Quality Report.
//
// @param length Lengths of the quality report sent from the Bluetooth
//   controller.
// @param p_bqr_event A pointer to the BQR VSE sub-event which is sent from the
//   Bluetooth controller.
static void CategorizeBqrEvent(uint8_t length, const uint8_t* p_bqr_event) {
  if (length == 0) {
    log::warn("Lengths of all of the parameters are zero.");
    return;
  }

  uint8_t quality_report_id = p_bqr_event[0];
  switch (quality_report_id) {
    case QUALITY_REPORT_ID_MONITOR_MODE:
    case QUALITY_REPORT_ID_APPROACH_LSTO:
    case QUALITY_REPORT_ID_A2DP_AUDIO_CHOPPY:
    case QUALITY_REPORT_ID_SCO_VOICE_CHOPPY:
    case QUALITY_REPORT_ID_LE_AUDIO_CHOPPY:
    case QUALITY_REPORT_ID_CONNECT_FAIL:
      if (length < kLinkQualityParamTotalLen) {
        log::fatal(
                "Parameter total length: {} is abnormal. It shall be not shorter "
                "than: {}",
                length, kLinkQualityParamTotalLen);
        return;
      }

      AddLinkQualityEventToQueue(length, p_bqr_event);
      break;

    // The Root Inflammation and Log Dump related event should be handled and
    // intercepted already.
    case QUALITY_REPORT_ID_VENDOR_SPECIFIC_QUALITY:
    case QUALITY_REPORT_ID_ROOT_INFLAMMATION:
    case QUALITY_REPORT_ID_LMP_LL_MESSAGE_TRACE:
    case QUALITY_REPORT_ID_BT_SCHEDULING_TRACE:
    case QUALITY_REPORT_ID_CONTROLLER_DBG_INFO:
    case QUALITY_REPORT_ID_VENDOR_SPECIFIC_TRACE:
      log::warn("Unexpected ID: 0x{:x}", quality_report_id);
      break;

    default:
      log::warn("Unknown ID: 0x{:x}", quality_report_id);
      break;
  }
}

// Record a new incoming Link Quality related BQR event in quality event queue.
//
// @param length Lengths of the Link Quality related BQR event.
// @param p_link_quality_event A pointer to the Link Quality related BQR event.
static void AddLinkQualityEventToQueue(uint8_t length, const uint8_t* p_link_quality_event) {
  std::unique_ptr<BqrVseSubEvt> p_bqr_event = std::make_unique<BqrVseSubEvt>();
  RawAddress bd_addr;

  p_bqr_event->ParseBqrLinkQualityEvt(length, p_link_quality_event);

  GetInterfaceToProfiles()->events->invoke_link_quality_report_cb(
          bluetooth::common::time_get_os_boottime_ms(),
          p_bqr_event->bqr_link_quality_event_.quality_report_id,
          p_bqr_event->bqr_link_quality_event_.rssi, p_bqr_event->bqr_link_quality_event_.snr,
          p_bqr_event->bqr_link_quality_event_.retransmission_count,
          p_bqr_event->bqr_link_quality_event_.no_rx_count,
          p_bqr_event->bqr_link_quality_event_.nak_count);

#ifdef __ANDROID__
  int ret = stats_write(
          BLUETOOTH_QUALITY_REPORT_REPORTED, p_bqr_event->bqr_link_quality_event_.quality_report_id,
          p_bqr_event->bqr_link_quality_event_.packet_types,
          p_bqr_event->bqr_link_quality_event_.connection_handle,
          p_bqr_event->bqr_link_quality_event_.connection_role,
          p_bqr_event->bqr_link_quality_event_.tx_power_level,
          p_bqr_event->bqr_link_quality_event_.rssi, p_bqr_event->bqr_link_quality_event_.snr,
          p_bqr_event->bqr_link_quality_event_.unused_afh_channel_count,
          p_bqr_event->bqr_link_quality_event_.afh_select_unideal_channel_count,
          p_bqr_event->bqr_link_quality_event_.lsto,
          p_bqr_event->bqr_link_quality_event_.connection_piconet_clock,
          p_bqr_event->bqr_link_quality_event_.retransmission_count,
          p_bqr_event->bqr_link_quality_event_.no_rx_count,
          p_bqr_event->bqr_link_quality_event_.nak_count,
          p_bqr_event->bqr_link_quality_event_.last_tx_ack_timestamp,
          p_bqr_event->bqr_link_quality_event_.flow_off_count,
          p_bqr_event->bqr_link_quality_event_.last_flow_on_timestamp,
          p_bqr_event->bqr_link_quality_event_.buffer_overflow_bytes,
          p_bqr_event->bqr_link_quality_event_.buffer_underflow_bytes);
  if (ret < 0) {
    log::warn("failed to log BQR event to statsd, error {}", ret);
  }
#else
  // TODO(abps) Metrics for non-Android build
#endif
  BluetoothQualityReportInterface* bqrItf = getBluetoothQualityReportInterface();

  if (bqrItf != NULL) {
    bd_addr = p_bqr_event->bqr_link_quality_event_.bdaddr;
    if (bd_addr.IsEmpty()) {
      tBTM_SEC_DEV_REC* dev =
              btm_find_dev_by_handle(p_bqr_event->bqr_link_quality_event_.connection_handle);
      if (dev != NULL) {
        bd_addr = dev->RemoteAddress();
      }
    }

    if (!bd_addr.IsEmpty()) {
      bqrItf->bqr_delivery_event(bd_addr, (uint8_t*)p_link_quality_event, length);
    } else {
      log::warn("failed to deliver BQR, bdaddr is empty");
    }
  } else {
    log::warn("failed to deliver BQR, bqrItf is NULL");
  }

  kpBqrEventQueue.Enqueue(p_bqr_event.release());
}

static int OpenLmpLlTraceLogFile();

// Dump the LMP/LL message handshaking with the remote device to a log file.
//
// @param length Lengths of the LMP/LL message trace event.
// @param p_lmp_ll_message_event A pointer to the LMP/LL message trace event.
static void DumpLmpLlMessage(uint8_t length, const uint8_t* p_lmp_ll_message_event) {
  std::unique_ptr<BqrVseSubEvt> p_bqr_event = std::make_unique<BqrVseSubEvt>();

  if (LmpLlMessageTraceLogFd == INVALID_FD || LmpLlMessageTraceCounter >= kLogDumpEventPerFile) {
    LmpLlMessageTraceLogFd = OpenLmpLlTraceLogFile();
  }
  if (LmpLlMessageTraceLogFd != INVALID_FD) {
    p_bqr_event->WriteLmpLlTraceLogFile(LmpLlMessageTraceLogFd, length, p_lmp_ll_message_event);
  }
}

// Open the LMP/LL message trace log file.
//
// @return a file descriptor of the LMP/LL message trace log file.
static int OpenLmpLlTraceLogFile() {
  if (rename(kpLmpLlMessageTraceLogPath, kpLmpLlMessageTraceLastLogPath) != 0 && errno != ENOENT) {
    log::error("Unable to rename '{}' to '{}' : {}", kpLmpLlMessageTraceLogPath,
               kpLmpLlMessageTraceLastLogPath, strerror(errno));
  }

  mode_t prevmask = umask(0);
  int logfile_fd = open(kpLmpLlMessageTraceLogPath, O_WRONLY | O_CREAT | O_TRUNC,
                        S_IRUSR | S_IWUSR | S_IRGRP | S_IWGRP | S_IROTH);
  umask(prevmask);
  if (logfile_fd == INVALID_FD) {
    log::error("Unable to open '{}' : {}", kpLmpLlMessageTraceLogPath, strerror(errno));
  } else {
    LmpLlMessageTraceCounter = 0;
  }
  return logfile_fd;
}

static int OpenBtSchedulingTraceLogFile();

// Dump the Bluetooth Multi-profile/Coex scheduling information to a log file.
//
// @param length Lengths of the Bluetooth Multi-profile/Coex scheduling trace
//   event.
// @param p_bt_scheduling_event A pointer to the Bluetooth Multi-profile/Coex
//   scheduling trace event.
static void DumpBtScheduling(uint8_t length, const uint8_t* p_bt_scheduling_event) {
  std::unique_ptr<BqrVseSubEvt> p_bqr_event = std::make_unique<BqrVseSubEvt>();

  if (BtSchedulingTraceLogFd == INVALID_FD || BtSchedulingTraceCounter == kLogDumpEventPerFile) {
    BtSchedulingTraceLogFd = OpenBtSchedulingTraceLogFile();
  }
  if (BtSchedulingTraceLogFd != INVALID_FD) {
    p_bqr_event->WriteBtSchedulingTraceLogFile(BtSchedulingTraceLogFd, length,
                                               p_bt_scheduling_event);
  }
}

// Open the Bluetooth Multi-profile/Coex scheduling trace log file.
//
// @return a file descriptor of the Bluetooth Multi-profile/Coex scheduling
//   trace log file.
static int OpenBtSchedulingTraceLogFile() {
  if (rename(kpBtSchedulingTraceLogPath, kpBtSchedulingTraceLastLogPath) != 0 && errno != ENOENT) {
    log::error("Unable to rename '{}' to '{}' : {}", kpBtSchedulingTraceLogPath,
               kpBtSchedulingTraceLastLogPath, strerror(errno));
  }

  mode_t prevmask = umask(0);
  int logfile_fd = open(kpBtSchedulingTraceLogPath, O_WRONLY | O_CREAT | O_TRUNC,
                        S_IRUSR | S_IWUSR | S_IRGRP | S_IWGRP | S_IROTH);
  umask(prevmask);
  if (logfile_fd == INVALID_FD) {
    log::error("Unable to open '{}' : {}", kpBtSchedulingTraceLogPath, strerror(errno));
  } else {
    BtSchedulingTraceCounter = 0;
  }
  return logfile_fd;
}

void DebugDump(int fd) {
  dprintf(fd, "\nBT Quality Report Events: \n");

  if (kpBqrEventQueue.Empty()) {
    dprintf(fd, "Event queue is empty.\n");
    return;
  }

  while (!kpBqrEventQueue.Empty()) {
    std::unique_ptr<BqrVseSubEvt> p_event(kpBqrEventQueue.Dequeue());

    bool warning = (p_event->bqr_link_quality_event_.rssi < kCriWarnRssi ||
                    p_event->bqr_link_quality_event_.unused_afh_channel_count > kCriWarnUnusedCh);

    std::stringstream ss_timestamp;
    ss_timestamp << std::put_time(&p_event->tm_timestamp_, "%m-%d %H:%M:%S");

    dprintf(fd, "%c  %s %s\n", warning ? '*' : ' ', ss_timestamp.str().c_str(),
            p_event->ToString().c_str());
  }

  dprintf(fd, "\n");
}

static void btif_get_remote_version(const RawAddress& bd_addr, uint8_t& lmp_version,
                                    uint16_t& manufacturer, uint16_t& lmp_sub_version) {
  bt_property_t prop;
  bt_remote_version_t info;
  uint8_t tmp_lmp_ver = 0;
  uint16_t tmp_manufacturer = 0;
  uint16_t tmp_lmp_subver = 0;

  const bool status = get_btm_client_interface().peer.BTM_ReadRemoteVersion(
          bd_addr, &tmp_lmp_ver, &tmp_manufacturer, &tmp_lmp_subver);
  if (status && (tmp_lmp_ver || tmp_manufacturer || tmp_lmp_subver)) {
    lmp_version = tmp_lmp_ver;
    manufacturer = tmp_manufacturer;
    lmp_sub_version = tmp_lmp_subver;
    return;
  }

  prop.type = BT_PROPERTY_REMOTE_VERSION_INFO;
  prop.len = sizeof(bt_remote_version_t);
  prop.val = (void*)&info;

  if (btif_storage_get_remote_device_property(&bd_addr, &prop) == BT_STATUS_SUCCESS) {
    lmp_version = (uint8_t)info.version;
    manufacturer = (uint16_t)info.manufacturer;
    lmp_sub_version = (uint16_t)info.sub_ver;
  }
}

class BluetoothQualityReportInterfaceImpl : public bluetooth::bqr::BluetoothQualityReportInterface {
  ~BluetoothQualityReportInterfaceImpl() override = default;

  void init(BluetoothQualityReportCallbacks* callbacks) override {
    log::info("BluetoothQualityReportInterfaceImpl");
    this->callbacks = callbacks;
  }

  void bqr_delivery_event(const RawAddress& bd_addr, const uint8_t* bqr_raw_data,
                          uint32_t bqr_raw_data_len) override {
    if (bqr_raw_data == NULL) {
      log::error("bqr data is null");
      return;
    }

    std::vector<uint8_t> raw_data;
    raw_data.insert(raw_data.begin(), bqr_raw_data, bqr_raw_data + bqr_raw_data_len);

    if (vendor_cap_supported_version < kBqrVersion5_0 &&
        bqr_raw_data_len < kLinkQualityParamTotalLen + kVersion5_0ParamsTotalLen) {
      std::vector<uint8_t>::iterator it = raw_data.begin() + kLinkQualityParamTotalLen;
      /**
       * Insert zeros as remote address and calibration count
       * for BQR 5.0 incompatible devices
       */
      raw_data.insert(it, kVersion5_0ParamsTotalLen, 0);
    }

    uint8_t lmp_ver = 0;
    uint16_t lmp_subver = 0;
    uint16_t manufacturer_id = 0;
    btif_get_remote_version(bd_addr, lmp_ver, manufacturer_id, lmp_subver);

    log::info("len: {}, addr: {}, lmp_ver: {}, manufacturer_id: {}, lmp_subver: {}",
              bqr_raw_data_len, bd_addr, lmp_ver, manufacturer_id, lmp_subver);

    if (callbacks == nullptr) {
      log::error("callbacks is nullptr");
      return;
    }

    do_in_jni_thread(
            base::BindOnce(&bluetooth::bqr::BluetoothQualityReportCallbacks::bqr_delivery_callback,
                           base::Unretained(callbacks), bd_addr, lmp_ver, lmp_subver,
                           manufacturer_id, std::move(raw_data)));
  }

private:
  BluetoothQualityReportCallbacks* callbacks = nullptr;
};

BluetoothQualityReportInterface* getBluetoothQualityReportInterface() {
  if (!bluetoothQualityReportInstance) {
    bluetoothQualityReportInstance.reset(new BluetoothQualityReportInterfaceImpl());
  }

  return bluetoothQualityReportInstance.get();
}

static void vendor_specific_event_callback(
        hci::VendorSpecificEventView vendor_specific_event_view) {
  auto bqr = hci::BqrEventView::CreateOptional(vendor_specific_event_view);
  if (!bqr) {
    return;
  }
  auto payload = vendor_specific_event_view.GetPayload();
  std::vector<uint8_t> bytes{payload.begin(), payload.end()};

  uint8_t quality_report_id = static_cast<uint8_t>(bqr->GetQualityReportId());
  uint8_t bqr_parameter_length = bytes.size();
  const uint8_t* p_bqr_event = bytes.data();

  // The stream currently points to the BQR sub-event parameters
  switch (quality_report_id) {
    case bluetooth::bqr::QUALITY_REPORT_ID_LMP_LL_MESSAGE_TRACE: {
      auto lmp_view = hci::BqrLogDumpEventView::Create(*bqr);
    }
      if (bqr_parameter_length >= bluetooth::bqr::kLogDumpParamTotalLen) {
        bluetooth::bqr::DumpLmpLlMessage(bqr_parameter_length, p_bqr_event);
      } else {
        log::info("Malformed LMP event of length {}", bqr_parameter_length);
      }

      break;

    case bluetooth::bqr::QUALITY_REPORT_ID_BT_SCHEDULING_TRACE:
      if (bqr_parameter_length >= bluetooth::bqr::kLogDumpParamTotalLen) {
        bluetooth::bqr::DumpBtScheduling(bqr_parameter_length, p_bqr_event);
      } else {
        log::info("Malformed TRACE event of length {}", bqr_parameter_length);
      }
      break;

    default:
      log::info("Unhandled BQR subevent 0x{:02x}", quality_report_id);
  }

  CategorizeBqrEvent(bytes.size(), bytes.data());
}

void register_vse() {
  bluetooth::shim::GetHciLayer()->RegisterVendorSpecificEventHandler(
          hci::VseSubeventCode::BQR_EVENT, to_bind_->Bind(vendor_specific_event_callback));
}

void unregister_vse() {
  bluetooth::shim::GetHciLayer()->UnregisterVendorSpecificEventHandler(
          hci::VseSubeventCode::BQR_EVENT);
}

namespace testing {
void set_lmp_trace_log_fd(int fd) { LmpLlMessageTraceLogFd = fd; }
}  // namespace testing

}  // namespace bqr
}  // namespace bluetooth<|MERGE_RESOLUTION|>--- conflicted
+++ resolved
@@ -340,12 +340,8 @@
 
   BqrConfiguration bqr_config = {};
 
-<<<<<<< HEAD
-  if (to_bind) {
+  if (enable) {
     vse_callback_registered_ = true;
-=======
-  if (enable) {
->>>>>>> 194c26ce
     bqr_config.report_action = REPORT_ACTION_ADD;
     bqr_config.quality_event_mask = static_cast<uint32_t>(atoi(bqr_prop_evtmask));
     bqr_config.minimum_report_interval_ms = static_cast<uint16_t>(atoi(bqr_prop_interval_ms));
