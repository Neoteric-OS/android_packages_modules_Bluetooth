--- conflicted
+++ resolved
@@ -850,15 +850,9 @@
   uint16_t tmp_lmp_subver = 0;
   bool status;
 
-<<<<<<< HEAD
-  status = BTM_ReadRemoteVersion(bd_addr, &tmp_lmp_ver, &tmp_manufacturer,
-                                 &tmp_lmp_subver);
-  if (status &&
-=======
   status = get_btm_client_interface().peer.BTM_ReadRemoteVersion(
       bd_addr, &tmp_lmp_ver, &tmp_manufacturer, &tmp_lmp_subver);
-  if (status == BTM_SUCCESS &&
->>>>>>> 86f8f1a2
+  if (status &&
       (tmp_lmp_ver || tmp_manufacturer || tmp_lmp_subver)) {
     lmp_version = tmp_lmp_ver;
     manufacturer = tmp_manufacturer;
