--- conflicted
+++ resolved
@@ -106,14 +106,13 @@
 } btif_av_set_latency_req_t;
 
 typedef struct {
-<<<<<<< HEAD
-  int enc_mode;
-} btif_av_codec_mode_change_t;
-=======
   std::vector<btav_a2dp_codec_config_t> codec_preferences;
   std::promise<void> reconf_ready_promise;
 } btif_av_reconfig_req_t;
->>>>>>> 55f4142b
+
+typedef struct {
+  int enc_mode;
+} btif_av_codec_mode_change_t;
 
 /**
  * BTIF AV events
@@ -132,11 +131,8 @@
   BTIF_AV_AVRCP_CLOSE_EVT,
   BTIF_AV_AVRCP_REMOTE_PLAY_EVT,
   BTIF_AV_SET_LATENCY_REQ_EVT,
-<<<<<<< HEAD
+  BTIF_AV_RECONFIGURE_REQ_EVT,
   BTIF_AV_SET_CODEC_MODE_EVT
-=======
-  BTIF_AV_RECONFIGURE_REQ_EVT,
->>>>>>> 55f4142b
 } btif_av_sm_event_t;
 
 class BtifAvEvent {
@@ -1085,11 +1081,8 @@
     CASE_RETURN_STR(BTIF_AV_AVRCP_CLOSE_EVT)
     CASE_RETURN_STR(BTIF_AV_AVRCP_REMOTE_PLAY_EVT)
     CASE_RETURN_STR(BTIF_AV_SET_LATENCY_REQ_EVT)
-<<<<<<< HEAD
+    CASE_RETURN_STR(BTIF_AV_RECONFIGURE_REQ_EVT)
     CASE_RETURN_STR(BTIF_AV_SET_CODEC_MODE_EVT)
-=======
-    CASE_RETURN_STR(BTIF_AV_RECONFIGURE_REQ_EVT)
->>>>>>> 55f4142b
     default:
       return "UNKNOWN_EVENT";
   }
@@ -2709,16 +2702,6 @@
       BTA_AvSetLatency(peer_.BtaHandle(), p_set_latency_req->is_low_latency);
     } break;
 
-<<<<<<< HEAD
-    case BTIF_AV_SET_CODEC_MODE_EVT: {
-      const btif_av_codec_mode_change_t* p_codec_mode_change =
-              static_cast<const btif_av_codec_mode_change_t*>(p_data);
-      log::info("Peer {} : event={} flags={} enc_mode={}",
-                ADDRESS_TO_LOGGABLE_CSTR(peer_.PeerAddress()), BtifAvEvent::EventName(event),
-                peer_.FlagsToString(), p_codec_mode_change->enc_mode);
-
-      BTA_AvSetCodecMode(peer_.BtaHandle(), p_codec_mode_change->enc_mode);
-=======
     case BTIF_AV_RECONFIGURE_REQ_EVT: {
       log::info("Peer {} : event={} flags={}", peer_.PeerAddress(), BtifAvEvent::EventName(event),
                 peer_.FlagsToString());
@@ -2744,7 +2727,16 @@
           }
         }
       }
->>>>>>> 55f4142b
+    } break;
+
+    case BTIF_AV_SET_CODEC_MODE_EVT: {
+      const btif_av_codec_mode_change_t* p_codec_mode_change =
+              static_cast<const btif_av_codec_mode_change_t*>(p_data);
+      log::info("Peer {} : event={} flags={} enc_mode={}",
+                ADDRESS_TO_LOGGABLE_CSTR(peer_.PeerAddress()), BtifAvEvent::EventName(event),
+                peer_.FlagsToString(), p_codec_mode_change->enc_mode);
+
+      BTA_AvSetCodecMode(peer_.BtaHandle(), p_codec_mode_change->enc_mode);
     } break;
 
     default:
