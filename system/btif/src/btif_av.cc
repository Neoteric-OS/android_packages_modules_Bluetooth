/******************************************************************************
 *
 *  Copyright 2009-2016 Broadcom Corporation
 *
 *  Licensed under the Apache License, Version 2.0 (the "License");
 *  you may not use this file except in compliance with the License.
 *  You may obtain a copy of the License at:
 *
 *  http://www.apache.org/licenses/LICENSE-2.0
 *
 *  Unless required by applicable law or agreed to in writing, software
 *  distributed under the License is distributed on an "AS IS" BASIS,
 *  WITHOUT WARRANTIES OR CONDITIONS OF ANY KIND, either express or implied.
 *  See the License for the specific language governing permissions and
 *  limitations under the License.
 *
 ******************************************************************************/

#define LOG_TAG "bluetooth-a2dp"

#include "btif/include/btif_av.h"

#include <android_bluetooth_sysprop.h>
#include <base/functional/bind.h>
#include <base/strings/stringprintf.h>
#include <bluetooth/log.h>
#include <com_android_bluetooth_flags.h>
#include <frameworks/proto_logging/stats/enums/bluetooth/a2dp/enums.pb.h>
#include <frameworks/proto_logging/stats/enums/bluetooth/enums.pb.h>

#include <chrono>
#include <cstdint>
#include <future>
#include <mutex>
#include <string>
#include <vector>

#include "audio_hal_interface/a2dp_encoding.h"
#include "bta/include/bta_av_api.h"
#include "btif/avrcp/avrcp_service.h"
#include "btif/include/btif_a2dp.h"
#include "btif/include/btif_a2dp_control.h"
#include "btif/include/btif_a2dp_sink.h"
#include "btif/include/btif_a2dp_source.h"
#include "btif/include/btif_av_co.h"
#include "btif/include/btif_common.h"
#include "btif/include/btif_metrics_logging.h"
#include "btif/include/btif_profile_queue.h"
#include "btif/include/btif_rc.h"
#include "btif/include/btif_util.h"
#include "btif/include/stack_manager_t.h"
#include "btif_metrics_logging.h"
#include "common/state_machine.h"
#include "device/include/device_iot_config.h"
#include "hardware/bt_av.h"
#include "include/hardware/bt_rc.h"
#include "internal_include/bt_trace.h"
#include "os/system_properties.h"
#include "osi/include/alarm.h"
#include "osi/include/allocator.h"
#include "stack/include/avrc_api.h"
#include "stack/include/bt_hdr.h"
#include "stack/include/bt_uuid16.h"
#include "stack/include/btm_ble_api.h"
#include "stack/include/btm_log_history.h"
#include "stack/include/main_thread.h"
#include "types/raw_address.h"

#ifdef __ANDROID__
#include <android/sysprop/BluetoothProperties.sysprop.h>
#endif

using namespace bluetooth;

/*****************************************************************************
 *  Constants & Macros
 *****************************************************************************/
static const std::string kBtifAvSourceServiceName = "Advanced Audio Source";
static const std::string kBtifAvSinkServiceName = "Advanced Audio Sink";
static constexpr int kDefaultMaxConnectedAudioDevices = 1;
static constexpr tBTA_AV_HNDL kBtaHandleUnknown = 0;

namespace {
constexpr char kBtmLogHistoryTag[] = "A2DP";
}

/*****************************************************************************
 *  Local type definitions
 *****************************************************************************/

typedef struct {
  int sample_rate;
  int channel_count;
  RawAddress peer_address;
} btif_av_sink_config_req_t;

typedef struct {
  bool use_latency_mode;
} btif_av_start_stream_req_t;

typedef struct {
  bool is_low_latency;
} btif_av_set_latency_req_t;

typedef struct {
  int enc_mode;
} btif_av_codec_mode_change_t;

/**
 * BTIF AV events
 */
typedef enum {
  /* Reuse BTA_AV_XXX_EVT - No need to redefine them here */
  BTIF_AV_CONNECT_REQ_EVT = BTA_AV_MAX_EVT,
  BTIF_AV_DISCONNECT_REQ_EVT,
  BTIF_AV_START_STREAM_REQ_EVT,
  BTIF_AV_STOP_STREAM_REQ_EVT,
  BTIF_AV_SUSPEND_STREAM_REQ_EVT,
  BTIF_AV_SINK_CONFIG_REQ_EVT,
  BTIF_AV_ACL_DISCONNECTED,
  BTIF_AV_OFFLOAD_START_REQ_EVT,
  BTIF_AV_AVRCP_OPEN_EVT,
  BTIF_AV_AVRCP_CLOSE_EVT,
  BTIF_AV_AVRCP_REMOTE_PLAY_EVT,
  BTIF_AV_SET_LATENCY_REQ_EVT,
  BTIF_AV_SET_CODEC_MODE_EVT
} btif_av_sm_event_t;

class BtifAvEvent {
 public:
  BtifAvEvent(uint32_t event, const void* p_data, size_t data_length);
  BtifAvEvent(const BtifAvEvent& other);
  BtifAvEvent() = delete;
  ~BtifAvEvent();
  BtifAvEvent& operator=(const BtifAvEvent& other);

  uint32_t Event() const { return event_; }
  void* Data() const { return data_; }
  size_t DataLength() const { return data_length_; }
  std::string ToString() const;
  static std::string EventName(uint32_t event);

 private:
  void DeepCopy(uint32_t event, const void* p_data, size_t data_length);
  void DeepFree();

  uint32_t event_;
  void* data_;
  size_t data_length_;
};

class BtifAvPeer;
static bt_status_t sink_set_active_device(const RawAddress& peer_address);

static void btif_av_sink_delete_active_peer(void);
static void btif_av_source_delete_active_peer(void);

// Should not need dedicated Suspend state as actual actions are no
// different than Open state. Suspend flags are needed however to prevent
// media task from trying to restart stream during remote Suspend or while
// we are in the process of a local Suspend.
class BtifAvStateMachine : public bluetooth::common::StateMachine {
 public:
  enum {
    kStateIdle,     // AVDTP disconnected
    kStateOpening,  // Opening AVDTP connection
    kStateOpened,   // AVDTP is in OPEN state
    kStateStarted,  // A2DP stream started
    kStateClosing,  // Closing AVDTP connection
  };

  class StateIdle : public State {
   public:
    StateIdle(BtifAvStateMachine& sm)
        : State(sm, kStateIdle), peer_(sm.Peer()) {}
    void OnEnter() override;
    void OnExit() override;
    bool ProcessEvent(uint32_t event, void* p_data) override;

   private:
    BtifAvPeer& peer_;
  };

  class StateOpening : public State {
   public:
    StateOpening(BtifAvStateMachine& sm)
        : State(sm, kStateOpening), peer_(sm.Peer()) {}
    void OnEnter() override;
    void OnExit() override;
    bool ProcessEvent(uint32_t event, void* p_data) override;

   private:
    BtifAvPeer& peer_;
  };

  class StateOpened : public State {
   public:
    StateOpened(BtifAvStateMachine& sm)
        : State(sm, kStateOpened), peer_(sm.Peer()) {}
    void OnEnter() override;
    void OnExit() override;
    bool ProcessEvent(uint32_t event, void* p_data) override;

   private:
    BtifAvPeer& peer_;
  };

  class StateStarted : public State {
   public:
    StateStarted(BtifAvStateMachine& sm)
        : State(sm, kStateStarted), peer_(sm.Peer()) {}
    void OnEnter() override;
    void OnExit() override;
    bool ProcessEvent(uint32_t event, void* p_data) override;

   private:
    BtifAvPeer& peer_;
  };

  class StateClosing : public State {
   public:
    StateClosing(BtifAvStateMachine& sm)
        : State(sm, kStateClosing), peer_(sm.Peer()) {}
    void OnEnter() override;
    void OnExit() override;
    bool ProcessEvent(uint32_t event, void* p_data) override;

   private:
    BtifAvPeer& peer_;
  };

  BtifAvStateMachine(BtifAvPeer& btif_av_peer) : peer_(btif_av_peer) {
    state_idle_ = new StateIdle(*this);
    state_opening_ = new StateOpening(*this);
    state_opened_ = new StateOpened(*this);
    state_started_ = new StateStarted(*this);
    state_closing_ = new StateClosing(*this);

    AddState(state_idle_);
    AddState(state_opening_);
    AddState(state_opened_);
    AddState(state_started_);
    AddState(state_closing_);
    SetInitialState(state_idle_);
  }

  BtifAvPeer& Peer() { return peer_; }

 private:
  BtifAvPeer& peer_;
  StateIdle* state_idle_;
  StateOpening* state_opening_;
  StateOpened* state_opened_;
  StateStarted* state_started_;
  StateClosing* state_closing_;
};

class BtifAvPeer {
 public:
  enum {
    kFlagLocalSuspendPending = 0x1,
    kFlagRemoteSuspend = 0x2,
    kFlagPendingStart = 0x4,
    kFlagPendingStop = 0x8,
  };
  static constexpr uint64_t kTimeoutAvOpenOnRcMs = 2 * 1000;  // 2s

  BtifAvPeer(const RawAddress& peer_address, uint8_t peer_sep,
             tBTA_AV_HNDL bta_handle, uint8_t peer_id);
  ~BtifAvPeer();

  bt_status_t Init();
  void Cleanup();

  /**
   * Check whether the peer can be deleted.
   *
   * @return true if the pair can be deleted, otherwise false
   */
  bool CanBeDeleted() const;

  /**
   * Check whether the peer is the active one.
   *
   * @return true if this peer is the active one
   */
  bool IsActivePeer() const { return (PeerAddress() == ActivePeerAddress()); }

  /**
   * Get the address of the active peer.
   *
   * @return the address of the active peer
   */
  const RawAddress& ActivePeerAddress() const;

  const RawAddress& PeerAddress() const { return peer_address_; }
  bool IsSource() const { return (peer_sep_ == AVDT_TSEP_SRC); }
  bool IsSink() const { return (peer_sep_ == AVDT_TSEP_SNK); }
  uint8_t PeerSep() const { return peer_sep_; }
  void SetSep(uint8_t sep_type) { peer_sep_ = sep_type; }
  /**
   * Get the local device's Service Class UUID
   *
   * @return the local device's Service Class UUID: UUID_SERVCLASS_AUDIO_SOURCE
   * or UUID_SERVCLASS_AUDIO_SINK
   */
  uint16_t LocalUuidServiceClass() const {
    return (IsSink() ? UUID_SERVCLASS_AUDIO_SOURCE : UUID_SERVCLASS_AUDIO_SINK);
  }
  tBTA_AV_HNDL BtaHandle() const { return bta_handle_; }
  void SetBtaHandle(tBTA_AV_HNDL bta_handle) { bta_handle_ = bta_handle; }
  uint8_t PeerId() const { return peer_id_; }

  BtifAvStateMachine& StateMachine() { return state_machine_; }
  const BtifAvStateMachine& StateMachine() const { return state_machine_; }
  alarm_t* AvOpenOnRcTimer() { return av_open_on_rc_timer_; }
  const alarm_t* AvOpenOnRcTimer() const { return av_open_on_rc_timer_; }

  void SetEdr(tBTA_AV_EDR edr) { edr_ = edr; }
  bool IsEdr() const { return (edr_ != 0); }
  bool Is3Mbps() const { return ((edr_ & BTA_AV_EDR_3MBPS) != 0); }

  bool IsConnected() const;
  bool IsStreaming() const;
  bool IsInSilenceMode() const { return is_silenced_; }

  void SetSilence(bool silence) { is_silenced_ = silence; }

  // AVDTP delay reporting in 1/10 milliseconds
  void SetDelayReport(uint16_t delay) { delay_report_ = delay; }
  uint16_t GetDelayReport() const { return delay_report_; }

  void SetMandatoryCodecPreferred(bool preferred) {
    mandatory_codec_preferred_ = preferred;
  }
  bool IsMandatoryCodecPreferred() const { return mandatory_codec_preferred_; }

  /**
   * Check whether any of the flags specified by the bitlags mask is set.
   *
   * @param bitflags_mask the bitflags to check
   * @return true if any of the flags to check is set, otherwise false.
   */
  bool CheckFlags(uint8_t bitflags_mask) const {
    return ((flags_ & bitflags_mask) != 0);
  }

  /**
   * Set only the flags as specified by the bitflags mask.
   *
   * @param bitflags_mask the bitflags to set
   */
  void SetFlags(uint8_t bitflags_mask) { flags_ |= bitflags_mask; }

  /**
   * Clear only the flags as specified by the bitflags mask.
   *
   * @param bitflags_mask the bitflags to clear
   */
  void ClearFlags(uint8_t bitflags_mask) { flags_ &= ~bitflags_mask; }

  /**
   * Clear all flags.
   */
  void ClearAllFlags() { flags_ = 0; }

  /**
   * Get a string representation of the flags that are set.
   */
  std::string FlagsToString() const;

  bool SelfInitiatedConnection() const { return self_initiated_connection_; }
  void SetSelfInitiatedConnection(bool v) { self_initiated_connection_ = v; }

  bool UseLatencyMode() const { return use_latency_mode_; }
  void SetUseLatencyMode(bool use_latency_mode) {
    use_latency_mode_ = use_latency_mode;
  }

 private:
  const RawAddress peer_address_;
  uint8_t peer_sep_;  // SEP type of peer device
  tBTA_AV_HNDL bta_handle_;
  const uint8_t peer_id_;
  BtifAvStateMachine state_machine_;
  alarm_t* av_open_on_rc_timer_;
  tBTA_AV_EDR edr_;
  uint8_t flags_;
  bool self_initiated_connection_;
  bool is_silenced_;
  uint16_t delay_report_;
  bool mandatory_codec_preferred_ = false;
  bool use_latency_mode_ = false;
};

class BtifAvSource {
 public:
  // The PeerId is used as AppId for BTA_AvRegister() purpose
  static constexpr uint8_t kPeerIdMin = 0;
  static constexpr uint8_t kPeerIdMax = BTA_AV_NUM_STRS;

  BtifAvSource()
      : callbacks_(nullptr),
        enabled_(false),
        a2dp_offload_enabled_(false),
        invalid_peer_check_(false),
        max_connected_peers_(kDefaultMaxConnectedAudioDevices),
        aptx_mode_(APTX_HQ),
        is_gaming_mode_(false),
        is_spatial_audio_low_latency_mode_(false) {}
  ~BtifAvSource();

  bt_status_t Init(
      btav_source_callbacks_t* callbacks, int max_connected_audio_devices,
      const std::vector<btav_a2dp_codec_config_t>& codec_priorities,
      const std::vector<btav_a2dp_codec_config_t>& offloading_preference,
      std::vector<btav_a2dp_codec_info_t>* supported_codecs);
  void Cleanup();

  btav_source_callbacks_t* Callbacks() { return callbacks_; }
  bool Enabled() const { return enabled_; }
  bool A2dpOffloadEnabled() const { return a2dp_offload_enabled_; }
  // TODO: b/321806163: Remove this method as part of flag cleanup
  void SetInvalidPeerCheck(bool invalid_peer_check) {
    invalid_peer_check_ = invalid_peer_check;
  }
  BtifAvPeer* FindPeer(const RawAddress& peer_address);
  BtifAvPeer* FindPeerByHandle(tBTA_AV_HNDL bta_handle);
  BtifAvPeer* FindPeerByPeerId(uint8_t peer_id);
  BtifAvPeer* FindOrCreatePeer(const RawAddress& peer_address,
                               tBTA_AV_HNDL bta_handle);

  /**
   * Check whether a connection to a peer is allowed.
   * The check considers the maximum number of connected peers.
   *
   * @param peer_address the peer address to connect to
   * @return true if connection is allowed, otherwise false
   */
  bool AllowedToConnect(const RawAddress& peer_address) const;

  /**
   * Delete all peers that have transitioned to Idle state and can be deleted.
   * If a peer was just created/initialized, then it cannot be deleted yet.
   */
  void DeleteIdlePeers();

  /**
   * Get the active peer.
   *
   * @return the active peer
   */
  const RawAddress& ActivePeer() const { return active_peer_; }

  /**
   * Check whether peer is silenced
   *
   * @param peer_address the peer to check
   * @return true on silence mode enabled, otherwise false
   */
  bool IsPeerSilenced(const RawAddress& peer_address) {
    if (peer_address.IsEmpty()) {
      return false;
    }
    BtifAvPeer* peer = FindPeer(peer_address);
    if (peer == nullptr) {
      log::warn("peer is null");
      return false;
    }
    if (!peer->IsConnected()) {
      log::warn("peer is not connected");
      return false;
    }
    return peer->IsInSilenceMode();
  }

  /**
   * Set peer silence mode
   *
   * @param peer_address the peer to set
   * @param silence true on enable silence mode, false on disable
   * @return true on success, otherwise false
   */
  bool SetSilencePeer(const RawAddress& peer_address, const bool silence) {
    if (peer_address.IsEmpty()) {
      return false;
    }
    log::info("peer: {}", peer_address);
    BtifAvPeer* peer = FindPeer(peer_address);
    if (peer == nullptr) {
      log::warn("peer is null");
      return false;
    }
    if (!peer->IsConnected()) {
      log::warn("peer is not connected");
      return false;
    }
    peer->SetSilence(silence);
    return true;
  }

  /**
   * Set the active peer.
   *
   * @param peer_address the active peer address or RawAddress::kEmpty to
   * reset the active peer
   * @return true on success, otherwise false
   */
  bool SetActivePeer(const RawAddress& peer_address,
                     std::promise<void> peer_ready_promise) {
    log::info("peer={} active_peer={}", peer_address, active_peer_);

    BtifAvPeer* peer = FindPeer(peer_address);

    if (active_peer_ == peer_address) {
      peer_ready_promise.set_value();
      return true;  // Nothing has changed
    }

    if(!peer_address.IsEmpty() && peer &&
      (peer->IsSink() && AllowedToConnect(peer_address)) &&
      peer->CheckFlags(BtifAvPeer::kFlagPendingStart)) {
      log::error("Pending Start Response on  {}, Return Fail", ADDRESS_TO_LOGGABLE_STR(peer_address));
      return false;
    }

    if (peer_address.IsEmpty()) {
      log::info("peer address is empty, shutdown the Audio source");
      if (com::android::bluetooth::flags::a2dp_concurrent_source_sink()) {
        if (!bta_av_co_set_active_source_peer(peer_address)) {
          log::warn("unable to set active peer to empty in BtaAvCo");
        }
      } else {
        if (!btif_av_src_sink_coexist_enabled() ||
            (btif_av_src_sink_coexist_enabled() &&
             btif_av_sink_active_peer().IsEmpty())) {
          if (!bta_av_co_set_active_peer(peer_address)) {
            log::warn("unable to set active peer to empty in BtaAvCo");
          }
        }
      }

      btif_a2dp_source_end_session(active_peer_);
      std::promise<void> shutdown_complete_promise;
      std::future<void> shutdown_complete_future =
          shutdown_complete_promise.get_future();
      btif_a2dp_source_shutdown(std::move(shutdown_complete_promise));
      using namespace std::chrono_literals;
      if (shutdown_complete_future.wait_for(1s) ==
          std::future_status::timeout) {
        log::error("Timed out waiting for A2DP source shutdown to complete.");
      }
      active_peer_ = peer_address;
      peer_ready_promise.set_value();
      return true;
    }

    if (!com::android::bluetooth::flags::a2dp_concurrent_source_sink() &&
        btif_av_src_sink_coexist_enabled()) {
      btif_av_sink_delete_active_peer();
    }
    if (peer == nullptr || !peer->IsConnected()) {
      log::error("Error setting {} as active Source peer", peer_address);
      peer_ready_promise.set_value();
      return false;
    }

    if (!btif_a2dp_source_restart_session(active_peer_, peer_address,
                                          std::move(peer_ready_promise))) {
      // cannot set promise but need to be handled within restart_session
      return false;
    }
    active_peer_ = peer_address;
    return true;
  }

  void DeleteActivePeer(void) {
    log::info("active_peer={}", active_peer_);

    std::promise<void> shutdown_complete_promise;
    if (com::android::bluetooth::flags::a2dp_concurrent_source_sink()) {
      if (!bta_av_co_set_active_source_peer(RawAddress::kEmpty)) {
        log::warn("unable to set active peer to empty in BtaAvCo");
      }
    } else {
      if (btif_av_sink_active_peer().IsEmpty()) {
        if (!bta_av_co_set_active_peer(RawAddress::kEmpty)) {
          log::warn("unable to set active peer to empty in BtaAvCo");
        }
      } else {
        log::warn("there is an active peer as source role");
      }
    }
    btif_a2dp_source_end_session(active_peer_);
    btif_a2dp_source_shutdown(std::move(shutdown_complete_promise));
    active_peer_ = RawAddress::kEmpty;
  }

  /**
   * Update source codec configuration for a peer.
   *
   * @param peer_address the address of the peer to update
   * @param codec_preferences the updated codec preferences
   */
  void UpdateCodecConfig(
      const RawAddress& peer_address,
      const std::vector<btav_a2dp_codec_config_t>& codec_preferences,
      std::promise<void> peer_ready_promise) {
    // Restart the session if the codec for the active peer is updated
    A2dpCodecConfig* current_codec = bta_av_get_a2dp_current_codec();
    bool aptX_config_change = true;
    uint16_t cs4 = 0;
    for (auto cp : codec_preferences) {
      if (cp.codec_type == BTAV_A2DP_CODEC_INDEX_SOURCE_APTX_ADAPTIVE) {
        btav_a2dp_codec_config_t codec_config;
        codec_config = current_codec->getCodecConfig();
        if (cp.codec_specific_4 > 0) {
          cs4 = cp.codec_specific_4;
          BTA_AvUpdateAptxData(cs4);
          uint16_t aptx_mode = (uint16_t)(cs4 & APTX_MODE_MASK);
          bool is_gaming = (aptx_mode == APTX_LL) ? true : false;
          SetGamingMode(is_gaming);
          btif_av_update_codec_mode();
          log::info("Update AptX AD codec mode");
        }
        if ((codec_config.sample_rate == cp.sample_rate) &&
            (codec_config.channel_mode == cp.channel_mode) &&
            (codec_config.bits_per_sample == cp.bits_per_sample)) {
          aptX_config_change = false;
          log::info("Aptx Adaptive core config didn't change");
          break;
        }
      }
    }

    if (!aptX_config_change) {
      log::info("Aptx AD Config didn't change, returning.");
      return;
    }

    if (!peer_address.IsEmpty() && active_peer_ == peer_address && aptX_config_change) {
      btif_a2dp_source_end_session(active_peer_);
    }

    btif_a2dp_source_encoder_user_config_update_req(
        peer_address, codec_preferences, std::move(peer_ready_promise));
  }

  /**
   * Get number of saved peers.
   */
  int GetPeersCount() const {
    std::lock_guard<std::recursive_mutex> lock(btifavsource_peers_lock_);
    return peers_.size();
  }

  /**
   * Dispatch SUSPEND or STOP A2DP stream event on all peer devices.
   * Returns true if succeeded.
   * @param event SUSPEND or STOP event
   */
  void DispatchSuspendStreamEvent(btif_av_sm_event_t event);

  void DumpPeersInfo(int fd);
  void RegisterAllBtaHandles();
  void DeregisterAllBtaHandles();
  void BtaHandleRegistered(uint8_t peer_id, tBTA_AV_HNDL bta_handle);
  BtifAvPeer* popPeer(const RawAddress& peer_address);
  void AddPeer(BtifAvPeer* peer);

  void SetAptxMode(uint16_t mode) { aptx_mode_ = mode; }
  uint16_t GetAptxMode() { return aptx_mode_; }

  void SetGamingMode(bool is_game_mode) { is_gaming_mode_ = is_game_mode; }
  bool GetGamingMode() { return is_gaming_mode_; }

  void SetSpatialAudioLLMode(bool is_low_latency) {
    is_spatial_audio_low_latency_mode_ = is_low_latency;
  }
  bool GetSpatialAudioLLMode() { return is_spatial_audio_low_latency_mode_; }

 private:
  void CleanupAllPeers();

  btav_source_callbacks_t* callbacks_;
  bool enabled_;
  bool a2dp_offload_enabled_;
  bool invalid_peer_check_;  // pending to check at BTA_AV_OPEN_EVT
  int max_connected_peers_;
  std::map<RawAddress, BtifAvPeer*> peers_;
  std::set<RawAddress> silenced_peers_;
  RawAddress active_peer_;
  std::map<uint8_t, tBTA_AV_HNDL> peer_id2bta_handle_;
  // protect for BtifAvSource::peers_
<<<<<<< HEAD
  std::recursive_mutex btifavsource_peer_lock_;
  uint16_t aptx_mode_;
  bool is_gaming_mode_;
  bool is_spatial_audio_low_latency_mode_;
=======
  mutable std::recursive_mutex btifavsource_peers_lock_;
>>>>>>> 551b5932
};

class BtifAvSink {
 public:
  // The PeerId is used as AppId for BTA_AvRegister() purpose
  static constexpr uint8_t kPeerIdMin = 0;
  static constexpr uint8_t kPeerIdMax = BTA_AV_NUM_STRS;

  BtifAvSink()
      : callbacks_(nullptr),
        enabled_(false),
        invalid_peer_check_(false),
        max_connected_peers_(kDefaultMaxConnectedAudioDevices) {}
  ~BtifAvSink();

  bt_status_t Init(btav_sink_callbacks_t* callbacks,
                   int max_connected_audio_devices);
  void Cleanup();

  btav_sink_callbacks_t* Callbacks() { return callbacks_; }
  bool Enabled() const { return enabled_; }

  // TODO: b/321806163: Remove this method as part of flag cleanup
  void SetInvalidPeerCheck(bool invalid_peer_check) {
    invalid_peer_check_ = invalid_peer_check;
  }
  BtifAvPeer* FindPeer(const RawAddress& peer_address);
  BtifAvPeer* FindPeerByHandle(tBTA_AV_HNDL bta_handle);
  BtifAvPeer* FindPeerByPeerId(uint8_t peer_id);
  BtifAvPeer* FindOrCreatePeer(const RawAddress& peer_address,
                               tBTA_AV_HNDL bta_handle);

  /**
   * Check whether a connection to a peer is allowed.
   * The check considers the maximum number of connected peers.
   *
   * @param peer_address the peer address to connect to
   * @return true if connection is allowed, otherwise false
   */
  bool AllowedToConnect(const RawAddress& peer_address) const;

  /**
   * Delete all peers that have transitioned to Idle state and can be deleted.
   * If a peer was just created/initialized, then it cannot be deleted yet.
   */
  void DeleteIdlePeers();

  /**
   * Get the active peer.
   *
   * @return the active peer
   */
  const RawAddress& ActivePeer() const { return active_peer_; }

  /**
   * Set the active peer.
   *
   * @param peer_address the active peer address or RawAddress::kEmpty to
   * reset the active peer
   * @return true on success, otherwise false
   */
  bool SetActivePeer(const RawAddress& peer_address,
                     std::promise<void> peer_ready_promise) {
    log::info("peer={} active_peer={}", peer_address, active_peer_);

    if (active_peer_ == peer_address) {
      peer_ready_promise.set_value();
      return true;  // Nothing has changed
    }
    if (peer_address.IsEmpty()) {
      log::verbose("peer address is empty, shutdown the Audio sink");
      if (com::android::bluetooth::flags::a2dp_concurrent_source_sink()) {
        if (!bta_av_co_set_active_sink_peer(peer_address)) {
          log::warn("unable to set active peer to empty in BtaAvCo");
        }
      } else {
        if (!btif_av_src_sink_coexist_enabled() ||
            (btif_av_src_sink_coexist_enabled() &&
             btif_av_source_active_peer().IsEmpty())) {
          if (!bta_av_co_set_active_peer(peer_address)) {
            log::warn("unable to set active peer to empty in BtaAvCo");
          }
        }
      }

      btif_a2dp_sink_end_session(active_peer_);
      btif_a2dp_sink_shutdown();
      active_peer_ = peer_address;
      peer_ready_promise.set_value();
      return true;
    }

    if (!com::android::bluetooth::flags::a2dp_concurrent_source_sink() &&
        btif_av_src_sink_coexist_enabled()) {
      btif_av_source_delete_active_peer();
    }
    BtifAvPeer* peer = FindPeer(peer_address);
    if (peer == nullptr || !peer->IsConnected()) {
      log::error("Error setting {} as active Sink peer", peer_address);
      peer_ready_promise.set_value();
      return false;
    }

    if (!btif_a2dp_sink_restart_session(active_peer_, peer_address,
                                        std::move(peer_ready_promise))) {
      // cannot set promise but need to be handled within restart_session
      return false;
    }
    log::info("Setting the active peer to peer address {}", peer_address);
    active_peer_ = peer_address;
    return true;
  }

  void DeleteActivePeer(void) {
    log::info("active_peer={}", active_peer_);

    if (com::android::bluetooth::flags::a2dp_concurrent_source_sink()) {
      if (!bta_av_co_set_active_sink_peer(RawAddress::kEmpty)) {
        log::warn("unable to set active peer to empty in BtaAvCo");
      }
    } else {
      if (btif_av_source_active_peer().IsEmpty()) {
        if (!bta_av_co_set_active_peer(RawAddress::kEmpty)) {
          log::warn("unable to set active peer to empty in BtaAvCo");
        }
      } else {
        log::warn("there is an active peer as sink role");
      }
    }
    btif_a2dp_sink_end_session(active_peer_);
    btif_a2dp_sink_shutdown();
    active_peer_ = RawAddress::kEmpty;
  }

  /**
   * Get number of saved peers.
   */
  int GetPeersCount() const {
    std::lock_guard<std::recursive_mutex> lock(btifavsink_peers_lock_);
    return peers_.size();
  }

  void DumpPeersInfo(int fd);
  void RegisterAllBtaHandles();
  void DeregisterAllBtaHandles();
  void BtaHandleRegistered(uint8_t peer_id, tBTA_AV_HNDL bta_handle);
  BtifAvPeer* popPeer(const RawAddress& peer_address);
  void AddPeer(BtifAvPeer* peer);

 private:
  void CleanupAllPeers();

  btav_sink_callbacks_t* callbacks_;
  bool enabled_;
  bool invalid_peer_check_;  // pending to check at BTA_AV_OPEN_EVT
  int max_connected_peers_;
  std::map<RawAddress, BtifAvPeer*> peers_;
  RawAddress active_peer_;
  std::map<uint8_t, tBTA_AV_HNDL> peer_id2bta_handle_;
  // protect for BtifAvSink::peers_
  mutable std::recursive_mutex btifavsink_peers_lock_;
};

/*****************************************************************************
 *  Static variables
 *****************************************************************************/
static BtifAvSource btif_av_source;
static BtifAvSink btif_av_sink;


/* Helper macro to avoid code duplication in the state machine handlers */
#define CHECK_RC_EVENT(e, d)       \
  case BTA_AV_RC_OPEN_EVT:         \
  case BTA_AV_RC_BROWSE_OPEN_EVT:  \
  case BTA_AV_RC_CLOSE_EVT:        \
  case BTA_AV_RC_BROWSE_CLOSE_EVT: \
  case BTA_AV_REMOTE_CMD_EVT:      \
  case BTA_AV_VENDOR_CMD_EVT:      \
  case BTA_AV_META_MSG_EVT:        \
  case BTA_AV_RC_FEAT_EVT:         \
  case BTA_AV_RC_PSM_EVT:          \
  case BTA_AV_REMOTE_RSP_EVT: {    \
    btif_rc_handler(e, d);         \
  } break;

static bt_status_t src_disconnect_sink(const RawAddress& peer_address);
static bt_status_t sink_disconnect_src(const RawAddress& peer_address);
static void btif_av_source_dispatch_sm_event(const RawAddress& peer_address,
                                             btif_av_sm_event_t event);
static void btif_av_sink_dispatch_sm_event(const RawAddress& peer_address,
                                           btif_av_sm_event_t event);
static void btif_av_handle_event(uint8_t peer_sep,
                                 const RawAddress& peer_address,
                                 tBTA_AV_HNDL bta_handle,
                                 const BtifAvEvent& btif_av_event);
static void btif_debug_av_peer_dump(int fd, const BtifAvPeer& peer);
static void btif_report_connection_state(const RawAddress& peer_address,
                                         btav_connection_state_t state,
                                         const bt_status_t status,
                                         uint8_t error_code,
                                         const A2dpType local_a2dp_type);
static void btif_report_audio_state(const RawAddress& peer_address,
                                    btav_audio_state_t state,
                                    const A2dpType local_a2dp_type);
static void btif_av_report_sink_audio_config_state(
    const RawAddress& peer_address, int sample_rate, int channel_count);
static void btif_av_query_mandatory_codec_priority(
    const RawAddress& peer_address);
static void btif_av_source_initiate_av_open_timer_timeout(void* data);
static void btif_av_sink_initiate_av_open_timer_timeout(void* data);
static void bta_av_sink_media_callback(const RawAddress& peer_address,
                                       tBTA_AV_EVT event,
                                       tBTA_AV_MEDIA* p_data);
extern bool btif_av_both_enable(void);
extern bool btif_av_is_connected_addr(const RawAddress& peer_address,
                                      const A2dpType local_a2dp_type);
extern bool btif_av_peer_is_sink(const RawAddress& peer_address);
extern void btif_rc_check_pending_cmd(const RawAddress& peer_address);
extern void btif_rc_get_addr_by_handle(uint8_t handle, RawAddress& rc_addr);

static BtifAvPeer* btif_av_source_find_peer(const RawAddress& peer_address) {
  return btif_av_source.FindPeer(peer_address);
}
static BtifAvPeer* btif_av_sink_find_peer(const RawAddress& peer_address) {
  return btif_av_sink.FindPeer(peer_address);
}
static BtifAvPeer* btif_av_find_peer(const RawAddress& peer_address,
                                     const A2dpType local_a2dp_type) {
  if (com::android::bluetooth::flags::a2dp_concurrent_source_sink()) {
    if (btif_av_source.Enabled() && local_a2dp_type == A2dpType::kSource) {
      BtifAvPeer* sourcePeer = btif_av_source_find_peer(peer_address);
      if (sourcePeer != nullptr) {
        return sourcePeer;
      }
    }
    if (btif_av_sink.Enabled() && local_a2dp_type == A2dpType::kSink) {
      BtifAvPeer* sinkPeer = btif_av_sink_find_peer(peer_address);
      if (sinkPeer != nullptr) {
        return sinkPeer;
      }
    }
    if (btif_av_source.Enabled()) {
      BtifAvPeer* sourcePeer = btif_av_source_find_peer(peer_address);
      if (sourcePeer != nullptr) {
        return sourcePeer;
      }
    }
    if (btif_av_sink.Enabled()) {
      BtifAvPeer* sinkPeer = btif_av_sink_find_peer(peer_address);
      if (sinkPeer != nullptr) {
        return sinkPeer;
      }
    }
    log::info("Unable to find the peer {}", peer_address);
    return nullptr;
  }
  if (btif_av_src_sink_coexist_enabled() && btif_av_both_enable()) {
    BtifAvPeer* peer = nullptr;
    peer = btif_av_source_find_peer(peer_address);
    if (nullptr == peer) {
      return btif_av_sink_find_peer(peer_address);
    }
    return peer;
  }
  if (btif_av_source.Enabled()) return btif_av_source_find_peer(peer_address);
  if (btif_av_sink.Enabled()) return btif_av_sink_find_peer(peer_address);
  return nullptr;
}
static BtifAvPeer* btif_av_find_active_peer(const A2dpType local_a2dp_type) {
  if (com::android::bluetooth::flags::a2dp_concurrent_source_sink()) {
    if (btif_av_source.Enabled() && local_a2dp_type == A2dpType::kSource)
      return btif_av_source_find_peer(btif_av_source.ActivePeer());
    if (btif_av_sink.Enabled() && local_a2dp_type == A2dpType::kSink)
      return btif_av_sink_find_peer(btif_av_sink.ActivePeer());
    return nullptr;
  }

  if (btif_av_src_sink_coexist_enabled() && btif_av_both_enable()) {
    BtifAvPeer* peer = nullptr;
    peer = btif_av_source_find_peer(btif_av_source.ActivePeer());
    if (nullptr == peer) {
      return btif_av_sink_find_peer(btif_av_sink.ActivePeer());
    }
    return peer;
  }
  if (btif_av_source.Enabled())
    return btif_av_source_find_peer(btif_av_source.ActivePeer());
  if (btif_av_sink.Enabled())
    return btif_av_sink_find_peer(btif_av_sink.ActivePeer());
  return nullptr;
}

const RawAddress& btif_av_find_by_handle(tBTA_AV_HNDL bta_handle) {
  BtifAvPeer* peer = nullptr;
  if (btif_av_both_enable()) {
    peer = btif_av_source.FindPeerByHandle(bta_handle);
    if (peer == nullptr) {
      peer = btif_av_sink.FindPeerByHandle(bta_handle);
    }
    if (peer == nullptr) return RawAddress::kEmpty;

    return peer->PeerAddress();
  }
  if (btif_av_source.Enabled())
    peer = btif_av_source.FindPeerByHandle(bta_handle);
  if (btif_av_sink.Enabled()) peer = btif_av_sink.FindPeerByHandle(bta_handle);

  if (peer == nullptr) return RawAddress::kEmpty;

  return peer->PeerAddress();
}

/*****************************************************************************
 * Local helper functions
 *****************************************************************************/

const char* dump_av_sm_event_name(btif_av_sm_event_t event) {
  switch ((int)event) {
    CASE_RETURN_STR(BTA_AV_ENABLE_EVT)
    CASE_RETURN_STR(BTA_AV_REGISTER_EVT)
    CASE_RETURN_STR(BTA_AV_OPEN_EVT)
    CASE_RETURN_STR(BTA_AV_CLOSE_EVT)
    CASE_RETURN_STR(BTA_AV_START_EVT)
    CASE_RETURN_STR(BTA_AV_STOP_EVT)
    CASE_RETURN_STR(BTA_AV_PROTECT_REQ_EVT)
    CASE_RETURN_STR(BTA_AV_PROTECT_RSP_EVT)
    CASE_RETURN_STR(BTA_AV_RC_OPEN_EVT)
    CASE_RETURN_STR(BTA_AV_RC_CLOSE_EVT)
    CASE_RETURN_STR(BTA_AV_RC_BROWSE_OPEN_EVT)
    CASE_RETURN_STR(BTA_AV_RC_BROWSE_CLOSE_EVT)
    CASE_RETURN_STR(BTA_AV_REMOTE_CMD_EVT)
    CASE_RETURN_STR(BTA_AV_REMOTE_RSP_EVT)
    CASE_RETURN_STR(BTA_AV_VENDOR_CMD_EVT)
    CASE_RETURN_STR(BTA_AV_VENDOR_RSP_EVT)
    CASE_RETURN_STR(BTA_AV_RECONFIG_EVT)
    CASE_RETURN_STR(BTA_AV_SUSPEND_EVT)
    CASE_RETURN_STR(BTA_AV_PENDING_EVT)
    CASE_RETURN_STR(BTA_AV_META_MSG_EVT)
    CASE_RETURN_STR(BTA_AV_REJECT_EVT)
    CASE_RETURN_STR(BTA_AV_RC_FEAT_EVT)
    CASE_RETURN_STR(BTA_AV_RC_PSM_EVT)
    CASE_RETURN_STR(BTA_AV_OFFLOAD_START_RSP_EVT)
    CASE_RETURN_STR(BTIF_AV_CONNECT_REQ_EVT)
    CASE_RETURN_STR(BTIF_AV_DISCONNECT_REQ_EVT)
    CASE_RETURN_STR(BTIF_AV_START_STREAM_REQ_EVT)
    CASE_RETURN_STR(BTIF_AV_STOP_STREAM_REQ_EVT)
    CASE_RETURN_STR(BTIF_AV_SUSPEND_STREAM_REQ_EVT)
    CASE_RETURN_STR(BTIF_AV_SINK_CONFIG_REQ_EVT)
    CASE_RETURN_STR(BTIF_AV_ACL_DISCONNECTED)
    CASE_RETURN_STR(BTIF_AV_OFFLOAD_START_REQ_EVT)
    CASE_RETURN_STR(BTIF_AV_AVRCP_OPEN_EVT)
    CASE_RETURN_STR(BTIF_AV_AVRCP_CLOSE_EVT)
    CASE_RETURN_STR(BTIF_AV_AVRCP_REMOTE_PLAY_EVT)
    CASE_RETURN_STR(BTIF_AV_SET_LATENCY_REQ_EVT)
    CASE_RETURN_STR(BTIF_AV_SET_CODEC_MODE_EVT)
    default:
      return "UNKNOWN_EVENT";
  }
}

const char* dump_av_sm_event_name(int event) {
  return dump_av_sm_event_name(static_cast<btif_av_sm_event_t>(event));
}

BtifAvEvent::BtifAvEvent(uint32_t event, const void* p_data, size_t data_length)
    : event_(event), data_(nullptr), data_length_(0) {
  DeepCopy(event, p_data, data_length);
}

BtifAvEvent::BtifAvEvent(const BtifAvEvent& other)
    : event_(0), data_(nullptr), data_length_(0) {
  *this = other;
}

BtifAvEvent& BtifAvEvent::operator=(const BtifAvEvent& other) {
  DeepFree();
  DeepCopy(other.Event(), other.Data(), other.DataLength());
  return *this;
}

BtifAvEvent::~BtifAvEvent() { DeepFree(); }

std::string BtifAvEvent::ToString() const {
  return BtifAvEvent::EventName(event_);
}

std::string BtifAvEvent::EventName(uint32_t event) {
  std::string name = dump_av_sm_event_name((btif_av_sm_event_t)event);
  std::stringstream ss_value;
  ss_value << "(0x" << std::hex << event << ")";
  return name + ss_value.str();
}

void BtifAvEvent::DeepCopy(uint32_t event, const void* p_data,
                           size_t data_length) {
  event_ = event;
  data_length_ = data_length;
  if (data_length == 0) {
    data_ = nullptr;
  } else {
    data_ = osi_malloc(data_length_);
    memcpy(data_, p_data, data_length);
  }

  switch (event) {
    case BTA_AV_META_MSG_EVT: {
      log::assert_that(data_length >= sizeof(tBTA_AV),
                       "assert failed: data_length >= sizeof(tBTA_AV)");
      const tBTA_AV* av_src = (const tBTA_AV*)p_data;
      tBTA_AV* av_dest = (tBTA_AV*)data_;
      if (av_src->meta_msg.p_data && av_src->meta_msg.len) {
        av_dest->meta_msg.p_data = (uint8_t*)osi_calloc(av_src->meta_msg.len);
        memcpy(av_dest->meta_msg.p_data, av_src->meta_msg.p_data,
               av_src->meta_msg.len);
      }

      if (av_src->meta_msg.p_msg) {
        av_dest->meta_msg.p_msg = (tAVRC_MSG*)osi_calloc(sizeof(tAVRC_MSG));
        memcpy(av_dest->meta_msg.p_msg, av_src->meta_msg.p_msg,
               sizeof(tAVRC_MSG));

        tAVRC_MSG* p_msg_src = av_src->meta_msg.p_msg;
        tAVRC_MSG* p_msg_dest = av_dest->meta_msg.p_msg;

        if ((p_msg_src->hdr.opcode == AVRC_OP_VENDOR) &&
            (p_msg_src->vendor.p_vendor_data && p_msg_src->vendor.vendor_len)) {
          p_msg_dest->vendor.p_vendor_data =
              (uint8_t*)osi_calloc(p_msg_src->vendor.vendor_len);
          memcpy(p_msg_dest->vendor.p_vendor_data,
                 p_msg_src->vendor.p_vendor_data, p_msg_src->vendor.vendor_len);
        }
        if ((p_msg_src->hdr.opcode == AVRC_OP_BROWSE) &&
            p_msg_src->browse.p_browse_data && p_msg_src->browse.browse_len) {
          p_msg_dest->browse.p_browse_data =
              (uint8_t*)osi_calloc(p_msg_src->browse.browse_len);
          memcpy(p_msg_dest->browse.p_browse_data,
                 p_msg_src->browse.p_browse_data, p_msg_src->browse.browse_len);
        }
      }
    } break;

    default:
      break;
  }
}

void BtifAvEvent::DeepFree() {
  switch (event_) {
    case BTA_AV_META_MSG_EVT: {
      tBTA_AV* av = (tBTA_AV*)data_;
      osi_free_and_reset((void**)&av->meta_msg.p_data);

      if (av->meta_msg.p_msg) {
        if (av->meta_msg.p_msg->hdr.opcode == AVRC_OP_VENDOR) {
          osi_free(av->meta_msg.p_msg->vendor.p_vendor_data);
        }
        if (av->meta_msg.p_msg->hdr.opcode == AVRC_OP_BROWSE) {
          osi_free(av->meta_msg.p_msg->browse.p_browse_data);
        }
        osi_free_and_reset((void**)&av->meta_msg.p_msg);
      }
    } break;

    default:
      break;
  }

  osi_free_and_reset((void**)&data_);
  data_length_ = 0;
}

BtifAvPeer::BtifAvPeer(const RawAddress& peer_address, uint8_t peer_sep,
                       tBTA_AV_HNDL bta_handle, uint8_t peer_id)
    : peer_address_(peer_address),
      peer_sep_(peer_sep),
      bta_handle_(bta_handle),
      peer_id_(peer_id),
      state_machine_(*this),
      av_open_on_rc_timer_(nullptr),
      edr_(0),
      flags_(0),
      self_initiated_connection_(false),
      delay_report_(0) {}

BtifAvPeer::~BtifAvPeer() { alarm_free(av_open_on_rc_timer_); }

std::string BtifAvPeer::FlagsToString() const {
  std::string result;

  if (flags_ & BtifAvPeer::kFlagLocalSuspendPending) {
    if (!result.empty()) result += "|";
    result += "LOCAL_SUSPEND_PENDING";
  }
  if (flags_ & BtifAvPeer::kFlagRemoteSuspend) {
    if (!result.empty()) result += "|";
    result += "REMOTE_SUSPEND";
  }
  if (flags_ & BtifAvPeer::kFlagPendingStart) {
    if (!result.empty()) result += "|";
    result += "PENDING_START";
  }
  if (flags_ & BtifAvPeer::kFlagPendingStop) {
    if (!result.empty()) result += "|";
    result += "PENDING_STOP";
  }
  if (result.empty()) result = "None";

  return base::StringPrintf("0x%x(%s)", flags_, result.c_str());
}

bt_status_t BtifAvPeer::Init() {
  alarm_free(av_open_on_rc_timer_);
  av_open_on_rc_timer_ = alarm_new("btif_av_peer.av_open_on_rc_timer");
  is_silenced_ = false;

  state_machine_.Start();
  return BT_STATUS_SUCCESS;
}

void BtifAvPeer::Cleanup() {
  state_machine_.Quit();
  alarm_free(av_open_on_rc_timer_);
  av_open_on_rc_timer_ = nullptr;
}

bool BtifAvPeer::CanBeDeleted() const {
  return (
      (state_machine_.StateId() == BtifAvStateMachine::kStateIdle) &&
      (state_machine_.PreviousStateId() != BtifAvStateMachine::kStateInvalid));
}

const RawAddress& BtifAvPeer::ActivePeerAddress() const {
  if (!com::android::bluetooth::flags::a2dp_concurrent_source_sink()) {
    if (btif_av_src_sink_coexist_enabled() && btif_av_both_enable()) {
      RawAddress addr = btif_av_sink.ActivePeer();
      if (RawAddress::kEmpty == addr) {
        log::warn("A2DP peer {} is Sink", btif_av_source.ActivePeer());
        return btif_av_source.ActivePeer();
      }
      log::warn("A2DP peer {} is Source", btif_av_sink.ActivePeer());
      return btif_av_sink.ActivePeer();
    }
  }
  if (IsSource()) {
    return btif_av_sink.ActivePeer();
  }
  if (IsSink()) {
    return btif_av_source.ActivePeer();
  }

  log::fatal("A2DP peer {} is neither Source nor Sink", PeerAddress());
  return RawAddress::kEmpty;
}

bool BtifAvPeer::IsConnected() const {
  int state = state_machine_.StateId();
  return ((state == BtifAvStateMachine::kStateOpened) ||
          (state == BtifAvStateMachine::kStateStarted));
}

bool BtifAvPeer::IsStreaming() const {
  int state = state_machine_.StateId();
  return (state == BtifAvStateMachine::kStateStarted);
}

BtifAvSource::~BtifAvSource() { CleanupAllPeers(); }

bt_status_t BtifAvSource::Init(
    btav_source_callbacks_t* callbacks, int max_connected_audio_devices,
    const std::vector<btav_a2dp_codec_config_t>& codec_priorities,
    const std::vector<btav_a2dp_codec_config_t>& offloading_preference,
    std::vector<btav_a2dp_codec_info_t>* supported_codecs) {
  log::info("max_connected_audio_devices={}", max_connected_audio_devices);
  if (enabled_) return BT_STATUS_SUCCESS;
  CleanupAllPeers();
  max_connected_peers_ = max_connected_audio_devices;

  /* A2DP OFFLOAD */
  a2dp_offload_enabled_ =
      GetInterfaceToProfiles()->config->isA2DPOffloadEnabled();
  log::verbose("a2dp_offload.enable = {}", a2dp_offload_enabled_);

  callbacks_ = callbacks;
  if (a2dp_offload_enabled_) {
    tBTM_BLE_VSC_CB vsc_cb = {};
    BTM_BleGetVendorCapabilities(&vsc_cb);
    bool supports_a2dp_hw_offload_v2 =
        vsc_cb.version_supported >= 0x0104 && vsc_cb.a2dp_offload_v2_support;
    bluetooth::audio::a2dp::update_codec_offloading_capabilities(
        offloading_preference, supports_a2dp_hw_offload_v2);
  }
  bta_av_co_init(codec_priorities, supported_codecs);

  if (!btif_a2dp_source_init()) {
    return BT_STATUS_FAIL;
  }
  enabled_ = true;
  btif_enable_service(BTA_A2DP_SOURCE_SERVICE_ID);
  return BT_STATUS_SUCCESS;
}

void BtifAvSource::Cleanup() {
  log::info("");
  if (!enabled_) return;
  enabled_ = false;

  btif_queue_cleanup(UUID_SERVCLASS_AUDIO_SOURCE);

  std::promise<void> peer_ready_promise;
  do_in_main_thread(
      FROM_HERE,
      base::BindOnce(base::IgnoreResult(&BtifAvSource::SetActivePeer),
                     base::Unretained(&btif_av_source), RawAddress::kEmpty,
                     std::move(peer_ready_promise)));
  do_in_main_thread(FROM_HERE, base::BindOnce(&btif_a2dp_source_cleanup));

  btif_disable_service(BTA_A2DP_SOURCE_SERVICE_ID);
  CleanupAllPeers();

  callbacks_ = nullptr;
}

BtifAvPeer* BtifAvSource::FindPeer(const RawAddress& peer_address) {
  auto it = peers_.find(peer_address);
  if (it != peers_.end()) return it->second;
  return nullptr;
}

BtifAvPeer* BtifAvSource::FindPeerByHandle(tBTA_AV_HNDL bta_handle) {
  std::lock_guard<std::recursive_mutex> lock(btifavsource_peers_lock_);
  for (auto it : peers_) {
    BtifAvPeer* peer = it.second;
    if (peer->BtaHandle() == bta_handle) {
      return peer;
    }
  }
  return nullptr;
}

BtifAvPeer* BtifAvSource::FindPeerByPeerId(uint8_t peer_id) {
  std::lock_guard<std::recursive_mutex> lock(btifavsource_peers_lock_);
  for (auto it : peers_) {
    BtifAvPeer* peer = it.second;
    if (peer->PeerId() == peer_id) {
      return peer;
    }
  }
  return nullptr;
}

BtifAvPeer* BtifAvSource::FindOrCreatePeer(const RawAddress& peer_address,
                                           tBTA_AV_HNDL bta_handle) {
  std::lock_guard<std::recursive_mutex> lock(btifavsource_peers_lock_);
  log::verbose("peer={} bta_handle=0x{:x}", peer_address, bta_handle);

  BtifAvPeer* peer = FindPeer(peer_address);
  if (peer != nullptr) return peer;

  // Find next availabie Peer ID to use
  uint8_t peer_id;
  for (peer_id = kPeerIdMin; peer_id < kPeerIdMax; peer_id++) {
    /* because the peer id may be in source cb and we cannot use it */
    if (btif_av_src_sink_coexist_enabled() && btif_av_both_enable()) {
      if (FindPeerByPeerId(peer_id) == nullptr &&
          btif_av_sink.FindPeerByPeerId(peer_id) == nullptr)
        break;
    } else {
      if (FindPeerByPeerId(peer_id) == nullptr) break;
    }
  }
  if (peer_id == kPeerIdMax) {
    log::error(
        "Cannot create peer for peer={} : cannot allocate unique Peer "
        "ID",
        peer_address);
    return nullptr;
  }

  // Get the BTA Handle (if known)
  if (bta_handle == kBtaHandleUnknown) {
    auto it = peer_id2bta_handle_.find(peer_id);
    if (it == peer_id2bta_handle_.end() || it->second == kBtaHandleUnknown) {
      log::error(
          "Cannot create peer for peer={} : cannot convert Peer ID={} "
          "to unique BTA Handle",
          peer_address, peer_id);
      return nullptr;
    }
    bta_handle = it->second;
  }

  log::info("Create peer: peer={} bta_handle=0x{:x} peer_id={}",
            peer_address, bta_handle, peer_id);
  peer = new BtifAvPeer(peer_address, AVDT_TSEP_SNK, bta_handle, peer_id);
  peers_.insert(std::make_pair(peer_address, peer));
  peer->Init();
  return peer;
}

bool BtifAvSource::AllowedToConnect(const RawAddress& peer_address) const {
  std::lock_guard<std::recursive_mutex> lock(btifavsource_peers_lock_);
  int connected = 0;

  if (!com::android::bluetooth::flags::a2dp_concurrent_source_sink() &&
      btif_av_src_sink_coexist_enabled() && invalid_peer_check_) {
    log::info(
        "invalid_peer_check_ so allow to connect here, when BTA_AV_OPEN_EVT "
        "coming, would check again!");
    return true;
  }

  // Count peers that are in the process of connecting or already connected
  for (auto it : peers_) {
    const BtifAvPeer* peer = it.second;
    switch (peer->StateMachine().StateId()) {
      case BtifAvStateMachine::kStateOpening:
      case BtifAvStateMachine::kStateOpened:
      case BtifAvStateMachine::kStateStarted:
        if (peer->PeerAddress() == peer_address) {
          /* we should check if another role is used */
          if (!com::android::bluetooth::flags::a2dp_concurrent_source_sink() &&
              btif_av_src_sink_coexist_enabled() && btif_av_both_enable()) {
            break;
          }

          return true;  // Already connected or accounted for
        }
        connected++;
        break;
      default:
        break;
    }
  }
  if (!com::android::bluetooth::flags::a2dp_concurrent_source_sink() &&
      btif_av_src_sink_coexist_enabled() && btif_av_both_enable()) {
    log::info("connected={}, max_connected_peers_={}, sink_peers={}", connected,
              max_connected_peers_, btif_av_sink.GetPeersCount());
    /* if source device connected, don't connect sink device */

    if (connected >= max_connected_peers_ ||
        btif_av_sink.GetPeersCount() != 0) {
      return false;
    } else {
      return true;
    }
  }
  if (com::android::bluetooth::flags::a2dp_concurrent_source_sink()) {
    const int sink_connected_peers_size = btif_av_sink.GetPeersCount();
    log::info(
        "connected={}, max_connected_peers_={}, sink_connected_peers_size={}",
        connected, max_connected_peers_, btif_av_sink.GetPeersCount());
    return ((connected + sink_connected_peers_size) < max_connected_peers_);
  }
  return (connected < max_connected_peers_);
}

void BtifAvSource::DumpPeersInfo(int fd) {
  std::lock_guard<std::recursive_mutex> lock(btifavsource_peers_lock_);
  for (auto it : peers_) {
    const BtifAvPeer* peer = it.second;
    if (peer != nullptr) {
      btif_debug_av_peer_dump(fd, *peer);
    }
  }
}

void BtifAvSource::DispatchSuspendStreamEvent(btif_av_sm_event_t event) {
  std::lock_guard<std::recursive_mutex> lock(btifavsource_peers_lock_);
  if (event != BTIF_AV_SUSPEND_STREAM_REQ_EVT &&
      event != BTIF_AV_STOP_STREAM_REQ_EVT) {
    log::error("Invalid event: {} id: {}", dump_av_sm_event_name(event),
               (int)event);
    return;
  }
  bool av_stream_idle = true;
  for (auto it : peers_) {
    const BtifAvPeer* peer = it.second;
    if (peer->StateMachine().StateId() == BtifAvStateMachine::kStateStarted) {
      btif_av_source_dispatch_sm_event(peer->PeerAddress(), event);
      av_stream_idle = false;
    }
  }

  if (av_stream_idle) {
    btif_a2dp_on_stopped(nullptr, A2dpType::kSource);
  }
}

void BtifAvSource::DeleteIdlePeers() {
  std::lock_guard<std::recursive_mutex> lock(btifavsource_peers_lock_);
  for (auto it = peers_.begin(); it != peers_.end();) {
    BtifAvPeer* peer = it->second;
    auto prev_it = it++;
    if (!peer->CanBeDeleted()) continue;
    log::info("peer={} bta_handle=0x{:x}", peer->PeerAddress(),
              peer->BtaHandle());
    peer->Cleanup();
    peers_.erase(prev_it);
    delete peer;
  }
}

void BtifAvSource::CleanupAllPeers() {
  std::lock_guard<std::recursive_mutex> lock(btifavsource_peers_lock_);
  log::info("");

  while (!peers_.empty()) {
    auto it = peers_.begin();
    BtifAvPeer* peer = it->second;
    peer->Cleanup();
    peers_.erase(it);
    delete peer;
  }
}

void BtifAvSource::RegisterAllBtaHandles() {
  for (int peer_id = kPeerIdMin; peer_id < kPeerIdMax; peer_id++) {
    BTA_AvRegister(BTA_AV_CHNL_AUDIO, kBtifAvSourceServiceName.c_str(), peer_id,
                   nullptr, UUID_SERVCLASS_AUDIO_SOURCE);
  }
}

void BtifAvSource::DeregisterAllBtaHandles() {
  for (auto it : peer_id2bta_handle_) {
    tBTA_AV_HNDL bta_handle = it.second;
    BTA_AvDeregister(bta_handle);
  }
  peer_id2bta_handle_.clear();
}

void BtifAvSource::BtaHandleRegistered(uint8_t peer_id,
                                       tBTA_AV_HNDL bta_handle) {
  peer_id2bta_handle_.insert(std::make_pair(peer_id, bta_handle));

  // Set the BTA Handle for the Peer (if exists)
  BtifAvPeer* peer = FindPeerByPeerId(peer_id);
  if (peer != nullptr && peer->BtaHandle() != bta_handle) {
    if (peer->BtaHandle() == kBtaHandleUnknown) {
      log::verbose("Assign peer: peer={} bta_handle=0x{:x} peer_id={}",
                   peer->PeerAddress(), bta_handle, peer_id);
    } else {
      log::warn(
          "Correct peer: peer={} bta_handle=0x{:x}->0x{:x} peer_id={}",
          peer->PeerAddress(), peer->BtaHandle(), bta_handle, peer_id);
    }
    peer->SetBtaHandle(bta_handle);
  }
}

BtifAvPeer* BtifAvSource::popPeer(const RawAddress& peer_address) {
  std::lock_guard<std::recursive_mutex> lock(btifavsource_peers_lock_);
  auto it = peers_.find(peer_address);
  if (it == peers_.end()) return nullptr;
  BtifAvPeer* peer = it->second;
  peers_.erase(it);
  log::info("peer={}, state={}", peer->PeerAddress(),
            peer->StateMachine().StateId());
  return peer;
}

void BtifAvSource::AddPeer(BtifAvPeer* peer) {
  std::lock_guard<std::recursive_mutex> lock(btifavsource_peers_lock_);
  log::info("peer={}, state={}", peer->PeerAddress(),
            peer->StateMachine().StateId());
  peers_.insert(std::make_pair(peer->PeerAddress(), peer));
}
BtifAvSink::~BtifAvSink() { CleanupAllPeers(); }

bt_status_t BtifAvSink::Init(btav_sink_callbacks_t* callbacks,
                             int max_connected_audio_devices) {
  log::info("(max_connected_audio_devices={})", max_connected_audio_devices);
  if (enabled_) return BT_STATUS_SUCCESS;

  CleanupAllPeers();
  max_connected_peers_ = max_connected_audio_devices;
  callbacks_ = callbacks;

  /** source will have this configuration, but sink don't have, so don't
   * overwrite it. */
  if (!btif_av_source.Enabled()) {
    std::vector<btav_a2dp_codec_config_t>
        codec_priorities;  // Default priorities
    std::vector<btav_a2dp_codec_info_t> supported_codecs;
    bta_av_co_init(codec_priorities, &supported_codecs);
  }

  if (!btif_a2dp_sink_init()) {
    return BT_STATUS_FAIL;
  }
  enabled_ = true;
  btif_enable_service(BTA_A2DP_SINK_SERVICE_ID);
  return BT_STATUS_SUCCESS;
}

void BtifAvSink::Cleanup() {
  log::info("");
  if (!enabled_) return;
  enabled_ = false;

  btif_queue_cleanup(UUID_SERVCLASS_AUDIO_SINK);

  std::promise<void> peer_ready_promise;
  do_in_main_thread(
      FROM_HERE,
      base::BindOnce(base::IgnoreResult(&BtifAvSink::SetActivePeer),
                     base::Unretained(&btif_av_sink), RawAddress::kEmpty,
                     std::move(peer_ready_promise)));
  do_in_main_thread(FROM_HERE, base::BindOnce(&btif_a2dp_sink_cleanup));

  btif_disable_service(BTA_A2DP_SINK_SERVICE_ID);
  CleanupAllPeers();

  callbacks_ = nullptr;
}

BtifAvPeer* BtifAvSink::FindPeer(const RawAddress& peer_address) {
  auto it = peers_.find(peer_address);
  if (it != peers_.end()) return it->second;
  return nullptr;
}

BtifAvPeer* BtifAvSink::FindPeerByHandle(tBTA_AV_HNDL bta_handle) {
  std::lock_guard<std::recursive_mutex> lock(btifavsink_peers_lock_);
  for (auto it : peers_) {
    BtifAvPeer* peer = it.second;
    if (peer->BtaHandle() == bta_handle) {
      return peer;
    }
  }
  return nullptr;
}

BtifAvPeer* BtifAvSink::FindPeerByPeerId(uint8_t peer_id) {
  std::lock_guard<std::recursive_mutex> lock(btifavsink_peers_lock_);
  for (auto it : peers_) {
    BtifAvPeer* peer = it.second;
    if (peer->PeerId() == peer_id) {
      return peer;
    }
  }
  return nullptr;
}

BtifAvPeer* BtifAvSink::FindOrCreatePeer(const RawAddress& peer_address,
                                         tBTA_AV_HNDL bta_handle) {
  std::lock_guard<std::recursive_mutex> lock(btifavsink_peers_lock_);
  log::verbose("peer={} bta_handle=0x{:x}", peer_address, bta_handle);

  BtifAvPeer* peer = FindPeer(peer_address);
  if (peer != nullptr) return peer;

  // Find next availabie Peer ID to use
  uint8_t peer_id;
  for (peer_id = kPeerIdMin; peer_id < kPeerIdMax; peer_id++) {
    /* because the peer id may be in source cb and we cannot use it */
    if (btif_av_both_enable()) {
      if (FindPeerByPeerId(peer_id) == nullptr &&
          btif_av_source.FindPeerByPeerId(peer_id) == nullptr)
        break;

    } else {
      if (FindPeerByPeerId(peer_id) == nullptr) break;
    }
  }
  if (peer_id == kPeerIdMax) {
    log::error(
        "Cannot create peer for peer={} : cannot allocate unique Peer "
        "ID",
        peer_address);
    return nullptr;
  }

  // Get the BTA Handle (if known)
  if (bta_handle == kBtaHandleUnknown) {
    auto it = peer_id2bta_handle_.find(peer_id);
    if (it == peer_id2bta_handle_.end() || it->second == kBtaHandleUnknown) {
      log::error(
          "Cannot create peer for peer={} : cannot convert Peer ID={} "
          "to unique BTA Handle",
          peer_address, peer_id);
      return nullptr;
    }
    bta_handle = it->second;
  }

  log::info("Create peer: peer={} bta_handle=0x{:x} peer_id={}",
            peer_address, bta_handle, peer_id);
  peer = new BtifAvPeer(peer_address, AVDT_TSEP_SRC, bta_handle, peer_id);
  peers_.insert(std::make_pair(peer_address, peer));
  peer->Init();
  return peer;
}

void BtifAvSink::DumpPeersInfo(int fd) {
  std::lock_guard<std::recursive_mutex> lock(btifavsink_peers_lock_);
  for (auto it : peers_) {
    const BtifAvPeer* peer = it.second;
    if (peer != nullptr) {
      btif_debug_av_peer_dump(fd, *peer);
    }
  }
}

bool BtifAvSink::AllowedToConnect(const RawAddress& peer_address) const {
  std::lock_guard<std::recursive_mutex> lock(btifavsink_peers_lock_);
  int connected = 0;

  if (!com::android::bluetooth::flags::a2dp_concurrent_source_sink() &&
      btif_av_src_sink_coexist_enabled() && invalid_peer_check_) {
    log::info(
        "invalid_peer_check_ so allow to connect here, when BTA_AV_OPEN_EVT "
        "coming, would check again!");
    return true;
  }
  // Count peers that are in the process of connecting or already connected
  for (auto it : peers_) {
    const BtifAvPeer* peer = it.second;
    switch (peer->StateMachine().StateId()) {
      case BtifAvStateMachine::kStateOpening:
      case BtifAvStateMachine::kStateOpened:
      case BtifAvStateMachine::kStateStarted:
        if (peer->PeerAddress() == peer_address) {
          if (!com::android::bluetooth::flags::a2dp_concurrent_source_sink()) {
            /* we should check if another role is used */
            if (btif_av_both_enable()) break;
          }
          return true;  // Already connected or accounted for
        }
        connected++;
        break;
      case BtifAvStateMachine::kStateClosing:
      case BtifAvStateMachine::kStateIdle:
        if ((btif_a2dp_sink_get_audio_track() != nullptr) &&
          (peer->PeerAddress() != peer_address)) {
          log::info(
              "there is another peer with audio track({}), another={}, peer={}",
              fmt::ptr(btif_a2dp_sink_get_audio_track()), peer->PeerAddress(),
              peer_address);
          connected++;
        }
        break;
      default:
        break;
    }
  }
  if (!com::android::bluetooth::flags::a2dp_concurrent_source_sink() &&
      btif_av_both_enable()) {
    log::info("connected={}, max_connected_peers_={}, source_peers={}",
              connected, max_connected_peers_, btif_av_source.GetPeersCount());
    /* if source device connected, don't connect sink device */
    return (connected < max_connected_peers_) &&
           (btif_av_source.GetPeersCount() == 0);
  }

  if (com::android::bluetooth::flags::a2dp_concurrent_source_sink()) {
    const int source_connected_peers_size = btif_av_source.GetPeersCount();
    log::info(
        "connected={}, max_connected_peers_={}, source_connected_peers_size={}",
        connected, max_connected_peers_, source_connected_peers_size);
    return ((connected + source_connected_peers_size) < max_connected_peers_);
  }
  return (connected < max_connected_peers_);
}

void BtifAvSink::DeleteIdlePeers() {
  std::lock_guard<std::recursive_mutex> lock(btifavsink_peers_lock_);
  for (auto it = peers_.begin(); it != peers_.end();) {
    BtifAvPeer* peer = it->second;
    auto prev_it = it++;
    if (!peer->CanBeDeleted()) continue;
    log::info("Deleting idle peer: {} bta_handle=0x{:x}", peer->PeerAddress(),
              peer->BtaHandle());
    peer->Cleanup();
    peers_.erase(prev_it);
    delete peer;
  }
}

void BtifAvSink::CleanupAllPeers() {
  std::lock_guard<std::recursive_mutex> lock(btifavsink_peers_lock_);
  log::info("");

  while (!peers_.empty()) {
    auto it = peers_.begin();
    BtifAvPeer* peer = it->second;
    peer->Cleanup();
    peers_.erase(it);
    delete peer;
  }
}

void BtifAvSink::RegisterAllBtaHandles() {
  for (int peer_id = kPeerIdMin; peer_id < kPeerIdMax; peer_id++) {
    BTA_AvRegister(BTA_AV_CHNL_AUDIO, kBtifAvSinkServiceName.c_str(), peer_id,
                   bta_av_sink_media_callback, UUID_SERVCLASS_AUDIO_SINK);
  }
}

void BtifAvSink::DeregisterAllBtaHandles() {
  for (auto it : peer_id2bta_handle_) {
    tBTA_AV_HNDL bta_handle = it.second;
    BTA_AvDeregister(bta_handle);
  }
  peer_id2bta_handle_.clear();
}

void BtifAvSink::BtaHandleRegistered(uint8_t peer_id, tBTA_AV_HNDL bta_handle) {
  peer_id2bta_handle_.insert(std::make_pair(peer_id, bta_handle));

  // Set the BTA Handle for the Peer (if exists)
  BtifAvPeer* peer = FindPeerByPeerId(peer_id);
  if (peer != nullptr && peer->BtaHandle() != bta_handle) {
    if (peer->BtaHandle() == kBtaHandleUnknown) {
      log::verbose("Assign peer: peer={} bta_handle=0x{:x} peer_id={}",
                   peer->PeerAddress(), bta_handle, peer_id);
    } else {
      log::warn(
          "Correct peer: peer={} bta_handle=0x{:x}->0x{:x} peer_id={}",
          peer->PeerAddress(), peer->BtaHandle(), bta_handle, peer_id);
    }
    peer->SetBtaHandle(bta_handle);
  }
}

BtifAvPeer* BtifAvSink::popPeer(const RawAddress& peer_address) {
  std::lock_guard<std::recursive_mutex> lock(btifavsink_peers_lock_);
  auto it = peers_.find(peer_address);
  if (it == peers_.end()) return nullptr;
  BtifAvPeer* peer = it->second;
  peers_.erase(it);
  log::info("peer={}, state={}", peer->PeerAddress(),
            peer->StateMachine().StateId());
  return peer;
}

void BtifAvSink::AddPeer(BtifAvPeer* peer) {
  std::lock_guard<std::recursive_mutex> lock(btifavsink_peers_lock_);
  log::info("peer={}, state={}", peer->PeerAddress(),
            peer->StateMachine().StateId());
  peers_.insert(std::make_pair(peer->PeerAddress(), peer));
}

void BtifAvStateMachine::StateIdle::OnEnter() {
  log::info("state=Idle peer={}", peer_.PeerAddress());

  peer_.SetEdr(0);
  peer_.ClearAllFlags();

  // Stop A2DP if this is the active peer
  if (peer_.IsActivePeer() || peer_.ActivePeerAddress().IsEmpty()) {
    btif_a2dp_on_idle(peer_.PeerAddress(),
                      peer_.IsSource() ? A2dpType::kSink : A2dpType::kSource);
  }

  // Reset the active peer if this was the active peer and
  // the Idle state was reentered
  if (peer_.IsActivePeer() && peer_.CanBeDeleted()) {
    std::promise<void> peer_ready_promise;
    if (peer_.IsSink()) {
      btif_av_source.SetActivePeer(RawAddress::kEmpty,
                                   std::move(peer_ready_promise));
    } else if (peer_.IsSource()) {
      btif_av_sink.SetActivePeer(RawAddress::kEmpty,
                                 std::move(peer_ready_promise));
    }
  }

  // Delete peers that are re-entering the Idle state
  if (peer_.IsSink()) {
    do_in_main_thread(FROM_HERE,
                      base::BindOnce(&BtifAvSource::DeleteIdlePeers,
                                     base::Unretained(&btif_av_source)));
  } else if (peer_.IsSource()) {
    do_in_main_thread(FROM_HERE,
                      base::BindOnce(&BtifAvSink::DeleteIdlePeers,
                                     base::Unretained(&btif_av_sink)));
  }
}

void BtifAvStateMachine::StateIdle::OnExit() {
  log::info("state=Idle peer={}", peer_.PeerAddress());
}

bool BtifAvStateMachine::StateIdle::ProcessEvent(uint32_t event, void* p_data) {
  log::info("state=Idle peer={} event={} flags={} active_peer={}",
            peer_.PeerAddress(), BtifAvEvent::EventName(event),
            peer_.FlagsToString(), peer_.IsActivePeer());

  switch (event) {
    case BTA_AV_ENABLE_EVT:
      break;

    case BTIF_AV_STOP_STREAM_REQ_EVT:
    case BTIF_AV_SUSPEND_STREAM_REQ_EVT:
    case BTIF_AV_ACL_DISCONNECTED:
      // Ignore. Just re-enter Idle so the peer can be deleted
      peer_.StateMachine().TransitionTo(BtifAvStateMachine::kStateIdle);
      break;

    case BTIF_AV_DISCONNECT_REQ_EVT:
      if (peer_.BtaHandle() != kBtaHandleUnknown) {
        BTA_AvClose(peer_.BtaHandle());
        if (peer_.IsSource()) {
          BTA_AvCloseRc(peer_.BtaHandle());
        }
      }
      // Re-enter Idle so the peer can be deleted
      peer_.StateMachine().TransitionTo(BtifAvStateMachine::kStateIdle);
      break;

    case BTIF_AV_CONNECT_REQ_EVT:
    case BTA_AV_PENDING_EVT: {
      bool can_connect = true;
      peer_.SetSelfInitiatedConnection(event == BTIF_AV_CONNECT_REQ_EVT);
      // Check whether connection is allowed
      if (peer_.IsSink()) {
        can_connect = btif_av_source.AllowedToConnect(peer_.PeerAddress());
        if (!can_connect) src_disconnect_sink(peer_.PeerAddress());
      } else if (peer_.IsSource()) {
        can_connect = btif_av_sink.AllowedToConnect(peer_.PeerAddress());
        if (!can_connect) sink_disconnect_src(peer_.PeerAddress());
      }
      if (!can_connect) {
        log::error("Cannot connect to peer {}: too many connected peers",
                   peer_.PeerAddress());
        if (peer_.SelfInitiatedConnection()) {
          btif_queue_advance();
        }
        break;
      }
      btif_av_query_mandatory_codec_priority(peer_.PeerAddress());
      BTA_AvOpen(peer_.PeerAddress(), peer_.BtaHandle(), true,
                 peer_.LocalUuidServiceClass());
      peer_.StateMachine().TransitionTo(BtifAvStateMachine::kStateOpening);
      if (event == BTIF_AV_CONNECT_REQ_EVT) {
        DEVICE_IOT_CONFIG_ADDR_SET_INT(
            peer_.PeerAddress(), IOT_CONF_KEY_A2DP_ROLE,
            (peer_.LocalUuidServiceClass() == UUID_SERVCLASS_AUDIO_SOURCE)
                ? IOT_CONF_VAL_A2DP_ROLE_SINK
                : IOT_CONF_VAL_A2DP_ROLE_SOURCE);
        DEVICE_IOT_CONFIG_ADDR_INT_ADD_ONE(peer_.PeerAddress(),
                                           IOT_CONF_KEY_A2DP_CONN_COUNT);
      } else if (event == BTA_AV_PENDING_EVT) {
        DEVICE_IOT_CONFIG_ADDR_INT_ADD_ONE(peer_.PeerAddress(),
                                           IOT_CONF_KEY_A2DP_CONN_COUNT);
      }
    } break;
    case BTIF_AV_AVRCP_OPEN_EVT:
    case BTA_AV_RC_OPEN_EVT: {
      // IOP_FIX: Jabra 620 only does AVRCP Open without AV Open whenever it
      // connects. So as per the AV WP, an AVRCP connection cannot exist
      // without an AV connection. Therefore, we initiate an AV connection
      // if an RC_OPEN_EVT is received when we are in AV_CLOSED state.
      // We initiate the AV connection after a small 3s timeout to avoid any
      // collisions from the headsets, as some headsets initiate the AVRCP
      // connection first and then immediately initiate the AV connection
      //
      // TODO: We may need to do this only on an AVRCP Play. FixMe
      log::warn("Peer {} : event={} received without AV", peer_.PeerAddress(),
                BtifAvEvent::EventName(event));

      bool can_connect = true;
      // Check whether connection is allowed
      if (peer_.IsSink()) {
        can_connect = btif_av_source.AllowedToConnect(peer_.PeerAddress());
        if (!can_connect) {
          log::error("Source profile doesn't allow connection to peer:{}",
                     peer_.PeerAddress());
          if (btif_av_src_sink_coexist_enabled())
            BTA_AvCloseRc(((tBTA_AV*)p_data)->rc_open.rc_handle);
          else
            src_disconnect_sink(peer_.PeerAddress());
        }
      } else if (peer_.IsSource()) {
        can_connect = btif_av_sink.AllowedToConnect(peer_.PeerAddress());
        if (!can_connect) {
          log::error("Sink profile doesn't allow connection to peer:{}",
                     peer_.PeerAddress());
          if (btif_av_src_sink_coexist_enabled())
            BTA_AvCloseRc(((tBTA_AV*)p_data)->rc_open.rc_handle);
          else
            sink_disconnect_src(peer_.PeerAddress());
        }
      }
      if (!can_connect) {
        log::error("Cannot connect to peer {}: too many connected peers",
                   peer_.PeerAddress());
        break;
      }
      /* if peer is source, then start timer for sink connect to src */
      if (btif_av_src_sink_coexist_enabled()) {
        if (peer_.IsSource()) {
          alarm_set_on_mloop(
              peer_.AvOpenOnRcTimer(), BtifAvPeer::kTimeoutAvOpenOnRcMs,
              btif_av_sink_initiate_av_open_timer_timeout, &peer_);
        } else {
          alarm_set_on_mloop(
              peer_.AvOpenOnRcTimer(), BtifAvPeer::kTimeoutAvOpenOnRcMs,
              btif_av_source_initiate_av_open_timer_timeout, &peer_);
        }
      } else {
        if (btif_av_source.Enabled()) {
          alarm_set_on_mloop(
              peer_.AvOpenOnRcTimer(), BtifAvPeer::kTimeoutAvOpenOnRcMs,
              btif_av_source_initiate_av_open_timer_timeout, &peer_);
        } else if (btif_av_sink.Enabled()) {
          alarm_set_on_mloop(
              peer_.AvOpenOnRcTimer(), BtifAvPeer::kTimeoutAvOpenOnRcMs,
              btif_av_sink_initiate_av_open_timer_timeout, &peer_);
        }
      }
      if (event == BTA_AV_RC_OPEN_EVT) {
        btif_rc_handler(event, (tBTA_AV*)p_data);
      }
    } break;

    case BTA_AV_RC_BROWSE_OPEN_EVT:
      btif_rc_handler(event, (tBTA_AV*)p_data);
      break;

    // In case Signalling channel is not down and remote started Streaming
    // Procedure, we have to handle Config and Open event in Idle state.
    // We hit these scenarios while running PTS test case for AVRCP Controller.
    case BTIF_AV_SINK_CONFIG_REQ_EVT: {
      const btif_av_sink_config_req_t* p_config_req =
          static_cast<const btif_av_sink_config_req_t*>(p_data);
      btif_av_report_sink_audio_config_state(p_config_req->peer_address,
                                             p_config_req->sample_rate,
                                             p_config_req->channel_count);
    } break;

    case BTA_AV_OPEN_EVT: {
      tBTA_AV* p_bta_data = (tBTA_AV*)p_data;
      tBTA_AV_STATUS status = p_bta_data->open.status;
      bool can_connect = true;

      log::info("Peer {} : event={} flags={} status={}({}) edr=0x{:x}",
                peer_.PeerAddress(), BtifAvEvent::EventName(event),
                peer_.FlagsToString(), status,
                (status == BTA_AV_SUCCESS) ? "SUCCESS" : "FAILED",
                p_bta_data->open.edr);

      btif_report_connection_state(
          peer_.PeerAddress(), BTAV_CONNECTION_STATE_CONNECTING,
          bt_status_t::BT_STATUS_SUCCESS, BTA_AV_SUCCESS,
          peer_.IsSource() ? A2dpType::kSink : A2dpType::kSource);

      if (p_bta_data->open.status == BTA_AV_SUCCESS) {
        peer_.SetEdr(p_bta_data->open.edr);
        if (btif_av_src_sink_coexist_enabled()) {
          log::verbose("Peer {} sep={}, open_sep={}", peer_.PeerAddress(),
                       peer_.PeerSep(), p_bta_data->open.sep);
          /* if peer is wrong sep type, move it to BtifAvSxxx */
          if (!com::android::bluetooth::flags::a2dp_concurrent_source_sink()) {
            if (peer_.PeerSep() == AVDT_TSEP_SNK) {
              log::verbose("set source invalid_peer_check as false");
              btif_av_source.SetInvalidPeerCheck(false);
            } else {
              log::verbose("set sink invalid_peer_check as false");
              btif_av_sink.SetInvalidPeerCheck(false);
            }
          }
          if (peer_.PeerSep() != p_bta_data->open.sep) {
            BtifAvPeer* tmp_peer = nullptr;
            if (peer_.PeerSep() == AVDT_TSEP_SNK) {
              tmp_peer = btif_av_source.popPeer(peer_.PeerAddress());

              if (peer_.PeerAddress() != tmp_peer->PeerAddress())
                log::error("error, not same peer");

              btif_av_sink.AddPeer(tmp_peer);
            } else {
              tmp_peer = btif_av_sink.popPeer(peer_.PeerAddress());

              if (peer_.PeerAddress() != tmp_peer->PeerAddress())
                log::error("error, not same peer");

              btif_av_source.AddPeer(tmp_peer);
            }
            peer_.SetSep(p_bta_data->open.sep);
          }
          if (btif_rc_is_connected_peer(peer_.PeerAddress())) {
            log::verbose("AVRCP connected, update avrc sep");
            BTA_AvSetPeerSep(peer_.PeerAddress(), peer_.PeerSep());
          }
          btif_rc_check_pending_cmd(p_bta_data->open.bd_addr);
        }
        log::assert_that(
            peer_.PeerSep() == p_bta_data->open.sep,
            "assert failed: peer_.PeerSep() == p_bta_data->open.sep");

        can_connect = peer_.IsSink()
                          ? btif_av_source.AllowedToConnect(peer_.PeerAddress())
                          : btif_av_sink.AllowedToConnect(peer_.PeerAddress());

        if (!can_connect) {
          log::error("Cannot connect to peer {}: too many connected peers",
                     peer_.PeerAddress());

          if (peer_.IsSink()) {
            src_disconnect_sink(peer_.PeerAddress());
          } else if (peer_.IsSource()) {
            sink_disconnect_src(peer_.PeerAddress());
          }

          btif_report_connection_state(
              peer_.PeerAddress(), BTAV_CONNECTION_STATE_DISCONNECTED,
              bt_status_t::BT_STATUS_NOMEM, BTA_AV_FAIL_RESOURCES,
              peer_.IsSource() ? A2dpType::kSink : A2dpType::kSource);
          peer_.StateMachine().TransitionTo(BtifAvStateMachine::kStateIdle);
        } else {
          if (peer_.IsSink()) {
            // If queued PLAY command, send it now
            btif_rc_check_handle_pending_play(
                p_bta_data->open.bd_addr,
                (p_bta_data->open.status == BTA_AV_SUCCESS));
          } else if (peer_.IsSource() &&
                     (p_bta_data->open.status == BTA_AV_SUCCESS)) {
            // Bring up AVRCP connection as well
            BTA_AvOpenRc(peer_.BtaHandle());
          }
          btif_report_connection_state(
              peer_.PeerAddress(), BTAV_CONNECTION_STATE_CONNECTED,
              bt_status_t::BT_STATUS_SUCCESS, BTA_AV_SUCCESS,
              peer_.IsSource() ? A2dpType::kSink : A2dpType::kSource);
          peer_.StateMachine().TransitionTo(BtifAvStateMachine::kStateOpened);
        }
      } else {
        btif_report_connection_state(
            peer_.PeerAddress(), BTAV_CONNECTION_STATE_DISCONNECTED,
            bt_status_t::BT_STATUS_FAIL, status,
            peer_.IsSource() ? A2dpType::kSink : A2dpType::kSource);
        peer_.StateMachine().TransitionTo(BtifAvStateMachine::kStateIdle);
        DEVICE_IOT_CONFIG_ADDR_INT_ADD_ONE(peer_.PeerAddress(),
                                           IOT_CONF_KEY_A2DP_CONN_FAIL_COUNT);
      }
      btif_queue_advance();
    } break;

    case BTA_AV_REMOTE_CMD_EVT:
    case BTA_AV_VENDOR_CMD_EVT:
    case BTA_AV_META_MSG_EVT:
    case BTA_AV_RC_FEAT_EVT:
    case BTA_AV_RC_PSM_EVT:
    case BTA_AV_REMOTE_RSP_EVT:
      btif_rc_handler(event, (tBTA_AV*)p_data);
      break;

    case BTIF_AV_AVRCP_CLOSE_EVT:
    case BTA_AV_RC_CLOSE_EVT: {
      log::verbose("Peer {} : event={} : Stopping AV timer",
                   peer_.PeerAddress(), BtifAvEvent::EventName(event));
      alarm_cancel(peer_.AvOpenOnRcTimer());

      if (event == BTA_AV_RC_CLOSE_EVT) {
        btif_rc_handler(event, (tBTA_AV*)p_data);
      }
    } break;

    case BTIF_AV_OFFLOAD_START_REQ_EVT:
      log::error("Peer {} : event={}: stream is not Opened",
                 peer_.PeerAddress(), BtifAvEvent::EventName(event));
      btif_a2dp_on_offload_started(peer_.PeerAddress(), BTA_AV_FAIL);
      break;

    default:
      log::warn("Peer {} : Unhandled event={}", peer_.PeerAddress(),
                BtifAvEvent::EventName(event));
      return false;
  }

  return true;
}

void BtifAvStateMachine::StateOpening::OnEnter() {
  log::info("state=Opening peer={}", peer_.PeerAddress());

  // Inform the application that we are entering connecting state
  if (btif_av_both_enable()) {
    /* if peer connect to us, don't know which role it is */
    if (!peer_.SelfInitiatedConnection()) return;
  }
  btif_report_connection_state(
      peer_.PeerAddress(), BTAV_CONNECTION_STATE_CONNECTING,
      bt_status_t::BT_STATUS_SUCCESS, BTA_AV_SUCCESS,
      peer_.IsSource() ? A2dpType::kSink : A2dpType::kSource);
}

void BtifAvStateMachine::StateOpening::OnExit() {
  log::info("state=Opening peer={}", peer_.PeerAddress());
}

bool BtifAvStateMachine::StateOpening::ProcessEvent(uint32_t event,
                                                    void* p_data) {
  log::info("state=Opening peer={} event={} flags={} active_peer={}",
            peer_.PeerAddress(), BtifAvEvent::EventName(event),
            peer_.FlagsToString(), peer_.IsActivePeer());

  switch (event) {
    case BTIF_AV_STOP_STREAM_REQ_EVT:
    case BTIF_AV_SUSPEND_STREAM_REQ_EVT:
      break;  // Ignore

    case BTIF_AV_ACL_DISCONNECTED:
      // ACL Disconnected needs to be handled only in Opening state, because
      // it is in an intermediate state. In other states we can handle
      // incoming/outgoing connect/disconnect requests.
      log::warn(
          "Peer {} : event={}: transitioning to Idle due to ACL Disconnect",
          peer_.PeerAddress(), BtifAvEvent::EventName(event));
      log_counter_metrics_btif(android::bluetooth::CodePathCounterKeyEnum::
                                   A2DP_CONNECTION_ACL_DISCONNECTED,
                               1);
      btif_report_connection_state(
          peer_.PeerAddress(), BTAV_CONNECTION_STATE_DISCONNECTED,
          bt_status_t::BT_STATUS_FAIL, BTA_AV_FAIL,
          peer_.IsSource() ? A2dpType::kSink : A2dpType::kSource);
      peer_.StateMachine().TransitionTo(BtifAvStateMachine::kStateIdle);
      if (peer_.SelfInitiatedConnection()) {
        btif_queue_advance();
      }
      break;
    case BTA_AV_REJECT_EVT:
      log::warn("Peer {} : event={} flags={}", peer_.PeerAddress(),
                BtifAvEvent::EventName(event), peer_.FlagsToString());
      log_counter_metrics_btif(android::bluetooth::CodePathCounterKeyEnum::
                                   A2DP_CONNECTION_REJECT_EVT,
                               1);
      btif_report_connection_state(
          peer_.PeerAddress(), BTAV_CONNECTION_STATE_DISCONNECTED,
          bt_status_t::BT_STATUS_AUTH_REJECTED, BTA_AV_FAIL,
          peer_.IsSource() ? A2dpType::kSink : A2dpType::kSource);
      peer_.StateMachine().TransitionTo(BtifAvStateMachine::kStateIdle);
      if (peer_.SelfInitiatedConnection()) {
        btif_queue_advance();
      }
      break;

    case BTA_AV_OPEN_EVT: {
      tBTA_AV* p_bta_data = (tBTA_AV*)p_data;
      int av_state;
      tBTA_AV_STATUS status = p_bta_data->open.status;

      log::info("Peer {} : event={} flags={} status={}({}) edr=0x{:x}",
                peer_.PeerAddress(), BtifAvEvent::EventName(event),
                peer_.FlagsToString(), status,
                (status == BTA_AV_SUCCESS) ? "SUCCESS" : "FAILED",
                p_bta_data->open.edr);

      if (p_bta_data->open.status == BTA_AV_SUCCESS) {
        av_state = BtifAvStateMachine::kStateOpened;
        peer_.SetEdr(p_bta_data->open.edr);
        if (btif_av_src_sink_coexist_enabled()) {
          log::verbose("Peer {} sep={}, open_sep={}", peer_.PeerAddress(),
                       peer_.PeerSep(), p_bta_data->open.sep);
          /* if peer is wrong sep type, move it to BtifAvSxxx */
          if (!com::android::bluetooth::flags::a2dp_concurrent_source_sink()) {
            if (peer_.PeerSep() == AVDT_TSEP_SNK) {
              log::verbose("set source invalid_peer_check as false");
              btif_av_source.SetInvalidPeerCheck(false);
            } else {
              log::verbose("set sink invalid_peer_check as false");
              btif_av_sink.SetInvalidPeerCheck(false);
            }
          }
          if (peer_.PeerSep() != p_bta_data->open.sep) {
            BtifAvPeer* tmp_peer = nullptr;
            if (peer_.PeerSep() == AVDT_TSEP_SNK) {
              tmp_peer = btif_av_source.popPeer(peer_.PeerAddress());

              if (peer_.PeerAddress() != tmp_peer->PeerAddress())
                log::error("error, not same peer");

              btif_av_sink.AddPeer(tmp_peer);
            } else {
              tmp_peer = btif_av_sink.popPeer(peer_.PeerAddress());

              if (peer_.PeerAddress() != tmp_peer->PeerAddress())
                log::error("error, not same peer");

              btif_av_source.AddPeer(tmp_peer);
            }
            peer_.SetSep(p_bta_data->open.sep);
          }
          if (btif_rc_is_connected_peer(peer_.PeerAddress())) {
            log::verbose("AVRCP connected, update avrc sep");
            BTA_AvSetPeerSep(peer_.PeerAddress(), peer_.PeerSep());
          }
          btif_rc_check_pending_cmd(p_bta_data->open.bd_addr);
        }
        log::assert_that(
            peer_.PeerSep() == p_bta_data->open.sep,
            "assert failed: peer_.PeerSep() == p_bta_data->open.sep");
        /** normally it can be checked in IDLE PENDING/CONNECT_REQ, in case:
         * 1 speacker connected to DUT and phone connect DUT, because
         * default
         * connect req is as SINK peer. only at here, we can know which
         * role
         *  it is.@{ */
        if (btif_av_src_sink_coexist_enabled()) {
          bool can_connect = true;
          if (peer_.IsSink()) {
            can_connect = btif_av_source.AllowedToConnect(peer_.PeerAddress());
            if (!can_connect) src_disconnect_sink(peer_.PeerAddress());
          } else if (peer_.IsSource()) {
            can_connect = btif_av_sink.AllowedToConnect(peer_.PeerAddress());
            if (!can_connect) sink_disconnect_src(peer_.PeerAddress());
          }
        }
        /** @} */

        // Report the connection state to the application
        btif_report_connection_state(
            peer_.PeerAddress(), BTAV_CONNECTION_STATE_CONNECTED,
            bt_status_t::BT_STATUS_SUCCESS, BTA_AV_SUCCESS,
            peer_.IsSource() ? A2dpType::kSink : A2dpType::kSource);
        log_counter_metrics_btif(
            android::bluetooth::CodePathCounterKeyEnum::A2DP_CONNECTION_SUCCESS,
            1);
      } else {
        if (btif_rc_is_connected_peer(peer_.PeerAddress())) {
          // Disconnect the AVRCP connection, in case the A2DP connectiton
          // failed for any reason.
          log::warn("Peer {} : Disconnecting AVRCP", peer_.PeerAddress());
          uint8_t peer_handle =
              btif_rc_get_connected_peer_handle(peer_.PeerAddress());
          if (peer_handle != BTRC_HANDLE_NONE) {
            BTA_AvCloseRc(peer_handle);
          }
          DEVICE_IOT_CONFIG_ADDR_INT_ADD_ONE(peer_.PeerAddress(),
                                             IOT_CONF_KEY_A2DP_CONN_FAIL_COUNT);
        }
        av_state = BtifAvStateMachine::kStateIdle;
        // Report the connection state to the application
        btif_report_connection_state(
            peer_.PeerAddress(), BTAV_CONNECTION_STATE_DISCONNECTED,
            bt_status_t::BT_STATUS_FAIL, status,
            peer_.IsSource() ? A2dpType::kSink : A2dpType::kSource);
        log_counter_metrics_btif(
            android::bluetooth::CodePathCounterKeyEnum::A2DP_CONNECTION_FAILURE,
            1);
      }

      // Change state to Open/Idle based on the status
      peer_.StateMachine().TransitionTo(av_state);
      if (peer_.IsSink()) {
        // If queued PLAY command, send it now
        btif_rc_check_handle_pending_play(
            p_bta_data->open.bd_addr,
            (p_bta_data->open.status == BTA_AV_SUCCESS));
      } else if (peer_.IsSource() &&
                 (p_bta_data->open.status == BTA_AV_SUCCESS)) {
        // Bring up AVRCP connection as well
        if (btif_av_src_sink_coexist_enabled() &&
            btif_av_sink.AllowedToConnect(peer_.PeerAddress()))
          BTA_AvOpenRc(peer_.BtaHandle());
      }
      if (peer_.SelfInitiatedConnection()) {
        btif_queue_advance();
      }
    } break;

    case BTIF_AV_SINK_CONFIG_REQ_EVT: {
      const btif_av_sink_config_req_t* p_config_req =
          static_cast<const btif_av_sink_config_req_t*>(p_data);
      /* before this point, we don't know it's role, actually peer is source */
      if (btif_av_both_enable()) {
        btif_av_report_sink_audio_config_state(p_config_req->peer_address,
                                               p_config_req->sample_rate,
                                               p_config_req->channel_count);
        break;
      }
      if (peer_.IsSource()) {
        btif_av_report_sink_audio_config_state(p_config_req->peer_address,
                                               p_config_req->sample_rate,
                                               p_config_req->channel_count);
      }
    } break;

    case BTIF_AV_CONNECT_REQ_EVT: {
      // The device has moved already to Opening, hence don't report the
      // connection state.
      log::warn(
          "Peer {} : event={} : device is already connecting, ignore Connect "
          "request",
          peer_.PeerAddress(), BtifAvEvent::EventName(event));
      log_counter_metrics_btif(
          android::bluetooth::CodePathCounterKeyEnum::A2DP_ALREADY_CONNECTING,
          1);
      btif_queue_advance();
    } break;

    case BTA_AV_PENDING_EVT: {
      // The device has moved already to Opening, hence don't report the
      // connection state.
      log::warn(
          "Peer {} : event={} : device is already connecting, ignore incoming "
          "request",
          peer_.PeerAddress(), BtifAvEvent::EventName(event));
      log_counter_metrics_btif(
          android::bluetooth::CodePathCounterKeyEnum::A2DP_ALREADY_CONNECTING,
          1);
    } break;

    case BTIF_AV_OFFLOAD_START_REQ_EVT:
      log::error("Peer {} : event={}: stream is not Opened",
                 peer_.PeerAddress(), BtifAvEvent::EventName(event));
      btif_a2dp_on_offload_started(peer_.PeerAddress(), BTA_AV_FAIL);
      log_counter_metrics_btif(android::bluetooth::CodePathCounterKeyEnum::
                                   A2DP_OFFLOAD_START_REQ_FAILURE,
                               1);
      break;

    case BTA_AV_CLOSE_EVT:
      btif_a2dp_on_stopped(
          nullptr, peer_.IsSource() ? A2dpType::kSink : A2dpType::kSource);
      btif_report_connection_state(
          peer_.PeerAddress(), BTAV_CONNECTION_STATE_DISCONNECTED,
          bt_status_t::BT_STATUS_FAIL, BTA_AV_FAIL,
          peer_.IsSource() ? A2dpType::kSink : A2dpType::kSource);
      peer_.StateMachine().TransitionTo(BtifAvStateMachine::kStateIdle);
      log_counter_metrics_btif(
          android::bluetooth::CodePathCounterKeyEnum::A2DP_CONNECTION_CLOSE, 1);
      DEVICE_IOT_CONFIG_ADDR_INT_ADD_ONE(peer_.PeerAddress(),
                                         IOT_CONF_KEY_A2DP_CONN_FAIL_COUNT);
      if (peer_.SelfInitiatedConnection()) {
        btif_queue_advance();
      }
      break;

    case BTIF_AV_DISCONNECT_REQ_EVT:
      BTA_AvClose(peer_.BtaHandle());
      btif_report_connection_state(
          peer_.PeerAddress(), BTAV_CONNECTION_STATE_DISCONNECTED,
          bt_status_t::BT_STATUS_FAIL, BTA_AV_FAIL,
          peer_.IsSource() ? A2dpType::kSink : A2dpType::kSource);
      peer_.StateMachine().TransitionTo(BtifAvStateMachine::kStateIdle);
      DEVICE_IOT_CONFIG_ADDR_INT_ADD_ONE(peer_.PeerAddress(),
                                         IOT_CONF_KEY_A2DP_CONN_FAIL_COUNT);
      log_counter_metrics_btif(android::bluetooth::CodePathCounterKeyEnum::
                                   A2DP_CONNECTION_DISCONNECTED,
                               1);
      if (peer_.SelfInitiatedConnection()) {
        btif_queue_advance();
      }
      break;

      CHECK_RC_EVENT(event, (tBTA_AV*)p_data);

    default:
      log_counter_metrics_btif(android::bluetooth::CodePathCounterKeyEnum::
                                   A2DP_CONNECTION_UNKNOWN_EVENT,
                               1);
      log::warn("Peer {} : Unhandled event={}", peer_.PeerAddress(),
                BtifAvEvent::EventName(event));
      return false;
  }
  return true;
}

void BtifAvStateMachine::StateOpened::OnEnter() {
  log::info("state=Opened peer={}", peer_.PeerAddress());

  peer_.ClearFlags(BtifAvPeer::kFlagLocalSuspendPending |
                   BtifAvPeer::kFlagPendingStart |
                   BtifAvPeer::kFlagPendingStop);

  // Set the active peer if the first connected device.
  // NOTE: This should be done only if we are A2DP Sink, because the A2DP Sink
  // implementation in Java doesn't support active devices (yet).
  // For A2DP Source, the setting of the Active device is done by the
  // ActiveDeviceManager in Java.
  if (peer_.IsSource() && btif_av_sink.ActivePeer().IsEmpty()) {
    std::promise<void> peer_ready_promise;
    if (!btif_av_sink.SetActivePeer(peer_.PeerAddress(),
                                    std::move(peer_ready_promise))) {
      log::error("Error setting {} as active Source peer", peer_.PeerAddress());
    }
  }
}

void BtifAvStateMachine::StateOpened::OnExit() {
  log::info("state=Opened peer={}", peer_.PeerAddress());

  peer_.ClearFlags(BtifAvPeer::kFlagPendingStart);
}

bool BtifAvStateMachine::StateOpened::ProcessEvent(uint32_t event,
                                                   void* p_data) {
  tBTA_AV* p_av = (tBTA_AV*)p_data;

  log::info("state=Opened peer={} event={} flags={} active_peer={}",
            peer_.PeerAddress(), BtifAvEvent::EventName(event),
            peer_.FlagsToString(), peer_.IsActivePeer());

  if ((event == BTA_AV_REMOTE_CMD_EVT) &&
      peer_.CheckFlags(BtifAvPeer::kFlagRemoteSuspend) &&
      (p_av->remote_cmd.rc_id == AVRC_ID_PLAY)) {
    log::verbose("Peer {} : Resetting remote suspend flag on RC PLAY",
                 peer_.PeerAddress());
    peer_.ClearFlags(BtifAvPeer::kFlagRemoteSuspend);
  }

  switch (event) {
    case BTIF_AV_STOP_STREAM_REQ_EVT:
    case BTIF_AV_SUSPEND_STREAM_REQ_EVT:
    case BTIF_AV_ACL_DISCONNECTED:
      break;  // Ignore

    case BTIF_AV_START_STREAM_REQ_EVT: {
      log::info("Peer {} : event={} flags={}", peer_.PeerAddress(),
                BtifAvEvent::EventName(event), peer_.FlagsToString());
      if (p_data) {
        const btif_av_start_stream_req_t* p_start_steam_req =
            static_cast<const btif_av_start_stream_req_t*>(p_data);
        log::info("Stream use_latency_mode={}",
                  p_start_steam_req->use_latency_mode);
        peer_.SetUseLatencyMode(p_start_steam_req->use_latency_mode);
      }

      BTA_AvStart(peer_.BtaHandle(), peer_.UseLatencyMode());
      peer_.SetFlags(BtifAvPeer::kFlagPendingStart);
    } break;

    case BTA_AV_START_EVT: {
      log::info(
          "Peer {} : event={} status={} suspending={} initiator={} flags={}",
          peer_.PeerAddress(), BtifAvEvent::EventName(event),
          p_av->start.status, p_av->start.suspending, p_av->start.initiator,
          peer_.FlagsToString());

      if ((p_av->start.status == BTA_SUCCESS) && p_av->start.suspending)
        return true;

      // If remote tries to start A2DP when DUT is A2DP Source, then Suspend.
      // If A2DP is Sink and call is active, then disconnect the AVDTP
      // channel.
      bool should_suspend = false;
      if (peer_.IsSink()) {
        if (!peer_.CheckFlags(BtifAvPeer::kFlagPendingStart |
                              BtifAvPeer::kFlagRemoteSuspend)) {
          log::warn("Peer {} : trigger Suspend as remote initiated",
                    peer_.PeerAddress());
          should_suspend = true;
        } else if (!peer_.IsActivePeer()) {
          log::warn("Peer {} : trigger Suspend as non-active",
                    peer_.PeerAddress());
          should_suspend = true;
        }

        log::info("Peer should suspend {}", should_suspend ? "true" : "false");
        // If peer is A2DP Source, do ACK commands to audio HAL and start
        // media task
        if (!should_suspend && btif_a2dp_on_started(
                peer_.PeerAddress(), &p_av->start,
                peer_.IsSource() ? A2dpType::kSink : A2dpType::kSource)) {
          // Only clear pending flag after acknowledgement
          peer_.ClearFlags(BtifAvPeer::kFlagPendingStart);
        }
      }

      // Remain in Open state if status failed
      if (p_av->start.status != BTA_AV_SUCCESS) return false;

      if (peer_.IsSource() && peer_.IsActivePeer()) {
        // Remove flush state, ready for streaming
        btif_a2dp_sink_set_rx_flush(false);
        btif_a2dp_sink_on_start();
      }

      if (should_suspend) {
        btif_av_source_dispatch_sm_event(peer_.PeerAddress(),
                                         BTIF_AV_SUSPEND_STREAM_REQ_EVT);
      }
      peer_.StateMachine().TransitionTo(BtifAvStateMachine::kStateStarted);

    } break;

    case BTIF_AV_DISCONNECT_REQ_EVT:
      BTA_AvClose(peer_.BtaHandle());
      if (peer_.IsSource()) {
        BTA_AvCloseRc(peer_.BtaHandle());
      }

      // Inform the application that we are disconnecting
      btif_report_connection_state(
          peer_.PeerAddress(), BTAV_CONNECTION_STATE_DISCONNECTING,
          bt_status_t::BT_STATUS_SUCCESS, BTA_AV_SUCCESS,
          peer_.IsSource() ? A2dpType::kSink : A2dpType::kSource);

      // Wait in closing state until fully closed
      peer_.StateMachine().TransitionTo(BtifAvStateMachine::kStateClosing);
      break;

    case BTA_AV_CLOSE_EVT:
      // AVDTP link is closed
      // Inform the application that we are disconnecting
      btif_report_connection_state(
          peer_.PeerAddress(), BTAV_CONNECTION_STATE_DISCONNECTING,
          bt_status_t::BT_STATUS_SUCCESS, BTA_AV_SUCCESS,
          peer_.IsSource() ? A2dpType::kSink : A2dpType::kSource);
      // Change state to Idle, send acknowledgement if start is pending
      if (peer_.CheckFlags(BtifAvPeer::kFlagPendingStart)) {
        log::warn("Peer {} : failed pending start request",
                  peer_.PeerAddress());
        tBTA_AV_START av_start = {.chnl = p_av->close.chnl,
                                  .hndl = p_av->close.hndl,
                                  .status = BTA_AV_FAIL_STREAM,
                                  .initiator = true,
                                  .suspending = true};
        btif_a2dp_on_started(
            peer_.PeerAddress(), &av_start,
            peer_.IsSource() ? A2dpType::kSink : A2dpType::kSource);
        // Pending start flag will be cleared when exit current state
      } else if (peer_.IsActivePeer()) {
        btif_a2dp_on_stopped(
            nullptr, peer_.IsSource() ? A2dpType::kSink : A2dpType::kSource);
      }

      // Inform the application that we are disconnected
      btif_report_connection_state(
          peer_.PeerAddress(), BTAV_CONNECTION_STATE_DISCONNECTED,
          bt_status_t::BT_STATUS_SUCCESS, BTA_AV_SUCCESS,
          peer_.IsSource() ? A2dpType::kSink : A2dpType::kSource);
      peer_.StateMachine().TransitionTo(BtifAvStateMachine::kStateIdle);
      break;

    case BTA_AV_RECONFIG_EVT:
      if (p_av->reconfig.status != BTA_AV_SUCCESS) {
        log::warn("Peer {} : failed reconfiguration", peer_.PeerAddress());
        if (peer_.CheckFlags(BtifAvPeer::kFlagPendingStart)) {
          log::error("Peer {} : cannot proceed to do AvStart",
                     peer_.PeerAddress());
          peer_.ClearFlags(BtifAvPeer::kFlagPendingStart);
          btif_a2dp_command_ack(A2DP_CTRL_ACK_FAILURE);
        }
        if (peer_.IsSink()) {
          src_disconnect_sink(peer_.PeerAddress());
        } else if (peer_.IsSource()) {
          sink_disconnect_src(peer_.PeerAddress());
        }
        break;
      }

      if (peer_.IsActivePeer()) {
        log::info(
            "Peer {} : Reconfig done - calling startSession() to audio HAL",
            peer_.PeerAddress());
        std::promise<void> peer_ready_promise;
        std::future<void> peer_ready_future = peer_ready_promise.get_future();
        btif_a2dp_source_start_session(peer_.PeerAddress(),
                                       std::move(peer_ready_promise));
      }
      if (peer_.CheckFlags(BtifAvPeer::kFlagPendingStart)) {
        log::info("Peer {} : Reconfig done - calling BTA_AvStart(0x{:x})",
                  peer_.PeerAddress(), peer_.BtaHandle());
        BTA_AvStart(peer_.BtaHandle(), peer_.UseLatencyMode());
      }
      break;

    case BTIF_AV_CONNECT_REQ_EVT: {
      log::warn("Peer {} : Ignore {} for same device", peer_.PeerAddress(),
                BtifAvEvent::EventName(event));
      btif_queue_advance();
    } break;

    case BTIF_AV_OFFLOAD_START_REQ_EVT:
      log::error("Peer {} : event={}: stream is not Started",
                 peer_.PeerAddress(), BtifAvEvent::EventName(event));
      btif_a2dp_on_offload_started(peer_.PeerAddress(), BTA_AV_FAIL);
      break;

    case BTIF_AV_AVRCP_REMOTE_PLAY_EVT:
      if (peer_.CheckFlags(BtifAvPeer::kFlagRemoteSuspend)) {
        log::verbose("Peer {} : Resetting remote suspend flag on RC PLAY",
                     peer_.PeerAddress());
        peer_.ClearFlags(BtifAvPeer::kFlagRemoteSuspend);
      }
      break;

      CHECK_RC_EVENT(event, (tBTA_AV*)p_data);

    case BTIF_AV_SET_LATENCY_REQ_EVT: {
      const btif_av_set_latency_req_t* p_set_latency_req =
          static_cast<const btif_av_set_latency_req_t*>(p_data);
      log::info("Peer {} : event={} flags={} is_low_latency={}",
                peer_.PeerAddress(), BtifAvEvent::EventName(event),
                peer_.FlagsToString(), p_set_latency_req->is_low_latency);

      BTA_AvSetLatency(peer_.BtaHandle(), p_set_latency_req->is_low_latency);
    } break;

    case BTIF_AV_SET_CODEC_MODE_EVT: {
      const btif_av_codec_mode_change_t* p_codec_mode_change =
          static_cast<const btif_av_codec_mode_change_t*>(p_data);
      log::info("Peer {} : event={} flags={} enc_mode={}",
          ADDRESS_TO_LOGGABLE_CSTR(peer_.PeerAddress()),
          BtifAvEvent::EventName(event), peer_.FlagsToString(),
          p_codec_mode_change->enc_mode);

      BTA_AvSetCodecMode(peer_.BtaHandle(), p_codec_mode_change->enc_mode);
    } break;

    default:
      log::warn("Peer {} : Unhandled event={}", peer_.PeerAddress(),
                BtifAvEvent::EventName(event));
      return false;
  }
  return true;
}

void BtifAvStateMachine::StateStarted::OnEnter() {
  log::info("state=Started peer={}", peer_.PeerAddress());

  // We are again in started state, clear any remote suspend flags
  peer_.ClearFlags(BtifAvPeer::kFlagRemoteSuspend);

  btif_a2dp_sink_set_rx_flush(false);

  // Report that we have entered the Streaming stage. Usually, this should
  // be followed by focus grant. See update_audio_focus_state()
  btif_report_audio_state(
      peer_.PeerAddress(), BTAV_AUDIO_STATE_STARTED,
      peer_.IsSource() ? A2dpType::kSink : A2dpType::kSource);
}

void BtifAvStateMachine::StateStarted::OnExit() {
  log::info("state=Started peer={}", peer_.PeerAddress());
}

bool BtifAvStateMachine::StateStarted::ProcessEvent(uint32_t event,
                                                    void* p_data) {
  tBTA_AV* p_av = (tBTA_AV*)p_data;

  log::info("state=Started peer={} event={} flags={} active_peer={}",
            peer_.PeerAddress(), BtifAvEvent::EventName(event),
            peer_.FlagsToString(), peer_.IsActivePeer());

  switch (event) {
    case BTIF_AV_ACL_DISCONNECTED:
      break;  // Ignore

    case BTIF_AV_START_STREAM_REQ_EVT:
      log::info("Peer {} : event={} flags={}", peer_.PeerAddress(),
                BtifAvEvent::EventName(event), peer_.FlagsToString());
      // We were started remotely, just ACK back the local request
      if (peer_.IsSink())
        btif_a2dp_on_started(
            peer_.PeerAddress(), nullptr,
            peer_.IsSource() ? A2dpType::kSink : A2dpType::kSource);
      break;

    // FIXME -- use suspend = true always to work around issue with BTA AV
    case BTIF_AV_STOP_STREAM_REQ_EVT:
    case BTIF_AV_SUSPEND_STREAM_REQ_EVT:
      log::info("Peer {} : event={} flags={}", peer_.PeerAddress(),
                BtifAvEvent::EventName(event), peer_.FlagsToString());

      // There is a pending LocalSuspend already, ignore.
      if (peer_.CheckFlags(BtifAvPeer::kFlagLocalSuspendPending)) {
        break;
      }

      // Set pending flag to ensure the BTIF task is not trying to restart
      // the stream while suspend is in progress.
      peer_.SetFlags(BtifAvPeer::kFlagLocalSuspendPending);

      // If we were remotely suspended but suspend locally, local suspend
      // always overrides.
      peer_.ClearFlags(BtifAvPeer::kFlagRemoteSuspend);

      if (peer_.IsSink() &&
          (peer_.IsActivePeer() ||
           !btif_av_stream_started_ready(A2dpType::kSource))) {
        // Immediately stop transmission of frames while suspend is pending
        if (event == BTIF_AV_STOP_STREAM_REQ_EVT) {
          btif_a2dp_on_stopped(
              nullptr, peer_.IsSource() ? A2dpType::kSink : A2dpType::kSource);
        } else {
          // ensure tx frames are immediately suspended
          btif_a2dp_source_set_tx_flush(true);
        }
      } else if (peer_.IsSource()) {
        btif_a2dp_on_stopped(
            nullptr, peer_.IsSource() ? A2dpType::kSink : A2dpType::kSource);
      }
      BTA_AvStop(peer_.BtaHandle(), true);
      break;

    case BTIF_AV_DISCONNECT_REQ_EVT:
      log::info("Peer {} : event={} flags={}", peer_.PeerAddress(),
                BtifAvEvent::EventName(event), peer_.FlagsToString());

      // Request AVDTP to close
      BTA_AvClose(peer_.BtaHandle());
      if (peer_.IsSource()) {
        BTA_AvCloseRc(peer_.BtaHandle());
      }

      // Inform the application that we are disconnecting
      btif_report_connection_state(
          peer_.PeerAddress(), BTAV_CONNECTION_STATE_DISCONNECTING,
          bt_status_t::BT_STATUS_SUCCESS, BTA_AV_SUCCESS,
          peer_.IsSource() ? A2dpType::kSink : A2dpType::kSource);

      // Wait in closing state until fully closed
      peer_.StateMachine().TransitionTo(BtifAvStateMachine::kStateClosing);
      break;

    case BTA_AV_SUSPEND_EVT: {
      log::info("Peer {} : event={} status={} initiator={} flags={}",
                peer_.PeerAddress(), BtifAvEvent::EventName(event),
                p_av->suspend.status, p_av->suspend.initiator,
                peer_.FlagsToString());

      // A2DP suspended, stop A2DP encoder / decoder until resumed
      if (peer_.IsActivePeer() ||
          !btif_av_stream_started_ready(peer_.IsSource() ? A2dpType::kSink
                                                         : A2dpType::kSource)) {
        btif_a2dp_on_suspended(&p_av->suspend, peer_.IsSource()
                                                   ? A2dpType::kSink
                                                   : A2dpType::kSource);
      }

      // If not successful, remain in current state
      if (p_av->suspend.status != BTA_AV_SUCCESS) {
        peer_.ClearFlags(BtifAvPeer::kFlagLocalSuspendPending);

        if (peer_.IsSink() && peer_.IsActivePeer()) {
          // Suspend failed, reset back tx flush state
          btif_a2dp_source_set_tx_flush(false);
        }
        return false;
      }

      btav_audio_state_t state = BTAV_AUDIO_STATE_REMOTE_SUSPEND;
      if (p_av->suspend.initiator != true) {
        // Remote suspend, notify HAL and await audioflinger to
        // suspend/stop stream.
        //
        // Set remote suspend flag to block media task from restarting
        // stream only if we did not already initiate a local suspend.
        if (!peer_.CheckFlags(BtifAvPeer::kFlagLocalSuspendPending))
          peer_.SetFlags(BtifAvPeer::kFlagRemoteSuspend);
      } else {
        state = BTAV_AUDIO_STATE_STOPPED;
      }

      btif_report_audio_state(
          peer_.PeerAddress(), state,
          peer_.IsSource() ? A2dpType::kSink : A2dpType::kSource);
      // Suspend completed, clear local pending flags while entering Opened
      peer_.StateMachine().TransitionTo(BtifAvStateMachine::kStateOpened);
    } break;

    case BTA_AV_STOP_EVT:
      log::info("Peer {} : event={} flags={}", peer_.PeerAddress(),
                BtifAvEvent::EventName(event), peer_.FlagsToString());

      peer_.SetFlags(BtifAvPeer::kFlagPendingStop);
      peer_.ClearFlags(BtifAvPeer::kFlagLocalSuspendPending);

      // Don't change the encoder and audio provider state by a non-active
      // peer since they are shared between peers
      if (peer_.IsActivePeer() ||
          !btif_av_stream_started_ready(peer_.IsSource() ? A2dpType::kSink
                                                         : A2dpType::kSource)) {
        btif_a2dp_on_stopped(&p_av->suspend, peer_.IsSource()
                                                 ? A2dpType::kSink
                                                 : A2dpType::kSource);
      }

      btif_report_audio_state(
          peer_.PeerAddress(), BTAV_AUDIO_STATE_STOPPED,
          peer_.IsSource() ? A2dpType::kSink : A2dpType::kSource);

      // If stop was successful, change state to Open
      if (p_av->suspend.status == BTA_AV_SUCCESS)
        peer_.StateMachine().TransitionTo(BtifAvStateMachine::kStateOpened);

      break;

    case BTA_AV_CLOSE_EVT:
      log::info("Peer {} : event={} flags={}", peer_.PeerAddress(),
                BtifAvEvent::EventName(event), peer_.FlagsToString());
      // Inform the application that we are disconnecting
      btif_report_connection_state(
          peer_.PeerAddress(), BTAV_CONNECTION_STATE_DISCONNECTING,
          bt_status_t::BT_STATUS_SUCCESS, BTA_AV_SUCCESS,
          peer_.IsSource() ? A2dpType::kSink : A2dpType::kSource);

      peer_.SetFlags(BtifAvPeer::kFlagPendingStop);

      // AVDTP link is closed
      if (peer_.IsActivePeer()) {
        btif_a2dp_on_stopped(
            nullptr, peer_.IsSource() ? A2dpType::kSink : A2dpType::kSource);
      }

      // Inform the application that we are disconnected
      btif_report_connection_state(
          peer_.PeerAddress(), BTAV_CONNECTION_STATE_DISCONNECTED,
          bt_status_t::BT_STATUS_SUCCESS, BTA_AV_SUCCESS,
          peer_.IsSource() ? A2dpType::kSink : A2dpType::kSource);

      peer_.StateMachine().TransitionTo(BtifAvStateMachine::kStateIdle);
      break;

    case BTIF_AV_OFFLOAD_START_REQ_EVT:
      if (peer_.CheckFlags(BtifAvPeer::kFlagLocalSuspendPending |
                           BtifAvPeer::kFlagRemoteSuspend |
                           BtifAvPeer::kFlagPendingStop)) {
        log::warn("Peer {} : event={} flags={}: stream is Suspending",
                  peer_.PeerAddress(), BtifAvEvent::EventName(event),
                  peer_.FlagsToString());
        btif_a2dp_on_offload_started(peer_.PeerAddress(), BTA_AV_FAIL);
        break;
      }
      BTA_AvOffloadStart(peer_.BtaHandle());
      break;

    case BTA_AV_OFFLOAD_START_RSP_EVT:
      btif_a2dp_on_offload_started(peer_.PeerAddress(), p_av->status);
      if (p_av->status == BTA_AV_SUCCESS)
        btif_av_update_codec_mode();
      break;

    case BTIF_AV_SET_LATENCY_REQ_EVT: {
      const btif_av_set_latency_req_t* p_set_latency_req =
          static_cast<const btif_av_set_latency_req_t*>(p_data);
      log::info("Peer {} : event={} flags={} is_low_latency={}",
                peer_.PeerAddress(), BtifAvEvent::EventName(event),
                peer_.FlagsToString(), p_set_latency_req->is_low_latency);

      BTA_AvSetLatency(peer_.BtaHandle(), p_set_latency_req->is_low_latency);
    } break;

    case BTIF_AV_SET_CODEC_MODE_EVT: {
      const btif_av_codec_mode_change_t* p_codec_mode_change =
          static_cast<const btif_av_codec_mode_change_t*>(p_data);
      log::info("Peer {} : event={} flags={} enc_mode={}",
          ADDRESS_TO_LOGGABLE_CSTR(peer_.PeerAddress()),
          BtifAvEvent::EventName(event), peer_.FlagsToString(),
          p_codec_mode_change->enc_mode);

      BTA_AvSetCodecMode(peer_.BtaHandle(), p_codec_mode_change->enc_mode);
    } break;

      CHECK_RC_EVENT(event, (tBTA_AV*)p_data);

    default:
      log::warn("Peer {} : Unhandled event={}", peer_.PeerAddress(),
                BtifAvEvent::EventName(event));
      return false;
  }

  return true;
}

void BtifAvStateMachine::StateClosing::OnEnter() {
  log::info("state=Closing peer={}", peer_.PeerAddress());

  if (peer_.IsActivePeer()) {
    if (peer_.IsSink()) {
      // Immediately stop transmission of frames
      btif_a2dp_source_set_tx_flush(true);
      // Wait for Audio Flinger to stop A2DP
    } else if (peer_.IsSource()) {
      btif_a2dp_sink_set_rx_flush(true);
    }
  }
}

void BtifAvStateMachine::StateClosing::OnExit() {
  log::info("state=Closing peer={}", peer_.PeerAddress());
}

bool BtifAvStateMachine::StateClosing::ProcessEvent(uint32_t event,
                                                    void* p_data) {
  log::info("state=Closing peer={} event={} flags={} active_peer={}",
            peer_.PeerAddress(), BtifAvEvent::EventName(event),
            peer_.FlagsToString(), peer_.IsActivePeer());

  switch (event) {
    case BTIF_AV_SUSPEND_STREAM_REQ_EVT:
    case BTIF_AV_ACL_DISCONNECTED:
      break;  // Ignore

    case BTA_AV_STOP_EVT:
    case BTIF_AV_STOP_STREAM_REQ_EVT:
      if (peer_.IsActivePeer()) {
        btif_a2dp_on_stopped(
            nullptr, peer_.IsSource() ? A2dpType::kSink : A2dpType::kSource);
      }
      break;

    case BTA_AV_CLOSE_EVT:
      // Inform the application that we are disconnecting
      btif_report_connection_state(
          peer_.PeerAddress(), BTAV_CONNECTION_STATE_DISCONNECTED,
          bt_status_t::BT_STATUS_SUCCESS, BTA_AV_SUCCESS,
          peer_.IsSource() ? A2dpType::kSink : A2dpType::kSource);

      peer_.StateMachine().TransitionTo(BtifAvStateMachine::kStateIdle);
      break;

    // Handle the RC_CLOSE event for the cleanup
    case BTA_AV_RC_CLOSE_EVT:
      btif_rc_handler(event, (tBTA_AV*)p_data);
      break;

    // Handle the RC_BROWSE_CLOSE event for testing
    case BTA_AV_RC_BROWSE_CLOSE_EVT:
      btif_rc_handler(event, (tBTA_AV*)p_data);
      break;

    case BTIF_AV_OFFLOAD_START_REQ_EVT:
      log::error("Peer {} : event={}: stream is not Opened",
                 peer_.PeerAddress(), BtifAvEvent::EventName(event));
      btif_a2dp_on_offload_started(peer_.PeerAddress(), BTA_AV_FAIL);
      break;

    case BTIF_AV_CONNECT_REQ_EVT:
      log::warn("Peer {} : Ignore {} in StateClosing", peer_.PeerAddress(),
                BtifAvEvent::EventName(event));
      btif_queue_advance();
      peer_.StateMachine().TransitionTo(BtifAvStateMachine::kStateIdle);
      break;

    default:
      log::warn("Peer {} : Unhandled event={}", peer_.PeerAddress(),
                BtifAvEvent::EventName(event));
      return false;
  }
  return true;
}

/**
 * Timer to trigger AV Open on the Source if the remote Sink device
 * establishes AVRCP connection without AV connection. The timer is needed to
 * interoperate with headsets that do establish AV after AVRCP connection.
 */
static void btif_av_source_initiate_av_open_timer_timeout(void* data) {
  BtifAvPeer* peer = (BtifAvPeer*)data;
  bool device_connected = false;

  if (com::android::bluetooth::flags::avrcp_connect_a2dp_delayed() &&
      is_new_avrcp_enabled()) {
    // check if device is connected
    if (bluetooth::avrcp::AvrcpService::Get() != nullptr) {
      device_connected =
          bluetooth::avrcp::AvrcpService::Get()->IsDeviceConnected(
              peer->PeerAddress());
    }
  } else {
    device_connected = btif_rc_is_connected_peer(peer->PeerAddress());
  }

  log::verbose("Peer {}", peer->PeerAddress());

  // Check if AVRCP is connected to the peer
  if (!device_connected) {
    log::error("AVRCP peer {} is not connected", peer->PeerAddress());
    return;
  }

  // Connect to the AVRCP peer
  if (btif_av_source.Enabled() &&
      btif_av_source.FindPeer(peer->PeerAddress()) == peer) {
    log::verbose("Connecting to AVRCP peer {}", peer->PeerAddress());
    btif_av_source_dispatch_sm_event(peer->PeerAddress(),
                                     BTIF_AV_CONNECT_REQ_EVT);
  }
}

/**
 * Timer to trigger AV Open on the Sink if the remote Source device
 * establishes AVRCP connection without AV connection.
 */
static void btif_av_sink_initiate_av_open_timer_timeout(void* data) {
  BtifAvPeer* peer = (BtifAvPeer*)data;

  log::verbose("Peer {}", peer->PeerAddress());

  // Check if AVRCP is connected to the peer
  if (!btif_rc_is_connected_peer(peer->PeerAddress())) {
    log::error("AVRCP peer {} is not connected", peer->PeerAddress());
    return;
  }

  // Connect to the AVRCP peer
  if (btif_av_sink.Enabled() &&
      btif_av_sink.FindPeer(peer->PeerAddress()) == peer) {
    log::verbose("Connecting to AVRCP peer {}", peer->PeerAddress());
    btif_av_sink_dispatch_sm_event(peer->PeerAddress(),
                                   BTIF_AV_CONNECT_REQ_EVT);
  }
}

/**
 * Report the A2DP connection state
 *
 * @param peer_address the peer address
 * @param state the connection state
 */
static void btif_report_connection_state(const RawAddress& peer_address,
                                         btav_connection_state_t state,
                                         bt_status_t status, uint8_t error_code,
                                         const A2dpType local_a2dp_type) {
  log::info("peer={} state={}", peer_address, state);
  if (btif_av_src_sink_coexist_enabled() && btif_av_both_enable()) {
    BtifAvPeer* peer = btif_av_find_peer(peer_address, local_a2dp_type);
    if (peer == nullptr) {
      log::error("peer is null");
      return;
    }

    if (peer->IsSink()) {
      do_in_jni_thread(
          base::BindOnce(btif_av_source.Callbacks()->connection_state_cb,
                         peer_address, state, btav_error_t{}));
    } else if (peer->IsSource()) {
      do_in_jni_thread(
          base::BindOnce(btif_av_sink.Callbacks()->connection_state_cb,
                         peer_address, state, btav_error_t{}));
    }
    return;
  }

  if (btif_av_source.Enabled()) {
    do_in_jni_thread(base::BindOnce(
        btif_av_source.Callbacks()->connection_state_cb, peer_address, state,
        btav_error_t{.status = status, .error_code = error_code}));
  } else if (btif_av_sink.Enabled()) {
    do_in_jni_thread(base::BindOnce(
        btif_av_sink.Callbacks()->connection_state_cb, peer_address, state,
        btav_error_t{.status = status, .error_code = error_code}));
  }
}

/**
 * Report the audio state of the A2DP connection.
 * The state is updated when either the remote ends starts streaming
 * (Started state) or whenever it transitions out of Started state
 * (to Opened or Streaming state).
 *
 * @param peer_address the peer address
 * @param state the audio state
 */
static void btif_report_audio_state(const RawAddress& peer_address,
                                    btav_audio_state_t state,
                                    const A2dpType local_a2dp_type) {
  log::info("peer={} state={}", peer_address, state);

  if (btif_av_both_enable()) {
    BtifAvPeer* peer = btif_av_find_peer(peer_address, local_a2dp_type);
    if (peer->IsSink()) {
      do_in_jni_thread(base::BindOnce(
          btif_av_source.Callbacks()->audio_state_cb, peer_address, state));
    } else if (peer->IsSource()) {
      do_in_jni_thread(base::BindOnce(btif_av_sink.Callbacks()->audio_state_cb,
                                      peer_address, state));
    }
    return;
  }
  if (btif_av_source.Enabled()) {
    do_in_jni_thread(base::BindOnce(btif_av_source.Callbacks()->audio_state_cb,
                                    peer_address, state));
  } else if (btif_av_sink.Enabled()) {
    do_in_jni_thread(base::BindOnce(btif_av_sink.Callbacks()->audio_state_cb,
                                    peer_address, state));
  }

  using android::bluetooth::a2dp::AudioCodingModeEnum;
  using android::bluetooth::a2dp::PlaybackStateEnum;
  PlaybackStateEnum playback_state = PlaybackStateEnum::PLAYBACK_STATE_UNKNOWN;
  switch (state) {
    case BTAV_AUDIO_STATE_STARTED:
      playback_state = PlaybackStateEnum::PLAYBACK_STATE_PLAYING;
      break;
    case BTAV_AUDIO_STATE_STOPPED:
      playback_state = PlaybackStateEnum::PLAYBACK_STATE_NOT_PLAYING;
      break;
    default:
      break;
  }
  AudioCodingModeEnum audio_coding_mode =
      btif_av_is_a2dp_offload_running()
          ? AudioCodingModeEnum::AUDIO_CODING_MODE_HARDWARE
          : AudioCodingModeEnum::AUDIO_CODING_MODE_SOFTWARE;

  log_a2dp_playback_event(peer_address, playback_state, audio_coding_mode);
}

void btif_av_report_source_codec_state(
    const RawAddress& peer_address,
    const btav_a2dp_codec_config_t& codec_config,
    const std::vector<btav_a2dp_codec_config_t>& codecs_local_capabilities,
    const std::vector<btav_a2dp_codec_config_t>&
        codecs_selectable_capabilities) {
  log::verbose("peer={}", peer_address);
  if (btif_av_source.Enabled()) {
    do_in_jni_thread(base::BindOnce(
        btif_av_source.Callbacks()->audio_config_cb, peer_address, codec_config,
        codecs_local_capabilities, codecs_selectable_capabilities));
  }
}

/**
 * Report the audio config state of the A2DP Sink connection.
 *
 * @param peer_address the peer address
 * @param sample_rate the sample rate (in samples per second)
 * @param channel_count the channel count (1 for Mono, 2 for Stereo)
 */
static void btif_av_report_sink_audio_config_state(
    const RawAddress& peer_address, int sample_rate, int channel_count) {
  log::info("peer={} sample_rate={} channel_count={}", peer_address,
            sample_rate, channel_count);
  if (btif_av_sink.Enabled()) {
    do_in_jni_thread(base::BindOnce(btif_av_sink.Callbacks()->audio_config_cb,
                                    peer_address, sample_rate, channel_count));
  }
}

/**
 * Call out to JNI / JAVA layers to retrieve whether the mandatory codec is
 * more preferred than others.
 *
 * @param peer_address the peer address
 */
static void btif_av_query_mandatory_codec_priority(
    const RawAddress& peer_address) {
  auto query_priority = [](const RawAddress& peer_address) {
    if (!btif_av_source.Enabled()) {
      log::warn("BTIF AV Source is not enabled");
      return;
    }
    btav_source_callbacks_t* callbacks = btif_av_source.Callbacks();
    bool preferred = callbacks != nullptr &&
                     callbacks->mandatory_codec_preferred_cb(peer_address);
    if (preferred) {
      auto apply_priority = [](const RawAddress& peer_address, bool preferred) {
        BtifAvPeer* peer = btif_av_find_peer(peer_address, A2dpType::kSource);
        if (peer == nullptr) {
          log::warn("btif_av_query_mandatory_codec_priority: peer is null");
          return;
        }
        peer->SetMandatoryCodecPreferred(preferred);
      };
      do_in_main_thread(
          FROM_HERE, base::BindOnce(apply_priority, peer_address, preferred));
    }
  };
  if (btif_av_source.Enabled()) {
    do_in_jni_thread(base::BindOnce(query_priority, peer_address));
  }
}

static BtifAvPeer* btif_av_handle_both_peer(uint8_t peer_sep,
                                            const RawAddress& peer_address,
                                            tBTA_AV_HNDL bta_handle) {
  BtifAvPeer* peer = nullptr;

  if (peer_address != RawAddress::kEmpty) {
    if (btif_av_both_enable()) {
      peer = btif_av_find_peer(peer_address, A2dpType::kUnknown);
      /* if no this peer, default it's sink device */
      if (peer == nullptr) {
        if (peer_sep == AVDT_TSEP_SRC) {
          log::verbose("peer_sep({}), create a new source peer", peer_sep);
          peer = btif_av_sink.FindOrCreatePeer(peer_address, bta_handle);
        } else if (peer_sep == AVDT_TSEP_SNK) {
          log::verbose("peer_sep({}), create a new sink peer", peer_sep);
          peer = btif_av_source.FindOrCreatePeer(peer_address, bta_handle);
        } else {
          if (!com::android::bluetooth::flags::a2dp_concurrent_source_sink()) {
            btif_av_source.SetInvalidPeerCheck(true);
          }
          if (btif_av_source.GetPeersCount() != 0) {
            log::verbose(
                "peer_sep invalid, and already has sink peer, so try create a "
                "new sink peer");
            peer = btif_av_source.FindOrCreatePeer(peer_address, bta_handle);
          } else if (btif_av_sink.GetPeersCount() != 0) {
            log::verbose(
                "peer_sep invalid, and already has source peer, so try create "
                "a new source peer");
            peer = btif_av_sink.FindOrCreatePeer(peer_address, bta_handle);
          } else {
            log::verbose(
                "peer_sep invalid, and no active peer, so try create a new "
                "sink peer");
            peer = btif_av_source.FindOrCreatePeer(peer_address, bta_handle);
          }
        }
      }
    } else {
      if (peer_sep == AVDT_TSEP_SNK) {
        log::verbose("peer_sep({}), only init src create a new source peer",
                     peer_sep);
        peer = btif_av_source.FindOrCreatePeer(peer_address, bta_handle);
      } else if (peer_sep == AVDT_TSEP_SRC) {
        log::verbose("peer_sep({}), only init sink create a new source peer",
                     peer_sep);
        peer = btif_av_sink.FindOrCreatePeer(peer_address, bta_handle);
      }
    }
    if (peer == NULL && bta_handle != 0) {
      if (peer_sep == AVDT_TSEP_SNK) {
        peer = btif_av_source.FindPeerByHandle(bta_handle);
      } else if (peer_sep == AVDT_TSEP_SRC) {
        peer = btif_av_sink.FindPeerByHandle(bta_handle);
      }
      log::verbose("peer is check 3");
    }
  } else if (bta_handle != 0) {
    if (peer_sep == AVDT_TSEP_INVALID) {
      peer = btif_av_source.FindPeerByHandle(bta_handle);
      /* if no this peer, default it's sink device */
      if (peer == nullptr) {
        peer = btif_av_sink.FindPeerByHandle(bta_handle);
      }
    } else if (peer_sep == AVDT_TSEP_SNK) {
      peer = btif_av_source.FindPeerByHandle(bta_handle);
    } else if (peer_sep == AVDT_TSEP_SRC) {
      peer = btif_av_sink.FindPeerByHandle(bta_handle);
    }
  }
  return peer;
}

/**
 * Process BTIF or BTA AV or BTA AVRCP events. The processing is done on the
 * JNI thread.
 *
 * @param peer_sep the corresponding peer's SEP: AVDT_TSEP_SRC if the peer
 * is A2DP Source, or AVDT_TSEP_SNK if the peer is A2DP Sink.
 * @param peer_address the peer address if known, otherwise RawAddress::kEmpty
 * @param bta_handle the BTA handle for the peer if known, otherwise
 * kBtaHandleUnknown
 * @param btif_av_event the corresponding event
 */
static void btif_av_handle_event(uint8_t peer_sep,
                                 const RawAddress& peer_address,
                                 tBTA_AV_HNDL bta_handle,
                                 const BtifAvEvent& btif_av_event) {
  log::info("peer={} handle=0x{:x} event={}",
            peer_address, bta_handle, btif_av_event.ToString());

  BtifAvPeer* peer = nullptr;

  // Find the peer
  if (btif_av_src_sink_coexist_enabled()) {
    peer = btif_av_handle_both_peer(peer_sep, peer_address, bta_handle);
  } else {
    if (peer_address != RawAddress::kEmpty) {
      if (peer_sep == AVDT_TSEP_SNK) {
        peer = btif_av_source.FindOrCreatePeer(peer_address, bta_handle);
      } else if (peer_sep == AVDT_TSEP_SRC) {
        peer = btif_av_sink.FindOrCreatePeer(peer_address, bta_handle);
      }
    } else if (bta_handle != kBtaHandleUnknown) {
      if (peer_sep == AVDT_TSEP_SNK) {
        peer = btif_av_source.FindPeerByHandle(bta_handle);
      } else if (peer_sep == AVDT_TSEP_SRC) {
        peer = btif_av_sink.FindPeerByHandle(bta_handle);
      }
    }
  }
  if (peer == nullptr) {
    log::error(
        "Cannot find or create {} peer for peer={}  "
        "bta_handle=0x{:x} : event dropped: {}",
        peer_stream_endpoint_text(peer_sep), peer_address, bta_handle,
        btif_av_event.ToString());
    return;
  }

  peer->StateMachine().ProcessEvent(btif_av_event.Event(),
                                    btif_av_event.Data());
}

/**
 * Process BTA AV or BTA AVRCP events. The processing is done on the JNI
 * thread.
 *
 * @param peer_sep the corresponding peer's SEP: AVDT_TSEP_SRC if the peer
 * is A2DP Source, or AVDT_TSEP_SNK if the peer is A2DP Sink.
 * @param btif_av_event the corresponding event
 */
static void btif_av_handle_bta_av_event(uint8_t peer_sep,
                                        const BtifAvEvent& btif_av_event) {
  RawAddress peer_address = RawAddress::kEmpty;
  tBTA_AV_HNDL bta_handle = kBtaHandleUnknown;
  tBTA_AV_EVT event = btif_av_event.Event();
  tBTA_AV* p_data = (tBTA_AV*)btif_av_event.Data();
  std::string msg;

  log::verbose("peer_sep={} event={}", peer_stream_endpoint_text(peer_sep),
               btif_av_event.ToString());

  switch (event) {
    case BTA_AV_ENABLE_EVT: {
      const tBTA_AV_ENABLE& enable = p_data->enable;
      log::verbose("Enable features=0x{:x}", enable.features);
      return;  // Nothing to do
    }
    case BTA_AV_REGISTER_EVT: {
      const tBTA_AV_REGISTER& reg = p_data->reg;
      bta_handle = reg.hndl;
      uint8_t peer_id = reg.app_id;  // The PeerId is used as AppId
      log::verbose("Register bta_handle=0x{:x} app_id={}", bta_handle,
                   reg.app_id);
      if (btif_av_src_sink_coexist_enabled()) {
        if (peer_sep == AVDT_TSEP_INVALID) {
          if (reg.peer_sep == AVDT_TSEP_SNK)
            peer_sep = AVDT_TSEP_SNK;
          else
            peer_sep = AVDT_TSEP_SRC;
        }
      }
      if (peer_sep == AVDT_TSEP_SNK) {
        btif_av_source.BtaHandleRegistered(peer_id, bta_handle);
      } else if (peer_sep == AVDT_TSEP_SRC) {
        btif_av_sink.BtaHandleRegistered(peer_id, bta_handle);
      }
      return;  // Nothing else to do
    }
    case BTA_AV_OPEN_EVT: {
      const tBTA_AV_OPEN& open = p_data->open;
      peer_address = open.bd_addr;
      bta_handle = open.hndl;
      msg = "Stream opened";
      break;
    }
    case BTA_AV_CLOSE_EVT: {
      const tBTA_AV_CLOSE& close = p_data->close;
      bta_handle = close.hndl;
      msg = "Stream closed";
      break;
    }
    case BTA_AV_START_EVT: {
      const tBTA_AV_START& start = p_data->start;
      bta_handle = start.hndl;
      msg = "Stream started";
      break;
    }
    case BTA_AV_SUSPEND_EVT:
    case BTA_AV_STOP_EVT: {
      const tBTA_AV_SUSPEND& suspend = p_data->suspend;
      bta_handle = suspend.hndl;
      msg = "Stream stopped";
      break;
    }
    case BTA_AV_PROTECT_REQ_EVT: {
      const tBTA_AV_PROTECT_REQ& protect_req = p_data->protect_req;
      bta_handle = protect_req.hndl;
      break;
    }
    case BTA_AV_PROTECT_RSP_EVT: {
      const tBTA_AV_PROTECT_RSP& protect_rsp = p_data->protect_rsp;
      bta_handle = protect_rsp.hndl;
      break;
    }
    case BTA_AV_RC_OPEN_EVT: {
      const tBTA_AV_RC_OPEN& rc_open = p_data->rc_open;
      peer_address = rc_open.peer_addr;
      break;
    }
    case BTA_AV_RC_CLOSE_EVT: {
      const tBTA_AV_RC_CLOSE& rc_close = p_data->rc_close;
      peer_address = rc_close.peer_addr;
      break;
    }
    case BTA_AV_RC_BROWSE_OPEN_EVT: {
      const tBTA_AV_RC_BROWSE_OPEN& rc_browse_open = p_data->rc_browse_open;
      peer_address = rc_browse_open.peer_addr;
      break;
    }
    case BTA_AV_RC_BROWSE_CLOSE_EVT: {
      const tBTA_AV_RC_BROWSE_CLOSE& rc_browse_close = p_data->rc_browse_close;
      peer_address = rc_browse_close.peer_addr;
      break;
    }
    case BTA_AV_REMOTE_CMD_EVT:
    case BTA_AV_REMOTE_RSP_EVT:
    case BTA_AV_VENDOR_CMD_EVT:
    case BTA_AV_VENDOR_RSP_EVT:
    case BTA_AV_META_MSG_EVT: {
      if (btif_av_src_sink_coexist_enabled()) {
        if (peer_sep == AVDT_TSEP_INVALID) {
          const tBTA_AV_REMOTE_CMD& rc_rmt_cmd = p_data->remote_cmd;
          btif_rc_get_addr_by_handle(rc_rmt_cmd.rc_handle, peer_address);
          if (peer_address == RawAddress::kEmpty) {
            peer_address = btif_av_source.ActivePeer();
            if (peer_address == RawAddress::kEmpty) {
              peer_address = btif_av_sink.ActivePeer();
            }
          }
        } else if (peer_sep == AVDT_TSEP_SNK) {
          peer_address = btif_av_source.ActivePeer();
        } else if (peer_sep == AVDT_TSEP_SRC) {
          peer_address = btif_av_sink.ActivePeer();
        }
        break;
      } else
        FALLTHROUGH_INTENDED;
    }
    case BTA_AV_OFFLOAD_START_RSP_EVT: {
      // TODO: Might be wrong - this code will be removed once those
      // events are received from the AVRCP module.
      if (peer_sep == AVDT_TSEP_SNK) {
        peer_address = btif_av_source.ActivePeer();
        msg = "Stream sink offloaded";
      } else if (peer_sep == AVDT_TSEP_SRC) {
        peer_address = btif_av_sink.ActivePeer();
        msg = "Stream source offloaded";
      }
      break;
    }
    case BTA_AV_RECONFIG_EVT: {
      const tBTA_AV_RECONFIG& reconfig = p_data->reconfig;
      bta_handle = reconfig.hndl;
      break;
    }
    case BTA_AV_PENDING_EVT: {
      const tBTA_AV_PEND& pend = p_data->pend;
      peer_address = pend.bd_addr;
      break;
    }
    case BTA_AV_REJECT_EVT: {
      const tBTA_AV_REJECT& reject = p_data->reject;
      peer_address = reject.bd_addr;
      bta_handle = reject.hndl;
      break;
    }
    case BTA_AV_RC_FEAT_EVT: {
      const tBTA_AV_RC_FEAT& rc_feat = p_data->rc_feat;
      peer_address = rc_feat.peer_addr;
      break;
    }
    case BTA_AV_RC_PSM_EVT: {
      const tBTA_AV_RC_PSM& rc_psm = p_data->rc_cover_art_psm;
      peer_address = rc_psm.peer_addr;
      break;
    }
  }

  if (!msg.empty()) {
    BTM_LogHistory(kBtmLogHistoryTag, peer_address, msg,
                   btif_av_event.ToString());
  }
  btif_av_handle_event(peer_sep, peer_address, bta_handle, btif_av_event);
}

bool btif_av_both_enable(void) {
  return (btif_av_sink.Enabled() && btif_av_source.Enabled());
}

bool is_a2dp_source_property_enabled(void) {
#ifdef __ANDROID__
  return android::sysprop::BluetoothProperties::isProfileA2dpSourceEnabled()
      .value_or(false);
#else
  return false;
#endif
}

bool is_a2dp_sink_property_enabled(void) {
#ifdef __ANDROID__
  return android::sysprop::BluetoothProperties::isProfileA2dpSinkEnabled()
      .value_or(false);
#else
  return false;
#endif
}
bool btif_av_src_sink_coexist_enabled(void) {
  if (com::android::bluetooth::flags::a2dp_concurrent_source_sink()) {
    return is_a2dp_sink_property_enabled() && is_a2dp_source_property_enabled();
  }
  return GET_SYSPROP(A2dp, src_sink_coexist, false);
}

static void bta_av_source_callback(tBTA_AV_EVT event, tBTA_AV* p_data) {
  BtifAvEvent btif_av_event(event, p_data, sizeof(tBTA_AV));
  log::verbose("event={}", btif_av_event.ToString());

  do_in_main_thread(
      FROM_HERE, base::BindOnce(&btif_av_handle_bta_av_event,
                                AVDT_TSEP_SNK /* peer_sep */, btif_av_event));
}

static void bta_av_sink_callback(tBTA_AV_EVT event, tBTA_AV* p_data) {
  BtifAvEvent btif_av_event(event, p_data, sizeof(tBTA_AV));
  do_in_main_thread(
      FROM_HERE, base::BindOnce(&btif_av_handle_bta_av_event,
                                AVDT_TSEP_SRC /* peer_sep */, btif_av_event));
}

static void bta_av_event_callback(tBTA_AV_EVT event, tBTA_AV* p_data) {
  if (btif_av_both_enable()) {
    BtifAvEvent btif_av_event(event, p_data, sizeof(tBTA_AV));
    do_in_main_thread(
        FROM_HERE,
        base::BindOnce(&btif_av_handle_bta_av_event,
                       AVDT_TSEP_INVALID /* peer_sep */, btif_av_event));
    return;
  }

  if (btif_av_is_sink_enabled()) {
    return bta_av_sink_callback(event, p_data);
  }

  return bta_av_source_callback(event, p_data);
}

// TODO: All processing should be done on the JNI thread
static void bta_av_sink_media_callback(const RawAddress& peer_address,
                                       tBTA_AV_EVT event,
                                       tBTA_AV_MEDIA* p_data) {
  log::verbose("event={}", event);

  switch (event) {
    case BTA_AV_SINK_MEDIA_DATA_EVT: {
      BtifAvPeer* peer = btif_av_sink_find_peer(peer_address);
      if (peer != nullptr && peer->IsActivePeer()) {
        int state = peer->StateMachine().StateId();
        if ((state == BtifAvStateMachine::kStateStarted) ||
            (state == BtifAvStateMachine::kStateOpened)) {
          uint8_t queue_len = btif_a2dp_sink_enqueue_buf((BT_HDR*)p_data);
          log::verbose("Packets in Sink queue {}", queue_len);
        }
      }
      break;
    }
    case BTA_AV_SINK_MEDIA_CFG_EVT: {
      btif_av_sink_config_req_t config_req;

      log::verbose("address={}", p_data->avk_config.bd_addr);

      // Update the codec info of the A2DP Sink decoder
      btif_a2dp_sink_update_decoder((uint8_t*)(p_data->avk_config.codec_info));

      config_req.sample_rate =
          A2DP_GetTrackSampleRate(p_data->avk_config.codec_info);
      if (config_req.sample_rate == -1) {
        log::error("Cannot get the track frequency");
        break;
      }
      config_req.channel_count =
          A2DP_GetTrackChannelCount(p_data->avk_config.codec_info);
      if (config_req.channel_count == -1) {
        log::error("Cannot get the channel count");
        break;
      }
      config_req.peer_address = p_data->avk_config.bd_addr;
      BtifAvEvent btif_av_event(BTIF_AV_SINK_CONFIG_REQ_EVT, &config_req,
                                sizeof(config_req));
      do_in_main_thread(
          FROM_HERE, base::BindOnce(&btif_av_handle_event,
                                    AVDT_TSEP_SRC,  // peer_sep
                                    config_req.peer_address, kBtaHandleUnknown,
                                    btif_av_event));
      break;
    }
    default:
      break;
  }
}

// Initializes the AV interface for source mode
static bt_status_t init_src(
    btav_source_callbacks_t* callbacks, int max_connected_audio_devices,
    const std::vector<btav_a2dp_codec_config_t>& codec_priorities,
    const std::vector<btav_a2dp_codec_config_t>& offloading_preference,
    std::vector<btav_a2dp_codec_info_t>* supported_codecs) {
  log::info("");
  return btif_av_source.Init(callbacks, max_connected_audio_devices,
                             codec_priorities, offloading_preference,
                             supported_codecs);
}

// Initializes the AV interface for sink mode
static bt_status_t init_sink(btav_sink_callbacks_t* callbacks,
                             int max_connected_audio_devices) {
  log::info("");
  return btif_av_sink.Init(callbacks, max_connected_audio_devices);
}

// Updates the final focus state reported by components calling this module
static void update_audio_focus_state(int state) {
  log::info("state={}", state);
  btif_a2dp_sink_set_focus_state_req((btif_a2dp_sink_focus_state_t)state);
}

// Updates the track gain (used for ducking).
static void update_audio_track_gain(float gain) {
  log::info("gain={:f}", gain);
  btif_a2dp_sink_set_audio_track_gain(gain);
}

// Establishes the AV signalling channel with the remote headset
static bt_status_t connect_int(RawAddress* peer_address, uint16_t uuid) {
  log::info("peer={} uuid=0x{:x}", *peer_address, uuid);

  if (btif_av_both_enable()) {
    const RawAddress tmp = *peer_address;
    if (uuid == UUID_SERVCLASS_AUDIO_SOURCE) {
      btif_av_source_dispatch_sm_event(tmp, BTIF_AV_CONNECT_REQ_EVT);
    } else if (uuid == UUID_SERVCLASS_AUDIO_SINK) {
      btif_av_sink_dispatch_sm_event(tmp, BTIF_AV_CONNECT_REQ_EVT);
    }
    return BT_STATUS_SUCCESS;
  }

  auto connection_task = [](RawAddress* peer_address, uint16_t uuid) {
    BtifAvPeer* peer = nullptr;
    if (uuid == UUID_SERVCLASS_AUDIO_SOURCE) {
      peer = btif_av_source.FindOrCreatePeer(*peer_address, kBtaHandleUnknown);
    } else if (uuid == UUID_SERVCLASS_AUDIO_SINK) {
      peer = btif_av_sink.FindOrCreatePeer(*peer_address, kBtaHandleUnknown);
    }
    if (peer == nullptr) {
      btif_queue_advance();
      return;
    }
    peer->StateMachine().ProcessEvent(BTIF_AV_CONNECT_REQ_EVT, nullptr);
  };
  bt_status_t status = do_in_main_thread(
      FROM_HERE, base::BindOnce(connection_task, peer_address, uuid));
  if (status != BT_STATUS_SUCCESS) {
    log::error("can't post connection task to main_thread");
  }
  return status;
}

static void set_source_silence_peer_int(const RawAddress& peer_address,
                                        bool silence) {
  log::info("peer={} silence={}", peer_address, silence);

  if (!btif_av_source.SetSilencePeer(peer_address, silence)) {
    log::error("Error setting silence state to {}", peer_address);
  }
}

// Set the active peer
static void set_active_peer_int(uint8_t peer_sep,
                                const RawAddress& peer_address,
                                std::promise<void> peer_ready_promise) {
  log::info("peer_sep={} peer={}",
            peer_sep == AVDT_TSEP_SRC ? "Source" : "Sink", peer_address);

  BtifAvPeer* peer = nullptr;
  if (peer_sep == AVDT_TSEP_SNK) {
    if (!btif_av_src_sink_coexist_enabled() || (btif_av_src_sink_coexist_enabled() &&
      btif_av_both_enable() && (btif_av_sink.FindPeer(peer_address) == nullptr))) {
      if (!btif_av_source.SetActivePeer(peer_address,
                                        std::move(peer_ready_promise))) {
        log::error("Error setting {} as active Sink peer", peer_address);
      }
    }
    return;
  }
  if (peer_sep == AVDT_TSEP_SRC) {
    if (!btif_av_src_sink_coexist_enabled() || (btif_av_src_sink_coexist_enabled() &&
      btif_av_both_enable() && (btif_av_source.FindPeer(peer_address) == nullptr))) {
      if (!btif_av_sink.SetActivePeer(peer_address,
                                      std::move(peer_ready_promise))) {
        log::error("Error setting {} as active Source peer", peer_address);
      }
    }
    return;
  }
  // If reached here, we could not set the active peer
  log::error("Cannot set active {} peer to {}: peer not {}",
             (peer_sep == AVDT_TSEP_SRC) ? "Source" : "Sink", peer_address,
             (peer == nullptr) ? "found" : "connected");
  peer_ready_promise.set_value();
}

static bt_status_t src_connect_sink(const RawAddress& peer_address) {
  log::info("peer={}", peer_address);

  if (!btif_av_source.Enabled()) {
    log::warn("BTIF AV Source is not enabled");
    return BT_STATUS_NOT_READY;
  }

  RawAddress peer_address_copy(peer_address);
  return btif_queue_connect(UUID_SERVCLASS_AUDIO_SOURCE, &peer_address_copy,
                            connect_int);
}

static bt_status_t sink_connect_src(const RawAddress& peer_address) {
  log::info("peer={}", peer_address);

  if (!btif_av_sink.Enabled()) {
    log::warn("BTIF AV Sink is not enabled");
    return BT_STATUS_NOT_READY;
  }

  RawAddress peer_address_copy(peer_address);
  return btif_queue_connect(UUID_SERVCLASS_AUDIO_SINK, &peer_address_copy,
                            connect_int);
}

static bt_status_t src_disconnect_sink(const RawAddress& peer_address) {
  log::info("peer={}", peer_address);

  if (!btif_av_source.Enabled()) {
    log::warn("BTIF AV Source is not enabled");
    return BT_STATUS_NOT_READY;
  }

  BtifAvEvent btif_av_event(BTIF_AV_DISCONNECT_REQ_EVT, &peer_address,
                            sizeof(peer_address));
  return do_in_main_thread(
      FROM_HERE,
      base::BindOnce(&btif_av_handle_event,
                     AVDT_TSEP_SNK,  // peer_sep
                     peer_address, kBtaHandleUnknown, btif_av_event));
}

static bt_status_t sink_disconnect_src(const RawAddress& peer_address) {
  log::info("peer={}", peer_address);

  if (!btif_av_sink.Enabled()) {
    log::warn("BTIF AV Sink is not enabled");
    return BT_STATUS_NOT_READY;
  }

  BtifAvEvent btif_av_event(BTIF_AV_DISCONNECT_REQ_EVT, &peer_address,
                            sizeof(peer_address));
  return do_in_main_thread(
      FROM_HERE,
      base::BindOnce(&btif_av_handle_event,
                     AVDT_TSEP_SRC,  // peer_sep
                     peer_address, kBtaHandleUnknown, btif_av_event));
}

static bt_status_t sink_set_active_device(const RawAddress& peer_address) {
  log::info("peer={}", peer_address);

  if (!btif_av_sink.Enabled()) {
    log::warn("BTIF AV Source is not enabled");
    return BT_STATUS_NOT_READY;
  }

  std::promise<void> peer_ready_promise;
  std::future<void> peer_ready_future = peer_ready_promise.get_future();
  bt_status_t status = do_in_main_thread(
      FROM_HERE, base::BindOnce(&set_active_peer_int,
                                AVDT_TSEP_SRC,  // peer_sep
                                peer_address, std::move(peer_ready_promise)));
  if (status == BT_STATUS_SUCCESS) {
    peer_ready_future.wait();
  } else {
    log::warn("BTIF AV Sink fails to change peer");
  }
  return status;
}

static bt_status_t src_set_silence_sink(const RawAddress& peer_address,
                                        bool silence) {
  log::info("peer={} silence={}", peer_address, silence);

  if (!btif_av_source.Enabled()) {
    log::warn("BTIF AV Source is not enabled");
    return BT_STATUS_NOT_READY;
  }

  return do_in_main_thread(
      FROM_HERE,
      base::BindOnce(&set_source_silence_peer_int, peer_address, silence));
}

static bt_status_t src_set_active_sink(const RawAddress& peer_address) {
  log::info("peer={}", peer_address);

  if (!btif_av_source.Enabled()) {
    log::warn("BTIF AV Source is not enabled");
    return BT_STATUS_NOT_READY;
  }

  std::promise<void> peer_ready_promise;
  std::future<void> peer_ready_future = peer_ready_promise.get_future();
  bt_status_t status = do_in_main_thread(
      FROM_HERE, base::BindOnce(&set_active_peer_int,
                                AVDT_TSEP_SNK,  // peer_sep
                                peer_address, std::move(peer_ready_promise)));
  if (status == BT_STATUS_SUCCESS) {
    peer_ready_future.wait();
  } else {
    log::warn("BTIF AV Source fails to change peer");
  }
  return status;
}

static bt_status_t codec_config_src(
    const RawAddress& peer_address,
    std::vector<btav_a2dp_codec_config_t> codec_preferences) {
  log::info("peer={} codec_preferences=[{}]", peer_address,
            codec_preferences.size());

  if (!btif_av_source.Enabled()) {
    log::warn("BTIF AV Source is not enabled");
    return BT_STATUS_NOT_READY;
  }

  if (peer_address.IsEmpty()) {
    log::warn("BTIF AV Source needs peer to config");
    return BT_STATUS_PARM_INVALID;
  }

  std::promise<void> peer_ready_promise;
  std::future<void> peer_ready_future = peer_ready_promise.get_future();
  bt_status_t status = do_in_main_thread(
      FROM_HERE,
      base::BindOnce(&BtifAvSource::UpdateCodecConfig,
                     base::Unretained(&btif_av_source), peer_address,
                     codec_preferences, std::move(peer_ready_promise)));
  if (status == BT_STATUS_SUCCESS) {
    peer_ready_future.wait();
  } else {
    log::warn("BTIF AV Source fails to config codec");
  }
  return status;
}

static void set_stream_mode(bool isGamingEnabled, bool isLowLatency) {
  log::info("isGamingEnabled: {} isLowLatency: {}", isGamingEnabled, isLowLatency);

  if (isGamingEnabled || isLowLatency) {
    btif_av_source.SetGamingMode(true);
    btif_av_update_codec_mode();
  }
}

static void cleanup_src(void) {
  log::info("");
  do_in_main_thread(FROM_HERE,
                    base::BindOnce(&BtifAvSource::Cleanup,
                                   base::Unretained(&btif_av_source)));
}

static void cleanup_sink(void) {
  log::info("");
  do_in_main_thread(FROM_HERE, base::BindOnce(&BtifAvSink::Cleanup,
                                              base::Unretained(&btif_av_sink)));
}

static const btav_source_interface_t bt_av_src_interface = {
    sizeof(btav_source_interface_t),
    init_src,
    src_connect_sink,
    src_disconnect_sink,
    src_set_silence_sink,
    src_set_active_sink,
    codec_config_src,
    set_stream_mode,
    cleanup_src,
};

static const btav_sink_interface_t bt_av_sink_interface = {
    sizeof(btav_sink_interface_t),
    init_sink,
    sink_connect_src,
    sink_disconnect_src,
    cleanup_sink,
    update_audio_focus_state,
    update_audio_track_gain,
    sink_set_active_device};

RawAddress btif_av_source_active_peer(void) {
  return btif_av_source.ActivePeer();
}
RawAddress btif_av_sink_active_peer(void) { return btif_av_sink.ActivePeer(); }

bool btif_av_is_sink_enabled(void) { return btif_av_sink.Enabled(); }

bool btif_av_is_source_enabled(void) { return btif_av_source.Enabled(); }

void btif_av_stream_start(const A2dpType local_a2dp_type) {
  log::info("");

  btif_av_source_dispatch_sm_event(btif_av_source_active_peer(),
                                   BTIF_AV_START_STREAM_REQ_EVT);
}

void btif_av_stream_start_with_latency(bool use_latency_mode) {
  log::info("peer={} use_latency_mode={}",
            btif_av_source_active_peer(), use_latency_mode);

  btif_av_start_stream_req_t start_stream_req;
  start_stream_req.use_latency_mode = use_latency_mode;
  BtifAvEvent btif_av_event(BTIF_AV_START_STREAM_REQ_EVT, &start_stream_req,
                            sizeof(start_stream_req));

  do_in_main_thread(
      FROM_HERE, base::BindOnce(&btif_av_handle_event,
                                AVDT_TSEP_SNK,  // peer_sep
                                btif_av_source_active_peer(), kBtaHandleUnknown,
                                btif_av_event));
}

void btif_av_stream_stop(const RawAddress& peer_address) {
  log::info("peer={}", peer_address);

  if (!peer_address.IsEmpty()) {
    btif_av_source_dispatch_sm_event(peer_address, BTIF_AV_STOP_STREAM_REQ_EVT);
    return;
  }

  // The active peer might have changed and we might be in the process
  // of reconfiguring the stream. We need to stop the appropriate peer(s).
  btif_av_source.DispatchSuspendStreamEvent(BTIF_AV_STOP_STREAM_REQ_EVT);
}

void btif_av_stream_suspend(void) {
  log::info("");

  // The active peer might have changed and we might be in the process
  // of reconfiguring the stream. We need to suspend the appropriate peer(s).
  btif_av_source.DispatchSuspendStreamEvent(BTIF_AV_SUSPEND_STREAM_REQ_EVT);
}

void btif_av_stream_start_offload(void) {
  log::info("");

  btif_av_source_dispatch_sm_event(btif_av_source_active_peer(),
                                   BTIF_AV_OFFLOAD_START_REQ_EVT);
}

void btif_av_src_disconnect_sink(const RawAddress& peer_address) {
  log::info("peer={}", peer_address);

  src_disconnect_sink(peer_address);
}

bool btif_av_stream_ready(const A2dpType local_a2dp_type) {
  // Make sure the main adapter is enabled
  if (btif_is_enabled() == 0) {
    log::verbose("Main adapter is not enabled");
    return false;
  }

  BtifAvPeer* peer = btif_av_find_active_peer(local_a2dp_type);
  if (peer == nullptr) {
    log::warn("No active peer found");
    return false;
  }

  int state = peer->StateMachine().StateId();
  log::info("active_peer={} state={} flags={}", peer->PeerAddress(), state,
            peer->FlagsToString());

  // check if we are remotely suspended or stop is pending
  if (peer->CheckFlags(BtifAvPeer::kFlagRemoteSuspend |
                       BtifAvPeer::kFlagPendingStop)) {
    return false;
  }

  return (state == BtifAvStateMachine::kStateOpened);
}

bool btif_av_stream_started_ready(const A2dpType local_a2dp_type) {
  BtifAvPeer* peer = btif_av_find_active_peer(local_a2dp_type);
  if (peer == nullptr) {
    log::warn("No active peer found");
    return false;
  }

  int state = peer->StateMachine().StateId();
  bool ready = false;
  if (peer->CheckFlags(BtifAvPeer::kFlagLocalSuspendPending |
                       BtifAvPeer::kFlagRemoteSuspend |
                       BtifAvPeer::kFlagPendingStop)) {
    // Disallow media task to start if we have pending actions
    ready = false;
  } else {
    ready = (state == BtifAvStateMachine::kStateStarted);
  }

  log::info("active_peer={} state={} flags={} ready={}", peer->PeerAddress(),
            state, peer->FlagsToString(), ready);

  return ready;
}

static void btif_av_source_dispatch_sm_event(const RawAddress& peer_address,
                                             btif_av_sm_event_t event) {
  BtifAvEvent btif_av_event(event, nullptr, 0);
  log::verbose("peer={} event={}", peer_address,
               btif_av_event.ToString());

  do_in_main_thread(FROM_HERE, base::BindOnce(&btif_av_handle_event,
                                              AVDT_TSEP_SNK,  // peer_sep
                                              peer_address, kBtaHandleUnknown,
                                              btif_av_event));
}

static void btif_av_sink_dispatch_sm_event(const RawAddress& peer_address,
                                           btif_av_sm_event_t event) {
  BtifAvEvent btif_av_event(event, nullptr, 0);
  log::verbose("peer={} event={}", peer_address,
               btif_av_event.ToString());

  do_in_main_thread(FROM_HERE, base::BindOnce(&btif_av_handle_event,
                                              AVDT_TSEP_SRC,  // peer_sep
                                              peer_address, kBtaHandleUnknown,
                                              btif_av_event));
}

bt_status_t btif_av_source_execute_service(bool enable) {
  log::info("enable={}", enable);

  if (enable) {
    // Added BTA_AV_FEAT_NO_SCO_SSPD - this ensures that the BTA does not
    // auto-suspend av streaming on AG events(SCO or Call). The suspend shall
    // be initiated by the app/audioflinger layers.
    // Support for browsing for SDP record should work only if we enable
    // BROWSE while registering.
    tBTA_AV_FEAT features = BTA_AV_FEAT_RCTG | BTA_AV_FEAT_METADATA |
                            BTA_AV_FEAT_VENDOR | BTA_AV_FEAT_NO_SCO_SSPD;

    if (delay_reporting_enabled()) {
      features |= BTA_AV_FEAT_DELAY_RPT;
    }

    if (avrcp_absolute_volume_is_enabled()) {
      features |= BTA_AV_FEAT_RCCT | BTA_AV_FEAT_ADV_CTRL | BTA_AV_FEAT_BROWSE;
    }

    if (btif_av_src_sink_coexist_enabled()) {
      features |= BTA_AV_FEAT_SRC;
      BTA_AvEnable(features, bta_av_event_callback);
    } else {
      BTA_AvEnable(features, bta_av_source_callback);
    }
    btif_av_source.RegisterAllBtaHandles();
    return BT_STATUS_SUCCESS;
  }

  // Disable the service
  btif_av_source.DeregisterAllBtaHandles();
  BTA_AvDisable();
  return BT_STATUS_SUCCESS;
}

bt_status_t btif_av_sink_execute_service(bool enable) {
  log::info("enable={}", enable);

  if (enable) {
    // Added BTA_AV_FEAT_NO_SCO_SSPD - this ensures that the BTA does not
    // auto-suspend AV streaming on AG events (SCO or Call). The suspend shall
    // be initiated by the app/audioflinger layers.
    tBTA_AV_FEAT features = BTA_AV_FEAT_NO_SCO_SSPD | BTA_AV_FEAT_RCCT |
                            BTA_AV_FEAT_METADATA | BTA_AV_FEAT_VENDOR |
                            BTA_AV_FEAT_ADV_CTRL | BTA_AV_FEAT_RCTG |
                            BTA_AV_FEAT_BROWSE | BTA_AV_FEAT_COVER_ARTWORK;

    if (delay_reporting_enabled()) {
      features |= BTA_AV_FEAT_DELAY_RPT;
    }

    if (btif_av_src_sink_coexist_enabled())
      BTA_AvEnable(features, bta_av_event_callback);
    else
      BTA_AvEnable(features, bta_av_sink_callback);
    btif_av_sink.RegisterAllBtaHandles();
    return BT_STATUS_SUCCESS;
  }

  // Disable the service
  btif_av_sink.DeregisterAllBtaHandles();
  BTA_AvDisable();
  return BT_STATUS_SUCCESS;
}

// Get the AV callback interface for A2DP source profile
const btav_source_interface_t* btif_av_get_src_interface(void) {
  return &bt_av_src_interface;
}

// Get the AV callback interface for A2DP sink profile
const btav_sink_interface_t* btif_av_get_sink_interface(void) {
  return &bt_av_sink_interface;
}

bool btif_av_is_connected(const A2dpType local_a2dp_type) {
  BtifAvPeer* peer = btif_av_find_active_peer(local_a2dp_type);
  if (peer == nullptr) {
    log::warn("No active peer found");
    return false;
  }

  bool connected = peer->IsConnected();
  log::verbose("active_peer={} connected={}", peer->PeerAddress(), connected);
  return peer->IsConnected();
}

uint8_t btif_av_get_peer_sep(const A2dpType local_a2dp_type) {
  BtifAvPeer* peer = btif_av_find_active_peer(local_a2dp_type);
  if (peer == nullptr) {
    log::warn("No active peer found");
    return AVDT_TSEP_INVALID;
  }

  uint8_t peer_sep = peer->PeerSep();
  log::verbose("active_peer={} sep={}", peer->PeerAddress(),
               peer_sep == AVDT_TSEP_SRC ? "Source" : "Sink");
  return peer_sep;
}

void btif_av_clear_remote_suspend_flag(const A2dpType local_a2dp_type) {
  auto clear_remote_suspend_flag = [](const A2dpType local_a2dp_type) {
    BtifAvPeer* peer = btif_av_find_active_peer(local_a2dp_type);
    if (peer == nullptr) {
      log::warn("No active peer found");
      return;
    }
    log::verbose("active_peer={} flags={}", peer->PeerAddress(),
                 peer->FlagsToString());
    peer->ClearFlags(BtifAvPeer::kFlagRemoteSuspend);
  };
  // switch to main thread to prevent a race condition of accessing peers
  do_in_main_thread(FROM_HERE,
                    base::BindOnce(clear_remote_suspend_flag, local_a2dp_type));
}

bool btif_av_is_peer_edr(const RawAddress& peer_address,
                         const A2dpType local_a2dp_type) {
  BtifAvPeer* peer = btif_av_find_peer(peer_address, local_a2dp_type);
  if (peer == nullptr) {
    log::warn("peer={} not found", peer_address);
    return false;
  }
  if (!peer->IsConnected()) {
    log::warn("peer={} not connected", peer_address);
    return false;
  }

  bool is_edr = peer->IsEdr();
  log::verbose("peer={} is_edr={}", peer_address, is_edr);
  return is_edr;
}

bool btif_av_peer_supports_3mbps(const RawAddress& peer_address,
                                 const A2dpType local_a2dp_type) {
  BtifAvPeer* peer = btif_av_find_peer(peer_address, local_a2dp_type);
  if (peer == nullptr) {
    log::warn("peer={} not found", peer_address);
    return false;
  }

  bool is_3mbps = peer->Is3Mbps();
  bool is_connected = peer->IsConnected();
  log::verbose("peer={} connected={}, edr_3mbps={}", peer_address,
               is_connected, is_3mbps);
  return is_connected && is_3mbps;
}

bool btif_av_peer_prefers_mandatory_codec(const RawAddress& peer_address,
                                          const A2dpType local_a2dp_type) {
  BtifAvPeer* peer = btif_av_find_peer(peer_address, local_a2dp_type);
  if (peer == nullptr) {
    log::warn("peer={} not found", peer_address);
    return false;
  }
  return peer->IsMandatoryCodecPreferred();
}

void btif_av_acl_disconnected(const RawAddress& peer_address,
                              const A2dpType local_a2dp_type) {
  log::info("peer={}", peer_address);

  // Inform the application that ACL is disconnected and move to idle state
  if (com::android::bluetooth::flags::a2dp_concurrent_source_sink() ||
      btif_av_both_enable()) {
    BtifAvPeer* peer = btif_av_find_peer(peer_address, local_a2dp_type);
    if (peer != nullptr) {
      if (peer->IsSource()) {
        btif_av_sink_dispatch_sm_event(peer_address, BTIF_AV_ACL_DISCONNECTED);
      } else {
        btif_av_source_dispatch_sm_event(peer_address,
                                         BTIF_AV_ACL_DISCONNECTED);
      }
    }
    return;
  }

  if (btif_av_source.Enabled()) {
    btif_av_source_dispatch_sm_event(peer_address, BTIF_AV_ACL_DISCONNECTED);
  } else if (btif_av_sink.Enabled()) {
    btif_av_sink_dispatch_sm_event(peer_address, BTIF_AV_ACL_DISCONNECTED);
  }
}

static void btif_debug_av_peer_dump(int fd, const BtifAvPeer& peer) {
  std::string state_str;
  int state = peer.StateMachine().StateId();
  switch (state) {
    case BtifAvStateMachine::kStateIdle:
      state_str = "Idle";
      break;
    case BtifAvStateMachine::kStateOpening:
      state_str = "Opening";
      break;
    case BtifAvStateMachine::kStateOpened:
      state_str = "Opened";
      break;
    case BtifAvStateMachine::kStateStarted:
      state_str = "Started";
      break;
    case BtifAvStateMachine::kStateClosing:
      state_str = "Closing";
      break;
    default:
      state_str = "Unknown(" + std::to_string(state) + ")";
      break;
  }

  dprintf(fd, "  Peer: %s\n", ADDRESS_TO_LOGGABLE_CSTR(peer.PeerAddress()));
  dprintf(fd, "    Connected: %s\n", peer.IsConnected() ? "true" : "false");
  dprintf(fd, "    Streaming: %s\n", peer.IsStreaming() ? "true" : "false");
  dprintf(fd, "    SEP: %d(%s)\n", peer.PeerSep(),
          (peer.IsSource()) ? "Source" : "Sink");
  dprintf(fd, "    State Machine: %s\n", state_str.c_str());
  dprintf(fd, "    Flags: %s\n", peer.FlagsToString().c_str());
  dprintf(fd, "    OpenOnRcTimer: %s\n",
          alarm_is_scheduled(peer.AvOpenOnRcTimer()) ? "Scheduled"
                                                     : "Not scheduled");
  dprintf(fd, "    BTA Handle: 0x%x\n", peer.BtaHandle());
  dprintf(fd, "    Peer ID: %d\n", peer.PeerId());
  dprintf(fd, "    EDR: %s\n", peer.IsEdr() ? "true" : "false");
  dprintf(fd, "    Support 3Mbps: %s\n", peer.Is3Mbps() ? "true" : "false");
  dprintf(fd, "    Self Initiated Connection: %s\n",
          peer.SelfInitiatedConnection() ? "true" : "false");
  dprintf(fd, "    Delay Reporting: %u (in 1/10 milliseconds) \n",
          peer.GetDelayReport());
  dprintf(fd, "    Codec Preferred: %s\n",
          peer.IsMandatoryCodecPreferred() ? "Mandatory" : "Optional");
}

static void btif_debug_av_source_dump(int fd) {
  bool enabled = btif_av_source.Enabled();

  dprintf(fd, "\nA2DP Source State: %s\n", (enabled) ? "Enabled" : "Disabled");
  if (!enabled) return;
  dprintf(fd, "  Active peer: %s\n",
          ADDRESS_TO_LOGGABLE_CSTR(btif_av_source.ActivePeer()));
  dprintf(fd, "  Peers:\n");
  btif_av_source.DumpPeersInfo(fd);
}

static void btif_debug_av_sink_dump(int fd) {
  bool enabled = btif_av_sink.Enabled();

  dprintf(fd, "\nA2DP Sink State: %s\n", (enabled) ? "Enabled" : "Disabled");
  if (!enabled) return;
  dprintf(fd, "  Active peer: %s\n",
          ADDRESS_TO_LOGGABLE_CSTR(btif_av_sink.ActivePeer()));
  dprintf(fd, "  Peers:\n");
  btif_av_sink.DumpPeersInfo(fd);
}

void btif_debug_av_dump(int fd) {
  btif_debug_av_source_dump(fd);
  btif_debug_av_sink_dump(fd);
}

void btif_av_set_audio_delay(const RawAddress& peer_address, uint16_t delay,
                             const A2dpType local_a2dp_type) {
  log::info("peer={} delay={}", peer_address, delay);

  btif_a2dp_control_set_audio_delay(delay);

  BtifAvPeer* peer = btif_av_find_peer(peer_address, local_a2dp_type);
  if (peer != nullptr && peer->IsSink()) {
    peer->SetDelayReport(delay);
    if (peer->IsActivePeer()) {
      bluetooth::audio::a2dp::set_remote_delay(peer->GetDelayReport());
    }
  }
}

uint16_t btif_av_get_audio_delay(const A2dpType local_a2dp_type) {
  BtifAvPeer* peer = btif_av_find_active_peer(local_a2dp_type);
  if (peer != nullptr && peer->IsSink()) {
    return peer->GetDelayReport();
  }
  return 0;
}

void btif_av_reset_audio_delay(void) { btif_a2dp_control_reset_audio_delay(); }

bool btif_av_is_a2dp_offload_enabled() {
  return btif_av_source.A2dpOffloadEnabled();
}

bool btif_av_is_a2dp_offload_running() {
  if (!btif_av_is_a2dp_offload_enabled()) {
    return false;
  }
  if (!bluetooth::audio::a2dp::is_hal_enabled()) {
    return false;
  }
  return bluetooth::audio::a2dp::is_hal_offloading();
}

bool btif_av_is_dual_mode_enabled() {
  return bluetooth::os::GetSystemPropertyBool(
          bluetooth::os::kIsDualModeAudioEnabledProperty, false);
}

void btif_av_metadata_update(uint16_t context) {
  log::info("context: {}", context);
  bool is_src = true;

  if (btif_av_source.Enabled()) {
    do_in_jni_thread(
        base::BindOnce(btif_av_source.Callbacks()->update_metadata_cb,
                                                  context));
  }
}

bool btif_av_is_peer_silenced(const RawAddress& peer_address) {
  return btif_av_source.IsPeerSilenced(peer_address);
}

void btif_av_set_dynamic_audio_buffer_size(uint8_t dynamic_audio_buffer_size) {
  btif_a2dp_source_set_dynamic_audio_buffer_size(dynamic_audio_buffer_size);
}

void btif_av_set_low_latency(bool is_low_latency) {
  log::info("active_peer={} is_low_latency={}",
            btif_av_source_active_peer(), is_low_latency);

  btif_av_set_latency_req_t set_latency_req;
  set_latency_req.is_low_latency = is_low_latency;
  BtifAvEvent btif_av_event(BTIF_AV_SET_LATENCY_REQ_EVT, &set_latency_req,
                            sizeof(set_latency_req));

  do_in_main_thread(
      FROM_HERE, base::BindOnce(&btif_av_handle_event,
                                AVDT_TSEP_SNK,  // peer_sep
                                btif_av_source_active_peer(), kBtaHandleUnknown,
                                btif_av_event));
}

static void btif_av_sink_delete_active_peer(void) {
  btif_av_sink.DeleteActivePeer();
}

static void btif_av_source_delete_active_peer(void) {
  btif_av_source.DeleteActivePeer();
}

bool btif_av_is_connected_addr(const RawAddress& peer_address,
                               const A2dpType local_a2dp_type) {
  BtifAvPeer* peer = btif_av_find_peer(peer_address, local_a2dp_type);
  if (peer == nullptr) {
    log::warn("No active peer found");
    return false;
  }

  bool connected = peer->IsConnected();
  log::verbose("active_peer={} connected={}", peer->PeerAddress(), connected);
  return connected;
}

bool btif_av_peer_is_connected_sink(const RawAddress& peer_address) {
  BtifAvPeer* peer = btif_av_source_find_peer(peer_address);
  if (peer == nullptr) {
    log::warn("No active peer found");
    return false;
  }

  bool connected = peer->IsConnected();
  log::verbose("active_peer={} connected={}", peer->PeerAddress(), connected);
  return connected;
}

bool btif_av_peer_is_connected_source(const RawAddress& peer_address) {
  BtifAvPeer* peer = btif_av_sink_find_peer(peer_address);
  if (peer == nullptr) {
    log::warn("No active peer found");
    return false;
  }

  bool connected = peer->IsConnected();
  log::verbose("active_peer={} connected={}", peer->PeerAddress(), connected);
  return connected;
}

bool btif_av_peer_is_sink(const RawAddress& peer_address) {
  BtifAvPeer* peer = btif_av_source_find_peer(peer_address);
  if (peer == nullptr) {
    log::warn("No active peer found");
    return false;
  }

  return true;
}

bool btif_av_peer_is_source(const RawAddress& peer_address) {
  BtifAvPeer* peer = btif_av_sink_find_peer(peer_address);
  if (peer == nullptr) {
    log::warn("No active peer found");
    return false;
  }

  return true;
}

void btif_av_update_codec_mode() {
  bool is_low_latency_mode = false;
  btif_av_codec_mode_change_t codec_mode_change;
  A2dpCodecConfig* current_codec = bta_av_get_a2dp_current_codec();
  if (current_codec != nullptr) {
    btav_a2dp_codec_config_t codec_config;
    codec_config = current_codec->getCodecConfig();
    if (codec_config.codec_type == BTAV_A2DP_CODEC_INDEX_SOURCE_APTX_ADAPTIVE) {
      is_low_latency_mode = btif_av_source.GetGamingMode() ||
                            btif_av_source.GetSpatialAudioLLMode();
      if (is_low_latency_mode) {
        log::info("Is game/low latency, going for Low Latency Mode");
        codec_mode_change.enc_mode = APTX_LL;
      } else {
        log::info("Isn't game/low latency, going for High Quality Mode");
        codec_mode_change.enc_mode = APTX_HQ;
      }
      BtifAvEvent btif_av_event(BTIF_AV_SET_CODEC_MODE_EVT, &codec_mode_change,
                                sizeof(codec_mode_change));
      log::info("peer_address={} event={}", ADDRESS_TO_LOGGABLE_CSTR(btif_av_source_active_peer()),
                btif_av_event.ToString());
      do_in_main_thread(FROM_HERE, base::Bind(&btif_av_handle_event,
                                              AVDT_TSEP_SNK,  // peer_sep
                                              btif_av_source_active_peer(),
                                              kBtaHandleUnknown, btif_av_event));
    }
  }
}

uint16_t btif_av_get_aptx_mode_info() {
  uint16_t aptx_mode = btif_av_source.GetAptxMode();
  log::info("btif_av_get_aptx_mode_info: {}", aptx_mode);
  return aptx_mode;
}

void btif_av_update_aptx_mode_info() {
  bool is_low_latency_mode = btif_av_source.GetGamingMode() ||
                             btif_av_source.GetSpatialAudioLLMode();
  log::info("btif_av_update_aptx_mode_info: is low latency {}", is_low_latency_mode);
  uint16_t old_aptx_mode = btif_av_get_aptx_mode_info();
  uint16_t new_aptx_mode = (is_low_latency_mode) ? APTX_LL : APTX_HQ;
  if (old_aptx_mode != new_aptx_mode) {
    log::info("btif_av_update_aptx_mode_info: aptx mode change from {} to {}",
        old_aptx_mode, new_aptx_mode);
    btif_a2dp_update_codec_mode();
  }
  btif_av_source.SetAptxMode(new_aptx_mode);
}

void btif_av_update_source_metadata(bool is_gaming_enabled) {
  log::info("btif_av_update_source_metadata");
  btif_av_source.SetGamingMode(is_gaming_enabled);
  btif_av_update_aptx_mode_info();
  btif_av_update_codec_mode();
}

void btif_av_set_low_latency_spatial_audio(bool is_low_latency) {
  log::info("is_low_latency: {}", is_low_latency ? "true" : "false");

  btif_av_source.SetSpatialAudioLLMode(is_low_latency);
  btif_av_update_aptx_mode_info();
  btif_av_update_codec_mode();
}

void btif_av_connect_sink_delayed(uint8_t handle,
                                  const RawAddress& peer_address) {
  log::info("peer={} handle=0x{:x}", peer_address, handle);

  if (btif_av_source.Enabled()) {
    btif_av_source_dispatch_sm_event(peer_address, BTIF_AV_AVRCP_OPEN_EVT);
  }
}<|MERGE_RESOLUTION|>--- conflicted
+++ resolved
@@ -692,14 +692,10 @@
   RawAddress active_peer_;
   std::map<uint8_t, tBTA_AV_HNDL> peer_id2bta_handle_;
   // protect for BtifAvSource::peers_
-<<<<<<< HEAD
-  std::recursive_mutex btifavsource_peer_lock_;
+  mutable std::recursive_mutex btifavsource_peers_lock_;
   uint16_t aptx_mode_;
   bool is_gaming_mode_;
   bool is_spatial_audio_low_latency_mode_;
-=======
-  mutable std::recursive_mutex btifavsource_peers_lock_;
->>>>>>> 551b5932
 };
 
 class BtifAvSink {
