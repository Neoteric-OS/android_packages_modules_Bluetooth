--- conflicted
+++ resolved
@@ -502,10 +502,10 @@
       return true;  // Nothing has changed
     }
 
-    if(!peer_address.IsEmpty() && peer &&
-      (peer->IsSink() && AllowedToConnect(peer_address)) &&
-      peer->CheckFlags(BtifAvPeer::kFlagPendingStart)) {
-      log::error("Pending Start Response on  {}, Return Fail", ADDRESS_TO_LOGGABLE_STR(peer_address));
+    if (!peer_address.IsEmpty() && peer && (peer->IsSink() && AllowedToConnect(peer_address)) &&
+        peer->CheckFlags(BtifAvPeer::kFlagPendingStart)) {
+      log::error("Pending Start Response on  {}, Return Fail",
+                 ADDRESS_TO_LOGGABLE_STR(peer_address));
       return false;
     }
 
@@ -655,7 +655,6 @@
   BtifAvPeer* popPeer(const RawAddress& peer_address);
   void AddPeer(BtifAvPeer* peer);
 
-<<<<<<< HEAD
   void SetAptxMode(uint16_t mode) { aptx_mode_ = mode; }
   uint16_t GetAptxMode() { return aptx_mode_; }
 
@@ -667,10 +666,7 @@
   }
   bool GetSpatialAudioLLMode() { return is_spatial_audio_low_latency_mode_; }
 
- private:
-=======
 private:
->>>>>>> 15c04564
   void CleanupAllPeers();
 
   btav_source_callbacks_t* callbacks_;
@@ -849,7 +845,6 @@
  *****************************************************************************/
 static BtifAvSource btif_av_source;
 static BtifAvSink btif_av_sink;
-
 
 /* Helper macro to avoid code duplication in the state machine handlers */
 #define CHECK_RC_EVENT(e, d)       \
@@ -2497,13 +2492,9 @@
         // Invoke the started handler only when initiator.
         if (!com::android::bluetooth::flags::a2dp_ignore_started_when_responder() ||
             peer_.CheckFlags(BtifAvPeer::kFlagPendingStart)) {
-<<<<<<< HEAD
           log::info("Peer should suspend {}", should_suspend ? "true" : "false");
-          if (!should_suspend && btif_a2dp_on_started(
-                  peer_.PeerAddress(), &p_av->start, A2dpType::kSource)) {
-=======
-          if (btif_a2dp_on_started(peer_.PeerAddress(), &p_av->start, A2dpType::kSource)) {
->>>>>>> 15c04564
+          if (!should_suspend &&
+              btif_a2dp_on_started(peer_.PeerAddress(), &p_av->start, A2dpType::kSource)) {
             // Only clear pending flag after acknowledgement
             peer_.ClearFlags(BtifAvPeer::kFlagPendingStart);
           }
@@ -2635,11 +2626,10 @@
 
     case BTIF_AV_SET_CODEC_MODE_EVT: {
       const btif_av_codec_mode_change_t* p_codec_mode_change =
-          static_cast<const btif_av_codec_mode_change_t*>(p_data);
+              static_cast<const btif_av_codec_mode_change_t*>(p_data);
       log::info("Peer {} : event={} flags={} enc_mode={}",
-          ADDRESS_TO_LOGGABLE_CSTR(peer_.PeerAddress()),
-          BtifAvEvent::EventName(event), peer_.FlagsToString(),
-          p_codec_mode_change->enc_mode);
+                ADDRESS_TO_LOGGABLE_CSTR(peer_.PeerAddress()), BtifAvEvent::EventName(event),
+                peer_.FlagsToString(), p_codec_mode_change->enc_mode);
 
       BTA_AvSetCodecMode(peer_.BtaHandle(), p_codec_mode_change->enc_mode);
     } break;
@@ -2846,8 +2836,9 @@
 
     case BTA_AV_OFFLOAD_START_RSP_EVT:
       btif_a2dp_on_offload_started(peer_.PeerAddress(), p_av->status);
-      if (p_av->status == BTA_AV_SUCCESS)
+      if (p_av->status == BTA_AV_SUCCESS) {
         btif_av_update_codec_mode();
+      }
       break;
 
     case BTIF_AV_SET_LATENCY_REQ_EVT: {
@@ -2862,11 +2853,10 @@
 
     case BTIF_AV_SET_CODEC_MODE_EVT: {
       const btif_av_codec_mode_change_t* p_codec_mode_change =
-          static_cast<const btif_av_codec_mode_change_t*>(p_data);
+              static_cast<const btif_av_codec_mode_change_t*>(p_data);
       log::info("Peer {} : event={} flags={} enc_mode={}",
-          ADDRESS_TO_LOGGABLE_CSTR(peer_.PeerAddress()),
-          BtifAvEvent::EventName(event), peer_.FlagsToString(),
-          p_codec_mode_change->enc_mode);
+                ADDRESS_TO_LOGGABLE_CSTR(peer_.PeerAddress()), BtifAvEvent::EventName(event),
+                peer_.FlagsToString(), p_codec_mode_change->enc_mode);
 
       BTA_AvSetCodecMode(peer_.BtaHandle(), p_codec_mode_change->enc_mode);
     } break;
@@ -4206,8 +4196,8 @@
 }
 
 bool btif_av_is_dual_mode_enabled() {
-  return bluetooth::os::GetSystemPropertyBool(
-          bluetooth::os::kIsDualModeAudioEnabledProperty, false);
+  return bluetooth::os::GetSystemPropertyBool(bluetooth::os::kIsDualModeAudioEnabledProperty,
+                                              false);
 }
 
 void btif_av_metadata_update(uint16_t context) {
@@ -4215,9 +4205,7 @@
   bool is_src = true;
 
   if (btif_av_source.Enabled()) {
-    do_in_jni_thread(
-        base::BindOnce(btif_av_source.Callbacks()->update_metadata_cb,
-                                                  context));
+    do_in_jni_thread(base::BindOnce(btif_av_source.Callbacks()->update_metadata_cb, context));
   }
 }
 
@@ -4302,7 +4290,6 @@
   return true;
 }
 
-<<<<<<< HEAD
 void btif_av_update_codec_mode() {
   bool is_low_latency_mode = false;
   btif_av_codec_mode_change_t codec_mode_change;
@@ -4311,8 +4298,8 @@
     btav_a2dp_codec_config_t codec_config;
     codec_config = current_codec->getCodecConfig();
     if (codec_config.codec_type == BTAV_A2DP_CODEC_INDEX_SOURCE_APTX_ADAPTIVE) {
-      is_low_latency_mode = btif_av_source.GetGamingMode() ||
-                            btif_av_source.GetSpatialAudioLLMode();
+      is_low_latency_mode =
+              btif_av_source.GetGamingMode() || btif_av_source.GetSpatialAudioLLMode();
       if (is_low_latency_mode) {
         log::info("Is game/low latency, going for Low Latency Mode");
         codec_mode_change.enc_mode = APTX_LL;
@@ -4324,10 +4311,10 @@
                                 sizeof(codec_mode_change));
       log::info("peer_address={} event={}", ADDRESS_TO_LOGGABLE_CSTR(btif_av_source_active_peer()),
                 btif_av_event.ToString());
-      do_in_main_thread(FROM_HERE, base::Bind(&btif_av_handle_event,
-                                              AVDT_TSEP_SNK,  // peer_sep
-                                              btif_av_source_active_peer(),
-                                              kBtaHandleUnknown, btif_av_event));
+      do_in_main_thread(FROM_HERE,
+                        base::Bind(&btif_av_handle_event,
+                                   AVDT_TSEP_SNK,  // peer_sep
+                                   btif_av_source_active_peer(), kBtaHandleUnknown, btif_av_event));
     }
   }
 }
@@ -4339,14 +4326,14 @@
 }
 
 void btif_av_update_aptx_mode_info() {
-  bool is_low_latency_mode = btif_av_source.GetGamingMode() ||
-                             btif_av_source.GetSpatialAudioLLMode();
+  bool is_low_latency_mode =
+          btif_av_source.GetGamingMode() || btif_av_source.GetSpatialAudioLLMode();
   log::info("btif_av_update_aptx_mode_info: is low latency {}", is_low_latency_mode);
   uint16_t old_aptx_mode = btif_av_get_aptx_mode_info();
   uint16_t new_aptx_mode = (is_low_latency_mode) ? APTX_LL : APTX_HQ;
   if (old_aptx_mode != new_aptx_mode) {
-    log::info("btif_av_update_aptx_mode_info: aptx mode change from {} to {}",
-        old_aptx_mode, new_aptx_mode);
+    log::info("btif_av_update_aptx_mode_info: aptx mode change from {} to {}", old_aptx_mode,
+              new_aptx_mode);
     btif_a2dp_update_codec_mode();
   }
   btif_av_source.SetAptxMode(new_aptx_mode);
@@ -4367,11 +4354,7 @@
   btif_av_update_codec_mode();
 }
 
-void btif_av_connect_sink_delayed(uint8_t handle,
-                                  const RawAddress& peer_address) {
-=======
 void btif_av_connect_sink_delayed(uint8_t handle, const RawAddress& peer_address) {
->>>>>>> 15c04564
   log::info("peer={} handle=0x{:x}", peer_address, handle);
 
   if (btif_av_source.Enabled()) {
