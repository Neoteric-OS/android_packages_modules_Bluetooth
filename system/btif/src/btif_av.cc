--- conflicted
+++ resolved
@@ -409,15 +409,10 @@
       : callbacks_(nullptr),
         enabled_(false),
         a2dp_offload_enabled_(false),
-<<<<<<< HEAD
-        invalid_peer_check_(false),
         max_connected_peers_(kDefaultMaxConnectedAudioDevices),
         aptx_mode_(APTX_HQ),
         is_gaming_mode_(false),
         is_spatial_audio_low_latency_mode_(false) {}
-=======
-        max_connected_peers_(kDefaultMaxConnectedAudioDevices) {}
->>>>>>> 2e949362
   ~BtifAvSource();
 
   void Init(btav_source_callbacks_t* callbacks, int max_connected_audio_devices,
@@ -547,14 +542,6 @@
       return true;
     }
 
-<<<<<<< HEAD
-    if (!com::android::bluetooth::flags::a2dp_concurrent_source_sink() &&
-        btif_av_src_sink_coexist_enabled()) {
-      btif_av_sink_delete_active_peer();
-    }
-=======
-    BtifAvPeer* peer = FindPeer(peer_address);
->>>>>>> 2e949362
     if (peer == nullptr || !peer->IsConnected()) {
       log::error("Error setting {} as active Source peer", peer_address);
       peer_ready_promise.set_value();
