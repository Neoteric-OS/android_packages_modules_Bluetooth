/******************************************************************************
 *
 *  Copyright (C) 2014 Google, Inc.
 *
 *  Licensed under the Apache License, Version 2.0 (the "License");
 *  you may not use this file except in compliance with the License.
 *  You may obtain a copy of the License at:
 *
 *  http://www.apache.org/licenses/LICENSE-2.0
 *
 *  Unless required by applicable law or agreed to in writing, software
 *  distributed under the License is distributed on an "AS IS" BASIS,
 *  WITHOUT WARRANTIES OR CONDITIONS OF ANY KIND, either express or implied.
 *  See the License for the specific language governing permissions and
 *  limitations under the License.
 *
 ******************************************************************************/

#define LOG_TAG "bt_btif_config"

#include <assert.h>
#include <ctype.h>
#include <pthread.h>
#include <stdio.h>
#include <string.h>

#include "osi/include/alarm.h"
#include "osi/include/allocator.h"
#include "btcore/include/bdaddr.h"
#include "btif_common.h"
#include "btif_config.h"
#include "btif_config_transcode.h"
#include "btif_util.h"
#include "osi/include/compat.h"
#include "osi/include/config.h"
#include "btcore/include/module.h"
#include "osi/include/osi.h"
#include "osi/include/log.h"

#include "bt_types.h"

static const char *CONFIG_FILE_PATH = "/data/misc/bluedroid/bt_config.conf";
static const char *LEGACY_CONFIG_FILE_PATH = "/data/misc/bluedroid/bt_config.xml";
static const period_ms_t CONFIG_SETTLE_PERIOD_MS = 3000;

static void timer_config_save_cb(void *data);
<<<<<<< HEAD
static void btif_config_write(UINT16 event, char *p_param);
static void btif_config_devcache_cleanup(void);
=======
static void btif_config_write(void);
static void btif_config_remove_unpaired(config_t *config);
>>>>>>> f1f3935d

// TODO(zachoverflow): Move these two functions out, because they are too specific for this file
// {grumpy-cat/no, monty-python/you-make-me-sad}
bool btif_get_device_type(const BD_ADDR bd_addr, int *p_device_type)
{
    if (p_device_type == NULL)
        return FALSE;

    bt_bdaddr_t bda;
    bdcpy(bda.address, bd_addr);

    bdstr_t bd_addr_str;
    bdaddr_to_string(&bda, bd_addr_str, sizeof(bd_addr_str));

    if (!btif_config_get_int(bd_addr_str, "DevType", p_device_type))
        return FALSE;

    LOG_DEBUG("%s: Device [%s] type %d", __FUNCTION__, bd_addr_str, *p_device_type);
    return TRUE;
}

bool btif_get_address_type(const BD_ADDR bd_addr, int *p_addr_type)
{
    if (p_addr_type == NULL)
        return FALSE;

    bt_bdaddr_t bda;
    bdcpy(bda.address, bd_addr);

    bdstr_t bd_addr_str;
    bdaddr_to_string(&bda, bd_addr_str, sizeof(bd_addr_str));

    if (!btif_config_get_int(bd_addr_str, "AddrType", p_addr_type))
        return FALSE;

    LOG_DEBUG("%s: Device [%s] address type %d", __FUNCTION__, bd_addr_str, *p_addr_type);
    return TRUE;
}

static pthread_mutex_t lock;  // protects operations on |config|.
static config_t *config;
static alarm_t *alarm_timer;

// Module lifecycle functions

static future_t *init(void) {
  pthread_mutex_init(&lock, NULL);
  config = config_new(CONFIG_FILE_PATH);
  if (!config) {
    LOG_WARN("%s unable to load config file; attempting to transcode legacy file.", __func__);
    config = btif_config_transcode(LEGACY_CONFIG_FILE_PATH);
    if (!config) {
      LOG_WARN("%s unable to transcode legacy file, starting unconfigured.", __func__);
      config = config_new_empty();
      if (!config) {
        LOG_ERROR("%s unable to allocate a config object.", __func__);
        goto error;
      }
    }

    if (config_save(config, CONFIG_FILE_PATH))
      unlink(LEGACY_CONFIG_FILE_PATH);
  }

  btif_config_remove_unpaired(config);

  // TODO(sharvil): use a non-wake alarm for this once we have
  // API support for it. There's no need to wake the system to
  // write back to disk.
  alarm_timer = alarm_new();
  if (!alarm_timer) {
    LOG_ERROR("%s unable to create alarm.", __func__);
    goto error;
  }

  return future_new_immediate(FUTURE_SUCCESS);

error:;
  alarm_free(alarm_timer);
  config_free(config);
  pthread_mutex_destroy(&lock);
  alarm_timer = NULL;
  config = NULL;
  return future_new_immediate(FUTURE_FAIL);
}

static future_t *shut_down(void) {
  btif_config_flush();
  return future_new_immediate(FUTURE_SUCCESS);
}

static future_t *clean_up(void) {
  btif_config_flush();

  alarm_free(alarm_timer);
  config_free(config);
  pthread_mutex_destroy(&lock);
  alarm_timer = NULL;
  config = NULL;
  return future_new_immediate(FUTURE_SUCCESS);
}

const module_t btif_config_module = {
  .name = BTIF_CONFIG_MODULE,
  .init = init,
  .start_up = NULL,
  .shut_down = shut_down,
  .clean_up = clean_up,
  .dependencies = {
    NULL
  }
};

bool btif_config_has_section(const char *section) {
  assert(config != NULL);
  assert(section != NULL);

  pthread_mutex_lock(&lock);
  bool ret = config_has_section(config, section);
  pthread_mutex_unlock(&lock);

  return ret;
}

bool btif_config_exist(const char *section, const char *key) {
  assert(config != NULL);
  assert(section != NULL);
  assert(key != NULL);

  pthread_mutex_lock(&lock);
  bool ret = config_has_key(config, section, key);
  pthread_mutex_unlock(&lock);

  return ret;
}

bool btif_config_get_int(const char *section, const char *key, int *value) {
  assert(config != NULL);
  assert(section != NULL);
  assert(key != NULL);
  assert(value != NULL);

  pthread_mutex_lock(&lock);
  bool ret = config_has_key(config, section, key);
  if (ret)
    *value = config_get_int(config, section, key, *value);
  pthread_mutex_unlock(&lock);

  return ret;
}

bool btif_config_set_int(const char *section, const char *key, int value) {
  assert(config != NULL);
  assert(section != NULL);
  assert(key != NULL);

  pthread_mutex_lock(&lock);
  config_set_int(config, section, key, value);
  pthread_mutex_unlock(&lock);

  return true;
}

bool btif_config_get_str(const char *section, const char *key, char *value, int *size_bytes) {
  assert(config != NULL);
  assert(section != NULL);
  assert(key != NULL);
  assert(value != NULL);
  assert(size_bytes != NULL);

  pthread_mutex_lock(&lock);
  const char *stored_value = config_get_string(config, section, key, NULL);
  pthread_mutex_unlock(&lock);

  if (!stored_value)
    return false;

  strlcpy(value, stored_value, *size_bytes);
  *size_bytes = strlen(value) + 1;

  return true;
}

bool btif_config_set_str(const char *section, const char *key, const char *value) {
  assert(config != NULL);
  assert(section != NULL);
  assert(key != NULL);
  assert(value != NULL);

  pthread_mutex_lock(&lock);
  config_set_string(config, section, key, value);
  pthread_mutex_unlock(&lock);

  return true;
}

bool btif_config_get_bin(const char *section, const char *key, uint8_t *value, size_t *length) {
  assert(config != NULL);
  assert(section != NULL);
  assert(key != NULL);
  assert(value != NULL);
  assert(length != NULL);

  pthread_mutex_lock(&lock);
  const char *value_str = config_get_string(config, section, key, NULL);
  pthread_mutex_unlock(&lock);

  if (!value_str)
    return false;

  size_t value_len = strlen(value_str);
  if ((value_len % 2) != 0 || *length < (value_len / 2))
    return false;

  for (size_t i = 0; i < value_len; ++i)
    if (!isxdigit(value_str[i]))
      return false;

  for (*length = 0; *value_str; value_str += 2, *length += 1)
    sscanf(value_str, "%02hhx", &value[*length]);

  return true;
}

size_t btif_config_get_bin_length(const char *section, const char *key) {
  assert(config != NULL);
  assert(section != NULL);
  assert(key != NULL);

  pthread_mutex_lock(&lock);
  const char *value_str = config_get_string(config, section, key, NULL);
  pthread_mutex_unlock(&lock);

  if (!value_str)
    return 0;

  size_t value_len = strlen(value_str);
  return ((value_len % 2) != 0) ? 0 : (value_len / 2);
}

bool btif_config_set_bin(const char *section, const char *key, const uint8_t *value, size_t length) {
  const char *lookup = "0123456789abcdef";

  assert(config != NULL);
  assert(section != NULL);
  assert(key != NULL);

  if (length > 0)
      assert(value != NULL);

  char *str = (char *)osi_calloc(length * 2 + 1);
  if (!str)
    return false;

  for (size_t i = 0; i < length; ++i) {
    str[(i * 2) + 0] = lookup[(value[i] >> 4) & 0x0F];
    str[(i * 2) + 1] = lookup[value[i] & 0x0F];
  }

  pthread_mutex_lock(&lock);
  config_set_string(config, section, key, str);
  pthread_mutex_unlock(&lock);

  osi_free(str);
  return true;
}

const btif_config_section_iter_t *btif_config_section_begin(void) {
  assert(config != NULL);
  return (const btif_config_section_iter_t *)config_section_begin(config);
}

const btif_config_section_iter_t *btif_config_section_end(void) {
  assert(config != NULL);
  return (const btif_config_section_iter_t *)config_section_end(config);
}

const btif_config_section_iter_t *btif_config_section_next(const btif_config_section_iter_t *section) {
  assert(config != NULL);
  assert(section != NULL);
  return (const btif_config_section_iter_t *)config_section_next((const config_section_node_t *)section);
}

const char *btif_config_section_name(const btif_config_section_iter_t *section) {
  assert(config != NULL);
  assert(section != NULL);
  return config_section_name((const config_section_node_t *)section);
}

bool btif_config_remove(const char *section, const char *key) {
  assert(config != NULL);
  assert(section != NULL);
  assert(key != NULL);

  pthread_mutex_lock(&lock);
  bool ret = config_remove_key(config, section, key);
  pthread_mutex_unlock(&lock);

  return ret;
}

void btif_config_save(void) {
  assert(alarm_timer != NULL);
  assert(config != NULL);

  alarm_set(alarm_timer, CONFIG_SETTLE_PERIOD_MS, timer_config_save_cb, NULL);
}

void btif_config_flush(void) {
  assert(config != NULL);
  assert(alarm_timer != NULL);

  alarm_cancel(alarm_timer);
<<<<<<< HEAD
  btif_config_write(0, NULL);

  pthread_mutex_lock(&lock);
  config_save(config, CONFIG_FILE_PATH);
  pthread_mutex_unlock(&lock);
=======
  btif_config_write();
>>>>>>> f1f3935d
}

int btif_config_clear(void){
  assert(config != NULL);
  assert(alarm_timer != NULL);

  alarm_cancel(alarm_timer);

  pthread_mutex_lock(&lock);
  config_free(config);

  config = config_new_empty();
  if (config == NULL) {
    pthread_mutex_unlock(&lock);
    return false;
  }

  int ret = config_save(config, CONFIG_FILE_PATH);
  pthread_mutex_unlock(&lock);
  return ret;
}

static void timer_config_save_cb(UNUSED_ATTR void *data) {
  // Moving file I/O to btif context instead of timer callback because
  // it usually takes a lot of time to be completed, introducing
  // delays during A2DP playback causing blips or choppiness.
  btif_transfer_context(btif_config_write, 0, NULL, 0, NULL);
}

static void btif_config_write(UNUSED_ATTR UINT16 event, UNUSED_ATTR char *p_param) {
  assert(config != NULL);
  assert(alarm_timer != NULL);

  pthread_mutex_lock(&lock);
<<<<<<< HEAD
  config_save(config, CONFIG_FILE_PATH);
=======
  rename(CONFIG_FILE_PATH, CONFIG_BACKUP_PATH);
  sync();
  config_t *config_paired = config_new_clone(config);
  btif_config_remove_unpaired(config_paired);
  config_save(config_paired, CONFIG_FILE_PATH);
  config_free(config_paired);
>>>>>>> f1f3935d
  pthread_mutex_unlock(&lock);
}

static void btif_config_remove_unpaired(config_t *conf) {
  assert(conf != NULL);

  // The paired config used to carry information about
  // discovered devices during regular inquiry scans.
  // We remove these now and cache them in memory instead.
  const config_section_node_t *snode = config_section_begin(conf);
  while (snode != config_section_end(conf)) {
    const char *section = config_section_name(snode);
    if (string_is_bdaddr(section)) {
      if (!config_has_key(conf, section, "LinkKey") &&
          !config_has_key(conf, section, "LE_KEY_PENC") &&
          !config_has_key(conf, section, "LE_KEY_PID") &&
          !config_has_key(conf, section, "LE_KEY_PCSRK") &&
          !config_has_key(conf, section, "LE_KEY_LENC") &&
          !config_has_key(conf, section, "LE_KEY_LCSRK")) {
        snode = config_section_next(snode);
        config_remove_section(conf, section);
        continue;
      }
    }
    snode = config_section_next(snode);
  }
}<|MERGE_RESOLUTION|>--- conflicted
+++ resolved
@@ -44,13 +44,8 @@
 static const period_ms_t CONFIG_SETTLE_PERIOD_MS = 3000;
 
 static void timer_config_save_cb(void *data);
-<<<<<<< HEAD
 static void btif_config_write(UINT16 event, char *p_param);
-static void btif_config_devcache_cleanup(void);
-=======
-static void btif_config_write(void);
 static void btif_config_remove_unpaired(config_t *config);
->>>>>>> f1f3935d
 
 // TODO(zachoverflow): Move these two functions out, because they are too specific for this file
 // {grumpy-cat/no, monty-python/you-make-me-sad}
@@ -364,15 +359,7 @@
   assert(alarm_timer != NULL);
 
   alarm_cancel(alarm_timer);
-<<<<<<< HEAD
   btif_config_write(0, NULL);
-
-  pthread_mutex_lock(&lock);
-  config_save(config, CONFIG_FILE_PATH);
-  pthread_mutex_unlock(&lock);
-=======
-  btif_config_write();
->>>>>>> f1f3935d
 }
 
 int btif_config_clear(void){
@@ -407,16 +394,10 @@
   assert(alarm_timer != NULL);
 
   pthread_mutex_lock(&lock);
-<<<<<<< HEAD
-  config_save(config, CONFIG_FILE_PATH);
-=======
-  rename(CONFIG_FILE_PATH, CONFIG_BACKUP_PATH);
-  sync();
   config_t *config_paired = config_new_clone(config);
   btif_config_remove_unpaired(config_paired);
   config_save(config_paired, CONFIG_FILE_PATH);
   config_free(config_paired);
->>>>>>> f1f3935d
   pthread_mutex_unlock(&lock);
 }
 
