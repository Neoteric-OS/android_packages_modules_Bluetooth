--- conflicted
+++ resolved
@@ -1773,18 +1773,6 @@
     ASSERTC(ret == BT_STATUS_SUCCESS, "storing remote services failed", ret);
     num_properties++;
 
-    /* Remote name update */
-    if (!com::android::bluetooth::flags::separate_service_and_device_discovery() &&
-        strnlen((const char*)bd_name, BD_NAME_LEN)) {
-      prop[1].type = BT_PROPERTY_BDNAME;
-      prop[1].val = bd_name;
-      prop[1].len = strnlen((char*)bd_name, BD_NAME_LEN);
-
-      ret = btif_storage_set_remote_device_property(&bd_addr, &prop[1]);
-      ASSERTC(ret == BT_STATUS_SUCCESS, "failed to save remote device property", ret);
-      num_properties++;
-    }
-
     if (skip_reporting_wait_for_le) {
       log::info(
               "Bonding LE Audio sink - must wait for le services discovery to pass "
@@ -1916,19 +1904,6 @@
   bt_status_t ret = btif_storage_set_remote_device_property(&bd_addr, &prop.back());
   ASSERTC(ret == BT_STATUS_SUCCESS, "storing remote services failed", ret);
 
-<<<<<<< HEAD
-  /* Remote name update */
-  if (!com::android::bluetooth::flags::separate_service_and_device_discovery() &&
-      strnlen((const char*)bd_name, BD_NAME_LEN)) {
-    prop.push_back(bt_property_t{BT_PROPERTY_BDNAME,
-                                 static_cast<int>(strnlen((char*)bd_name, BD_NAME_LEN)), bd_name});
-
-    ret = btif_storage_set_remote_device_property(&bd_addr, &prop.back());
-    ASSERTC(ret == BT_STATUS_SUCCESS, "failed to save remote device property", ret);
-  }
-
-=======
->>>>>>> f1c542ea
   if (!is_transport_le) {
     /* If services were returned as part of SDP discovery, we will immediately
      * send them with rest of SDP results in on_service_discovery_results */
