--- conflicted
+++ resolved
@@ -1896,11 +1896,7 @@
           return;
         }
 
-<<<<<<< HEAD
         if (lea_supported) {
-=======
-        if (is_le_audio_capable_during_service_discovery(bd_addr)) {
->>>>>>> 0e948f6f
           if (bluetooth::common::init_flags::
                   sdp_return_classic_services_when_le_discovery_fails_is_enabled()) {
             LOG_INFO(
@@ -1909,18 +1905,12 @@
             // LEA device w/o this flag
             // TODO: we might want to remove bond or do some action on
             // half-discovered device
-<<<<<<< HEAD
             LOG_WARN("No GATT service found for the LE Audio device %s",
                      ADDRESS_TO_LOGGABLE_CSTR(bd_addr));
             return;
           }
         } else {
           LOG_INFO("LE audio not supported, no need to report any UUIDs");
-=======
-            return;
-          }
-        } else {
->>>>>>> 0e948f6f
           return;
         }
       }
