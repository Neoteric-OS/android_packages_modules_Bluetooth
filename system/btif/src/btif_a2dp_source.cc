--- conflicted
+++ resolved
@@ -550,17 +550,16 @@
   btav_a2dp_codec_config_t codec_config;
 
   if (a2dp_codec_config != nullptr) {
-      codec_config = a2dp_codec_config->getCodecConfig();
+    codec_config = a2dp_codec_config->getCodecConfig();
   } else {
     log::error("Cannot stream audio: current codec is not set");
     return;
   }
 
-<<<<<<< HEAD
   uint8_t p_codec_info[AVDT_CODEC_SIZE];
   memset(p_codec_info, 0, AVDT_CODEC_SIZE);
 
-  //copy peer codec info to p_codec_info
+  // copy peer codec info to p_codec_info
   if (!a2dp_codec_config->copyOutOtaCodecConfig(p_codec_info)) {
     log::error("Fetching peer codec info returns fail.");
     return;
@@ -569,19 +568,19 @@
   tBT_FLOW_SPEC flow_spec;
   memset(&flow_spec, 0x00, sizeof(flow_spec));
 
-  flow_spec.flow_direction = 0x00;     /* flow direction - out going */
-  flow_spec.service_type = 0x02;       /* Guaranteed */
-  flow_spec.token_rate = 0x00;         /* bytes/second - no token rate is specified*/
-  flow_spec.token_bucket_size = 0x00;  /* bytes - no token bucket is needed*/
-  flow_spec.latency = 0xFFFFFFFF;      /* microseconds - default value */
+  flow_spec.flow_direction = 0x00;    /* flow direction - out going */
+  flow_spec.service_type = 0x02;      /* Guaranteed */
+  flow_spec.token_rate = 0x00;        /* bytes/second - no token rate is specified*/
+  flow_spec.token_bucket_size = 0x00; /* bytes - no token bucket is needed*/
+  flow_spec.latency = 0xFFFFFFFF;     /* microseconds - default value */
 
   if (codec_config.codec_type == BTAV_A2DP_CODEC_INDEX_SOURCE_AAC) {
     char prop_value[PROPERTY_VALUE_MAX] = "false";
     osi_property_get("persist.vendor.qcom.bluetooth.aac_abr_support", prop_value, "false");
     if (!strcmp(prop_value, "true")) {
-      flow_spec.peak_bandwidth = 0;//ABR enabled
+      flow_spec.peak_bandwidth = 0;  // ABR enabled
     } else {
-      flow_spec.peak_bandwidth = (165*1000)/8; /* bytes/second */
+      flow_spec.peak_bandwidth = (165 * 1000) / 8; /* bytes/second */
     }
     tBTM_STATUS status = BTM_FlowSpec(peer_address, &flow_spec, NULL);
     if (status != BTM_CMD_STARTED) {
@@ -591,21 +590,16 @@
     /* For ABR mode default peak bandwidth is 0, for static it will be fetched */
     uint32_t bitrate = 0;
     bitrate = a2dp_codec_config->getTrackBitRate();
-    flow_spec.peak_bandwidth = bitrate/8;  /* bytes/second */
+    flow_spec.peak_bandwidth = bitrate / 8; /* bytes/second */
     tBTM_STATUS status = BTM_FlowSpec(peer_address, &flow_spec, NULL);
     if (status != BTM_CMD_STARTED) {
       log::warn("Cannot send FlowSpec: status {}", status);
     }
   }
 
-  btif_a2dp_source_cb.encoder_interface->encoder_init(
-      &peer_params, a2dp_codec_config, btif_a2dp_source_read_callback,
-      btif_a2dp_source_enqueue_callback);
-=======
   btif_a2dp_source_cb.encoder_interface->encoder_init(&peer_params, a2dp_codec_config,
                                                       btif_a2dp_source_read_callback,
                                                       btif_a2dp_source_enqueue_callback);
->>>>>>> 15c04564
 
   // Save a local copy of the encoder_interval_ms
   btif_a2dp_source_cb.encoder_interval_ms =
@@ -713,10 +707,11 @@
 
 void btif_a2dp_update_codec_mode() {
   log::info("state={}", btif_a2dp_source_cb.StateStr());
-  if (btif_a2dp_source_cb.State() == BtifA2dpSource::kStateOff) return;
-
-  btif_a2dp_source_thread.DoInThread(
-      FROM_HERE, base::BindOnce(&btif_a2dp_update_codec_mode_event));
+  if (btif_a2dp_source_cb.State() == BtifA2dpSource::kStateOff) {
+    return;
+  }
+
+  btif_a2dp_source_thread.DoInThread(FROM_HERE, base::BindOnce(&btif_a2dp_update_codec_mode_event));
 }
 
 static void btif_a2dp_update_codec_mode_event() {
