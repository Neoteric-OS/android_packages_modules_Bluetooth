/******************************************************************************
 *
 *  Copyright 2016 The Android Open Source Project
 *  Copyright 2009-2012 Broadcom Corporation
 *
 *  Licensed under the Apache License, Version 2.0 (the "License");
 *  you may not use this file except in compliance with the License.
 *  You may obtain a copy of the License at:
 *
 *  http://www.apache.org/licenses/LICENSE-2.0
 *
 *  Unless required by applicable law or agreed to in writing, software
 *  distributed under the License is distributed on an "AS IS" BASIS,
 *  WITHOUT WARRANTIES OR CONDITIONS OF ANY KIND, either express or implied.
 *  See the License for the specific language governing permissions and
 *  limitations under the License.
 *
 ******************************************************************************/

#define LOG_TAG "bluetooth-a2dp"
#define ATRACE_TAG ATRACE_TAG_AUDIO

#include <base/run_loop.h>
#include <bluetooth/log.h>
#include <com_android_bluetooth_flags.h>
#ifdef __ANDROID__
#include <cutils/trace.h>
#endif

#include <limits.h>
#include <string.h>

#include <algorithm>
#include <future>

#include "audio_hal_interface/a2dp_encoding.h"
#include "bta_av_ci.h"
#include "btif_a2dp_source.h"
#include "btif_av.h"
#include "btif_av_co.h"
#include "btif_common.h"
#include "btif_hf.h"
#include "btif_metrics_logging.h"
#include "btm_iso_api.h"
#include "common/message_loop_thread.h"
#include "common/metrics.h"
#include "common/repeating_timer.h"
#include "common/time_util.h"
#include "osi/include/allocator.h"
#include "osi/include/fixed_queue.h"
#include "osi/include/osi.h"
#include "osi/include/properties.h"
#include "osi/include/wakelock.h"
#include "stack/include/a2dp_sbc_constants.h"
#include "stack/include/acl_api.h"
#include "stack/include/acl_api_types.h"
#include "stack/include/bt_hdr.h"
#include "stack/include/btm_client_interface.h"
#include "stack/include/btm_status.h"
#include "stack/include/main_thread.h"
#include "types/raw_address.h"

using bluetooth::audio::a2dp::BluetoothAudioStatus;
using bluetooth::common::A2dpSessionMetrics;
using bluetooth::common::BluetoothMetricsLogger;
using bluetooth::common::RepeatingTimer;
using namespace bluetooth;

/**
 * The typical runlevel of the tx queue size is ~1 buffer
 * but due to link flow control or thread preemption in lower
 * layers we might need to temporarily buffer up data.
 */
#define MAX_OUTPUT_A2DP_FRAME_QUEUE_SZ (MAX_PCM_FRAME_NUM_PER_TICK * 2)

class SchedulingStats {
public:
  SchedulingStats() { Reset(); }
  void Reset() {
    total_updates = 0;
    last_update_us = 0;
    overdue_scheduling_count = 0;
    total_overdue_scheduling_delta_us = 0;
    max_overdue_scheduling_delta_us = 0;
    premature_scheduling_count = 0;
    total_premature_scheduling_delta_us = 0;
    max_premature_scheduling_delta_us = 0;
    exact_scheduling_count = 0;
    total_scheduling_time_us = 0;
  }

  // Counter for total updates
  size_t total_updates;

  // Last update timestamp (in us)
  uint64_t last_update_us;

  // Counter for overdue scheduling
  size_t overdue_scheduling_count;

  // Accumulated overdue scheduling deviations (in us)
  uint64_t total_overdue_scheduling_delta_us;

  // Max. overdue scheduling delta time (in us)
  uint64_t max_overdue_scheduling_delta_us;

  // Counter for premature scheduling
  size_t premature_scheduling_count;

  // Accumulated premature scheduling deviations (in us)
  uint64_t total_premature_scheduling_delta_us;

  // Max. premature scheduling delta time (in us)
  uint64_t max_premature_scheduling_delta_us;

  // Counter for exact scheduling
  size_t exact_scheduling_count;

  // Accumulated and counted scheduling time (in us)
  uint64_t total_scheduling_time_us;
};

class BtifMediaStats {
public:
  BtifMediaStats() { Reset(); }
  void Reset() {
    session_start_us = 0;
    session_end_us = 0;
    tx_queue_enqueue_stats.Reset();
    tx_queue_dequeue_stats.Reset();
    tx_queue_total_frames = 0;
    tx_queue_max_frames_per_packet = 0;
    tx_queue_total_queueing_time_us = 0;
    tx_queue_max_queueing_time_us = 0;
    tx_queue_total_readbuf_calls = 0;
    tx_queue_last_readbuf_us = 0;
    tx_queue_total_flushed_messages = 0;
    tx_queue_last_flushed_us = 0;
    tx_queue_total_dropped_messages = 0;
    tx_queue_max_dropped_messages = 0;
    tx_queue_dropouts = 0;
    tx_queue_last_dropouts_us = 0;
    media_read_total_underflow_bytes = 0;
    media_read_total_underflow_count = 0;
    media_read_last_underflow_us = 0;
    codec_index = -1;
  }

  uint64_t session_start_us;
  uint64_t session_end_us;

  SchedulingStats tx_queue_enqueue_stats;
  SchedulingStats tx_queue_dequeue_stats;

  size_t tx_queue_total_frames;
  size_t tx_queue_max_frames_per_packet;

  uint64_t tx_queue_total_queueing_time_us;
  uint64_t tx_queue_max_queueing_time_us;

  size_t tx_queue_total_readbuf_calls;
  uint64_t tx_queue_last_readbuf_us;

  size_t tx_queue_total_flushed_messages;
  uint64_t tx_queue_last_flushed_us;

  size_t tx_queue_total_dropped_messages;
  size_t tx_queue_max_dropped_messages;
  size_t tx_queue_dropouts;
  uint64_t tx_queue_last_dropouts_us;

  size_t media_read_total_underflow_bytes;
  size_t media_read_total_underflow_count;
  uint64_t media_read_last_underflow_us;

  int codec_index = -1;
};

class BtifA2dpSource {
public:
  enum RunState { kStateOff, kStateStartingUp, kStateRunning, kStateShuttingDown };

  BtifA2dpSource()
      : tx_audio_queue(nullptr),
        tx_flush(false),
        sw_audio_is_encoding(false),
        encoder_interface(nullptr),
        encoder_interval_ms(0),
        state_(kStateOff) {}

  void Reset() {
    fixed_queue_free(tx_audio_queue, nullptr);
    tx_audio_queue = nullptr;
    tx_flush = false;
    media_alarm.CancelAndWait();
    wakelock_release();
    encoder_interface = nullptr;
    encoder_interval_ms = 0;
    stats.Reset();
    accumulated_stats.Reset();
    state_ = kStateOff;
  }

  BtifA2dpSource::RunState State() const { return state_; }
  std::string StateStr() const {
    switch (state_) {
      case kStateOff:
        return "STATE_OFF";
      case kStateStartingUp:
        return "STATE_STARTING_UP";
      case kStateRunning:
        return "STATE_RUNNING";
      case kStateShuttingDown:
        return "STATE_SHUTTING_DOWN";
    }
  }

  void SetState(BtifA2dpSource::RunState state) { state_ = state; }

  fixed_queue_t* tx_audio_queue;
  bool tx_flush; /* Discards any outgoing data when true */
  bool sw_audio_is_encoding;
  RepeatingTimer media_alarm;
  const tA2DP_ENCODER_INTERFACE* encoder_interface;
  uint64_t encoder_interval_ms; /* Local copy of the encoder interval */
  BtifMediaStats stats;
  BtifMediaStats accumulated_stats;

private:
  BtifA2dpSource::RunState state_;
};

/// Source worker thread created to run the CPU heavy encoder calls.
/// Exactly three functions are executed on this thread:
///   - btif_a2dp_source_audio_handle_timer
///   - btif_a2dp_source_read_callback
///   - btif_a2dp_source_enqueue_callback
static bluetooth::common::MessageLoopThread btif_a2dp_source_thread("bt_a2dp_source_worker_thread");

static BtifA2dpSource btif_a2dp_source_cb;
static uint8_t btif_a2dp_source_dynamic_audio_buffer_size = MAX_OUTPUT_A2DP_FRAME_QUEUE_SZ;

static void btif_a2dp_source_init_delayed(void);
static bool btif_a2dp_source_startup(void);
static void btif_a2dp_source_startup_delayed(void);
static void btif_a2dp_source_start_session_delayed(const RawAddress& peer_address,
                                                   std::promise<void> start_session_promise);
static void btif_a2dp_source_end_session_delayed(const RawAddress& peer_address);
static void btif_a2dp_source_shutdown_delayed(std::promise<void>);
static void btif_a2dp_source_audio_tx_start_event(void);
static void btif_a2dp_source_audio_tx_stop_event(void);
static void btif_a2dp_source_audio_tx_flush_event(void);
// Set up the A2DP Source codec, and prepare the encoder.
// The peer address is |peer_addr|.
// This function should be called prior to starting A2DP streaming.
static void btif_a2dp_source_setup_codec(const RawAddress& peer_addr);
static void btif_a2dp_source_cleanup_codec();
static void btif_a2dp_source_cleanup_codec_delayed();
static void btif_a2dp_source_encoder_user_config_update_event(
        const RawAddress& peer_address,
        const std::vector<btav_a2dp_codec_config_t>& codec_user_preferences,
        std::promise<void> peer_ready_promise);
static void btif_a2dp_source_audio_feeding_update_event(
        const btav_a2dp_codec_config_t& codec_audio_config);
static bool btif_a2dp_source_audio_tx_flush_req(void);
static void btif_a2dp_source_audio_handle_timer(void);
static void btif_a2dp_update_codec_mode_event(void);
static uint32_t btif_a2dp_source_read_callback(uint8_t* p_buf, uint32_t len);
static bool btif_a2dp_source_enqueue_callback(BT_HDR* p_buf, size_t frames_n, uint32_t bytes_read);
static void log_tstamps_us(const char* comment, uint64_t timestamp_us);
static void update_scheduling_stats(SchedulingStats* stats, uint64_t now_us,
                                    uint64_t expected_delta);
// Update the A2DP Source related metrics.
// This function should be called before collecting the metrics.
static void btif_a2dp_source_update_metrics(void);
static void btm_read_rssi_cb(void* data);
static void btm_read_failed_contact_counter_cb(void* data);
static void btm_read_tx_power_cb(void* data);

static void btif_a2dp_source_accumulate_scheduling_stats(SchedulingStats* src,
                                                         SchedulingStats* dst) {
  dst->total_updates += src->total_updates;
  dst->last_update_us = src->last_update_us;
  dst->overdue_scheduling_count += src->overdue_scheduling_count;
  dst->total_overdue_scheduling_delta_us += src->total_overdue_scheduling_delta_us;
  dst->max_overdue_scheduling_delta_us =
          std::max(dst->max_overdue_scheduling_delta_us, src->max_overdue_scheduling_delta_us);
  dst->premature_scheduling_count += src->premature_scheduling_count;
  dst->total_premature_scheduling_delta_us += src->total_premature_scheduling_delta_us;
  dst->max_premature_scheduling_delta_us =
          std::max(dst->max_premature_scheduling_delta_us, src->max_premature_scheduling_delta_us);
  dst->exact_scheduling_count += src->exact_scheduling_count;
  dst->total_scheduling_time_us += src->total_scheduling_time_us;
}

static void btif_a2dp_source_accumulate_stats(BtifMediaStats* src, BtifMediaStats* dst) {
  dst->tx_queue_total_frames += src->tx_queue_total_frames;
  dst->tx_queue_max_frames_per_packet =
          std::max(dst->tx_queue_max_frames_per_packet, src->tx_queue_max_frames_per_packet);
  dst->tx_queue_total_queueing_time_us += src->tx_queue_total_queueing_time_us;
  dst->tx_queue_max_queueing_time_us =
          std::max(dst->tx_queue_max_queueing_time_us, src->tx_queue_max_queueing_time_us);
  dst->tx_queue_total_readbuf_calls += src->tx_queue_total_readbuf_calls;
  dst->tx_queue_last_readbuf_us = src->tx_queue_last_readbuf_us;
  dst->tx_queue_total_flushed_messages += src->tx_queue_total_flushed_messages;
  dst->tx_queue_last_flushed_us = src->tx_queue_last_flushed_us;
  dst->tx_queue_total_dropped_messages += src->tx_queue_total_dropped_messages;
  dst->tx_queue_max_dropped_messages =
          std::max(dst->tx_queue_max_dropped_messages, src->tx_queue_max_dropped_messages);
  dst->tx_queue_dropouts += src->tx_queue_dropouts;
  dst->tx_queue_last_dropouts_us = src->tx_queue_last_dropouts_us;
  dst->media_read_total_underflow_bytes += src->media_read_total_underflow_bytes;
  dst->media_read_total_underflow_count += src->media_read_total_underflow_count;
  dst->media_read_last_underflow_us = src->media_read_last_underflow_us;
  if (dst->codec_index < 0) {
    dst->codec_index = src->codec_index;
  }
  btif_a2dp_source_accumulate_scheduling_stats(&src->tx_queue_enqueue_stats,
                                               &dst->tx_queue_enqueue_stats);
  btif_a2dp_source_accumulate_scheduling_stats(&src->tx_queue_dequeue_stats,
                                               &dst->tx_queue_dequeue_stats);
  src->Reset();
}

/// Select the thread to run a2dp source actions on (a2dp encoder excluded).
static bluetooth::common::MessageLoopThread* local_thread() {
  return com::android::bluetooth::flags::a2dp_source_threading_fix() ? get_main_thread()
                                                                     : &btif_a2dp_source_thread;
}

bool btif_a2dp_source_init(void) {
  log::info("");

  // Start A2DP Source media task
  btif_a2dp_source_thread.StartUp();

  local_thread()->DoInThread(FROM_HERE, base::BindOnce(&btif_a2dp_source_init_delayed));
  return true;
}

class A2dpAudioPort : public bluetooth::audio::a2dp::BluetoothAudioPort {
  BluetoothAudioStatus StartStream(bool low_latency) const override {
    // Check if a phone call is currently active.
    if (!bluetooth::headset::IsCallIdle()) {
      log::error("unable to start stream: call is active");
      return BluetoothAudioStatus::FAILURE;
    }

    // Check if LE Audio is currently active.
    if (com::android::bluetooth::flags::a2dp_check_lea_iso_channel() &&
        hci::IsoManager::GetInstance()->GetNumberOfActiveIso() > 0) {
      log::error("unable to start stream: LEA is active");
      return BluetoothAudioStatus::FAILURE;
    }

    // Check if the stream has already been started.
    if (btif_av_stream_started_ready(A2dpType::kSource)) {
      return BluetoothAudioStatus::SUCCESS;
    }

    // Check if the stream is ready to start.
    if (!btif_av_stream_ready(A2dpType::kSource)) {
      log::error("unable to start stream: not ready");
      return BluetoothAudioStatus::FAILURE;
    }

    // Check if codec needs to be switched prior to stream start.
    invoke_switch_codec_cb(low_latency);

    // Post start event. The start request is pending, completion will be
    // notified to bluetooth::audio::a2dp::ack_stream_started.
    btif_av_stream_start_with_latency(low_latency);
    return BluetoothAudioStatus::PENDING;
  }

  BluetoothAudioStatus SuspendStream() const override {
    // Check if the stream is already suspended.
    if (!btif_av_stream_started_ready(A2dpType::kSource)) {
      btif_av_clear_remote_suspend_flag(A2dpType::kSource);
      return BluetoothAudioStatus::SUCCESS;
    }

    // Post suspend event. The suspend request is pending, completion will
    // be notified to bluetooth::audio::a2dp::ack_stream_suspended.
    btif_av_stream_suspend();
    return BluetoothAudioStatus::PENDING;
  }

  BluetoothAudioStatus SetLatencyMode(bool low_latency) const override {
    btif_av_set_low_latency(low_latency);
    return BluetoothAudioStatus::SUCCESS;
  }
};

static const A2dpAudioPort a2dp_audio_port;

static void btif_a2dp_source_init_delayed(void) {
  log::info("");
  // When codec extensibility is enabled in the audio HAL interface,
  // the provider needs to be initialized earlier in order to ensure
  // get_a2dp_configuration and parse_a2dp_configuration can be
  // invoked before the stream is started.
  bluetooth::audio::a2dp::init(local_thread(), &a2dp_audio_port, btif_av_is_a2dp_offload_enabled());
}

static bool btif_a2dp_source_startup(void) {
  log::info("state={}", btif_a2dp_source_cb.StateStr());

  if (btif_a2dp_source_cb.State() != BtifA2dpSource::kStateOff) {
    log::error("A2DP Source media task already running");
    return false;
  }

  btif_a2dp_source_cb.Reset();
  btif_a2dp_source_cb.SetState(BtifA2dpSource::kStateStartingUp);
  btif_a2dp_source_cb.tx_audio_queue = fixed_queue_new(SIZE_MAX);

  // Schedule the rest of the operations
  local_thread()->DoInThread(FROM_HERE, base::BindOnce(&btif_a2dp_source_startup_delayed));

  return true;
}

static void btif_a2dp_source_startup_delayed() {
  log::info("state={}", btif_a2dp_source_cb.StateStr());
  if (!btif_a2dp_source_thread.EnableRealTimeScheduling()) {
#if defined(__ANDROID__)
    log::fatal("unable to enable real time scheduling");
#endif
  }
  if (!bluetooth::audio::a2dp::init(local_thread(), &a2dp_audio_port,
                                    btif_av_is_a2dp_offload_enabled())) {
    log::warn("Failed to setup the bluetooth audio HAL");
  }
  btif_a2dp_source_cb.SetState(BtifA2dpSource::kStateRunning);
}

bool btif_a2dp_source_start_session(const RawAddress& peer_address,
                                    std::promise<void> peer_ready_promise) {
  log::info("peer_address={} state={}", peer_address, btif_a2dp_source_cb.StateStr());

  btif_a2dp_source_audio_tx_flush_req();

  if (local_thread()->DoInThread(
              FROM_HERE, base::BindOnce(&btif_a2dp_source_start_session_delayed, peer_address,
                                        std::move(peer_ready_promise)))) {
    return true;
  } else {
    // cannot set promise but triggers crash
    log::fatal("peer_address={} state={} fails to context switch", peer_address,
               btif_a2dp_source_cb.StateStr());
    return false;
  }
}

static void btif_a2dp_source_start_session_delayed(const RawAddress& peer_address,
                                                   std::promise<void> peer_ready_promise) {
  log::info("peer_address={} state={}", peer_address, btif_a2dp_source_cb.StateStr());

  btif_a2dp_source_setup_codec(peer_address);

  if (btif_a2dp_source_cb.State() != BtifA2dpSource::kStateRunning) {
    log::error("A2DP Source media task is not running");
    peer_ready_promise.set_value();
    return;
  }

  if (bluetooth::audio::a2dp::is_hal_enabled()) {
    bluetooth::audio::a2dp::start_session();
    bluetooth::audio::a2dp::set_remote_delay(btif_av_get_audio_delay(A2dpType::kSource));
    BluetoothMetricsLogger::GetInstance()->LogBluetoothSessionStart(
            bluetooth::common::CONNECTION_TECHNOLOGY_TYPE_BREDR, 0);
  } else {
    BluetoothMetricsLogger::GetInstance()->LogBluetoothSessionStart(
            bluetooth::common::CONNECTION_TECHNOLOGY_TYPE_BREDR, 0);
  }

  peer_ready_promise.set_value();
}

bool btif_a2dp_source_restart_session(const RawAddress& old_peer_address,
                                      const RawAddress& new_peer_address,
                                      std::promise<void> peer_ready_promise) {
  log::info("old_peer_address={} new_peer_address={} state={}", old_peer_address, new_peer_address,
            btif_a2dp_source_cb.StateStr());

  log::assert_that(!new_peer_address.IsEmpty(), "assert failed: !new_peer_address.IsEmpty()");

  // Must stop first the audio streaming
  btif_a2dp_source_stop_audio_req();

  // If the old active peer was valid, end the old session.
  // Otherwise, time to startup the A2DP Source processing.
  if (!old_peer_address.IsEmpty()) {
    btif_a2dp_source_end_session(old_peer_address);
  } else {
    btif_a2dp_source_startup();
  }

  // Start the session.
  btif_a2dp_source_start_session(new_peer_address, std::move(peer_ready_promise));
  // If audio was streaming before, DON'T start audio streaming, but leave the
  // control to the audio HAL.
  return true;
}

bool btif_a2dp_source_end_session(const RawAddress& peer_address) {
  log::info("peer_address={} state={}", peer_address, btif_a2dp_source_cb.StateStr());
  local_thread()->DoInThread(FROM_HERE,
                             base::BindOnce(&btif_a2dp_source_end_session_delayed, peer_address));
  btif_a2dp_source_cleanup_codec();
  return true;
}

static void btif_a2dp_source_end_session_delayed(const RawAddress& peer_address) {
  log::info("peer_address={} state={}", peer_address, btif_a2dp_source_cb.StateStr());
  if ((btif_a2dp_source_cb.State() == BtifA2dpSource::kStateRunning) ||
      (btif_a2dp_source_cb.State() == BtifA2dpSource::kStateShuttingDown)) {
    btif_av_stream_stop(peer_address);
  } else {
    log::error("A2DP Source media task is not running");
  }
  if (bluetooth::audio::a2dp::is_hal_enabled()) {
    bluetooth::audio::a2dp::end_session();
    BluetoothMetricsLogger::GetInstance()->LogBluetoothSessionEnd(
            bluetooth::common::DISCONNECT_REASON_UNKNOWN, 0);
  } else {
    BluetoothMetricsLogger::GetInstance()->LogBluetoothSessionEnd(
            bluetooth::common::DISCONNECT_REASON_UNKNOWN, 0);
  }
}

void btif_a2dp_source_allow_low_latency_audio(bool allowed) {
  log::info("allowed={}", allowed);

  local_thread()->DoInThread(
          FROM_HERE,
          base::BindOnce(bluetooth::audio::a2dp::set_audio_low_latency_mode_allowed, allowed));
}

void btif_a2dp_source_shutdown(std::promise<void> shutdown_complete_promise) {
  log::info("state={}", btif_a2dp_source_cb.StateStr());

  if ((btif_a2dp_source_cb.State() == BtifA2dpSource::kStateOff) ||
      (btif_a2dp_source_cb.State() == BtifA2dpSource::kStateShuttingDown)) {
    return;
  }

  /* Make sure no channels are restarted while shutting down */
  btif_a2dp_source_cb.SetState(BtifA2dpSource::kStateShuttingDown);

  local_thread()->DoInThread(FROM_HERE, base::BindOnce(&btif_a2dp_source_shutdown_delayed,
                                                       std::move(shutdown_complete_promise)));
}

static void btif_a2dp_source_shutdown_delayed(std::promise<void> shutdown_complete_promise) {
  log::info("state={}", btif_a2dp_source_cb.StateStr());

  // Stop the timer
  btif_a2dp_source_cb.media_alarm.CancelAndWait();
  wakelock_release();

  bluetooth::audio::a2dp::cleanup();

  fixed_queue_free(btif_a2dp_source_cb.tx_audio_queue, nullptr);
  btif_a2dp_source_cb.tx_audio_queue = nullptr;

  btif_a2dp_source_cb.SetState(BtifA2dpSource::kStateOff);

  shutdown_complete_promise.set_value();
}

void btif_a2dp_source_cleanup(void) {
  log::info("state={}", btif_a2dp_source_cb.StateStr());

  // Make sure the source is shutdown
  std::promise<void> shutdown_complete_promise;
  btif_a2dp_source_shutdown(std::move(shutdown_complete_promise));

  // Exit the thread
  btif_a2dp_source_thread.ShutDown();
}

// This runs on worker thread
bool btif_a2dp_source_is_streaming(void) { return btif_a2dp_source_cb.media_alarm.IsScheduled(); }

/// Return the MTU for the active peer audio connection.
static uint16_t btif_a2dp_get_peer_mtu(A2dpCodecConfig* a2dp_config) {
  uint8_t codec_info[AVDT_CODEC_SIZE];
  a2dp_config->copyOutOtaCodecConfig(codec_info);

  RawAddress peer_addr = btif_av_source_active_peer();
  tA2DP_ENCODER_INIT_PEER_PARAMS peer_params;
  bta_av_co_get_peer_params(peer_addr, &peer_params);
  uint16_t peer_mtu = peer_params.peer_mtu;
  uint16_t effective_mtu = bta_av_co_get_encoder_effective_frame_size(peer_addr);

  if (effective_mtu > 0 && effective_mtu < peer_mtu) {
    peer_mtu = effective_mtu;
  }

  // b/188020925
  // When SBC headsets report middle quality bitpool under a larger MTU, we
  // reduce the packet size to prevent the hardware encoder from putting too
  // many frames in one packet.
  if (a2dp_config->codecIndex() == BTAV_A2DP_CODEC_INDEX_SOURCE_SBC &&
      codec_info[2] /* maxBitpool */ <= A2DP_SBC_BITPOOL_MIDDLE_QUALITY) {
    peer_mtu = MAX_2MBPS_AVDTP_MTU;
  }

  // b/177205770
  // Fix the MTU value not to be greater than an AVDTP packet, so the data
  // encoded by A2DP hardware encoder can be fitted into one AVDTP packet
  // without fragmented
  if (peer_mtu > MAX_3MBPS_AVDTP_MTU) {
    peer_mtu = MAX_3MBPS_AVDTP_MTU;
  }

  return peer_mtu;
}

static void btif_a2dp_source_setup_codec(const RawAddress& peer_address) {
  log::info("peer_address={} state={}", peer_address, btif_a2dp_source_cb.StateStr());

  tA2DP_ENCODER_INIT_PEER_PARAMS peer_params;
  bta_av_co_get_peer_params(peer_address, &peer_params);
  if (!bta_av_co_set_active_source_peer(peer_address)) {
    log::error("Cannot stream audio: cannot set active peer to {}", peer_address);
    return;
  }

  const tA2DP_ENCODER_INTERFACE* encoder_interface = bta_av_co_get_encoder_interface(peer_address);
  if (encoder_interface == nullptr) {
    log::error("Cannot stream audio: no source encoder interface");
    return;
  }

  A2dpCodecConfig* a2dp_codec_config = bta_av_get_a2dp_current_codec();
  btav_a2dp_codec_config_t codec_config;

  if (a2dp_codec_config != nullptr) {
    codec_config = a2dp_codec_config->getCodecConfig();
  } else {
    log::error("Cannot stream audio: current codec is not set");
    return;
  }

<<<<<<< HEAD
  uint8_t p_codec_info[AVDT_CODEC_SIZE];
  memset(p_codec_info, 0, AVDT_CODEC_SIZE);

  // copy peer codec info to p_codec_info
  if (!a2dp_codec_config->copyOutOtaCodecConfig(p_codec_info)) {
    log::error("Fetching peer codec info returns fail.");
    return;
  }

  tBT_FLOW_SPEC flow_spec;
  memset(&flow_spec, 0x00, sizeof(flow_spec));

  flow_spec.flow_direction = 0x00;    /* flow direction - out going */
  flow_spec.service_type = 0x02;      /* Guaranteed */
  flow_spec.token_rate = 0x00;        /* bytes/second - no token rate is specified*/
  flow_spec.token_bucket_size = 0x00; /* bytes - no token bucket is needed*/
  flow_spec.latency = 0xFFFFFFFF;     /* microseconds - default value */

  if (codec_config.codec_type == BTAV_A2DP_CODEC_INDEX_SOURCE_AAC) {
    char prop_value[PROPERTY_VALUE_MAX] = "false";
    osi_property_get("persist.vendor.qcom.bluetooth.aac_abr_support", prop_value, "false");
    if (!strcmp(prop_value, "true")) {
      flow_spec.peak_bandwidth = 0;  // ABR enabled
    } else {
      flow_spec.peak_bandwidth = (165 * 1000) / 8; /* bytes/second */
    }
    tBTM_STATUS status = BTM_FlowSpec(peer_address, &flow_spec, NULL);
    if (status != tBTM_STATUS::BTM_CMD_STARTED) {
      log::warn("Cannot send FlowSpec: status {}", status);
    }
  } else if (codec_config.codec_type == BTAV_A2DP_CODEC_INDEX_SOURCE_LDAC) {
    /* For ABR mode default peak bandwidth is 0, for static it will be fetched */
    uint32_t bitrate = 0;
    bitrate = a2dp_codec_config->getTrackBitRate();
    flow_spec.peak_bandwidth = bitrate / 8; /* bytes/second */
    tBTM_STATUS status = BTM_FlowSpec(peer_address, &flow_spec, NULL);
    if (status != tBTM_STATUS::BTM_CMD_STARTED) {
      log::warn("Cannot send FlowSpec: status {}", status);
    }
  }

  btif_a2dp_source_cb.encoder_interface->encoder_init(&peer_params, a2dp_codec_config,
                                                      btif_a2dp_source_read_callback,
                                                      btif_a2dp_source_enqueue_callback);
=======
  encoder_interface->encoder_init(&peer_params, a2dp_codec_config, btif_a2dp_source_read_callback,
                                  btif_a2dp_source_enqueue_callback);
>>>>>>> dddcb43f

  // Save a local copy of the encoder_interval_ms
  btif_a2dp_source_cb.encoder_interface = encoder_interface;
  btif_a2dp_source_cb.encoder_interval_ms =
          btif_a2dp_source_cb.encoder_interface->get_encoder_interval_ms();

  if (bluetooth::audio::a2dp::is_hal_enabled()) {
    bluetooth::audio::a2dp::setup_codec(a2dp_codec_config,
                                        btif_a2dp_get_peer_mtu(a2dp_codec_config),
                                        bta_av_co_get_encoder_preferred_interval_us());
  }
}

static void btif_a2dp_source_cleanup_codec() {
  log::info("state={}", btif_a2dp_source_cb.StateStr());
  // Must stop media task first before cleaning up the encoder
  btif_a2dp_source_stop_audio_req();
  local_thread()->DoInThread(FROM_HERE, base::BindOnce(&btif_a2dp_source_cleanup_codec_delayed));
}

static void btif_a2dp_source_cleanup_codec_delayed() {
  log::info("state={}", btif_a2dp_source_cb.StateStr());
  if (btif_a2dp_source_cb.encoder_interface != nullptr) {
    btif_a2dp_source_cb.encoder_interface->encoder_cleanup();
    btif_a2dp_source_cb.encoder_interface = nullptr;
  }
}

void btif_a2dp_source_start_audio_req(void) {
  log::info("state={}", btif_a2dp_source_cb.StateStr());

  local_thread()->DoInThread(FROM_HERE, base::BindOnce(&btif_a2dp_source_audio_tx_start_event));
}

void btif_a2dp_source_stop_audio_req(void) {
  log::info("state={}", btif_a2dp_source_cb.StateStr());

  local_thread()->DoInThread(FROM_HERE, base::BindOnce(&btif_a2dp_source_audio_tx_stop_event));
}

void btif_a2dp_source_encoder_user_config_update_req(
        const RawAddress& peer_address,
        const std::vector<btav_a2dp_codec_config_t>& codec_user_preferences,
        std::promise<void> peer_ready_promise) {
  log::info("peer_address={} state={} {} codec_preference(s)", peer_address,
            btif_a2dp_source_cb.StateStr(), codec_user_preferences.size());

  if (!local_thread()->DoInThread(
              FROM_HERE,
              base::BindOnce(&btif_a2dp_source_encoder_user_config_update_event, peer_address,
                             codec_user_preferences, std::move(peer_ready_promise)))) {
    // cannot set promise but triggers crash
    log::fatal("peer_address={} state={} fails to context switch", peer_address,
               btif_a2dp_source_cb.StateStr());
  }
}

static void btif_a2dp_source_encoder_user_config_update_event(
        const RawAddress& peer_address,
        const std::vector<btav_a2dp_codec_config_t>& codec_user_preferences,
        std::promise<void> peer_ready_promise) {
  bool restart_output = false;
  bool success = false;
  for (auto codec_user_config : codec_user_preferences) {
    success = bta_av_co_set_codec_user_config(peer_address, codec_user_config, &restart_output);
    if (success) {
      log::info("peer_address={} state={} codec_preference=[{}] restart_output={}", peer_address,
                btif_a2dp_source_cb.StateStr(), codec_user_config.ToString(), restart_output);
      break;
    }
  }
  if (success && restart_output) {
    // Codec reconfiguration is in progress, and it is safe to unlock since
    // remaining tasks like starting audio session and reporting new codec
    // will be handled by BTA_AV_RECONFIG_EVT later.
    peer_ready_promise.set_value();
    return;
  }
  if (!success) {
    log::error("cannot update codec user configuration(s)");
  }
  if (!peer_address.IsEmpty() && peer_address == btif_av_source_active_peer()) {
    // No more actions needed with remote, and if succeed, user had changed the
    // config like the bits per sample only. Let's resume the session now.
    btif_a2dp_source_start_session(peer_address, std::move(peer_ready_promise));
  } else {
    // Unlock for non-active peer
    peer_ready_promise.set_value();
  }
}

void btif_a2dp_source_feeding_update_req(const btav_a2dp_codec_config_t& codec_audio_config) {
  log::info("state={}", btif_a2dp_source_cb.StateStr());
  local_thread()->DoInThread(FROM_HERE, base::BindOnce(&btif_a2dp_source_audio_feeding_update_event,
                                                       codec_audio_config));
}

static void btif_a2dp_source_audio_feeding_update_event(
        const btav_a2dp_codec_config_t& codec_audio_config) {
  log::info("state={}", btif_a2dp_source_cb.StateStr());
  if (!bta_av_co_set_codec_audio_config(codec_audio_config)) {
    log::error("cannot update codec audio feeding parameters");
  }
}

void btif_a2dp_update_codec_mode() {
  log::info("state={}", btif_a2dp_source_cb.StateStr());
  if (btif_a2dp_source_cb.State() == BtifA2dpSource::kStateOff) {
    return;
  }

  btif_a2dp_source_thread.DoInThread(FROM_HERE, base::BindOnce(&btif_a2dp_update_codec_mode_event));
}

static void btif_a2dp_update_codec_mode_event() {
  log::info("state={}", btif_a2dp_source_cb.StateStr());
  if (bluetooth::audio::a2dp::is_hal_enabled()) {
    bluetooth::audio::a2dp::setup_codec(bta_av_get_a2dp_current_codec(),
                                        btif_a2dp_get_peer_mtu(bta_av_get_a2dp_current_codec()),
                                        bta_av_co_get_encoder_preferred_interval_us());
  }
}

void btif_a2dp_source_on_idle(void) {
  log::info("state={}", btif_a2dp_source_cb.StateStr());
  if (btif_a2dp_source_cb.State() == BtifA2dpSource::kStateOff) {
    return;
  }

  /* Make sure media task is stopped */
  btif_a2dp_source_stop_audio_req();
}

void btif_a2dp_source_on_stopped(tBTA_AV_SUSPEND* p_av_suspend) {
  log::info("state={}", btif_a2dp_source_cb.StateStr());

  btif_a2dp_source_cb.sw_audio_is_encoding = false;

  // allow using this API for other (acknowledgement and stopping media task)
  // than suspend
  if (p_av_suspend != nullptr && p_av_suspend->status != BTA_AV_SUCCESS) {
    log::error("A2DP stop failed: status={}, initiator={}", p_av_suspend->status,
               p_av_suspend->initiator);
    if (p_av_suspend->initiator) {
      bluetooth::audio::a2dp::ack_stream_suspended(BluetoothAudioStatus::FAILURE);
    }
  } else {
    bluetooth::audio::a2dp::ack_stream_suspended(BluetoothAudioStatus::SUCCESS);
  }

  if (btif_a2dp_source_cb.State() == BtifA2dpSource::kStateOff) {
    return;
  }

  // ensure tx frames are immediately suspended
  btif_a2dp_source_cb.tx_flush = true;
  // ensure tx frames are immediately flushed
  btif_a2dp_source_audio_tx_flush_req();

  // request to stop media task
  btif_a2dp_source_stop_audio_req();

  // once software stream is fully stopped we will ack back
}

void btif_a2dp_source_on_suspended(tBTA_AV_SUSPEND* p_av_suspend) {
  log::info("state={}", btif_a2dp_source_cb.StateStr());

  if (btif_a2dp_source_cb.State() == BtifA2dpSource::kStateOff) {
    return;
  }

  log::assert_that(p_av_suspend != nullptr, "Suspend result could not be nullptr");

  // check for status failures
  if (p_av_suspend->status != BTA_AV_SUCCESS) {
    log::warn("A2DP suspend failed: status={}, initiator={}", p_av_suspend->status,
              p_av_suspend->initiator);
    if (p_av_suspend->initiator) {
      bluetooth::audio::a2dp::ack_stream_suspended(BluetoothAudioStatus::FAILURE);
    }
  } else if (btif_av_is_a2dp_offload_running()) {
    bluetooth::audio::a2dp::ack_stream_suspended(BluetoothAudioStatus::SUCCESS);
  }

  // ensure tx frames are immediately suspended
  btif_a2dp_source_cb.tx_flush = true;

  // stop timer tick
  btif_a2dp_source_stop_audio_req();

  // once software stream is fully stopped we will ack back
}

/* when true media task discards any tx frames */
void btif_a2dp_source_set_tx_flush(bool enable) {
  log::info("enable={} state={}", enable, btif_a2dp_source_cb.StateStr());
  btif_a2dp_source_cb.tx_flush = enable;
}

static void btif_a2dp_source_audio_tx_start_event(void) {
  log::info("streaming {} state={}", btif_a2dp_source_is_streaming(),
            btif_a2dp_source_cb.StateStr());

  btif_a2dp_source_cb.stats.Reset();
  btif_a2dp_source_cb.stats.session_start_us = bluetooth::common::time_get_os_boottime_us();
  btif_a2dp_source_cb.stats.session_end_us = 0;

  A2dpCodecConfig* codec_config = bta_av_get_a2dp_current_codec();
  if (codec_config != nullptr) {
    btif_a2dp_source_cb.stats.codec_index = codec_config->codecIndex();
  }

  if (btif_av_is_a2dp_offload_running()) {
    return;
  }

  log::assert_that(btif_a2dp_source_cb.encoder_interface != nullptr,
                   "assert failed: btif_a2dp_source_cb.encoder_interface != nullptr");

  log::verbose("starting media encoder timer with interval {}ms",
               btif_a2dp_source_cb.encoder_interface->get_encoder_interval_ms());

  wakelock_acquire();
  btif_a2dp_source_cb.encoder_interface->feeding_reset();
  btif_a2dp_source_cb.tx_flush = false;
  btif_a2dp_source_cb.sw_audio_is_encoding = true;
  btif_a2dp_source_cb.media_alarm.SchedulePeriodic(
          btif_a2dp_source_thread.GetWeakPtr(), FROM_HERE,
          base::BindRepeating(&btif_a2dp_source_audio_handle_timer),
          std::chrono::milliseconds(
                  btif_a2dp_source_cb.encoder_interface->get_encoder_interval_ms()));
}

static void btif_a2dp_source_audio_tx_stop_event(void) {
  log::info("streaming {} state={}", btif_a2dp_source_is_streaming(),
            btif_a2dp_source_cb.StateStr());

  btif_a2dp_source_cb.stats.session_end_us = bluetooth::common::time_get_os_boottime_us();

  btif_a2dp_source_update_metrics();
  btif_a2dp_source_accumulate_stats(&btif_a2dp_source_cb.stats,
                                    &btif_a2dp_source_cb.accumulated_stats);

  if (btif_av_is_a2dp_offload_running()) {
    return;
  }

  if (!btif_a2dp_source_is_streaming()) {
    return;
  }

  /* Drain data still left in the queue */
  static constexpr size_t AUDIO_STREAM_OUTPUT_BUFFER_SZ = 28 * 512;
  uint8_t p_buf[AUDIO_STREAM_OUTPUT_BUFFER_SZ * 2];
  bluetooth::audio::a2dp::read(p_buf, sizeof(p_buf));

  /* Stop the timer first */
  btif_a2dp_source_cb.media_alarm.CancelAndWait();
  wakelock_release();

  bluetooth::audio::a2dp::ack_stream_suspended(BluetoothAudioStatus::SUCCESS);

  /* audio engine stopped, reset tx suspended flag */
  btif_a2dp_source_cb.tx_flush = false;

  /* Reset the media feeding state */
  if (btif_a2dp_source_cb.encoder_interface != nullptr) {
    btif_a2dp_source_cb.encoder_interface->feeding_reset();
  }
}

/// Periodic task responsible for encoding the audio stream and forwarding
/// to the remote device. It will read PCM samples from the HAL provided FMQ,
/// encode them into audio frames. Runs on the source worker thread.
///
/// The timer driving the periodic task is cancelled before any state cleanup
/// when the stream is ended.
static void btif_a2dp_source_audio_handle_timer(void) {
  uint64_t timestamp_us = bluetooth::common::time_get_audio_server_tick_us();
  uint64_t stats_timestamp_us = bluetooth::common::time_get_os_boottime_us();

  log_tstamps_us("A2DP Source tx scheduling timer", timestamp_us);

  log::assert_that(btif_a2dp_source_cb.encoder_interface != nullptr,
                   "assert failed: btif_a2dp_source_cb.encoder_interface != nullptr");

  size_t transmit_queue_length = fixed_queue_length(btif_a2dp_source_cb.tx_audio_queue);

#ifdef __ANDROID__
  ATRACE_INT("btif TX queue", transmit_queue_length);
#endif

  if (btif_a2dp_source_cb.encoder_interface->set_transmit_queue_length != nullptr) {
    btif_a2dp_source_cb.encoder_interface->set_transmit_queue_length(transmit_queue_length);
  }

  btif_a2dp_source_cb.encoder_interface->send_frames(timestamp_us);

  bta_av_ci_src_data_ready(BTA_AV_CHNL_AUDIO);
  update_scheduling_stats(&btif_a2dp_source_cb.stats.tx_queue_enqueue_stats, stats_timestamp_us,
                          btif_a2dp_source_cb.encoder_interval_ms * 1000);
}

/// Callback invoked by the encoder for reading PCM audio data from the
/// Bluetooth Audio HAL. Runs on the source worker thread.
static uint32_t btif_a2dp_source_read_callback(uint8_t* p_buf, uint32_t len) {
  if (!btif_a2dp_source_cb.sw_audio_is_encoding) {
    return 0;
  }

  uint32_t bytes_read = bluetooth::audio::a2dp::read(p_buf, len);

  if (bytes_read < len) {
    log::warn("UNDERFLOW: ONLY READ {} BYTES OUT OF {}", bytes_read, len);
    btif_a2dp_source_cb.stats.media_read_total_underflow_bytes += (len - bytes_read);
    btif_a2dp_source_cb.stats.media_read_total_underflow_count++;
    btif_a2dp_source_cb.stats.media_read_last_underflow_us =
            bluetooth::common::time_get_os_boottime_us();
    log_a2dp_audio_underrun_event(btif_av_source_active_peer(),
                                  btif_a2dp_source_cb.encoder_interval_ms, len - bytes_read);
  }

  return bytes_read;
}

/// Callback invoked by the encoder for sending encoded audio frames to the
/// remote Bluetooth device. Runs on the source worker thread.
static bool btif_a2dp_source_enqueue_callback(BT_HDR* p_buf, size_t frames_n,
                                              uint32_t /*bytes_read*/) {
  uint64_t now_us = bluetooth::common::time_get_os_boottime_us();

  // Check if the transmission queue has been flushed.
  if (btif_a2dp_source_cb.tx_flush) {
    log::verbose("tx suspended, discarded frame");

    btif_a2dp_source_cb.stats.tx_queue_total_flushed_messages +=
            fixed_queue_length(btif_a2dp_source_cb.tx_audio_queue);
    btif_a2dp_source_cb.stats.tx_queue_last_flushed_us = now_us;
    fixed_queue_flush(btif_a2dp_source_cb.tx_audio_queue, osi_free);

    osi_free(p_buf);
    return false;
  }

  // Check for TX queue overflow
  // TODO: Using frames_n here is probably wrong: should be "+ 1" instead.
  if (fixed_queue_length(btif_a2dp_source_cb.tx_audio_queue) + frames_n >
      btif_a2dp_source_dynamic_audio_buffer_size) {
    log::warn("TX queue buffer size now={} adding={} max={}",
              (uint32_t)fixed_queue_length(btif_a2dp_source_cb.tx_audio_queue), (uint32_t)frames_n,
              btif_a2dp_source_dynamic_audio_buffer_size);
    // Keep track of drop-outs
    btif_a2dp_source_cb.stats.tx_queue_dropouts++;
    btif_a2dp_source_cb.stats.tx_queue_last_dropouts_us = now_us;

    // Flush all queued buffers
    size_t drop_n = fixed_queue_length(btif_a2dp_source_cb.tx_audio_queue);
    btif_a2dp_source_cb.stats.tx_queue_max_dropped_messages =
            std::max(drop_n, btif_a2dp_source_cb.stats.tx_queue_max_dropped_messages);
    int num_dropped_encoded_bytes = 0;
    int num_dropped_encoded_frames = 0;
    while (fixed_queue_length(btif_a2dp_source_cb.tx_audio_queue)) {
      btif_a2dp_source_cb.stats.tx_queue_total_dropped_messages++;
      void* p_data = fixed_queue_try_dequeue(btif_a2dp_source_cb.tx_audio_queue);
      if (p_data != nullptr) {
        auto p_dropped_buf = static_cast<BT_HDR*>(p_data);
        num_dropped_encoded_bytes += p_dropped_buf->len;
        num_dropped_encoded_frames += p_dropped_buf->layer_specific;
        osi_free(p_data);
      }
    }
    log_a2dp_audio_overrun_event(btif_av_source_active_peer(),
                                 btif_a2dp_source_cb.encoder_interval_ms, drop_n,
                                 num_dropped_encoded_frames, num_dropped_encoded_bytes);

    // Request additional debug info if we had to flush buffers
    RawAddress peer_bda = btif_av_source_active_peer();
    tBTM_STATUS status =
            get_btm_client_interface().link_controller.BTM_ReadRSSI(peer_bda, btm_read_rssi_cb);
    if (status != tBTM_STATUS::BTM_CMD_STARTED) {
      log::warn("Cannot read RSSI: status {}", status);
    }

    status = BTM_ReadFailedContactCounter(peer_bda, btm_read_failed_contact_counter_cb);
    if (status != tBTM_STATUS::BTM_CMD_STARTED) {
      log::warn("Cannot read Failed Contact Counter: status {}", status);
    }

    status = BTM_ReadTxPower(peer_bda, BT_TRANSPORT_BR_EDR, btm_read_tx_power_cb);
    if (status != tBTM_STATUS::BTM_CMD_STARTED) {
      log::warn("Cannot read Tx Power: status {}", status);
    }
  }

  // Update the statistics.
  btif_a2dp_source_cb.stats.tx_queue_total_frames += frames_n;
  btif_a2dp_source_cb.stats.tx_queue_max_frames_per_packet =
          std::max(frames_n, btif_a2dp_source_cb.stats.tx_queue_max_frames_per_packet);

  fixed_queue_enqueue(btif_a2dp_source_cb.tx_audio_queue, p_buf);

  return true;
}

static void btif_a2dp_source_audio_tx_flush_event(void) {
  /* Flush all enqueued audio buffers (encoded) */
  log::info("state={}", btif_a2dp_source_cb.StateStr());
  if (btif_av_is_a2dp_offload_running()) {
    return;
  }

  if (btif_a2dp_source_cb.encoder_interface != nullptr) {
    btif_a2dp_source_cb.encoder_interface->feeding_flush();
  }

  btif_a2dp_source_cb.stats.tx_queue_total_flushed_messages +=
          fixed_queue_length(btif_a2dp_source_cb.tx_audio_queue);
  btif_a2dp_source_cb.stats.tx_queue_last_flushed_us = bluetooth::common::time_get_os_boottime_us();
  fixed_queue_flush(btif_a2dp_source_cb.tx_audio_queue, osi_free);
}

static bool btif_a2dp_source_audio_tx_flush_req(void) {
  log::info("state={}", btif_a2dp_source_cb.StateStr());

  local_thread()->DoInThread(FROM_HERE, base::BindOnce(&btif_a2dp_source_audio_tx_flush_event));
  return true;
}

BT_HDR* btif_a2dp_source_audio_readbuf(void) {
  uint64_t now_us = bluetooth::common::time_get_os_boottime_us();
  BT_HDR* p_buf = (BT_HDR*)fixed_queue_try_dequeue(btif_a2dp_source_cb.tx_audio_queue);

  btif_a2dp_source_cb.stats.tx_queue_total_readbuf_calls++;
  btif_a2dp_source_cb.stats.tx_queue_last_readbuf_us = now_us;
  if (p_buf != nullptr) {
    // Update the statistics
    update_scheduling_stats(&btif_a2dp_source_cb.stats.tx_queue_dequeue_stats, now_us,
                            btif_a2dp_source_cb.encoder_interval_ms * 1000);
  }

  return p_buf;
}

static void log_tstamps_us(const char* comment, uint64_t timestamp_us) {
  static uint64_t prev_us = 0;
  log::verbose("[{}] ts {:08}, diff : {:08}, queue sz {}", comment, timestamp_us,
               timestamp_us - prev_us, fixed_queue_length(btif_a2dp_source_cb.tx_audio_queue));
  prev_us = timestamp_us;
}

static void update_scheduling_stats(SchedulingStats* stats, uint64_t now_us,
                                    uint64_t expected_delta) {
  uint64_t last_us = stats->last_update_us;

  stats->total_updates++;
  stats->last_update_us = now_us;

  if (last_us == 0) {
    return;  // First update: expected delta doesn't apply
  }

  uint64_t deadline_us = last_us + expected_delta;
  if (deadline_us < now_us) {
    // Overdue scheduling
    uint64_t delta_us = now_us - deadline_us;
    // Ignore extreme outliers
    if (delta_us < 10 * expected_delta) {
      stats->max_overdue_scheduling_delta_us =
              std::max(delta_us, stats->max_overdue_scheduling_delta_us);
      stats->total_overdue_scheduling_delta_us += delta_us;
      stats->overdue_scheduling_count++;
      stats->total_scheduling_time_us += now_us - last_us;
    }
  } else if (deadline_us > now_us) {
    // Premature scheduling
    uint64_t delta_us = deadline_us - now_us;
    // Ignore extreme outliers
    if (delta_us < 10 * expected_delta) {
      stats->max_premature_scheduling_delta_us =
              std::max(delta_us, stats->max_premature_scheduling_delta_us);
      stats->total_premature_scheduling_delta_us += delta_us;
      stats->premature_scheduling_count++;
      stats->total_scheduling_time_us += now_us - last_us;
    }
  } else {
    // On-time scheduling
    stats->exact_scheduling_count++;
    stats->total_scheduling_time_us += now_us - last_us;
  }
}

void btif_a2dp_source_debug_dump(int fd) {
  btif_a2dp_source_accumulate_stats(&btif_a2dp_source_cb.stats,
                                    &btif_a2dp_source_cb.accumulated_stats);
  uint64_t now_us = bluetooth::common::time_get_os_boottime_us();
  BtifMediaStats* accumulated_stats = &btif_a2dp_source_cb.accumulated_stats;
  SchedulingStats* enqueue_stats = &accumulated_stats->tx_queue_enqueue_stats;
  SchedulingStats* dequeue_stats = &accumulated_stats->tx_queue_dequeue_stats;
  size_t ave_size;
  uint64_t ave_time_us;

  dprintf(fd, "\nA2DP State:\n");
  dprintf(fd, "  TxQueue:\n");

  dprintf(fd,
          "  Counts (enqueue/dequeue/readbuf)                        : %zu / "
          "%zu / %zu\n",
          enqueue_stats->total_updates, dequeue_stats->total_updates,
          accumulated_stats->tx_queue_total_readbuf_calls);

  dprintf(fd,
          "  Last update time ago in ms (enqueue/dequeue/readbuf)    : %llu / %llu "
          "/ %llu\n",
          (enqueue_stats->last_update_us > 0)
                  ? (unsigned long long)(now_us - enqueue_stats->last_update_us) / 1000
                  : 0,
          (dequeue_stats->last_update_us > 0)
                  ? (unsigned long long)(now_us - dequeue_stats->last_update_us) / 1000
                  : 0,
          (accumulated_stats->tx_queue_last_readbuf_us > 0)
                  ? (unsigned long long)(now_us - accumulated_stats->tx_queue_last_readbuf_us) /
                            1000
                  : 0);

  ave_size = 0;
  if (enqueue_stats->total_updates != 0) {
    ave_size = accumulated_stats->tx_queue_total_frames / enqueue_stats->total_updates;
  }
  dprintf(fd,
          "  Frames per packet (total/max/ave)                       : %zu / "
          "%zu / %zu\n",
          accumulated_stats->tx_queue_total_frames,
          accumulated_stats->tx_queue_max_frames_per_packet, ave_size);

  dprintf(fd,
          "  Counts (flushed/dropped/dropouts)                       : %zu / "
          "%zu / %zu\n",
          accumulated_stats->tx_queue_total_flushed_messages,
          accumulated_stats->tx_queue_total_dropped_messages, accumulated_stats->tx_queue_dropouts);

  dprintf(fd, "  Counts (max dropped)                                    : %zu\n",
          accumulated_stats->tx_queue_max_dropped_messages);

  dprintf(fd,
          "  Last update time ago in ms (flushed/dropped)            : %llu / "
          "%llu\n",
          (accumulated_stats->tx_queue_last_flushed_us > 0)
                  ? (unsigned long long)(now_us - accumulated_stats->tx_queue_last_flushed_us) /
                            1000
                  : 0,
          (accumulated_stats->tx_queue_last_dropouts_us > 0)
                  ? (unsigned long long)(now_us - accumulated_stats->tx_queue_last_dropouts_us) /
                            1000
                  : 0);

  dprintf(fd, "  Counts (underflow)                                      : %zu\n",
          accumulated_stats->media_read_total_underflow_count);

  dprintf(fd, "  Bytes (underflow)                                       : %zu\n",
          accumulated_stats->media_read_total_underflow_bytes);

  dprintf(fd, "  Last update time ago in ms (underflow)                  : %llu\n",
          (accumulated_stats->media_read_last_underflow_us > 0)
                  ? (unsigned long long)(now_us - accumulated_stats->media_read_last_underflow_us) /
                            1000
                  : 0);

  //
  // TxQueue enqueue stats
  //
  dprintf(fd, "  Enqueue deviation counts (overdue/premature)            : %zu / %zu\n",
          enqueue_stats->overdue_scheduling_count, enqueue_stats->premature_scheduling_count);

  ave_time_us = 0;
  if (enqueue_stats->overdue_scheduling_count != 0) {
    ave_time_us = enqueue_stats->total_overdue_scheduling_delta_us /
                  enqueue_stats->overdue_scheduling_count;
  }
  dprintf(fd,
          "  Enqueue overdue scheduling time in ms (total/max/ave)   : %llu / %llu "
          "/ %llu\n",
          (unsigned long long)enqueue_stats->total_overdue_scheduling_delta_us / 1000,
          (unsigned long long)enqueue_stats->max_overdue_scheduling_delta_us / 1000,
          (unsigned long long)ave_time_us / 1000);

  ave_time_us = 0;
  if (enqueue_stats->premature_scheduling_count != 0) {
    ave_time_us = enqueue_stats->total_premature_scheduling_delta_us /
                  enqueue_stats->premature_scheduling_count;
  }
  dprintf(fd,
          "  Enqueue premature scheduling time in ms (total/max/ave) : %llu / %llu "
          "/ %llu\n",
          (unsigned long long)enqueue_stats->total_premature_scheduling_delta_us / 1000,
          (unsigned long long)enqueue_stats->max_premature_scheduling_delta_us / 1000,
          (unsigned long long)ave_time_us / 1000);

  //
  // TxQueue dequeue stats
  //
  dprintf(fd, "  Dequeue deviation counts (overdue/premature)            : %zu / %zu\n",
          dequeue_stats->overdue_scheduling_count, dequeue_stats->premature_scheduling_count);

  ave_time_us = 0;
  if (dequeue_stats->overdue_scheduling_count != 0) {
    ave_time_us = dequeue_stats->total_overdue_scheduling_delta_us /
                  dequeue_stats->overdue_scheduling_count;
  }
  dprintf(fd,
          "  Dequeue overdue scheduling time in ms (total/max/ave)   : %llu / %llu "
          "/ %llu\n",
          (unsigned long long)dequeue_stats->total_overdue_scheduling_delta_us / 1000,
          (unsigned long long)dequeue_stats->max_overdue_scheduling_delta_us / 1000,
          (unsigned long long)ave_time_us / 1000);

  ave_time_us = 0;
  if (dequeue_stats->premature_scheduling_count != 0) {
    ave_time_us = dequeue_stats->total_premature_scheduling_delta_us /
                  dequeue_stats->premature_scheduling_count;
  }
  dprintf(fd,
          "  Dequeue premature scheduling time in ms (total/max/ave) : %llu / %llu "
          "/ %llu\n",
          (unsigned long long)dequeue_stats->total_premature_scheduling_delta_us / 1000,
          (unsigned long long)dequeue_stats->max_premature_scheduling_delta_us / 1000,
          (unsigned long long)ave_time_us / 1000);
}

static void btif_a2dp_source_update_metrics(void) {
  BtifMediaStats stats = btif_a2dp_source_cb.stats;
  SchedulingStats enqueue_stats = stats.tx_queue_enqueue_stats;
  A2dpSessionMetrics metrics;
  metrics.codec_index = stats.codec_index;
  metrics.is_a2dp_offload = btif_av_is_a2dp_offload_running();

  // session_start_us is 0 when btif_a2dp_source_start_audio_req() is not called
  // mark the metric duration as invalid (-1) in this case
  if (stats.session_start_us != 0) {
    metrics.audio_duration_ms = (stats.session_end_us - stats.session_start_us) / 1000;
  }

  if (enqueue_stats.total_updates > 1) {
    metrics.media_timer_min_ms = btif_a2dp_source_cb.encoder_interval_ms -
                                 (enqueue_stats.max_premature_scheduling_delta_us / 1000);
    metrics.media_timer_max_ms = btif_a2dp_source_cb.encoder_interval_ms +
                                 (enqueue_stats.max_overdue_scheduling_delta_us / 1000);

    metrics.total_scheduling_count = enqueue_stats.overdue_scheduling_count +
                                     enqueue_stats.premature_scheduling_count +
                                     enqueue_stats.exact_scheduling_count;
    if (metrics.total_scheduling_count > 0) {
      metrics.media_timer_avg_ms =
              enqueue_stats.total_scheduling_time_us / (1000 * metrics.total_scheduling_count);
    }

    metrics.buffer_overruns_max_count = stats.tx_queue_max_dropped_messages;
    metrics.buffer_overruns_total = stats.tx_queue_total_dropped_messages;
    metrics.buffer_underruns_count = stats.media_read_total_underflow_count;
    metrics.buffer_underruns_average = 0;
    if (metrics.buffer_underruns_count > 0) {
      metrics.buffer_underruns_average =
              (float)stats.media_read_total_underflow_bytes / metrics.buffer_underruns_count;
    }
  }
  BluetoothMetricsLogger::GetInstance()->LogA2dpSession(metrics);

  if (metrics.audio_duration_ms != -1) {
    log_a2dp_session_metrics_event(btif_av_source_active_peer(), metrics.audio_duration_ms,
                                   metrics.media_timer_min_ms, metrics.media_timer_max_ms,
                                   metrics.media_timer_avg_ms, metrics.total_scheduling_count,
                                   metrics.buffer_overruns_max_count, metrics.buffer_overruns_total,
                                   metrics.buffer_underruns_average, metrics.buffer_underruns_count,
                                   metrics.codec_index, metrics.is_a2dp_offload);
  }
}

void btif_a2dp_source_set_dynamic_audio_buffer_size(uint8_t dynamic_audio_buffer_size) {
  btif_a2dp_source_dynamic_audio_buffer_size = dynamic_audio_buffer_size;
}

static void btm_read_rssi_cb(void* data) {
  if (data == nullptr) {
    log::error("Read RSSI request timed out");
    return;
  }

  tBTM_RSSI_RESULT* result = (tBTM_RSSI_RESULT*)data;
  if (result->status != tBTM_STATUS::BTM_SUCCESS) {
    log::error("unable to read remote RSSI (status {})", result->status);
    return;
  }

  log_read_rssi_result(result->rem_bda, bluetooth::common::kUnknownConnectionHandle,
                       result->hci_status, result->rssi);

  log::warn("device: {}, rssi: {}", result->rem_bda, result->rssi);
}

static void btm_read_failed_contact_counter_cb(void* data) {
  if (data == nullptr) {
    log::error("Read Failed Contact Counter request timed out");
    return;
  }

  tBTM_FAILED_CONTACT_COUNTER_RESULT* result = (tBTM_FAILED_CONTACT_COUNTER_RESULT*)data;
  if (result->status != tBTM_STATUS::BTM_SUCCESS) {
    log::error("unable to read Failed Contact Counter (status {})", result->status);
    return;
  }
  log_read_failed_contact_counter_result(result->rem_bda,
                                         bluetooth::common::kUnknownConnectionHandle,
                                         result->hci_status, result->failed_contact_counter);

  log::warn("device: {}, Failed Contact Counter: {}", result->rem_bda,
            result->failed_contact_counter);
}

static void btm_read_tx_power_cb(void* data) {
  if (data == nullptr) {
    log::error("Read Tx Power request timed out");
    return;
  }

  tBTM_TX_POWER_RESULT* result = (tBTM_TX_POWER_RESULT*)data;
  if (result->status != tBTM_STATUS::BTM_SUCCESS) {
    log::error("unable to read Tx Power (status {})", result->status);
    return;
  }
  log_read_tx_power_level_result(result->rem_bda, bluetooth::common::kUnknownConnectionHandle,
                                 result->hci_status, result->tx_power);

  log::warn("device: {}, Tx Power: {}", result->rem_bda, result->tx_power);
}<|MERGE_RESOLUTION|>--- conflicted
+++ resolved
@@ -645,7 +645,6 @@
     return;
   }
 
-<<<<<<< HEAD
   uint8_t p_codec_info[AVDT_CODEC_SIZE];
   memset(p_codec_info, 0, AVDT_CODEC_SIZE);
 
@@ -687,13 +686,8 @@
     }
   }
 
-  btif_a2dp_source_cb.encoder_interface->encoder_init(&peer_params, a2dp_codec_config,
-                                                      btif_a2dp_source_read_callback,
-                                                      btif_a2dp_source_enqueue_callback);
-=======
   encoder_interface->encoder_init(&peer_params, a2dp_codec_config, btif_a2dp_source_read_callback,
                                   btif_a2dp_source_enqueue_callback);
->>>>>>> dddcb43f
 
   // Save a local copy of the encoder_interval_ms
   btif_a2dp_source_cb.encoder_interface = encoder_interface;
