/******************************************************************************
 *
 *  Copyright 2009-2012 Broadcom Corporation
 *
 *  Licensed under the Apache License, Version 2.0 (the "License");
 *  you may not use this file except in compliance with the License.
 *  You may obtain a copy of the License at:
 *
 *  http://www.apache.org/licenses/LICENSE-2.0
 *
 *  Unless required by applicable law or agreed to in writing, software
 *  distributed under the License is distributed on an "AS IS" BASIS,
 *  WITHOUT WARRANTIES OR CONDITIONS OF ANY KIND, either express or implied.
 *  See the License for the specific language governing permissions and
 *  limitations under the License.
 *
 ******************************************************************************/

/*******************************************************************************
 *
 *  Filename:      btif_hh.c
 *
 *  Description:   HID Host Profile Bluetooth Interface
 *
 *
 ******************************************************************************/

#define LOG_TAG "bt_btif_hh"

#include "btif/include/btif_hh.h"

#include <base/functional/bind.h>
#include <bluetooth/log.h>
#include <com_android_bluetooth_flags.h>
#include <frameworks/proto_logging/stats/enums/bluetooth/enums.pb.h>
#include <unistd.h>

#include <algorithm>
#include <cstddef>
#include <cstdint>
#include <cstring>

#include "ble_address_with_type.h"
#include "bluetooth/uuid.h"
#include "bt_device_type.h"
#include "bt_transport.h"
#include "bta_api.h"
#include "bta_hh_api.h"
#include "bta_hh_co.h"
#include "bta_sec_api.h"
#include "btif/include/btif_common.h"
#include "btif/include/btif_dm.h"
#include "btif/include/btif_hd.h"
#include "btif/include/btif_metrics_logging.h"
#include "btif/include/btif_profile_storage.h"
#include "btif/include/btif_storage.h"
#include "btif/include/btif_util.h"
#include "hardware/bluetooth.h"
#include "include/hardware/bt_hh.h"
#include "internal_include/bt_target.h"
#include "main/shim/dumpsys.h"
#include "osi/include/alarm.h"
#include "osi/include/allocator.h"
#include "stack/include/bt_hdr.h"
#include "stack/include/bt_uuid16.h"
#include "stack/include/btm_client_interface.h"
#include "stack/include/hidh_api.h"
#include "types/raw_address.h"

#define COD_HID_KEYBOARD 0x0540
#define COD_HID_POINTING 0x0580
#define COD_HID_COMBO 0x05C0

#define HID_REPORT_CAPSLOCK 0x39
#define HID_REPORT_NUMLOCK 0x53
#define HID_REPORT_SCROLLLOCK 0x47

// For Apple Magic Mouse
#define MAGICMOUSE_VENDOR_ID 0x05ac
#define MAGICMOUSE_PRODUCT_ID 0x030d

#define LOGITECH_KB_MX5500_VENDOR_ID 0x046D
#define LOGITECH_KB_MX5500_PRODUCT_ID 0xB30B

using namespace bluetooth;

static int btif_hh_keylockstates = 0;  // The current key state of each key

#define BTIF_TIMEOUT_VUP_MS (3 * 1000)

#define BTIF_HH_INCOMING_CONNECTION_DURING_BONDING_TIMEOUT_MS (4 * 1000)
#define BTIF_HH_UNEXPECTED_INCOMING_CONNECTION_TIMEOUT_MS (1 * 1000)

/* HH request events */
typedef enum {
  BTIF_HH_CONNECT_REQ_EVT = 0,
  BTIF_HH_DISCONNECT_REQ_EVT,
  BTIF_HH_VUP_REQ_EVT
} btif_hh_req_evt_t;

/*******************************************************************************
 *  Constants & Macros
 ******************************************************************************/

/*******************************************************************************
 *  Local type definitions
 ******************************************************************************/

typedef struct hid_kb_list {
  uint16_t product_id;
  uint16_t version_id;
  const char* kb_name;
} tHID_KB_LIST;

/*******************************************************************************
 *  Static variables
 ******************************************************************************/
btif_hh_cb_t btif_hh_cb;

static bthh_callbacks_t* bt_hh_callbacks = NULL;
static bthh_profile_enable_t bt_hh_enable_type = {.hidp_enabled = true, .hogp_enabled = true};

/* List of HID keyboards for which the NUMLOCK state needs to be
 * turned ON by default. Add devices to this list to apply the
 * NUMLOCK state toggle on fpr first connect.*/
static tHID_KB_LIST hid_kb_numlock_on_list[] = {
        {LOGITECH_KB_MX5500_PRODUCT_ID, LOGITECH_KB_MX5500_VENDOR_ID, "Logitech MX5500 Keyboard"}};

#define CHECK_BTHH_INIT()                 \
  do {                                    \
    if (bt_hh_callbacks == NULL) {        \
      log::error("BTHH not initialized"); \
      return BT_STATUS_NOT_READY;         \
    }                                     \
  } while (0)

#define BTHH_CHECK_NOT_DISABLED()                                           \
  do {                                                                      \
    if (btif_hh_cb.status == BTIF_HH_DISABLED) {                            \
      log::error("HH status = {}", btif_hh_status_text(btif_hh_cb.status)); \
      return BT_STATUS_UNEXPECTED_STATE;                                    \
    }                                                                       \
  } while (0)

#define BTHH_LOG_UNKNOWN_LINK(_link_spec) log::error("Unknown link: {}", (_link_spec))
#define BTHH_LOG_LINK(_link_spec) log::verbose("link spec: {}", (_link_spec))

#define BTHH_STATE_UPDATE(_link_spec, _state)                                                  \
  do {                                                                                         \
    log::verbose("link spec: {} state: {}", (_link_spec), bthh_connection_state_text(_state)); \
    HAL_CBACK(bt_hh_callbacks, connection_state_cb, &(_link_spec).addrt.bda,                   \
              (_link_spec).addrt.type, (_link_spec).transport, (_state));                      \
  } while (0)

/*******************************************************************************
 *  Static functions
 ******************************************************************************/

static void btif_hh_transport_select(tAclLinkSpec& link_spec);
static void btif_hh_timer_timeout(void* data);
static void bte_hh_evt(tBTA_HH_EVT event, tBTA_HH* p_data);

/*******************************************************************************
 *  Functions
 ******************************************************************************/

static int get_keylockstates() { return btif_hh_keylockstates; }

static void set_keylockstate(int keymask, bool isSet) {
  if (isSet) {
    btif_hh_keylockstates |= keymask;
  }
}

/*******************************************************************************
 *
 * Function         toggle_os_keylockstates
 *
 * Description      Function to toggle the keyboard lock states managed by the
 linux.
 *                  This function is used in by two call paths
 *                  (1) if the lock state change occurred from an onscreen
 keyboard,
 *                  this function is called to update the lock state maintained
                    for the HID keyboard(s)
 *                  (2) if a HID keyboard is disconnected and reconnected,
 *                  this function is called to update the lock state maintained
                    for the HID keyboard(s)
 * Returns          void
 ******************************************************************************/

static void toggle_os_keylockstates(int fd, int changedlockstates) {
  log::verbose("fd = {}, changedlockstates = 0x{:x}", fd, changedlockstates);
  uint8_t hidreport[9];
  int reportIndex;
  memset(hidreport, 0, 9);
  hidreport[0] = 1;
  reportIndex = 4;

  if (changedlockstates & BTIF_HH_KEYSTATE_MASK_CAPSLOCK) {
    log::verbose("Setting CAPSLOCK");
    hidreport[reportIndex++] = (uint8_t)HID_REPORT_CAPSLOCK;
  }

  if (changedlockstates & BTIF_HH_KEYSTATE_MASK_NUMLOCK) {
    log::verbose("Setting NUMLOCK");
    hidreport[reportIndex++] = (uint8_t)HID_REPORT_NUMLOCK;
  }

  if (changedlockstates & BTIF_HH_KEYSTATE_MASK_SCROLLLOCK) {
    log::verbose("Setting SCROLLLOCK");
    hidreport[reportIndex++] = (uint8_t)HID_REPORT_SCROLLLOCK;
  }

  log::verbose("Writing hidreport #1 to os:");
  log::verbose("| {:x} {:x} {:x}", hidreport[0], hidreport[1], hidreport[2]);
  log::verbose("| {:x} {:x} {:x}", hidreport[3], hidreport[4], hidreport[5]);
  log::verbose("| {:x} {:x} {:x}", hidreport[6], hidreport[7], hidreport[8]);
  bta_hh_co_write(fd, hidreport, sizeof(hidreport));
  usleep(200000);
  memset(hidreport, 0, 9);
  hidreport[0] = 1;
  log::verbose("Writing hidreport #2 to os:");
  log::verbose("| {:x} {:x} {:x}", hidreport[0], hidreport[1], hidreport[2]);
  log::verbose("| {:x} {:x} {:x}", hidreport[3], hidreport[4], hidreport[5]);
  log::verbose("| {:x} {:x} {:x}", hidreport[6], hidreport[7], hidreport[8]);
  bta_hh_co_write(fd, hidreport, sizeof(hidreport));
}

/*******************************************************************************
 *
 * Function         create_pbuf
 *
 * Description      Helper function to create p_buf for send_data or set_report
 *
 ******************************************************************************/
static BT_HDR* create_pbuf(uint16_t len, uint8_t* data) {
  BT_HDR* p_buf = (BT_HDR*)osi_malloc(len + BTA_HH_MIN_OFFSET + sizeof(BT_HDR));
  uint8_t* pbuf_data;

  p_buf->len = len;
  p_buf->offset = BTA_HH_MIN_OFFSET;

  pbuf_data = (uint8_t*)(p_buf + 1) + p_buf->offset;
  memcpy(pbuf_data, data, len);

  return p_buf;
}

/*******************************************************************************
 *
 * Function         update_keyboard_lockstates
 *
 * Description      Sends a report to the keyboard to set the lock states of
 *                  keys.
 *
 ******************************************************************************/
static void update_keyboard_lockstates(btif_hh_device_t* p_dev) {
  uint8_t len = 2; /* reportid + 1 byte report*/
  BT_HDR* p_buf;
  uint8_t data[] = {0x01,                                         /* report id */
                    static_cast<uint8_t>(btif_hh_keylockstates)}; /* keystate */

  /* Set report for other keyboards */
  log::verbose("setting report on dev_handle {} to 0x{:x}", p_dev->dev_handle,
               btif_hh_keylockstates);

  /* Get SetReport buffer */
  p_buf = create_pbuf(len, data);
  if (p_buf != NULL) {
    p_buf->layer_specific = BTA_HH_RPTT_OUTPUT;
    BTA_HhSendData(p_dev->dev_handle, p_dev->link_spec, p_buf);
  }
}

/*******************************************************************************
 *
 * Function         sync_lockstate_on_connect
 *
 * Description      Function to update the keyboard lock states managed by the
 *                  OS when a HID keyboard is connected or disconnected and
 *                  reconnected
 *
 * Returns          void
 ******************************************************************************/
static void sync_lockstate_on_connect(btif_hh_device_t* p_dev, tBTA_HH_DEV_DSCP_INFO& dscp_info) {
  for (unsigned int i = 0; i < sizeof(hid_kb_numlock_on_list) / sizeof(tHID_KB_LIST); i++) {
    tHID_KB_LIST& kb = hid_kb_numlock_on_list[i];
    if (dscp_info.vendor_id == kb.version_id && dscp_info.product_id == kb.product_id) {
      log::verbose("idx[{}] Enabling NUMLOCK for device {} {}", i, p_dev->link_spec, kb.kb_name);
      // Enable NUMLOCK by default so that numeric keys work from first keyboard connect
      set_keylockstate(BTIF_HH_KEYSTATE_MASK_NUMLOCK, true);
      update_keyboard_lockstates(p_dev);

      // If the lockstate of caps, scroll or num is set, send a report to the kernel
      int keylockstates = get_keylockstates();
      if (keylockstates) {
        log::verbose("Sending HID report to kernel indicating lock key state 0x{:x} for device {}",
                     keylockstates, p_dev->link_spec);
        usleep(200000);
        toggle_os_keylockstates(p_dev->internal_send_fd, keylockstates);
      }
      break;
    }
  }
}

/*******************************************************************************
 *
 * Function         btif_hh_find_added_dev
 *
 * Description      Return the added device pointer of the specified link spec
 *
 * Returns          Added device entry
 ******************************************************************************/
static btif_hh_added_device_t* btif_hh_find_added_dev(const tAclLinkSpec& link_spec) {
  for (int i = 0; i < BTIF_HH_MAX_ADDED_DEV; i++) {
    btif_hh_added_device_t* added_dev = &btif_hh_cb.added_devices[i];
    if (added_dev->link_spec == link_spec) {
      return added_dev;
    }
  }
  return NULL;
}

/*******************************************************************************
 *
 * Function         btif_hh_find_connected_dev_by_handle
 *
 * Description      Return the connected device pointer of the specified device
 *                  handle
 *
 * Returns          Device entry pointer in the device table
 ******************************************************************************/
btif_hh_device_t* btif_hh_find_connected_dev_by_handle(uint8_t handle) {
  uint32_t i;
  for (i = 0; i < BTIF_HH_MAX_HID; i++) {
    if (btif_hh_cb.devices[i].dev_status == BTHH_CONN_STATE_CONNECTED &&
        btif_hh_cb.devices[i].dev_handle == handle) {
      return &btif_hh_cb.devices[i];
    }
  }
  return NULL;
}

/*******************************************************************************
 *
 * Function         btif_hh_find_dev_by_handle
 *
 * Description      Return the device pointer of the specified device handle
 *
 * Returns          Device entry pointer in the device table
 ******************************************************************************/
btif_hh_device_t* btif_hh_find_dev_by_handle(uint8_t handle) {
  for (int i = 0; i < BTIF_HH_MAX_HID; i++) {
    btif_hh_device_t* p_dev = &btif_hh_cb.devices[i];
    if (p_dev->dev_status != BTHH_CONN_STATE_UNKNOWN && p_dev->dev_handle == handle) {
      return p_dev;
    }
  }
  return nullptr;
}

/*******************************************************************************
 *
 * Function         btif_hh_find_empty_dev
 *
 * Description      Return an empty device
 *
 * Returns          Device entry pointer in the device table
 ******************************************************************************/
btif_hh_device_t* btif_hh_find_empty_dev(void) {
  for (int i = 0; i < BTIF_HH_MAX_HID; i++) {
    btif_hh_device_t* p_dev = &btif_hh_cb.devices[i];
    if (p_dev->dev_status == BTHH_CONN_STATE_UNKNOWN) {
      return p_dev;
    }
  }
  return nullptr;
}

/*******************************************************************************
 *
 * Function         btif_hh_find_dev_by_link_spec
 *
 * Description      Return the device pointer of the specified ACL link
 *                  specification.
 *
 * Returns          Device entry pointer in the device table
 ******************************************************************************/
static btif_hh_device_t* btif_hh_find_dev_by_link_spec(const tAclLinkSpec& link_spec) {
  uint32_t i;
  for (i = 0; i < BTIF_HH_MAX_HID; i++) {
    if (btif_hh_cb.devices[i].dev_status != BTHH_CONN_STATE_UNKNOWN &&
        btif_hh_cb.devices[i].link_spec == link_spec) {
      return &btif_hh_cb.devices[i];
    }
  }
  return NULL;
}

/*******************************************************************************
 *
 * Function         btif_hh_find_connected_dev_by_link_spec
 *
 * Description      Return the connected device pointer of the specified ACL
 *                  link specification.
 *
 * Returns          Device entry pointer in the device table
 ******************************************************************************/
static btif_hh_device_t* btif_hh_find_connected_dev_by_link_spec(const tAclLinkSpec& link_spec) {
  uint32_t i;
  for (i = 0; i < BTIF_HH_MAX_HID; i++) {
    if (btif_hh_cb.devices[i].dev_status == BTHH_CONN_STATE_CONNECTED &&
        btif_hh_cb.devices[i].link_spec == link_spec) {
      return &btif_hh_cb.devices[i];
    }
  }
  return NULL;
}

/*******************************************************************************
 *
 * Function      btif_hh_stop_vup_timer
 *
 * Description  stop virtual unplug timer
 *
 * Returns      void
 ******************************************************************************/
static void btif_hh_stop_vup_timer(const tAclLinkSpec& link_spec) {
  btif_hh_device_t* p_dev = btif_hh_find_connected_dev_by_link_spec(link_spec);

  if (p_dev != NULL) {
    log::verbose("stop VUP timer");
    alarm_free(p_dev->vup_timer);
    p_dev->vup_timer = NULL;
  }
}
/*******************************************************************************
 *
 * Function      btif_hh_start_vup_timer
 *
 * Description  start virtual unplug timer
 *
 * Returns      void
 ******************************************************************************/
static void btif_hh_start_vup_timer(const tAclLinkSpec& link_spec) {
  log::verbose("");

  btif_hh_device_t* p_dev = btif_hh_find_connected_dev_by_link_spec(link_spec);
  log::assert_that(p_dev != NULL, "assert failed: p_dev != NULL");

  alarm_free(p_dev->vup_timer);
  p_dev->vup_timer = alarm_new("btif_hh.vup_timer");
  alarm_set_on_mloop(p_dev->vup_timer, BTIF_TIMEOUT_VUP_MS, btif_hh_timer_timeout, p_dev);
}

static void btif_hh_incoming_connection_timeout(void* data) {
  uint8_t handle = reinterpret_cast<size_t>(data) & 0xFF;
  tBTA_HH_CONN& conn = btif_hh_cb.pending_incoming_connection;
  if (conn.link_spec.addrt.bda.IsEmpty()) {
    log::warn("Unknown incoming connection timeout, handle: {}", handle);
    return;
  }

  if (conn.handle != handle) {
    log::error("Pending connection ({}) handle: {} does not match {}", conn.link_spec, conn.handle,
               handle);
  }
  log::warn("Reject unexpected incoming HID Connection, device: {}", conn.link_spec);
  log_counter_metrics_btif(
          android::bluetooth::CodePathCounterKeyEnum::HIDH_COUNT_INCOMING_CONNECTION_REJECTED, 1);

  btif_hh_device_t* p_dev = btif_hh_find_dev_by_link_spec(conn.link_spec);
  if (p_dev != nullptr) {
    p_dev->dev_status = BTHH_CONN_STATE_DISCONNECTED;
  }
  BTA_HhRemoveDev(conn.handle);
  btif_hh_cb.pending_incoming_connection = {};
}

static bthh_connection_state_t hh_get_state_on_disconnect(tAclLinkSpec& link_spec) {
  btif_hh_added_device_t* added_dev = btif_hh_find_added_dev(link_spec);
  if (added_dev != nullptr) {
    return added_dev->reconnect_allowed ? BTHH_CONN_STATE_ACCEPTING : BTHH_CONN_STATE_DISCONNECTED;
  } else {
    return BTHH_CONN_STATE_DISCONNECTED;
  }
}

static void hh_connect_complete(tBTA_HH_CONN& conn, bthh_connection_state_t state) {
  if (state != BTHH_CONN_STATE_CONNECTED) {
    if (conn.status == BTA_HH_OK) {
      BTA_HhClose(conn.handle);
    }
  }
  BTHH_STATE_UPDATE(conn.link_spec, state);
}

/*******************************************************************************
 *
 * Function         hh_add_device
 *
 * Description      Add a new device to the added device list.
 *
 * Returns          true if add successfully, otherwise false.
 ******************************************************************************/
static bool hh_add_device(const tAclLinkSpec& link_spec, tBTA_HH_ATTR_MASK attr_mask,
                          bool reconnect_allowed) {
  int i;

  // Check if already added
  if (btif_hh_find_added_dev(link_spec) != nullptr) {
    log::warn("Device {} already added", link_spec);
    return false;
  }

  // Use an empty slot for the new device
  for (i = 0; i < BTIF_HH_MAX_ADDED_DEV; i++) {
    btif_hh_added_device_t& dev = btif_hh_cb.added_devices[i];
    if (dev.link_spec.addrt.bda.IsEmpty()) {
      log::info("Added device {}", link_spec);
      dev.link_spec = link_spec;
      dev.dev_handle = BTA_HH_INVALID_HANDLE;
      dev.attr_mask = attr_mask;
      dev.reconnect_allowed = reconnect_allowed;
      return true;
    }
  }

  log::error("Out of space to add device");
  log_counter_metrics_btif(
          android::bluetooth::CodePathCounterKeyEnum::HIDH_COUNT_MAX_ADDED_DEVICE_LIMIT_REACHED, 1);
  return false;
}

/*******************************************************************************
 *  BTA_HH event handlers
 ******************************************************************************/
static void hh_enable_handler(tBTA_HH_STATUS& status) {
  log::verbose("Status ={}", status);
  if (status == BTA_HH_OK) {
    btif_hh_cb.status = BTIF_HH_ENABLED;
    log::verbose("Loading added devices");
    /* Add hid descriptors for already bonded hid devices*/
    btif_storage_load_bonded_hid_info();
  } else {
    btif_hh_cb.status = BTIF_HH_DISABLED;
    log::warn("HH enabling failed, status = {}", status);
  }
}

static void hh_disable_handler(tBTA_HH_STATUS& status) {
  if (btif_hh_cb.status == BTIF_HH_DISABLING) {
    bt_hh_callbacks = NULL;
  }

  btif_hh_cb.status = BTIF_HH_DISABLED;
  if (btif_hh_cb.service_dereg_active) {
    log::verbose("Enabling HID Device service");
    btif_hd_service_registration();
    btif_hh_cb.service_dereg_active = FALSE;
  }
  if (status == BTA_HH_OK) {
    int i;
    // Clear the control block
    for (i = 0; i < BTIF_HH_MAX_HID; i++) {
      alarm_free(btif_hh_cb.devices[i].vup_timer);
    }
    btif_hh_cb = {};
    for (i = 0; i < BTIF_HH_MAX_HID; i++) {
      btif_hh_cb.devices[i].dev_status = BTHH_CONN_STATE_UNKNOWN;
    }
  } else {
    log::warn("HH disabling failed, status = {}", status);
  }
}

static void hh_open_handler(tBTA_HH_CONN& conn) {
  log::debug("link spec = {}, status = {}, handle = {}", conn.link_spec, conn.status, conn.handle);

  // Initialize with disconnected/accepting state based on reconnection policy
  bthh_connection_state_t dev_status = hh_get_state_on_disconnect(conn.link_spec);

  // Use current state if the device instance already exists
  btif_hh_device_t* p_dev = btif_hh_find_dev_by_link_spec(conn.link_spec);
  if (p_dev != nullptr) {
    log::debug("Device instance found: {}, state: {}", p_dev->link_spec,
               bthh_connection_state_text(p_dev->dev_status));
    dev_status = p_dev->dev_status;
  }

  if (std::find(btif_hh_cb.new_connection_requests.begin(),
                btif_hh_cb.new_connection_requests.end(),
                conn.link_spec) != btif_hh_cb.new_connection_requests.end()) {
    log::verbose("Device connection was pending for: {}, status: {}", conn.link_spec,
                 btif_hh_status_text(btif_hh_cb.status));
    dev_status = BTHH_CONN_STATE_CONNECTING;
  }

  if (dev_status != BTHH_CONN_STATE_ACCEPTING && dev_status != BTHH_CONN_STATE_CONNECTING) {
    if (com::android::bluetooth::flags::early_incoming_hid_connection() &&
        conn.status == BTA_HH_OK && conn.link_spec.transport == BT_TRANSPORT_BR_EDR) {
      uint64_t delay = 0;
      if (btif_dm_is_pairing(conn.link_spec.addrt.bda)) {
        // Remote device is trying to connect while bonding is in progress. We should wait for
        // locally initiated connect request to plumb the remote device to UHID.
        log::warn(
                "Incoming HID connection during bonding, wait for local connect request {}, "
                "handle: {}",
                conn.link_spec, conn.handle);
        delay = BTIF_HH_INCOMING_CONNECTION_DURING_BONDING_TIMEOUT_MS;
      } else {
        // Unexpected incoming connection, wait for a while before rejecting.
        log::warn(
                "Unexpected incoming HID connection, wait for local connect request {}, handle: {}",
                conn.link_spec, conn.handle);
        delay = BTIF_HH_UNEXPECTED_INCOMING_CONNECTION_TIMEOUT_MS;
      }

      if (!btif_hh_cb.pending_incoming_connection.link_spec.addrt.bda.IsEmpty()) {
        log::error("Replacing existing pending connection {}",
                   btif_hh_cb.pending_incoming_connection.link_spec);
        BTA_HhRemoveDev(btif_hh_cb.pending_incoming_connection.handle);
      }
      btif_hh_cb.pending_incoming_connection = conn;
      alarm_cancel(btif_hh_cb.incoming_connection_timer);
      alarm_set_on_mloop(btif_hh_cb.incoming_connection_timer, delay,
                         btif_hh_incoming_connection_timeout, reinterpret_cast<void*>(conn.handle));

      return;
    }

    log::warn("Reject Incoming HID Connection, device: {}, state: {}", conn.link_spec,
              bthh_connection_state_text(dev_status));
    log_counter_metrics_btif(
            android::bluetooth::CodePathCounterKeyEnum::HIDH_COUNT_INCOMING_CONNECTION_REJECTED, 1);

    if (p_dev != nullptr) {
      p_dev->dev_status = BTHH_CONN_STATE_DISCONNECTED;
    }

    BTA_HhClose(conn.handle);
    return;
  }

  btif_hh_cb.new_connection_requests.remove(conn.link_spec);

  if (conn.status != BTA_HH_OK) {
    btif_dm_hh_open_failed(&conn.link_spec.addrt.bda);
    p_dev = btif_hh_find_dev_by_link_spec(conn.link_spec);
    if (p_dev != nullptr) {
      btif_hh_stop_vup_timer(p_dev->link_spec);

      p_dev->dev_status = hh_get_state_on_disconnect(p_dev->link_spec);
    }
    hh_connect_complete(conn, BTHH_CONN_STATE_DISCONNECTED);
    return;
  }

  /* Initialize device driver */
  if (!bta_hh_co_open(conn.handle, conn.sub_class, conn.attr_mask, conn.app_id, conn.link_spec)) {
    log::warn("Failed to find the uhid driver");
    hh_connect_complete(conn, BTHH_CONN_STATE_DISCONNECTED);
    return;
  }

  p_dev = btif_hh_find_connected_dev_by_handle(conn.handle);
  if (p_dev == nullptr) {
    /* The connect request must have come from device side and exceeded the
     * connected HID device number. */
    log::warn("Cannot find device with handle {}", conn.handle);
    hh_connect_complete(conn, BTHH_CONN_STATE_DISCONNECTED);
    return;
  }

  log::info("Found device, getting dscp info for handle {}", conn.handle);
  hh_connect_complete(conn, BTHH_CONN_STATE_CONNECTED);

  if (!com::android::bluetooth::flags::dont_send_hid_set_idle()) {
    // Send set_idle if the peer_device is a keyboard
    // TODO (b/307923455): clean this, set idle is deprecated in HID spec v1.1.1
    if (btif_check_cod_hid_major(conn.link_spec.addrt.bda, COD_HID_KEYBOARD) ||
        btif_check_cod_hid_major(conn.link_spec.addrt.bda, COD_HID_COMBO)) {
      BTA_HhSetIdle(conn.handle, 0);
    }
  }
  BTA_HhGetDscpInfo(conn.handle);
}

static void hh_close_handler(tBTA_HH_CBDATA& dev_status) {
  btif_hh_device_t* p_dev = btif_hh_find_connected_dev_by_handle(dev_status.handle);
  if (p_dev == nullptr) {
    if (com::android::bluetooth::flags::early_incoming_hid_connection() &&
        btif_hh_cb.pending_incoming_connection.handle == dev_status.handle &&
        !btif_hh_cb.pending_incoming_connection.link_spec.addrt.bda.IsEmpty()) {
      log::warn("Pending incoming connection {} closed, handle: {} ",
                btif_hh_cb.pending_incoming_connection.link_spec, dev_status.handle);
      BTA_HhRemoveDev(btif_hh_cb.pending_incoming_connection.handle);
      alarm_cancel(btif_hh_cb.incoming_connection_timer);
      btif_hh_cb.pending_incoming_connection = {};
      return;
    }
    log::warn("Unknown device handle {}", dev_status.handle);
    return;
  }

  log::verbose("device {} status {}", p_dev->link_spec, dev_status.status);
  BTHH_STATE_UPDATE(p_dev->link_spec, BTHH_CONN_STATE_DISCONNECTING);
  btif_hh_stop_vup_timer(p_dev->link_spec);

  /* Remove device if locally initiated VUP */
  if (p_dev->local_vup) {
    log::info("Removing device {} after virtual unplug", p_dev->link_spec);
    p_dev->local_vup = false;
    btif_hh_remove_device(p_dev->link_spec);
    BTA_DmRemoveDevice(p_dev->link_spec.addrt.bda);
  } else if (dev_status.status == BTA_HH_HS_SERVICE_CHANGED) {
    /* Local disconnection due to service change in the HOGP device.
       HID descriptor would be read again, so remove it from cache. */
    log::warn("Removing cached descriptor due to service change, device {}", p_dev->link_spec);
    btif_storage_remove_hid_info(p_dev->link_spec);
  }

  p_dev->dev_status = hh_get_state_on_disconnect(p_dev->link_spec);
  bta_hh_co_close(p_dev);
  BTHH_STATE_UPDATE(p_dev->link_spec, p_dev->dev_status);
}

static void hh_get_rpt_handler(tBTA_HH_HSDATA& hs_data) {
  btif_hh_device_t* p_dev = btif_hh_find_connected_dev_by_handle(hs_data.handle);
  if (p_dev == nullptr) {
    log::warn("Unknown device handle {}", hs_data.handle);
    return;
  }

  log::verbose("Status = {}, handle = {}", hs_data.status, hs_data.handle);
  BT_HDR* hdr = hs_data.rsp_data.p_rpt_data;

  if (hs_data.status == BTA_HH_OK && hdr) { /* Get report response */
    uint8_t* data = (uint8_t*)(hdr + 1) + hdr->offset;
    uint16_t len = hdr->len;
    HAL_CBACK(bt_hh_callbacks, get_report_cb, (RawAddress*)&(p_dev->link_spec.addrt.bda),
              p_dev->link_spec.addrt.type, p_dev->link_spec.transport,
              (bthh_status_t)hs_data.status, data, len);

    bta_hh_co_get_rpt_rsp(p_dev->dev_handle, (tBTA_HH_STATUS)hs_data.status, data, len);
  } else { /* Handshake */
    HAL_CBACK(bt_hh_callbacks, handshake_cb, (RawAddress*)&(p_dev->link_spec.addrt.bda),
              p_dev->link_spec.addrt.type, p_dev->link_spec.transport,
              (bthh_status_t)hs_data.status);
    if (com::android::bluetooth::flags::forward_get_set_report_failure_to_uhid()) {
      bta_hh_co_get_rpt_rsp(p_dev->dev_handle, (tBTA_HH_STATUS)hs_data.status, NULL, 0);
    }
  }
}

static void hh_set_rpt_handler(tBTA_HH_CBDATA& dev_status) {
  btif_hh_device_t* p_dev = btif_hh_find_connected_dev_by_handle(dev_status.handle);
  if (p_dev == nullptr) {
    log::warn("Unknown device handle {}", dev_status.handle);
    return;
  }

  log::verbose("Status = {}, handle = {}", dev_status.status, dev_status.handle);
  HAL_CBACK(bt_hh_callbacks, handshake_cb, (RawAddress*)&(p_dev->link_spec.addrt.bda),
            p_dev->link_spec.addrt.type, p_dev->link_spec.transport,
            (bthh_status_t)dev_status.status);

  bta_hh_co_set_rpt_rsp(p_dev->dev_handle, dev_status.status);
}

static void hh_get_proto_handler(tBTA_HH_HSDATA& hs_data) {
  btif_hh_device_t* p_dev = btif_hh_find_connected_dev_by_handle(hs_data.handle);
  if (p_dev == nullptr) {
    log::warn("Unknown device handle {}", hs_data.handle);
    return;
  }

  log::info("Status = {}, handle = {}, proto = [{}], {}", hs_data.status, hs_data.handle,
            hs_data.rsp_data.proto_mode,
            (hs_data.rsp_data.proto_mode == BTA_HH_PROTO_RPT_MODE)    ? "Report Mode"
            : (hs_data.rsp_data.proto_mode == BTA_HH_PROTO_BOOT_MODE) ? "Boot Mode"
                                                                      : "Unsupported");
  if (hs_data.rsp_data.proto_mode != BTA_HH_PROTO_UNKNOWN) {
    HAL_CBACK(bt_hh_callbacks, protocol_mode_cb, (RawAddress*)&(p_dev->link_spec.addrt.bda),
              p_dev->link_spec.addrt.type, p_dev->link_spec.transport,
              (bthh_status_t)hs_data.status, (bthh_protocol_mode_t)hs_data.rsp_data.proto_mode);
  } else {
    HAL_CBACK(bt_hh_callbacks, handshake_cb, (RawAddress*)&(p_dev->link_spec.addrt.bda),
              p_dev->link_spec.addrt.type, p_dev->link_spec.transport,
              (bthh_status_t)hs_data.status);
  }
}

static void hh_set_proto_handler(tBTA_HH_CBDATA& dev_status) {
  btif_hh_device_t* p_dev = btif_hh_find_connected_dev_by_handle(dev_status.handle);
  if (p_dev == nullptr) {
    log::warn("Unknown device handle {}", dev_status.handle);
    return;
  }

  log::verbose("Status = {}, handle = {}", dev_status.status, dev_status.handle);
  HAL_CBACK(bt_hh_callbacks, handshake_cb, (RawAddress*)&(p_dev->link_spec.addrt.bda),
            p_dev->link_spec.addrt.type, p_dev->link_spec.transport,
            (bthh_status_t)dev_status.status);
}

static void hh_get_idle_handler(tBTA_HH_HSDATA& hs_data) {
  btif_hh_device_t* p_dev = btif_hh_find_connected_dev_by_handle(hs_data.handle);
  if (p_dev == nullptr) {
    log::warn("Unknown device handle {}", hs_data.handle);
    return;
  }

  log::verbose("Handle = {}, status = {}, rate = {}", hs_data.handle, hs_data.status,
               hs_data.rsp_data.idle_rate);
  HAL_CBACK(bt_hh_callbacks, idle_time_cb, (RawAddress*)&(p_dev->link_spec.addrt.bda),
            p_dev->link_spec.addrt.type, p_dev->link_spec.transport, (bthh_status_t)hs_data.status,
            hs_data.rsp_data.idle_rate);
}

static void hh_set_idle_handler(tBTA_HH_CBDATA& dev_status) {
  log::verbose("Status = {}, handle = {}", dev_status.status, dev_status.handle);
}

static void hh_get_dscp_handler(tBTA_HH_DEV_DSCP_INFO& dscp_info) {
  btif_hh_device_t* p_dev = btif_hh_find_connected_dev_by_handle(dscp_info.hid_handle);
  if (p_dev == nullptr) {
    log::error("Unknown device handle {}", dscp_info.hid_handle);
    return;
  }

  log::verbose("Len = {}, handle = {}", dscp_info.descriptor.dl_len, dscp_info.hid_handle);
  if (p_dev->internal_send_fd < 0) {
    log::error("Failed to find the uhid driver for device {}", p_dev->link_spec);
    return;
  }

  const char* cached_name = nullptr;
  bt_bdname_t bdname = {};
  bt_property_t prop_name = {};
  BTIF_STORAGE_FILL_PROPERTY(&prop_name, BT_PROPERTY_BDNAME, sizeof(bt_bdname_t), &bdname);
  if (btif_storage_get_remote_device_property(&p_dev->link_spec.addrt.bda, &prop_name) ==
      BT_STATUS_SUCCESS) {
    cached_name = (char*)bdname.name;
  } else {
    cached_name = "Bluetooth HID";
  }
  log::info("Retrieved the cached name:{} for device {}", cached_name, p_dev->link_spec);
  bta_hh_co_send_hid_info(p_dev, cached_name, dscp_info.vendor_id, dscp_info.product_id,
                          dscp_info.version, dscp_info.ctry_code, dscp_info.descriptor.dl_len,
                          dscp_info.descriptor.dsc_list);
  if (hh_add_device(p_dev->link_spec, p_dev->attr_mask, true)) {
    bt_status_t ret;
    BTA_HhAddDev(p_dev->link_spec, p_dev->attr_mask, p_dev->sub_class, p_dev->app_id, dscp_info);
    // Save HID info in the persistent storage
    ret = btif_storage_add_hid_device_info(
            p_dev->link_spec, p_dev->attr_mask, p_dev->sub_class, p_dev->app_id,
            dscp_info.vendor_id, dscp_info.product_id, dscp_info.version, dscp_info.ctry_code,
            dscp_info.ssr_max_latency, dscp_info.ssr_min_tout, dscp_info.descriptor.dl_len,
            dscp_info.descriptor.dsc_list);

    // Allow incoming connections
    btif_storage_set_hid_connection_policy(p_dev->link_spec, true);

    ASSERTC(ret == BT_STATUS_SUCCESS, "storing hid info failed", ret);
    log::info("Added device {}", p_dev->link_spec);
  } else {
    log::warn("Device {} already added", p_dev->link_spec);
  }

  /* Sync HID Keyboard lockstates */
  sync_lockstate_on_connect(p_dev, dscp_info);
}

static void hh_add_dev_handler(tBTA_HH_DEV_INFO& dev_info) {
  btif_hh_added_device_t* added_dev = btif_hh_find_added_dev(dev_info.link_spec);
  if (added_dev == nullptr) {
    log::error("Unknown device {}", dev_info.link_spec);
    return;
  }

  log::info("Status = {}, handle = {}", dev_info.status, dev_info.handle);
  if (dev_info.status == BTA_HH_OK) {
    added_dev->dev_handle = dev_info.handle;
  } else {
    added_dev->link_spec = {};
    added_dev->dev_handle = BTA_HH_INVALID_HANDLE;
  }
}

static void hh_rmv_dev_handler(tBTA_HH_DEV_INFO& dev_info) {
  log::verbose("Status = {}, handle = {}, device = {}", dev_info.status, dev_info.handle,
               dev_info.link_spec);
}

static void hh_vc_unplug_handler(tBTA_HH_CBDATA& dev_status) {
  btif_hh_device_t* p_dev = btif_hh_find_connected_dev_by_handle(dev_status.handle);
  if (p_dev == nullptr) {
    log::error("Unknown device handle {}", dev_status.handle);
    return;
  }

  log::info("Device {} status {}", p_dev->link_spec, dev_status.status);

  /* Stop the VUP timer */
  btif_hh_stop_vup_timer(p_dev->link_spec);
  p_dev->dev_status = hh_get_state_on_disconnect(p_dev->link_spec);
  BTHH_STATE_UPDATE(p_dev->link_spec, p_dev->dev_status);

  if (!p_dev->local_vup) {
    log_counter_metrics_btif(android::bluetooth::CodePathCounterKeyEnum::
                                     HIDH_COUNT_VIRTUAL_UNPLUG_REQUESTED_BY_REMOTE_DEVICE,
                             1);
  }

  // Remove the HID device
  btif_hh_remove_device(p_dev->link_spec);
  if (p_dev->local_vup || btif_check_cod_hid(p_dev->link_spec.addrt.bda)) {
    // Remove the bond if locally initiated or remote device has major class HID
    p_dev->local_vup = false;
    BTA_DmRemoveDevice(p_dev->link_spec.addrt.bda);
  }
}

void btif_hh_load_bonded_dev(const tAclLinkSpec& link_spec_ref, tBTA_HH_ATTR_MASK attr_mask,
                             uint8_t sub_class, uint8_t app_id, tBTA_HH_DEV_DSCP_INFO dscp_info,
                             bool reconnect_allowed) {
  btif_hh_device_t* p_dev;
  uint8_t i;
  tAclLinkSpec link_spec = link_spec_ref;

  if (link_spec.transport == BT_TRANSPORT_AUTO) {
    log::warn("Resolving link spec {} transport to BREDR/LE", link_spec);
    btif_hh_transport_select(link_spec);
    reconnect_allowed = true;
    btif_storage_set_hid_connection_policy(link_spec, reconnect_allowed);

    // remove and re-write the hid info
    btif_storage_remove_hid_info(link_spec);
    btif_storage_add_hid_device_info(link_spec, attr_mask, sub_class, app_id, dscp_info.vendor_id,
                                     dscp_info.product_id, dscp_info.version, dscp_info.ctry_code,
                                     dscp_info.ssr_max_latency, dscp_info.ssr_min_tout,
                                     dscp_info.descriptor.dl_len, dscp_info.descriptor.dsc_list);
  }

  if (hh_add_device(link_spec, attr_mask, reconnect_allowed)) {
    if (reconnect_allowed) {
      BTHH_STATE_UPDATE(link_spec, BTHH_CONN_STATE_ACCEPTING);
    }
    BTA_HhAddDev(link_spec, attr_mask, sub_class, app_id, dscp_info);
  }
}

void btif_hh_disconnected(const RawAddress& addr, tBT_TRANSPORT transport) {
  if (!com::android::bluetooth::flags::hogp_reconnection()) {
    return;
  }

  // We want to reconnect HoGP in the background, so we're only interested in LE case.
  if (transport != BT_TRANSPORT_LE) {
    return;
  }

  tAclLinkSpec link_spec = {};
  link_spec.addrt.bda = addr;
  link_spec.addrt.type = BLE_ADDR_PUBLIC;
  link_spec.transport = BT_TRANSPORT_LE;

  if (com::android::bluetooth::flags::early_incoming_hid_connection() &&
      btif_hh_cb.pending_incoming_connection.link_spec == link_spec) {
    log::warn("Pending incoming connection {} closed, handle: {} ",
              btif_hh_cb.pending_incoming_connection.link_spec,
              btif_hh_cb.pending_incoming_connection.handle);
    BTA_HhRemoveDev(btif_hh_cb.pending_incoming_connection.handle);
    alarm_cancel(btif_hh_cb.incoming_connection_timer);
    btif_hh_cb.pending_incoming_connection = {};
  }

  btif_hh_device_t* p_dev = btif_hh_find_dev_by_link_spec(link_spec);
  if (p_dev == nullptr) {
    return;
  }

  btif_hh_added_device_t* added_dev = btif_hh_find_added_dev(link_spec);
  if (added_dev == nullptr || !added_dev->reconnect_allowed) {
    return;
  }

  log::debug("Rearm HoGP reconnection for {}", addr);
  BTA_HhOpen(p_dev->link_spec, false);
}

/*******************************************************************************
 **
 ** Function         btif_hh_remove_device
 **
 ** Description      Remove an added device from the stack.
 **
 ** Returns          void
 ******************************************************************************/
void btif_hh_remove_device(const tAclLinkSpec& link_spec) {
  BTHH_LOG_LINK(link_spec);
  bool announce_vup = false;

  if (com::android::bluetooth::flags::early_incoming_hid_connection() &&
      btif_hh_cb.pending_incoming_connection.link_spec == link_spec) {
    log::warn("Pending incoming connection {} closed, handle: {} ",
              btif_hh_cb.pending_incoming_connection.link_spec,
              btif_hh_cb.pending_incoming_connection.handle);
    BTA_HhRemoveDev(btif_hh_cb.pending_incoming_connection.handle);
    alarm_cancel(btif_hh_cb.incoming_connection_timer);
    btif_hh_cb.pending_incoming_connection = {};
  }

  for (int i = 0; i < BTIF_HH_MAX_ADDED_DEV; i++) {
    btif_hh_added_device_t* p_added_dev = &btif_hh_cb.added_devices[i];
    if (p_added_dev->link_spec == link_spec) {
      announce_vup = true;
      BTA_HhRemoveDev(p_added_dev->dev_handle);
      btif_storage_remove_hid_info(p_added_dev->link_spec);
      p_added_dev->link_spec = {};
      p_added_dev->dev_handle = BTA_HH_INVALID_HANDLE;

      /* Look for other instances only if AUTO transport was used */
      if (link_spec.transport != BT_TRANSPORT_AUTO) {
        break;
      }
    }
  }

  /* Remove all connections instances related to link_spec. If AUTO transport is
   * used, btif_hh_find_dev_by_link_spec() finds both HID and HOGP instances */
  btif_hh_device_t* p_dev;
  while ((p_dev = btif_hh_find_dev_by_link_spec(link_spec)) != nullptr) {
    announce_vup = true;

    if (btif_hh_cb.device_num > 0) {
      btif_hh_cb.device_num--;
    } else {
      log::warn("device_num = 0");
    }

    if (com::android::bluetooth::flags::remove_pending_hid_connection()) {
      BTA_HhRemoveDev(p_dev->dev_handle);  // Remove the connection, in case it was pending
    }

    bta_hh_co_close(p_dev);
    p_dev->dev_status = BTHH_CONN_STATE_UNKNOWN;
    p_dev->dev_handle = BTA_HH_INVALID_HANDLE;
<<<<<<< HEAD
    if (!com::android::bluetooth::flags::hid_report_queuing()) {
      p_dev->uhid.ready_for_data = false;
    }
   // Notify upper layers of disconnection to avoid getting states out of sync
    do_in_jni_thread(base::Bind(
            [](tAclLinkSpec link_spec) {
              BTHH_STATE_UPDATE(link_spec, BTHH_CONN_STATE_DISCONNECTED);
            },
            link_spec));
=======
>>>>>>> 1908fb7e
  }

  // Remove pending connection if address matches
  if (com::android::bluetooth::flags::vup_for_pending_connection()) {
    size_t pending_connections = btif_hh_cb.new_connection_requests.remove_if(
            [link_spec](auto ls) { return ls.addrt.bda == link_spec.addrt.bda; });
    if (pending_connections > 0) {
      announce_vup = true;
    }
  }

  if (!announce_vup) {
    log::info("Device {} not found", link_spec);
    return;
  }

  do_in_jni_thread(base::Bind(
          [](tAclLinkSpec ls) {
            HAL_CBACK(bt_hh_callbacks, virtual_unplug_cb, &ls.addrt.bda, ls.addrt.type,
                      ls.transport, BTHH_OK);
          },
          link_spec));
}

/*******************************************************************************
 **
 ** Function         btif_hh_remove_pending_connection
 **
 ** Description      Remove first time pending connection requests.
 **
 ** Returns          void
 ******************************************************************************/
static void btif_hh_remove_pending_connection(const tAclLinkSpec& link_spec) {
  if (!com::android::bluetooth::flags::vup_for_pending_connection()) {
    bool pending_connection = false;
    for (auto ls : btif_hh_cb.new_connection_requests) {
      if (ls.addrt.bda == link_spec.addrt.bda) {
        pending_connection = true;
        break;
      }
    }

    if (pending_connection) {
      btif_hh_cb.new_connection_requests.remove_if(
              [link_spec](auto ls) { return ls.addrt.bda == link_spec.addrt.bda; });

      // Notify service of disconnection to avoid state mismatch
      do_in_jni_thread(base::Bind(
              [](tAclLinkSpec ls) { BTHH_STATE_UPDATE(ls, BTHH_CONN_STATE_DISCONNECTED); },
              link_spec));
    }
    return;
  }

  size_t pending_connections = btif_hh_cb.new_connection_requests.remove_if([link_spec](auto ls) {
    if (ls.addrt.bda == link_spec.addrt.bda) {
      // Notify service of disconnection to avoid state mismatch
      do_in_jni_thread(base::Bind(
              [](tAclLinkSpec ls) { BTHH_STATE_UPDATE(ls, BTHH_CONN_STATE_DISCONNECTED); }, ls));

      return true;
    }
    return false;
  });

  if (pending_connections > 0) {
    log::verbose("Removed pending connections to {}", link_spec);
    do_in_jni_thread(base::Bind(
            [](tAclLinkSpec ls) {
              HAL_CBACK(bt_hh_callbacks, virtual_unplug_cb, &ls.addrt.bda, ls.addrt.type,
                        ls.transport, BTHH_OK);
            },
            link_spec));
  }
}

/*******************************************************************************
 *
 * Function         btif_hh_virtual_unplug
 *
 * Description      Virtual unplug initiated from the BTIF thread context
 *                  Special handling for HID mouse-
 *
 * Returns          void
 *
 ******************************************************************************/
bt_status_t btif_hh_virtual_unplug(const tAclLinkSpec& link_spec) {
  BTHH_LOG_LINK(link_spec);

  btif_hh_device_t* p_dev = btif_hh_find_connected_dev_by_link_spec(link_spec);
  if (p_dev != nullptr) {
    // Device is connected, send the VUP command and disconnect
    btif_hh_start_vup_timer(link_spec);
    p_dev->local_vup = true;
    if (p_dev->attr_mask & HID_VIRTUAL_CABLE) {
      log::info("Sending BTA_HH_CTRL_VIRTUAL_CABLE_UNPLUG for: {}", link_spec);
      BTA_HhSendCtrl(p_dev->dev_handle, BTA_HH_CTRL_VIRTUAL_CABLE_UNPLUG);
    } else {
      log::info("Virtual unplug not supported, disconnecting device: {}", link_spec);
      BTA_HhClose(p_dev->dev_handle);
    }
    return BT_STATUS_SUCCESS;
  }

  log::info("Device {} not opened, state = {}", link_spec, btif_hh_status_text(btif_hh_cb.status));

  // Remove the connecting or added device
  if (btif_hh_find_dev_by_link_spec(link_spec) != nullptr ||
      btif_hh_find_added_dev(link_spec) != nullptr) {
    if (!com::android::bluetooth::flags::vup_for_pending_connection()) {
      // Remove pending connection if address matches
      btif_hh_cb.new_connection_requests.remove_if(
              [link_spec](auto ls) { return ls.addrt.bda == link_spec.addrt.bda; });
    }
    btif_hh_remove_device(link_spec);
    BTA_DmRemoveDevice(link_spec.addrt.bda);
    return BT_STATUS_SUCCESS;
  }

  btif_hh_remove_pending_connection(link_spec);
  return BT_STATUS_DEVICE_NOT_FOUND;
}

/*******************************************************************************
 *
 * Function         btif_hh_connect
 *
 * Description      connection initiated from the BTIF thread context
 *
 * Returns          int status
 *
 ******************************************************************************/

bt_status_t btif_hh_connect(const tAclLinkSpec& link_spec) {
  CHECK_BTHH_INIT();
  log::verbose("BTHH");
  btif_hh_device_t* p_dev = btif_hh_find_dev_by_link_spec(link_spec);
  if (!p_dev && btif_hh_cb.device_num >= BTIF_HH_MAX_HID) {
    // No space for more HID device now.
    log::warn("Error, exceeded the maximum supported HID device number {}", BTIF_HH_MAX_HID);
    log_counter_metrics_btif(android::bluetooth::CodePathCounterKeyEnum::
                                     HIDH_COUNT_CONNECT_REQ_WHEN_MAX_DEVICE_LIMIT_REACHED,
                             1);
    return BT_STATUS_NOMEM;
  }

  btif_hh_added_device_t* added_dev = btif_hh_find_added_dev(link_spec);
  if (added_dev != nullptr) {
    log::info("Device {} already added, attr_mask = 0x{:x}", link_spec, added_dev->attr_mask);

    if (added_dev->dev_handle == BTA_HH_INVALID_HANDLE) {
      // No space for more HID device now.
      log::error("Device {} added but addition failed", link_spec);
      added_dev->link_spec = {};
      added_dev->dev_handle = BTA_HH_INVALID_HANDLE;
      return BT_STATUS_NOMEM;
    }

    // Reset the connection policy to allow incoming reconnections
    added_dev->reconnect_allowed = true;
    btif_storage_set_hid_connection_policy(link_spec, true);
  }

  if (p_dev && p_dev->dev_status == BTHH_CONN_STATE_CONNECTED) {
    log::debug("HidHost profile already connected for {}", link_spec);
    return BT_STATUS_SUCCESS;
  }

  if (p_dev) {
    p_dev->dev_status = BTHH_CONN_STATE_CONNECTING;
  }

  // Add the new connection to the pending list
  if (!com::android::bluetooth::flags::pending_hid_connection_cancellation() ||
      added_dev == nullptr) {
    btif_hh_cb.new_connection_requests.push_back(link_spec);
  }

  do_in_jni_thread(base::Bind(
          [](tAclLinkSpec link_spec) { BTHH_STATE_UPDATE(link_spec, BTHH_CONN_STATE_CONNECTING); },
          link_spec));

  if (com::android::bluetooth::flags::early_incoming_hid_connection() &&
      btif_hh_cb.pending_incoming_connection.link_spec == link_spec) {
    log::info("Resume pending incoming connection {}", link_spec);
    tBTA_HH_CONN conn = btif_hh_cb.pending_incoming_connection;
    alarm_cancel(btif_hh_cb.incoming_connection_timer);
    btif_hh_cb.pending_incoming_connection = {};
    hh_open_handler(conn);
    return BT_STATUS_SUCCESS;
  }

  /* Not checking the NORMALLY_Connectible flags from sdp record, and anyways
   sending this request from host, for subsequent user initiated connection.
   If the remote is not in pagescan mode, we will do 2 retries to connect before
   giving up */
  BTA_HhOpen(link_spec, true);
  return BT_STATUS_SUCCESS;
}

/*******************************************************************************
 *
 * Function         btif_hh_disconnect
 *
 * Description      disconnection initiated from the BTIF thread context
 *
 * Returns          void
 *
 ******************************************************************************/
static void btif_hh_disconnect(const tAclLinkSpec& link_spec) {
  btif_hh_device_t* p_dev = btif_hh_find_connected_dev_by_link_spec(link_spec);
  if (p_dev == nullptr) {
    log::warn("Unable to disconnect unknown HID device:{}", link_spec);
    return;
  }
  log::debug("Disconnect and close request for HID device:{}", link_spec);
  BTA_HhClose(p_dev->dev_handle);
}

/*******************************************************************************
 *
 * Function         btif_btif_hh_setreport
 *
 * Description      setreport initiated from the UHID thread context
 *
 * Returns          void
 *
 ******************************************************************************/
void btif_hh_setreport(btif_hh_uhid_t* p_uhid, bthh_report_type_t r_type, uint16_t size,
                       uint8_t* report) {
  BT_HDR* p_buf = create_pbuf(size, report);
  if (p_buf == NULL) {
    log::error("Error, failed to allocate RPT buffer, size = {}", size);
    return;
  }
  BTA_HhSetReport(p_uhid->dev_handle, r_type, p_buf);
}

/*******************************************************************************
 *
 * Function         btif_btif_hh_senddata
 *
 * Description      senddata initiated from the UHID thread context
 *
 * Returns          void
 *
 ******************************************************************************/
void btif_hh_senddata(btif_hh_uhid_t* p_uhid, uint16_t size, uint8_t* report) {
  BT_HDR* p_buf = create_pbuf(size, report);
  if (p_buf == NULL) {
    log::error("Error, failed to allocate RPT buffer, size = {}", size);
    return;
  }
  p_buf->layer_specific = BTA_HH_RPTT_OUTPUT;
  BTA_HhSendData(p_uhid->dev_handle, p_uhid->link_spec, p_buf);
}

/*******************************************************************************
 *
 * Function         btif_hh_service_registration
 *
 * Description      Registers or derigisters the hid host service
 *
 * Returns          none
 *
 ******************************************************************************/
void btif_hh_service_registration(bool enable) {
  log::verbose("");

  log::verbose("enable = {}", enable);
  if (bt_hh_callbacks == NULL) {
    // The HID Host service was never initialized (it is either disabled or not
    // available in this build). We should proceed directly to changing the HID
    // Device service state (if needed).
    if (!enable) {
      btif_hd_service_registration();
    }
  } else if (enable) {
    BTA_HhEnable(bte_hh_evt, bt_hh_enable_type.hidp_enabled, bt_hh_enable_type.hogp_enabled);
  } else {
    btif_hh_cb.service_dereg_active = TRUE;
    BTA_HhDisable();
  }
}

/*******************************************************************************
 *
 *
 * Function         btif_hh_getreport
 *
 * Description      getreport initiated from the UHID thread context
 *
 * Returns          void
 *
 ******************************************************************************/
void btif_hh_getreport(btif_hh_uhid_t* p_uhid, bthh_report_type_t r_type, uint8_t reportId,
                       uint16_t bufferSize) {
  BTA_HhGetReport(p_uhid->dev_handle, r_type, reportId, bufferSize);
}

/*****************************************************************************
 *   Section name (Group of functions)
 ****************************************************************************/

/*****************************************************************************
 *
 *   btif hh api functions (no context switch)
 *
 ****************************************************************************/

/*******************************************************************************
 *
 * Function         btif_hh_upstreams_evt
 *
 * Description      Executes HH UPSTREAMS events in btif context
 *
 * Returns          void
 *
 ******************************************************************************/
static void btif_hh_upstreams_evt(uint16_t event, char* p_param) {
  tBTA_HH* p_data = (tBTA_HH*)p_param;
  log::verbose("event={} dereg = {}", bta_hh_event_text(event), btif_hh_cb.service_dereg_active);

  switch (event) {
    case BTA_HH_ENABLE_EVT:
      hh_enable_handler(p_data->status);
      break;
    case BTA_HH_DISABLE_EVT:
      hh_disable_handler(p_data->status);
      break;
    case BTA_HH_OPEN_EVT:
      hh_open_handler(p_data->conn);
      break;
    case BTA_HH_CLOSE_EVT:
      hh_close_handler(p_data->dev_status);
      break;
    case BTA_HH_GET_RPT_EVT:
      hh_get_rpt_handler(p_data->hs_data);
      break;
    case BTA_HH_SET_RPT_EVT:
      hh_set_rpt_handler(p_data->dev_status);
      break;
    case BTA_HH_GET_PROTO_EVT:
      hh_get_proto_handler(p_data->hs_data);
      break;
    case BTA_HH_SET_PROTO_EVT:
      hh_set_proto_handler(p_data->dev_status);
      break;
    case BTA_HH_GET_IDLE_EVT:
      hh_get_idle_handler(p_data->hs_data);
      break;
    case BTA_HH_SET_IDLE_EVT:
      hh_set_idle_handler(p_data->dev_status);
      break;
    case BTA_HH_GET_DSCP_EVT:
      hh_get_dscp_handler(p_data->dscp_info);
      break;
    case BTA_HH_ADD_DEV_EVT:
      hh_add_dev_handler(p_data->dev_info);
      break;
    case BTA_HH_RMV_DEV_EVT:
      hh_rmv_dev_handler(p_data->dev_info);
      break;
    case BTA_HH_VC_UNPLUG_EVT:
      hh_vc_unplug_handler(p_data->dev_status);
      break;
    case BTA_HH_API_ERR_EVT:
      log::error("BTA_HH API_ERR");
      break;
    case BTA_HH_DATA_EVT:
      // data output is sent - do nothing.
      break;
    default:
      log::warn("Unhandled event: {}", event);
      break;
  }
}

/*******************************************************************************
 *
 * Function         btif_hh_hsdata_rpt_copy_cb
 *
 * Description      Deep copies the tBTA_HH_HSDATA structure
 *
 * Returns          void
 *
 ******************************************************************************/

static void btif_hh_hsdata_rpt_copy_cb(uint16_t /*event*/, char* p_dest, const char* p_src) {
  tBTA_HH_HSDATA* p_dst_data = (tBTA_HH_HSDATA*)p_dest;
  tBTA_HH_HSDATA* p_src_data = (tBTA_HH_HSDATA*)p_src;
  BT_HDR* hdr;

  if (!p_src) {
    log::error("Nothing to copy");
    return;
  }

  memcpy(p_dst_data, p_src_data, sizeof(tBTA_HH_HSDATA));

  hdr = p_src_data->rsp_data.p_rpt_data;
  if (hdr != NULL) {
    uint8_t* p_data = ((uint8_t*)p_dst_data) + sizeof(tBTA_HH_HSDATA);
    memcpy(p_data, hdr, BT_HDR_SIZE + hdr->offset + hdr->len);

    p_dst_data->rsp_data.p_rpt_data = (BT_HDR*)p_data;
  }
}

/*******************************************************************************
 *
 * Function         bte_hh_evt
 *
 * Description      Switches context from BTE to BTIF for all HH events
 *
 * Returns          void
 *
 ******************************************************************************/

static void bte_hh_evt(tBTA_HH_EVT event, tBTA_HH* p_data) {
  bt_status_t status;
  int param_len = 0;
  tBTIF_COPY_CBACK* p_copy_cback = NULL;

  if (BTA_HH_ENABLE_EVT == event) {
    param_len = sizeof(tBTA_HH_STATUS);
  } else if (BTA_HH_OPEN_EVT == event) {
    param_len = sizeof(tBTA_HH_CONN);
  } else if (BTA_HH_DISABLE_EVT == event) {
    param_len = sizeof(tBTA_HH_STATUS);
  } else if (BTA_HH_CLOSE_EVT == event) {
    param_len = sizeof(tBTA_HH_CBDATA);
  } else if (BTA_HH_GET_DSCP_EVT == event) {
    param_len = sizeof(tBTA_HH_DEV_DSCP_INFO);
  } else if ((BTA_HH_GET_PROTO_EVT == event) || (BTA_HH_GET_IDLE_EVT == event)) {
    param_len = sizeof(tBTA_HH_HSDATA);
  } else if (BTA_HH_GET_RPT_EVT == event) {
    BT_HDR* hdr = p_data->hs_data.rsp_data.p_rpt_data;
    param_len = sizeof(tBTA_HH_HSDATA);

    if (hdr != NULL) {
      p_copy_cback = btif_hh_hsdata_rpt_copy_cb;
      param_len += BT_HDR_SIZE + hdr->offset + hdr->len;
    }
  } else if ((BTA_HH_SET_PROTO_EVT == event) || (BTA_HH_SET_RPT_EVT == event) ||
             (BTA_HH_VC_UNPLUG_EVT == event) || (BTA_HH_SET_IDLE_EVT == event)) {
    param_len = sizeof(tBTA_HH_CBDATA);
  } else if ((BTA_HH_ADD_DEV_EVT == event) || (BTA_HH_RMV_DEV_EVT == event)) {
    param_len = sizeof(tBTA_HH_DEV_INFO);
  } else if (BTA_HH_API_ERR_EVT == event) {
    param_len = 0;
  }
  /* switch context to btif task context (copy full union size for convenience)
   */
  status = btif_transfer_context(btif_hh_upstreams_evt, (uint16_t)event, (char*)p_data, param_len,
                                 p_copy_cback);

  /* catch any failed context transfers */
  ASSERTC(status == BT_STATUS_SUCCESS, "context transfer failed", status);
}

/*******************************************************************************
 *
 * Function         btif_hh_handle_evt
 *
 * Description      Switches context for immediate callback
 *
 * Returns          void
 *
 ******************************************************************************/

static void btif_hh_handle_evt(uint16_t event, char* p_param) {
  log::assert_that(p_param != nullptr, "assert failed: p_param != nullptr");
  tAclLinkSpec link_spec = *(tAclLinkSpec*)p_param;

  switch (event) {
    case BTIF_HH_CONNECT_REQ_EVT: {
      log::debug("BTIF_HH_CONNECT_REQ_EVT: link spec:{}", link_spec);
      if (btif_hh_connect(link_spec) == BT_STATUS_SUCCESS) {
        BTHH_STATE_UPDATE(link_spec, BTHH_CONN_STATE_CONNECTING);
      } else {
        BTHH_STATE_UPDATE(link_spec, BTHH_CONN_STATE_DISCONNECTED);
      }
    } break;

    case BTIF_HH_DISCONNECT_REQ_EVT: {
      log::debug("BTIF_HH_DISCONNECT_REQ_EVT: link spec:{}", link_spec);
      btif_hh_disconnect(link_spec);
      BTHH_STATE_UPDATE(link_spec, BTHH_CONN_STATE_DISCONNECTING);
    } break;

    case BTIF_HH_VUP_REQ_EVT: {
      log::debug("BTIF_HH_VUP_REQ_EVT: link spec:{}", link_spec);
      if (btif_hh_virtual_unplug(link_spec) != BT_STATUS_SUCCESS) {
        log::warn("Unable to virtual unplug device remote:{}", link_spec);
      }
    } break;

    default: {
      log::warn("Unknown event received:{} remote:{}", event, link_spec);
    } break;
  }
}

/*******************************************************************************
 *
 * Function      btif_hh_timer_timeout
 *
 * Description   Process timer timeout
 *
 * Returns      void
 ******************************************************************************/
static void btif_hh_timer_timeout(void* data) {
  btif_hh_device_t* p_dev = (btif_hh_device_t*)data;
  tBTA_HH_EVT event = BTA_HH_VC_UNPLUG_EVT;
  tBTA_HH p_data;
  int param_len = sizeof(tBTA_HH_CBDATA);

  log::verbose("");
  if (p_dev->dev_status != BTHH_CONN_STATE_CONNECTED) {
    return;
  }

  memset(&p_data, 0, sizeof(tBTA_HH));
  p_data.dev_status.status = BTA_HH_ERR;  // tBTA_HH_STATUS
  p_data.dev_status.handle = p_dev->dev_handle;

  /* switch context to btif task context */
  btif_transfer_context(btif_hh_upstreams_evt, (uint16_t)event, (char*)&p_data, param_len, NULL);
}

/*******************************************************************************
 *
 * Function         btif_hh_init
 *
 * Description     initializes the hh interface
 *
 * Returns         bt_status_t
 *
 ******************************************************************************/
static bt_status_t init(bthh_callbacks_t* callbacks) {
  uint32_t i;
  log::verbose("");

  bt_hh_callbacks = callbacks;
  btif_hh_cb = {};

  for (i = 0; i < BTIF_HH_MAX_HID; i++) {
    btif_hh_cb.devices[i].dev_status = BTHH_CONN_STATE_UNKNOWN;
  }
  btif_hh_cb.incoming_connection_timer = alarm_new("btif_hh.incoming_connection_timer");

  /* Invoke the enable service API to the core to set the appropriate service_id
   */
  btif_enable_service(BTA_HID_SERVICE_ID);
  return BT_STATUS_SUCCESS;
}
/*******************************************************************************
 *
 * Function         btif_hh_transport_select
 *
 * Description      Select HID transport based on services available.
 *
 * Returns          void
 *
 ******************************************************************************/
static void btif_hh_transport_select(tAclLinkSpec& link_spec) {
  bool hid_available = false;
  bool hogp_available = false;
  bool headtracker_available = false;
  bool le_preferred = false;
  const RawAddress& bd_addr = link_spec.addrt.bda;

  // Find the device type
  tBT_DEVICE_TYPE dev_type;
  tBLE_ADDR_TYPE addr_type;
  get_btm_client_interface().peer.BTM_ReadDevInfo(bd_addr, &dev_type, &addr_type);

  // Find which transports are already connected
  bool bredr_acl =
          get_btm_client_interface().peer.BTM_IsAclConnectionUp(bd_addr, BT_TRANSPORT_BR_EDR);
  bool le_acl = get_btm_client_interface().peer.BTM_IsAclConnectionUp(bd_addr, BT_TRANSPORT_LE);

  // Find available services
  std::vector<bluetooth::Uuid> remote_uuids = btif_storage_get_services(bd_addr);
  for (const auto& uuid : remote_uuids) {
    if (uuid.Is16Bit()) {
      if (uuid.As16Bit() == UUID_SERVCLASS_HUMAN_INTERFACE) {
        hid_available = true;
      } else if (uuid.As16Bit() == UUID_SERVCLASS_LE_HID) {
        hogp_available = true;
      }
    } else if (uuid == ANDROID_HEADTRACKER_SERVICE_UUID) {
      headtracker_available = true;
    }

    if (hid_available && (hogp_available || headtracker_available)) {
      // HOGP and Android Headtracker Service are mutually exclusive
      break;
    }
  }

  /* Decide whether to connect HID or HOGP */
  if (bredr_acl && hid_available) {
    le_preferred = false;
  } else if (le_acl && (hogp_available || headtracker_available)) {
    le_preferred = true;
  } else if (hid_available) {
    le_preferred = false;
  } else if (hogp_available || headtracker_available) {
    le_preferred = true;
  } else if (bredr_acl) {
    le_preferred = false;
  } else if (le_acl || dev_type == BT_DEVICE_TYPE_BLE) {
    le_preferred = true;
  } else {
    le_preferred = false;
  }

  link_spec.transport = le_preferred ? BT_TRANSPORT_LE : BT_TRANSPORT_BR_EDR;
  log::info(
          "link_spec:{}, bredr_acl:{}, hid_available:{}, le_acl:{}, "
          "hogp_available:{}, headtracker_available:{}, "
          "dev_type:{}, le_preferred:{}",
          link_spec, bredr_acl, hid_available, le_acl, hogp_available, headtracker_available,
          dev_type, le_preferred);
}
/*******************************************************************************
 *
 * Function        connect
 *
 * Description     connect to hid device
 *
 * Returns         bt_status_t
 *
 ******************************************************************************/
static bt_status_t connect(RawAddress* bd_addr, tBLE_ADDR_TYPE addr_type, tBT_TRANSPORT transport) {
  tAclLinkSpec link_spec = {};
  link_spec.addrt.bda = *bd_addr;
  link_spec.addrt.type = addr_type;
  link_spec.transport = transport;

  BTHH_LOG_LINK(link_spec);

  if (btif_hh_cb.status == BTIF_HH_DISABLED || btif_hh_cb.status == BTIF_HH_DISABLING) {
    log::warn("HH status = {}", btif_hh_status_text(btif_hh_cb.status));
    return BT_STATUS_NOT_READY;
  }

  btif_hh_device_t* p_dev = btif_hh_find_connected_dev_by_link_spec(link_spec);
  if (p_dev != nullptr) {
    log::warn("device {} already connected", p_dev->link_spec);
    return BT_STATUS_DONE;
  }

  if (link_spec.transport == BT_TRANSPORT_AUTO) {
    btif_hh_transport_select(link_spec);
  }

  return btif_transfer_context(btif_hh_handle_evt, BTIF_HH_CONNECT_REQ_EVT, (char*)&link_spec,
                               sizeof(tAclLinkSpec), NULL);
}

/*******************************************************************************
 *
 * Function         disconnect
 *
 * Description      disconnect from hid device
 *
 * Returns         bt_status_t
 *
 ******************************************************************************/
static bt_status_t disconnect(RawAddress* bd_addr, tBLE_ADDR_TYPE addr_type,
                              tBT_TRANSPORT transport, bool reconnect_allowed) {
  CHECK_BTHH_INIT();
  tAclLinkSpec link_spec = {};
  link_spec.addrt.bda = *bd_addr;
  link_spec.addrt.type = addr_type;
  link_spec.transport = transport;

  BTHH_LOG_LINK(link_spec);

  if (btif_hh_cb.status == BTIF_HH_DISABLED || btif_hh_cb.status == BTIF_HH_DISABLING) {
    log::error("HH status = {}", btif_hh_status_text(btif_hh_cb.status));
    return BT_STATUS_UNHANDLED;
  }

  if (!reconnect_allowed) {
    log::info("Incoming reconnections disabled for device {}", link_spec);
    btif_hh_added_device_t* added_dev = btif_hh_find_added_dev(link_spec);
    if (added_dev != nullptr) {
      added_dev->reconnect_allowed = reconnect_allowed;
      btif_storage_set_hid_connection_policy(added_dev->link_spec, reconnect_allowed);
    }
  }

  btif_hh_device_t* p_dev = btif_hh_find_connected_dev_by_link_spec(link_spec);
  if (p_dev == nullptr) {
    // Conclude the request if the device is already disconnected
    p_dev = btif_hh_find_dev_by_link_spec(link_spec);
    if (p_dev != nullptr && (p_dev->dev_status == BTHH_CONN_STATE_ACCEPTING ||
                             p_dev->dev_status == BTHH_CONN_STATE_CONNECTING)) {
      log::warn("Device {} already not connected, state: {}", p_dev->link_spec,
                bthh_connection_state_text(p_dev->dev_status));
      p_dev->dev_status = BTHH_CONN_STATE_DISCONNECTED;

      if (com::android::bluetooth::flags::pending_hid_connection_cancellation()) {
        btif_hh_cb.new_connection_requests.remove(link_spec);
      }
      return BT_STATUS_DONE;
    } else if (std::find(btif_hh_cb.new_connection_requests.begin(),
                         btif_hh_cb.new_connection_requests.end(),
                         link_spec) != btif_hh_cb.new_connection_requests.end()) {
      btif_hh_cb.new_connection_requests.remove(link_spec);
      log::info("Pending connection cancelled {}", link_spec);
      return BT_STATUS_SUCCESS;
    }

    BTHH_LOG_UNKNOWN_LINK(link_spec);
    return BT_STATUS_UNHANDLED;
  }

  return btif_transfer_context(btif_hh_handle_evt, BTIF_HH_DISCONNECT_REQ_EVT,
                               (char*)&p_dev->link_spec, sizeof(tAclLinkSpec), NULL);
}

/*******************************************************************************
 *
 * Function         virtual_unplug
 *
 * Description      Virtual UnPlug (VUP) the specified HID device.
 *
 * Returns         bt_status_t
 *
 ******************************************************************************/
static bt_status_t virtual_unplug(RawAddress* bd_addr, tBLE_ADDR_TYPE addr_type,
                                  tBT_TRANSPORT transport) {
  CHECK_BTHH_INIT();
  tAclLinkSpec link_spec = {};
  link_spec.addrt.bda = *bd_addr;
  link_spec.addrt.type = addr_type;
  link_spec.transport = transport;

  BTHH_LOG_LINK(link_spec);

  BTHH_CHECK_NOT_DISABLED();

  btif_hh_device_t* p_dev = btif_hh_find_dev_by_link_spec(link_spec);
  bool pending_connection = false;
  for (auto ls : btif_hh_cb.new_connection_requests) {
    if (ls.addrt.bda == link_spec.addrt.bda) {
      pending_connection = true;
      break;
    }
  }

  if (p_dev == nullptr && btif_hh_find_added_dev(link_spec) && !pending_connection) {
    BTHH_LOG_UNKNOWN_LINK(link_spec);
    return BT_STATUS_DEVICE_NOT_FOUND;
  }

  btif_transfer_context(btif_hh_handle_evt, BTIF_HH_VUP_REQ_EVT, (char*)&link_spec,
                        sizeof(tAclLinkSpec), NULL);
  return BT_STATUS_SUCCESS;
}

/*******************************************************************************
**
** Function         get_idle_time
**
** Description      Get the HID idle time
**
** Returns         bt_status_t
**
*******************************************************************************/
static bt_status_t get_idle_time(RawAddress* bd_addr, tBLE_ADDR_TYPE addr_type,
                                 tBT_TRANSPORT transport) {
  CHECK_BTHH_INIT();
  tAclLinkSpec link_spec = {};
  link_spec.addrt.bda = *bd_addr;
  link_spec.addrt.type = addr_type;
  link_spec.transport = transport;

  BTHH_LOG_LINK(link_spec);

  BTHH_CHECK_NOT_DISABLED();

  btif_hh_device_t* p_dev = btif_hh_find_connected_dev_by_link_spec(link_spec);
  if (p_dev == NULL) {
    BTHH_LOG_UNKNOWN_LINK(link_spec);
    return BT_STATUS_DEVICE_NOT_FOUND;
  }

  BTA_HhGetIdle(p_dev->dev_handle);
  return BT_STATUS_SUCCESS;
}

/*******************************************************************************
**
** Function         set_idle_time
**
** Description      Set the HID idle time
**
** Returns         bt_status_t
**
*******************************************************************************/
static bt_status_t set_idle_time(RawAddress* bd_addr, tBLE_ADDR_TYPE addr_type,
                                 tBT_TRANSPORT transport, uint8_t idle_time) {
  CHECK_BTHH_INIT();
  tAclLinkSpec link_spec = {};
  link_spec.addrt.bda = *bd_addr;
  link_spec.addrt.type = addr_type;
  link_spec.transport = transport;

  BTHH_LOG_LINK(link_spec);
  log::verbose("idle time: {}", idle_time);

  BTHH_CHECK_NOT_DISABLED();

  btif_hh_device_t* p_dev = btif_hh_find_connected_dev_by_link_spec(link_spec);
  if (p_dev == NULL) {
    BTHH_LOG_UNKNOWN_LINK(link_spec);
    return BT_STATUS_DEVICE_NOT_FOUND;
  }

  BTA_HhSetIdle(p_dev->dev_handle, idle_time);
  return BT_STATUS_SUCCESS;
}

/*******************************************************************************
 *
 * Function         set_info
 *
 * Description      Set the HID device descriptor for the specified HID device.
 *
 * Returns         bt_status_t
 *
 ******************************************************************************/
static bt_status_t set_info(RawAddress* bd_addr, tBLE_ADDR_TYPE addr_type, tBT_TRANSPORT transport,
                            bthh_hid_info_t hid_info) {
  CHECK_BTHH_INIT();
  tBTA_HH_DEV_DSCP_INFO dscp_info = {};
  tAclLinkSpec link_spec = {};
  link_spec.addrt.bda = *bd_addr;
  link_spec.addrt.type = addr_type;
  link_spec.transport = transport;

  BTHH_LOG_LINK(link_spec);
  log::verbose(
          "sub_class = 0x{:02x}, app_id = {}, vendor_id = 0x{:04x}, "
          "product_id = 0x{:04x}, version= 0x{:04x}",
          hid_info.sub_class, hid_info.app_id, hid_info.vendor_id, hid_info.product_id,
          hid_info.version);

  BTHH_CHECK_NOT_DISABLED();

  dscp_info.vendor_id = hid_info.vendor_id;
  dscp_info.product_id = hid_info.product_id;
  dscp_info.version = hid_info.version;
  dscp_info.ctry_code = hid_info.ctry_code;

  dscp_info.descriptor.dl_len = hid_info.dl_len;
  dscp_info.descriptor.dsc_list = (uint8_t*)osi_malloc(dscp_info.descriptor.dl_len);
  memcpy(dscp_info.descriptor.dsc_list, &(hid_info.dsc_list), hid_info.dl_len);

  if (transport == BT_TRANSPORT_AUTO) {
    btif_hh_transport_select(link_spec);
  }

  if (hh_add_device(link_spec, hid_info.attr_mask, true)) {
    BTA_HhAddDev(link_spec, hid_info.attr_mask, hid_info.sub_class, hid_info.app_id, dscp_info);
  }

  osi_free_and_reset((void**)&dscp_info.descriptor.dsc_list);

  return BT_STATUS_SUCCESS;
}

/*******************************************************************************
 *
 * Function         get_protocol
 *
 * Description      Get the HID proto mode.
 *
 * Returns         bt_status_t
 *
 ******************************************************************************/
static bt_status_t get_protocol(RawAddress* bd_addr, tBLE_ADDR_TYPE addr_type,
                                tBT_TRANSPORT transport, bthh_protocol_mode_t /* protocolMode */) {
  CHECK_BTHH_INIT();
  tAclLinkSpec link_spec = {};
  link_spec.addrt.bda = *bd_addr;
  link_spec.addrt.type = addr_type;
  link_spec.transport = transport;

  BTHH_LOG_LINK(link_spec);

  BTHH_CHECK_NOT_DISABLED();

  btif_hh_device_t* p_dev = btif_hh_find_connected_dev_by_link_spec(link_spec);
  if (!p_dev) {
    BTHH_LOG_UNKNOWN_LINK(link_spec);
    return BT_STATUS_DEVICE_NOT_FOUND;
  }

  BTA_HhGetProtoMode(p_dev->dev_handle);
  return BT_STATUS_SUCCESS;
}

/*******************************************************************************
 *
 * Function         set_protocol
 *
 * Description      Set the HID proto mode.
 *
 * Returns         bt_status_t
 *
 ******************************************************************************/
static bt_status_t set_protocol(RawAddress* bd_addr, tBLE_ADDR_TYPE addr_type,
                                tBT_TRANSPORT transport, bthh_protocol_mode_t protocolMode) {
  CHECK_BTHH_INIT();
  btif_hh_device_t* p_dev;
  uint8_t proto_mode = protocolMode;
  tAclLinkSpec link_spec = {};
  link_spec.addrt.bda = *bd_addr;
  link_spec.addrt.type = addr_type;
  link_spec.transport = transport;

  BTHH_LOG_LINK(link_spec);
  log::verbose("mode: {}", protocolMode);

  BTHH_CHECK_NOT_DISABLED();

  p_dev = btif_hh_find_connected_dev_by_link_spec(link_spec);
  if (p_dev == NULL) {
    BTHH_LOG_UNKNOWN_LINK(link_spec);
    return BT_STATUS_DEVICE_NOT_FOUND;
  } else if (protocolMode != BTA_HH_PROTO_RPT_MODE && protocolMode != BTA_HH_PROTO_BOOT_MODE) {
    log::warn("device proto_mode = {}", proto_mode);
    return BT_STATUS_PARM_INVALID;
  } else {
    BTA_HhSetProtoMode(p_dev->dev_handle, protocolMode);
  }

  return BT_STATUS_SUCCESS;
}

/*******************************************************************************
 *
 * Function         get_report
 *
 * Description      Send a GET_REPORT to HID device.
 *
 * Returns         bt_status_t
 *
 ******************************************************************************/
static bt_status_t get_report(RawAddress* bd_addr, tBLE_ADDR_TYPE addr_type,
                              tBT_TRANSPORT transport, bthh_report_type_t reportType,
                              uint8_t reportId, int bufferSize) {
  CHECK_BTHH_INIT();
  btif_hh_device_t* p_dev;
  tAclLinkSpec link_spec = {};
  link_spec.addrt.bda = *bd_addr;
  link_spec.addrt.type = addr_type;
  link_spec.transport = transport;

  BTHH_LOG_LINK(link_spec);
  log::verbose("r_type: {}; rpt_id: {}; buf_size: {}", reportType, reportId, bufferSize);

  BTHH_CHECK_NOT_DISABLED();

  p_dev = btif_hh_find_connected_dev_by_link_spec(link_spec);
  if (p_dev == NULL) {
    BTHH_LOG_UNKNOWN_LINK(link_spec);
    return BT_STATUS_DEVICE_NOT_FOUND;
  } else if (((int)reportType) <= BTA_HH_RPTT_RESRV || ((int)reportType) > BTA_HH_RPTT_FEATURE) {
    log::error("report type={} not supported", reportType);
    log_counter_metrics_btif(
            android::bluetooth::CodePathCounterKeyEnum::HIDH_COUNT_WRONG_REPORT_TYPE, 1);
    return BT_STATUS_UNSUPPORTED;
  } else {
    BTA_HhGetReport(p_dev->dev_handle, reportType, reportId, bufferSize);
  }

  return BT_STATUS_SUCCESS;
}

/*******************************************************************************
 *
 * Function         get_report_reply
 *
 * Description      Send a REPORT_REPLY/FEATURE_ANSWER to HID driver.
 *
 * Returns         bt_status_t
 *
 ******************************************************************************/
static bt_status_t get_report_reply(RawAddress* bd_addr, tBLE_ADDR_TYPE addr_type,
                                    tBT_TRANSPORT transport, bthh_status_t status, char* report,
                                    uint16_t size) {
  CHECK_BTHH_INIT();
  tAclLinkSpec link_spec = {};
  link_spec.addrt.bda = *bd_addr;
  link_spec.addrt.type = addr_type;
  link_spec.transport = transport;

  BTHH_LOG_LINK(link_spec);

  BTHH_CHECK_NOT_DISABLED();

  btif_hh_device_t* p_dev = btif_hh_find_connected_dev_by_link_spec(link_spec);
  if (p_dev == NULL) {
    BTHH_LOG_UNKNOWN_LINK(link_spec);
    return BT_STATUS_DEVICE_NOT_FOUND;
  }

  bta_hh_co_get_rpt_rsp(p_dev->dev_handle, (tBTA_HH_STATUS)status, (uint8_t*)report, size);
  return BT_STATUS_SUCCESS;
}

/*******************************************************************************
 *
 * Function         set_report
 *
 * Description      Send a SET_REPORT to HID device.
 *
 * Returns         bt_status_t
 *
 ******************************************************************************/
static bt_status_t set_report(RawAddress* bd_addr, tBLE_ADDR_TYPE addr_type,
                              tBT_TRANSPORT transport, bthh_report_type_t reportType,
                              char* report) {
  CHECK_BTHH_INIT();
  btif_hh_device_t* p_dev;
  tAclLinkSpec link_spec = {};
  link_spec.addrt.bda = *bd_addr;
  link_spec.addrt.type = addr_type;
  link_spec.transport = transport;

  BTHH_LOG_LINK(link_spec);
  log::verbose("reportType: {}", reportType);

  BTHH_CHECK_NOT_DISABLED();

  p_dev = btif_hh_find_connected_dev_by_link_spec(link_spec);
  if (p_dev == NULL) {
    BTHH_LOG_UNKNOWN_LINK(link_spec);
    return BT_STATUS_DEVICE_NOT_FOUND;
  } else if (((int)reportType) <= BTA_HH_RPTT_RESRV || ((int)reportType) > BTA_HH_RPTT_FEATURE) {
    log::error("report type={} not supported", reportType);
    log_counter_metrics_btif(
            android::bluetooth::CodePathCounterKeyEnum::HIDH_COUNT_WRONG_REPORT_TYPE, 1);
    return BT_STATUS_UNSUPPORTED;
  } else {
    int hex_bytes_filled;
    size_t len = (strlen(report) + 1) / 2;
    uint8_t* hexbuf = (uint8_t*)osi_calloc(len);

    /* Build a SetReport data buffer */
    // TODO
    hex_bytes_filled = ascii_2_hex(report, len, hexbuf);
    log::info("Hex bytes filled, hex value: {}", hex_bytes_filled);
    if (hex_bytes_filled) {
      BT_HDR* p_buf = create_pbuf(hex_bytes_filled, hexbuf);
      if (p_buf == NULL) {
        log::error("failed to allocate RPT buffer, len = {}", hex_bytes_filled);
        osi_free(hexbuf);
        return BT_STATUS_NOMEM;
      }
      BTA_HhSetReport(p_dev->dev_handle, reportType, p_buf);
      osi_free(hexbuf);
      return BT_STATUS_SUCCESS;
    }
    osi_free(hexbuf);
    return BT_STATUS_FAIL;
  }
}

/*******************************************************************************
 *
 * Function         send_data
 *
 * Description      Send a SEND_DATA to HID device.
 *
 * Returns         bt_status_t
 *
 ******************************************************************************/
static bt_status_t send_data(RawAddress* bd_addr, tBLE_ADDR_TYPE addr_type, tBT_TRANSPORT transport,
                             char* data) {
  CHECK_BTHH_INIT();
  tAclLinkSpec link_spec = {};
  link_spec.addrt.bda = *bd_addr;
  link_spec.addrt.type = addr_type;
  link_spec.transport = transport;

  BTHH_LOG_LINK(link_spec);

  BTHH_CHECK_NOT_DISABLED();

  btif_hh_device_t* p_dev = btif_hh_find_connected_dev_by_link_spec(link_spec);
  if (p_dev == NULL) {
    BTHH_LOG_UNKNOWN_LINK(link_spec);
    return BT_STATUS_DEVICE_NOT_FOUND;
  } else {
    int hex_bytes_filled;
    size_t len = (strlen(data) + 1) / 2;
    uint8_t* hexbuf = (uint8_t*)osi_calloc(len);

    /* Build a SendData data buffer */
    hex_bytes_filled = ascii_2_hex(data, len, hexbuf);
    log::info("Hex bytes filled, hex value: {}, {}", hex_bytes_filled, len);

    if (hex_bytes_filled) {
      BT_HDR* p_buf = create_pbuf(hex_bytes_filled, hexbuf);
      if (p_buf == NULL) {
        log::error("failed to allocate RPT buffer, len = {}", hex_bytes_filled);
        osi_free(hexbuf);
        return BT_STATUS_NOMEM;
      }
      p_buf->layer_specific = BTA_HH_RPTT_OUTPUT;
      BTA_HhSendData(p_dev->dev_handle, link_spec, p_buf);
      osi_free(hexbuf);
      return BT_STATUS_SUCCESS;
    }
    osi_free(hexbuf);
    return BT_STATUS_FAIL;
  }
}

/*******************************************************************************
 *
 * Function         cleanup
 *
 * Description      Closes the HH interface
 *
 * Returns          bt_status_t
 *
 ******************************************************************************/
static void cleanup(void) {
  log::verbose("");
  btif_hh_device_t* p_dev;
  int i;
  if (btif_hh_cb.status == BTIF_HH_DISABLED || btif_hh_cb.status == BTIF_HH_DISABLING) {
    log::warn("HH disabling or disabled already, status = {}",
              btif_hh_status_text(btif_hh_cb.status));
    return;
  }
  if (bt_hh_callbacks) {
    btif_hh_cb.status = BTIF_HH_DISABLING;
    /* update flag, not to enable hid device service now as BT is switching off
     */
    btif_hh_cb.service_dereg_active = FALSE;
    btif_disable_service(BTA_HID_SERVICE_ID);
  }
  alarm_free(btif_hh_cb.incoming_connection_timer);
  btif_hh_cb.incoming_connection_timer = nullptr;
  btif_hh_cb.pending_incoming_connection = {};
  btif_hh_cb.new_connection_requests.clear();
  for (i = 0; i < BTIF_HH_MAX_HID; i++) {
    p_dev = &btif_hh_cb.devices[i];
    if (p_dev->dev_status != BTHH_CONN_STATE_UNKNOWN && p_dev->internal_send_fd >= 0) {
      log::verbose("Closing uhid fd = {}", p_dev->internal_send_fd);
      bta_hh_co_close(p_dev);
    }
  }
}

/*******************************************************************************
 *
 * Function         configure_enabled_profiles
 *
 * Description      Configure HIDP or HOGP enablement. Require to cleanup and
 *re-init to take effect.
 *
 * Returns          void
 *
 ******************************************************************************/
static void configure_enabled_profiles(bool enable_hidp, bool enable_hogp) {
  bt_hh_enable_type.hidp_enabled = enable_hidp;
  bt_hh_enable_type.hogp_enabled = enable_hogp;
}

static const bthh_interface_t bthhInterface = {
        sizeof(bthhInterface),
        init,
        connect,
        disconnect,
        virtual_unplug,
        set_info,
        get_protocol,
        set_protocol,
        get_idle_time,
        set_idle_time,
        get_report,
        get_report_reply,
        set_report,
        send_data,
        cleanup,
        configure_enabled_profiles,
};

/*******************************************************************************
 *
 * Function         btif_hh_execute_service
 *
 * Description      Initializes/Shuts down the service
 *
 * Returns          BT_STATUS_SUCCESS on success, BT_STATUS_FAIL otherwise
 *
 ******************************************************************************/
bt_status_t btif_hh_execute_service(bool b_enable) {
  if (b_enable) {
    /* Enable and register with BTA-HH */
    BTA_HhEnable(bte_hh_evt, bt_hh_enable_type.hidp_enabled, bt_hh_enable_type.hogp_enabled);
  } else {
    /* Disable HH */
    BTA_HhDisable();
  }
  return BT_STATUS_SUCCESS;
}

/*******************************************************************************
 *
 * Function         btif_hh_get_interface
 *
 * Description      Get the hh callback interface
 *
 * Returns          bthh_interface_t
 *
 ******************************************************************************/
const bthh_interface_t* btif_hh_get_interface() {
  log::verbose("");
  return &bthhInterface;
}

#define DUMPSYS_TAG "shim::legacy::hid"
void DumpsysHid(int fd) {
  LOG_DUMPSYS_TITLE(fd, DUMPSYS_TAG);
  LOG_DUMPSYS(fd, "status:%s num_devices:%u", btif_hh_status_text(btif_hh_cb.status).c_str(),
              btif_hh_cb.device_num);
  LOG_DUMPSYS(fd, "status:%s", btif_hh_status_text(btif_hh_cb.status).c_str());
  for (auto link_spec : btif_hh_cb.new_connection_requests) {
    LOG_DUMPSYS(fd, "Pending connection: %s", link_spec.ToRedactedStringForLogging().c_str());
  }
  for (unsigned i = 0; i < BTIF_HH_MAX_HID; i++) {
    const btif_hh_device_t* p_dev = &btif_hh_cb.devices[i];
    if (p_dev->link_spec.addrt.bda != RawAddress::kEmpty) {
      LOG_DUMPSYS(fd, "  %u: addr:%s fd:%d state:%s thread_id:%d handle:%d", i,
                  p_dev->link_spec.ToRedactedStringForLogging().c_str(), p_dev->internal_send_fd,
                  bthh_connection_state_text(p_dev->dev_status).c_str(),
                  static_cast<int>(p_dev->hh_poll_thread_id), p_dev->dev_handle);
    }
  }
  for (unsigned i = 0; i < BTIF_HH_MAX_ADDED_DEV; i++) {
    const btif_hh_added_device_t* p_dev = &btif_hh_cb.added_devices[i];
    if (p_dev->link_spec.addrt.bda != RawAddress::kEmpty) {
      LOG_DUMPSYS(fd, "  %u: addr:%s reconnect:%s", i,
                  p_dev->link_spec.ToRedactedStringForLogging().c_str(),
                  p_dev->reconnect_allowed ? "T" : "F");
    }
  }

  if (!btif_hh_cb.pending_incoming_connection.link_spec.addrt.bda.IsEmpty()) {
    LOG_DUMPSYS(
            fd, "  Pending incoming connection: %s",
            btif_hh_cb.pending_incoming_connection.link_spec.ToRedactedStringForLogging().c_str());
  }
  BTA_HhDump(fd);
}

namespace bluetooth {
namespace legacy {
namespace testing {

void bte_hh_evt(tBTA_HH_EVT event, tBTA_HH* p_data) { ::bte_hh_evt(event, p_data); }

}  // namespace testing
}  // namespace legacy
}  // namespace bluetooth

#undef DUMPSYS_TAG<|MERGE_RESOLUTION|>--- conflicted
+++ resolved
@@ -1049,18 +1049,12 @@
     bta_hh_co_close(p_dev);
     p_dev->dev_status = BTHH_CONN_STATE_UNKNOWN;
     p_dev->dev_handle = BTA_HH_INVALID_HANDLE;
-<<<<<<< HEAD
-    if (!com::android::bluetooth::flags::hid_report_queuing()) {
-      p_dev->uhid.ready_for_data = false;
-    }
    // Notify upper layers of disconnection to avoid getting states out of sync
     do_in_jni_thread(base::Bind(
             [](tAclLinkSpec link_spec) {
               BTHH_STATE_UPDATE(link_spec, BTHH_CONN_STATE_DISCONNECTED);
             },
             link_spec));
-=======
->>>>>>> 1908fb7e
   }
 
   // Remove pending connection if address matches
