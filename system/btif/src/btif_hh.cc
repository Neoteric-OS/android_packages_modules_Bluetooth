/******************************************************************************
 *
 *  Copyright 2009-2012 Broadcom Corporation
 *
 *  Licensed under the Apache License, Version 2.0 (the "License");
 *  you may not use this file except in compliance with the License.
 *  You may obtain a copy of the License at:
 *
 *  http://www.apache.org/licenses/LICENSE-2.0
 *
 *  Unless required by applicable law or agreed to in writing, software
 *  distributed under the License is distributed on an "AS IS" BASIS,
 *  WITHOUT WARRANTIES OR CONDITIONS OF ANY KIND, either express or implied.
 *  See the License for the specific language governing permissions and
 *  limitations under the License.
 *
 ******************************************************************************/

/*******************************************************************************
 *
 *  Filename:      btif_hh.c
 *
 *  Description:   HID Host Profile Bluetooth Interface
 *
 *
 ******************************************************************************/

#define LOG_TAG "bt_btif_hh"

#include "btif/include/btif_hh.h"

#include <base/functional/bind.h>
#include <bluetooth/log.h>
#include <com_android_bluetooth_flags.h>
#include <frameworks/proto_logging/stats/enums/bluetooth/enums.pb.h>
#include <unistd.h>

#include <algorithm>
#include <cstddef>
#include <cstdint>
#include <cstring>

#include "ble_address_with_type.h"
#include "bluetooth/uuid.h"
#include "bt_device_type.h"
#include "bt_transport.h"
#include "bta_api.h"
#include "bta_hh_api.h"
#include "bta_hh_co.h"
#include "bta_sec_api.h"
#include "btif/include/btif_common.h"
#include "btif/include/btif_dm.h"
#include "btif/include/btif_hd.h"
#include "btif/include/btif_metrics_logging.h"
#include "btif/include/btif_profile_storage.h"
#include "btif/include/btif_storage.h"
#include "btif/include/btif_util.h"
#include "hardware/bluetooth.h"
#include "include/hardware/bt_hh.h"
#include "internal_include/bt_target.h"
#include "main/shim/dumpsys.h"
#include "osi/include/alarm.h"
#include "osi/include/allocator.h"
#include "stack/include/bt_hdr.h"
#include "stack/include/bt_uuid16.h"
#include "stack/include/btm_client_interface.h"
#include "stack/include/hidh_api.h"
#include "types/raw_address.h"

#define COD_HID_KEYBOARD 0x0540
#define COD_HID_POINTING 0x0580
#define COD_HID_COMBO 0x05C0

#define HID_REPORT_CAPSLOCK 0x39
#define HID_REPORT_NUMLOCK 0x53
#define HID_REPORT_SCROLLLOCK 0x47

// For Apple Magic Mouse
#define MAGICMOUSE_VENDOR_ID 0x05ac
#define MAGICMOUSE_PRODUCT_ID 0x030d

#define LOGITECH_KB_MX5500_VENDOR_ID 0x046D
#define LOGITECH_KB_MX5500_PRODUCT_ID 0xB30B

using namespace bluetooth;

static int btif_hh_keylockstates = 0;  // The current key state of each key

#define BTIF_TIMEOUT_VUP_MS (3 * 1000)

#define BTIF_HH_INCOMING_CONNECTION_DURING_BONDING_TIMEOUT_MS (4 * 1000)
#define BTIF_HH_UNEXPECTED_INCOMING_CONNECTION_TIMEOUT_MS (1 * 1000)

/* HH request events */
typedef enum {
  BTIF_HH_CONNECT_REQ_EVT = 0,
  BTIF_HH_DISCONNECT_REQ_EVT,
  BTIF_HH_VUP_REQ_EVT
} btif_hh_req_evt_t;

/*******************************************************************************
 *  Constants & Macros
 ******************************************************************************/

/*******************************************************************************
 *  Local type definitions
 ******************************************************************************/

typedef struct hid_kb_list {
  uint16_t product_id;
  uint16_t version_id;
  const char* kb_name;
} tHID_KB_LIST;

/*******************************************************************************
 *  Static variables
 ******************************************************************************/
btif_hh_cb_t btif_hh_cb;

static bthh_callbacks_t* bt_hh_callbacks = NULL;
static bthh_profile_enable_t bt_hh_enable_type = {.hidp_enabled = true, .hogp_enabled = true};

/* List of HID keyboards for which the NUMLOCK state needs to be
 * turned ON by default. Add devices to this list to apply the
 * NUMLOCK state toggle on fpr first connect.*/
static tHID_KB_LIST hid_kb_numlock_on_list[] = {
        {LOGITECH_KB_MX5500_PRODUCT_ID, LOGITECH_KB_MX5500_VENDOR_ID, "Logitech MX5500 Keyboard"}};

#define CHECK_BTHH_INIT()                 \
  do {                                    \
    if (bt_hh_callbacks == NULL) {        \
      log::error("BTHH not initialized"); \
      return BT_STATUS_NOT_READY;         \
    }                                     \
  } while (0)

#define BTHH_CHECK_NOT_DISABLED()                                           \
  do {                                                                      \
    if (btif_hh_cb.status == BTIF_HH_DISABLED) {                            \
      log::error("HH status = {}", btif_hh_status_text(btif_hh_cb.status)); \
      return BT_STATUS_UNEXPECTED_STATE;                                    \
    }                                                                       \
  } while (0)

#define BTHH_LOG_UNKNOWN_LINK(_link_spec) log::error("Unknown link: {}", (_link_spec))
#define BTHH_LOG_LINK(_link_spec) log::verbose("link spec: {}", (_link_spec))

#define BTHH_STATE_UPDATE(_link_spec, _state)                                                  \
  do {                                                                                         \
    log::verbose("link spec: {} state: {}", (_link_spec), bthh_connection_state_text(_state)); \
    HAL_CBACK(bt_hh_callbacks, connection_state_cb, &(_link_spec).addrt.bda,                   \
              (_link_spec).addrt.type, (_link_spec).transport, (_state));                      \
  } while (0)

/*******************************************************************************
 *  Static functions
 ******************************************************************************/

static void btif_hh_transport_select(tAclLinkSpec& link_spec);
static void btif_hh_timer_timeout(void* data);
static void bte_hh_evt(tBTA_HH_EVT event, tBTA_HH* p_data);

/*******************************************************************************
 *  Functions
 ******************************************************************************/

static int get_keylockstates() { return btif_hh_keylockstates; }

static void set_keylockstate(int keymask, bool isSet) {
  if (isSet) {
    btif_hh_keylockstates |= keymask;
  }
}

/*******************************************************************************
 *
 * Function         toggle_os_keylockstates
 *
 * Description      Function to toggle the keyboard lock states managed by the
 linux.
 *                  This function is used in by two call paths
 *                  (1) if the lock state change occurred from an onscreen
 keyboard,
 *                  this function is called to update the lock state maintained
                    for the HID keyboard(s)
 *                  (2) if a HID keyboard is disconnected and reconnected,
 *                  this function is called to update the lock state maintained
                    for the HID keyboard(s)
 * Returns          void
 ******************************************************************************/

static void toggle_os_keylockstates(int fd, int changedlockstates) {
  log::verbose("fd = {}, changedlockstates = 0x{:x}", fd, changedlockstates);
  uint8_t hidreport[9];
  int reportIndex;
  memset(hidreport, 0, 9);
  hidreport[0] = 1;
  reportIndex = 4;

  if (changedlockstates & BTIF_HH_KEYSTATE_MASK_CAPSLOCK) {
    log::verbose("Setting CAPSLOCK");
    hidreport[reportIndex++] = (uint8_t)HID_REPORT_CAPSLOCK;
  }

  if (changedlockstates & BTIF_HH_KEYSTATE_MASK_NUMLOCK) {
    log::verbose("Setting NUMLOCK");
    hidreport[reportIndex++] = (uint8_t)HID_REPORT_NUMLOCK;
  }

  if (changedlockstates & BTIF_HH_KEYSTATE_MASK_SCROLLLOCK) {
    log::verbose("Setting SCROLLLOCK");
    hidreport[reportIndex++] = (uint8_t)HID_REPORT_SCROLLLOCK;
  }

  log::verbose("Writing hidreport #1 to os:");
  log::verbose("| {:x} {:x} {:x}", hidreport[0], hidreport[1], hidreport[2]);
  log::verbose("| {:x} {:x} {:x}", hidreport[3], hidreport[4], hidreport[5]);
  log::verbose("| {:x} {:x} {:x}", hidreport[6], hidreport[7], hidreport[8]);
  bta_hh_co_write(fd, hidreport, sizeof(hidreport));
  usleep(200000);
  memset(hidreport, 0, 9);
  hidreport[0] = 1;
  log::verbose("Writing hidreport #2 to os:");
  log::verbose("| {:x} {:x} {:x}", hidreport[0], hidreport[1], hidreport[2]);
  log::verbose("| {:x} {:x} {:x}", hidreport[3], hidreport[4], hidreport[5]);
  log::verbose("| {:x} {:x} {:x}", hidreport[6], hidreport[7], hidreport[8]);
  bta_hh_co_write(fd, hidreport, sizeof(hidreport));
}

/*******************************************************************************
 *
 * Function         create_pbuf
 *
 * Description      Helper function to create p_buf for send_data or set_report
 *
 ******************************************************************************/
static BT_HDR* create_pbuf(uint16_t len, uint8_t* data) {
  BT_HDR* p_buf = (BT_HDR*)osi_malloc(len + BTA_HH_MIN_OFFSET + sizeof(BT_HDR));
  uint8_t* pbuf_data;

  p_buf->len = len;
  p_buf->offset = BTA_HH_MIN_OFFSET;

  pbuf_data = (uint8_t*)(p_buf + 1) + p_buf->offset;
  memcpy(pbuf_data, data, len);

  return p_buf;
}

/*******************************************************************************
 *
 * Function         update_keyboard_lockstates
 *
 * Description      Sends a report to the keyboard to set the lock states of
 *                  keys.
 *
 ******************************************************************************/
static void update_keyboard_lockstates(btif_hh_device_t* p_dev) {
  uint8_t len = 2; /* reportid + 1 byte report*/
  BT_HDR* p_buf;
  uint8_t data[] = {0x01,                                         /* report id */
                    static_cast<uint8_t>(btif_hh_keylockstates)}; /* keystate */

  /* Set report for other keyboards */
  log::verbose("setting report on dev_handle {} to 0x{:x}", p_dev->dev_handle,
               btif_hh_keylockstates);

  /* Get SetReport buffer */
  p_buf = create_pbuf(len, data);
  if (p_buf != NULL) {
    p_buf->layer_specific = BTA_HH_RPTT_OUTPUT;
    BTA_HhSendData(p_dev->dev_handle, p_dev->link_spec, p_buf);
  }
}

/*******************************************************************************
 *
 * Function         sync_lockstate_on_connect
 *
 * Description      Function to update the keyboard lock states managed by the
 *                  OS when a HID keyboard is connected or disconnected and
 *                  reconnected
 *
 * Returns          void
 ******************************************************************************/
static void sync_lockstate_on_connect(btif_hh_device_t* p_dev, tBTA_HH_DEV_DSCP_INFO& dscp_info) {
  for (unsigned int i = 0; i < sizeof(hid_kb_numlock_on_list) / sizeof(tHID_KB_LIST); i++) {
    tHID_KB_LIST& kb = hid_kb_numlock_on_list[i];
    if (dscp_info.vendor_id == kb.version_id && dscp_info.product_id == kb.product_id) {
      log::verbose("idx[{}] Enabling NUMLOCK for device {} {}", i, p_dev->link_spec, kb.kb_name);
      // Enable NUMLOCK by default so that numeric keys work from first keyboard connect
      set_keylockstate(BTIF_HH_KEYSTATE_MASK_NUMLOCK, true);
      update_keyboard_lockstates(p_dev);

      // If the lockstate of caps, scroll or num is set, send a report to the kernel
      int keylockstates = get_keylockstates();
      if (keylockstates) {
        log::verbose("Sending HID report to kernel indicating lock key state 0x{:x} for device {}",
                     keylockstates, p_dev->link_spec);
        usleep(200000);
        int fd = (com::android::bluetooth::flags::hid_report_queuing() ? p_dev->internal_send_fd
                                                                       : p_dev->uhid.fd);
        toggle_os_keylockstates(fd, keylockstates);
      }
      break;
    }
  }
}

/*******************************************************************************
 *
 * Function         btif_hh_find_added_dev
 *
 * Description      Return the added device pointer of the specified link spec
 *
 * Returns          Added device entry
 ******************************************************************************/
static btif_hh_added_device_t* btif_hh_find_added_dev(const tAclLinkSpec& link_spec) {
  for (int i = 0; i < BTIF_HH_MAX_ADDED_DEV; i++) {
    btif_hh_added_device_t* added_dev = &btif_hh_cb.added_devices[i];
    if (added_dev->link_spec == link_spec) {
      return added_dev;
    }
  }
  return NULL;
}

/*******************************************************************************
 *
 * Function         btif_hh_find_connected_dev_by_handle
 *
 * Description      Return the connected device pointer of the specified device
 *                  handle
 *
 * Returns          Device entry pointer in the device table
 ******************************************************************************/
btif_hh_device_t* btif_hh_find_connected_dev_by_handle(uint8_t handle) {
  uint32_t i;
  for (i = 0; i < BTIF_HH_MAX_HID; i++) {
    if (btif_hh_cb.devices[i].dev_status == BTHH_CONN_STATE_CONNECTED &&
        btif_hh_cb.devices[i].dev_handle == handle) {
      return &btif_hh_cb.devices[i];
    }
  }
  return NULL;
}

/*******************************************************************************
 *
 * Function         btif_hh_find_dev_by_handle
 *
 * Description      Return the device pointer of the specified device handle
 *
 * Returns          Device entry pointer in the device table
 ******************************************************************************/
btif_hh_device_t* btif_hh_find_dev_by_handle(uint8_t handle) {
  for (int i = 0; i < BTIF_HH_MAX_HID; i++) {
    btif_hh_device_t* p_dev = &btif_hh_cb.devices[i];
    if (p_dev->dev_status != BTHH_CONN_STATE_UNKNOWN && p_dev->dev_handle == handle) {
      return p_dev;
    }
  }
  return nullptr;
}

/*******************************************************************************
 *
 * Function         btif_hh_find_empty_dev
 *
 * Description      Return an empty device
 *
 * Returns          Device entry pointer in the device table
 ******************************************************************************/
btif_hh_device_t* btif_hh_find_empty_dev(void) {
  for (int i = 0; i < BTIF_HH_MAX_HID; i++) {
    btif_hh_device_t* p_dev = &btif_hh_cb.devices[i];
    if (p_dev->dev_status == BTHH_CONN_STATE_UNKNOWN) {
      return p_dev;
    }
  }
  return nullptr;
}

/*******************************************************************************
 *
 * Function         btif_hh_find_dev_by_link_spec
 *
 * Description      Return the device pointer of the specified ACL link
 *                  specification.
 *
 * Returns          Device entry pointer in the device table
 ******************************************************************************/
static btif_hh_device_t* btif_hh_find_dev_by_link_spec(const tAclLinkSpec& link_spec) {
  uint32_t i;
  for (i = 0; i < BTIF_HH_MAX_HID; i++) {
    if (btif_hh_cb.devices[i].dev_status != BTHH_CONN_STATE_UNKNOWN &&
        btif_hh_cb.devices[i].link_spec == link_spec) {
      return &btif_hh_cb.devices[i];
    }
  }
  return NULL;
}

/*******************************************************************************
 *
 * Function         btif_hh_find_connected_dev_by_link_spec
 *
 * Description      Return the connected device pointer of the specified ACL
 *                  link specification.
 *
 * Returns          Device entry pointer in the device table
 ******************************************************************************/
static btif_hh_device_t* btif_hh_find_connected_dev_by_link_spec(const tAclLinkSpec& link_spec) {
  uint32_t i;
  for (i = 0; i < BTIF_HH_MAX_HID; i++) {
    if (btif_hh_cb.devices[i].dev_status == BTHH_CONN_STATE_CONNECTED &&
        btif_hh_cb.devices[i].link_spec == link_spec) {
      return &btif_hh_cb.devices[i];
    }
  }
  return NULL;
}

/*******************************************************************************
 *
 * Function      btif_hh_stop_vup_timer
 *
 * Description  stop virtual unplug timer
 *
 * Returns      void
 ******************************************************************************/
static void btif_hh_stop_vup_timer(const tAclLinkSpec& link_spec) {
  btif_hh_device_t* p_dev = btif_hh_find_connected_dev_by_link_spec(link_spec);

  if (p_dev != NULL) {
    log::verbose("stop VUP timer");
    alarm_free(p_dev->vup_timer);
    p_dev->vup_timer = NULL;
  }
}
/*******************************************************************************
 *
 * Function      btif_hh_start_vup_timer
 *
 * Description  start virtual unplug timer
 *
 * Returns      void
 ******************************************************************************/
static void btif_hh_start_vup_timer(const tAclLinkSpec& link_spec) {
  log::verbose("");

  btif_hh_device_t* p_dev = btif_hh_find_connected_dev_by_link_spec(link_spec);
  log::assert_that(p_dev != NULL, "assert failed: p_dev != NULL");

  alarm_free(p_dev->vup_timer);
  p_dev->vup_timer = alarm_new("btif_hh.vup_timer");
  alarm_set_on_mloop(p_dev->vup_timer, BTIF_TIMEOUT_VUP_MS, btif_hh_timer_timeout, p_dev);
}

static void btif_hh_incoming_connection_timeout(void* data) {
  uint8_t handle = reinterpret_cast<size_t>(data) & 0xFF;
  tBTA_HH_CONN& conn = btif_hh_cb.pending_incoming_connection;
  if (conn.link_spec.addrt.bda.IsEmpty()) {
    log::warn("Unknown incoming connection timeout, handle: {}", handle);
    return;
  }

  if (conn.handle != handle) {
    log::error("Pending connection ({}) handle: {} does not match {}", conn.link_spec, conn.handle,
               handle);
  }
  log::warn("Reject unexpected incoming HID Connection, device: {}", conn.link_spec);
  log_counter_metrics_btif(
          android::bluetooth::CodePathCounterKeyEnum::HIDH_COUNT_INCOMING_CONNECTION_REJECTED, 1);

  btif_hh_device_t* p_dev = btif_hh_find_dev_by_link_spec(conn.link_spec);
  if (p_dev != nullptr) {
    p_dev->dev_status = BTHH_CONN_STATE_DISCONNECTED;
  }
  BTA_HhRemoveDev(conn.handle);
  btif_hh_cb.pending_incoming_connection = {};
}

static bthh_connection_state_t hh_get_state_on_disconnect(tAclLinkSpec& link_spec) {
  btif_hh_added_device_t* added_dev = btif_hh_find_added_dev(link_spec);
  if (added_dev != nullptr) {
    return added_dev->reconnect_allowed ? BTHH_CONN_STATE_ACCEPTING : BTHH_CONN_STATE_DISCONNECTED;
  } else {
    return BTHH_CONN_STATE_DISCONNECTED;
  }
}

static void hh_connect_complete(tBTA_HH_CONN& conn, bthh_connection_state_t state) {
  if (state != BTHH_CONN_STATE_CONNECTED) {
    if (!com::android::bluetooth::flags::close_hid_only_if_connected() ||
        conn.status == BTA_HH_OK) {
      BTA_HhClose(conn.handle);
    }
  }
  BTHH_STATE_UPDATE(conn.link_spec, state);
}

/*******************************************************************************
 *
 * Function         hh_add_device
 *
 * Description      Add a new device to the added device list.
 *
 * Returns          true if add successfully, otherwise false.
 ******************************************************************************/
static bool hh_add_device(const tAclLinkSpec& link_spec, tBTA_HH_ATTR_MASK attr_mask,
                          bool reconnect_allowed) {
  int i;

  // Check if already added
  if (btif_hh_find_added_dev(link_spec) != nullptr) {
    log::warn("Device {} already added", link_spec);
    return false;
  }

  // Use an empty slot for the new device
  for (i = 0; i < BTIF_HH_MAX_ADDED_DEV; i++) {
    btif_hh_added_device_t& dev = btif_hh_cb.added_devices[i];
    if (dev.link_spec.addrt.bda.IsEmpty()) {
      log::info("Added device {}", link_spec);
      dev.link_spec = link_spec;
      dev.dev_handle = BTA_HH_INVALID_HANDLE;
      dev.attr_mask = attr_mask;
      dev.reconnect_allowed = reconnect_allowed;
      return true;
    }
  }

  log::error("Out of space to add device");
  log_counter_metrics_btif(
          android::bluetooth::CodePathCounterKeyEnum::HIDH_COUNT_MAX_ADDED_DEVICE_LIMIT_REACHED, 1);
  return false;
}

/*******************************************************************************
 *  BTA_HH event handlers
 ******************************************************************************/
static void hh_enable_handler(tBTA_HH_STATUS& status) {
  log::verbose("Status ={}", status);
  if (status == BTA_HH_OK) {
    btif_hh_cb.status = BTIF_HH_ENABLED;
    log::verbose("Loading added devices");
    /* Add hid descriptors for already bonded hid devices*/
    btif_storage_load_bonded_hid_info();
  } else {
    btif_hh_cb.status = BTIF_HH_DISABLED;
    log::warn("HH enabling failed, status = {}", status);
  }
}

static void hh_disable_handler(tBTA_HH_STATUS& status) {
  if (btif_hh_cb.status == BTIF_HH_DISABLING) {
    bt_hh_callbacks = NULL;
  }

  btif_hh_cb.status = BTIF_HH_DISABLED;
  if (btif_hh_cb.service_dereg_active) {
    log::verbose("Enabling HID Device service");
    btif_hd_service_registration();
    btif_hh_cb.service_dereg_active = FALSE;
  }
  if (status == BTA_HH_OK) {
    int i;
    // Clear the control block
    for (i = 0; i < BTIF_HH_MAX_HID; i++) {
      alarm_free(btif_hh_cb.devices[i].vup_timer);
    }
    btif_hh_cb = {};
    for (i = 0; i < BTIF_HH_MAX_HID; i++) {
      btif_hh_cb.devices[i].dev_status = BTHH_CONN_STATE_UNKNOWN;
    }
  } else {
    log::warn("HH disabling failed, status = {}", status);
  }
}

static void hh_open_handler(tBTA_HH_CONN& conn) {
  log::debug("link spec = {}, status = {}, handle = {}", conn.link_spec, conn.status, conn.handle);

  // Initialize with disconnected/accepting state based on reconnection policy
  bthh_connection_state_t dev_status = hh_get_state_on_disconnect(conn.link_spec);

  // Use current state if the device instance already exists
  btif_hh_device_t* p_dev = btif_hh_find_dev_by_link_spec(conn.link_spec);
  if (p_dev != nullptr) {
    log::debug("Device instance found: {}, state: {}", p_dev->link_spec,
               bthh_connection_state_text(p_dev->dev_status));
    dev_status = p_dev->dev_status;
  }

  if (std::find(btif_hh_cb.new_connection_requests.begin(),
                btif_hh_cb.new_connection_requests.end(),
                conn.link_spec) != btif_hh_cb.new_connection_requests.end()) {
    log::verbose("Device connection was pending for: {}, status: {}", conn.link_spec,
                 btif_hh_status_text(btif_hh_cb.status));
    dev_status = BTHH_CONN_STATE_CONNECTING;
  }

  if (dev_status != BTHH_CONN_STATE_ACCEPTING && dev_status != BTHH_CONN_STATE_CONNECTING) {
    if (com::android::bluetooth::flags::early_incoming_hid_connection() &&
        conn.status == BTA_HH_OK && conn.link_spec.transport == BT_TRANSPORT_BR_EDR) {
      uint64_t delay = 0;
      if (btif_dm_is_pairing(conn.link_spec.addrt.bda)) {
        // Remote device is trying to connect while bonding is in progress. We should wait for
        // locally initiated connect request to plumb the remote device to UHID.
        log::warn(
                "Incoming HID connection during bonding, wait for local connect request {}, "
                "handle: {}",
                conn.link_spec, conn.handle);
        delay = BTIF_HH_INCOMING_CONNECTION_DURING_BONDING_TIMEOUT_MS;
      } else {
        // Unexpected incoming connection, wait for a while before rejecting.
        log::warn(
                "Unexpected incoming HID connection, wait for local connect request {}, handle: {}",
                conn.link_spec, conn.handle);
        delay = BTIF_HH_UNEXPECTED_INCOMING_CONNECTION_TIMEOUT_MS;
      }

      if (!btif_hh_cb.pending_incoming_connection.link_spec.addrt.bda.IsEmpty()) {
        log::error("Replacing existing pending connection {}",
                   btif_hh_cb.pending_incoming_connection.link_spec);
        BTA_HhRemoveDev(btif_hh_cb.pending_incoming_connection.handle);
      }
      btif_hh_cb.pending_incoming_connection = conn;
      alarm_cancel(btif_hh_cb.incoming_connection_timer);
      alarm_set_on_mloop(btif_hh_cb.incoming_connection_timer, delay,
                         btif_hh_incoming_connection_timeout, reinterpret_cast<void*>(conn.handle));

      return;
    }

    log::warn("Reject Incoming HID Connection, device: {}, state: {}", conn.link_spec,
              bthh_connection_state_text(dev_status));
    log_counter_metrics_btif(
            android::bluetooth::CodePathCounterKeyEnum::HIDH_COUNT_INCOMING_CONNECTION_REJECTED, 1);

    if (p_dev != nullptr) {
      p_dev->dev_status = BTHH_CONN_STATE_DISCONNECTED;
    }

    if (!com::android::bluetooth::flags::suppress_hid_rejection_broadcast()) {
      hh_connect_complete(conn, BTHH_CONN_STATE_DISCONNECTED);
      return;
    }
    BTA_HhClose(conn.handle);
    return;
  }

  btif_hh_cb.new_connection_requests.remove(conn.link_spec);

  if (conn.status != BTA_HH_OK) {
    btif_dm_hh_open_failed(&conn.link_spec.addrt.bda);
    p_dev = btif_hh_find_dev_by_link_spec(conn.link_spec);
    if (p_dev != nullptr) {
      btif_hh_stop_vup_timer(p_dev->link_spec);

      p_dev->dev_status = hh_get_state_on_disconnect(p_dev->link_spec);
    }
    hh_connect_complete(conn, BTHH_CONN_STATE_DISCONNECTED);
    return;
  }

  /* Initialize device driver */
  if (!bta_hh_co_open(conn.handle, conn.sub_class, conn.attr_mask, conn.app_id, conn.link_spec)) {
    log::warn("Failed to find the uhid driver");
    hh_connect_complete(conn, BTHH_CONN_STATE_DISCONNECTED);
    return;
  }

  p_dev = btif_hh_find_connected_dev_by_handle(conn.handle);
  if (p_dev == nullptr) {
    /* The connect request must have come from device side and exceeded the
     * connected HID device number. */
    log::warn("Cannot find device with handle {}", conn.handle);
    hh_connect_complete(conn, BTHH_CONN_STATE_DISCONNECTED);
    return;
  }

  log::info("Found device, getting dscp info for handle {}", conn.handle);

  if (!com::android::bluetooth::flags::hid_report_queuing()) {
    // link_spec and status is to be set in bta_hh_co_open instead.
    p_dev->link_spec = conn.link_spec;
    p_dev->dev_status = BTHH_CONN_STATE_CONNECTED;
  }
  hh_connect_complete(conn, BTHH_CONN_STATE_CONNECTED);

  if (!com::android::bluetooth::flags::dont_send_hid_set_idle()) {
    // Send set_idle if the peer_device is a keyboard
    // TODO (b/307923455): clean this, set idle is deprecated in HID spec v1.1.1
    if (btif_check_cod_hid_major(conn.link_spec.addrt.bda, COD_HID_KEYBOARD) ||
        btif_check_cod_hid_major(conn.link_spec.addrt.bda, COD_HID_COMBO)) {
      BTA_HhSetIdle(conn.handle, 0);
    }
  }
  BTA_HhGetDscpInfo(conn.handle);
}

static void hh_close_handler(tBTA_HH_CBDATA& dev_status) {
  btif_hh_device_t* p_dev = btif_hh_find_connected_dev_by_handle(dev_status.handle);
  if (p_dev == nullptr) {
    if (com::android::bluetooth::flags::early_incoming_hid_connection() &&
        btif_hh_cb.pending_incoming_connection.handle == dev_status.handle &&
        !btif_hh_cb.pending_incoming_connection.link_spec.addrt.bda.IsEmpty()) {
      log::warn("Pending incoming connection {} closed, handle: {} ",
                btif_hh_cb.pending_incoming_connection.link_spec, dev_status.handle);
      BTA_HhRemoveDev(btif_hh_cb.pending_incoming_connection.handle);
      alarm_cancel(btif_hh_cb.incoming_connection_timer);
      btif_hh_cb.pending_incoming_connection = {};
      return;
    }
    log::warn("Unknown device handle {}", dev_status.handle);
    return;
  }

  log::verbose("device {} status {}", p_dev->link_spec, dev_status.status);
  BTHH_STATE_UPDATE(p_dev->link_spec, BTHH_CONN_STATE_DISCONNECTING);
  btif_hh_stop_vup_timer(p_dev->link_spec);

  /* Remove device if locally initiated VUP */
  if (p_dev->local_vup) {
    log::info("Removing device {} after virtual unplug", p_dev->link_spec);
    p_dev->local_vup = false;
    btif_hh_remove_device(p_dev->link_spec);
    BTA_DmRemoveDevice(p_dev->link_spec.addrt.bda);
  } else if (dev_status.status == BTA_HH_HS_SERVICE_CHANGED) {
    /* Local disconnection due to service change in the HOGP device.
       HID descriptor would be read again, so remove it from cache. */
    log::warn("Removing cached descriptor due to service change, device {}", p_dev->link_spec);
    btif_storage_remove_hid_info(p_dev->link_spec);
  }

  p_dev->dev_status = hh_get_state_on_disconnect(p_dev->link_spec);
  bta_hh_co_close(p_dev);
  BTHH_STATE_UPDATE(p_dev->link_spec, p_dev->dev_status);
}

static void hh_get_rpt_handler(tBTA_HH_HSDATA& hs_data) {
  btif_hh_device_t* p_dev = btif_hh_find_connected_dev_by_handle(hs_data.handle);
  if (p_dev == nullptr) {
    log::warn("Unknown device handle {}", hs_data.handle);
    return;
  }

  log::verbose("Status = {}, handle = {}", hs_data.status, hs_data.handle);
  BT_HDR* hdr = hs_data.rsp_data.p_rpt_data;

  if (hs_data.status == BTA_HH_OK && hdr) { /* Get report response */
    uint8_t* data = (uint8_t*)(hdr + 1) + hdr->offset;
    uint16_t len = hdr->len;
    HAL_CBACK(bt_hh_callbacks, get_report_cb, (RawAddress*)&(p_dev->link_spec.addrt.bda),
              p_dev->link_spec.addrt.type, p_dev->link_spec.transport,
              (bthh_status_t)hs_data.status, data, len);

    bta_hh_co_get_rpt_rsp(p_dev->dev_handle, (tBTA_HH_STATUS)hs_data.status, data, len);
  } else { /* Handshake */
    HAL_CBACK(bt_hh_callbacks, handshake_cb, (RawAddress*)&(p_dev->link_spec.addrt.bda),
              p_dev->link_spec.addrt.type, p_dev->link_spec.transport,
              (bthh_status_t)hs_data.status);
    if (com::android::bluetooth::flags::forward_get_set_report_failure_to_uhid()) {
      bta_hh_co_get_rpt_rsp(p_dev->dev_handle, (tBTA_HH_STATUS)hs_data.status, NULL, 0);
    }
  }
}

static void hh_set_rpt_handler(tBTA_HH_CBDATA& dev_status) {
  btif_hh_device_t* p_dev = btif_hh_find_connected_dev_by_handle(dev_status.handle);
  if (p_dev == nullptr) {
    log::warn("Unknown device handle {}", dev_status.handle);
    return;
  }

  log::verbose("Status = {}, handle = {}", dev_status.status, dev_status.handle);
  HAL_CBACK(bt_hh_callbacks, handshake_cb, (RawAddress*)&(p_dev->link_spec.addrt.bda),
            p_dev->link_spec.addrt.type, p_dev->link_spec.transport,
            (bthh_status_t)dev_status.status);

  bta_hh_co_set_rpt_rsp(p_dev->dev_handle, dev_status.status);
}

static void hh_get_proto_handler(tBTA_HH_HSDATA& hs_data) {
  btif_hh_device_t* p_dev = btif_hh_find_connected_dev_by_handle(hs_data.handle);
  if (p_dev == nullptr) {
    log::warn("Unknown device handle {}", hs_data.handle);
    return;
  }

  log::info("Status = {}, handle = {}, proto = [{}], {}", hs_data.status, hs_data.handle,
            hs_data.rsp_data.proto_mode,
            (hs_data.rsp_data.proto_mode == BTA_HH_PROTO_RPT_MODE)    ? "Report Mode"
            : (hs_data.rsp_data.proto_mode == BTA_HH_PROTO_BOOT_MODE) ? "Boot Mode"
                                                                      : "Unsupported");
  if (hs_data.rsp_data.proto_mode != BTA_HH_PROTO_UNKNOWN) {
    HAL_CBACK(bt_hh_callbacks, protocol_mode_cb, (RawAddress*)&(p_dev->link_spec.addrt.bda),
              p_dev->link_spec.addrt.type, p_dev->link_spec.transport,
              (bthh_status_t)hs_data.status, (bthh_protocol_mode_t)hs_data.rsp_data.proto_mode);
  } else {
    HAL_CBACK(bt_hh_callbacks, handshake_cb, (RawAddress*)&(p_dev->link_spec.addrt.bda),
              p_dev->link_spec.addrt.type, p_dev->link_spec.transport,
              (bthh_status_t)hs_data.status);
  }
}

static void hh_set_proto_handler(tBTA_HH_CBDATA& dev_status) {
  btif_hh_device_t* p_dev = btif_hh_find_connected_dev_by_handle(dev_status.handle);
  if (p_dev == nullptr) {
    log::warn("Unknown device handle {}", dev_status.handle);
    return;
  }

  log::verbose("Status = {}, handle = {}", dev_status.status, dev_status.handle);
  HAL_CBACK(bt_hh_callbacks, handshake_cb, (RawAddress*)&(p_dev->link_spec.addrt.bda),
            p_dev->link_spec.addrt.type, p_dev->link_spec.transport,
            (bthh_status_t)dev_status.status);
}

static void hh_get_idle_handler(tBTA_HH_HSDATA& hs_data) {
  btif_hh_device_t* p_dev = btif_hh_find_connected_dev_by_handle(hs_data.handle);
  if (p_dev == nullptr) {
    log::warn("Unknown device handle {}", hs_data.handle);
    return;
  }

  log::verbose("Handle = {}, status = {}, rate = {}", hs_data.handle, hs_data.status,
               hs_data.rsp_data.idle_rate);
  HAL_CBACK(bt_hh_callbacks, idle_time_cb, (RawAddress*)&(p_dev->link_spec.addrt.bda),
            p_dev->link_spec.addrt.type, p_dev->link_spec.transport, (bthh_status_t)hs_data.status,
            hs_data.rsp_data.idle_rate);
}

static void hh_set_idle_handler(tBTA_HH_CBDATA& dev_status) {
  log::verbose("Status = {}, handle = {}", dev_status.status, dev_status.handle);
}

static void hh_get_dscp_handler(tBTA_HH_DEV_DSCP_INFO& dscp_info) {
  btif_hh_device_t* p_dev = btif_hh_find_connected_dev_by_handle(dscp_info.hid_handle);
  if (p_dev == nullptr) {
    log::error("Unknown device handle {}", dscp_info.hid_handle);
    return;
  }

  log::verbose("Len = {}, handle = {}", dscp_info.descriptor.dl_len, dscp_info.hid_handle);
  int fd = (com::android::bluetooth::flags::hid_report_queuing() ? p_dev->internal_send_fd
                                                                 : p_dev->uhid.fd);
  if (fd < 0) {
    log::error("Failed to find the uhid driver for device {}", p_dev->link_spec);
    return;
  }

  const char* cached_name = nullptr;
  bt_bdname_t bdname = {};
  bt_property_t prop_name = {};
  BTIF_STORAGE_FILL_PROPERTY(&prop_name, BT_PROPERTY_BDNAME, sizeof(bt_bdname_t), &bdname);
  if (btif_storage_get_remote_device_property(&p_dev->link_spec.addrt.bda, &prop_name) ==
      BT_STATUS_SUCCESS) {
    cached_name = (char*)bdname.name;
  } else {
    cached_name = "Bluetooth HID";
  }
  log::info("Retrieved the cached name:{} for device {}", cached_name, p_dev->link_spec);
  bta_hh_co_send_hid_info(p_dev, cached_name, dscp_info.vendor_id, dscp_info.product_id,
                          dscp_info.version, dscp_info.ctry_code, dscp_info.descriptor.dl_len,
                          dscp_info.descriptor.dsc_list);
  if (hh_add_device(p_dev->link_spec, p_dev->attr_mask, true)) {
    bt_status_t ret;
    BTA_HhAddDev(p_dev->link_spec, p_dev->attr_mask, p_dev->sub_class, p_dev->app_id, dscp_info);
    // Save HID info in the persistent storage
    ret = btif_storage_add_hid_device_info(
            p_dev->link_spec, p_dev->attr_mask, p_dev->sub_class, p_dev->app_id,
            dscp_info.vendor_id, dscp_info.product_id, dscp_info.version, dscp_info.ctry_code,
            dscp_info.ssr_max_latency, dscp_info.ssr_min_tout, dscp_info.descriptor.dl_len,
            dscp_info.descriptor.dsc_list);

    // Allow incoming connections
    btif_storage_set_hid_connection_policy(p_dev->link_spec, true);

    ASSERTC(ret == BT_STATUS_SUCCESS, "storing hid info failed", ret);
    log::info("Added device {}", p_dev->link_spec);
  } else {
    log::warn("Device {} already added", p_dev->link_spec);
  }

  /* Sync HID Keyboard lockstates */
  sync_lockstate_on_connect(p_dev, dscp_info);
}

static void hh_add_dev_handler(tBTA_HH_DEV_INFO& dev_info) {
  btif_hh_added_device_t* added_dev = btif_hh_find_added_dev(dev_info.link_spec);
  if (added_dev == nullptr) {
    log::error("Unknown device {}", dev_info.link_spec);
    return;
  }

  log::info("Status = {}, handle = {}", dev_info.status, dev_info.handle);
  if (dev_info.status == BTA_HH_OK) {
    added_dev->dev_handle = dev_info.handle;
  } else {
    added_dev->link_spec = {};
    added_dev->dev_handle = BTA_HH_INVALID_HANDLE;
  }
}

static void hh_rmv_dev_handler(tBTA_HH_DEV_INFO& dev_info) {
  log::verbose("Status = {}, handle = {}, device = {}", dev_info.status, dev_info.handle,
               dev_info.link_spec);
}

static void hh_vc_unplug_handler(tBTA_HH_CBDATA& dev_status) {
  btif_hh_device_t* p_dev = btif_hh_find_connected_dev_by_handle(dev_status.handle);
  if (p_dev == nullptr) {
    log::error("Unknown device handle {}", dev_status.handle);
    return;
  }

  log::info("Device {} status {}", p_dev->link_spec, dev_status.status);

  /* Stop the VUP timer */
  btif_hh_stop_vup_timer(p_dev->link_spec);
  p_dev->dev_status = hh_get_state_on_disconnect(p_dev->link_spec);
  BTHH_STATE_UPDATE(p_dev->link_spec, p_dev->dev_status);

  if (!p_dev->local_vup) {
    log_counter_metrics_btif(android::bluetooth::CodePathCounterKeyEnum::
                                     HIDH_COUNT_VIRTUAL_UNPLUG_REQUESTED_BY_REMOTE_DEVICE,
                             1);
  }

  // Remove the HID device
  btif_hh_remove_device(p_dev->link_spec);
  if (p_dev->local_vup || btif_check_cod_hid(p_dev->link_spec.addrt.bda)) {
    // Remove the bond if locally initiated or remote device has major class HID
    p_dev->local_vup = false;
    BTA_DmRemoveDevice(p_dev->link_spec.addrt.bda);
  }
}

void btif_hh_load_bonded_dev(const tAclLinkSpec& link_spec_ref, tBTA_HH_ATTR_MASK attr_mask,
                             uint8_t sub_class, uint8_t app_id, tBTA_HH_DEV_DSCP_INFO dscp_info,
                             bool reconnect_allowed) {
  btif_hh_device_t* p_dev;
  uint8_t i;
  tAclLinkSpec link_spec = link_spec_ref;

  if (link_spec.transport == BT_TRANSPORT_AUTO) {
    log::warn("Resolving link spec {} transport to BREDR/LE", link_spec);
    btif_hh_transport_select(link_spec);
    reconnect_allowed = true;
    btif_storage_set_hid_connection_policy(link_spec, reconnect_allowed);

    // remove and re-write the hid info
    btif_storage_remove_hid_info(link_spec);
    btif_storage_add_hid_device_info(link_spec, attr_mask, sub_class, app_id, dscp_info.vendor_id,
                                     dscp_info.product_id, dscp_info.version, dscp_info.ctry_code,
                                     dscp_info.ssr_max_latency, dscp_info.ssr_min_tout,
                                     dscp_info.descriptor.dl_len, dscp_info.descriptor.dsc_list);
  }

  if (hh_add_device(link_spec, attr_mask, reconnect_allowed)) {
    if (reconnect_allowed) {
      BTHH_STATE_UPDATE(link_spec, BTHH_CONN_STATE_ACCEPTING);
    }
    BTA_HhAddDev(link_spec, attr_mask, sub_class, app_id, dscp_info);
  }
}

void btif_hh_disconnected(const RawAddress& addr, tBT_TRANSPORT transport) {
  if (!com::android::bluetooth::flags::hogp_reconnection()) {
    return;
  }

  // We want to reconnect HoGP in the background, so we're only interested in LE case.
  if (transport != BT_TRANSPORT_LE) {
    return;
  }

  tAclLinkSpec link_spec = {};
  link_spec.addrt.bda = addr;
  link_spec.addrt.type = BLE_ADDR_PUBLIC;
  link_spec.transport = BT_TRANSPORT_LE;

  if (com::android::bluetooth::flags::early_incoming_hid_connection() &&
      btif_hh_cb.pending_incoming_connection.link_spec == link_spec) {
    log::warn("Pending incoming connection {} closed, handle: {} ",
              btif_hh_cb.pending_incoming_connection.link_spec,
              btif_hh_cb.pending_incoming_connection.handle);
    BTA_HhRemoveDev(btif_hh_cb.pending_incoming_connection.handle);
    alarm_cancel(btif_hh_cb.incoming_connection_timer);
    btif_hh_cb.pending_incoming_connection = {};
  }

  btif_hh_device_t* p_dev = btif_hh_find_dev_by_link_spec(link_spec);
  if (p_dev == nullptr) {
    return;
  }

  btif_hh_added_device_t* added_dev = btif_hh_find_added_dev(link_spec);
  if (added_dev == nullptr || !added_dev->reconnect_allowed) {
    return;
  }

  log::debug("Rearm HoGP reconnection for {}", addr);
  BTA_HhOpen(p_dev->link_spec, false);
}

/*******************************************************************************
 **
 ** Function         btif_hh_remove_device
 **
 ** Description      Remove an added device from the stack.
 **
 ** Returns          void
 ******************************************************************************/
void btif_hh_remove_device(const tAclLinkSpec& link_spec) {
  BTHH_LOG_LINK(link_spec);
  bool announce_vup = false;

  if (com::android::bluetooth::flags::early_incoming_hid_connection() &&
      btif_hh_cb.pending_incoming_connection.link_spec == link_spec) {
    log::warn("Pending incoming connection {} closed, handle: {} ",
              btif_hh_cb.pending_incoming_connection.link_spec,
              btif_hh_cb.pending_incoming_connection.handle);
    BTA_HhRemoveDev(btif_hh_cb.pending_incoming_connection.handle);
    alarm_cancel(btif_hh_cb.incoming_connection_timer);
    btif_hh_cb.pending_incoming_connection = {};
  }

  for (int i = 0; i < BTIF_HH_MAX_ADDED_DEV; i++) {
    btif_hh_added_device_t* p_added_dev = &btif_hh_cb.added_devices[i];
    if (p_added_dev->link_spec == link_spec) {
      announce_vup = true;
      BTA_HhRemoveDev(p_added_dev->dev_handle);
      btif_storage_remove_hid_info(p_added_dev->link_spec);
      p_added_dev->link_spec = {};
      p_added_dev->dev_handle = BTA_HH_INVALID_HANDLE;

      /* Look for other instances only if AUTO transport was used */
      if (link_spec.transport != BT_TRANSPORT_AUTO) {
        break;
      }
    }
  }

  /* Remove all connections instances related to link_spec. If AUTO transport is
   * used, btif_hh_find_dev_by_link_spec() finds both HID and HOGP instances */
  btif_hh_device_t* p_dev;
  while ((p_dev = btif_hh_find_dev_by_link_spec(link_spec)) != nullptr) {
    announce_vup = true;
<<<<<<< HEAD
=======
    // Notify service of disconnection to avoid state mismatch
    do_in_jni_thread(
            base::Bind([](tAclLinkSpec ls) { BTHH_STATE_UPDATE(ls, BTHH_CONN_STATE_DISCONNECTED); },
                       p_dev->link_spec));
>>>>>>> 58b0a28e

    if (btif_hh_cb.device_num > 0) {
      btif_hh_cb.device_num--;
    } else {
      log::warn("device_num = 0");
    }

    if (com::android::bluetooth::flags::remove_pending_hid_connection()) {
      BTA_HhRemoveDev(p_dev->dev_handle);  // Remove the connection, in case it was pending
    }

    bta_hh_co_close(p_dev);
    p_dev->dev_status = BTHH_CONN_STATE_UNKNOWN;
    p_dev->dev_handle = BTA_HH_INVALID_HANDLE;
    if (!com::android::bluetooth::flags::hid_report_queuing()) {
      p_dev->uhid.ready_for_data = false;
    }
   // Notify upper layers of disconnection to avoid getting states out of sync
    do_in_jni_thread(base::Bind(
            [](tAclLinkSpec link_spec) {
              BTHH_STATE_UPDATE(link_spec, BTHH_CONN_STATE_DISCONNECTED);
            },
            link_spec));
  }

  // Remove pending connection if address matches
  if (com::android::bluetooth::flags::vup_for_pending_connection()) {
    size_t pending_connections = btif_hh_cb.new_connection_requests.remove_if(
            [link_spec](auto ls) { return ls.addrt.bda == link_spec.addrt.bda; });
    if (pending_connections > 0) {
      announce_vup = true;
    }
  }

  if (!announce_vup) {
    log::info("Device {} not found", link_spec);
    return;
  }

  do_in_jni_thread(base::Bind(
          [](tAclLinkSpec ls) {
            HAL_CBACK(bt_hh_callbacks, virtual_unplug_cb, &ls.addrt.bda, ls.addrt.type,
                      ls.transport, BTHH_OK);
          },
          link_spec));
}

/*******************************************************************************
 **
 ** Function         btif_hh_remove_pending_connection
 **
 ** Description      Remove first time pending connection requests.
 **
 ** Returns          void
 ******************************************************************************/
static void btif_hh_remove_pending_connection(const tAclLinkSpec& link_spec) {
  if (!com::android::bluetooth::flags::vup_for_pending_connection()) {
    bool pending_connection = false;
    for (auto ls : btif_hh_cb.new_connection_requests) {
      if (ls.addrt.bda == link_spec.addrt.bda) {
        pending_connection = true;
        break;
      }
    }

    if (pending_connection) {
      btif_hh_cb.new_connection_requests.remove_if(
              [link_spec](auto ls) { return ls.addrt.bda == link_spec.addrt.bda; });

      // Notify service of disconnection to avoid state mismatch
      do_in_jni_thread(base::Bind(
              [](tAclLinkSpec ls) { BTHH_STATE_UPDATE(ls, BTHH_CONN_STATE_DISCONNECTED); },
              link_spec));
    }
    return;
  }

  size_t pending_connections = btif_hh_cb.new_connection_requests.remove_if([link_spec](auto ls) {
    if (ls.addrt.bda == link_spec.addrt.bda) {
      // Notify service of disconnection to avoid state mismatch
      do_in_jni_thread(base::Bind(
              [](tAclLinkSpec ls) { BTHH_STATE_UPDATE(ls, BTHH_CONN_STATE_DISCONNECTED); }, ls));

      return true;
    }
    return false;
  });

  if (pending_connections > 0) {
    log::verbose("Removed pending connections to {}", link_spec);
    do_in_jni_thread(base::Bind(
            [](tAclLinkSpec ls) {
              HAL_CBACK(bt_hh_callbacks, virtual_unplug_cb, &ls.addrt.bda, ls.addrt.type,
                        ls.transport, BTHH_OK);
            },
            link_spec));
  }
}

/*******************************************************************************
 *
 * Function         btif_hh_virtual_unplug
 *
 * Description      Virtual unplug initiated from the BTIF thread context
 *                  Special handling for HID mouse-
 *
 * Returns          void
 *
 ******************************************************************************/
bt_status_t btif_hh_virtual_unplug(const tAclLinkSpec& link_spec) {
  BTHH_LOG_LINK(link_spec);

  btif_hh_device_t* p_dev = btif_hh_find_connected_dev_by_link_spec(link_spec);
  if (p_dev != nullptr) {
    // Device is connected, send the VUP command and disconnect
    btif_hh_start_vup_timer(link_spec);
    p_dev->local_vup = true;
    if (p_dev->attr_mask & HID_VIRTUAL_CABLE) {
      log::info("Sending BTA_HH_CTRL_VIRTUAL_CABLE_UNPLUG for: {}", link_spec);
      BTA_HhSendCtrl(p_dev->dev_handle, BTA_HH_CTRL_VIRTUAL_CABLE_UNPLUG);
    } else {
      log::info("Virtual unplug not supported, disconnecting device: {}", link_spec);
      BTA_HhClose(p_dev->dev_handle);
    }
    return BT_STATUS_SUCCESS;
  }

  log::info("Device {} not opened, state = {}", link_spec, btif_hh_status_text(btif_hh_cb.status));

  // Remove the connecting or added device
  if (btif_hh_find_dev_by_link_spec(link_spec) != nullptr ||
      btif_hh_find_added_dev(link_spec) != nullptr) {
    if (!com::android::bluetooth::flags::vup_for_pending_connection()) {
      // Remove pending connection if address matches
      btif_hh_cb.new_connection_requests.remove_if(
              [link_spec](auto ls) { return ls.addrt.bda == link_spec.addrt.bda; });
    }
    btif_hh_remove_device(link_spec);
    BTA_DmRemoveDevice(link_spec.addrt.bda);
    return BT_STATUS_SUCCESS;
  }

  btif_hh_remove_pending_connection(link_spec);
  return BT_STATUS_DEVICE_NOT_FOUND;
}

/*******************************************************************************
 *
 * Function         btif_hh_connect
 *
 * Description      connection initiated from the BTIF thread context
 *
 * Returns          int status
 *
 ******************************************************************************/

bt_status_t btif_hh_connect(const tAclLinkSpec& link_spec) {
  CHECK_BTHH_INIT();
  log::verbose("BTHH");
  btif_hh_device_t* p_dev = btif_hh_find_dev_by_link_spec(link_spec);
  if (!p_dev && btif_hh_cb.device_num >= BTIF_HH_MAX_HID) {
    // No space for more HID device now.
    log::warn("Error, exceeded the maximum supported HID device number {}", BTIF_HH_MAX_HID);
    log_counter_metrics_btif(android::bluetooth::CodePathCounterKeyEnum::
                                     HIDH_COUNT_CONNECT_REQ_WHEN_MAX_DEVICE_LIMIT_REACHED,
                             1);
    return BT_STATUS_NOMEM;
  }

  btif_hh_added_device_t* added_dev = btif_hh_find_added_dev(link_spec);
  if (added_dev != nullptr) {
    log::info("Device {} already added, attr_mask = 0x{:x}", link_spec, added_dev->attr_mask);

    if (added_dev->dev_handle == BTA_HH_INVALID_HANDLE) {
      // No space for more HID device now.
      log::error("Device {} added but addition failed", link_spec);
      added_dev->link_spec = {};
      added_dev->dev_handle = BTA_HH_INVALID_HANDLE;
      return BT_STATUS_NOMEM;
    }

    // Reset the connection policy to allow incoming reconnections
    added_dev->reconnect_allowed = true;
    btif_storage_set_hid_connection_policy(link_spec, true);
  }

  if (p_dev && p_dev->dev_status == BTHH_CONN_STATE_CONNECTED) {
    log::debug("HidHost profile already connected for {}", link_spec);
    return BT_STATUS_SUCCESS;
  }

  if (p_dev) {
    p_dev->dev_status = BTHH_CONN_STATE_CONNECTING;
  }

  // Add the new connection to the pending list
  if (!com::android::bluetooth::flags::pending_hid_connection_cancellation() ||
      added_dev == nullptr) {
    btif_hh_cb.new_connection_requests.push_back(link_spec);
  }

  do_in_jni_thread(base::Bind(
          [](tAclLinkSpec link_spec) { BTHH_STATE_UPDATE(link_spec, BTHH_CONN_STATE_CONNECTING); },
          link_spec));

  if (com::android::bluetooth::flags::early_incoming_hid_connection() &&
      btif_hh_cb.pending_incoming_connection.link_spec == link_spec) {
    log::info("Resume pending incoming connection {}", link_spec);
    tBTA_HH_CONN conn = btif_hh_cb.pending_incoming_connection;
    alarm_cancel(btif_hh_cb.incoming_connection_timer);
    btif_hh_cb.pending_incoming_connection = {};
    hh_open_handler(conn);
    return BT_STATUS_SUCCESS;
  }

  /* Not checking the NORMALLY_Connectible flags from sdp record, and anyways
   sending this request from host, for subsequent user initiated connection.
   If the remote is not in pagescan mode, we will do 2 retries to connect before
   giving up */
  BTA_HhOpen(link_spec, true);
  return BT_STATUS_SUCCESS;
}

/*******************************************************************************
 *
 * Function         btif_hh_disconnect
 *
 * Description      disconnection initiated from the BTIF thread context
 *
 * Returns          void
 *
 ******************************************************************************/
static void btif_hh_disconnect(const tAclLinkSpec& link_spec) {
  btif_hh_device_t* p_dev = btif_hh_find_connected_dev_by_link_spec(link_spec);
  if (p_dev == nullptr) {
    log::warn("Unable to disconnect unknown HID device:{}", link_spec);
    return;
  }
  log::debug("Disconnect and close request for HID device:{}", link_spec);
  BTA_HhClose(p_dev->dev_handle);
}

/*******************************************************************************
 *
 * Function         btif_btif_hh_setreport
 *
 * Description      setreport initiated from the UHID thread context
 *
 * Returns          void
 *
 ******************************************************************************/
void btif_hh_setreport(btif_hh_uhid_t* p_uhid, bthh_report_type_t r_type, uint16_t size,
                       uint8_t* report) {
  BT_HDR* p_buf = create_pbuf(size, report);
  if (p_buf == NULL) {
    log::error("Error, failed to allocate RPT buffer, size = {}", size);
    return;
  }
  BTA_HhSetReport(p_uhid->dev_handle, r_type, p_buf);
}

/*******************************************************************************
 *
 * Function         btif_btif_hh_senddata
 *
 * Description      senddata initiated from the UHID thread context
 *
 * Returns          void
 *
 ******************************************************************************/
void btif_hh_senddata(btif_hh_uhid_t* p_uhid, uint16_t size, uint8_t* report) {
  BT_HDR* p_buf = create_pbuf(size, report);
  if (p_buf == NULL) {
    log::error("Error, failed to allocate RPT buffer, size = {}", size);
    return;
  }
  p_buf->layer_specific = BTA_HH_RPTT_OUTPUT;
  BTA_HhSendData(p_uhid->dev_handle, p_uhid->link_spec, p_buf);
}

/*******************************************************************************
 *
 * Function         btif_hh_service_registration
 *
 * Description      Registers or derigisters the hid host service
 *
 * Returns          none
 *
 ******************************************************************************/
void btif_hh_service_registration(bool enable) {
  log::verbose("");

  log::verbose("enable = {}", enable);
  if (bt_hh_callbacks == NULL) {
    // The HID Host service was never initialized (it is either disabled or not
    // available in this build). We should proceed directly to changing the HID
    // Device service state (if needed).
    if (!enable) {
      btif_hd_service_registration();
    }
  } else if (enable) {
    BTA_HhEnable(bte_hh_evt, bt_hh_enable_type.hidp_enabled, bt_hh_enable_type.hogp_enabled);
  } else {
    btif_hh_cb.service_dereg_active = TRUE;
    BTA_HhDisable();
  }
}

/*******************************************************************************
 *
 *
 * Function         btif_hh_getreport
 *
 * Description      getreport initiated from the UHID thread context
 *
 * Returns          void
 *
 ******************************************************************************/
void btif_hh_getreport(btif_hh_uhid_t* p_uhid, bthh_report_type_t r_type, uint8_t reportId,
                       uint16_t bufferSize) {
  BTA_HhGetReport(p_uhid->dev_handle, r_type, reportId, bufferSize);
}

/*****************************************************************************
 *   Section name (Group of functions)
 ****************************************************************************/

/*****************************************************************************
 *
 *   btif hh api functions (no context switch)
 *
 ****************************************************************************/

/*******************************************************************************
 *
 * Function         btif_hh_upstreams_evt
 *
 * Description      Executes HH UPSTREAMS events in btif context
 *
 * Returns          void
 *
 ******************************************************************************/
static void btif_hh_upstreams_evt(uint16_t event, char* p_param) {
  tBTA_HH* p_data = (tBTA_HH*)p_param;
  log::verbose("event={} dereg = {}", bta_hh_event_text(event), btif_hh_cb.service_dereg_active);

  switch (event) {
    case BTA_HH_ENABLE_EVT:
      hh_enable_handler(p_data->status);
      break;
    case BTA_HH_DISABLE_EVT:
      hh_disable_handler(p_data->status);
      break;
    case BTA_HH_OPEN_EVT:
      hh_open_handler(p_data->conn);
      break;
    case BTA_HH_CLOSE_EVT:
      hh_close_handler(p_data->dev_status);
      break;
    case BTA_HH_GET_RPT_EVT:
      hh_get_rpt_handler(p_data->hs_data);
      break;
    case BTA_HH_SET_RPT_EVT:
      hh_set_rpt_handler(p_data->dev_status);
      break;
    case BTA_HH_GET_PROTO_EVT:
      hh_get_proto_handler(p_data->hs_data);
      break;
    case BTA_HH_SET_PROTO_EVT:
      hh_set_proto_handler(p_data->dev_status);
      break;
    case BTA_HH_GET_IDLE_EVT:
      hh_get_idle_handler(p_data->hs_data);
      break;
    case BTA_HH_SET_IDLE_EVT:
      hh_set_idle_handler(p_data->dev_status);
      break;
    case BTA_HH_GET_DSCP_EVT:
      hh_get_dscp_handler(p_data->dscp_info);
      break;
    case BTA_HH_ADD_DEV_EVT:
      hh_add_dev_handler(p_data->dev_info);
      break;
    case BTA_HH_RMV_DEV_EVT:
      hh_rmv_dev_handler(p_data->dev_info);
      break;
    case BTA_HH_VC_UNPLUG_EVT:
      hh_vc_unplug_handler(p_data->dev_status);
      break;
    case BTA_HH_API_ERR_EVT:
      log::error("BTA_HH API_ERR");
      break;
    case BTA_HH_DATA_EVT:
      // data output is sent - do nothing.
      break;
    default:
      log::warn("Unhandled event: {}", event);
      break;
  }
}

/*******************************************************************************
 *
 * Function         btif_hh_hsdata_rpt_copy_cb
 *
 * Description      Deep copies the tBTA_HH_HSDATA structure
 *
 * Returns          void
 *
 ******************************************************************************/

static void btif_hh_hsdata_rpt_copy_cb(uint16_t /*event*/, char* p_dest, const char* p_src) {
  tBTA_HH_HSDATA* p_dst_data = (tBTA_HH_HSDATA*)p_dest;
  tBTA_HH_HSDATA* p_src_data = (tBTA_HH_HSDATA*)p_src;
  BT_HDR* hdr;

  if (!p_src) {
    log::error("Nothing to copy");
    return;
  }

  memcpy(p_dst_data, p_src_data, sizeof(tBTA_HH_HSDATA));

  hdr = p_src_data->rsp_data.p_rpt_data;
  if (hdr != NULL) {
    uint8_t* p_data = ((uint8_t*)p_dst_data) + sizeof(tBTA_HH_HSDATA);
    memcpy(p_data, hdr, BT_HDR_SIZE + hdr->offset + hdr->len);

    p_dst_data->rsp_data.p_rpt_data = (BT_HDR*)p_data;
  }
}

/*******************************************************************************
 *
 * Function         bte_hh_evt
 *
 * Description      Switches context from BTE to BTIF for all HH events
 *
 * Returns          void
 *
 ******************************************************************************/

static void bte_hh_evt(tBTA_HH_EVT event, tBTA_HH* p_data) {
  bt_status_t status;
  int param_len = 0;
  tBTIF_COPY_CBACK* p_copy_cback = NULL;

  if (BTA_HH_ENABLE_EVT == event) {
    param_len = sizeof(tBTA_HH_STATUS);
  } else if (BTA_HH_OPEN_EVT == event) {
    param_len = sizeof(tBTA_HH_CONN);
  } else if (BTA_HH_DISABLE_EVT == event) {
    param_len = sizeof(tBTA_HH_STATUS);
  } else if (BTA_HH_CLOSE_EVT == event) {
    param_len = sizeof(tBTA_HH_CBDATA);
  } else if (BTA_HH_GET_DSCP_EVT == event) {
    param_len = sizeof(tBTA_HH_DEV_DSCP_INFO);
  } else if ((BTA_HH_GET_PROTO_EVT == event) || (BTA_HH_GET_IDLE_EVT == event)) {
    param_len = sizeof(tBTA_HH_HSDATA);
  } else if (BTA_HH_GET_RPT_EVT == event) {
    BT_HDR* hdr = p_data->hs_data.rsp_data.p_rpt_data;
    param_len = sizeof(tBTA_HH_HSDATA);

    if (hdr != NULL) {
      p_copy_cback = btif_hh_hsdata_rpt_copy_cb;
      param_len += BT_HDR_SIZE + hdr->offset + hdr->len;
    }
  } else if ((BTA_HH_SET_PROTO_EVT == event) || (BTA_HH_SET_RPT_EVT == event) ||
             (BTA_HH_VC_UNPLUG_EVT == event) || (BTA_HH_SET_IDLE_EVT == event)) {
    param_len = sizeof(tBTA_HH_CBDATA);
  } else if ((BTA_HH_ADD_DEV_EVT == event) || (BTA_HH_RMV_DEV_EVT == event)) {
    param_len = sizeof(tBTA_HH_DEV_INFO);
  } else if (BTA_HH_API_ERR_EVT == event) {
    param_len = 0;
  }
  /* switch context to btif task context (copy full union size for convenience)
   */
  status = btif_transfer_context(btif_hh_upstreams_evt, (uint16_t)event, (char*)p_data, param_len,
                                 p_copy_cback);

  /* catch any failed context transfers */
  ASSERTC(status == BT_STATUS_SUCCESS, "context transfer failed", status);
}

/*******************************************************************************
 *
 * Function         btif_hh_handle_evt
 *
 * Description      Switches context for immediate callback
 *
 * Returns          void
 *
 ******************************************************************************/

static void btif_hh_handle_evt(uint16_t event, char* p_param) {
  log::assert_that(p_param != nullptr, "assert failed: p_param != nullptr");
  tAclLinkSpec link_spec = *(tAclLinkSpec*)p_param;

  switch (event) {
    case BTIF_HH_CONNECT_REQ_EVT: {
      log::debug("BTIF_HH_CONNECT_REQ_EVT: link spec:{}", link_spec);
      if (btif_hh_connect(link_spec) == BT_STATUS_SUCCESS) {
        BTHH_STATE_UPDATE(link_spec, BTHH_CONN_STATE_CONNECTING);
      } else {
        BTHH_STATE_UPDATE(link_spec, BTHH_CONN_STATE_DISCONNECTED);
      }
    } break;

    case BTIF_HH_DISCONNECT_REQ_EVT: {
      log::debug("BTIF_HH_DISCONNECT_REQ_EVT: link spec:{}", link_spec);
      btif_hh_disconnect(link_spec);
      BTHH_STATE_UPDATE(link_spec, BTHH_CONN_STATE_DISCONNECTING);
    } break;

    case BTIF_HH_VUP_REQ_EVT: {
      log::debug("BTIF_HH_VUP_REQ_EVT: link spec:{}", link_spec);
      if (btif_hh_virtual_unplug(link_spec) != BT_STATUS_SUCCESS) {
        log::warn("Unable to virtual unplug device remote:{}", link_spec);
      }
    } break;

    default: {
      log::warn("Unknown event received:{} remote:{}", event, link_spec);
    } break;
  }
}

/*******************************************************************************
 *
 * Function      btif_hh_timer_timeout
 *
 * Description   Process timer timeout
 *
 * Returns      void
 ******************************************************************************/
static void btif_hh_timer_timeout(void* data) {
  btif_hh_device_t* p_dev = (btif_hh_device_t*)data;
  tBTA_HH_EVT event = BTA_HH_VC_UNPLUG_EVT;
  tBTA_HH p_data;
  int param_len = sizeof(tBTA_HH_CBDATA);

  log::verbose("");
  if (p_dev->dev_status != BTHH_CONN_STATE_CONNECTED) {
    return;
  }

  memset(&p_data, 0, sizeof(tBTA_HH));
  p_data.dev_status.status = BTA_HH_ERR;  // tBTA_HH_STATUS
  p_data.dev_status.handle = p_dev->dev_handle;

  /* switch context to btif task context */
  btif_transfer_context(btif_hh_upstreams_evt, (uint16_t)event, (char*)&p_data, param_len, NULL);
}

/*******************************************************************************
 *
 * Function         btif_hh_init
 *
 * Description     initializes the hh interface
 *
 * Returns         bt_status_t
 *
 ******************************************************************************/
static bt_status_t init(bthh_callbacks_t* callbacks) {
  uint32_t i;
  log::verbose("");

  bt_hh_callbacks = callbacks;
  btif_hh_cb = {};

  for (i = 0; i < BTIF_HH_MAX_HID; i++) {
    btif_hh_cb.devices[i].dev_status = BTHH_CONN_STATE_UNKNOWN;
  }
  btif_hh_cb.incoming_connection_timer = alarm_new("btif_hh.incoming_connection_timer");

  /* Invoke the enable service API to the core to set the appropriate service_id
   */
  btif_enable_service(BTA_HID_SERVICE_ID);
  return BT_STATUS_SUCCESS;
}
/*******************************************************************************
 *
 * Function         btif_hh_transport_select
 *
 * Description      Select HID transport based on services available.
 *
 * Returns          void
 *
 ******************************************************************************/
static void btif_hh_transport_select(tAclLinkSpec& link_spec) {
  bool hid_available = false;
  bool hogp_available = false;
  bool headtracker_available = false;
  bool le_preferred = false;
  const RawAddress& bd_addr = link_spec.addrt.bda;

  // Find the device type
  tBT_DEVICE_TYPE dev_type;
  tBLE_ADDR_TYPE addr_type;
  get_btm_client_interface().peer.BTM_ReadDevInfo(bd_addr, &dev_type, &addr_type);

  // Find which transports are already connected
  bool bredr_acl =
          get_btm_client_interface().peer.BTM_IsAclConnectionUp(bd_addr, BT_TRANSPORT_BR_EDR);
  bool le_acl = get_btm_client_interface().peer.BTM_IsAclConnectionUp(bd_addr, BT_TRANSPORT_LE);

  // Find available services
  std::vector<bluetooth::Uuid> remote_uuids = btif_storage_get_services(bd_addr);
  for (const auto& uuid : remote_uuids) {
    if (uuid.Is16Bit()) {
      if (uuid.As16Bit() == UUID_SERVCLASS_HUMAN_INTERFACE) {
        hid_available = true;
      } else if (uuid.As16Bit() == UUID_SERVCLASS_LE_HID) {
        hogp_available = true;
      }
    } else if (uuid == ANDROID_HEADTRACKER_SERVICE_UUID) {
      headtracker_available = true;
    }

    if (hid_available && (hogp_available || headtracker_available)) {
      // HOGP and Android Headtracker Service are mutually exclusive
      break;
    }
  }

  /* Decide whether to connect HID or HOGP */
  if (bredr_acl && hid_available) {
    le_preferred = false;
  } else if (le_acl && (hogp_available || headtracker_available)) {
    le_preferred = true;
  } else if (hid_available) {
    le_preferred = false;
  } else if (hogp_available || headtracker_available) {
    le_preferred = true;
  } else if (bredr_acl) {
    le_preferred = false;
  } else if (le_acl || dev_type == BT_DEVICE_TYPE_BLE) {
    le_preferred = true;
  } else {
    le_preferred = false;
  }

  link_spec.transport = le_preferred ? BT_TRANSPORT_LE : BT_TRANSPORT_BR_EDR;
  log::info(
          "link_spec:{}, bredr_acl:{}, hid_available:{}, le_acl:{}, "
          "hogp_available:{}, headtracker_available:{}, "
          "dev_type:{}, le_preferred:{}",
          link_spec, bredr_acl, hid_available, le_acl, hogp_available, headtracker_available,
          dev_type, le_preferred);
}
/*******************************************************************************
 *
 * Function        connect
 *
 * Description     connect to hid device
 *
 * Returns         bt_status_t
 *
 ******************************************************************************/
static bt_status_t connect(RawAddress* bd_addr, tBLE_ADDR_TYPE addr_type, tBT_TRANSPORT transport) {
  tAclLinkSpec link_spec = {};
  link_spec.addrt.bda = *bd_addr;
  link_spec.addrt.type = addr_type;
  link_spec.transport = transport;

  BTHH_LOG_LINK(link_spec);

  if (!com::android::bluetooth::flags::initiate_multiple_hid_connections() &&
      !btif_hh_cb.new_connection_requests.empty()) {
    log::warn("HH status = {}", btif_hh_status_text(btif_hh_cb.status));
    return BT_STATUS_BUSY;
  } else if (btif_hh_cb.status == BTIF_HH_DISABLED || btif_hh_cb.status == BTIF_HH_DISABLING) {
    log::warn("HH status = {}", btif_hh_status_text(btif_hh_cb.status));
    return BT_STATUS_NOT_READY;
  }

  btif_hh_device_t* p_dev = btif_hh_find_connected_dev_by_link_spec(link_spec);
  if (p_dev != nullptr) {
    log::warn("device {} already connected", p_dev->link_spec);
    return BT_STATUS_DONE;
  }

  if (link_spec.transport == BT_TRANSPORT_AUTO) {
    btif_hh_transport_select(link_spec);
  }

  return btif_transfer_context(btif_hh_handle_evt, BTIF_HH_CONNECT_REQ_EVT, (char*)&link_spec,
                               sizeof(tAclLinkSpec), NULL);
}

/*******************************************************************************
 *
 * Function         disconnect
 *
 * Description      disconnect from hid device
 *
 * Returns         bt_status_t
 *
 ******************************************************************************/
static bt_status_t disconnect(RawAddress* bd_addr, tBLE_ADDR_TYPE addr_type,
                              tBT_TRANSPORT transport, bool reconnect_allowed) {
  CHECK_BTHH_INIT();
  tAclLinkSpec link_spec = {};
  link_spec.addrt.bda = *bd_addr;
  link_spec.addrt.type = addr_type;
  link_spec.transport = transport;

  BTHH_LOG_LINK(link_spec);

  if (btif_hh_cb.status == BTIF_HH_DISABLED || btif_hh_cb.status == BTIF_HH_DISABLING) {
    log::error("HH status = {}", btif_hh_status_text(btif_hh_cb.status));
    return BT_STATUS_UNHANDLED;
  }

  if (!reconnect_allowed) {
    log::info("Incoming reconnections disabled for device {}", link_spec);
    btif_hh_added_device_t* added_dev = btif_hh_find_added_dev(link_spec);
    if (added_dev != nullptr) {
      added_dev->reconnect_allowed = reconnect_allowed;
      btif_storage_set_hid_connection_policy(added_dev->link_spec, reconnect_allowed);
    }
  }

  btif_hh_device_t* p_dev = btif_hh_find_connected_dev_by_link_spec(link_spec);
  if (p_dev == nullptr) {
    // Conclude the request if the device is already disconnected
    p_dev = btif_hh_find_dev_by_link_spec(link_spec);
    if (p_dev != nullptr && (p_dev->dev_status == BTHH_CONN_STATE_ACCEPTING ||
                             p_dev->dev_status == BTHH_CONN_STATE_CONNECTING)) {
      log::warn("Device {} already not connected, state: {}", p_dev->link_spec,
                bthh_connection_state_text(p_dev->dev_status));
      p_dev->dev_status = BTHH_CONN_STATE_DISCONNECTED;

      if (com::android::bluetooth::flags::pending_hid_connection_cancellation()) {
        btif_hh_cb.new_connection_requests.remove(link_spec);
      }
      return BT_STATUS_DONE;
    } else if (com::android::bluetooth::flags::initiate_multiple_hid_connections() &&
               std::find(btif_hh_cb.new_connection_requests.begin(),
                         btif_hh_cb.new_connection_requests.end(),
                         link_spec) != btif_hh_cb.new_connection_requests.end()) {
      btif_hh_cb.new_connection_requests.remove(link_spec);
      log::info("Pending connection cancelled {}", link_spec);
      return BT_STATUS_SUCCESS;
    }

    BTHH_LOG_UNKNOWN_LINK(link_spec);
    return BT_STATUS_UNHANDLED;
  }

  return btif_transfer_context(btif_hh_handle_evt, BTIF_HH_DISCONNECT_REQ_EVT,
                               (char*)&p_dev->link_spec, sizeof(tAclLinkSpec), NULL);
}

/*******************************************************************************
 *
 * Function         virtual_unplug
 *
 * Description      Virtual UnPlug (VUP) the specified HID device.
 *
 * Returns         bt_status_t
 *
 ******************************************************************************/
static bt_status_t virtual_unplug(RawAddress* bd_addr, tBLE_ADDR_TYPE addr_type,
                                  tBT_TRANSPORT transport) {
  CHECK_BTHH_INIT();
  tAclLinkSpec link_spec = {};
  link_spec.addrt.bda = *bd_addr;
  link_spec.addrt.type = addr_type;
  link_spec.transport = transport;

  BTHH_LOG_LINK(link_spec);

  BTHH_CHECK_NOT_DISABLED();

  btif_hh_device_t* p_dev = btif_hh_find_dev_by_link_spec(link_spec);
  bool pending_connection = false;
  for (auto ls : btif_hh_cb.new_connection_requests) {
    if (ls.addrt.bda == link_spec.addrt.bda) {
      pending_connection = true;
      break;
    }
  }

  if (p_dev == nullptr && btif_hh_find_added_dev(link_spec) && !pending_connection) {
    BTHH_LOG_UNKNOWN_LINK(link_spec);
    return BT_STATUS_DEVICE_NOT_FOUND;
  }

  btif_transfer_context(btif_hh_handle_evt, BTIF_HH_VUP_REQ_EVT, (char*)&link_spec,
                        sizeof(tAclLinkSpec), NULL);
  return BT_STATUS_SUCCESS;
}

/*******************************************************************************
**
** Function         get_idle_time
**
** Description      Get the HID idle time
**
** Returns         bt_status_t
**
*******************************************************************************/
static bt_status_t get_idle_time(RawAddress* bd_addr, tBLE_ADDR_TYPE addr_type,
                                 tBT_TRANSPORT transport) {
  CHECK_BTHH_INIT();
  tAclLinkSpec link_spec = {};
  link_spec.addrt.bda = *bd_addr;
  link_spec.addrt.type = addr_type;
  link_spec.transport = transport;

  BTHH_LOG_LINK(link_spec);

  BTHH_CHECK_NOT_DISABLED();

  btif_hh_device_t* p_dev = btif_hh_find_connected_dev_by_link_spec(link_spec);
  if (p_dev == NULL) {
    BTHH_LOG_UNKNOWN_LINK(link_spec);
    return BT_STATUS_DEVICE_NOT_FOUND;
  }

  BTA_HhGetIdle(p_dev->dev_handle);
  return BT_STATUS_SUCCESS;
}

/*******************************************************************************
**
** Function         set_idle_time
**
** Description      Set the HID idle time
**
** Returns         bt_status_t
**
*******************************************************************************/
static bt_status_t set_idle_time(RawAddress* bd_addr, tBLE_ADDR_TYPE addr_type,
                                 tBT_TRANSPORT transport, uint8_t idle_time) {
  CHECK_BTHH_INIT();
  tAclLinkSpec link_spec = {};
  link_spec.addrt.bda = *bd_addr;
  link_spec.addrt.type = addr_type;
  link_spec.transport = transport;

  BTHH_LOG_LINK(link_spec);
  log::verbose("idle time: {}", idle_time);

  BTHH_CHECK_NOT_DISABLED();

  btif_hh_device_t* p_dev = btif_hh_find_connected_dev_by_link_spec(link_spec);
  if (p_dev == NULL) {
    BTHH_LOG_UNKNOWN_LINK(link_spec);
    return BT_STATUS_DEVICE_NOT_FOUND;
  }

  BTA_HhSetIdle(p_dev->dev_handle, idle_time);
  return BT_STATUS_SUCCESS;
}

/*******************************************************************************
 *
 * Function         set_info
 *
 * Description      Set the HID device descriptor for the specified HID device.
 *
 * Returns         bt_status_t
 *
 ******************************************************************************/
static bt_status_t set_info(RawAddress* bd_addr, tBLE_ADDR_TYPE addr_type, tBT_TRANSPORT transport,
                            bthh_hid_info_t hid_info) {
  CHECK_BTHH_INIT();
  tBTA_HH_DEV_DSCP_INFO dscp_info = {};
  tAclLinkSpec link_spec = {};
  link_spec.addrt.bda = *bd_addr;
  link_spec.addrt.type = addr_type;
  link_spec.transport = transport;

  BTHH_LOG_LINK(link_spec);
  log::verbose(
          "sub_class = 0x{:02x}, app_id = {}, vendor_id = 0x{:04x}, "
          "product_id = 0x{:04x}, version= 0x{:04x}",
          hid_info.sub_class, hid_info.app_id, hid_info.vendor_id, hid_info.product_id,
          hid_info.version);

  BTHH_CHECK_NOT_DISABLED();

  dscp_info.vendor_id = hid_info.vendor_id;
  dscp_info.product_id = hid_info.product_id;
  dscp_info.version = hid_info.version;
  dscp_info.ctry_code = hid_info.ctry_code;

  dscp_info.descriptor.dl_len = hid_info.dl_len;
  dscp_info.descriptor.dsc_list = (uint8_t*)osi_malloc(dscp_info.descriptor.dl_len);
  memcpy(dscp_info.descriptor.dsc_list, &(hid_info.dsc_list), hid_info.dl_len);

  if (transport == BT_TRANSPORT_AUTO) {
    btif_hh_transport_select(link_spec);
  }

  if (hh_add_device(link_spec, hid_info.attr_mask, true)) {
    BTA_HhAddDev(link_spec, hid_info.attr_mask, hid_info.sub_class, hid_info.app_id, dscp_info);
  }

  osi_free_and_reset((void**)&dscp_info.descriptor.dsc_list);

  return BT_STATUS_SUCCESS;
}

/*******************************************************************************
 *
 * Function         get_protocol
 *
 * Description      Get the HID proto mode.
 *
 * Returns         bt_status_t
 *
 ******************************************************************************/
static bt_status_t get_protocol(RawAddress* bd_addr, tBLE_ADDR_TYPE addr_type,
                                tBT_TRANSPORT transport, bthh_protocol_mode_t /* protocolMode */) {
  CHECK_BTHH_INIT();
  tAclLinkSpec link_spec = {};
  link_spec.addrt.bda = *bd_addr;
  link_spec.addrt.type = addr_type;
  link_spec.transport = transport;

  BTHH_LOG_LINK(link_spec);

  BTHH_CHECK_NOT_DISABLED();

  btif_hh_device_t* p_dev = btif_hh_find_connected_dev_by_link_spec(link_spec);
  if (!p_dev) {
    BTHH_LOG_UNKNOWN_LINK(link_spec);
    return BT_STATUS_DEVICE_NOT_FOUND;
  }

  BTA_HhGetProtoMode(p_dev->dev_handle);
  return BT_STATUS_SUCCESS;
}

/*******************************************************************************
 *
 * Function         set_protocol
 *
 * Description      Set the HID proto mode.
 *
 * Returns         bt_status_t
 *
 ******************************************************************************/
static bt_status_t set_protocol(RawAddress* bd_addr, tBLE_ADDR_TYPE addr_type,
                                tBT_TRANSPORT transport, bthh_protocol_mode_t protocolMode) {
  CHECK_BTHH_INIT();
  btif_hh_device_t* p_dev;
  uint8_t proto_mode = protocolMode;
  tAclLinkSpec link_spec = {};
  link_spec.addrt.bda = *bd_addr;
  link_spec.addrt.type = addr_type;
  link_spec.transport = transport;

  BTHH_LOG_LINK(link_spec);
  log::verbose("mode: {}", protocolMode);

  BTHH_CHECK_NOT_DISABLED();

  p_dev = btif_hh_find_connected_dev_by_link_spec(link_spec);
  if (p_dev == NULL) {
    BTHH_LOG_UNKNOWN_LINK(link_spec);
    return BT_STATUS_DEVICE_NOT_FOUND;
  } else if (protocolMode != BTA_HH_PROTO_RPT_MODE && protocolMode != BTA_HH_PROTO_BOOT_MODE) {
    log::warn("device proto_mode = {}", proto_mode);
    return BT_STATUS_PARM_INVALID;
  } else {
    BTA_HhSetProtoMode(p_dev->dev_handle, protocolMode);
  }

  return BT_STATUS_SUCCESS;
}

/*******************************************************************************
 *
 * Function         get_report
 *
 * Description      Send a GET_REPORT to HID device.
 *
 * Returns         bt_status_t
 *
 ******************************************************************************/
static bt_status_t get_report(RawAddress* bd_addr, tBLE_ADDR_TYPE addr_type,
                              tBT_TRANSPORT transport, bthh_report_type_t reportType,
                              uint8_t reportId, int bufferSize) {
  CHECK_BTHH_INIT();
  btif_hh_device_t* p_dev;
  tAclLinkSpec link_spec = {};
  link_spec.addrt.bda = *bd_addr;
  link_spec.addrt.type = addr_type;
  link_spec.transport = transport;

  BTHH_LOG_LINK(link_spec);
  log::verbose("r_type: {}; rpt_id: {}; buf_size: {}", reportType, reportId, bufferSize);

  BTHH_CHECK_NOT_DISABLED();

  p_dev = btif_hh_find_connected_dev_by_link_spec(link_spec);
  if (p_dev == NULL) {
    BTHH_LOG_UNKNOWN_LINK(link_spec);
    return BT_STATUS_DEVICE_NOT_FOUND;
  } else if (((int)reportType) <= BTA_HH_RPTT_RESRV || ((int)reportType) > BTA_HH_RPTT_FEATURE) {
    log::error("report type={} not supported", reportType);
    log_counter_metrics_btif(
            android::bluetooth::CodePathCounterKeyEnum::HIDH_COUNT_WRONG_REPORT_TYPE, 1);
    return BT_STATUS_UNSUPPORTED;
  } else {
    BTA_HhGetReport(p_dev->dev_handle, reportType, reportId, bufferSize);
  }

  return BT_STATUS_SUCCESS;
}

/*******************************************************************************
 *
 * Function         get_report_reply
 *
 * Description      Send a REPORT_REPLY/FEATURE_ANSWER to HID driver.
 *
 * Returns         bt_status_t
 *
 ******************************************************************************/
static bt_status_t get_report_reply(RawAddress* bd_addr, tBLE_ADDR_TYPE addr_type,
                                    tBT_TRANSPORT transport, bthh_status_t status, char* report,
                                    uint16_t size) {
  CHECK_BTHH_INIT();
  tAclLinkSpec link_spec = {};
  link_spec.addrt.bda = *bd_addr;
  link_spec.addrt.type = addr_type;
  link_spec.transport = transport;

  BTHH_LOG_LINK(link_spec);

  BTHH_CHECK_NOT_DISABLED();

  btif_hh_device_t* p_dev = btif_hh_find_connected_dev_by_link_spec(link_spec);
  if (p_dev == NULL) {
    BTHH_LOG_UNKNOWN_LINK(link_spec);
    return BT_STATUS_DEVICE_NOT_FOUND;
  }

  bta_hh_co_get_rpt_rsp(p_dev->dev_handle, (tBTA_HH_STATUS)status, (uint8_t*)report, size);
  return BT_STATUS_SUCCESS;
}

/*******************************************************************************
 *
 * Function         set_report
 *
 * Description      Send a SET_REPORT to HID device.
 *
 * Returns         bt_status_t
 *
 ******************************************************************************/
static bt_status_t set_report(RawAddress* bd_addr, tBLE_ADDR_TYPE addr_type,
                              tBT_TRANSPORT transport, bthh_report_type_t reportType,
                              char* report) {
  CHECK_BTHH_INIT();
  btif_hh_device_t* p_dev;
  tAclLinkSpec link_spec = {};
  link_spec.addrt.bda = *bd_addr;
  link_spec.addrt.type = addr_type;
  link_spec.transport = transport;

  BTHH_LOG_LINK(link_spec);
  log::verbose("reportType: {}", reportType);

  BTHH_CHECK_NOT_DISABLED();

  p_dev = btif_hh_find_connected_dev_by_link_spec(link_spec);
  if (p_dev == NULL) {
    BTHH_LOG_UNKNOWN_LINK(link_spec);
    return BT_STATUS_DEVICE_NOT_FOUND;
  } else if (((int)reportType) <= BTA_HH_RPTT_RESRV || ((int)reportType) > BTA_HH_RPTT_FEATURE) {
    log::error("report type={} not supported", reportType);
    log_counter_metrics_btif(
            android::bluetooth::CodePathCounterKeyEnum::HIDH_COUNT_WRONG_REPORT_TYPE, 1);
    return BT_STATUS_UNSUPPORTED;
  } else {
    int hex_bytes_filled;
    size_t len = (strlen(report) + 1) / 2;
    uint8_t* hexbuf = (uint8_t*)osi_calloc(len);

    /* Build a SetReport data buffer */
    // TODO
    hex_bytes_filled = ascii_2_hex(report, len, hexbuf);
    log::info("Hex bytes filled, hex value: {}", hex_bytes_filled);
    if (hex_bytes_filled) {
      BT_HDR* p_buf = create_pbuf(hex_bytes_filled, hexbuf);
      if (p_buf == NULL) {
        log::error("failed to allocate RPT buffer, len = {}", hex_bytes_filled);
        osi_free(hexbuf);
        return BT_STATUS_NOMEM;
      }
      BTA_HhSetReport(p_dev->dev_handle, reportType, p_buf);
      osi_free(hexbuf);
      return BT_STATUS_SUCCESS;
    }
    osi_free(hexbuf);
    return BT_STATUS_FAIL;
  }
}

/*******************************************************************************
 *
 * Function         send_data
 *
 * Description      Send a SEND_DATA to HID device.
 *
 * Returns         bt_status_t
 *
 ******************************************************************************/
static bt_status_t send_data(RawAddress* bd_addr, tBLE_ADDR_TYPE addr_type, tBT_TRANSPORT transport,
                             char* data) {
  CHECK_BTHH_INIT();
  tAclLinkSpec link_spec = {};
  link_spec.addrt.bda = *bd_addr;
  link_spec.addrt.type = addr_type;
  link_spec.transport = transport;

  BTHH_LOG_LINK(link_spec);

  BTHH_CHECK_NOT_DISABLED();

  btif_hh_device_t* p_dev = btif_hh_find_connected_dev_by_link_spec(link_spec);
  if (p_dev == NULL) {
    BTHH_LOG_UNKNOWN_LINK(link_spec);
    return BT_STATUS_DEVICE_NOT_FOUND;
  } else {
    int hex_bytes_filled;
    size_t len = (strlen(data) + 1) / 2;
    uint8_t* hexbuf = (uint8_t*)osi_calloc(len);

    /* Build a SendData data buffer */
    hex_bytes_filled = ascii_2_hex(data, len, hexbuf);
    log::info("Hex bytes filled, hex value: {}, {}", hex_bytes_filled, len);

    if (hex_bytes_filled) {
      BT_HDR* p_buf = create_pbuf(hex_bytes_filled, hexbuf);
      if (p_buf == NULL) {
        log::error("failed to allocate RPT buffer, len = {}", hex_bytes_filled);
        osi_free(hexbuf);
        return BT_STATUS_NOMEM;
      }
      p_buf->layer_specific = BTA_HH_RPTT_OUTPUT;
      BTA_HhSendData(p_dev->dev_handle, link_spec, p_buf);
      osi_free(hexbuf);
      return BT_STATUS_SUCCESS;
    }
    osi_free(hexbuf);
    return BT_STATUS_FAIL;
  }
}

/*******************************************************************************
 *
 * Function         cleanup
 *
 * Description      Closes the HH interface
 *
 * Returns          bt_status_t
 *
 ******************************************************************************/
static void cleanup(void) {
  log::verbose("");
  btif_hh_device_t* p_dev;
  int i;
  if (btif_hh_cb.status == BTIF_HH_DISABLED || btif_hh_cb.status == BTIF_HH_DISABLING) {
    log::warn("HH disabling or disabled already, status = {}",
              btif_hh_status_text(btif_hh_cb.status));
    return;
  }
  if (bt_hh_callbacks) {
    btif_hh_cb.status = BTIF_HH_DISABLING;
    /* update flag, not to enable hid device service now as BT is switching off
     */
    btif_hh_cb.service_dereg_active = FALSE;
    btif_disable_service(BTA_HID_SERVICE_ID);
  }
  alarm_free(btif_hh_cb.incoming_connection_timer);
  btif_hh_cb.incoming_connection_timer = nullptr;
  btif_hh_cb.pending_incoming_connection = {};
  btif_hh_cb.new_connection_requests.clear();
  for (i = 0; i < BTIF_HH_MAX_HID; i++) {
    p_dev = &btif_hh_cb.devices[i];
    int fd = (com::android::bluetooth::flags::hid_report_queuing() ? p_dev->internal_send_fd
                                                                   : p_dev->uhid.fd);
    if (p_dev->dev_status != BTHH_CONN_STATE_UNKNOWN && fd >= 0) {
      log::verbose("Closing uhid fd = {}", fd);
      bta_hh_co_close(p_dev);
    }
  }
}

/*******************************************************************************
 *
 * Function         configure_enabled_profiles
 *
 * Description      Configure HIDP or HOGP enablement. Require to cleanup and
 *re-init to take effect.
 *
 * Returns          void
 *
 ******************************************************************************/
static void configure_enabled_profiles(bool enable_hidp, bool enable_hogp) {
  bt_hh_enable_type.hidp_enabled = enable_hidp;
  bt_hh_enable_type.hogp_enabled = enable_hogp;
}

static const bthh_interface_t bthhInterface = {
        sizeof(bthhInterface),
        init,
        connect,
        disconnect,
        virtual_unplug,
        set_info,
        get_protocol,
        set_protocol,
        get_idle_time,
        set_idle_time,
        get_report,
        get_report_reply,
        set_report,
        send_data,
        cleanup,
        configure_enabled_profiles,
};

/*******************************************************************************
 *
 * Function         btif_hh_execute_service
 *
 * Description      Initializes/Shuts down the service
 *
 * Returns          BT_STATUS_SUCCESS on success, BT_STATUS_FAIL otherwise
 *
 ******************************************************************************/
bt_status_t btif_hh_execute_service(bool b_enable) {
  if (b_enable) {
    /* Enable and register with BTA-HH */
    BTA_HhEnable(bte_hh_evt, bt_hh_enable_type.hidp_enabled, bt_hh_enable_type.hogp_enabled);
  } else {
    /* Disable HH */
    BTA_HhDisable();
  }
  return BT_STATUS_SUCCESS;
}

/*******************************************************************************
 *
 * Function         btif_hh_get_interface
 *
 * Description      Get the hh callback interface
 *
 * Returns          bthh_interface_t
 *
 ******************************************************************************/
const bthh_interface_t* btif_hh_get_interface() {
  log::verbose("");
  return &bthhInterface;
}

#define DUMPSYS_TAG "shim::legacy::hid"
void DumpsysHid(int fd) {
  LOG_DUMPSYS_TITLE(fd, DUMPSYS_TAG);
  LOG_DUMPSYS(fd, "status:%s num_devices:%u", btif_hh_status_text(btif_hh_cb.status).c_str(),
              btif_hh_cb.device_num);
  LOG_DUMPSYS(fd, "status:%s", btif_hh_status_text(btif_hh_cb.status).c_str());
  for (auto link_spec : btif_hh_cb.new_connection_requests) {
    LOG_DUMPSYS(fd, "Pending connection: %s", link_spec.ToRedactedStringForLogging().c_str());
  }
  for (unsigned i = 0; i < BTIF_HH_MAX_HID; i++) {
    const btif_hh_device_t* p_dev = &btif_hh_cb.devices[i];
    if (p_dev->link_spec.addrt.bda != RawAddress::kEmpty) {
      int fd = (com::android::bluetooth::flags::hid_report_queuing() ? p_dev->internal_send_fd
                                                                     : p_dev->uhid.fd);
      LOG_DUMPSYS(fd, "  %u: addr:%s fd:%d state:%s thread_id:%d handle:%d", i,
                  p_dev->link_spec.ToRedactedStringForLogging().c_str(), fd,
                  bthh_connection_state_text(p_dev->dev_status).c_str(),
                  static_cast<int>(p_dev->hh_poll_thread_id), p_dev->dev_handle);
    }
  }
  for (unsigned i = 0; i < BTIF_HH_MAX_ADDED_DEV; i++) {
    const btif_hh_added_device_t* p_dev = &btif_hh_cb.added_devices[i];
    if (p_dev->link_spec.addrt.bda != RawAddress::kEmpty) {
      LOG_DUMPSYS(fd, "  %u: addr:%s reconnect:%s", i,
                  p_dev->link_spec.ToRedactedStringForLogging().c_str(),
                  p_dev->reconnect_allowed ? "T" : "F");
    }
  }

  if (com::android::bluetooth::flags::hid_report_queuing() &&
      !btif_hh_cb.pending_incoming_connection.link_spec.addrt.bda.IsEmpty()) {
    LOG_DUMPSYS(
            fd, "  Pending incoming connection: %s",
            btif_hh_cb.pending_incoming_connection.link_spec.ToRedactedStringForLogging().c_str());
  }
  BTA_HhDump(fd);
}

namespace bluetooth {
namespace legacy {
namespace testing {

void bte_hh_evt(tBTA_HH_EVT event, tBTA_HH* p_data) { ::bte_hh_evt(event, p_data); }

}  // namespace testing
}  // namespace legacy
}  // namespace bluetooth

#undef DUMPSYS_TAG<|MERGE_RESOLUTION|>--- conflicted
+++ resolved
@@ -1050,13 +1050,6 @@
   btif_hh_device_t* p_dev;
   while ((p_dev = btif_hh_find_dev_by_link_spec(link_spec)) != nullptr) {
     announce_vup = true;
-<<<<<<< HEAD
-=======
-    // Notify service of disconnection to avoid state mismatch
-    do_in_jni_thread(
-            base::Bind([](tAclLinkSpec ls) { BTHH_STATE_UPDATE(ls, BTHH_CONN_STATE_DISCONNECTED); },
-                       p_dev->link_spec));
->>>>>>> 58b0a28e
 
     if (btif_hh_cb.device_num > 0) {
       btif_hh_cb.device_num--;
