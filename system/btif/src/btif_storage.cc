--- conflicted
+++ resolved
@@ -910,12 +910,8 @@
 
   /* Check the length of the paired devices, and if 0 then reset IRK */
   auto paired_devices = btif_config_get_paired_devices();
-<<<<<<< HEAD
-  if (paired_devices.empty()) {
-=======
   if (paired_devices.empty() &&
       bluetooth::common::init_flags::irk_rotation_is_enabled()) {
->>>>>>> a9cf1566
     LOG_INFO("Last paired device removed, resetting IRK");
     BTA_DmBleResetId();
   }
