--- conflicted
+++ resolved
@@ -275,73 +275,9 @@
 
 bool btif_config_get_bin(const std::string& section, const std::string& key,
                          uint8_t* value, size_t* length) {
-<<<<<<< HEAD
-  if (bluetooth::shim::is_any_gd_enabled()) {
-    CHECK(bluetooth::shim::is_gd_stack_started_up());
-    return bluetooth::shim::BtifConfigInterface::GetBin(section, key, value,
-                                                        length);
-  }
-  CHECK(value != NULL);
-  CHECK(length != NULL);
-
-  std::unique_lock<std::recursive_mutex> lock(config_lock);
-  const std::string* value_str;
-  auto value_str_from_config = btif_config_cache.GetString(section, key);
-
-  if (!value_str_from_config) {
-    LOG(WARNING) << __func__ << ": cannot find string for section " << section
-                 << ", key " << key;
-    return false;
-  }
-
-  bool in_encrypt_key_name_list = btif_in_encrypt_key_name_list(key);
-  bool is_key_encrypted = *value_str_from_config == ENCRYPTED_STR;
-  std::string string;
-
-  if (!value_str_from_config->empty() && in_encrypt_key_name_list &&
-      is_key_encrypted) {
-    string = get_bluetooth_keystore_interface()->get_key(section + "-" + key);
-    value_str = &string;
-  } else {
-    value_str = &value_str_from_config.value();
-  }
-
-  size_t value_len = value_str->length();
-  if ((value_len % 2) != 0 || *length < (value_len / 2)) {
-    LOG(WARNING) << ": value size not divisible by 2, size is " << value_len;
-    return false;
-  }
-
-  for (size_t i = 0; i < value_len; ++i)
-    if (!isxdigit(value_str->c_str()[i])) {
-      LOG(WARNING) << ": value is not hex digit";
-      return false;
-    }
-
-  const char* ptr = value_str->c_str();
-  for (*length = 0; *ptr; ptr += 2, *length += 1) {
-    sscanf(ptr, "%02hhx", &value[*length]);
-  }
-
-  if (is_common_criteria_mode()) {
-    if (!value_str_from_config->empty() && in_encrypt_key_name_list &&
-        !is_key_encrypted) {
-      get_bluetooth_keystore_interface()->set_encrypt_key_or_remove_key(
-          section + "-" + key, *value_str_from_config);
-      btif_config_cache.SetString(section, key, ENCRYPTED_STR);
-    }
-  } else {
-    if (in_encrypt_key_name_list && is_key_encrypted) {
-      btif_config_cache.SetString(section, key, *value_str);
-    }
-  }
-
-  return true;
-=======
   CHECK(bluetooth::shim::is_gd_stack_started_up());
   return bluetooth::shim::BtifConfigInterface::GetBin(section, key, value,
                                                       length);
->>>>>>> d2005c09
 }
 
 size_t btif_config_get_bin_length(const std::string& section,
