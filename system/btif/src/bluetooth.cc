/******************************************************************************
 *
 *  Copyright 2009-2012 Broadcom Corporation
 *
 *  Licensed under the Apache License, Version 2.0 (the "License");
 *  you may not use this file except in compliance with the License.
 *  You may obtain a copy of the License at:
 *
 *  http://www.apache.org/licenses/LICENSE-2.0
 *
 *  Unless required by applicable law or agreed to in writing, software
 *  distributed under the License is distributed on an "AS IS" BASIS,
 *  WITHOUT WARRANTIES OR CONDITIONS OF ANY KIND, either express or implied.
 *  See the License for the specific language governing permissions and
 *  limitations under the License.
 *
 ******************************************************************************/

/*******************************************************************************
 *
 *  Filename:      bluetooth.c
 *
 *  Description:   Bluetooth HAL implementation
 *
 ******************************************************************************/

#define LOG_TAG "bt_btif"

#include <base/logging.h>
#include <hardware/bluetooth.h>
#include <hardware/bluetooth_headset_interface.h>
#include <hardware/bt_av.h>
#include <hardware/bt_csis.h>
#include <hardware/bt_gatt.h>
#include <hardware/bt_has.h>
#include <hardware/bt_hd.h>
#include <hardware/bt_hearing_aid.h>
#include <hardware/bt_hf_client.h>
#include <hardware/bt_hh.h>
#include <hardware/bt_le_audio.h>
#include <hardware/bt_pan.h>
#include <hardware/bt_rc.h>
#include <hardware/bt_sdp.h>
#include <hardware/bt_sock.h>
#include <hardware/bt_vc.h>
#include <stdio.h>
#include <stdlib.h>
#include <string.h>
#include <unistd.h>

#include "audio_hal_interface/a2dp_encoding.h"
#include "bt_utils.h"
#include "bta/hh/bta_hh_int.h"  // for HID HACK profile methods
#include "bta/include/bta_ar_api.h"
#include "bta/include/bta_csis_api.h"
#include "bta/include/bta_has_api.h"
#include "bta/include/bta_hearing_aid_api.h"
#include "bta/include/bta_hf_client_api.h"
#include "bta/include/bta_le_audio_api.h"
#include "bta/include/bta_le_audio_broadcaster_api.h"
#include "bta/include/bta_vc_api.h"
#include "btif/avrcp/avrcp_service.h"
#include "btif/include/core_callbacks.h"
#include "btif/include/stack_manager.h"
#include "btif_a2dp.h"
#include "btif_activity_attribution.h"
#include "btif_api.h"
#include "btif_av.h"
#include "btif_bqr.h"
#include "btif_config.h"
#include "btif_debug_conn.h"
#include "btif_dm.h"
#include "btif_hd.h"
#include "btif_hf.h"
#include "btif_hh.h"
#include "btif_keystore.h"
#include "btif_metrics_logging.h"
#include "btif_pan.h"
#include "btif_sock.h"
#include "btif_storage.h"
#include "common/address_obfuscator.h"
#include "common/metric_id_allocator.h"
#include "common/metrics.h"
#include "common/os_utils.h"
#include "device/include/interop.h"
#include "gd/common/init_flags.h"
#include "gd/os/parameter_provider.h"
#include "main/shim/dumpsys.h"
#include "main/shim/shim.h"
#include "osi/include/alarm.h"
#include "osi/include/allocation_tracker.h"
#include "osi/include/allocator.h"
#include "osi/include/log.h"
#include "osi/include/osi.h"
#include "osi/include/wakelock.h"
#include "profile_log_levels.h"
#include "stack/btm/btm_sco_hfp_hal.h"
#include "stack/gatt/connection_manager.h"
#include "stack/include/a2dp_api.h"
#include "stack/include/avdt_api.h"
#include "stack/include/btm_api.h"
#include "stack/include/btu.h"
#include "stack/include/hfp_msbc_decoder.h"
#include "stack/include/hfp_msbc_encoder.h"
#include "stack/include/hidh_api.h"
#include "stack/include/pan_api.h"
#include "stack_config.h"
#include "types/raw_address.h"

using bluetooth::csis::CsisClientInterface;
using bluetooth::has::HasClientInterface;
using bluetooth::hearing_aid::HearingAidInterface;
#ifndef TARGET_FLOSS
using bluetooth::le_audio::LeAudioBroadcasterInterface;
using bluetooth::le_audio::LeAudioClientInterface;
#endif
using bluetooth::vc::VolumeControlInterface;

/*******************************************************************************
 *  Static variables
 ******************************************************************************/

static bt_callbacks_t* bt_hal_cbacks = NULL;
bool restricted_mode = false;
bool common_criteria_mode = false;
const int CONFIG_COMPARE_ALL_PASS = 0b11;
int common_criteria_config_compare_result = CONFIG_COMPARE_ALL_PASS;
bool is_local_device_atv = false;

/*******************************************************************************
 *  Externs
 ******************************************************************************/

/* list all extended interfaces here */

/* handsfree profile - client */
extern const bthf_client_interface_t* btif_hf_client_get_interface();
/* advanced audio profile */
extern const btav_source_interface_t* btif_av_get_src_interface();
extern const btav_sink_interface_t* btif_av_get_sink_interface();
/*rfc l2cap*/
extern const btsock_interface_t* btif_sock_get_interface();
/* hid host profile */
extern const bthh_interface_t* btif_hh_get_interface();
/* hid device profile */
extern const bthd_interface_t* btif_hd_get_interface();
/*pan*/
extern const btpan_interface_t* btif_pan_get_interface();
/* gatt */
extern const btgatt_interface_t* btif_gatt_get_interface();
/* avrc target */
extern const btrc_interface_t* btif_rc_get_interface();
/* avrc controller */
extern const btrc_ctrl_interface_t* btif_rc_ctrl_get_interface();
/*SDP search client*/
extern const btsdp_interface_t* btif_sdp_get_interface();
/*Hearing Aid client*/
extern HearingAidInterface* btif_hearing_aid_get_interface();
#ifndef TARGET_FLOSS
/* Hearing Access client */
extern HasClientInterface* btif_has_client_get_interface();
/* LeAudio testi client */
extern LeAudioClientInterface* btif_le_audio_get_interface();
/* LeAudio Broadcaster */
extern LeAudioBroadcasterInterface* btif_le_audio_broadcaster_get_interface();
#endif
/* Coordinated Set Service Client */
extern CsisClientInterface* btif_csis_client_get_interface();
/* Volume Control client */
extern VolumeControlInterface* btif_volume_control_get_interface();

extern bt_status_t btif_av_sink_execute_service(bool b_enable);
extern bt_status_t btif_hh_execute_service(bool b_enable);
extern bt_status_t btif_hf_client_execute_service(bool b_enable);
extern bt_status_t btif_sdp_execute_service(bool b_enable);
extern bt_status_t btif_hh_connect(const RawAddress* bd_addr);
extern bt_status_t btif_hd_execute_service(bool b_enable);

/*******************************************************************************
 *  Callbacks from bluetooth::core (see go/invisalign-bt)
 ******************************************************************************/

struct ConfigInterfaceImpl : bluetooth::core::ConfigInterface {
  ConfigInterfaceImpl() : bluetooth::core::ConfigInterface(){};

  bool isRestrictedMode() override { return is_restricted_mode(); }

  bool isA2DPOffloadEnabled() override {
    char value_sup[PROPERTY_VALUE_MAX] = {'\0'};
    char value_dis[PROPERTY_VALUE_MAX] = {'\0'};

    osi_property_get("ro.bluetooth.a2dp_offload.supported", value_sup, "false");
    osi_property_get("persist.bluetooth.a2dp_offload.disabled", value_dis,
                     "false");
    auto a2dp_offload_enabled =
        (strcmp(value_sup, "true") == 0) && (strcmp(value_dis, "false") == 0);
    BTIF_TRACE_DEBUG("a2dp_offload.enable = %d", a2dp_offload_enabled);

    return a2dp_offload_enabled;
  }

  bool isAndroidTVDevice() override { return is_atv_device(); }
};

// TODO(aryarahul): remove unnecessary indirection through hfp_msbc_*.cc
struct MSBCCodec : bluetooth::core::CodecInterface {
  MSBCCodec() : bluetooth::core::CodecInterface(){};

  void initialize() override {
    hfp_msbc_decoder_init();
    hfp_msbc_encoder_init();
  }

  void cleanup() override {
    hfp_msbc_decoder_cleanup();
    hfp_msbc_encoder_cleanup();
  }

  uint32_t encodePacket(int16_t* input, uint8_t* output) {
    return hfp_msbc_encode_frames(input, output);
  }

  bool decodePacket(const uint8_t* i_buf, int16_t* o_buf, size_t out_len) {
    return hfp_msbc_decoder_decode_packet(i_buf, o_buf, out_len);
  }
};

struct CoreInterfaceImpl : bluetooth::core::CoreInterface {
  using bluetooth::core::CoreInterface::CoreInterface;

  void onBluetoothEnabled() override {
    /* init pan */
    btif_pan_init();
  }

  bt_status_t toggleProfile(tBTA_SERVICE_ID service_id, bool enable) override {
    /* Check the service_ID and invoke the profile's BT state changed API */
    switch (service_id) {
      case BTA_HFP_SERVICE_ID:
      case BTA_HSP_SERVICE_ID: {
        bluetooth::headset::ExecuteService(enable);
      } break;
      case BTA_A2DP_SOURCE_SERVICE_ID: {
        btif_av_source_execute_service(enable);
      } break;
      case BTA_A2DP_SINK_SERVICE_ID: {
        btif_av_sink_execute_service(enable);
      } break;
      case BTA_HID_SERVICE_ID: {
        btif_hh_execute_service(enable);
      } break;
      case BTA_HFP_HS_SERVICE_ID: {
        btif_hf_client_execute_service(enable);
      } break;
      case BTA_HIDD_SERVICE_ID: {
        btif_hd_execute_service(enable);
      } break;
      case BTA_PBAP_SERVICE_ID:
      case BTA_PCE_SERVICE_ID:
      case BTA_MAP_SERVICE_ID:
      case BTA_MN_SERVICE_ID: {
        /**
         * Do nothing; these services were started elsewhere. However, we need
         * to flow through this codepath in order to properly report back the
         * local UUIDs back to adapter properties in Java. To achieve this, we
         * need to catch these service IDs in order for {@link
         * btif_in_execute_service_request} to return {@code BT_STATUS_SUCCESS},
         * so that in {@link btif_dm_enable_service} the check passes and the
         * UUIDs are allowed to be passed up into the Java layer.
         */
      } break;
      default:
        BTIF_TRACE_ERROR("%s: Unknown service %d being %s", __func__,
                         service_id, (enable) ? "enabled" : "disabled");
        return BT_STATUS_FAIL;
    }
    return BT_STATUS_SUCCESS;
  }

  void removeDeviceFromProfiles(const RawAddress& bd_addr) override {
/*special handling for HID devices */
#if (defined(BTA_HH_INCLUDED) && (BTA_HH_INCLUDED == TRUE))
    btif_hh_remove_device(bd_addr);
#endif
#if (defined(BTA_HD_INCLUDED) && (BTA_HD_INCLUDED == TRUE))
    btif_hd_remove_device(bd_addr);
#endif
    btif_hearing_aid_get_interface()->RemoveDevice(bd_addr);

#ifndef TARGET_FLOSS
    if (bluetooth::csis::CsisClient::IsCsisClientRunning())
      btif_csis_client_get_interface()->RemoveDevice(bd_addr);

    if (LeAudioClient::IsLeAudioClientRunning())
      btif_le_audio_get_interface()->RemoveDevice(bd_addr);

    if (VolumeControl::IsVolumeControlRunning()) {
      btif_volume_control_get_interface()->RemoveDevice(bd_addr);
    }
#endif
  }

  void onLinkDown(const RawAddress& bd_addr) override {
    btif_av_acl_disconnected(bd_addr);
  }
};

static bluetooth::core::CoreInterface* CreateInterfaceToProfiles() {
  static auto eventCallbacks = bluetooth::core::EventCallbacks{
      .invoke_adapter_state_changed_cb = invoke_adapter_state_changed_cb,
      .invoke_adapter_properties_cb = invoke_adapter_properties_cb,
      .invoke_remote_device_properties_cb = invoke_remote_device_properties_cb,
      .invoke_device_found_cb = invoke_device_found_cb,
      .invoke_discovery_state_changed_cb = invoke_discovery_state_changed_cb,
      .invoke_pin_request_cb = invoke_pin_request_cb,
      .invoke_ssp_request_cb = invoke_ssp_request_cb,
      .invoke_oob_data_request_cb = invoke_oob_data_request_cb,
      .invoke_bond_state_changed_cb = invoke_bond_state_changed_cb,
      .invoke_address_consolidate_cb = invoke_address_consolidate_cb,
      .invoke_le_address_associate_cb = invoke_le_address_associate_cb,
      .invoke_acl_state_changed_cb = invoke_acl_state_changed_cb,
      .invoke_thread_evt_cb = invoke_thread_evt_cb,
      .invoke_le_test_mode_cb = invoke_le_test_mode_cb,
      .invoke_energy_info_cb = invoke_energy_info_cb,
      .invoke_link_quality_report_cb = invoke_link_quality_report_cb};
  static auto configInterface = ConfigInterfaceImpl();
  static auto msbcCodecInterface = MSBCCodec();
  static auto profileInterface = bluetooth::core::HACK_ProfileInterface{
      // HID
      .btif_hh_connect = btif_hh_connect,
      .btif_hh_virtual_unplug = btif_hh_virtual_unplug,
      .bta_hh_read_ssr_param = bta_hh_read_ssr_param,
      .bta_hh_le_is_hh_gatt_if = bta_hh_le_is_hh_gatt_if,
      .bta_hh_cleanup_disable = bta_hh_cleanup_disable,

      // AVDTP
      .btif_av_set_dynamic_audio_buffer_size =
          btif_av_set_dynamic_audio_buffer_size,

      // ASHA
      .GetHearingAidDeviceCount = HearingAid::GetDeviceCount};
  static auto interfaceForCore =
      CoreInterfaceImpl(&eventCallbacks, &configInterface, &msbcCodecInterface,
                        &profileInterface);
  return &interfaceForCore;
}

/*******************************************************************************
 *  Functions
 ******************************************************************************/

static bool interface_ready(void) { return bt_hal_cbacks != NULL; }
void set_hal_cbacks(bt_callbacks_t* callbacks) { bt_hal_cbacks = callbacks; }

static bool is_profile(const char* p1, const char* p2) {
  CHECK(p1);
  CHECK(p2);
  return strlen(p1) == strlen(p2) && strncmp(p1, p2, strlen(p2)) == 0;
}

/*****************************************************************************
 *
 *   BLUETOOTH HAL INTERFACE FUNCTIONS
 *
 ****************************************************************************/

<<<<<<< HEAD
#ifdef OS_ANDROID
const std::vector<std::string> get_allowed_bt_package_name(void);
void handle_migration(const std::string& dst,
                      const std::vector<std::string>& allowed_bt_package_name);
#endif

=======
>>>>>>> 7f8e3f67
static int init(bt_callbacks_t* callbacks, bool start_restricted,
                bool is_common_criteria_mode, int config_compare_result,
                const char** init_flags, bool is_atv,
                const char* user_data_directory) {
  (void)user_data_directory;
  LOG_INFO(
      "%s: start restricted = %d ; common criteria mode = %d, config compare "
      "result = %d",
      __func__, start_restricted, is_common_criteria_mode,
      config_compare_result);

<<<<<<< HEAD
#ifdef OS_ANDROID
  if (user_data_directory != nullptr) {
    handle_migration(std::string(user_data_directory),
                     get_allowed_bt_package_name());
  }
#endif

=======
>>>>>>> 7f8e3f67
  bluetooth::common::InitFlags::Load(init_flags);

  if (interface_ready()) return BT_STATUS_DONE;

#ifdef BLUEDROID_DEBUG
  allocation_tracker_init();
#endif

  set_hal_cbacks(callbacks);

  restricted_mode = start_restricted;

  bluetooth::os::ParameterProvider::SetBtKeystoreInterface(
      bluetooth::bluetooth_keystore::getBluetoothKeystoreInterface());
  bluetooth::os::ParameterProvider::SetCommonCriteriaMode(
      is_common_criteria_mode);
  if (is_bluetooth_uid() && is_common_criteria_mode) {
    bluetooth::os::ParameterProvider::SetCommonCriteriaConfigCompareResult(
        config_compare_result);
  } else {
    bluetooth::os::ParameterProvider::SetCommonCriteriaConfigCompareResult(
        CONFIG_COMPARE_ALL_PASS);
  }

  is_local_device_atv = is_atv;

  stack_manager_get_interface()->init_stack(CreateInterfaceToProfiles());
  return BT_STATUS_SUCCESS;
}

static void start_profiles() {
#if (BNEP_INCLUDED == TRUE)
  BNEP_Init();
#if (PAN_INCLUDED == TRUE)
  PAN_Init();
#endif /* PAN */
#endif /* BNEP Included */
  A2DP_Init();
  AVRC_Init();
#if (HID_HOST_INCLUDED == TRUE)
  HID_HostInit();
#endif
  bta_ar_init();

  // initialize profile-specific logging levels
  const auto stack_config = stack_config_get_interface();
  if (stack_config->get_trace_config_enabled()) {
    load_levels_from_config(stack_config->get_all());
  }
}

static void stop_profiles() {
  btif_sock_cleanup();
  btif_pan_cleanup();
}

static int enable() {
  if (!interface_ready()) return BT_STATUS_NOT_READY;

  stack_manager_get_interface()->start_up_stack_async(
      CreateInterfaceToProfiles(), &start_profiles, &stop_profiles);
  return BT_STATUS_SUCCESS;
}

static int disable(void) {
  if (!interface_ready()) return BT_STATUS_NOT_READY;

  stack_manager_get_interface()->shut_down_stack_async(&stop_profiles);
  return BT_STATUS_SUCCESS;
}

static void cleanup(void) {
  stack_manager_get_interface()->clean_up_stack(&stop_profiles);
}

bool is_restricted_mode() { return restricted_mode; }

static bool get_wbs_supported() {
  return hfp_hal_interface::get_wbs_supported();
}

bool is_common_criteria_mode() {
  return is_bluetooth_uid() && common_criteria_mode;
}
// if common criteria mode disable, will always return
// CONFIG_COMPARE_ALL_PASS(0b11) indicate don't check config checksum.
int get_common_criteria_config_compare_result() {
  return is_common_criteria_mode() ? common_criteria_config_compare_result
                                   : CONFIG_COMPARE_ALL_PASS;
}

bool is_atv_device() { return is_local_device_atv; }

static int get_adapter_properties(void) {
  if (!btif_is_enabled()) return BT_STATUS_NOT_READY;

  do_in_main_thread(FROM_HERE, base::BindOnce(btif_get_adapter_properties));
  return BT_STATUS_SUCCESS;
}

static int get_adapter_property(bt_property_type_t type) {
  /* Allow get_adapter_property only for BDADDR and BDNAME if BT is disabled */
  if (!btif_is_enabled() && (type != BT_PROPERTY_BDADDR) &&
      (type != BT_PROPERTY_BDNAME) && (type != BT_PROPERTY_CLASS_OF_DEVICE))
    return BT_STATUS_NOT_READY;

  do_in_main_thread(FROM_HERE, base::BindOnce(btif_get_adapter_property, type));
  return BT_STATUS_SUCCESS;
}

static int set_adapter_property(const bt_property_t* property) {
  if (!btif_is_enabled()) return BT_STATUS_NOT_READY;

  switch (property->type) {
    case BT_PROPERTY_BDNAME:
    case BT_PROPERTY_ADAPTER_SCAN_MODE:
    case BT_PROPERTY_ADAPTER_DISCOVERABLE_TIMEOUT:
    case BT_PROPERTY_CLASS_OF_DEVICE:
    case BT_PROPERTY_LOCAL_IO_CAPS:
    case BT_PROPERTY_LOCAL_IO_CAPS_BLE:
      break;
    default:
      return BT_STATUS_FAIL;
  }

  do_in_main_thread(FROM_HERE, base::BindOnce(
                                   [](bt_property_t* property) {
                                     btif_set_adapter_property(property);
                                     osi_free(property);
                                   },
                                   property_deep_copy(property)));
  return BT_STATUS_SUCCESS;
}

int get_remote_device_properties(RawAddress* remote_addr) {
  if (!btif_is_enabled()) return BT_STATUS_NOT_READY;

  do_in_main_thread(FROM_HERE, base::BindOnce(btif_get_remote_device_properties,
                                              *remote_addr));
  return BT_STATUS_SUCCESS;
}

int get_remote_device_property(RawAddress* remote_addr,
                               bt_property_type_t type) {
  if (!btif_is_enabled()) return BT_STATUS_NOT_READY;

  do_in_main_thread(FROM_HERE, base::BindOnce(btif_get_remote_device_property,
                                              *remote_addr, type));
  return BT_STATUS_SUCCESS;
}

int set_remote_device_property(RawAddress* remote_addr,
                               const bt_property_t* property) {
  if (!btif_is_enabled()) return BT_STATUS_NOT_READY;

  do_in_main_thread(
      FROM_HERE, base::BindOnce(
                     [](RawAddress remote_addr, bt_property_t* property) {
                       btif_set_remote_device_property(&remote_addr, property);
                       osi_free(property);
                     },
                     *remote_addr, property_deep_copy(property)));
  return BT_STATUS_SUCCESS;
}

int get_remote_services(RawAddress* remote_addr, int transport) {
  if (!interface_ready()) return BT_STATUS_NOT_READY;

  do_in_main_thread(FROM_HERE, base::BindOnce(btif_dm_get_remote_services,
                                              *remote_addr, transport));
  return BT_STATUS_SUCCESS;
}

static int start_discovery(void) {
  if (!interface_ready()) return BT_STATUS_NOT_READY;

  do_in_main_thread(FROM_HERE, base::BindOnce(btif_dm_start_discovery));
  return BT_STATUS_SUCCESS;
}

static int cancel_discovery(void) {
  if (!interface_ready()) return BT_STATUS_NOT_READY;

  do_in_main_thread(FROM_HERE, base::BindOnce(btif_dm_cancel_discovery));
  return BT_STATUS_SUCCESS;
}

static int create_bond(const RawAddress* bd_addr, int transport) {
  if (!interface_ready()) return BT_STATUS_NOT_READY;
  if (btif_dm_pairing_is_busy()) return BT_STATUS_BUSY;

  do_in_main_thread(FROM_HERE,
                    base::BindOnce(btif_dm_create_bond, *bd_addr, transport));
  return BT_STATUS_SUCCESS;
}

static int create_bond_out_of_band(const RawAddress* bd_addr, int transport,
                                   const bt_oob_data_t* p192_data,
                                   const bt_oob_data_t* p256_data) {
  if (!interface_ready()) return BT_STATUS_NOT_READY;
  if (btif_dm_pairing_is_busy()) return BT_STATUS_BUSY;

  do_in_main_thread(FROM_HERE,
                    base::BindOnce(btif_dm_create_bond_out_of_band, *bd_addr,
                                   transport, *p192_data, *p256_data));
  return BT_STATUS_SUCCESS;
}

static int generate_local_oob_data(tBT_TRANSPORT transport) {
  LOG_INFO("%s", __func__);
  if (!interface_ready()) return BT_STATUS_NOT_READY;

  return do_in_main_thread(
      FROM_HERE, base::BindOnce(btif_dm_generate_local_oob_data, transport));
}

static int cancel_bond(const RawAddress* bd_addr) {
  if (!interface_ready()) return BT_STATUS_NOT_READY;

  do_in_main_thread(FROM_HERE, base::BindOnce(btif_dm_cancel_bond, *bd_addr));
  return BT_STATUS_SUCCESS;
}

static int remove_bond(const RawAddress* bd_addr) {
  if (is_restricted_mode() && !btif_storage_is_restricted_device(bd_addr))
    return BT_STATUS_SUCCESS;

  if (!interface_ready()) return BT_STATUS_NOT_READY;

  do_in_main_thread(FROM_HERE, base::BindOnce(btif_dm_remove_bond, *bd_addr));
  return BT_STATUS_SUCCESS;
}

static int get_connection_state(const RawAddress* bd_addr) {
  if (!interface_ready()) return 0;

  return btif_dm_get_connection_state(bd_addr);
}

static int pin_reply(const RawAddress* bd_addr, uint8_t accept, uint8_t pin_len,
                     bt_pin_code_t* pin_code) {
  bt_pin_code_t tmp_pin_code;
  if (!interface_ready()) return BT_STATUS_NOT_READY;
  if (pin_code == nullptr || pin_len > PIN_CODE_LEN) return BT_STATUS_FAIL;

  memcpy(&tmp_pin_code, pin_code, pin_len);

  do_in_main_thread(FROM_HERE, base::BindOnce(btif_dm_pin_reply, *bd_addr,
                                              accept, pin_len, tmp_pin_code));
  return BT_STATUS_SUCCESS;
}

static int ssp_reply(const RawAddress* bd_addr, bt_ssp_variant_t variant,
                     uint8_t accept, uint32_t passkey) {
  if (!interface_ready()) return BT_STATUS_NOT_READY;
  if (variant == BT_SSP_VARIANT_PASSKEY_ENTRY) return BT_STATUS_FAIL;

  do_in_main_thread(
      FROM_HERE, base::BindOnce(btif_dm_ssp_reply, *bd_addr, variant, accept));
  return BT_STATUS_SUCCESS;
}

static int read_energy_info() {
  if (!interface_ready()) return BT_STATUS_NOT_READY;

  do_in_main_thread(FROM_HERE, base::BindOnce(btif_dm_read_energy_info));
  return BT_STATUS_SUCCESS;
}

static int clear_event_filter() {
  LOG_VERBOSE("%s", __func__);
  if (!interface_ready()) return BT_STATUS_NOT_READY;

  do_in_main_thread(FROM_HERE, base::BindOnce(btif_dm_clear_event_filter));
  return BT_STATUS_SUCCESS;
}

static int clear_event_mask() {
  LOG_VERBOSE("%s", __func__);
  if (!interface_ready()) return BT_STATUS_NOT_READY;

  do_in_main_thread(FROM_HERE, base::BindOnce(btif_dm_clear_event_mask));
  return BT_STATUS_SUCCESS;
}

static int clear_filter_accept_list() {
  LOG_VERBOSE("%s", __func__);
  if (!interface_ready()) return BT_STATUS_NOT_READY;

  do_in_main_thread(FROM_HERE,
                    base::BindOnce(btif_dm_clear_filter_accept_list));
  return BT_STATUS_SUCCESS;
}

static int disconnect_all_acls() {
  LOG_VERBOSE("%s", __func__);
  if (!interface_ready()) return BT_STATUS_NOT_READY;

  do_in_main_thread(FROM_HERE, base::BindOnce(btif_dm_disconnect_all_acls));
  return BT_STATUS_SUCCESS;
}

static void le_rand_btif_cb(uint64_t random_number) {
  LOG_VERBOSE("%s", __func__);
  do_in_jni_thread(
      FROM_HERE,
      base::BindOnce(
          [](uint64_t random) { HAL_CBACK(bt_hal_cbacks, le_rand_cb, random); },
          random_number));
}

static int le_rand() {
  LOG_VERBOSE("%s", __func__);
  if (!interface_ready()) return BT_STATUS_NOT_READY;

  do_in_main_thread(
      FROM_HERE, base::BindOnce(btif_dm_le_rand, base::Bind(&le_rand_btif_cb)));
  return BT_STATUS_SUCCESS;
}

static int set_event_filter_inquiry_result_all_devices() {
  if (!interface_ready()) return BT_STATUS_NOT_READY;
  do_in_main_thread(
      FROM_HERE,
      base::BindOnce(btif_dm_set_event_filter_inquiry_result_all_devices));
  return BT_STATUS_SUCCESS;
}

static int set_default_event_mask_except(uint64_t mask, uint64_t le_mask) {
  if (!interface_ready()) return BT_STATUS_NOT_READY;
  do_in_main_thread(
      FROM_HERE,
      base::BindOnce(btif_dm_set_default_event_mask_except, mask, le_mask));
  return BT_STATUS_SUCCESS;
}

static int restore_filter_accept_list() {
  if (!interface_ready()) return BT_STATUS_NOT_READY;
  do_in_main_thread(FROM_HERE,
                    base::BindOnce(btif_dm_restore_filter_accept_list));
  return BT_STATUS_SUCCESS;
}

static int allow_wake_by_hid() {
  if (!interface_ready()) return BT_STATUS_NOT_READY;
  do_in_main_thread(FROM_HERE, base::BindOnce(btif_dm_allow_wake_by_hid));
  return BT_STATUS_SUCCESS;
}

static int set_event_filter_connection_setup_all_devices() {
  if (!interface_ready()) return BT_STATUS_NOT_READY;
  do_in_main_thread(
      FROM_HERE,
      base::BindOnce(btif_dm_set_event_filter_connection_setup_all_devices));
  return BT_STATUS_SUCCESS;
}

static void dump(int fd, const char** arguments) {
  btif_debug_conn_dump(fd);
  btif_debug_bond_event_dump(fd);
  btif_debug_linkkey_type_dump(fd);
  btif_debug_a2dp_dump(fd);
  btif_debug_av_dump(fd);
  bta_debug_av_dump(fd);
  stack_debug_avdtp_api_dump(fd);
  bluetooth::avrcp::AvrcpService::DebugDump(fd);
  btif_debug_config_dump(fd);
  BTA_HfClientDumpStatistics(fd);
  wakelock_debug_dump(fd);
  osi_allocator_debug_dump(fd);
  alarm_debug_dump(fd);
  bluetooth::csis::CsisClient::DebugDump(fd);
#ifndef TARGET_FLOSS
  le_audio::has::HasClient::DebugDump(fd);
#endif
  HearingAid::DebugDump(fd);
#ifndef TARGET_FLOSS
  LeAudioClient::DebugDump(fd);
  LeAudioBroadcaster::DebugDump(fd);
  VolumeControl::DebugDump(fd);
#endif
  connection_manager::dump(fd);
  bluetooth::bqr::DebugDump(fd);
  PAN_Dumpsys(fd);
  DumpsysHid(fd);
  bluetooth::shim::Dump(fd, arguments);
}

static void dumpMetrics(std::string* output) {
  bluetooth::common::BluetoothMetricsLogger::GetInstance()->WriteString(output);
}

static const void* get_profile_interface(const char* profile_id) {
  LOG_INFO("%s: id = %s", __func__, profile_id);

  /* sanity check */
  if (!interface_ready()) return NULL;

  /* check for supported profile interfaces */
  if (is_profile(profile_id, BT_PROFILE_HANDSFREE_ID))
    return bluetooth::headset::GetInterface();

  if (is_profile(profile_id, BT_PROFILE_HANDSFREE_CLIENT_ID))
    return btif_hf_client_get_interface();

  if (is_profile(profile_id, BT_PROFILE_SOCKETS_ID))
    return btif_sock_get_interface();

  if (is_profile(profile_id, BT_PROFILE_PAN_ID))
    return btif_pan_get_interface();

  if (is_profile(profile_id, BT_PROFILE_ADVANCED_AUDIO_ID))
    return btif_av_get_src_interface();

  if (is_profile(profile_id, BT_PROFILE_ADVANCED_AUDIO_SINK_ID))
    return btif_av_get_sink_interface();

  if (is_profile(profile_id, BT_PROFILE_HIDHOST_ID))
    return btif_hh_get_interface();

  if (is_profile(profile_id, BT_PROFILE_HIDDEV_ID))
    return btif_hd_get_interface();

  if (is_profile(profile_id, BT_PROFILE_SDP_CLIENT_ID))
    return btif_sdp_get_interface();

  if (is_profile(profile_id, BT_PROFILE_GATT_ID))
    return btif_gatt_get_interface();

  if (is_profile(profile_id, BT_PROFILE_AV_RC_ID))
    return btif_rc_get_interface();

  if (is_profile(profile_id, BT_PROFILE_AV_RC_CTRL_ID))
    return btif_rc_ctrl_get_interface();

  if (is_profile(profile_id, BT_PROFILE_HEARING_AID_ID))
    return btif_hearing_aid_get_interface();

#ifndef TARGET_FLOSS
  if (is_profile(profile_id, BT_PROFILE_HAP_CLIENT_ID))
    return btif_has_client_get_interface();
#endif

  if (is_profile(profile_id, BT_KEYSTORE_ID))
    return bluetooth::bluetooth_keystore::getBluetoothKeystoreInterface();

  if (is_profile(profile_id, BT_ACTIVITY_ATTRIBUTION_ID)) {
    return bluetooth::activity_attribution::get_activity_attribution_instance();
  }

#ifndef TARGET_FLOSS
  if (is_profile(profile_id, BT_PROFILE_LE_AUDIO_ID))
    return btif_le_audio_get_interface();

  if (is_profile(profile_id, BT_PROFILE_LE_AUDIO_BROADCASTER_ID))
    return btif_le_audio_broadcaster_get_interface();
#endif

  if (is_profile(profile_id, BT_PROFILE_VC_ID))
    return btif_volume_control_get_interface();

  if (is_profile(profile_id, BT_PROFILE_CSIS_CLIENT_ID))
    return btif_csis_client_get_interface();

  return NULL;
}

int dut_mode_configure(uint8_t enable) {
  if (!interface_ready()) return BT_STATUS_NOT_READY;
  if (!stack_manager_get_interface()->get_stack_is_running())
    return BT_STATUS_NOT_READY;

  do_in_main_thread(FROM_HERE, base::BindOnce(btif_dut_mode_configure, enable));
  return BT_STATUS_SUCCESS;
}

int dut_mode_send(uint16_t opcode, uint8_t* buf, uint8_t len) {
  if (!interface_ready()) return BT_STATUS_NOT_READY;
  if (!btif_is_dut_mode()) return BT_STATUS_FAIL;

  uint8_t* copy = (uint8_t*)osi_calloc(len);
  memcpy(copy, buf, len);

  do_in_main_thread(FROM_HERE,
                    base::BindOnce(
                        [](uint16_t opcode, uint8_t* buf, uint8_t len) {
                          btif_dut_mode_send(opcode, buf, len);
                          osi_free(buf);
                        },
                        opcode, copy, len));
  return BT_STATUS_SUCCESS;
}

int le_test_mode(uint16_t opcode, uint8_t* buf, uint8_t len) {
  if (!interface_ready()) return BT_STATUS_NOT_READY;

  switch (opcode) {
    case HCI_BLE_TRANSMITTER_TEST:
      if (len != 3) return BT_STATUS_PARM_INVALID;
      do_in_main_thread(FROM_HERE, base::BindOnce(btif_ble_transmitter_test,
                                                  buf[0], buf[1], buf[2]));
      break;
    case HCI_BLE_RECEIVER_TEST:
      if (len != 1) return BT_STATUS_PARM_INVALID;
      do_in_main_thread(FROM_HERE,
                        base::BindOnce(btif_ble_receiver_test, buf[0]));
      break;
    case HCI_BLE_TEST_END:
      do_in_main_thread(FROM_HERE, base::BindOnce(btif_ble_test_end));
      break;
    default:
      return BT_STATUS_UNSUPPORTED;
  }
  return BT_STATUS_SUCCESS;
}

static bt_os_callouts_t* wakelock_os_callouts_saved = nullptr;

static int acquire_wake_lock_cb(const char* lock_name) {
  return do_in_jni_thread(
      FROM_HERE, base::Bind(base::IgnoreResult(
                                wakelock_os_callouts_saved->acquire_wake_lock),
                            lock_name));
}

static int release_wake_lock_cb(const char* lock_name) {
  return do_in_jni_thread(
      FROM_HERE, base::Bind(base::IgnoreResult(
                                wakelock_os_callouts_saved->release_wake_lock),
                            lock_name));
}

static bt_os_callouts_t wakelock_os_callouts_jni = {
    sizeof(wakelock_os_callouts_jni),
    nullptr /* not used */,
    acquire_wake_lock_cb,
    release_wake_lock_cb,
};

static int set_os_callouts(bt_os_callouts_t* callouts) {
  wakelock_os_callouts_saved = callouts;
  wakelock_set_os_callouts(&wakelock_os_callouts_jni);
  return BT_STATUS_SUCCESS;
}

static int config_clear(void) {
  LOG_INFO("%s", __func__);
  return btif_config_clear() ? BT_STATUS_SUCCESS : BT_STATUS_FAIL;
}

static bluetooth::avrcp::ServiceInterface* get_avrcp_service(void) {
  return bluetooth::avrcp::AvrcpService::GetServiceInterface();
}

static std::string obfuscate_address(const RawAddress& address) {
  return bluetooth::common::AddressObfuscator::GetInstance()->Obfuscate(
      address);
}

static int get_metric_id(const RawAddress& address) {
  return allocate_metric_id_from_metric_id_allocator(address);
}

static int set_dynamic_audio_buffer_size(int codec, int size) {
  return btif_set_dynamic_audio_buffer_size(codec, size);
}

static bool allow_low_latency_audio(bool allowed, const RawAddress& address) {
  LOG_INFO("%s %s", __func__, allowed ? "true" : "false");
  bluetooth::audio::a2dp::set_audio_low_latency_mode_allowed(allowed);
  return true;
}

EXPORT_SYMBOL bt_interface_t bluetoothInterface = {
    sizeof(bluetoothInterface),
    .init = init,
    .enable = enable,
    .disable = disable,
    .cleanup = cleanup,
    .get_adapter_properties = get_adapter_properties,
    .get_adapter_property = get_adapter_property,
    .set_adapter_property = set_adapter_property,
    .get_remote_device_properties = get_remote_device_properties,
    .get_remote_device_property = get_remote_device_property,
    .set_remote_device_property = set_remote_device_property,
    .get_remote_service_record = nullptr,
    .get_remote_services = get_remote_services,
    .start_discovery = start_discovery,
    .cancel_discovery = cancel_discovery,
    .create_bond = create_bond,
    .create_bond_out_of_band = create_bond_out_of_band,
    .remove_bond = remove_bond,
    .cancel_bond = cancel_bond,
    .get_connection_state = get_connection_state,
    .pin_reply = pin_reply,
    .ssp_reply = ssp_reply,
    .get_profile_interface = get_profile_interface,
    .dut_mode_configure = dut_mode_configure,
    .dut_mode_send = dut_mode_send,
    .le_test_mode = le_test_mode,
    .set_os_callouts = set_os_callouts,
    .read_energy_info = read_energy_info,
    .dump = dump,
    .dumpMetrics = dumpMetrics,
    .config_clear = config_clear,
    .interop_database_clear = interop_database_clear,
    .interop_database_add = interop_database_add,
    .get_avrcp_service = get_avrcp_service,
    .obfuscate_address = obfuscate_address,
    .get_metric_id = get_metric_id,
    .set_dynamic_audio_buffer_size = set_dynamic_audio_buffer_size,
    .generate_local_oob_data = generate_local_oob_data,
    .allow_low_latency_audio = allow_low_latency_audio,
    .clear_event_filter = clear_event_filter,
    .clear_event_mask = clear_event_mask,
    .clear_filter_accept_list = clear_filter_accept_list,
    .disconnect_all_acls = disconnect_all_acls,
    .le_rand = le_rand,
    .set_event_filter_inquiry_result_all_devices =
        set_event_filter_inquiry_result_all_devices,
    .set_default_event_mask_except = set_default_event_mask_except,
    .restore_filter_accept_list = restore_filter_accept_list,
    .allow_wake_by_hid = allow_wake_by_hid,
    .set_event_filter_connection_setup_all_devices =
        set_event_filter_connection_setup_all_devices,
    .get_wbs_supported = get_wbs_supported};

// callback reporting helpers

bt_property_t* property_deep_copy_array(int num_properties,
                                        bt_property_t* properties) {
  bt_property_t* copy = nullptr;
  if (num_properties > 0) {
    size_t content_len = 0;
    for (int i = 0; i < num_properties; i++) {
      auto len = properties[i].len;
      if (len > 0) {
        content_len += len;
      }
    }

    copy = (bt_property_t*)osi_calloc((sizeof(bt_property_t) * num_properties) +
                                      content_len);
    ASSERT(copy != nullptr);
    uint8_t* content = (uint8_t*)(copy + num_properties);

    for (int i = 0; i < num_properties; i++) {
      auto len = properties[i].len;
      copy[i].type = properties[i].type;
      copy[i].len = len;
      if (len <= 0) {
        continue;
      }
      copy[i].val = content;
      memcpy(content, properties[i].val, len);
      content += len;
    }
  }
  return copy;
}

void invoke_adapter_state_changed_cb(bt_state_t state) {
  do_in_jni_thread(FROM_HERE, base::BindOnce(
                                  [](bt_state_t state) {
                                    HAL_CBACK(bt_hal_cbacks,
                                              adapter_state_changed_cb, state);
                                  },
                                  state));
}

void invoke_adapter_properties_cb(bt_status_t status, int num_properties,
                                  bt_property_t* properties) {
  do_in_jni_thread(FROM_HERE,
                   base::BindOnce(
                       [](bt_status_t status, int num_properties,
                          bt_property_t* properties) {
                         HAL_CBACK(bt_hal_cbacks, adapter_properties_cb, status,
                                   num_properties, properties);
                         if (properties) {
                           osi_free(properties);
                         }
                       },
                       status, num_properties,
                       property_deep_copy_array(num_properties, properties)));
}

void invoke_remote_device_properties_cb(bt_status_t status, RawAddress bd_addr,
                                        int num_properties,
                                        bt_property_t* properties) {
  do_in_jni_thread(
      FROM_HERE, base::BindOnce(
                     [](bt_status_t status, RawAddress bd_addr,
                        int num_properties, bt_property_t* properties) {
                       HAL_CBACK(bt_hal_cbacks, remote_device_properties_cb,
                                 status, &bd_addr, num_properties, properties);
                       if (properties) {
                         osi_free(properties);
                       }
                     },
                     status, bd_addr, num_properties,
                     property_deep_copy_array(num_properties, properties)));
}

void invoke_device_found_cb(int num_properties, bt_property_t* properties) {
  do_in_jni_thread(FROM_HERE,
                   base::BindOnce(
                       [](int num_properties, bt_property_t* properties) {
                         HAL_CBACK(bt_hal_cbacks, device_found_cb,
                                   num_properties, properties);
                         if (properties) {
                           osi_free(properties);
                         }
                       },
                       num_properties,
                       property_deep_copy_array(num_properties, properties)));
}

void invoke_discovery_state_changed_cb(bt_discovery_state_t state) {
  do_in_jni_thread(FROM_HERE, base::BindOnce(
                                  [](bt_discovery_state_t state) {
                                    HAL_CBACK(bt_hal_cbacks,
                                              discovery_state_changed_cb,
                                              state);
                                  },
                                  state));
}

void invoke_pin_request_cb(RawAddress bd_addr, bt_bdname_t bd_name,
                           uint32_t cod, bool min_16_digit) {
  do_in_jni_thread(FROM_HERE, base::BindOnce(
                                  [](RawAddress bd_addr, bt_bdname_t bd_name,
                                     uint32_t cod, bool min_16_digit) {
                                    HAL_CBACK(bt_hal_cbacks, pin_request_cb,
                                              &bd_addr, &bd_name, cod,
                                              min_16_digit);
                                  },
                                  bd_addr, bd_name, cod, min_16_digit));
}

void invoke_ssp_request_cb(RawAddress bd_addr, bt_bdname_t bd_name,
                           uint32_t cod, bt_ssp_variant_t pairing_variant,
                           uint32_t pass_key) {
  do_in_jni_thread(FROM_HERE,
                   base::BindOnce(
                       [](RawAddress bd_addr, bt_bdname_t bd_name, uint32_t cod,
                          bt_ssp_variant_t pairing_variant, uint32_t pass_key) {
                         HAL_CBACK(bt_hal_cbacks, ssp_request_cb, &bd_addr,
                                   &bd_name, cod, pairing_variant, pass_key);
                       },
                       bd_addr, bd_name, cod, pairing_variant, pass_key));
}

void invoke_oob_data_request_cb(tBT_TRANSPORT t, bool valid, Octet16 c,
                                Octet16 r, RawAddress raw_address,
                                uint8_t address_type) {
  LOG_INFO("%s", __func__);
  bt_oob_data_t oob_data = {};
  const char* local_name;
  BTM_ReadLocalDeviceName(&local_name);
  for (int i = 0; i < BTM_MAX_LOC_BD_NAME_LEN; i++) {
    oob_data.device_name[i] = local_name[i];
  }

  // Set the local address
  int j = 5;
  for (int i = 0; i < 6; i++) {
    oob_data.address[i] = raw_address.address[j];
    j--;
  }
  oob_data.address[6] = address_type;

  // Each value (for C and R) is 16 octets in length
  bool c_empty = true;
  for (int i = 0; i < 16; i++) {
    // C cannot be all 0s, if so then we want to fail
    if (c[i] != 0) c_empty = false;
    oob_data.c[i] = c[i];
    // R is optional and may be empty
    oob_data.r[i] = r[i];
  }
  oob_data.is_valid = valid && !c_empty;
  // The oob_data_length is 2 octects in length.  The value includes the length
  // of itself. 16 + 16 + 2 = 34 Data 0x0022 Little Endian order 0x2200
  oob_data.oob_data_length[0] = 0;
  oob_data.oob_data_length[1] = 34;
  bt_status_t status = do_in_jni_thread(
      FROM_HERE, base::BindOnce(
                     [](tBT_TRANSPORT t, bt_oob_data_t oob_data) {
                       HAL_CBACK(bt_hal_cbacks, generate_local_oob_data_cb, t,
                                 oob_data);
                     },
                     t, oob_data));
  if (status != BT_STATUS_SUCCESS) {
    LOG_ERROR("%s: Failed to call callback!", __func__);
  }
}

void invoke_bond_state_changed_cb(bt_status_t status, RawAddress bd_addr,
                                  bt_bond_state_t state, int fail_reason) {
  do_in_jni_thread(FROM_HERE, base::BindOnce(
                                  [](bt_status_t status, RawAddress bd_addr,
                                     bt_bond_state_t state, int fail_reason) {
                                    HAL_CBACK(bt_hal_cbacks,
                                              bond_state_changed_cb, status,
                                              &bd_addr, state, fail_reason);
                                  },
                                  status, bd_addr, state, fail_reason));
}

void invoke_address_consolidate_cb(RawAddress main_bd_addr,
                                   RawAddress secondary_bd_addr) {
  do_in_jni_thread(
      FROM_HERE, base::BindOnce(
                     [](RawAddress main_bd_addr, RawAddress secondary_bd_addr) {
                       HAL_CBACK(bt_hal_cbacks, address_consolidate_cb,
                                 &main_bd_addr, &secondary_bd_addr);
                     },
                     main_bd_addr, secondary_bd_addr));
}

void invoke_le_address_associate_cb(RawAddress main_bd_addr,
                                    RawAddress secondary_bd_addr) {
  do_in_jni_thread(
      FROM_HERE, base::BindOnce(
                     [](RawAddress main_bd_addr, RawAddress secondary_bd_addr) {
                       HAL_CBACK(bt_hal_cbacks, le_address_associate_cb,
                                 &main_bd_addr, &secondary_bd_addr);
                     },
                     main_bd_addr, secondary_bd_addr));
}
void invoke_acl_state_changed_cb(bt_status_t status, RawAddress bd_addr,
                                 bt_acl_state_t state, int transport_link_type,
                                 bt_hci_error_code_t hci_reason,
                                 bt_conn_direction_t direction) {
  do_in_jni_thread(
      FROM_HERE,
      base::BindOnce(
          [](bt_status_t status, RawAddress bd_addr, bt_acl_state_t state,
             int transport_link_type, bt_hci_error_code_t hci_reason,
             bt_conn_direction_t direction) {
            HAL_CBACK(bt_hal_cbacks, acl_state_changed_cb, status, &bd_addr,
                      state, transport_link_type, hci_reason, direction);
          },
          status, bd_addr, state, transport_link_type, hci_reason, direction));
}

void invoke_thread_evt_cb(bt_cb_thread_evt event) {
  do_in_jni_thread(FROM_HERE, base::BindOnce(
                                  [](bt_cb_thread_evt event) {
                                    HAL_CBACK(bt_hal_cbacks, thread_evt_cb,
                                              event);
                                    if (event == DISASSOCIATE_JVM) {
                                      bt_hal_cbacks = NULL;
                                    }
                                  },
                                  event));
}

void invoke_le_test_mode_cb(bt_status_t status, uint16_t count) {
  do_in_jni_thread(FROM_HERE, base::BindOnce(
                                  [](bt_status_t status, uint16_t count) {
                                    HAL_CBACK(bt_hal_cbacks, le_test_mode_cb,
                                              status, count);
                                  },
                                  status, count));
}

// takes ownership of |uid_data|
void invoke_energy_info_cb(bt_activity_energy_info energy_info,
                           bt_uid_traffic_t* uid_data) {
  do_in_jni_thread(
      FROM_HERE,
      base::BindOnce(
          [](bt_activity_energy_info energy_info, bt_uid_traffic_t* uid_data) {
            HAL_CBACK(bt_hal_cbacks, energy_info_cb, &energy_info, uid_data);
            osi_free(uid_data);
          },
          energy_info, uid_data));
}

void invoke_link_quality_report_cb(uint64_t timestamp, int report_id, int rssi,
                                   int snr, int retransmission_count,
                                   int packets_not_receive_count,
                                   int negative_acknowledgement_count) {
  do_in_jni_thread(
      FROM_HERE,
      base::BindOnce(
          [](uint64_t timestamp, int report_id, int rssi, int snr,
             int retransmission_count, int packets_not_receive_count,
             int negative_acknowledgement_count) {
            HAL_CBACK(bt_hal_cbacks, link_quality_report_cb, timestamp,
                      report_id, rssi, snr, retransmission_count,
                      packets_not_receive_count,
                      negative_acknowledgement_count);
          },
          timestamp, report_id, rssi, snr, retransmission_count,
          packets_not_receive_count, negative_acknowledgement_count));
}

void invoke_switch_buffer_size_cb(bool is_low_latency_buffer_size) {
  do_in_jni_thread(FROM_HERE, base::BindOnce(
                                  [](bool is_low_latency_buffer_size) {
                                    HAL_CBACK(bt_hal_cbacks,
                                              switch_buffer_size_cb,
                                              is_low_latency_buffer_size);
                                  },
                                  is_low_latency_buffer_size));
}

void invoke_switch_codec_cb(bool is_low_latency_buffer_size) {
  do_in_jni_thread(FROM_HERE, base::BindOnce(
                                  [](bool is_low_latency_buffer_size) {
                                    HAL_CBACK(bt_hal_cbacks, switch_codec_cb,
                                              is_low_latency_buffer_size);
                                  },
                                  is_low_latency_buffer_size));
}<|MERGE_RESOLUTION|>--- conflicted
+++ resolved
@@ -364,15 +364,6 @@
  *
  ****************************************************************************/
 
-<<<<<<< HEAD
-#ifdef OS_ANDROID
-const std::vector<std::string> get_allowed_bt_package_name(void);
-void handle_migration(const std::string& dst,
-                      const std::vector<std::string>& allowed_bt_package_name);
-#endif
-
-=======
->>>>>>> 7f8e3f67
 static int init(bt_callbacks_t* callbacks, bool start_restricted,
                 bool is_common_criteria_mode, int config_compare_result,
                 const char** init_flags, bool is_atv,
@@ -384,16 +375,6 @@
       __func__, start_restricted, is_common_criteria_mode,
       config_compare_result);
 
-<<<<<<< HEAD
-#ifdef OS_ANDROID
-  if (user_data_directory != nullptr) {
-    handle_migration(std::string(user_data_directory),
-                     get_allowed_bt_package_name());
-  }
-#endif
-
-=======
->>>>>>> 7f8e3f67
   bluetooth::common::InitFlags::Load(init_flags);
 
   if (interface_ready()) return BT_STATUS_DONE;
