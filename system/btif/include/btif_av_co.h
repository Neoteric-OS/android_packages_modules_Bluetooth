--- conflicted
+++ resolved
@@ -105,18 +105,16 @@
 // information.
 void btif_a2dp_codec_debug_dump(int fd);
 
-<<<<<<< HEAD
-// Compares the given BD address family against the interop databse
-// and return if AAC can be selected as a codec for streaming or not
-// TRUE if AAC is allowed , FALSE otherwise
-bool bta_av_co_audio_is_aac_wl_enabled(const RawAddress* remote_bdaddr);
-=======
 /**
  * Retrieves the cached codec config for the input peer address.
  * @param peer_address peer address of the remote device.
  * @return the codec configuration for the corresponding peer address.
  */
 uint8_t* bta_av_co_get_codec_config(const RawAddress& peer_address);
->>>>>>> 082a9169
+
+// Compares the given BD address family against the interop databse
+// and return if AAC can be selected as a codec for streaming or not
+// TRUE if AAC is allowed , FALSE otherwise
+bool bta_av_co_audio_is_aac_wl_enabled(const RawAddress* remote_bdaddr);
 
 #endif  // BTIF_AV_CO_H