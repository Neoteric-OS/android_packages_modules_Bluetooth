--- conflicted
+++ resolved
@@ -834,32 +834,6 @@
   log::info("Closing device handle={}, status={}, address={}", p_dev->dev_handle, p_dev->dev_status,
             p_dev->link_spec);
 
-<<<<<<< HEAD
-  if (!com::android::bluetooth::flags::hid_report_queuing()) {
-    /* Clear the queues */
-    fixed_queue_flush(p_dev->uhid.get_rpt_id_queue, osi_free);
-    fixed_queue_free(p_dev->uhid.get_rpt_id_queue, NULL);
-    p_dev->uhid.get_rpt_id_queue = NULL;
-#if ENABLE_UHID_SET_REPORT
-    fixed_queue_flush(p_dev->uhid.set_rpt_id_queue, osi_free);
-    fixed_queue_free(p_dev->uhid.set_rpt_id_queue, nullptr);
-    p_dev->uhid.set_rpt_id_queue = nullptr;
-#endif  // ENABLE_UHID_SET_REPORT
-
-    /* Stop the polling thread */
-    p_dev->uhid.hh_keep_polling = 0;
-    if (p_dev->hh_poll_thread_id > 0) {
-      p_dev->uhid.hh_keep_polling = 0;
-      pthread_join(p_dev->hh_poll_thread_id, NULL);
-      p_dev->hh_poll_thread_id = -1;
-    }
-    /* UHID file descriptor is closed by the polling thread */
-
-    return;
-  }
-
-=======
->>>>>>> 1908fb7e
   if (p_dev->internal_send_fd >= 0) {
     tBTA_HH_TO_UHID_EVT to_uhid = {};
     to_uhid.type = BTA_HH_UHID_INBOUND_CLOSE_EVT;
