--- conflicted
+++ resolved
@@ -84,7 +84,6 @@
   }
 }
 
-<<<<<<< HEAD
 static void remove_digitizer_descriptor(uint8_t* data, uint16_t* length) {
   uint8_t* startDescPtr = data;
   uint8_t* desc = data;
@@ -165,10 +164,7 @@
   }
 }
 
-static bool uhid_feature_req_handler(btif_hh_uhid_t* p_uhid, struct uhid_feature_req& req) {
-=======
 static bool uhid_get_report_req_handler(btif_hh_uhid_t* p_uhid, struct uhid_get_report_req& req) {
->>>>>>> 0c351a1e
   log::debug("Report type = {}, id = {}", req.rtype, req.rnum);
 
   if (req.rtype > UHID_INPUT_REPORT) {
