--- conflicted
+++ resolved
@@ -849,14 +849,9 @@
     p_dev->uhid.set_rpt_id_queue = nullptr;
 #endif  // ENABLE_UHID_SET_REPORT
 
-<<<<<<< HEAD
   /* Stop the polling thread */
   p_dev->uhid.hh_keep_polling = 0;
   if (p_dev->hh_poll_thread_id > 0) {
-    p_dev->uhid.hh_keep_polling = 0;
-=======
-    /* Stop the polling thread */
-    if (p_dev->uhid.hh_keep_polling) {
       p_dev->uhid.hh_keep_polling = 0;
       pthread_join(p_dev->hh_poll_thread_id, NULL);
       p_dev->hh_poll_thread_id = -1;
@@ -870,7 +865,6 @@
     tBTA_HH_TO_UHID_EVT to_uhid = {};
     to_uhid.type = BTA_HH_UHID_INBOUND_CLOSE_EVT;
     to_uhid_thread(p_dev->internal_send_fd, &to_uhid);
->>>>>>> 42c2c0a1
     pthread_join(p_dev->hh_poll_thread_id, NULL);
     p_dev->hh_poll_thread_id = -1;
 
