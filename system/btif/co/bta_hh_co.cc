--- conflicted
+++ resolved
@@ -31,8 +31,8 @@
 
 #include "bta_hh_api.h"
 #include "btif_hh.h"
+#include "device/include/interop.h"
 #include "hci/controller_interface.h"
-#include "device/include/interop.h"
 #include "main/shim/entry.h"
 #include "osi/include/allocator.h"
 #include "osi/include/compat.h"
@@ -76,7 +76,6 @@
   }
 }
 
-<<<<<<< HEAD
 static void remove_digitizer_descriptor(uint8_t* data, uint16_t* length) {
   uint8_t* startDescPtr = data;
   uint8_t* desc = data;
@@ -102,8 +101,7 @@
           uint16_t remainingBytesToBeCopied = 0;
           /* increment pointer until digitizer descriptor is parsed
            * completely or start collection matches end collection */
-          while ((num_of_collections == 0 ||
-                  (num_of_collections != num_of_end_collections)) &&
+          while ((num_of_collections == 0 || (num_of_collections != num_of_end_collections)) &&
                  (traversePtr < data + *length)) {
             if (*traversePtr == REPORT_DESC_START_COLLECTION) {
               /* Increment number of collections for
@@ -121,7 +119,8 @@
           }
           remainingBytesToBeCopied = *length - (traversePtr - data);
           log::verbose("starting point of digitizer desc = {}\n", (startDescPtr - data) - 1);
-          log::verbose("start collection = {}, end collection =  {}\n", num_of_collections, num_of_end_collections);
+          log::verbose("start collection = {}, end collection =  {}\n", num_of_collections,
+                       num_of_end_collections);
           log::verbose("end point of digitizer desc = {}\n", (traversePtr - data));
           log::verbose("length of digitizer desc = {}\n", traversePtr - startDescPtr + 2);
           log::verbose("bytes remaining to be copied = {}\n", remainingBytesToBeCopied);
@@ -129,8 +128,7 @@
             uint32_t i;
             uint8_t* newDescPtr = traversePtr;
             uint32_t digDescStartPoint = (startDescPtr - data) - 1;
-            uint32_t digDescEndPoint =
-                *length - (traversePtr - startDescPtr) - 1;
+            uint32_t digDescEndPoint = *length - (traversePtr - startDescPtr) - 1;
             /* copy the remaining bytes in descriptor to the
              * existing place of digitizer descriptor */
             for (i = digDescStartPoint; i < digDescEndPoint; i++) {
@@ -158,11 +156,7 @@
   }
 }
 
-static bool uhid_feature_req_handler(btif_hh_uhid_t* p_uhid,
-                                     struct uhid_feature_req& req) {
-=======
 static bool uhid_feature_req_handler(btif_hh_uhid_t* p_uhid, struct uhid_feature_req& req) {
->>>>>>> 15c04564
   log::debug("Report type = {}, id = {}", req.rtype, req.rnum);
 
   if (req.rtype > UHID_INPUT_REPORT) {
@@ -678,16 +672,16 @@
           "0x{:04x},ctry_code=0x{:02x}",
           vendor_id, product_id, version, ctry_code);
 
-  if (interop_match_vendor_product_ids(INTEROP_REMOVE_HID_DIG_DESCRIPTOR,
-                                       vendor_id, product_id) ||
-      interop_match_name(INTEROP_REMOVE_HID_DIG_DESCRIPTOR, dev_name))
+  if (interop_match_vendor_product_ids(INTEROP_REMOVE_HID_DIG_DESCRIPTOR, vendor_id, product_id) ||
+      interop_match_name(INTEROP_REMOVE_HID_DIG_DESCRIPTOR, dev_name)) {
     remove_digitizer_descriptor(p_dscp, (uint16_t*)&dscp_len);
-  if (interop_match_vendor_product_ids(INTEROP_CHANGE_HID_VID_PID, vendor_id,
-                                       product_id) ||
+  }
+  if (interop_match_vendor_product_ids(INTEROP_CHANGE_HID_VID_PID, vendor_id, product_id) ||
       interop_match_name(INTEROP_CHANGE_HID_VID_PID, dev_name)) {
     vendor_id = 0x1000;
     product_id = 0x1000;
-    log::warn("vendor_id = 0x{:04x}, product_id = 0x{:04x}, name = [{}]", vendor_id, product_id, dev_name);
+    log::warn("vendor_id = 0x{:04x}, product_id = 0x{:04x}, name = [{}]", vendor_id, product_id,
+              dev_name);
   }
   // Create and send hid descriptor to kernel
   memset(&ev, 0, sizeof(ev));
