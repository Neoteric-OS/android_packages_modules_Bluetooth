/*
 * Copyright 2024 The Android Open Source Project
 *
 * Licensed under the Apache License, Version 2.0 (the "License");
 * you may not use this file except in compliance with the License.
 * You may obtain a copy of the License at
 *
 *      http://www.apache.org/licenses/LICENSE-2.0
 *
 * Unless required by applicable law or agreed to in writing, software
 * distributed under the License is distributed on an "AS IS" BASIS,
 * WITHOUT WARRANTIES OR CONDITIONS OF ANY KIND, either express or implied.
 * See the License for the specific language governing permissions and
 * limitations under the License.
 */

#define LOG_TAG "bluetooth-a2dp"

#include "btif/include/bta_av_co_peer.h"

#include <bluetooth/log.h>

#include "bta/include/bta_av_api.h"
#include "osi/include/properties.h"
#include "device/include/interop.h"

using namespace bluetooth;

// Macro to convert BTA AV audio handle to index and vice versa
#define BTA_AV_CO_AUDIO_HANDLE_TO_INDEX(bta_av_handle) (((bta_av_handle) & (~BTA_AV_CHNL_MSK)) - 1)
#define BTA_AV_CO_AUDIO_INDEX_TO_HANDLE(index) (((index) + 1) | BTA_AV_CHNL_AUDIO)

BtaAvCoPeer::BtaAvCoPeer()
    : addr(RawAddress::kEmpty),
      num_sinks(0),
      num_sources(0),
      num_seps(0),
      num_rx_sinks(0),
      num_rx_sources(0),
      num_sup_sinks(0),
      num_sup_sources(0),
      p_sink(nullptr),
      p_source(nullptr),
      codec_config{},
      acceptor(false),
      reconfig_needed(false),
      opened(false),
      mtu(0),
      uuid_to_connect(0),
      bta_av_handle_(0),
      codecs_(nullptr),
      content_protect_active_(false) {
  Reset(0);
}

void BtaAvCoPeer::Init(const std::vector<btav_a2dp_codec_config_t>& codec_priorities) {
  Reset(bta_av_handle_);
  // Reset the current config
  codecs_ = new A2dpCodecs(codec_priorities);
  codecs_->init();
  A2DP_InitDefaultCodec(codec_config);
}

void BtaAvCoPeer::Reset(tBTA_AV_HNDL bta_av_handle) {
  addr = RawAddress::kEmpty;
  for (size_t i = 0; i < BTA_AV_CO_NUM_ELEMENTS(sinks); i++) {
    BtaAvCoSep& sink = sinks[i];
    sink.Reset();
  }
  for (size_t i = 0; i < BTA_AV_CO_NUM_ELEMENTS(sources); i++) {
    BtaAvCoSep& source = sources[i];
    source.Reset();
  }
  num_sinks = 0;
  num_sources = 0;
  num_seps = 0;
  num_rx_sinks = 0;
  num_rx_sources = 0;
  num_sup_sinks = 0;
  num_sup_sources = 0;
  p_sink = nullptr;
  p_source = nullptr;
  memset(codec_config, 0, sizeof(codec_config));
  acceptor = false;
  reconfig_needed = false;
  opened = false;
  mtu = 0;
  uuid_to_connect = 0;

  bta_av_handle_ = bta_av_handle;
  delete codecs_;
  codecs_ = nullptr;
  content_protect_active_ = false;
}

void BtaAvCoPeerCache::Init(const std::vector<btav_a2dp_codec_config_t>& codec_priorities,
                            std::vector<btav_a2dp_codec_info_t>* supported_codecs) {
  std::lock_guard<std::recursive_mutex> lock(codec_lock_);

  codec_priorities_ = codec_priorities;

  for (size_t i = 0; i < BTA_AV_CO_NUM_ELEMENTS(peers_); i++) {
    BtaAvCoPeer* p_peer = &peers_[i];
    p_peer->Init(codec_priorities);
  }
}

void BtaAvCoPeerCache::Reset() {
  codec_priorities_.clear();

  // Reset the peers and initialize the handles
  for (size_t i = 0; i < BTA_AV_CO_NUM_ELEMENTS(peers_); i++) {
    BtaAvCoPeer* p_peer = &peers_[i];
    p_peer->Reset(BTA_AV_CO_AUDIO_INDEX_TO_HANDLE(i));
  }
}

BtaAvCoPeer* BtaAvCoPeerCache::FindPeer(const RawAddress& peer_address) {
  for (size_t i = 0; i < BTA_AV_CO_NUM_ELEMENTS(peers_); i++) {
    BtaAvCoPeer* p_peer = &peers_[i];
    if (p_peer->addr == peer_address) {
      return p_peer;
    }
  }
  return nullptr;
}

BtaAvCoSep* BtaAvCoPeerCache::FindPeerSource(BtaAvCoPeer* p_peer,
                                             btav_a2dp_codec_index_t codec_index,
                                             const uint8_t content_protect_flag) {
  if (codec_index == BTAV_A2DP_CODEC_INDEX_MAX) {
    log::warn("invalid codec index for peer {}", p_peer->addr);
    return nullptr;
  }

  // Find the peer Source for the codec
  for (size_t index = 0; index < p_peer->num_sup_sources; index++) {
    BtaAvCoSep* p_source = &p_peer->sources[index];
    btav_a2dp_codec_index_t peer_codec_index = A2DP_SinkCodecIndex(p_source->codec_caps);
    if (peer_codec_index != codec_index) {
      continue;
    }
    if (!AudioSepHasContentProtection(p_source, content_protect_flag)) {
      log::verbose("peer Source for codec {} does not support Content Protection",
                   A2DP_CodecIndexStr(codec_index));
      continue;
    }
    return p_source;
  }
  return nullptr;
}

<<<<<<< HEAD
bool bta_av_co_check_peer_eligible_for_aac_codec(const BtaAvCoPeer* p_peer){
  char remote_name[248] = "";
  bool aac_support = false;
  log::verbose("{}", __func__);
  if (interop_match_addr(INTEROP_ENABLE_AAC_CODEC, &p_peer->addr)) {
        log::verbose("AAC is supported for this WL remote device");
        aac_support = true;
  } else {
        log::verbose("RD is not present in address based check for AAC WL.");
  }
  log::verbose("returned AAC support {}", aac_support);
  return aac_support;
}

BtaAvCoSep* BtaAvCoPeerCache::FindPeerSink(BtaAvCoPeer* p_peer,
                                           btav_a2dp_codec_index_t codec_index,
=======
BtaAvCoSep* BtaAvCoPeerCache::FindPeerSink(BtaAvCoPeer* p_peer, btav_a2dp_codec_index_t codec_index,
>>>>>>> 15c04564
                                           const uint8_t content_protect_flag) {
  if (codec_index == BTAV_A2DP_CODEC_INDEX_MAX) {
    log::warn("invalid codec index for peer {}", p_peer->addr);
    return nullptr;
  }

   if(codec_index == BTAV_A2DP_CODEC_INDEX_SOURCE_AAC) {
     BtaAvCoSep* p_sink = &p_peer->sinks[codec_index];
     log::verbose("Remote AAC VBR cap is {}",p_sink->codec_caps[6]);
     bool remote_vbr = (p_sink->codec_caps[6] >> 7) & 1;
     log::verbose("Checking if peer is in AAC WL");
     bool vbr_bl = false;
     bool vbr_supp = osi_property_get_bool("persist.vendor.qcom.bluetooth.aac_vbr_ctl.enabled",
                   true);
     log::verbose("AAC VBR prop value is {}", vbr_supp);
     if (vbr_supp) {
       if(remote_vbr) {
         if (interop_match_addr(INTEROP_DISABLE_AAC_VBR_CODEC, &p_peer->addr)) {
           log::verbose("AAC VBR is not supported for this BL remote device");
           vbr_bl = true;
         }
       }
     }
     if(remote_vbr) {
       log::verbose("Remote supports AAC VBR");
       if (!vbr_bl) {
         log::verbose("AAC VBR is enabled, show AAC support in selectable capability");
       } else {
           log::verbose("peer {}, checking in AAC BL", ADDRESS_TO_LOGGABLE_CSTR(p_peer->addr));
           if (!bta_av_co_check_peer_eligible_for_aac_codec(p_peer)) {
             log::verbose("peer {}, AAC not supported for this remote",
                           ADDRESS_TO_LOGGABLE_CSTR(p_peer->addr));
             return nullptr;
           }
       }
     } else {
         log::verbose("Remote does not support AAC VBR, check in AAC WL");
         if (!bta_av_co_check_peer_eligible_for_aac_codec(p_peer)) {
             log::verbose("peer {}, AAC not supported for this remote",
                           ADDRESS_TO_LOGGABLE_CSTR(p_peer->addr));
             return nullptr;
         }
     }
  }

  // Find the peer Sink for the codec
  for (size_t index = 0; index < p_peer->num_sup_sinks; index++) {
    BtaAvCoSep* p_sink = &p_peer->sinks[index];
    btav_a2dp_codec_index_t peer_codec_index = A2DP_SourceCodecIndex(p_sink->codec_caps);
    if (peer_codec_index != codec_index) {
      continue;
    }
    if (!AudioSepHasContentProtection(p_sink, content_protect_flag)) {
      log::warn("invalid codec index for peer {}", p_peer->addr);
      continue;
    }
    return p_sink;
  }
  return nullptr;
}

BtaAvCoPeer* BtaAvCoPeerCache::FindPeer(tBTA_AV_HNDL bta_av_handle) {
  uint8_t index;

  index = BTA_AV_CO_AUDIO_HANDLE_TO_INDEX(bta_av_handle);

  log::verbose("bta_av_handle = 0x{:x} index = {}", bta_av_handle, index);

  // Sanity check
  if (index >= BTA_AV_CO_NUM_ELEMENTS(peers_)) {
    log::error("peer index {} for BTA AV handle 0x{:x} is out of bounds", index, bta_av_handle);
    return nullptr;
  }

  return &peers_[index];
}

BtaAvCoPeer* BtaAvCoPeerCache::FindPeerAndUpdate(tBTA_AV_HNDL bta_av_handle,
                                                 const RawAddress& peer_address) {
  log::verbose("peer {} bta_av_handle = 0x{:x}", peer_address, bta_av_handle);

  BtaAvCoPeer* p_peer = FindPeer(bta_av_handle);
  if (p_peer == nullptr) {
    log::error("peer entry for BTA AV handle 0x{:x} peer {} not found", bta_av_handle,
               peer_address);
    return nullptr;
  }

  log::verbose("peer {} bta_av_handle = 0x{:x} previous address {}", peer_address, bta_av_handle,
               p_peer->addr);
  p_peer->addr = peer_address;
  return p_peer;
}

uint16_t BtaAvCoPeerCache::FindPeerUuid(tBTA_AV_HNDL bta_av_handle) {
  BtaAvCoPeer* p_peer = FindPeer(bta_av_handle);
  if (p_peer == nullptr) {
    return 0;
  }
  return p_peer->uuid_to_connect;
}

bool ContentProtectIsScmst(const uint8_t* p_protect_info) {
  log::verbose("");

  if (*p_protect_info >= AVDT_CP_LOSC) {
    uint16_t cp_id;
    p_protect_info++;
    STREAM_TO_UINT16(cp_id, p_protect_info);
    if (cp_id == AVDT_CP_SCMS_T_ID) {
      log::verbose("SCMS-T found");
      return true;
    }
  }
  return false;
}

bool AudioProtectHasScmst(uint8_t num_protect, const uint8_t* p_protect_info) {
  log::verbose("");
  while (num_protect--) {
    if (ContentProtectIsScmst(p_protect_info)) {
      return true;
    }
    // Move to the next Content Protect schema
    p_protect_info += *p_protect_info + 1;
  }
  log::verbose("SCMS-T not found");
  return false;
}

bool AudioSepHasContentProtection(const BtaAvCoSep* p_sep, const uint8_t content_protect_flag) {
  log::verbose("");

  // Check if content protection is enabled for this stream
  if (content_protect_flag != AVDT_CP_SCMS_COPY_FREE) {
    return AudioProtectHasScmst(p_sep->num_protect, p_sep->protect_info);
  }

  log::verbose("not required");
  return true;
}<|MERGE_RESOLUTION|>--- conflicted
+++ resolved
@@ -21,8 +21,8 @@
 #include <bluetooth/log.h>
 
 #include "bta/include/bta_av_api.h"
+#include "device/include/interop.h"
 #include "osi/include/properties.h"
-#include "device/include/interop.h"
 
 using namespace bluetooth;
 
@@ -150,69 +150,64 @@
   return nullptr;
 }
 
-<<<<<<< HEAD
-bool bta_av_co_check_peer_eligible_for_aac_codec(const BtaAvCoPeer* p_peer){
+bool bta_av_co_check_peer_eligible_for_aac_codec(const BtaAvCoPeer* p_peer) {
   char remote_name[248] = "";
   bool aac_support = false;
   log::verbose("{}", __func__);
   if (interop_match_addr(INTEROP_ENABLE_AAC_CODEC, &p_peer->addr)) {
-        log::verbose("AAC is supported for this WL remote device");
-        aac_support = true;
+    log::verbose("AAC is supported for this WL remote device");
+    aac_support = true;
   } else {
-        log::verbose("RD is not present in address based check for AAC WL.");
+    log::verbose("RD is not present in address based check for AAC WL.");
   }
   log::verbose("returned AAC support {}", aac_support);
   return aac_support;
 }
 
-BtaAvCoSep* BtaAvCoPeerCache::FindPeerSink(BtaAvCoPeer* p_peer,
-                                           btav_a2dp_codec_index_t codec_index,
-=======
 BtaAvCoSep* BtaAvCoPeerCache::FindPeerSink(BtaAvCoPeer* p_peer, btav_a2dp_codec_index_t codec_index,
->>>>>>> 15c04564
                                            const uint8_t content_protect_flag) {
   if (codec_index == BTAV_A2DP_CODEC_INDEX_MAX) {
     log::warn("invalid codec index for peer {}", p_peer->addr);
     return nullptr;
   }
 
-   if(codec_index == BTAV_A2DP_CODEC_INDEX_SOURCE_AAC) {
-     BtaAvCoSep* p_sink = &p_peer->sinks[codec_index];
-     log::verbose("Remote AAC VBR cap is {}",p_sink->codec_caps[6]);
-     bool remote_vbr = (p_sink->codec_caps[6] >> 7) & 1;
-     log::verbose("Checking if peer is in AAC WL");
-     bool vbr_bl = false;
-     bool vbr_supp = osi_property_get_bool("persist.vendor.qcom.bluetooth.aac_vbr_ctl.enabled",
-                   true);
-     log::verbose("AAC VBR prop value is {}", vbr_supp);
-     if (vbr_supp) {
-       if(remote_vbr) {
-         if (interop_match_addr(INTEROP_DISABLE_AAC_VBR_CODEC, &p_peer->addr)) {
-           log::verbose("AAC VBR is not supported for this BL remote device");
-           vbr_bl = true;
-         }
-       }
-     }
-     if(remote_vbr) {
-       log::verbose("Remote supports AAC VBR");
-       if (!vbr_bl) {
-         log::verbose("AAC VBR is enabled, show AAC support in selectable capability");
-       } else {
-           log::verbose("peer {}, checking in AAC BL", ADDRESS_TO_LOGGABLE_CSTR(p_peer->addr));
-           if (!bta_av_co_check_peer_eligible_for_aac_codec(p_peer)) {
-             log::verbose("peer {}, AAC not supported for this remote",
-                           ADDRESS_TO_LOGGABLE_CSTR(p_peer->addr));
-             return nullptr;
-           }
-       }
-     } else {
-         log::verbose("Remote does not support AAC VBR, check in AAC WL");
-         if (!bta_av_co_check_peer_eligible_for_aac_codec(p_peer)) {
-             log::verbose("peer {}, AAC not supported for this remote",
-                           ADDRESS_TO_LOGGABLE_CSTR(p_peer->addr));
-             return nullptr;
-         }
-     }
+  if (codec_index == BTAV_A2DP_CODEC_INDEX_SOURCE_AAC) {
+    BtaAvCoSep* p_sink = &p_peer->sinks[codec_index];
+    log::verbose("Remote AAC VBR cap is {}", p_sink->codec_caps[6]);
+    bool remote_vbr = (p_sink->codec_caps[6] >> 7) & 1;
+    log::verbose("Checking if peer is in AAC WL");
+    bool vbr_bl = false;
+    bool vbr_supp =
+            osi_property_get_bool("persist.vendor.qcom.bluetooth.aac_vbr_ctl.enabled", true);
+    log::verbose("AAC VBR prop value is {}", vbr_supp);
+    if (vbr_supp) {
+      if (remote_vbr) {
+        if (interop_match_addr(INTEROP_DISABLE_AAC_VBR_CODEC, &p_peer->addr)) {
+          log::verbose("AAC VBR is not supported for this BL remote device");
+          vbr_bl = true;
+        }
+      }
+    }
+    if (remote_vbr) {
+      log::verbose("Remote supports AAC VBR");
+      if (!vbr_bl) {
+        log::verbose("AAC VBR is enabled, show AAC support in selectable capability");
+      } else {
+        log::verbose("peer {}, checking in AAC BL", ADDRESS_TO_LOGGABLE_CSTR(p_peer->addr));
+        if (!bta_av_co_check_peer_eligible_for_aac_codec(p_peer)) {
+          log::verbose("peer {}, AAC not supported for this remote",
+                       ADDRESS_TO_LOGGABLE_CSTR(p_peer->addr));
+          return nullptr;
+        }
+      }
+    } else {
+      log::verbose("Remote does not support AAC VBR, check in AAC WL");
+      if (!bta_av_co_check_peer_eligible_for_aac_codec(p_peer)) {
+        log::verbose("peer {}, AAC not supported for this remote",
+                     ADDRESS_TO_LOGGABLE_CSTR(p_peer->addr));
+        return nullptr;
+      }
+    }
   }
 
   // Find the peer Sink for the codec
