// Common variables
package {
    // See: http://go/android-license-faq
    // A large-scale-change added 'default_applicable_licenses' to import
    // all of the 'license_kinds' from "system_bt_license"
    // to get the below license kinds:
    //   SPDX-license-identifier-Apache-2.0
    default_applicable_licenses: ["system_bt_license"],
}

btifCommonIncludes = [
    "packages/modules/Bluetooth/system",
    "packages/modules/Bluetooth/system/bta/include",
    "packages/modules/Bluetooth/system/btif/include",
    "packages/modules/Bluetooth/system/gd",
    "packages/modules/Bluetooth/system/include",
    "packages/modules/Bluetooth/system/stack/include",
]

cc_library {
    name: "libstatslog_bt",
    defaults: ["bluetooth_cflags"],
    host_supported: true,
    generated_sources: ["statslog_bt.cpp"],
    generated_headers: ["statslog_bt.h"],
    export_generated_headers: ["statslog_bt.h"],
<<<<<<< HEAD
    apex_available: [
        "//apex_available:platform",
        "com.android.btservices",
    ],
=======
    apex_available: ["com.android.bt"],
>>>>>>> a8de6080
    min_sdk_version: "30",
    shared_libs: [
        "libstatssocket",
    ],
    export_shared_lib_headers: [
        "libstatssocket",
    ],
    target: {
        host: {
            static_libs: [
                "libbase",
            ],
        },
        darwin: {
            enabled: false,
        },
    },
}

cc_library_static {
    name: "libbt-jni-thread",
    defaults: ["fluoride_defaults"],
    host_supported: true,
    include_dirs: [
        "packages/modules/Bluetooth/system",
        "packages/modules/Bluetooth/system/gd",
        "packages/modules/Bluetooth/system/include",
        "packages/modules/Bluetooth/system/stack/include",
        "packages/modules/Bluetooth/system/types",
    ],
    srcs: ["src/btif_jni_task.cc"],
    static_libs: [
        "libbluetooth_log",
        "libosi",
    ],
    shared_libs: [
        "libchrome",
    ],
    apex_available: ["com.android.bt"],
    min_sdk_version: "Tiramisu",
}

genrule {
    name: "statslog_bt.h",
    tools: ["stats-log-api-gen"],
    cmd: "$(location stats-log-api-gen) --header $(genDir)/statslog_bt.h --module bluetooth" +
        " --namespace bluetooth",
    out: ["statslog_bt.h"],
}

genrule {
    name: "statslog_bt.cpp",
    tools: ["stats-log-api-gen"],
    cmd: "$(location stats-log-api-gen) --cpp $(genDir)/statslog_bt.cpp --module bluetooth" +
        " --namespace bluetooth --importHeader statslog_bt.h",
    out: ["statslog_bt.cpp"],
}

// libbtif static library for target

cc_library_static {
    name: "libbtif",
    defaults: ["fluoride_defaults"],
    include_dirs: btifCommonIncludes,
    srcs: [
        // AVRCP Target Service
        "avrcp/avrcp_service.cc",
        // Callouts
        "co/bta_av_co.cc",
        "co/bta_av_co_peer.cc",
        "co/bta_hh_co.cc",
        "co/bta_pan_co.cc",
        // HAL layer
        "src/bluetooth.cc",
        // BTIF implementation
        "src/btif_a2dp.cc",
        "src/btif_a2dp_sink.cc",
        "src/btif_a2dp_source.cc",
        "src/btif_av.cc",
        "src/btif_csis_client.cc",
        "src/btif_has_client.cc",
        "src/btif_hd.cc",
        "src/btif_hearing_aid.cc",
        "src/btif_hf.cc",
        "src/btif_hf_client.cc",
        "src/btif_hh.cc",
        "src/btif_iot_config.cc",
        "src/btif_le_audio.cc",
        "src/btif_le_audio_broadcaster.cc",
        "src/btif_pan.cc",
        "src/btif_profile_queue.cc",
        "src/btif_profile_storage.cc",
        "src/btif_rc.cc",
        "src/btif_vc.cc",
    ],
    local_include_dirs: [
        "include",
    ],
    target: {
        android: {
            whole_static_libs: [
                "libPlatformProperties",
            ],
            srcs: ["src/btif_avrcp_audio_track.cc"],
            shared_libs: ["libaaudio"],
        },
        host: {
            srcs: [
                "src/btif_avrcp_audio_track_linux.cc",
                "src/btif_leaudio_hal_version_host.cc",
            ],
        },
    },
    static_libs: [
        "aics",
        "avrcp-target-service",
        "bluetooth_flags_c_lib",
        "lib-bt-packets",
        "lib-bt-packets-avrcp",
        "lib-bt-packets-base",
        "libbluetooth-types",
        "libbluetooth_hci_pdl",
        "libbluetooth_log",
        "libbt-audio-hal-interface",
        "libbt-platform-protos-lite",
        "libbt-stack",
        "libbt-stack-core",
        "libbtif-core",
        "libflatbuffers-cpp",
    ],
    aidl: {
        libs: ["bluetooth_constants"],
    },
    shared_libs: [
        "libbinder",
    ],
    apex_available: ["com.android.bt"],
    host_supported: true,
    min_sdk_version: "Tiramisu",
}

cc_library_static {
    name: "libbtif-core",
    defaults: ["fluoride_defaults"],
    include_dirs: btifCommonIncludes,
    srcs: [
        // Callouts
        "co/bta_dm_co.cc",
        "co/bta_gatts_co.cc",
        // BTIF implementation
        "src/btif_ble_scanner.cc",
        "src/btif_bqr.cc",
        "src/btif_config.cc",
        "src/btif_core.cc",
        "src/btif_debug_conn.cc",
        "src/btif_dm.cc",
        "src/btif_gatt.cc",
        "src/btif_gatt_client.cc",
        "src/btif_gatt_server.cc",
        "src/btif_gatt_util.cc",
        "src/btif_hci_vs.cc",
        "src/btif_iot_config.cc",
        "src/btif_keystore.cc",
        "src/btif_metrics_logging.cc",
        "src/btif_profile_queue.cc",
        "src/btif_sdp.cc",
        "src/btif_sdp_server.cc",
        "src/btif_sock.cc",
        "src/btif_sock_hal.cc",
        "src/btif_sock_l2cap.cc",
        "src/btif_sock_logging.cc",
        "src/btif_sock_rfc.cc",
        "src/btif_sock_sco.cc",
        "src/btif_sock_sdp.cc",
        "src/btif_sock_thread.cc",
        "src/btif_sock_util.cc",
        "src/btif_storage.cc",
        "src/btif_uid.cc",
        "src/btif_util.cc",
        "src/btif_vendor.cc",
        "src/stack_manager.cc",
    ],
    target: {
        android: {
            whole_static_libs: [
                "libPlatformProperties",
            ],
            srcs: ["src/btif_avrcp_audio_track.cc"],
            shared_libs: ["libaaudio"],
        },
        host: {
            srcs: [
                "src/btif_avrcp_audio_track_linux.cc",
                "src/btif_leaudio_hal_version_host.cc",
            ],
        },
    },
    static_libs: [
        "bluetooth_flags_c_lib",
        "lib-bt-packets",
        "lib-bt-packets-base",
        "libbluetooth_crypto_toolbox",
        "libbluetooth_hci_pdl",
        "libbluetooth_log",
        "libbt-audio-hal-interface",
        "libbt-jni-thread",
        "libbt-platform-protos-lite",
        "libbt-stack-core",
        "libcom.android.sysprop.bluetooth.wrapped",
        "libflatbuffers-cpp",
        "libstatslog_bt",
    ],
    aidl: {
        libs: ["bluetooth_constants"],
    },
    shared_libs: [
        "libbinder",
        "libcrypto",
        "libcutils",
    ],
    cflags: [
        /* we export all classes, so change default visibility, instead of having EXPORT_SYMBOL on each class*/
        "-fvisibility=default",
    ],
    apex_available: ["com.android.bt"],
    host_supported: true,
    min_sdk_version: "Tiramisu",
    header_libs: ["libbluetooth_headers"],
}

cc_test {
    name: "net_test_btif",
    defaults: [
        "fluoride_defaults",
        "latest_android_hardware_audio_common_ndk_static",
        "latest_android_hardware_bluetooth_audio_ndk_static",
        "latest_android_media_audio_common_types_ndk_static",
        "mts_defaults",
        "libbtconfigstore_qti_defaults",
    ],
    test_suites: ["general-tests"],
    host_supported: true,
    include_dirs: btifCommonIncludes,
    srcs: [
        ":OsiCompatSources",
        ":TestCommonMockFunctions",
        ":TestFakeOsi",
        "test/btif_dm_test.cc",
        "test/btif_storage_test.cc",
    ],
    header_libs: ["libbluetooth_headers"],
    aidl: {
        libs: ["bluetooth_constants"],
    },
    shared_libs: [
        "libaconfig_storage_read_api_cc",
        "libbase",
        "libbinder",
        "libcrypto",
        "libcutils",
        "libhidlbase",
        "liblog",
        "libutils",
        "server_configurable_flags",
    ],
    static_libs: [
        "aics",
        "android.hardware.audio.common@5.0",
        "android.hardware.bluetooth.audio@2.0",
        "android.hardware.bluetooth.audio@2.1",
        "bluetooth_flags_c_lib_for_test",
        "libFraunhoferAAC",
        "libbase",
        "libbluetooth-for-tests",
        "libbluetooth-types",
        "libbluetooth_core_rs",
        "libbluetooth_crypto_toolbox",
        "libbluetooth_log",
        "libbt-audio-asrc",
        "libbt-audio-hal-interface",
        "libbt-bta",
        "libbt-bta-core",
        "libbt-btu-main-thread",
        "libbt-common",
        "libbt-hci",
        "libbt-jni-thread",
        "libbt-sbc-decoder",
        "libbt-sbc-encoder",
        "libbt-stack",
        "libbt-stack-core",
        "libbtcore",
        "libbtdevice",
        "libbtif",
        "libbtif-core",
        "libchrome",
        "libcom.android.sysprop.bluetooth.wrapped",
        "libevent",
        "libflags_rust_cpp_bridge",
        "libflagtest",
        "libflatbuffers-cpp",
        "libfmq",
        "libg722codec",
        "libgmock",
        "liblc3",
        "libopus",
        "libprotobuf-cpp-lite",
        "libstatslog_bt",
        "libudrv-uipc",
    ],
    target: {
        android: {
            shared_libs: [
                "libPlatformProperties",
                "libaaudio",
                "libbinder_ndk",
                "libstatssocket",
                "vendor.qti.hardware.bluetooth.audio-V1-ndk",
            ],
            static_libs: [
                "android.hardware.bluetooth@1.0",
                "android.hardware.bluetooth@1.1",
                "android.hardware.common-V2-ndk",
                "android.hardware.common.fmq-V1-ndk",
                "android.system.suspend-V1-ndk",
                "android.system.suspend.control-V1-ndk",
                "libexpresslog",
                "libstatslog_express",
                "libtextclassifier_hash_static",
            ],
        },
        host: {
            static_libs: [
                "libbinder_ndk",
            ],
        },
    },
    sanitize: {
        integer_overflow: true,
    },
}

// btif profile queue unit tests for target
cc_test {
    name: "net_test_btif_profile_queue",
    defaults: [
        "fluoride_defaults",
        "mts_defaults",
    ],
    test_suites: ["general-tests"],
    include_dirs: btifCommonIncludes,
    srcs: [
        "src/btif_profile_queue.cc",
        "test/btif_profile_queue_test.cc",
    ],
    header_libs: ["libbluetooth_headers"],
    static_libs: [
        "libbluetooth-types",
        "libbluetooth_gd",
        "libbluetooth_log",
        "libchrome",
        "libcom.android.sysprop.bluetooth.wrapped",
        "libosi",
    ],
    shared_libs: [
        "libbase",
        "liblog",
    ],
}

// btif avrcp audio track unit tests
cc_test {
    name: "net_test_btif_avrcp_audio_track",
    defaults: [
        "fluoride_defaults",
        "mts_defaults",
    ],
    test_suites: ["general-tests"],
    host_supported: true,
    include_dirs: btifCommonIncludes + [
        "frameworks/av/media/libaaudio/include",
    ],
    srcs: [
        ":TestCommonMockFunctions",
        ":TestMockFrameworks",
        "src/btif_avrcp_audio_track.cc",
        "test/btif_avrcp_audio_track_test.cc",
    ],
    header_libs: ["libbluetooth_headers"],
    static_libs: [
        "libbluetooth-types",
        "libbluetooth_log",
        "libchrome",
        "libcom.android.sysprop.bluetooth.wrapped",
        "libosi",
    ],
    shared_libs: [
        "libbase",
        "liblog",
    ],
}

// btif rc unit tests for target
cc_test {
    name: "net_test_btif_rc",
    defaults: [
        "fluoride_defaults",
        "mts_defaults",
    ],
    test_suites: ["general-tests"],
    host_supported: true,
    test_options: {
        unit_test: true,
    },
    include_dirs: btifCommonIncludes,
    srcs: [
        ":TestCommonMockFunctions",
        ":TestMockBtaAv",
        ":TestMockOsi",
        ":TestMockStackAvrc",
        "src/btif_util.cc",
        "test/btif_rc_test.cc",
    ],
    header_libs: ["libbluetooth_headers"],
    shared_libs: [
        "libbase",
        "libcrypto",
        "libcutils",
        "liblog",
    ],
    static_libs: [
        "libbluetooth-types",
        "libbluetooth_crypto_toolbox",
        "libbluetooth_gd",
        "libbluetooth_log",
        "libbt-common",
        "libbt-platform-protos-lite",
        "libchrome",
        "libevent",
    ],
    target: {
        android: {
            shared_libs: ["libstatssocket"],
        },
    },
    sanitize: {
        address: true,
        cfi: true,
        misc_undefined: ["bounds"],
    },
}

// btif hf client service tests for target
cc_test {
    name: "net_test_btif_hf_client_service",
    defaults: [
        "fluoride_defaults",
        "mts_defaults",
    ],
    test_suites: ["general-tests"],
    include_dirs: btifCommonIncludes,
    srcs: [
        ":TestCommonMockFunctions",
        ":TestFakeOsi",
        ":TestMockStack",
        "test/btif_hf_client_service_test.cc",
    ],
    header_libs: ["libbluetooth_headers"],
    shared_libs: [
        "libbase",
        "libcutils",
        "liblog",
    ],
    static_libs: [
        "libbluetooth-types",
        "libbluetooth_core_rs_bridge",
        "libbluetooth_hci_pdl",
        "libbluetooth_log",
        "libbt-platform-protos-lite",
        "libchrome",
        "libcom.android.sysprop.bluetooth.wrapped",
        "libgmock",
    ],
}

cc_test {
    name: "net_test_btif_hh",
    host_supported: true,
    defaults: [
        "fluoride_defaults",
        "latest_android_hardware_audio_common_ndk_static",
        "latest_android_hardware_bluetooth_audio_ndk_static",
        "latest_android_media_audio_common_types_ndk_static",
        "mts_defaults",
    ],
    test_suites: ["general-tests"],
    include_dirs: btifCommonIncludes +
        ["frameworks/av/media/libaaudio/include"],
    srcs: [
        ":BtaDmSources",
        ":LibBluetoothSources",
        ":OsiCompatSources",
        ":TestCommonCoreInterface",
        ":TestCommonMainHandler",
        ":TestCommonMockFunctions",
        ":TestMockBtaAg",
        ":TestMockBtaAr",
        ":TestMockBtaAv",
        ":TestMockBtaCsis",
        ":TestMockBtaGatt",
        ":TestMockBtaGroups",
        ":TestMockBtaHas",
        ":TestMockBtaHd",
        ":TestMockBtaHearingAid",
        ":TestMockBtaHf",
        ":TestMockBtaHh",
        ":TestMockBtaJv",
        ":TestMockBtaLeAudio",
        ":TestMockBtaLeAudioHalVerifier",
        ":TestMockBtaPan",
        ":TestMockBtaRas",
        ":TestMockBtaScn",
        ":TestMockBtaSdp",
        ":TestMockBtaSys",
        ":TestMockBtaVc",
        ":TestMockBtcore",
        ":TestMockBtu",
        ":TestMockHci",
        ":TestMockMainShim",
        ":TestMockMainShimDumpsys",
        ":TestMockMainShimEntry",
        ":TestMockStack",
        ":TestMockUdrv",
        "test/btif_hh_test.cc",
    ],
    header_libs: ["libbluetooth_headers"],
    aidl: {
        libs: ["bluetooth_constants"],
    },
    shared_libs: [
        "libaconfig_storage_read_api_cc",
        "libbase",
        "libbinder",
        "libcrypto",
        "libcutils",
        "libfmq",
        "libhidlbase",
        "liblog",
        "libutils",
        "server_configurable_flags",
    ],
    static_libs: [
        "android.hardware.audio.common@5.0",
        "android.hardware.bluetooth.audio@2.0",
        "android.hardware.bluetooth.audio@2.1",
        "avrcp-target-service",
        "bluetooth_flags_c_lib",
        "lib-bt-packets",
        "lib-bt-packets-avrcp",
        "lib-bt-packets-base",
        "libbluetooth-types",
        "libbluetooth_core_rs_bridge",
        "libbluetooth_crypto_toolbox",
        "libbluetooth_gd",
        "libbluetooth_hci_pdl",
        "libbluetooth_log",
        "libbt-audio-hal-interface",
        "libbt-common",
        "libbt-jni-thread",
        "libbt-platform-protos-lite",
        "libbt-sbc-decoder",
        "libbt-sbc-encoder",
        "libbtdevice",
        "libbtif",
        "libbtif-core",
        "libchrome",
        "libcom.android.sysprop.bluetooth.wrapped",
        "libevent",
        "libgmock",
        "libosi",
        "libprotobuf-cpp-lite",
        "libstatslog_bt",
    ],
    target: {
        android: {
            static_libs: [
                "android.hardware.common-V2-ndk",
                "android.hardware.common.fmq-V1-ndk",
            ],
            shared_libs: [
                "libaaudio",
                "libbinder_ndk",
                "libstatssocket",
            ],
        },
    },
    sanitize: {
        address: true,
        cfi: true,
        misc_undefined: ["bounds"],
    },
}

// Cycle stack test
cc_test {
    name: "net_test_btif_stack",
    host_supported: true,
    defaults: [
        "fluoride_defaults",
        "latest_android_hardware_audio_common_ndk_static",
        "latest_android_hardware_bluetooth_audio_ndk_static",
        "latest_android_media_audio_common_types_ndk_static",
        "mts_defaults",
    ],
    test_suites: ["general-tests"],
    include_dirs: btifCommonIncludes +
        ["frameworks/av/media/libaaudio/include"],
    srcs: [
        ":BtaDmSources",
        ":LibBluetoothSources",
        ":OsiCompatSources",
        ":TestCommonCoreInterface",
        ":TestCommonMockFunctions",
        ":TestFakeOsi",
        ":TestMockBtaAg",
        ":TestMockBtaAr",
        ":TestMockBtaAv",
        ":TestMockBtaCsis",
        ":TestMockBtaGatt",
        ":TestMockBtaGroups",
        ":TestMockBtaHas",
        ":TestMockBtaHd",
        ":TestMockBtaHearingAid",
        ":TestMockBtaHf",
        ":TestMockBtaHh",
        ":TestMockBtaJv",
        ":TestMockBtaLeAudio",
        ":TestMockBtaLeAudioHalVerifier",
        ":TestMockBtaPan",
        ":TestMockBtaRas",
        ":TestMockBtaScn",
        ":TestMockBtaSdp",
        ":TestMockBtaSys",
        ":TestMockBtaVc",
        ":TestMockBtcore",
        ":TestMockBtu",
        ":TestMockFrameworks",
        ":TestMockHci",
        ":TestMockMainShim",
        ":TestMockMainShimDumpsys",
        ":TestMockMainShimEntry",
        ":TestMockStack",
        ":TestMockStackRnr",
        ":TestMockStackSecurityClientInterface",
        ":TestMockUdrv",
        "test/btif_core_test.cc",
    ],
    header_libs: ["libbluetooth_headers"],
    aidl: {
        libs: ["bluetooth_constants"],
    },
    shared_libs: [
        "libaconfig_storage_read_api_cc",
        "libbase",
        "libbinder",
        "libcrypto",
        "libcutils",
        "libfmq",
        "libhidlbase",
        "liblog",
        "libutils",
        "server_configurable_flags",
    ],
    static_libs: [
        "android.hardware.audio.common@5.0",
        "android.hardware.bluetooth.audio@2.0",
        "android.hardware.bluetooth.audio@2.1",
        "avrcp-target-service",
        "bluetooth_flags_c_lib",
        "lib-bt-packets",
        "lib-bt-packets-avrcp",
        "lib-bt-packets-base",
        "libbluetooth-types",
        "libbluetooth_core_rs_bridge",
        "libbluetooth_crypto_toolbox",
        "libbluetooth_gd",
        "libbluetooth_hci_pdl",
        "libbluetooth_log",
        "libbt-audio-hal-interface",
        "libbt-btu-main-thread",
        "libbt-common",
        "libbt-jni-thread",
        "libbt-platform-protos-lite",
        "libbt-sbc-decoder",
        "libbt-sbc-encoder",
        "libbtdevice",
        "libbtif",
        "libbtif-core",
        "libchrome",
        "libcom.android.sysprop.bluetooth.wrapped",
        "libevent",
        "libflatbuffers-cpp",
        "libgmock",
        "libprotobuf-cpp-lite",
        "libstatslog_bt",
    ],
    target: {
        android: {
            static_libs: [
                "android.hardware.common-V2-ndk",
                "android.hardware.common.fmq-V1-ndk",
            ],
            shared_libs: [
                "vendor.qti.hardware.bluetooth.audio-V1-ndk",
                "libbinder_ndk",
                "libstatssocket",
            ],
        },
    },
    sanitize: {
        address: true,
        cfi: true,
        misc_undefined: ["bounds"],
    },
}<|MERGE_RESOLUTION|>--- conflicted
+++ resolved
@@ -24,14 +24,10 @@
     generated_sources: ["statslog_bt.cpp"],
     generated_headers: ["statslog_bt.h"],
     export_generated_headers: ["statslog_bt.h"],
-<<<<<<< HEAD
     apex_available: [
         "//apex_available:platform",
-        "com.android.btservices",
-    ],
-=======
-    apex_available: ["com.android.bt"],
->>>>>>> a8de6080
+        "com.android.bt",
+    ],
     min_sdk_version: "30",
     shared_libs: [
         "libstatssocket",
