// Common variables
package {
    // See: http://go/android-license-faq
    // A large-scale-change added 'default_applicable_licenses' to import
    // all of the 'license_kinds' from "system_bt_license"
    // to get the below license kinds:
    //   SPDX-license-identifier-Apache-2.0
    default_applicable_licenses: ["system_bt_license"],
}

btifCommonIncludes = [
    "packages/modules/Bluetooth/system",
    "packages/modules/Bluetooth/system/bta/include",
    "packages/modules/Bluetooth/system/btif/include",
    "packages/modules/Bluetooth/system/gd",
    "packages/modules/Bluetooth/system/include",
    "packages/modules/Bluetooth/system/stack/include",
]

cc_library {
    name: "libstatslog_bt",
    defaults: ["bluetooth_cflags"],
    host_supported: true,
    generated_sources: ["statslog_bt.cpp"],
    generated_headers: ["statslog_bt.h"],
    export_generated_headers: ["statslog_bt.h"],
    apex_available: [
        "//apex_available:platform",
        "com.android.btservices",
    ],
    min_sdk_version: "30",
    shared_libs: [
        "libstatssocket",
    ],
    export_shared_lib_headers: [
        "libstatssocket",
    ],
    target: {
        host: {
            static_libs: [
                "libbase",
            ],
        },
        darwin: {
            enabled: false,
        },
    },
}

cc_library_static {
    name: "libbt-jni-thread",
    defaults: ["fluoride_defaults"],
    host_supported: true,
    include_dirs: [
        "packages/modules/Bluetooth/system",
        "packages/modules/Bluetooth/system/gd",
        "packages/modules/Bluetooth/system/include",
        "packages/modules/Bluetooth/system/stack/include",
        "packages/modules/Bluetooth/system/types",
    ],
    srcs: ["src/btif_jni_task.cc"],
    static_libs: [
        "libbluetooth_log",
        "libbt_shim_bridge",
        "libosi",
    ],
    shared_libs: [
        "libchrome",
    ],
    apex_available: [
        "com.android.btservices",
    ],
    min_sdk_version: "Tiramisu",
}

genrule {
    name: "statslog_bt.h",
    tools: ["stats-log-api-gen"],
    cmd: "$(location stats-log-api-gen) --header $(genDir)/statslog_bt.h --module bluetooth" +
        " --namespace bluetooth",
    out: ["statslog_bt.h"],
}

genrule {
    name: "statslog_bt.cpp",
    tools: ["stats-log-api-gen"],
    cmd: "$(location stats-log-api-gen) --cpp $(genDir)/statslog_bt.cpp --module bluetooth" +
        " --namespace bluetooth --importHeader statslog_bt.h",
    out: ["statslog_bt.cpp"],
}

// libbtif static library for target

cc_library_static {
    name: "libbtif",
    defaults: ["fluoride_defaults"],
    include_dirs: btifCommonIncludes,
    srcs: [
        // AVRCP Target Service
        "avrcp/avrcp_service.cc",
        // Callouts
        "co/bta_av_co.cc",
        "co/bta_av_co_peer.cc",
        "co/bta_hh_co.cc",
        "co/bta_pan_co.cc",
        // HAL layer
        "src/bluetooth.cc",
        // BTIF implementation
        "src/btif_a2dp.cc",
        "src/btif_a2dp_control.cc",
        "src/btif_a2dp_sink.cc",
        "src/btif_a2dp_source.cc",
        "src/btif_av.cc",
        "src/btif_csis_client.cc",
        "src/btif_has_client.cc",
        "src/btif_hd.cc",
        "src/btif_hearing_aid.cc",
        "src/btif_hf.cc",
        "src/btif_hf_client.cc",
        "src/btif_hh.cc",
        "src/btif_iot_config.cc",
        "src/btif_le_audio.cc",
        "src/btif_le_audio_broadcaster.cc",
        "src/btif_pan.cc",
        "src/btif_profile_queue.cc",
        "src/btif_profile_storage.cc",
        "src/btif_rc.cc",
        "src/btif_vc.cc",
    ],
    generated_headers: [
        "BluetoothGeneratedDumpsysDataSchema_h",
    ],
    local_include_dirs: [
        "include",
    ],
    target: {
        android: {
            whole_static_libs: [
                "libPlatformProperties",
            ],
            srcs: ["src/btif_avrcp_audio_track.cc"],
            shared_libs: ["libaaudio"],
        },
        host: {
            srcs: [
                "src/btif_avrcp_audio_track_linux.cc",
                "src/btif_leaudio_hal_version_host.cc",
            ],
        },
    },
    static_libs: [
        "avrcp-target-service",
        "bluetooth_flags_c_lib",
        "lib-bt-packets",
        "lib-bt-packets-avrcp",
        "lib-bt-packets-base",
        "libaudio-a2dp-hw-utils",
        "libbluetooth-types",
        "libbluetooth_hci_pdl",
        "libbluetooth_log",
        "libbt-audio-hal-interface",
        "libbt-platform-protos-lite",
        "libbt-stack",
        "libbt-stack-core",
        "libbt_shim_bridge",
        "libbtif-core",
        "libflatbuffers-cpp",
    ],
    cflags: [
        "-Wno-unused-parameter",
    ],
    apex_available: [
        "com.android.btservices",
    ],
    host_supported: true,
    min_sdk_version: "Tiramisu",
}

cc_library_static {
    name: "libbtif-core",
    defaults: ["fluoride_defaults"],
    include_dirs: btifCommonIncludes,
    srcs: [
        // Callouts
        "co/bta_dm_co.cc",
        "co/bta_gatts_co.cc",
        // BTIF implementation
        "src/btif_ble_scanner.cc",
        "src/btif_bqr.cc",
        "src/btif_config.cc",
        "src/btif_config_cache.cc",
        "src/btif_core.cc",
        "src/btif_debug_conn.cc",
        "src/btif_dm.cc",
        "src/btif_gatt.cc",
        "src/btif_gatt_client.cc",
        "src/btif_gatt_server.cc",
        "src/btif_gatt_test.cc",
        "src/btif_gatt_util.cc",
        "src/btif_iot_config.cc",
        "src/btif_keystore.cc",
        "src/btif_metrics_logging.cc",
        "src/btif_profile_queue.cc",
        "src/btif_sdp.cc",
        "src/btif_sdp_server.cc",
        "src/btif_sock.cc",
        "src/btif_sock_l2cap.cc",
        "src/btif_sock_rfc.cc",
        "src/btif_sock_sco.cc",
        "src/btif_sock_sdp.cc",
        "src/btif_sock_thread.cc",
        "src/btif_sock_util.cc",
        "src/btif_storage.cc",
        "src/btif_uid.cc",
        "src/btif_util.cc",
        "src/btif_vendor.cc",
        "src/stack_manager.cc",
    ],
    generated_headers: [
        "BluetoothGeneratedDumpsysDataSchema_h",
    ],
    target: {
        android: {
            whole_static_libs: [
                "libPlatformProperties",
            ],
            srcs: ["src/btif_avrcp_audio_track.cc"],
            shared_libs: ["libaaudio"],
        },
        host: {
            srcs: [
                "src/btif_avrcp_audio_track_linux.cc",
                "src/btif_leaudio_hal_version_host.cc",
            ],
        },
    },
    static_libs: [
        "lib-bt-packets",
        "lib-bt-packets-base",
        "libaudio-a2dp-hw-utils",
        "libbluetooth_crypto_toolbox",
        "libbluetooth_hci_pdl",
        "libbluetooth_log",
        "libbt-audio-hal-interface",
        "libbt-jni-thread",
        "libbt-platform-protos-lite",
        "libbt-stack-core",
        "libbt_shim_bridge",
        "libflatbuffers-cpp",
        "libstatslog_bt",
    ],
    whole_static_libs: [
        "bluetooth_flags_c_lib",
    ],
    shared_libs: [
        "libcrypto",
    ],
    cflags: [
        "-Wno-unused-parameter",
        /* we export all classes, so change default visibility, instead of having EXPORT_SYMBOL on each class*/
        "-fvisibility=default",
    ],
    apex_available: [
        "com.android.btservices",
    ],
    host_supported: true,
    min_sdk_version: "Tiramisu",
    header_libs: ["libbluetooth_headers"],
}

cc_test {
    name: "net_test_btif",
    defaults: [
        "fluoride_defaults",
        "latest_android_hardware_audio_common_ndk_static",
        "latest_android_hardware_bluetooth_audio_ndk_static",
        "latest_android_media_audio_common_types_ndk_static",
        "mts_defaults",
        "libbtconfigstore_qti_defaults",
    ],
    test_suites: ["general-tests"],
    host_supported: true,
    include_dirs: btifCommonIncludes,
    srcs: [
        ":OsiCompatSources",
        ":TestCommonMockFunctions",
        ":TestFakeOsi",
        "test/btif_dm_test.cc",
        "test/btif_storage_test.cc",
    ],
    header_libs: ["libbluetooth_headers"],
    shared_libs: [
        "libcrypto",
        "libcutils",
        "libhidlbase",
        "liblog",
        "libutils",
        "server_configurable_flags",
    ],
    static_libs: [
        "android.hardware.audio.common@5.0",
        "android.hardware.bluetooth.audio@2.0",
        "android.hardware.bluetooth.audio@2.1",
        "libFraunhoferAAC",
        "libbase",
        "libbluetooth-dumpsys",
        "libbluetooth-for-tests",
        "libbluetooth-gdx",
        "libbluetooth-types",
        "libbluetooth_core_rs",
        "libbluetooth_crypto_toolbox",
        "libbluetooth_log",
        "libbt-audio-asrc",
        "libbt-audio-hal-interface",
        "libbt-bta",
        "libbt-bta-core",
        "libbt-btu-main-thread",
        "libbt-common",
        "libbt-hci",
        "libbt-jni-thread",
        "libbt-sbc-decoder",
        "libbt-sbc-encoder",
        "libbt-stack",
        "libbt-stack-core",
        "libbt_shim_bridge",
        "libbtcore",
        "libbtdevice",
        "libbtif",
        "libbtif-core",
        "libchrome",
        "libcom.android.sysprop.bluetooth.wrapped",
        "libevent",
        "libflagtest",
        "libflatbuffers-cpp",
        "libfmq",
        "libg722codec",
        "libgmock",
        "liblc3",
        "libopus",
        "libprotobuf-cpp-lite",
        "libstatslog_bt",
        "libudrv-uipc",
    ],
    target: {
        android: {
            shared_libs: [
                "libPlatformProperties",
                "vendor.qti.hardware.bluetooth.audio-V1-ndk",
                "libbinder_ndk",
                "libstatssocket",
            ],
            static_libs: [
                "android.hardware.bluetooth.a2dp@1.0",
                "android.hardware.bluetooth@1.0",
                "android.hardware.bluetooth@1.1",
                "android.hardware.common-V2-ndk",
                "android.hardware.common.fmq-V1-ndk",
                "android.system.suspend-V1-ndk",
                "android.system.suspend.control-V1-ndk",
                "libaaudio",
            ],
        },
        host: {
            static_libs: [
                "libbinder_ndk",
            ],
        },
    },
    sanitize: {
        integer_overflow: true,
    },
}

// btif profile queue unit tests for target
cc_test {
    name: "net_test_btif_profile_queue",
    defaults: [
        "fluoride_defaults",
        "mts_defaults",
    ],
    test_suites: ["general-tests"],
    include_dirs: btifCommonIncludes,
    srcs: [
        "src/btif_profile_queue.cc",
        "test/btif_profile_queue_test.cc",
    ],
    header_libs: ["libbluetooth_headers"],
    generated_headers: [
        "BluetoothGeneratedDumpsysDataSchema_h",
    ],
    static_libs: [
        "libbluetooth-types",
        "libbluetooth_gd",
        "libbluetooth_log",
        "libbt_shim_bridge",
        "libbt_shim_ffi",
        "libchrome",
        "libosi",
    ],
    cflags: [
        "-Wno-unused-parameter",
    ],
    shared_libs: ["liblog"],
}

// btif avrcp audio track unit tests
cc_test {
    name: "net_test_btif_avrcp_audio_track",
    defaults: [
        "fluoride_defaults",
        "mts_defaults",
    ],
    test_suites: ["general-tests"],
    host_supported: true,
    include_dirs: btifCommonIncludes + [
        "frameworks/av/media/libaaudio/include",
    ],
    srcs: [
        ":TestCommonMockFunctions",
        ":TestMockFrameworks",
        "src/btif_avrcp_audio_track.cc",
        "test/btif_avrcp_audio_track_test.cc",
    ],
    header_libs: ["libbluetooth_headers"],
    generated_headers: [
        "BluetoothGeneratedDumpsysDataSchema_h",
    ],
    static_libs: [
        "libbluetooth-types",
        "libbluetooth_log",
        "libbt_shim_bridge",
        "libbt_shim_ffi",
        "libchrome",
        "libosi",
    ],
    shared_libs: [
        "liblog",
    ],
    cflags: [
        "-Wno-unused-parameter",
    ],
}

// btif rc unit tests for target
cc_test {
    name: "net_test_btif_rc",
    defaults: [
        "fluoride_defaults",
        "mts_defaults",
    ],
    test_suites: ["general-tests"],
    host_supported: true,
    test_options: {
        unit_test: true,
    },
    include_dirs: btifCommonIncludes,
    srcs: [
        ":TestCommonMockFunctions",
        ":TestMockBtaAv",
        ":TestMockOsi",
        ":TestMockStackAvrc",
        "src/btif_util.cc",
        "test/btif_rc_test.cc",
    ],
    header_libs: ["libbluetooth_headers"],
    shared_libs: [
        "libcrypto",
        "libcutils",
        "liblog",
    ],
    static_libs: [
        "libbluetooth-types",
        "libbluetooth_crypto_toolbox",
        "libbluetooth_gd",
        "libbluetooth_log",
        "libbt-common",
        "libbt-platform-protos-lite",
        "libbt_shim_bridge",
        "libbt_shim_ffi",
        "libchrome",
        "libevent",
    ],
    target: {
        android: {
            shared_libs: ["libstatssocket"],
        },
    },
    cflags: [
        "-Wno-unused-parameter",
    ],
    sanitize: {
        address: true,
        cfi: true,
        misc_undefined: ["bounds"],
    },
}

// btif config cache unit tests for target
cc_test {
    name: "net_test_btif_config_cache",
    defaults: [
        "fluoride_defaults",
        "mts_defaults",
    ],
    test_suites: ["general-tests"],
    host_supported: true,
    test_options: {
        unit_test: true,
    },
    include_dirs: btifCommonIncludes,
    srcs: [
        "src/btif_config_cache.cc",
        "test/btif_config_cache_test.cc",
    ],
    header_libs: ["libbluetooth_headers"],
    shared_libs: [
        "libbinder_ndk",
        "libcrypto",
        "libcutils",
        "liblog",
    ],
    static_libs: [
        "libbluetooth-types",
        "libbluetooth_crypto_toolbox",
        "libbluetooth_log",
        "libbt_shim_bridge",
        "libc++fs",
        "libchrome",
        "libgmock",
        "libosi",
    ],
    target: {
        android: {
            static_libs: [
                "android.system.suspend.control-V1-ndk",
            ],
        },
    },
}

// btif hf client service tests for target
cc_test {
    name: "net_test_btif_hf_client_service",
    defaults: [
        "fluoride_defaults",
        "mts_defaults",
    ],
    test_suites: ["general-tests"],
    include_dirs: btifCommonIncludes,
    srcs: [
        ":TestCommonMockFunctions",
        ":TestFakeOsi",
        ":TestMockStack",
        "test/btif_hf_client_service_test.cc",
    ],
    header_libs: ["libbluetooth_headers"],
    shared_libs: [
        "libcutils",
        "liblog",
    ],
    static_libs: [
        "libbluetooth-types",
        "libbluetooth_log",
        "libbt-platform-protos-lite",
        "libbt_shim_bridge",
        "libbt_shim_ffi",
        "libchrome",
        "libcom.android.sysprop.bluetooth.wrapped",
    ],
    cflags: [
        "-Wno-unused-parameter",
    ],
}

cc_test {
    name: "net_test_btif_hh",
    host_supported: true,
    defaults: [
        "fluoride_defaults",
        "latest_android_hardware_audio_common_ndk_static",
        "latest_android_hardware_bluetooth_audio_ndk_static",
        "latest_android_media_audio_common_types_ndk_static",
        "mts_defaults",
    ],
    test_suites: ["general-tests"],
    include_dirs: btifCommonIncludes +
        ["frameworks/av/media/libaaudio/include"],
    srcs: [
        ":BtaDmSources",
        ":LibBluetoothSources",
        ":OsiCompatSources",
        ":TestCommonCoreInterface",
        ":TestCommonMainHandler",
        ":TestCommonMockFunctions",
        ":TestMockBtaAg",
        ":TestMockBtaAr",
        ":TestMockBtaAv",
        ":TestMockBtaCsis",
        ":TestMockBtaGatt",
        ":TestMockBtaGroups",
        ":TestMockBtaHas",
        ":TestMockBtaHd",
        ":TestMockBtaHearingAid",
        ":TestMockBtaHf",
        ":TestMockBtaHh",
        ":TestMockBtaJv",
        ":TestMockBtaLeAudio",
        ":TestMockBtaLeAudioHalVerifier",
        ":TestMockBtaPan",
        ":TestMockBtaScn",
        ":TestMockBtaSdp",
        ":TestMockBtaSys",
        ":TestMockBtaVc",
        ":TestMockBtcore",
        ":TestMockBtu",
        ":TestMockHci",
        ":TestMockMainShim",
        ":TestMockMainShimDumpsys",
        ":TestMockMainShimEntry",
        ":TestMockStack",
        ":TestMockUdrv",
        "test/btif_hh_test.cc",
    ],
    generated_headers: [
        "BluetoothGeneratedBundlerSchema_h_bfbs",
        "BluetoothGeneratedDumpsysDataSchema_h",
    ],
    header_libs: ["libbluetooth_headers"],
    shared_libs: [
        "libbase",
        "libcrypto",
        "libcutils",
        "libfmq",
        "libhidlbase",
        "liblog",
        "libutils",
        "server_configurable_flags",
    ],
    static_libs: [
        "android.hardware.audio.common@5.0",
        "android.hardware.bluetooth.a2dp@1.0",
        "android.hardware.bluetooth.audio@2.0",
        "android.hardware.bluetooth.audio@2.1",
        "avrcp-target-service",
        "bluetooth_flags_c_lib",
        "lib-bt-packets",
        "lib-bt-packets-avrcp",
        "lib-bt-packets-base",
        "libaudio-a2dp-hw-utils",
        "libbluetooth-types",
        "libbluetooth_crypto_toolbox",
        "libbluetooth_gd",
        "libbluetooth_log",
        "libbt-audio-hal-interface",
        "libbt-common",
        "libbt-jni-thread",
        "libbt-platform-protos-lite",
        "libbt-sbc-decoder",
        "libbt-sbc-encoder",
        "libbt-stack",
        "libbt-stack-core",
        "libbt_shim_bridge",
        "libbt_shim_ffi",
        "libbtdevice",
        "libbtif",
        "libbtif-core",
        "libc++fs",
        "libchrome",
        "libcom.android.sysprop.bluetooth.wrapped",
        "libevent",
        "libgmock",
        "libosi",
        "libprotobuf-cpp-lite",
        "libstatslog_bt",
    ],
    cflags: [
        "-Wno-unused-parameter",
    ],
    target: {
        android: {
            static_libs: [
                "android.hardware.common-V2-ndk",
                "android.hardware.common.fmq-V1-ndk",
            ],
            shared_libs: [
                "libaaudio",
                "libbinder_ndk",
                "libstatssocket",
            ],
        },
    },
    sanitize: {
        address: true,
        cfi: true,
        misc_undefined: ["bounds"],
    },
}

// Cycle stack test
cc_test {
    name: "net_test_btif_stack",
    host_supported: true,
    defaults: [
        "fluoride_defaults",
        "latest_android_hardware_audio_common_ndk_static",
        "latest_android_hardware_bluetooth_audio_ndk_static",
        "latest_android_media_audio_common_types_ndk_static",
        "mts_defaults",
    ],
    test_suites: ["general-tests"],
    include_dirs: btifCommonIncludes +
        ["frameworks/av/media/libaaudio/include"],
    srcs: [
        ":BtaDmSources",
        ":LibBluetoothSources",
        ":OsiCompatSources",
        ":TestCommonCoreInterface",
        ":TestCommonMainHandler",
        ":TestCommonMockFunctions",
        ":TestFakeOsi",
        ":TestMockBtaAg",
        ":TestMockBtaAr",
        ":TestMockBtaAv",
        ":TestMockBtaCsis",
        ":TestMockBtaGatt",
        ":TestMockBtaGroups",
        ":TestMockBtaHas",
        ":TestMockBtaHd",
        ":TestMockBtaHearingAid",
        ":TestMockBtaHf",
        ":TestMockBtaHh",
        ":TestMockBtaJv",
        ":TestMockBtaLeAudio",
        ":TestMockBtaLeAudioHalVerifier",
        ":TestMockBtaPan",
        ":TestMockBtaScn",
        ":TestMockBtaSdp",
        ":TestMockBtaSys",
        ":TestMockBtaVc",
        ":TestMockBtcore",
        ":TestMockBtu",
        ":TestMockHci",
        ":TestMockMainShim",
        ":TestMockMainShimDumpsys",
        ":TestMockMainShimEntry",
        ":TestMockStack",
        ":TestMockUdrv",
        "test/btif_core_test.cc",
    ],
    generated_headers: [
        "BluetoothGeneratedBundlerSchema_h_bfbs",
        "BluetoothGeneratedDumpsysDataSchema_h",
    ],
    header_libs: ["libbluetooth_headers"],
    shared_libs: [
        "libbase",
        "libcrypto",
        "libcutils",
        "libfmq",
        "libhidlbase",
        "liblog",
        "libutils",
        "server_configurable_flags",
    ],
    static_libs: [
        "android.hardware.audio.common@5.0",
        "android.hardware.bluetooth.audio@2.0",
        "android.hardware.bluetooth.audio@2.1",
        "avrcp-target-service",
        "bluetooth_flags_c_lib",
        "lib-bt-packets",
        "lib-bt-packets-avrcp",
        "lib-bt-packets-base",
        "libaudio-a2dp-hw-utils",
        "libbluetooth-types",
        "libbluetooth_crypto_toolbox",
        "libbluetooth_gd",
        "libbluetooth_log",
        "libbt-audio-hal-interface",
        "libbt-common",
        "libbt-jni-thread",
        "libbt-platform-protos-lite",
        "libbt-sbc-decoder",
        "libbt-sbc-encoder",
        "libbt_shim_bridge",
        "libbt_shim_ffi",
        "libbtdevice",
        "libbtif",
        "libbtif-core",
        "libc++fs",
        "libchrome",
        "libcom.android.sysprop.bluetooth.wrapped",
        "libevent",
        "libgmock",
        "libprotobuf-cpp-lite",
        "libstatslog_bt",
    ],
    cflags: [
        "-Wno-unused-parameter",
    ],
    target: {
        android: {
            static_libs: [
                "android.hardware.bluetooth.a2dp@1.0",
                "android.hardware.common-V2-ndk",
                "android.hardware.common.fmq-V1-ndk",
            ],
            shared_libs: [
<<<<<<< HEAD
                "android.hardware.bluetooth.audio@2.0",
                "android.hardware.bluetooth.audio@2.1",
                "vendor.qti.hardware.bluetooth.audio-V1-ndk",
=======
>>>>>>> 30093352
                "libbinder_ndk",
                "libstatssocket",
            ],
        },
    },
    sanitize: {
        address: true,
        cfi: true,
        misc_undefined: ["bounds"],
    },
}<|MERGE_RESOLUTION|>--- conflicted
+++ resolved
@@ -806,12 +806,7 @@
                 "android.hardware.common.fmq-V1-ndk",
             ],
             shared_libs: [
-<<<<<<< HEAD
-                "android.hardware.bluetooth.audio@2.0",
-                "android.hardware.bluetooth.audio@2.1",
                 "vendor.qti.hardware.bluetooth.audio-V1-ndk",
-=======
->>>>>>> 30093352
                 "libbinder_ndk",
                 "libstatssocket",
             ],
