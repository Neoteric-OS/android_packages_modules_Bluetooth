// Common variables
package {
    // See: http://go/android-license-faq
    // A large-scale-change added 'default_applicable_licenses' to import
    // all of the 'license_kinds' from "system_bt_license"
    // to get the below license kinds:
    //   SPDX-license-identifier-Apache-2.0
    default_applicable_licenses: ["system_bt_license"],
}

btifCommonIncludes = [
    "packages/modules/Bluetooth/system",
    "packages/modules/Bluetooth/system/bta/include",
    "packages/modules/Bluetooth/system/btif/include",
    "packages/modules/Bluetooth/system/gd",
    "packages/modules/Bluetooth/system/include",
    "packages/modules/Bluetooth/system/stack/include",
]

cc_library {
    name: "libstatslog_bt",
    defaults: ["bluetooth_cflags"],
    host_supported: true,
    generated_sources: ["statslog_bt.cpp"],
    generated_headers: ["statslog_bt.h"],
    export_generated_headers: ["statslog_bt.h"],
    apex_available: [
        "//apex_available:platform",
        "com.android.btservices",
    ],
    min_sdk_version: "30",
    shared_libs: [
        "libstatssocket",
    ],
    export_shared_lib_headers: [
        "libstatssocket",
    ],
    target: {
        host: {
            static_libs: [
                "libbase",
            ],
        },
        darwin: {
            enabled: false,
        },
    },
}

cc_library_static {
    name: "libbt-jni-thread",
    defaults: ["fluoride_defaults"],
    host_supported: true,
    include_dirs: [
        "packages/modules/Bluetooth/system",
        "packages/modules/Bluetooth/system/gd",
        "packages/modules/Bluetooth/system/include",
        "packages/modules/Bluetooth/system/stack/include",
        "packages/modules/Bluetooth/system/types",
    ],
    srcs: ["src/btif_jni_task.cc"],
    static_libs: [
        "libbluetooth_log",
        "libbt_shim_bridge",
        "libosi",
    ],
    shared_libs: [
        "libchrome",
    ],
    apex_available: [
        "com.android.btservices",
    ],
    min_sdk_version: "Tiramisu",
}

genrule {
    name: "statslog_bt.h",
    tools: ["stats-log-api-gen"],
    cmd: "$(location stats-log-api-gen) --header $(genDir)/statslog_bt.h --module bluetooth" +
        " --namespace bluetooth",
    out: ["statslog_bt.h"],
}

genrule {
    name: "statslog_bt.cpp",
    tools: ["stats-log-api-gen"],
    cmd: "$(location stats-log-api-gen) --cpp $(genDir)/statslog_bt.cpp --module bluetooth" +
        " --namespace bluetooth --importHeader statslog_bt.h",
    out: ["statslog_bt.cpp"],
}

// libbtif static library for target

cc_library_static {
    name: "libbtif",
    defaults: ["fluoride_defaults"],
    include_dirs: btifCommonIncludes,
    srcs: [
        // AVRCP Target Service
        "avrcp/avrcp_service.cc",
        // Callouts
        "co/bta_av_co.cc",
        "co/bta_av_co_peer.cc",
        "co/bta_hh_co.cc",
        "co/bta_pan_co.cc",
        // HAL layer
        "src/bluetooth.cc",
        // BTIF implementation
        "src/btif_a2dp.cc",
        "src/btif_a2dp_sink.cc",
        "src/btif_a2dp_source.cc",
        "src/btif_av.cc",
        "src/btif_csis_client.cc",
        "src/btif_has_client.cc",
        "src/btif_hd.cc",
        "src/btif_hearing_aid.cc",
        "src/btif_hf.cc",
        "src/btif_hf_client.cc",
        "src/btif_hh.cc",
        "src/btif_iot_config.cc",
        "src/btif_le_audio.cc",
        "src/btif_le_audio_broadcaster.cc",
        "src/btif_pan.cc",
        "src/btif_profile_queue.cc",
        "src/btif_profile_storage.cc",
        "src/btif_rc.cc",
        "src/btif_vc.cc",
    ],
    generated_headers: [
        "BluetoothGeneratedDumpsysDataSchema_h",
    ],
    local_include_dirs: [
        "include",
    ],
    target: {
        android: {
            whole_static_libs: [
                "libPlatformProperties",
            ],
            srcs: ["src/btif_avrcp_audio_track.cc"],
            shared_libs: ["libaaudio"],
        },
        host: {
            include_dirs: [
                "bionic/libc/kernel/android/uapi/",
                "bionic/libc/kernel/uapi",
            ],
            srcs: [
                "src/btif_avrcp_audio_track_linux.cc",
                "src/btif_leaudio_hal_version_host.cc",
            ],
        },
    },
    static_libs: [
        "avrcp-target-service",
        "bluetooth_flags_c_lib",
        "lib-bt-packets",
        "lib-bt-packets-avrcp",
        "lib-bt-packets-base",
        "libbluetooth-types",
        "libbluetooth_hci_pdl",
        "libbluetooth_log",
        "libbt-audio-hal-interface",
        "libbt-platform-protos-lite",
        "libbt-stack",
        "libbt-stack-core",
        "libbt_shim_bridge",
        "libbtif-core",
        "libflatbuffers-cpp",
    ],
    cflags: [
        "-Wno-unused-parameter",
    ],
    apex_available: [
        "com.android.btservices",
    ],
    host_supported: true,
    min_sdk_version: "Tiramisu",
}

cc_library_static {
    name: "libbtif-core",
    defaults: ["fluoride_defaults"],
    include_dirs: btifCommonIncludes,
    srcs: [
        // Callouts
        "co/bta_dm_co.cc",
        "co/bta_gatts_co.cc",
        // BTIF implementation
        "src/btif_ble_scanner.cc",
        "src/btif_bqr.cc",
        "src/btif_config.cc",
        "src/btif_core.cc",
        "src/btif_debug_conn.cc",
        "src/btif_dm.cc",
        "src/btif_gatt.cc",
        "src/btif_gatt_client.cc",
        "src/btif_gatt_server.cc",
        "src/btif_gatt_util.cc",
        "src/btif_iot_config.cc",
        "src/btif_keystore.cc",
        "src/btif_metrics_logging.cc",
        "src/btif_profile_queue.cc",
        "src/btif_sdp.cc",
        "src/btif_sdp_server.cc",
        "src/btif_sock.cc",
        "src/btif_sock_l2cap.cc",
        "src/btif_sock_logging.cc",
        "src/btif_sock_rfc.cc",
        "src/btif_sock_sco.cc",
        "src/btif_sock_sdp.cc",
        "src/btif_sock_thread.cc",
        "src/btif_sock_util.cc",
        "src/btif_storage.cc",
        "src/btif_uid.cc",
        "src/btif_util.cc",
        "src/btif_vendor.cc",
        "src/stack_manager.cc",
    ],
    generated_headers: [
        "BluetoothGeneratedDumpsysDataSchema_h",
    ],
    target: {
        android: {
            whole_static_libs: [
                "libPlatformProperties",
            ],
            srcs: ["src/btif_avrcp_audio_track.cc"],
            shared_libs: ["libaaudio"],
        },
        host: {
            srcs: [
                "src/btif_avrcp_audio_track_linux.cc",
                "src/btif_leaudio_hal_version_host.cc",
            ],
        },
    },
    static_libs: [
        "bluetooth_flags_c_lib",
        "lib-bt-packets",
        "lib-bt-packets-base",
        "libbluetooth_crypto_toolbox",
        "libbluetooth_hci_pdl",
        "libbluetooth_log",
        "libbt-audio-hal-interface",
        "libbt-jni-thread",
        "libbt-platform-protos-lite",
        "libbt-stack-core",
        "libbt_shim_bridge",
        "libcom.android.sysprop.bluetooth.wrapped",
        "libflatbuffers-cpp",
        "libstatslog_bt",
    ],
    shared_libs: [
        "libcrypto",
    ],
    cflags: [
        /* we export all classes, so change default visibility, instead of having EXPORT_SYMBOL on each class*/
        "-fvisibility=default",
    ],
    apex_available: [
        "com.android.btservices",
    ],
    host_supported: true,
    min_sdk_version: "Tiramisu",
    header_libs: ["libbluetooth_headers"],
}

cc_test {
    name: "net_test_btif",
    defaults: [
        "fluoride_defaults",
        "latest_android_hardware_audio_common_ndk_static",
        "latest_android_hardware_bluetooth_audio_ndk_static",
        "latest_android_media_audio_common_types_ndk_static",
        "mts_defaults",
        "libbtconfigstore_qti_defaults",
    ],
    test_suites: ["general-tests"],
    host_supported: true,
    include_dirs: btifCommonIncludes,
    srcs: [
        ":OsiCompatSources",
        ":TestCommonMockFunctions",
        ":TestFakeOsi",
        "test/btif_dm_test.cc",
        "test/btif_storage_test.cc",
    ],
    header_libs: ["libbluetooth_headers"],
    shared_libs: [
        "libaconfig_storage_read_api_cc",
        "libbase",
        "libcrypto",
        "libcutils",
        "libhidlbase",
        "liblog",
        "libutils",
        "server_configurable_flags",
    ],
    static_libs: [
        "android.hardware.audio.common@5.0",
        "android.hardware.bluetooth.audio@2.0",
        "android.hardware.bluetooth.audio@2.1",
        "bluetooth_flags_c_lib",
        "libFraunhoferAAC",
        "libbase",
        "libbluetooth-dumpsys",
        "libbluetooth-for-tests",
        "libbluetooth-gdx",
        "libbluetooth-types",
        "libbluetooth_core_rs",
        "libbluetooth_crypto_toolbox",
        "libbluetooth_log",
        "libbt-audio-asrc",
        "libbt-audio-hal-interface",
        "libbt-bta",
        "libbt-bta-core",
        "libbt-btu-main-thread",
        "libbt-common",
        "libbt-hci",
        "libbt-jni-thread",
        "libbt-sbc-decoder",
        "libbt-sbc-encoder",
        "libbt-stack",
        "libbt-stack-core",
        "libbt_shim_bridge",
        "libbtcore",
        "libbtdevice",
        "libbtif",
        "libbtif-core",
        "libchrome",
        "libcom.android.sysprop.bluetooth.wrapped",
        "libevent",
        "libflags_rust_cpp_bridge",
        "libflagtest",
        "libflatbuffers-cpp",
        "libfmq",
        "libg722codec",
        "libgmock",
        "liblc3",
        "libopus",
        "libprotobuf-cpp-lite",
        "libstatslog_bt",
        "libudrv-uipc",
    ],
    target: {
        android: {
            shared_libs: [
                "libPlatformProperties",
<<<<<<< HEAD
                "vendor.qti.hardware.bluetooth.audio-V1-ndk",
=======
                "libaaudio",
>>>>>>> 8a1f1a60
                "libbinder_ndk",
                "libstatssocket",
            ],
            static_libs: [
                "android.hardware.bluetooth@1.0",
                "android.hardware.bluetooth@1.1",
                "android.hardware.common-V2-ndk",
                "android.hardware.common.fmq-V1-ndk",
                "android.system.suspend-V1-ndk",
                "android.system.suspend.control-V1-ndk",
                "libexpresslog",
                "libstatslog_express",
                "libtextclassifier_hash_static",
            ],
        },
        host: {
            static_libs: [
                "libbinder_ndk",
            ],
        },
    },
    sanitize: {
        integer_overflow: true,
    },
}

// btif profile queue unit tests for target
cc_test {
    name: "net_test_btif_profile_queue",
    defaults: [
        "fluoride_defaults",
        "mts_defaults",
    ],
    test_suites: ["general-tests"],
    include_dirs: btifCommonIncludes,
    srcs: [
        "src/btif_profile_queue.cc",
        "test/btif_profile_queue_test.cc",
    ],
    header_libs: ["libbluetooth_headers"],
    generated_headers: [
        "BluetoothGeneratedDumpsysDataSchema_h",
    ],
    static_libs: [
        "libbluetooth-types",
        "libbluetooth_gd",
        "libbluetooth_log",
        "libbt_shim_bridge",
        "libbt_shim_ffi",
        "libchrome",
        "libosi",
    ],
    cflags: [
        "-Wno-unused-parameter",
    ],
    shared_libs: [
        "libbase",
        "liblog",
    ],
}

// btif avrcp audio track unit tests
cc_test {
    name: "net_test_btif_avrcp_audio_track",
    defaults: [
        "fluoride_defaults",
        "mts_defaults",
    ],
    test_suites: ["general-tests"],
    host_supported: true,
    include_dirs: btifCommonIncludes + [
        "frameworks/av/media/libaaudio/include",
    ],
    srcs: [
        ":TestCommonMockFunctions",
        ":TestMockFrameworks",
        "src/btif_avrcp_audio_track.cc",
        "test/btif_avrcp_audio_track_test.cc",
    ],
    header_libs: ["libbluetooth_headers"],
    generated_headers: [
        "BluetoothGeneratedDumpsysDataSchema_h",
    ],
    static_libs: [
        "libbluetooth-types",
        "libbluetooth_log",
        "libbt_shim_bridge",
        "libbt_shim_ffi",
        "libchrome",
        "libosi",
    ],
    shared_libs: [
        "libbase",
        "liblog",
    ],
    cflags: [
        "-Wno-unused-parameter",
    ],
}

// btif rc unit tests for target
cc_test {
    name: "net_test_btif_rc",
    defaults: [
        "fluoride_defaults",
        "mts_defaults",
    ],
    test_suites: ["general-tests"],
    host_supported: true,
    test_options: {
        unit_test: true,
    },
    include_dirs: btifCommonIncludes,
    srcs: [
        ":TestCommonMockFunctions",
        ":TestMockBtaAv",
        ":TestMockOsi",
        ":TestMockStackAvrc",
        "src/btif_util.cc",
        "test/btif_rc_test.cc",
    ],
    header_libs: ["libbluetooth_headers"],
    shared_libs: [
        "libbase",
        "libcrypto",
        "libcutils",
        "liblog",
    ],
    static_libs: [
        "libbluetooth-types",
        "libbluetooth_crypto_toolbox",
        "libbluetooth_gd",
        "libbluetooth_log",
        "libbt-common",
        "libbt-platform-protos-lite",
        "libbt_shim_bridge",
        "libbt_shim_ffi",
        "libchrome",
        "libevent",
    ],
    target: {
        android: {
            shared_libs: ["libstatssocket"],
        },
    },
    cflags: [
        "-Wno-unused-parameter",
    ],
    sanitize: {
        address: true,
        cfi: true,
        misc_undefined: ["bounds"],
    },
}

// btif hf client service tests for target
cc_test {
    name: "net_test_btif_hf_client_service",
    defaults: [
        "fluoride_defaults",
        "mts_defaults",
    ],
    test_suites: ["general-tests"],
    include_dirs: btifCommonIncludes,
    srcs: [
        ":TestCommonMockFunctions",
        ":TestFakeOsi",
        ":TestMockStack",
        "test/btif_hf_client_service_test.cc",
    ],
    header_libs: ["libbluetooth_headers"],
    shared_libs: [
        "libbase",
        "libcutils",
        "liblog",
    ],
    static_libs: [
        "libbluetooth-types",
        "libbluetooth_log",
        "libbt-platform-protos-lite",
        "libbt_shim_bridge",
        "libbt_shim_ffi",
        "libchrome",
        "libcom.android.sysprop.bluetooth.wrapped",
        "libgmock",
    ],
    cflags: [
        "-Wno-unused-parameter",
    ],
}

cc_test {
    name: "net_test_btif_hh",
    host_supported: true,
    defaults: [
        "fluoride_defaults",
        "latest_android_hardware_audio_common_ndk_static",
        "latest_android_hardware_bluetooth_audio_ndk_static",
        "latest_android_media_audio_common_types_ndk_static",
        "mts_defaults",
    ],
    test_suites: ["general-tests"],
    include_dirs: btifCommonIncludes +
        ["frameworks/av/media/libaaudio/include"],
    srcs: [
        ":BtaDmSources",
        ":LibBluetoothSources",
        ":OsiCompatSources",
        ":TestCommonCoreInterface",
        ":TestCommonMainHandler",
        ":TestCommonMockFunctions",
        ":TestMockBtaAg",
        ":TestMockBtaAr",
        ":TestMockBtaAv",
        ":TestMockBtaCsis",
        ":TestMockBtaGatt",
        ":TestMockBtaGroups",
        ":TestMockBtaHas",
        ":TestMockBtaHd",
        ":TestMockBtaHearingAid",
        ":TestMockBtaHf",
        ":TestMockBtaHh",
        ":TestMockBtaJv",
        ":TestMockBtaLeAudio",
        ":TestMockBtaLeAudioHalVerifier",
        ":TestMockBtaPan",
        ":TestMockBtaRas",
        ":TestMockBtaScn",
        ":TestMockBtaSdp",
        ":TestMockBtaSys",
        ":TestMockBtaVc",
        ":TestMockBtcore",
        ":TestMockBtu",
        ":TestMockHci",
        ":TestMockMainShim",
        ":TestMockMainShimDumpsys",
        ":TestMockMainShimEntry",
        ":TestMockStack",
        ":TestMockUdrv",
        "test/btif_hh_test.cc",
    ],
    generated_headers: [
        "BluetoothGeneratedBundlerSchema_h_bfbs",
        "BluetoothGeneratedDumpsysDataSchema_h",
    ],
    header_libs: ["libbluetooth_headers"],
    shared_libs: [
        "libaconfig_storage_read_api_cc",
        "libbase",
        "libcrypto",
        "libcutils",
        "libfmq",
        "libhidlbase",
        "liblog",
        "libutils",
        "server_configurable_flags",
    ],
    static_libs: [
        "android.hardware.audio.common@5.0",
        "android.hardware.bluetooth.audio@2.0",
        "android.hardware.bluetooth.audio@2.1",
        "avrcp-target-service",
        "bluetooth_flags_c_lib",
        "lib-bt-packets",
        "lib-bt-packets-avrcp",
        "lib-bt-packets-base",
        "libbluetooth-types",
        "libbluetooth_crypto_toolbox",
        "libbluetooth_gd",
        "libbluetooth_log",
        "libbt-audio-hal-interface",
        "libbt-common",
        "libbt-jni-thread",
        "libbt-platform-protos-lite",
        "libbt-sbc-decoder",
        "libbt-sbc-encoder",
        "libbt-stack",
        "libbt-stack-core",
        "libbt_shim_bridge",
        "libbt_shim_ffi",
        "libbtdevice",
        "libbtif",
        "libbtif-core",
        "libchrome",
        "libcom.android.sysprop.bluetooth.wrapped",
        "libevent",
        "libgmock",
        "libosi",
        "libprotobuf-cpp-lite",
        "libstatslog_bt",
    ],
    target: {
        android: {
            static_libs: [
                "android.hardware.common-V2-ndk",
                "android.hardware.common.fmq-V1-ndk",
            ],
            shared_libs: [
                "libaaudio",
                "libbinder_ndk",
                "libstatssocket",
            ],
        },
    },
    sanitize: {
        address: true,
        cfi: true,
        misc_undefined: ["bounds"],
    },
}

// Cycle stack test
cc_test {
    name: "net_test_btif_stack",
    host_supported: true,
    defaults: [
        "fluoride_defaults",
        "latest_android_hardware_audio_common_ndk_static",
        "latest_android_hardware_bluetooth_audio_ndk_static",
        "latest_android_media_audio_common_types_ndk_static",
        "mts_defaults",
    ],
    test_suites: ["general-tests"],
    include_dirs: btifCommonIncludes +
        ["frameworks/av/media/libaaudio/include"],
    srcs: [
        ":BtaDmSources",
        ":LibBluetoothSources",
        ":OsiCompatSources",
        ":TestCommonCoreInterface",
        ":TestCommonMockFunctions",
        ":TestFakeOsi",
        ":TestMockBtaAg",
        ":TestMockBtaAr",
        ":TestMockBtaAv",
        ":TestMockBtaCsis",
        ":TestMockBtaGatt",
        ":TestMockBtaGroups",
        ":TestMockBtaHas",
        ":TestMockBtaHd",
        ":TestMockBtaHearingAid",
        ":TestMockBtaHf",
        ":TestMockBtaHh",
        ":TestMockBtaJv",
        ":TestMockBtaLeAudio",
        ":TestMockBtaLeAudioHalVerifier",
        ":TestMockBtaPan",
        ":TestMockBtaRas",
        ":TestMockBtaScn",
        ":TestMockBtaSdp",
        ":TestMockBtaSys",
        ":TestMockBtaVc",
        ":TestMockBtcore",
        ":TestMockBtu",
        ":TestMockFrameworks",
        ":TestMockHci",
        ":TestMockMainShim",
        ":TestMockMainShimDumpsys",
        ":TestMockMainShimEntry",
        ":TestMockStack",
        ":TestMockStackRnr",
        ":TestMockStackSecurityClientInterface",
        ":TestMockUdrv",
        "test/btif_core_test.cc",
    ],
    generated_headers: [
        "BluetoothGeneratedBundlerSchema_h_bfbs",
        "BluetoothGeneratedDumpsysDataSchema_h",
    ],
    header_libs: ["libbluetooth_headers"],
    shared_libs: [
        "libaconfig_storage_read_api_cc",
        "libbase",
        "libcrypto",
        "libcutils",
        "libfmq",
        "libhidlbase",
        "liblog",
        "libutils",
        "server_configurable_flags",
    ],
    static_libs: [
        "android.hardware.audio.common@5.0",
        "android.hardware.bluetooth.audio@2.0",
        "android.hardware.bluetooth.audio@2.1",
        "avrcp-target-service",
        "bluetooth_flags_c_lib",
        "lib-bt-packets",
        "lib-bt-packets-avrcp",
        "lib-bt-packets-base",
        "libbluetooth-types",
        "libbluetooth_crypto_toolbox",
        "libbluetooth_gd",
        "libbluetooth_hci_pdl",
        "libbluetooth_log",
        "libbt-audio-hal-interface",
        "libbt-btu-main-thread",
        "libbt-common",
        "libbt-jni-thread",
        "libbt-platform-protos-lite",
        "libbt-sbc-decoder",
        "libbt-sbc-encoder",
        "libbt_shim_bridge",
        "libbt_shim_ffi",
        "libbtdevice",
        "libbtif",
        "libbtif-core",
        "libchrome",
        "libcom.android.sysprop.bluetooth.wrapped",
        "libevent",
        "libflatbuffers-cpp",
        "libgmock",
        "libprotobuf-cpp-lite",
        "libstatslog_bt",
    ],
    target: {
        android: {
            static_libs: [
                "android.hardware.common-V2-ndk",
                "android.hardware.common.fmq-V1-ndk",
            ],
            shared_libs: [
                "vendor.qti.hardware.bluetooth.audio-V1-ndk",
                "libbinder_ndk",
                "libstatssocket",
            ],
        },
    },
    sanitize: {
        address: true,
        cfi: true,
        misc_undefined: ["bounds"],
    },
}<|MERGE_RESOLUTION|>--- conflicted
+++ resolved
@@ -347,13 +347,10 @@
         android: {
             shared_libs: [
                 "libPlatformProperties",
-<<<<<<< HEAD
-                "vendor.qti.hardware.bluetooth.audio-V1-ndk",
-=======
                 "libaaudio",
->>>>>>> 8a1f1a60
                 "libbinder_ndk",
                 "libstatssocket",
+                "vendor.qti.hardware.bluetooth.audio-V1-ndk",
             ],
             static_libs: [
                 "android.hardware.bluetooth@1.0",
