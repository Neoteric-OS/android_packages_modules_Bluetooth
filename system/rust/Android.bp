--- conflicted
+++ resolved
@@ -73,9 +73,6 @@
             enabled: false,
         },
     },
-<<<<<<< HEAD
-    apex_available: ["//apex_available:platform","com.android.bt"],
-=======
     compile_multilib: "both",
     multilib: {
         lib32: {
@@ -89,7 +86,6 @@
         "//apex_available:platform",
         "com.android.bt",
     ],
->>>>>>> 29a5751f
 }
 
 rust_ffi_static {
