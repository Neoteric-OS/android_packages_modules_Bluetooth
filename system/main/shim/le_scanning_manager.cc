--- conflicted
+++ resolved
@@ -343,30 +343,19 @@
                                                 std::vector<uint32_t> scan_window,
                                                 Callback cb) {
   LOG(INFO) << __func__ << " in shim layer";
-<<<<<<< HEAD
   if (scan_interval.size() == 0 || scan_window.size() == 0) {
     LOG_INFO("Empty scan interval or window");
     return;
   }
   auto first_scan_interval = scan_interval.front(), first_scan_window = scan_window.front();
 
-  tBTM_BLE_INQ_CB* p_cb = &btm_cb.ble_ctr_cb.inq_var;
   if (BTM_BLE_ISVALID_PARAM(first_scan_interval, BTM_BLE_SCAN_INT_MIN,
-=======
-  if (BTM_BLE_ISVALID_PARAM(scan_interval, BTM_BLE_SCAN_INT_MIN,
->>>>>>> f9e9b55f
                             BTM_BLE_EXT_SCAN_INT_MAX) &&
       BTM_BLE_ISVALID_PARAM(first_scan_window, BTM_BLE_SCAN_WIN_MIN,
                             BTM_BLE_EXT_SCAN_WIN_MAX)) {
-<<<<<<< HEAD
-    p_cb->scan_type = BTM_BLE_SCAN_MODE_ACTI;
-    p_cb->scan_interval = first_scan_interval;
-    p_cb->scan_window = first_scan_window;
-=======
     btm_cb.ble_ctr_cb.inq_var.scan_type = BTM_BLE_SCAN_MODE_ACTI;
-    btm_cb.ble_ctr_cb.inq_var.scan_interval = scan_interval;
-    btm_cb.ble_ctr_cb.inq_var.scan_window = scan_window;
->>>>>>> f9e9b55f
+    btm_cb.ble_ctr_cb.inq_var.scan_interval = first_scan_interval;
+    btm_cb.ble_ctr_cb.inq_var.scan_window = first_scan_window;
   }
 
   // use active scan
