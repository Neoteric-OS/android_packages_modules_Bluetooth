/*
 * Copyright 2020 The Android Open Source Project
 *
 * Licensed under the Apache License, Version 2.0 (the "License");
 * you may not use this file except in compliance with the License.
 * You may obtain a copy of the License at
 *
 *      http://www.apache.org/licenses/LICENSE-2.0
 *
 * Unless required by applicable law or agreed to in writing, software
 * distributed under the License is distributed on an "AS IS" BASIS,
 * WITHOUT WARRANTIES OR CONDITIONS OF ANY KIND, either express or implied.
 * See the License for the specific language governing permissions and
 * limitations under the License.
 *
 * Changes from Qualcomm Innovation Center, Inc. are provided under the following license:
 * Copyright (c) 2024 Qualcomm Innovation Center, Inc. All rights reserved.
 * SPDX-License-Identifier: BSD-3-Clause-Clear
 */

#define LOG_TAG "bt_shim_scanner"

#include "le_scanning_manager.h"

#include <base/functional/bind.h>
#include <base/threading/thread.h>
#include <bluetooth/log.h>
#include <com_android_bluetooth_flags.h>
#include <hardware/bluetooth.h>

#include "btif/include/btif_common.h"
#include "btif/include/btif_dm.h"
#include "hci/address.h"
#include "hci/le_scanning_manager.h"
#include "hci/msft.h"
#include "include/hardware/ble_scanner.h"
#include "main/shim/ble_scanner_interface_impl.h"
#include "main/shim/entry.h"
#include "main/shim/helpers.h"
#include "main/shim/le_scanning_manager.h"
#include "main/shim/shim.h"
#include "main_thread.h"
#include "stack/btm/btm_int_types.h"
#include "stack/include/advertise_data_parser.h"
#include "stack/include/ble_hci_link_interface.h"
#include "stack/include/bt_dev_class.h"
#include "stack/include/btm_ble_addr.h"
#include "stack/include/btm_log_history.h"
#include "stack/include/btm_sec_api.h"
#include "stack/include/btm_status.h"
#include "stack/include/main_thread.h"
#include "storage/device.h"
#include "storage/le_device.h"
#include "storage/storage_module.h"
#include "types/ble_address_with_type.h"
#include "types/bluetooth/uuid.h"
#include "types/raw_address.h"

using namespace bluetooth;

extern tBTM_CB btm_cb;

namespace {
constexpr char kBtmLogTag[] = "SCAN";
constexpr uint16_t kAllowServiceDataFilter = 0x0040;
// Bit 8 for enable AD Type Check
constexpr uint16_t kAllowADTypeFilter = 0x100;
constexpr uint8_t kFilterLogicOr = 0x00;
constexpr uint8_t kFilterLogicAnd = 0x01;
constexpr uint8_t kLowestRssiValue = 129;
constexpr uint16_t kAllowAllFilter = 0x00;
constexpr uint16_t kListLogicOr = 0x01;

class DefaultScanningCallback : public ::ScanningCallbacks {
  void OnScannerRegistered(const bluetooth::Uuid /* app_uuid */, uint8_t /* scanner_id */,
                           uint8_t /* status */) override {
    LogUnused();
  }
  void OnSetScannerParameterComplete(uint8_t /* scanner_id */, uint8_t /* status */) override {
    LogUnused();
  }
  void OnScanResult(uint16_t /* event_type */, uint8_t /* address_type */, RawAddress /* bda */,
                    uint8_t /* primary_phy */, uint8_t /* secondary_phy */,
                    uint8_t /* advertising_sid */, int8_t /* tx_power */, int8_t /* rssi */,
                    uint16_t /* periodic_advertising_interval */,
                    std::vector<uint8_t> /* advertising_data */) override {
    LogUnused();
  }
  void OnTrackAdvFoundLost(AdvertisingTrackInfo /* advertising_track_info */) override {
    LogUnused();
  }
  void OnBatchScanReports(int /* client_if */, int /* status */, int /* report_format */,
                          int /* num_records */, std::vector<uint8_t> /* data */) override {
    LogUnused();
  }
  void OnBatchScanThresholdCrossed(int /* client_if */) override { LogUnused(); }
  void OnPeriodicSyncStarted(int /* reg_id */, uint8_t /* status */, uint16_t /* sync_handle */,
                             uint8_t /* advertising_sid */, uint8_t /* address_type */,
                             RawAddress /* address */, uint8_t /* phy */,
                             uint16_t /* interval */) override {
    LogUnused();
  }
  void OnPeriodicSyncReport(uint16_t /* sync_handle */, int8_t /* tx_power */, int8_t /* rssi */,
                            uint8_t /* status */, std::vector<uint8_t> /* data */) override {
    LogUnused();
  }
  void OnPeriodicSyncLost(uint16_t /* sync_handle */) override { LogUnused(); }
  void OnPeriodicSyncTransferred(int /* pa_source */, uint8_t /* status */,
                                 RawAddress /* address */) override {
    LogUnused();
  }

  void OnBigInfoReport(uint16_t /* sync_handle */, bool /* encrypted */) override { LogUnused(); }

private:
  static void LogUnused() { log::warn("BLE Scanning callbacks have not been registered"); }
} default_scanning_callback_;

}  // namespace

::ScanningCallbacks* bluetooth::shim::default_scanning_callback =
        static_cast<::ScanningCallbacks*>(&default_scanning_callback_);
extern ::ScanningCallbacks* bluetooth::shim::default_scanning_callback;

using bluetooth::shim::BleScannerInterfaceImpl;

void BleScannerInterfaceImpl::Init() {
  log::info("init BleScannerInterfaceImpl");
  bluetooth::shim::GetScanning()->RegisterScanningCallback(this);

  if (bluetooth::shim::GetMsftExtensionManager()) {
    bluetooth::shim::GetMsftExtensionManager()->SetScanningCallback(this);
  }
}

/** Registers a scanner with the stack */
void BleScannerInterfaceImpl::RegisterScanner(const bluetooth::Uuid& uuid, RegisterCallback) {
  auto app_uuid = bluetooth::hci::Uuid::From128BitBE(uuid.To128BitBE());
  log::info("in shim layer, UUID={}", app_uuid.ToString());
  bluetooth::shim::GetScanning()->RegisterScanner(app_uuid);
}

/** Unregister a scanner from the stack */
void BleScannerInterfaceImpl::Unregister(int scanner_id) {
  log::info("in shim layer, scannerId={}", scanner_id);
  bluetooth::shim::GetScanning()->Unregister(scanner_id);
}

/** Start or stop LE device scanning */
void BleScannerInterfaceImpl::Scan(bool start) {
  log::info("in shim layer {}", (start) ? "started" : "stopped");
  bluetooth::shim::GetScanning()->Scan(start);
  if (start && !btm_cb.ble_ctr_cb.is_ble_observe_active()) {
    btm_cb.neighbor.le_scan = {
            .start_time_ms = timestamper_in_milliseconds.GetTimestamp(),
            .results = 0,
    };
    BTM_LogHistory(kBtmLogTag, RawAddress::kEmpty, "Le scan started");
    btm_cb.ble_ctr_cb.set_ble_observe_active();
  } else if (!start && btm_cb.ble_ctr_cb.is_ble_observe_active()) {
    // stopped
    const uint64_t duration_timestamp =
            timestamper_in_milliseconds.GetTimestamp() - btm_cb.neighbor.le_scan.start_time_ms;
    BTM_LogHistory(
            kBtmLogTag, RawAddress::kEmpty, "Le scan stopped",
            std::format("duration_s:{:6.3f} results:{:<3}", (double)duration_timestamp / 1000.0,
                        btm_cb.neighbor.le_scan.results));
    btm_cb.ble_ctr_cb.reset_ble_observe();
    btm_cb.neighbor.le_scan = {};
  } else {
    log::warn("Invalid state: start:{}, current scan state: {}", start,
              btm_cb.ble_ctr_cb.is_ble_observe_active());
    return;
  }

  do_in_jni_thread(base::BindOnce(&BleScannerInterfaceImpl::AddressCache::init,
                                  base::Unretained(&address_cache_)));
}

/** Setup scan filter params */
void BleScannerInterfaceImpl::ScanFilterParamSetup(
        uint8_t client_if, uint8_t action, uint8_t filter_index,
        std::unique_ptr<btgatt_filt_param_setup_t> filt_param, FilterParamSetupCallback cb) {
  log::info("in shim layer, clientIf={}", client_if);

  auto apcf_action = static_cast<bluetooth::hci::ApcfAction>(action);
  bluetooth::hci::AdvertisingFilterParameter advertising_filter_parameter;

  if (filt_param != nullptr) {
    if (filt_param && filt_param->dely_mode == 1 && apcf_action == hci::ApcfAction::ADD) {
      bluetooth::shim::GetScanning()->TrackAdvertiser(filter_index, client_if);
    }
    advertising_filter_parameter.feature_selection = filt_param->feat_seln;
    advertising_filter_parameter.list_logic_type = filt_param->list_logic_type;
    advertising_filter_parameter.filter_logic_type = filt_param->filt_logic_type;
    advertising_filter_parameter.rssi_high_thresh = filt_param->rssi_high_thres;
    advertising_filter_parameter.delivery_mode =
            static_cast<bluetooth::hci::DeliveryMode>(filt_param->dely_mode);
    if (filt_param && filt_param->dely_mode == 1) {
      advertising_filter_parameter.onfound_timeout = filt_param->found_timeout;
      advertising_filter_parameter.onfound_timeout_cnt = filt_param->found_timeout_cnt;
      advertising_filter_parameter.rssi_low_thresh = filt_param->rssi_low_thres;
      advertising_filter_parameter.onlost_timeout = filt_param->lost_timeout;
      advertising_filter_parameter.num_of_tracking_entries = filt_param->num_of_tracking_entries;
    }
  }

  bluetooth::shim::GetScanning()->ScanFilterParameterSetup(apcf_action, filter_index,
                                                           advertising_filter_parameter);
  // TODO refactor callback mechanism
  do_in_jni_thread(base::BindOnce(cb, 0, 0, btm_status_value(tBTM_STATUS::BTM_SUCCESS)));
}

/** Configure a scan filter condition  */
void BleScannerInterfaceImpl::ScanFilterAdd(int filter_index, std::vector<ApcfCommand> filters,
                                            FilterConfigCallback cb) {
  log::info("in shim layer");
  std::vector<bluetooth::hci::AdvertisingPacketContentFilterCommand> new_filters = {};
  for (size_t i = 0; i < filters.size(); i++) {
    bluetooth::hci::AdvertisingPacketContentFilterCommand command{};
    if (!parse_filter_command(command, filters[i])) {
      log::error("invalid apcf command");
      return;
    }
    new_filters.push_back(command);
  }
  bluetooth::shim::GetScanning()->ScanFilterAdd(filter_index, new_filters);
  do_in_jni_thread(base::BindOnce(cb, 0, 0, 0, btm_status_value(tBTM_STATUS::BTM_SUCCESS)));
}

/** Clear all scan filter conditions for specific filter index*/
void BleScannerInterfaceImpl::ScanFilterClear(int /* filter_index */,
                                              FilterConfigCallback /* cb */) {
  log::info("in shim layer");
  // This function doesn't used in java layer
}

/** Enable / disable scan filter feature*/
void BleScannerInterfaceImpl::ScanFilterEnable(bool enable, EnableCallback cb) {
  log::info("in shim layer");
  bluetooth::shim::GetScanning()->ScanFilterEnable(enable);

  uint8_t action = enable ? 1 : 0;
  do_in_jni_thread(base::BindOnce(cb, action, btm_status_value(tBTM_STATUS::BTM_SUCCESS)));
}

/** Is MSFT Extension supported? */
bool BleScannerInterfaceImpl::IsMsftSupported() {
  log::info("in shim layer");

  return bluetooth::shim::GetMsftExtensionManager()->SupportsMsftExtensions();
}

/** Adds MSFT filter */
void BleScannerInterfaceImpl::MsftAdvMonitorAdd(MsftAdvMonitor monitor,
                                                MsftAdvMonitorAddCallback cb) {
  log::info("in shim layer");
  msft_callbacks_.Add = cb;
  bluetooth::shim::GetMsftExtensionManager()->MsftAdvMonitorAdd(
          monitor,
          base::Bind(&BleScannerInterfaceImpl::OnMsftAdvMonitorAdd, base::Unretained(this)));
}

/** Removes MSFT filter */
void BleScannerInterfaceImpl::MsftAdvMonitorRemove(uint8_t monitor_handle,
                                                   MsftAdvMonitorRemoveCallback cb) {
  log::info("in shim layer");
  msft_callbacks_.Remove = cb;
  bluetooth::shim::GetMsftExtensionManager()->MsftAdvMonitorRemove(
          monitor_handle,
          base::Bind(&BleScannerInterfaceImpl::OnMsftAdvMonitorRemove, base::Unretained(this)));
}

/** Enable / disable MSFT scan filter */
void BleScannerInterfaceImpl::MsftAdvMonitorEnable(bool enable, MsftAdvMonitorEnableCallback cb) {
  log::info("in shim layer");
  msft_callbacks_.Enable = cb;
  bluetooth::shim::GetMsftExtensionManager()->MsftAdvMonitorEnable(
          enable, base::Bind(&BleScannerInterfaceImpl::OnMsftAdvMonitorEnable,
                             base::Unretained(this), enable));
}

/** Callback of adding MSFT filter */
void BleScannerInterfaceImpl::OnMsftAdvMonitorAdd(uint8_t monitor_handle,
                                                  bluetooth::hci::ErrorCode status) {
  log::info("in shim layer");
  do_in_jni_thread(base::BindOnce(msft_callbacks_.Add, monitor_handle, (uint8_t)status));
}

/** Callback of removing MSFT filter */
void BleScannerInterfaceImpl::OnMsftAdvMonitorRemove(bluetooth::hci::ErrorCode status) {
  log::info("in shim layer");
  do_in_jni_thread(base::BindOnce(msft_callbacks_.Remove, (uint8_t)status));
}

/** Callback of enabling / disabling MSFT scan filter */
void BleScannerInterfaceImpl::OnMsftAdvMonitorEnable(bool enable,
                                                     bluetooth::hci::ErrorCode status) {
  log::info("in shim layer");

  if (status == bluetooth::hci::ErrorCode::SUCCESS) {
    bluetooth::shim::GetScanning()->SetScanFilterPolicy(
            enable ? bluetooth::hci::LeScanningFilterPolicy::FILTER_ACCEPT_LIST_ONLY
                   : bluetooth::hci::LeScanningFilterPolicy::ACCEPT_ALL);
  }

  do_in_jni_thread(base::BindOnce(msft_callbacks_.Enable, (uint8_t)status));
}

/** Sets the LE scan interval and window in units of N*0.625 msec */
void BleScannerInterfaceImpl::SetScanParameters(int scanner_id, uint8_t scan_type,
                                                int scan_interval, int scan_window, int scan_phy) {
  log::info("in shim layer, scannerId={}", scanner_id);
  if (BTM_BLE_ISVALID_PARAM(scan_interval, BTM_BLE_SCAN_INT_MIN, BTM_BLE_EXT_SCAN_INT_MAX) &&
      BTM_BLE_ISVALID_PARAM(scan_window, BTM_BLE_SCAN_WIN_MIN, BTM_BLE_EXT_SCAN_WIN_MAX)) {
    btm_cb.ble_ctr_cb.inq_var.scan_type = BTM_BLE_SCAN_MODE_ACTI;
    btm_cb.ble_ctr_cb.inq_var.scan_interval = scan_interval;
    btm_cb.ble_ctr_cb.inq_var.scan_window = scan_window;
    btm_cb.ble_ctr_cb.inq_var.scan_phy = scan_phy;
  }

  bluetooth::shim::GetScanning()->SetScanParameters(
          scanner_id, static_cast<bluetooth::hci::LeScanType>(scan_type), scan_interval,
          scan_window, scan_phy);
}

/* Configure the batchscan storage */
void BleScannerInterfaceImpl::BatchscanConfigStorage(int client_if, int batch_scan_full_max,
                                                     int batch_scan_trunc_max,
                                                     int batch_scan_notify_threshold, Callback cb) {
  log::info("in shim layer");
  bluetooth::shim::GetScanning()->BatchScanConifgStorage(batch_scan_full_max, batch_scan_trunc_max,
                                                         batch_scan_notify_threshold, client_if);
  do_in_jni_thread(base::BindOnce(cb, btm_status_value(tBTM_STATUS::BTM_SUCCESS)));
}

/* Enable batchscan */
void BleScannerInterfaceImpl::BatchscanEnable(int scan_mode, int scan_interval, int scan_window,
                                              int /* addr_type */, int discard_rule, Callback cb) {
  log::info("in shim layer");
  auto batch_scan_mode = static_cast<bluetooth::hci::BatchScanMode>(scan_mode);
  auto batch_scan_discard_rule = static_cast<bluetooth::hci::BatchScanDiscardRule>(discard_rule);
  bluetooth::shim::GetScanning()->BatchScanEnable(batch_scan_mode, scan_window, scan_interval,
                                                  batch_scan_discard_rule);
  do_in_jni_thread(base::BindOnce(cb, btm_status_value(tBTM_STATUS::BTM_SUCCESS)));
}

/* Disable batchscan */
void BleScannerInterfaceImpl::BatchscanDisable(Callback cb) {
  log::info("in shim layer");
  bluetooth::shim::GetScanning()->BatchScanDisable();
  do_in_jni_thread(base::BindOnce(cb, btm_status_value(tBTM_STATUS::BTM_SUCCESS)));
}

/* Read out batchscan reports */
void BleScannerInterfaceImpl::BatchscanReadReports(int client_if, int scan_mode) {
  log::info("in shim layer");
  auto batch_scan_mode = static_cast<bluetooth::hci::BatchScanMode>(scan_mode);
  auto scanner_id = static_cast<bluetooth::hci::ScannerId>(client_if);
  bluetooth::shim::GetScanning()->BatchScanReadReport(scanner_id, batch_scan_mode);
}

bool btm_random_pseudo_to_identity_addr(RawAddress* random_pseudo,
                                        tBLE_ADDR_TYPE* p_identity_addr_type);

bool btm_identity_addr_to_random_pseudo(RawAddress* bd_addr, tBLE_ADDR_TYPE* p_addr_type,
                                        bool refresh);

extern tACL_CONN* btm_acl_for_bda(const RawAddress& bd_addr, tBT_TRANSPORT transport);

void BleScannerInterfaceImpl::StartSync(uint8_t sid, RawAddress address, uint16_t skip,
                                        uint16_t timeout, int reg_id) {
  log::info("in shim layer");
  tBLE_ADDR_TYPE address_type = BLE_ADDR_RANDOM;
  tINQ_DB_ENT* p_i = btm_inq_db_find(address);
  if (p_i) {
    address_type = p_i->inq_info.results.ble_addr_type;  // Random
  }
  btm_random_pseudo_to_identity_addr(&address, &address_type);
  address_type &= ~BLE_ADDR_TYPE_ID_BIT;
  bluetooth::shim::GetScanning()->StartSync(sid, ToAddressWithType(address, address_type), skip,
                                            timeout, reg_id);
}

void BleScannerInterfaceImpl::StartSync(uint8_t sid, RawAddress address, uint16_t skip,
                                        uint16_t timeout, StartSyncCb start_cb,
                                        SyncReportCb report_cb, SyncLostCb lost_cb,
                                        BigInfoReportCb biginfoI_report_cb) {
  LOG(INFO) << __func__ << " in shim layer";
}

void BleScannerInterfaceImpl::StopSync(uint16_t handle) {
  log::info("in shim layer");
  bluetooth::shim::GetScanning()->StopSync(handle);
}

void BleScannerInterfaceImpl::CancelCreateSync(uint8_t sid, RawAddress address) {
  log::info("in shim layer");
  bluetooth::shim::GetScanning()->CancelCreateSync(sid, ToGdAddress(address));
}

void BleScannerInterfaceImpl::TransferSync(RawAddress address, uint16_t service_data,
                                           uint16_t sync_handle, int pa_source) {
  log::info("in shim layer");
  tACL_CONN* p_acl = btm_acl_for_bda(address, BT_TRANSPORT_LE);
  if (p_acl == NULL ||
      !HCI_LE_PERIODIC_ADVERTISING_SYNC_TRANSFER_RECIPIENT(p_acl->peer_le_features)) {
    log::error("[PAST] Remote doesn't support PAST");
    scanning_callbacks_->OnPeriodicSyncTransferred(
            pa_source, static_cast<uint8_t>(tBTM_STATUS::BTM_MODE_UNSUPPORTED), address);
    return;
  }

  bluetooth::shim::GetScanning()->TransferSync(ToGdAddress(address), p_acl->Handle(), service_data,
                                               sync_handle, pa_source);
}

void BleScannerInterfaceImpl::TransferSync(RawAddress address, uint16_t service_data,
                                           uint16_t sync_handle, SyncTransferCb cb) {
  LOG(INFO) << __func__ << " in shim layer";
}

void BleScannerInterfaceImpl::TransferSetInfo(RawAddress address, uint16_t service_data,
                                              uint8_t adv_handle, int pa_source) {
  log::info("in shim layer");
  tACL_CONN* p_acl = btm_acl_for_bda(address, BT_TRANSPORT_LE);
  if (p_acl == NULL ||
      !HCI_LE_PERIODIC_ADVERTISING_SYNC_TRANSFER_RECIPIENT(p_acl->peer_le_features)) {
    log::error("[PAST] Remote doesn't support PAST");
    scanning_callbacks_->OnPeriodicSyncTransferred(
            pa_source, static_cast<uint8_t>(tBTM_STATUS::BTM_MODE_UNSUPPORTED), address);
    return;
  }

  bluetooth::shim::GetScanning()->TransferSetInfo(ToGdAddress(address), p_acl->Handle(),
                                                  service_data, adv_handle, pa_source);
}

void BleScannerInterfaceImpl::TransferSetInfo(RawAddress address, uint16_t service_data,
                                              uint8_t adv_handle, SyncTransferCb cb) {
  LOG(INFO) << __func__ << " in shim layer";
}

void BleScannerInterfaceImpl::SyncTxParameters(RawAddress addr, uint8_t mode, uint16_t skip,
                                               uint16_t timeout, int reg_id) {
  log::info("in shim layer");
  bluetooth::shim::GetScanning()->SyncTxParameters(ToGdAddress(addr), mode, skip, timeout, reg_id);
}

void BleScannerInterfaceImpl::SyncTxParameters(RawAddress addr, uint8_t mode, uint16_t skip,
                                               uint16_t timeout, StartSyncCb start_cb) {
  LOG(INFO) << __func__ << " in shim layer";
}

void BleScannerInterfaceImpl::RegisterCallbacks(ScanningCallbacks* callbacks) {
  log::info("in shim layer");
  scanning_callbacks_ = callbacks;
}

void BleScannerInterfaceImpl::OnScannerRegistered(const bluetooth::hci::Uuid app_uuid,
                                                  bluetooth::hci::ScannerId scanner_id,
                                                  ScanningStatus status) {
  auto uuid = bluetooth::Uuid::From128BitBE(app_uuid.To128BitBE());
  do_in_jni_thread(base::BindOnce(&ScanningCallbacks::OnScannerRegistered,
                                  base::Unretained(scanning_callbacks_), uuid, scanner_id, status));
}

void BleScannerInterfaceImpl::OnSetScannerParameterComplete(bluetooth::hci::ScannerId scanner_id,
                                                            ScanningStatus status) {
  do_in_jni_thread(base::BindOnce(&ScanningCallbacks::OnSetScannerParameterComplete,
                                  base::Unretained(scanning_callbacks_), scanner_id, status));
}

<<<<<<< HEAD
void BleScannerInterfaceImpl::OnScanResult(uint16_t event_type, uint8_t address_type,
                                           bluetooth::hci::Address address, uint8_t primary_phy,
                                           uint8_t secondary_phy, uint8_t advertising_sid,
                                           int8_t tx_power, int8_t rssi,
                                           uint16_t periodic_advertising_interval,
                                           std::vector<uint8_t> advertising_data) {
  do_in_main_thread(base::BindOnce(&BleScannerInterfaceImpl::on_scan_result, base::Unretained(this),
                                   event_type, address_type, address, primary_phy, secondary_phy,
                                   advertising_sid, tx_power, rssi, periodic_advertising_interval,
                                   std::move(advertising_data)));
=======
void BleScannerInterfaceImpl::on_scan_result(uint16_t event_type, uint8_t address_type,
                                             bluetooth::hci::Address address, uint8_t primary_phy,
                                             uint8_t secondary_phy, uint8_t advertising_sid,
                                             int8_t tx_power, int8_t rssi,
                                             uint16_t periodic_advertising_interval,
                                             std::vector<uint8_t> advertising_data) {
  RawAddress raw_address = ToRawAddress(address);
  tBLE_ADDR_TYPE ble_addr_type = to_ble_addr_type(address_type);

  btm_cb.neighbor.le_scan.results++;
  if (ble_addr_type != BLE_ADDR_ANONYMOUS) {
    btm_ble_process_adv_addr(raw_address, &ble_addr_type);
  }

  // Do not update device properties of already bonded devices.
  if (!com::android::bluetooth::flags::guard_bonded_device_properties() ||
      !btm_sec_is_a_bonded_dev(raw_address)) {
    do_in_jni_thread(base::BindOnce(&BleScannerInterfaceImpl::handle_remote_properties,
                                    base::Unretained(this), raw_address, ble_addr_type,
                                    advertising_data));
  }

  do_in_jni_thread(base::BindOnce(
          &ScanningCallbacks::OnScanResult, base::Unretained(scanning_callbacks_), event_type,
          static_cast<uint8_t>(address_type), raw_address, primary_phy, secondary_phy,
          advertising_sid, tx_power, rssi, periodic_advertising_interval, advertising_data));

  // TODO: Remove when StartInquiry in GD part implemented
  btm_ble_process_adv_pkt_cont_for_inquiry(event_type, ble_addr_type, raw_address, primary_phy,
                                           secondary_phy, advertising_sid, tx_power, rssi,
                                           periodic_advertising_interval, advertising_data);
>>>>>>> 43e581be
}

void BleScannerInterfaceImpl::OnScanResult(uint16_t event_type, uint8_t address_type,
                                           bluetooth::hci::Address address, uint8_t primary_phy,
                                           uint8_t secondary_phy, uint8_t advertising_sid,
                                           int8_t tx_power, int8_t rssi,
                                           uint16_t periodic_advertising_interval,
                                           std::vector<uint8_t> advertising_data) {
  if (!com::android::bluetooth::flags::scan_results_in_main_thread()) {
    BleScannerInterfaceImpl::on_scan_result(event_type, address_type, address, primary_phy,
                                            secondary_phy, advertising_sid, tx_power, rssi,
                                            periodic_advertising_interval, advertising_data);
    return;
  }

  do_in_main_thread(base::BindOnce(&BleScannerInterfaceImpl::on_scan_result, base::Unretained(this),
                                   event_type, address_type, address, primary_phy, secondary_phy,
                                   advertising_sid, tx_power, rssi, periodic_advertising_interval,
                                   advertising_data));
}

void BleScannerInterfaceImpl::OnTrackAdvFoundLost(
        bluetooth::hci::AdvertisingFilterOnFoundOnLostInfo on_found_on_lost_info) {
  AdvertisingTrackInfo track_info = {};
  RawAddress raw_address = ToRawAddress(on_found_on_lost_info.advertiser_address);

  if (on_found_on_lost_info.advertiser_address_type != BLE_ADDR_ANONYMOUS) {
    btm_ble_process_adv_addr(raw_address, &on_found_on_lost_info.advertiser_address_type);
  }

  track_info.monitor_handle = on_found_on_lost_info.monitor_handle;
  track_info.advertiser_address = raw_address;
  track_info.advertiser_address_type = on_found_on_lost_info.advertiser_address_type;
  track_info.scanner_id = on_found_on_lost_info.scanner_id;
  track_info.filter_index = on_found_on_lost_info.filter_index;
  track_info.advertiser_state = on_found_on_lost_info.advertiser_state;
  track_info.advertiser_info_present =
          static_cast<uint8_t>(on_found_on_lost_info.advertiser_info_present);
  if (on_found_on_lost_info.advertiser_info_present ==
      bluetooth::hci::AdvtInfoPresent::ADVT_INFO_PRESENT) {
    track_info.tx_power = on_found_on_lost_info.tx_power;
    track_info.rssi = on_found_on_lost_info.rssi;
    track_info.time_stamp = on_found_on_lost_info.time_stamp;
    auto adv_data = on_found_on_lost_info.adv_packet;
    track_info.adv_packet_len = (uint8_t)adv_data.size();
    track_info.adv_packet.reserve(adv_data.size());
    track_info.adv_packet.insert(track_info.adv_packet.end(), adv_data.begin(), adv_data.end());
    auto scan_rsp_data = on_found_on_lost_info.scan_response;
    track_info.scan_response_len = (uint8_t)scan_rsp_data.size();
    track_info.scan_response.reserve(adv_data.size());
    track_info.scan_response.insert(track_info.scan_response.end(), scan_rsp_data.begin(),
                                    scan_rsp_data.end());
  }
  do_in_jni_thread(base::BindOnce(&ScanningCallbacks::OnTrackAdvFoundLost,
                                  base::Unretained(scanning_callbacks_), track_info));
}

void BleScannerInterfaceImpl::OnBatchScanReports(int client_if, int status, int report_format,
                                                 int num_records, std::vector<uint8_t> data) {
  do_in_jni_thread(base::BindOnce(&ScanningCallbacks::OnBatchScanReports,
                                  base::Unretained(scanning_callbacks_), client_if, status,
                                  report_format, num_records, data));
}

void BleScannerInterfaceImpl::OnBatchScanThresholdCrossed(int client_if) {
  do_in_jni_thread(base::BindOnce(&ScanningCallbacks::OnBatchScanThresholdCrossed,
                                  base::Unretained(scanning_callbacks_), client_if));
}

void BleScannerInterfaceImpl::OnPeriodicSyncStarted(
        int reg_id, uint8_t status, uint16_t sync_handle, uint8_t advertising_sid,
        bluetooth::hci::AddressWithType address_with_type, uint8_t phy, uint16_t interval) {
  RawAddress raw_address = ToRawAddress(address_with_type.GetAddress());
  tBLE_ADDR_TYPE ble_addr_type = to_ble_addr_type((uint8_t)address_with_type.GetAddressType());
  if (ble_addr_type & BLE_ADDR_TYPE_ID_BIT) {
    btm_identity_addr_to_random_pseudo(&raw_address, &ble_addr_type, true);
  }

  do_in_jni_thread(base::BindOnce(&ScanningCallbacks::OnPeriodicSyncStarted,
                                  base::Unretained(scanning_callbacks_), reg_id, status,
                                  sync_handle, advertising_sid, static_cast<int>(ble_addr_type),
                                  raw_address, phy, interval));
}

bool BleScannerInterfaceImpl::OnFetchPseudoAddressFromIdentityAddress(
        bluetooth::hci::Address address, uint8_t address_type,
        bluetooth::hci::Address* pseudo_address) {
  RawAddress raw_address = ToRawAddress(address);
  tBLE_ADDR_TYPE ble_addr_type = to_ble_addr_type(address_type);
  if (ble_addr_type & BLE_ADDR_TYPE_ID_BIT) {
    if (btm_identity_addr_to_random_pseudo(&raw_address, &ble_addr_type, false)) {
      *pseudo_address = ToGdAddress(raw_address);
      return true;
    }
  }
  return false;
}

void BleScannerInterfaceImpl::OnPeriodicSyncReport(uint16_t sync_handle, int8_t tx_power,
                                                   int8_t rssi, uint8_t status,
                                                   std::vector<uint8_t> data) {
  do_in_jni_thread(base::BindOnce(&ScanningCallbacks::OnPeriodicSyncReport,
                                  base::Unretained(scanning_callbacks_), sync_handle, tx_power,
                                  rssi, status, std::move(data)));
}

void BleScannerInterfaceImpl::OnPeriodicSyncLost(uint16_t sync_handle) {
  do_in_jni_thread(base::BindOnce(&ScanningCallbacks::OnPeriodicSyncLost,
                                  base::Unretained(scanning_callbacks_), sync_handle));
}

void BleScannerInterfaceImpl::OnPeriodicSyncTransferred(int pa_source, uint8_t status,
                                                        bluetooth::hci::Address address) {
  do_in_jni_thread(base::BindOnce(&ScanningCallbacks::OnPeriodicSyncTransferred,
                                  base::Unretained(scanning_callbacks_), pa_source, status,
                                  ToRawAddress(address)));
}

void BleScannerInterfaceImpl::OnBigInfoReport(uint16_t sync_handle, bool encrypted) {
  do_in_jni_thread(base::BindOnce(&ScanningCallbacks::OnBigInfoReport,
                                  base::Unretained(scanning_callbacks_), sync_handle, encrypted));
}

void BleScannerInterfaceImpl::OnTimeout() {}
void BleScannerInterfaceImpl::OnFilterEnable(bluetooth::hci::Enable /* enable */,
                                             uint8_t /* status */) {}
void BleScannerInterfaceImpl::OnFilterParamSetup(uint8_t /* available_spaces */,
                                                 bluetooth::hci::ApcfAction /* action */,
                                                 uint8_t /* status */) {}
void BleScannerInterfaceImpl::OnFilterConfigCallback(
        bluetooth::hci::ApcfFilterType /* filter_type */, uint8_t /* available_spaces */,
        bluetooth::hci::ApcfAction /* action */, uint8_t /* status */) {}

bool BleScannerInterfaceImpl::parse_filter_command(
        bluetooth::hci::AdvertisingPacketContentFilterCommand&
                advertising_packet_content_filter_command,
        ApcfCommand apcf_command) {
  advertising_packet_content_filter_command.filter_type =
          static_cast<bluetooth::hci::ApcfFilterType>(apcf_command.type);
  bluetooth::hci::Address address = ToGdAddress(apcf_command.address);
  advertising_packet_content_filter_command.address = address;
  advertising_packet_content_filter_command.application_address_type =
          static_cast<bluetooth::hci::ApcfApplicationAddressType>(apcf_command.addr_type);

  if (!apcf_command.uuid.IsEmpty()) {
    uint8_t uuid_len = apcf_command.uuid.GetShortestRepresentationSize();
    switch (uuid_len) {
      case bluetooth::Uuid::kNumBytes16: {
        advertising_packet_content_filter_command.uuid =
                bluetooth::hci::Uuid::From16Bit(apcf_command.uuid.As16Bit());
      } break;
      case bluetooth::Uuid::kNumBytes32: {
        advertising_packet_content_filter_command.uuid =
                bluetooth::hci::Uuid::From32Bit(apcf_command.uuid.As32Bit());
      } break;
      case bluetooth::Uuid::kNumBytes128: {
        advertising_packet_content_filter_command.uuid =
                bluetooth::hci::Uuid::From128BitBE(apcf_command.uuid.To128BitBE());
      } break;
      default:
        log::warn("illegal UUID length {}", (uint16_t)uuid_len);
        return false;
    }
  }

  if (!apcf_command.uuid_mask.IsEmpty()) {
    uint8_t uuid_len = apcf_command.uuid.GetShortestRepresentationSize();
    switch (uuid_len) {
      case bluetooth::Uuid::kNumBytes16: {
        advertising_packet_content_filter_command.uuid_mask =
                bluetooth::hci::Uuid::From16Bit(apcf_command.uuid_mask.As16Bit());
      } break;
      case bluetooth::Uuid::kNumBytes32: {
        advertising_packet_content_filter_command.uuid_mask =
                bluetooth::hci::Uuid::From32Bit(apcf_command.uuid_mask.As32Bit());
      } break;
      case bluetooth::Uuid::kNumBytes128: {
        advertising_packet_content_filter_command.uuid_mask =
                bluetooth::hci::Uuid::From128BitBE(apcf_command.uuid_mask.To128BitBE());
      } break;
      default:
        log::warn("illegal UUID length {}", (uint16_t)uuid_len);
        return false;
    }
  }

  advertising_packet_content_filter_command.name.assign(apcf_command.name.begin(),
                                                        apcf_command.name.end());
  advertising_packet_content_filter_command.company = apcf_command.company;
  advertising_packet_content_filter_command.company_mask = apcf_command.company_mask;
  advertising_packet_content_filter_command.ad_type = apcf_command.ad_type;
  advertising_packet_content_filter_command.org_id = apcf_command.org_id;
  advertising_packet_content_filter_command.tds_flags = apcf_command.tds_flags;
  advertising_packet_content_filter_command.tds_flags_mask = apcf_command.tds_flags_mask;
  advertising_packet_content_filter_command.meta_data_type =
          static_cast<bluetooth::hci::ApcfMetaDataType>(apcf_command.meta_data_type);
  advertising_packet_content_filter_command.meta_data.assign(apcf_command.meta_data.begin(),
                                                             apcf_command.meta_data.end());
  advertising_packet_content_filter_command.data.assign(apcf_command.data.begin(),
                                                        apcf_command.data.end());
  advertising_packet_content_filter_command.data_mask.assign(apcf_command.data_mask.begin(),
                                                             apcf_command.data_mask.end());
  advertising_packet_content_filter_command.irk = apcf_command.irk;
  return true;
}

void BleScannerInterfaceImpl::handle_remote_properties(RawAddress bd_addr, tBLE_ADDR_TYPE addr_type,
                                                       std::vector<uint8_t> advertising_data) {
  if (!bluetooth::shim::is_gd_stack_started_up()) {
    log::warn("Gd stack is stopped, return");
    return;
  }

  // skip anonymous advertisment
  if (addr_type == BLE_ADDR_ANONYMOUS) {
    return;
  }

  auto device_type = bluetooth::hci::DeviceType::LE;
  uint8_t flag_len;
  const uint8_t* p_flag =
          AdvertiseDataParser::GetFieldByType(advertising_data, BTM_BLE_AD_TYPE_FLAG, &flag_len);

  if (p_flag != NULL && flag_len != 0) {
    if ((BTM_BLE_BREDR_NOT_SPT & *p_flag) == 0) {
      device_type = bluetooth::hci::DeviceType::DUAL;
    }
  }

  uint8_t remote_name_len;
  const uint8_t* p_eir_remote_name = AdvertiseDataParser::GetFieldByType(
          advertising_data, HCI_EIR_COMPLETE_LOCAL_NAME_TYPE, &remote_name_len);

  if (p_eir_remote_name == NULL) {
    p_eir_remote_name = AdvertiseDataParser::GetFieldByType(
            advertising_data, HCI_EIR_SHORTENED_LOCAL_NAME_TYPE, &remote_name_len);
  }

  bt_bdname_t bdname = {0};

  // update device name
  if (p_eir_remote_name) {
    if (!address_cache_.find(bd_addr)) {
      address_cache_.add(bd_addr);

      if (remote_name_len > BD_NAME_LEN + 1 ||
          (remote_name_len == BD_NAME_LEN + 1 && p_eir_remote_name[BD_NAME_LEN] != '\0')) {
        log::info("dropping invalid packet - device name too long: {}", remote_name_len);
        return;
      }

      memcpy(bdname.name, p_eir_remote_name, remote_name_len);
      if (remote_name_len < BD_NAME_LEN + 1) {
        bdname.name[remote_name_len] = '\0';
      }
      btif_update_remote_properties(bd_addr, bdname.name, kDevClassEmpty, device_type);
    }
  }

  DEV_CLASS dev_class = btm_ble_get_appearance_as_cod(advertising_data);
  if (dev_class != kDevClassUnclassified) {
    btif_update_remote_properties(bd_addr, bdname.name, dev_class, device_type);
  }

  auto* storage_module = bluetooth::shim::GetStorage();
  bluetooth::hci::Address address = ToGdAddress(bd_addr);

  // update device type
  auto mutation = storage_module->Modify();
  bluetooth::storage::Device device = storage_module->GetDeviceByLegacyKey(address);
  mutation.Add(device.SetDeviceType(device_type));
  mutation.Commit();

  // update address type
  auto mutation2 = storage_module->Modify();
  bluetooth::storage::LeDevice le_device = device.Le();
  mutation2.Add(le_device.SetAddressType((bluetooth::hci::AddressType)addr_type));
  mutation2.Commit();
}

void BleScannerInterfaceImpl::on_scan_result(uint16_t event_type, uint8_t address_type,
                                             bluetooth::hci::Address address, uint8_t primary_phy,
                                             uint8_t secondary_phy, uint8_t advertising_sid,
                                             int8_t tx_power, int8_t rssi,
                                             uint16_t periodic_advertising_interval,
                                             std::vector<uint8_t> advertising_data) {
  if (!bluetooth::shim::is_gd_stack_started_up()) {
    log::warn("Gd stack is stopped, return");
    return;
  }

  RawAddress raw_address = ToRawAddress(address);
  tBLE_ADDR_TYPE ble_addr_type = to_ble_addr_type(address_type);

  btm_cb.neighbor.le_scan.results++;
  if (ble_addr_type != BLE_ADDR_ANONYMOUS) {
    btm_ble_process_adv_addr(raw_address, &ble_addr_type);
  }

  // Do not update device properties of already bonded devices.
  if (!com::android::bluetooth::flags::guard_bonded_device_properties() ||
      !btm_sec_is_a_bonded_dev(raw_address)) {
    handle_remote_properties(raw_address, ble_addr_type, advertising_data);
  }

  do_in_jni_thread(base::BindOnce(
          &ScanningCallbacks::OnScanResult, base::Unretained(scanning_callbacks_), event_type,
          static_cast<uint8_t>(address_type), raw_address, primary_phy, secondary_phy,
          advertising_sid, tx_power, rssi, periodic_advertising_interval, advertising_data));

  // TODO: Remove when StartInquiry in GD part implemented
  btm_ble_process_adv_pkt_cont_for_inquiry(event_type, ble_addr_type, raw_address, primary_phy,
                                           secondary_phy, advertising_sid, tx_power, rssi,
                                           periodic_advertising_interval, advertising_data);
}

void BleScannerInterfaceImpl::AddressCache::add(const RawAddress& p_bda) {
  // Remove the oldest entries
  while (remote_bdaddr_cache_.size() >= remote_bdaddr_cache_max_size_) {
    const RawAddress& raw_address = remote_bdaddr_cache_ordered_.front();
    remote_bdaddr_cache_.erase(raw_address);
    remote_bdaddr_cache_ordered_.pop();
  }
  remote_bdaddr_cache_.insert(p_bda);
  remote_bdaddr_cache_ordered_.push(p_bda);
}

bool BleScannerInterfaceImpl::AddressCache::find(const RawAddress& p_bda) {
  return remote_bdaddr_cache_.find(p_bda) != remote_bdaddr_cache_.end();
}

void BleScannerInterfaceImpl::AddressCache::init(void) {
  remote_bdaddr_cache_.clear();
  remote_bdaddr_cache_ordered_ = {};
}

BleScannerInterfaceImpl* bt_le_scanner_instance = nullptr;

BleScannerInterface* bluetooth::shim::get_ble_scanner_instance() {
  if (bt_le_scanner_instance == nullptr) {
    bt_le_scanner_instance = new BleScannerInterfaceImpl();
  }
  return bt_le_scanner_instance;
}

void bluetooth::shim::init_scanning_manager() {
  static_cast<BleScannerInterfaceImpl*>(bluetooth::shim::get_ble_scanner_instance())->Init();
}

bool bluetooth::shim::is_ad_type_filter_supported() {
  return bluetooth::shim::GetScanning()->IsAdTypeFilterSupported();
}

void bluetooth::shim::set_ad_type_rsi_filter(bool enable) {
  bluetooth::hci::AdvertisingFilterParameter advertising_filter_parameter;
  bluetooth::shim::GetScanning()->ScanFilterParameterSetup(bluetooth::hci::ApcfAction::DELETE, 0x00,
                                                           advertising_filter_parameter);
  if (enable) {
    std::vector<bluetooth::hci::AdvertisingPacketContentFilterCommand> filters = {};
    bluetooth::hci::AdvertisingPacketContentFilterCommand filter{};
    filter.filter_type = bluetooth::hci::ApcfFilterType::AD_TYPE;
    filter.ad_type = BTM_BLE_AD_TYPE_RSI;
    filters.push_back(filter);
    bluetooth::shim::GetScanning()->ScanFilterAdd(0x00, filters);

    advertising_filter_parameter.delivery_mode = bluetooth::hci::DeliveryMode::IMMEDIATE;
    advertising_filter_parameter.feature_selection = kAllowADTypeFilter;
    advertising_filter_parameter.list_logic_type = kAllowADTypeFilter;
    advertising_filter_parameter.filter_logic_type = kFilterLogicOr;
    advertising_filter_parameter.rssi_high_thresh = kLowestRssiValue;
    bluetooth::shim::GetScanning()->ScanFilterParameterSetup(bluetooth::hci::ApcfAction::ADD, 0x00,
                                                             advertising_filter_parameter);
  }
}

void bluetooth::shim::set_empty_filter(bool enable) {
  bluetooth::hci::AdvertisingFilterParameter advertising_filter_parameter;
  bluetooth::shim::GetScanning()->ScanFilterParameterSetup(bluetooth::hci::ApcfAction::DELETE, 0x00,
                                                           advertising_filter_parameter);
  if (enable) {
    /* Add an allow-all filter on index 0 */
    advertising_filter_parameter.delivery_mode = bluetooth::hci::DeliveryMode::IMMEDIATE;
    advertising_filter_parameter.feature_selection = kAllowAllFilter;
    advertising_filter_parameter.list_logic_type = kListLogicOr;
    advertising_filter_parameter.filter_logic_type = kFilterLogicOr;
    advertising_filter_parameter.rssi_high_thresh = kLowestRssiValue;
    bluetooth::shim::GetScanning()->ScanFilterParameterSetup(bluetooth::hci::ApcfAction::ADD, 0x00,
                                                             advertising_filter_parameter);
  }
}

void bluetooth::shim::set_target_announcements_filter(bool enable) {
  uint8_t filter_index = 0x03;

  log::debug("enable {}", enable);

  bluetooth::hci::AdvertisingFilterParameter advertising_filter_parameter = {};
  bluetooth::shim::GetScanning()->ScanFilterParameterSetup(
          bluetooth::hci::ApcfAction::DELETE, filter_index, advertising_filter_parameter);

  if (!enable) {
    return;
  }

  advertising_filter_parameter.delivery_mode = bluetooth::hci::DeliveryMode::IMMEDIATE;
  advertising_filter_parameter.feature_selection = kAllowServiceDataFilter;
  advertising_filter_parameter.list_logic_type = kListLogicOr;
  advertising_filter_parameter.filter_logic_type = kFilterLogicAnd;
  advertising_filter_parameter.rssi_high_thresh = kLowestRssiValue;

  /* Add targeted announcements filter on index 4 */
  std::vector<bluetooth::hci::AdvertisingPacketContentFilterCommand> cap_bap_filter = {};

  bluetooth::hci::AdvertisingPacketContentFilterCommand cap_filter{};
  cap_filter.filter_type = bluetooth::hci::ApcfFilterType::SERVICE_DATA;
  cap_filter.data = {0x53, 0x18, 0x01};
  cap_filter.data_mask = {0x53, 0x18, 0xFF};
  cap_bap_filter.push_back(cap_filter);

  bluetooth::hci::AdvertisingPacketContentFilterCommand bap_filter{};
  bap_filter.filter_type = bluetooth::hci::ApcfFilterType::SERVICE_DATA;
  bap_filter.data = {0x4e, 0x18, 0x01};
  bap_filter.data_mask = {0x4e, 0x18, 0xFF};

  cap_bap_filter.push_back(bap_filter);
  bluetooth::shim::GetScanning()->ScanFilterAdd(filter_index, cap_bap_filter);

  bluetooth::shim::GetScanning()->ScanFilterParameterSetup(
          bluetooth::hci::ApcfAction::ADD, filter_index, advertising_filter_parameter);
}<|MERGE_RESOLUTION|>--- conflicted
+++ resolved
@@ -471,24 +471,17 @@
                                   base::Unretained(scanning_callbacks_), scanner_id, status));
 }
 
-<<<<<<< HEAD
-void BleScannerInterfaceImpl::OnScanResult(uint16_t event_type, uint8_t address_type,
-                                           bluetooth::hci::Address address, uint8_t primary_phy,
-                                           uint8_t secondary_phy, uint8_t advertising_sid,
-                                           int8_t tx_power, int8_t rssi,
-                                           uint16_t periodic_advertising_interval,
-                                           std::vector<uint8_t> advertising_data) {
-  do_in_main_thread(base::BindOnce(&BleScannerInterfaceImpl::on_scan_result, base::Unretained(this),
-                                   event_type, address_type, address, primary_phy, secondary_phy,
-                                   advertising_sid, tx_power, rssi, periodic_advertising_interval,
-                                   std::move(advertising_data)));
-=======
 void BleScannerInterfaceImpl::on_scan_result(uint16_t event_type, uint8_t address_type,
                                              bluetooth::hci::Address address, uint8_t primary_phy,
                                              uint8_t secondary_phy, uint8_t advertising_sid,
                                              int8_t tx_power, int8_t rssi,
                                              uint16_t periodic_advertising_interval,
                                              std::vector<uint8_t> advertising_data) {
+  if (!bluetooth::shim::is_gd_stack_started_up()) {
+    log::warn("Gd stack is stopped, return");
+    return;
+  }
+
   RawAddress raw_address = ToRawAddress(address);
   tBLE_ADDR_TYPE ble_addr_type = to_ble_addr_type(address_type);
 
@@ -514,7 +507,6 @@
   btm_ble_process_adv_pkt_cont_for_inquiry(event_type, ble_addr_type, raw_address, primary_phy,
                                            secondary_phy, advertising_sid, tx_power, rssi,
                                            periodic_advertising_interval, advertising_data);
->>>>>>> 43e581be
 }
 
 void BleScannerInterfaceImpl::OnScanResult(uint16_t event_type, uint8_t address_type,
@@ -795,42 +787,6 @@
   mutation2.Commit();
 }
 
-void BleScannerInterfaceImpl::on_scan_result(uint16_t event_type, uint8_t address_type,
-                                             bluetooth::hci::Address address, uint8_t primary_phy,
-                                             uint8_t secondary_phy, uint8_t advertising_sid,
-                                             int8_t tx_power, int8_t rssi,
-                                             uint16_t periodic_advertising_interval,
-                                             std::vector<uint8_t> advertising_data) {
-  if (!bluetooth::shim::is_gd_stack_started_up()) {
-    log::warn("Gd stack is stopped, return");
-    return;
-  }
-
-  RawAddress raw_address = ToRawAddress(address);
-  tBLE_ADDR_TYPE ble_addr_type = to_ble_addr_type(address_type);
-
-  btm_cb.neighbor.le_scan.results++;
-  if (ble_addr_type != BLE_ADDR_ANONYMOUS) {
-    btm_ble_process_adv_addr(raw_address, &ble_addr_type);
-  }
-
-  // Do not update device properties of already bonded devices.
-  if (!com::android::bluetooth::flags::guard_bonded_device_properties() ||
-      !btm_sec_is_a_bonded_dev(raw_address)) {
-    handle_remote_properties(raw_address, ble_addr_type, advertising_data);
-  }
-
-  do_in_jni_thread(base::BindOnce(
-          &ScanningCallbacks::OnScanResult, base::Unretained(scanning_callbacks_), event_type,
-          static_cast<uint8_t>(address_type), raw_address, primary_phy, secondary_phy,
-          advertising_sid, tx_power, rssi, periodic_advertising_interval, advertising_data));
-
-  // TODO: Remove when StartInquiry in GD part implemented
-  btm_ble_process_adv_pkt_cont_for_inquiry(event_type, ble_addr_type, raw_address, primary_phy,
-                                           secondary_phy, advertising_sid, tx_power, rssi,
-                                           periodic_advertising_interval, advertising_data);
-}
-
 void BleScannerInterfaceImpl::AddressCache::add(const RawAddress& p_bda) {
   // Remove the oldest entries
   while (remote_bdaddr_cache_.size() >= remote_bdaddr_cache_max_size_) {
