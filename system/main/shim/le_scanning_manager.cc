/*
 * Copyright 2020 The Android Open Source Project
 *
 * Licensed under the Apache License, Version 2.0 (the "License");
 * you may not use this file except in compliance with the License.
 * You may obtain a copy of the License at
 *
 *      http://www.apache.org/licenses/LICENSE-2.0
 *
 * Unless required by applicable law or agreed to in writing, software
 * distributed under the License is distributed on an "AS IS" BASIS,
 * WITHOUT WARRANTIES OR CONDITIONS OF ANY KIND, either express or implied.
 * See the License for the specific language governing permissions and
 * limitations under the License.
 *
 * Changes from Qualcomm Innovation Center, Inc. are provided under the following license:
 * Copyright (c) 2024 Qualcomm Innovation Center, Inc. All rights reserved.
 * SPDX-License-Identifier: BSD-3-Clause-Clear
 */

#define LOG_TAG "bt_shim_scanner"

#include "le_scanning_manager.h"

#include <base/functional/bind.h>
#include <base/threading/thread.h>
#include <bluetooth/log.h>
#include <hardware/bluetooth.h>

#include "btif/include/btif_common.h"
#include "hci/address.h"
#include "hci/le_scanning_manager.h"
#if TARGET_FLOSS
#include "hci/msft.h"
#endif
#include "include/hardware/ble_scanner.h"
#include "main/shim/ble_scanner_interface_impl.h"
#include "main/shim/entry.h"
#include "main/shim/helpers.h"
#include "main/shim/le_scanning_manager.h"
#include "main/shim/shim.h"
#include "os/log.h"
#include "stack/btm/btm_int_types.h"
#include "stack/include/advertise_data_parser.h"
#include "stack/include/ble_hci_link_interface.h"
#include "stack/include/bt_dev_class.h"
#include "stack/include/btm_ble_addr.h"
#include "stack/include/btm_log_history.h"
#include "storage/device.h"
#include "storage/le_device.h"
#include "storage/storage_module.h"
#include "types/ble_address_with_type.h"
#include "types/bluetooth/uuid.h"
#include "types/raw_address.h"

using bluetooth::ToGdAddress;
using bluetooth::ToRawAddress;
using namespace bluetooth;

extern tBTM_CB btm_cb;

namespace {
constexpr char kBtmLogTag[] = "SCAN";
constexpr uint16_t kAllowServiceDataFilter = 0x0040;
// Bit 8 for enable AD Type Check
constexpr uint16_t kAllowADTypeFilter = 0x100;
constexpr uint8_t kFilterLogicOr = 0x00;
constexpr uint8_t kFilterLogicAnd = 0x01;
constexpr uint8_t kLowestRssiValue = 129;
constexpr uint16_t kAllowAllFilter = 0x00;
constexpr uint16_t kListLogicOr = 0x01;

class DefaultScanningCallback : public ::ScanningCallbacks {
  void OnScannerRegistered(const bluetooth::Uuid /* app_uuid */, uint8_t /* scanner_id */,
                           uint8_t /* status */) override {
    LogUnused();
  }
  void OnSetScannerParameterComplete(uint8_t /* scanner_id */, uint8_t /* status */) override {
    LogUnused();
  }
  void OnScanResult(uint16_t /* event_type */, uint8_t /* address_type */, RawAddress /* bda */,
                    uint8_t /* primary_phy */, uint8_t /* secondary_phy */,
                    uint8_t /* advertising_sid */, int8_t /* tx_power */, int8_t /* rssi */,
                    uint16_t /* periodic_advertising_interval */,
                    std::vector<uint8_t> /* advertising_data */) override {
    LogUnused();
  }
  void OnTrackAdvFoundLost(AdvertisingTrackInfo /* advertising_track_info */) override {
    LogUnused();
  }
  void OnBatchScanReports(int /* client_if */, int /* status */, int /* report_format */,
                          int /* num_records */, std::vector<uint8_t> /* data */) override {
    LogUnused();
  }
  void OnBatchScanThresholdCrossed(int /* client_if */) override { LogUnused(); }
  void OnPeriodicSyncStarted(int /* reg_id */, uint8_t /* status */, uint16_t /* sync_handle */,
                             uint8_t /* advertising_sid */, uint8_t /* address_type */,
                             RawAddress /* address */, uint8_t /* phy */,
                             uint16_t /* interval */) override {
    LogUnused();
  }
  void OnPeriodicSyncReport(uint16_t /* sync_handle */, int8_t /* tx_power */, int8_t /* rssi */,
                            uint8_t /* status */, std::vector<uint8_t> /* data */) override {
    LogUnused();
  }
  void OnPeriodicSyncLost(uint16_t /* sync_handle */) override { LogUnused(); }
  void OnPeriodicSyncTransferred(int /* pa_source */, uint8_t /* status */,
                                 RawAddress /* address */) override {
    LogUnused();
  }

  void OnBigInfoReport(uint16_t /* sync_handle */, bool /* encrypted */) override { LogUnused(); }

private:
  static void LogUnused() { log::warn("BLE Scanning callbacks have not been registered"); }
} default_scanning_callback_;

}  // namespace

::ScanningCallbacks* bluetooth::shim::default_scanning_callback =
        static_cast<::ScanningCallbacks*>(&default_scanning_callback_);
extern ::ScanningCallbacks* bluetooth::shim::default_scanning_callback;

void btm_ble_process_adv_pkt_cont_for_inquiry(uint16_t event_type, tBLE_ADDR_TYPE address_type,
                                              const RawAddress& raw_address, uint8_t primary_phy,
                                              uint8_t secondary_phy, uint8_t advertising_sid,
                                              int8_t tx_power, int8_t rssi,
                                              uint16_t periodic_adv_int,
                                              std::vector<uint8_t> advertising_data);

extern void btif_dm_update_ble_remote_properties(const RawAddress& bd_addr, BD_NAME bd_name,
                                                 DEV_CLASS dev_class, tBT_DEVICE_TYPE dev_type);

void btm_ble_process_adv_addr(RawAddress& raw_address, tBLE_ADDR_TYPE* address_type);

extern DEV_CLASS btm_ble_get_appearance_as_cod(std::vector<uint8_t> const& data);

using bluetooth::shim::BleScannerInterfaceImpl;

void BleScannerInterfaceImpl::Init() {
  log::info("init BleScannerInterfaceImpl");
  bluetooth::shim::GetScanning()->RegisterScanningCallback(this);

#if TARGET_FLOSS
  if (bluetooth::shim::GetMsftExtensionManager()) {
    bluetooth::shim::GetMsftExtensionManager()->SetScanningCallback(this);
  }
#endif
}

/** Registers a scanner with the stack */
void BleScannerInterfaceImpl::RegisterScanner(const bluetooth::Uuid& uuid, RegisterCallback) {
  auto app_uuid = bluetooth::hci::Uuid::From128BitBE(uuid.To128BitBE());
  log::info("in shim layer, UUID={}", app_uuid.ToString());
  bluetooth::shim::GetScanning()->RegisterScanner(app_uuid);
}

/** Unregister a scanner from the stack */
void BleScannerInterfaceImpl::Unregister(int scanner_id) {
  log::info("in shim layer, scannerId={}", scanner_id);
  bluetooth::shim::GetScanning()->Unregister(scanner_id);
}

/** Start or stop LE device scanning */
void BleScannerInterfaceImpl::Scan(bool start) {
  log::info("in shim layer {}", (start) ? "started" : "stopped");
  bluetooth::shim::GetScanning()->Scan(start);
  if (start && !btm_cb.ble_ctr_cb.is_ble_observe_active()) {
    btm_cb.neighbor.le_scan = {
            .start_time_ms = timestamper_in_milliseconds.GetTimestamp(),
            .results = 0,
    };
    BTM_LogHistory(kBtmLogTag, RawAddress::kEmpty, "Le scan started");
    btm_cb.ble_ctr_cb.set_ble_observe_active();
  } else if (!start && btm_cb.ble_ctr_cb.is_ble_observe_active()) {
    // stopped
    const unsigned long long duration_timestamp =
            timestamper_in_milliseconds.GetTimestamp() - btm_cb.neighbor.le_scan.start_time_ms;
    BTM_LogHistory(kBtmLogTag, RawAddress::kEmpty, "Le scan stopped",
                   base::StringPrintf("duration_s:%6.3f results:%-3lu",
                                      (double)duration_timestamp / 1000.0,
                                      btm_cb.neighbor.le_scan.results));
    btm_cb.ble_ctr_cb.reset_ble_observe();
    btm_cb.neighbor.le_scan = {};
  } else {
    log::warn("Invalid state: start:{}, current scan state: {}", start,
              btm_cb.ble_ctr_cb.is_ble_observe_active());
    return;
  }

  do_in_jni_thread(base::BindOnce(&BleScannerInterfaceImpl::AddressCache::init,
                                  base::Unretained(&address_cache_)));
}

/** Setup scan filter params */
void BleScannerInterfaceImpl::ScanFilterParamSetup(
        uint8_t client_if, uint8_t action, uint8_t filter_index,
        std::unique_ptr<btgatt_filt_param_setup_t> filt_param, FilterParamSetupCallback cb) {
  log::info("in shim layer, clientIf={}", client_if);

  auto apcf_action = static_cast<bluetooth::hci::ApcfAction>(action);
  bluetooth::hci::AdvertisingFilterParameter advertising_filter_parameter;

  if (filt_param != nullptr) {
    if (filt_param && filt_param->dely_mode == 1 && apcf_action == hci::ApcfAction::ADD) {
      bluetooth::shim::GetScanning()->TrackAdvertiser(filter_index, client_if);
    }
    advertising_filter_parameter.feature_selection = filt_param->feat_seln;
    advertising_filter_parameter.list_logic_type = filt_param->list_logic_type;
    advertising_filter_parameter.filter_logic_type = filt_param->filt_logic_type;
    advertising_filter_parameter.rssi_high_thresh = filt_param->rssi_high_thres;
    advertising_filter_parameter.delivery_mode =
            static_cast<bluetooth::hci::DeliveryMode>(filt_param->dely_mode);
    if (filt_param && filt_param->dely_mode == 1) {
      advertising_filter_parameter.onfound_timeout = filt_param->found_timeout;
      advertising_filter_parameter.onfound_timeout_cnt = filt_param->found_timeout_cnt;
      advertising_filter_parameter.rssi_low_thresh = filt_param->rssi_low_thres;
      advertising_filter_parameter.onlost_timeout = filt_param->lost_timeout;
      advertising_filter_parameter.num_of_tracking_entries = filt_param->num_of_tracking_entries;
    }
  }

  bluetooth::shim::GetScanning()->ScanFilterParameterSetup(apcf_action, filter_index,
                                                           advertising_filter_parameter);
  // TODO refactor callback mechanism
  do_in_jni_thread(base::BindOnce(cb, 0, 0, btm_status_value(BTM_SUCCESS)));
}

/** Configure a scan filter condition  */
void BleScannerInterfaceImpl::ScanFilterAdd(int filter_index, std::vector<ApcfCommand> filters,
                                            FilterConfigCallback cb) {
  log::info("in shim layer");
  std::vector<bluetooth::hci::AdvertisingPacketContentFilterCommand> new_filters = {};
  for (size_t i = 0; i < filters.size(); i++) {
    bluetooth::hci::AdvertisingPacketContentFilterCommand command{};
    if (!parse_filter_command(command, filters[i])) {
      log::error("invalid apcf command");
      return;
    }
    new_filters.push_back(command);
  }
  bluetooth::shim::GetScanning()->ScanFilterAdd(filter_index, new_filters);
  do_in_jni_thread(base::BindOnce(cb, 0, 0, 0, btm_status_value(BTM_SUCCESS)));
}

/** Clear all scan filter conditions for specific filter index*/
void BleScannerInterfaceImpl::ScanFilterClear(int /* filter_index */,
                                              FilterConfigCallback /* cb */) {
  log::info("in shim layer");
  // This function doesn't used in java layer
}

/** Enable / disable scan filter feature*/
void BleScannerInterfaceImpl::ScanFilterEnable(bool enable, EnableCallback cb) {
  log::info("in shim layer");
  bluetooth::shim::GetScanning()->ScanFilterEnable(enable);

  uint8_t action = enable ? 1 : 0;
  do_in_jni_thread(base::BindOnce(cb, action, btm_status_value(BTM_SUCCESS)));
}

#if TARGET_FLOSS
/** Is MSFT Extension supported? */
bool BleScannerInterfaceImpl::IsMsftSupported() {
  log::info("in shim layer");

  return bluetooth::shim::GetMsftExtensionManager()->SupportsMsftExtensions();
}

/** Adds MSFT filter */
void BleScannerInterfaceImpl::MsftAdvMonitorAdd(MsftAdvMonitor monitor,
                                                MsftAdvMonitorAddCallback cb) {
  log::info("in shim layer");
  msft_callbacks_.Add = cb;
  bluetooth::shim::GetMsftExtensionManager()->MsftAdvMonitorAdd(
          monitor,
          base::Bind(&BleScannerInterfaceImpl::OnMsftAdvMonitorAdd, base::Unretained(this)));
}

/** Removes MSFT filter */
void BleScannerInterfaceImpl::MsftAdvMonitorRemove(uint8_t monitor_handle,
                                                   MsftAdvMonitorRemoveCallback cb) {
  log::info("in shim layer");
  msft_callbacks_.Remove = cb;
  bluetooth::shim::GetMsftExtensionManager()->MsftAdvMonitorRemove(
          monitor_handle,
          base::Bind(&BleScannerInterfaceImpl::OnMsftAdvMonitorRemove, base::Unretained(this)));
}

/** Enable / disable MSFT scan filter */
void BleScannerInterfaceImpl::MsftAdvMonitorEnable(bool enable, MsftAdvMonitorEnableCallback cb) {
  log::info("in shim layer");
  msft_callbacks_.Enable = cb;
  bluetooth::shim::GetMsftExtensionManager()->MsftAdvMonitorEnable(
          enable, base::Bind(&BleScannerInterfaceImpl::OnMsftAdvMonitorEnable,
                             base::Unretained(this), enable));
}

/** Callback of adding MSFT filter */
void BleScannerInterfaceImpl::OnMsftAdvMonitorAdd(uint8_t monitor_handle,
                                                  bluetooth::hci::ErrorCode status) {
  log::info("in shim layer");
  msft_callbacks_.Add.Run(monitor_handle, (uint8_t)status);
}

/** Callback of removing MSFT filter */
void BleScannerInterfaceImpl::OnMsftAdvMonitorRemove(bluetooth::hci::ErrorCode status) {
  log::info("in shim layer");
  msft_callbacks_.Remove.Run((uint8_t)status);
}

/** Callback of enabling / disabling MSFT scan filter */
void BleScannerInterfaceImpl::OnMsftAdvMonitorEnable(bool enable,
                                                     bluetooth::hci::ErrorCode status) {
  log::info("in shim layer");

  if (status == bluetooth::hci::ErrorCode::SUCCESS) {
    bluetooth::shim::GetScanning()->SetScanFilterPolicy(
            enable ? bluetooth::hci::LeScanningFilterPolicy::FILTER_ACCEPT_LIST_ONLY
                   : bluetooth::hci::LeScanningFilterPolicy::ACCEPT_ALL);
  }

  msft_callbacks_.Enable.Run((uint8_t)status);
}
#endif

/** Sets the LE scan interval and window in units of N*0.625 msec */
void BleScannerInterfaceImpl::SetScanParameters(int scanner_id, uint8_t scan_type,
                                                int scan_interval, int scan_window, int scan_phy,
                                                Callback /* cb */) {
  log::info("in shim layer, scannerId={}", scanner_id);
  if (BTM_BLE_ISVALID_PARAM(scan_interval, BTM_BLE_SCAN_INT_MIN, BTM_BLE_EXT_SCAN_INT_MAX) &&
      BTM_BLE_ISVALID_PARAM(scan_window, BTM_BLE_SCAN_WIN_MIN, BTM_BLE_EXT_SCAN_WIN_MAX)) {
    btm_cb.ble_ctr_cb.inq_var.scan_type = BTM_BLE_SCAN_MODE_ACTI;
    btm_cb.ble_ctr_cb.inq_var.scan_interval = scan_interval;
    btm_cb.ble_ctr_cb.inq_var.scan_window = scan_window;
    btm_cb.ble_ctr_cb.inq_var.scan_phy = scan_phy;
  }

  bluetooth::shim::GetScanning()->SetScanParameters(
          scanner_id, static_cast<bluetooth::hci::LeScanType>(scan_type), scan_interval,
          scan_window, scan_phy);
}

/* Configure the batchscan storage */
void BleScannerInterfaceImpl::BatchscanConfigStorage(int client_if, int batch_scan_full_max,
                                                     int batch_scan_trunc_max,
                                                     int batch_scan_notify_threshold, Callback cb) {
  log::info("in shim layer");
  bluetooth::shim::GetScanning()->BatchScanConifgStorage(batch_scan_full_max, batch_scan_trunc_max,
                                                         batch_scan_notify_threshold, client_if);
  do_in_jni_thread(base::BindOnce(cb, btm_status_value(BTM_SUCCESS)));
}

/* Enable batchscan */
void BleScannerInterfaceImpl::BatchscanEnable(int scan_mode, int scan_interval, int scan_window,
                                              int /* addr_type */, int discard_rule, Callback cb) {
  log::info("in shim layer");
  auto batch_scan_mode = static_cast<bluetooth::hci::BatchScanMode>(scan_mode);
  auto batch_scan_discard_rule = static_cast<bluetooth::hci::BatchScanDiscardRule>(discard_rule);
  bluetooth::shim::GetScanning()->BatchScanEnable(batch_scan_mode, scan_window, scan_interval,
                                                  batch_scan_discard_rule);
  do_in_jni_thread(base::BindOnce(cb, btm_status_value(BTM_SUCCESS)));
}

/* Disable batchscan */
void BleScannerInterfaceImpl::BatchscanDisable(Callback cb) {
  log::info("in shim layer");
  bluetooth::shim::GetScanning()->BatchScanDisable();
  do_in_jni_thread(base::BindOnce(cb, btm_status_value(BTM_SUCCESS)));
}

/* Read out batchscan reports */
void BleScannerInterfaceImpl::BatchscanReadReports(int client_if, int scan_mode) {
  log::info("in shim layer");
  auto batch_scan_mode = static_cast<bluetooth::hci::BatchScanMode>(scan_mode);
  auto scanner_id = static_cast<bluetooth::hci::ScannerId>(client_if);
  bluetooth::shim::GetScanning()->BatchScanReadReport(scanner_id, batch_scan_mode);
}

bool btm_random_pseudo_to_identity_addr(RawAddress* random_pseudo,
                                        tBLE_ADDR_TYPE* p_identity_addr_type);

bool btm_identity_addr_to_random_pseudo(RawAddress* bd_addr, tBLE_ADDR_TYPE* p_addr_type,
                                        bool refresh);

extern tACL_CONN* btm_acl_for_bda(const RawAddress& bd_addr, tBT_TRANSPORT transport);

void BleScannerInterfaceImpl::StartSync(uint8_t sid, RawAddress address, uint16_t skip,
                                        uint16_t timeout, int reg_id) {
  log::info("in shim layer");
  tBLE_ADDR_TYPE address_type = BLE_ADDR_RANDOM;
  tINQ_DB_ENT* p_i = btm_inq_db_find(address);
  if (p_i) {
    address_type = p_i->inq_info.results.ble_addr_type;  // Random
  }
  btm_random_pseudo_to_identity_addr(&address, &address_type);
  address_type &= ~BLE_ADDR_TYPE_ID_BIT;
  bluetooth::shim::GetScanning()->StartSync(sid, ToAddressWithType(address, address_type), skip,
                                            timeout, reg_id);
}

void BleScannerInterfaceImpl::StartSync(uint8_t sid, RawAddress address,
                                        uint16_t skip, uint16_t timeout,
                                        StartSyncCb start_cb,
                                        SyncReportCb report_cb,
                                        SyncLostCb lost_cb,
                                        BigInfoReportCb biginfoI_report_cb) {
  LOG(INFO) << __func__ << " in shim layer";
}

void BleScannerInterfaceImpl::StopSync(uint16_t handle) {
  log::info("in shim layer");
  bluetooth::shim::GetScanning()->StopSync(handle);
}

void BleScannerInterfaceImpl::CancelCreateSync(uint8_t sid, RawAddress address) {
  log::info("in shim layer");
  bluetooth::shim::GetScanning()->CancelCreateSync(sid, ToGdAddress(address));
}

void BleScannerInterfaceImpl::TransferSync(RawAddress address, uint16_t service_data,
                                           uint16_t sync_handle, int pa_source) {
  log::info("in shim layer");
  tACL_CONN* p_acl = btm_acl_for_bda(address, BT_TRANSPORT_LE);
  if (p_acl == NULL ||
      !HCI_LE_PERIODIC_ADVERTISING_SYNC_TRANSFER_RECIPIENT(p_acl->peer_le_features)) {
    log::error("[PAST] Remote doesn't support PAST");
    scanning_callbacks_->OnPeriodicSyncTransferred(pa_source, BTM_MODE_UNSUPPORTED, address);
    return;
  }

  bluetooth::shim::GetScanning()->TransferSync(ToGdAddress(address), p_acl->Handle(), service_data,
                                               sync_handle, pa_source);
}

<<<<<<< HEAD
void BleScannerInterfaceImpl::TransferSync(RawAddress address,
                                           uint16_t service_data,
                                           uint16_t sync_handle,
                                           SyncTransferCb cb) {
  LOG(INFO) << __func__ << " in shim layer";
}

void BleScannerInterfaceImpl::TransferSetInfo(RawAddress address,
                                              uint16_t service_data,
                                              uint8_t adv_handle,
                                              int pa_source) {
=======
void BleScannerInterfaceImpl::TransferSetInfo(RawAddress address, uint16_t service_data,
                                              uint8_t adv_handle, int pa_source) {
>>>>>>> 15c04564
  log::info("in shim layer");
  tACL_CONN* p_acl = btm_acl_for_bda(address, BT_TRANSPORT_LE);
  if (p_acl == NULL ||
      !HCI_LE_PERIODIC_ADVERTISING_SYNC_TRANSFER_RECIPIENT(p_acl->peer_le_features)) {
    log::error("[PAST] Remote doesn't support PAST");
    scanning_callbacks_->OnPeriodicSyncTransferred(pa_source, BTM_MODE_UNSUPPORTED, address);
    return;
  }

  bluetooth::shim::GetScanning()->TransferSetInfo(ToGdAddress(address), p_acl->Handle(),
                                                  service_data, adv_handle, pa_source);
}

<<<<<<< HEAD
void BleScannerInterfaceImpl::TransferSetInfo(RawAddress address,
                                              uint16_t service_data,
                                              uint8_t adv_handle,
                                              SyncTransferCb cb) {
  LOG(INFO) << __func__ << " in shim layer";
}

void BleScannerInterfaceImpl::SyncTxParameters(RawAddress addr, uint8_t mode,
                                               uint16_t skip, uint16_t timeout,
                                               int reg_id) {
=======
void BleScannerInterfaceImpl::SyncTxParameters(RawAddress addr, uint8_t mode, uint16_t skip,
                                               uint16_t timeout, int reg_id) {
>>>>>>> 15c04564
  log::info("in shim layer");
  bluetooth::shim::GetScanning()->SyncTxParameters(ToGdAddress(addr), mode, skip, timeout, reg_id);
}

void BleScannerInterfaceImpl::SyncTxParameters(RawAddress addr, uint8_t mode,
                                               uint16_t skip, uint16_t timeout,
                                               StartSyncCb start_cb) {
  LOG(INFO) << __func__ << " in shim layer";
}

void BleScannerInterfaceImpl::RegisterCallbacks(ScanningCallbacks* callbacks) {
  log::info("in shim layer");
  scanning_callbacks_ = callbacks;
}

void BleScannerInterfaceImpl::OnScannerRegistered(const bluetooth::hci::Uuid app_uuid,
                                                  bluetooth::hci::ScannerId scanner_id,
                                                  ScanningStatus status) {
  auto uuid = bluetooth::Uuid::From128BitBE(app_uuid.To128BitBE());
  do_in_jni_thread(base::BindOnce(&ScanningCallbacks::OnScannerRegistered,
                                  base::Unretained(scanning_callbacks_), uuid, scanner_id, status));
}

void BleScannerInterfaceImpl::OnSetScannerParameterComplete(bluetooth::hci::ScannerId scanner_id,
                                                            ScanningStatus status) {
  do_in_jni_thread(base::BindOnce(&ScanningCallbacks::OnSetScannerParameterComplete,
                                  base::Unretained(scanning_callbacks_), scanner_id, status));
}

void BleScannerInterfaceImpl::OnScanResult(uint16_t event_type, uint8_t address_type,
                                           bluetooth::hci::Address address, uint8_t primary_phy,
                                           uint8_t secondary_phy, uint8_t advertising_sid,
                                           int8_t tx_power, int8_t rssi,
                                           uint16_t periodic_advertising_interval,
                                           std::vector<uint8_t> advertising_data) {
  RawAddress raw_address = ToRawAddress(address);
  tBLE_ADDR_TYPE ble_addr_type = to_ble_addr_type(address_type);

  btm_cb.neighbor.le_scan.results++;
  if (ble_addr_type != BLE_ADDR_ANONYMOUS) {
    btm_ble_process_adv_addr(raw_address, &ble_addr_type);
  }

  do_in_jni_thread(base::BindOnce(&BleScannerInterfaceImpl::handle_remote_properties,
                                  base::Unretained(this), raw_address, ble_addr_type,
                                  advertising_data));

  do_in_jni_thread(base::BindOnce(
          &ScanningCallbacks::OnScanResult, base::Unretained(scanning_callbacks_), event_type,
          static_cast<uint8_t>(address_type), raw_address, primary_phy, secondary_phy,
          advertising_sid, tx_power, rssi, periodic_advertising_interval, advertising_data));

  // TODO: Remove when StartInquiry in GD part implemented
  btm_ble_process_adv_pkt_cont_for_inquiry(event_type, ble_addr_type, raw_address, primary_phy,
                                           secondary_phy, advertising_sid, tx_power, rssi,
                                           periodic_advertising_interval, advertising_data);
}

void BleScannerInterfaceImpl::OnTrackAdvFoundLost(
        bluetooth::hci::AdvertisingFilterOnFoundOnLostInfo on_found_on_lost_info) {
  AdvertisingTrackInfo track_info = {};
  RawAddress raw_address = ToRawAddress(on_found_on_lost_info.advertiser_address);

  if (on_found_on_lost_info.advertiser_address_type != BLE_ADDR_ANONYMOUS) {
    btm_ble_process_adv_addr(raw_address, &on_found_on_lost_info.advertiser_address_type);
  }

  track_info.monitor_handle = on_found_on_lost_info.monitor_handle;
  track_info.advertiser_address = raw_address;
  track_info.advertiser_address_type = on_found_on_lost_info.advertiser_address_type;
  track_info.scanner_id = on_found_on_lost_info.scanner_id;
  track_info.filter_index = on_found_on_lost_info.filter_index;
  track_info.advertiser_state = on_found_on_lost_info.advertiser_state;
  track_info.advertiser_info_present =
          static_cast<uint8_t>(on_found_on_lost_info.advertiser_info_present);
  if (on_found_on_lost_info.advertiser_info_present ==
      bluetooth::hci::AdvtInfoPresent::ADVT_INFO_PRESENT) {
    track_info.tx_power = on_found_on_lost_info.tx_power;
    track_info.rssi = on_found_on_lost_info.rssi;
    track_info.time_stamp = on_found_on_lost_info.time_stamp;
    auto adv_data = on_found_on_lost_info.adv_packet;
    track_info.adv_packet_len = (uint8_t)adv_data.size();
    track_info.adv_packet.reserve(adv_data.size());
    track_info.adv_packet.insert(track_info.adv_packet.end(), adv_data.begin(), adv_data.end());
    auto scan_rsp_data = on_found_on_lost_info.scan_response;
    track_info.scan_response_len = (uint8_t)scan_rsp_data.size();
    track_info.scan_response.reserve(adv_data.size());
    track_info.scan_response.insert(track_info.scan_response.end(), scan_rsp_data.begin(),
                                    scan_rsp_data.end());
  }
  do_in_jni_thread(base::BindOnce(&ScanningCallbacks::OnTrackAdvFoundLost,
                                  base::Unretained(scanning_callbacks_), track_info));
}

void BleScannerInterfaceImpl::OnBatchScanReports(int client_if, int status, int report_format,
                                                 int num_records, std::vector<uint8_t> data) {
  do_in_jni_thread(base::BindOnce(&ScanningCallbacks::OnBatchScanReports,
                                  base::Unretained(scanning_callbacks_), client_if, status,
                                  report_format, num_records, data));
}

void BleScannerInterfaceImpl::OnBatchScanThresholdCrossed(int client_if) {
  do_in_jni_thread(base::BindOnce(&ScanningCallbacks::OnBatchScanThresholdCrossed,
                                  base::Unretained(scanning_callbacks_), client_if));
}

void BleScannerInterfaceImpl::OnPeriodicSyncStarted(
        int reg_id, uint8_t status, uint16_t sync_handle, uint8_t advertising_sid,
        bluetooth::hci::AddressWithType address_with_type, uint8_t phy, uint16_t interval) {
  RawAddress raw_address = ToRawAddress(address_with_type.GetAddress());
  tBLE_ADDR_TYPE ble_addr_type = to_ble_addr_type((uint8_t)address_with_type.GetAddressType());
  if (ble_addr_type & BLE_ADDR_TYPE_ID_BIT) {
    btm_identity_addr_to_random_pseudo(&raw_address, &ble_addr_type, true);
  }

  do_in_jni_thread(base::BindOnce(&ScanningCallbacks::OnPeriodicSyncStarted,
                                  base::Unretained(scanning_callbacks_), reg_id, status,
                                  sync_handle, advertising_sid, static_cast<int>(ble_addr_type),
                                  raw_address, phy, interval));
}

<<<<<<< HEAD
bool BleScannerInterfaceImpl::OnFetchPseudoAddressFromIdentityAddress(
    bluetooth::hci::Address address, uint8_t address_type,
    bluetooth::hci::Address* pseudo_address) {
  RawAddress raw_address = ToRawAddress(address);
  tBLE_ADDR_TYPE ble_addr_type = to_ble_addr_type(address_type);
  if (ble_addr_type & BLE_ADDR_TYPE_ID_BIT) {
    if (btm_identity_addr_to_random_pseudo(&raw_address, &ble_addr_type,
                                           false)) {
      *pseudo_address = ToGdAddress(raw_address);
      return true;
    }
  }
  return false;
}

void BleScannerInterfaceImpl::OnPeriodicSyncReport(uint16_t sync_handle,
                                                   int8_t tx_power, int8_t rssi,
                                                   uint8_t status,
=======
void BleScannerInterfaceImpl::OnPeriodicSyncReport(uint16_t sync_handle, int8_t tx_power,
                                                   int8_t rssi, uint8_t status,
>>>>>>> 15c04564
                                                   std::vector<uint8_t> data) {
  do_in_jni_thread(base::BindOnce(&ScanningCallbacks::OnPeriodicSyncReport,
                                  base::Unretained(scanning_callbacks_), sync_handle, tx_power,
                                  rssi, status, std::move(data)));
}

void BleScannerInterfaceImpl::OnPeriodicSyncLost(uint16_t sync_handle) {
  do_in_jni_thread(base::BindOnce(&ScanningCallbacks::OnPeriodicSyncLost,
                                  base::Unretained(scanning_callbacks_), sync_handle));
}

void BleScannerInterfaceImpl::OnPeriodicSyncTransferred(int pa_source, uint8_t status,
                                                        bluetooth::hci::Address address) {
  do_in_jni_thread(base::BindOnce(&ScanningCallbacks::OnPeriodicSyncTransferred,
                                  base::Unretained(scanning_callbacks_), pa_source, status,
                                  ToRawAddress(address)));
}

void BleScannerInterfaceImpl::OnBigInfoReport(uint16_t sync_handle, bool encrypted) {
  do_in_jni_thread(base::BindOnce(&ScanningCallbacks::OnBigInfoReport,
                                  base::Unretained(scanning_callbacks_), sync_handle, encrypted));
}

void BleScannerInterfaceImpl::OnTimeout() {}
void BleScannerInterfaceImpl::OnFilterEnable(bluetooth::hci::Enable /* enable */,
                                             uint8_t /* status */) {}
void BleScannerInterfaceImpl::OnFilterParamSetup(uint8_t /* available_spaces */,
                                                 bluetooth::hci::ApcfAction /* action */,
                                                 uint8_t /* status */) {}
void BleScannerInterfaceImpl::OnFilterConfigCallback(
        bluetooth::hci::ApcfFilterType /* filter_type */, uint8_t /* available_spaces */,
        bluetooth::hci::ApcfAction /* action */, uint8_t /* status */) {}

bool BleScannerInterfaceImpl::parse_filter_command(
        bluetooth::hci::AdvertisingPacketContentFilterCommand&
                advertising_packet_content_filter_command,
        ApcfCommand apcf_command) {
  advertising_packet_content_filter_command.filter_type =
          static_cast<bluetooth::hci::ApcfFilterType>(apcf_command.type);
  bluetooth::hci::Address address = ToGdAddress(apcf_command.address);
  advertising_packet_content_filter_command.address = address;
  advertising_packet_content_filter_command.application_address_type =
          static_cast<bluetooth::hci::ApcfApplicationAddressType>(apcf_command.addr_type);

  if (!apcf_command.uuid.IsEmpty()) {
    uint8_t uuid_len = apcf_command.uuid.GetShortestRepresentationSize();
    switch (uuid_len) {
      case bluetooth::Uuid::kNumBytes16: {
        advertising_packet_content_filter_command.uuid =
                bluetooth::hci::Uuid::From16Bit(apcf_command.uuid.As16Bit());
      } break;
      case bluetooth::Uuid::kNumBytes32: {
        advertising_packet_content_filter_command.uuid =
                bluetooth::hci::Uuid::From32Bit(apcf_command.uuid.As32Bit());
      } break;
      case bluetooth::Uuid::kNumBytes128: {
        advertising_packet_content_filter_command.uuid =
                bluetooth::hci::Uuid::From128BitBE(apcf_command.uuid.To128BitBE());
      } break;
      default:
        log::warn("illegal UUID length {}", (uint16_t)uuid_len);
        return false;
    }
  }

  if (!apcf_command.uuid_mask.IsEmpty()) {
    uint8_t uuid_len = apcf_command.uuid.GetShortestRepresentationSize();
    switch (uuid_len) {
      case bluetooth::Uuid::kNumBytes16: {
        advertising_packet_content_filter_command.uuid_mask =
                bluetooth::hci::Uuid::From16Bit(apcf_command.uuid_mask.As16Bit());
      } break;
      case bluetooth::Uuid::kNumBytes32: {
        advertising_packet_content_filter_command.uuid_mask =
                bluetooth::hci::Uuid::From32Bit(apcf_command.uuid_mask.As32Bit());
      } break;
      case bluetooth::Uuid::kNumBytes128: {
        advertising_packet_content_filter_command.uuid_mask =
                bluetooth::hci::Uuid::From128BitBE(apcf_command.uuid_mask.To128BitBE());
      } break;
      default:
        log::warn("illegal UUID length {}", (uint16_t)uuid_len);
        return false;
    }
  }

  advertising_packet_content_filter_command.name.assign(apcf_command.name.begin(),
                                                        apcf_command.name.end());
  advertising_packet_content_filter_command.company = apcf_command.company;
  advertising_packet_content_filter_command.company_mask = apcf_command.company_mask;
  advertising_packet_content_filter_command.ad_type = apcf_command.ad_type;
  advertising_packet_content_filter_command.org_id = apcf_command.org_id;
  advertising_packet_content_filter_command.tds_flags = apcf_command.tds_flags;
  advertising_packet_content_filter_command.tds_flags_mask = apcf_command.tds_flags_mask;
  advertising_packet_content_filter_command.meta_data_type =
          static_cast<bluetooth::hci::ApcfMetaDataType>(apcf_command.meta_data_type);
  advertising_packet_content_filter_command.meta_data.assign(apcf_command.meta_data.begin(),
                                                             apcf_command.meta_data.end());
  advertising_packet_content_filter_command.data.assign(apcf_command.data.begin(),
                                                        apcf_command.data.end());
  advertising_packet_content_filter_command.data_mask.assign(apcf_command.data_mask.begin(),
                                                             apcf_command.data_mask.end());
  advertising_packet_content_filter_command.irk = apcf_command.irk;
  return true;
}

void BleScannerInterfaceImpl::handle_remote_properties(RawAddress bd_addr, tBLE_ADDR_TYPE addr_type,
                                                       std::vector<uint8_t> advertising_data) {
  if (!bluetooth::shim::is_gd_stack_started_up()) {
    log::warn("Gd stack is stopped, return");
    return;
  }

  // skip anonymous advertisment
  if (addr_type == BLE_ADDR_ANONYMOUS) {
    return;
  }

  auto device_type = bluetooth::hci::DeviceType::LE;
  uint8_t flag_len;
  const uint8_t* p_flag =
          AdvertiseDataParser::GetFieldByType(advertising_data, BTM_BLE_AD_TYPE_FLAG, &flag_len);

  if (p_flag != NULL && flag_len != 0) {
    if ((BTM_BLE_BREDR_NOT_SPT & *p_flag) == 0) {
      device_type = bluetooth::hci::DeviceType::DUAL;
    }
  }

  uint8_t remote_name_len;
  const uint8_t* p_eir_remote_name = AdvertiseDataParser::GetFieldByType(
          advertising_data, HCI_EIR_COMPLETE_LOCAL_NAME_TYPE, &remote_name_len);

  if (p_eir_remote_name == NULL) {
    p_eir_remote_name = AdvertiseDataParser::GetFieldByType(
            advertising_data, HCI_EIR_SHORTENED_LOCAL_NAME_TYPE, &remote_name_len);
  }

  bt_bdname_t bdname = {0};

  // update device name
  if (p_eir_remote_name) {
    if (!address_cache_.find(bd_addr)) {
      address_cache_.add(bd_addr);

      if (remote_name_len > BD_NAME_LEN + 1 ||
          (remote_name_len == BD_NAME_LEN + 1 && p_eir_remote_name[BD_NAME_LEN] != '\0')) {
        log::info("dropping invalid packet - device name too long: {}", remote_name_len);
        return;
      }

      memcpy(bdname.name, p_eir_remote_name, remote_name_len);
      if (remote_name_len < BD_NAME_LEN + 1) {
        bdname.name[remote_name_len] = '\0';
      }
      btif_dm_update_ble_remote_properties(bd_addr, bdname.name, kDevClassEmpty, device_type);
    }
  }

  DEV_CLASS dev_class = btm_ble_get_appearance_as_cod(advertising_data);
  if (dev_class != kDevClassUnclassified) {
    btif_dm_update_ble_remote_properties(bd_addr, bdname.name, dev_class, device_type);
  }

  auto* storage_module = bluetooth::shim::GetStorage();
  bluetooth::hci::Address address = ToGdAddress(bd_addr);

  // update device type
  auto mutation = storage_module->Modify();
  bluetooth::storage::Device device = storage_module->GetDeviceByLegacyKey(address);
  mutation.Add(device.SetDeviceType(device_type));
  mutation.Commit();

  // update address type
  auto mutation2 = storage_module->Modify();
  bluetooth::storage::LeDevice le_device = device.Le();
  mutation2.Add(le_device.SetAddressType((bluetooth::hci::AddressType)addr_type));
  mutation2.Commit();
}

void BleScannerInterfaceImpl::AddressCache::add(const RawAddress& p_bda) {
  // Remove the oldest entries
  while (remote_bdaddr_cache_.size() >= remote_bdaddr_cache_max_size_) {
    const RawAddress& raw_address = remote_bdaddr_cache_ordered_.front();
    remote_bdaddr_cache_.erase(raw_address);
    remote_bdaddr_cache_ordered_.pop();
  }
  remote_bdaddr_cache_.insert(p_bda);
  remote_bdaddr_cache_ordered_.push(p_bda);
}

bool BleScannerInterfaceImpl::AddressCache::find(const RawAddress& p_bda) {
  return remote_bdaddr_cache_.find(p_bda) != remote_bdaddr_cache_.end();
}

void BleScannerInterfaceImpl::AddressCache::init(void) {
  remote_bdaddr_cache_.clear();
  remote_bdaddr_cache_ordered_ = {};
}

BleScannerInterfaceImpl* bt_le_scanner_instance = nullptr;

BleScannerInterface* bluetooth::shim::get_ble_scanner_instance() {
  if (bt_le_scanner_instance == nullptr) {
    bt_le_scanner_instance = new BleScannerInterfaceImpl();
  }
  return bt_le_scanner_instance;
}

void bluetooth::shim::init_scanning_manager() {
  static_cast<BleScannerInterfaceImpl*>(bluetooth::shim::get_ble_scanner_instance())->Init();
}

bool bluetooth::shim::is_ad_type_filter_supported() {
  return bluetooth::shim::GetScanning()->IsAdTypeFilterSupported();
}

void bluetooth::shim::set_ad_type_rsi_filter(bool enable) {
  bluetooth::hci::AdvertisingFilterParameter advertising_filter_parameter;
  bluetooth::shim::GetScanning()->ScanFilterParameterSetup(bluetooth::hci::ApcfAction::DELETE, 0x00,
                                                           advertising_filter_parameter);
  if (enable) {
    std::vector<bluetooth::hci::AdvertisingPacketContentFilterCommand> filters = {};
    bluetooth::hci::AdvertisingPacketContentFilterCommand filter{};
    filter.filter_type = bluetooth::hci::ApcfFilterType::AD_TYPE;
    filter.ad_type = BTM_BLE_AD_TYPE_RSI;
    filters.push_back(filter);
    bluetooth::shim::GetScanning()->ScanFilterAdd(0x00, filters);

    advertising_filter_parameter.delivery_mode = bluetooth::hci::DeliveryMode::IMMEDIATE;
    advertising_filter_parameter.feature_selection = kAllowADTypeFilter;
    advertising_filter_parameter.list_logic_type = kAllowADTypeFilter;
    advertising_filter_parameter.filter_logic_type = kFilterLogicOr;
    advertising_filter_parameter.rssi_high_thresh = kLowestRssiValue;
    bluetooth::shim::GetScanning()->ScanFilterParameterSetup(bluetooth::hci::ApcfAction::ADD, 0x00,
                                                             advertising_filter_parameter);
  }
}

void bluetooth::shim::set_empty_filter(bool enable) {
  bluetooth::hci::AdvertisingFilterParameter advertising_filter_parameter;
  bluetooth::shim::GetScanning()->ScanFilterParameterSetup(bluetooth::hci::ApcfAction::DELETE, 0x00,
                                                           advertising_filter_parameter);
  if (enable) {
    /* Add an allow-all filter on index 0 */
    advertising_filter_parameter.delivery_mode = bluetooth::hci::DeliveryMode::IMMEDIATE;
    advertising_filter_parameter.feature_selection = kAllowAllFilter;
    advertising_filter_parameter.list_logic_type = kListLogicOr;
    advertising_filter_parameter.filter_logic_type = kFilterLogicOr;
    advertising_filter_parameter.rssi_high_thresh = kLowestRssiValue;
    bluetooth::shim::GetScanning()->ScanFilterParameterSetup(bluetooth::hci::ApcfAction::ADD, 0x00,
                                                             advertising_filter_parameter);
  }
}

void bluetooth::shim::set_target_announcements_filter(bool enable) {
  uint8_t filter_index = 0x03;

  log::debug("enable {}", enable);

  bluetooth::hci::AdvertisingFilterParameter advertising_filter_parameter = {};
  bluetooth::shim::GetScanning()->ScanFilterParameterSetup(
          bluetooth::hci::ApcfAction::DELETE, filter_index, advertising_filter_parameter);

  if (!enable) {
    return;
  }

  advertising_filter_parameter.delivery_mode = bluetooth::hci::DeliveryMode::IMMEDIATE;
  advertising_filter_parameter.feature_selection = kAllowServiceDataFilter;
  advertising_filter_parameter.list_logic_type = kListLogicOr;
  advertising_filter_parameter.filter_logic_type = kFilterLogicAnd;
  advertising_filter_parameter.rssi_high_thresh = kLowestRssiValue;

  /* Add targeted announcements filter on index 4 */
  std::vector<bluetooth::hci::AdvertisingPacketContentFilterCommand> cap_bap_filter = {};

  bluetooth::hci::AdvertisingPacketContentFilterCommand cap_filter{};
  cap_filter.filter_type = bluetooth::hci::ApcfFilterType::SERVICE_DATA;
  cap_filter.data = {0x53, 0x18, 0x01};
  cap_filter.data_mask = {0x53, 0x18, 0xFF};
  cap_bap_filter.push_back(cap_filter);

  bluetooth::hci::AdvertisingPacketContentFilterCommand bap_filter{};
  bap_filter.filter_type = bluetooth::hci::ApcfFilterType::SERVICE_DATA;
  bap_filter.data = {0x4e, 0x18, 0x01};
  bap_filter.data_mask = {0x4e, 0x18, 0xFF};

  cap_bap_filter.push_back(bap_filter);
  bluetooth::shim::GetScanning()->ScanFilterAdd(filter_index, cap_bap_filter);

  bluetooth::shim::GetScanning()->ScanFilterParameterSetup(
          bluetooth::hci::ApcfAction::ADD, filter_index, advertising_filter_parameter);
}<|MERGE_RESOLUTION|>--- conflicted
+++ resolved
@@ -400,11 +400,9 @@
                                             timeout, reg_id);
 }
 
-void BleScannerInterfaceImpl::StartSync(uint8_t sid, RawAddress address,
-                                        uint16_t skip, uint16_t timeout,
-                                        StartSyncCb start_cb,
-                                        SyncReportCb report_cb,
-                                        SyncLostCb lost_cb,
+void BleScannerInterfaceImpl::StartSync(uint8_t sid, RawAddress address, uint16_t skip,
+                                        uint16_t timeout, StartSyncCb start_cb,
+                                        SyncReportCb report_cb, SyncLostCb lost_cb,
                                         BigInfoReportCb biginfoI_report_cb) {
   LOG(INFO) << __func__ << " in shim layer";
 }
@@ -434,22 +432,13 @@
                                                sync_handle, pa_source);
 }
 
-<<<<<<< HEAD
-void BleScannerInterfaceImpl::TransferSync(RawAddress address,
-                                           uint16_t service_data,
-                                           uint16_t sync_handle,
-                                           SyncTransferCb cb) {
+void BleScannerInterfaceImpl::TransferSync(RawAddress address, uint16_t service_data,
+                                           uint16_t sync_handle, SyncTransferCb cb) {
   LOG(INFO) << __func__ << " in shim layer";
 }
 
-void BleScannerInterfaceImpl::TransferSetInfo(RawAddress address,
-                                              uint16_t service_data,
-                                              uint8_t adv_handle,
-                                              int pa_source) {
-=======
 void BleScannerInterfaceImpl::TransferSetInfo(RawAddress address, uint16_t service_data,
                                               uint8_t adv_handle, int pa_source) {
->>>>>>> 15c04564
   log::info("in shim layer");
   tACL_CONN* p_acl = btm_acl_for_bda(address, BT_TRANSPORT_LE);
   if (p_acl == NULL ||
@@ -463,28 +452,19 @@
                                                   service_data, adv_handle, pa_source);
 }
 
-<<<<<<< HEAD
-void BleScannerInterfaceImpl::TransferSetInfo(RawAddress address,
-                                              uint16_t service_data,
-                                              uint8_t adv_handle,
-                                              SyncTransferCb cb) {
+void BleScannerInterfaceImpl::TransferSetInfo(RawAddress address, uint16_t service_data,
+                                              uint8_t adv_handle, SyncTransferCb cb) {
   LOG(INFO) << __func__ << " in shim layer";
 }
 
-void BleScannerInterfaceImpl::SyncTxParameters(RawAddress addr, uint8_t mode,
-                                               uint16_t skip, uint16_t timeout,
-                                               int reg_id) {
-=======
 void BleScannerInterfaceImpl::SyncTxParameters(RawAddress addr, uint8_t mode, uint16_t skip,
                                                uint16_t timeout, int reg_id) {
->>>>>>> 15c04564
   log::info("in shim layer");
   bluetooth::shim::GetScanning()->SyncTxParameters(ToGdAddress(addr), mode, skip, timeout, reg_id);
 }
 
-void BleScannerInterfaceImpl::SyncTxParameters(RawAddress addr, uint8_t mode,
-                                               uint16_t skip, uint16_t timeout,
-                                               StartSyncCb start_cb) {
+void BleScannerInterfaceImpl::SyncTxParameters(RawAddress addr, uint8_t mode, uint16_t skip,
+                                               uint16_t timeout, StartSyncCb start_cb) {
   LOG(INFO) << __func__ << " in shim layer";
 }
 
@@ -599,15 +579,13 @@
                                   raw_address, phy, interval));
 }
 
-<<<<<<< HEAD
 bool BleScannerInterfaceImpl::OnFetchPseudoAddressFromIdentityAddress(
-    bluetooth::hci::Address address, uint8_t address_type,
-    bluetooth::hci::Address* pseudo_address) {
+        bluetooth::hci::Address address, uint8_t address_type,
+        bluetooth::hci::Address* pseudo_address) {
   RawAddress raw_address = ToRawAddress(address);
   tBLE_ADDR_TYPE ble_addr_type = to_ble_addr_type(address_type);
   if (ble_addr_type & BLE_ADDR_TYPE_ID_BIT) {
-    if (btm_identity_addr_to_random_pseudo(&raw_address, &ble_addr_type,
-                                           false)) {
+    if (btm_identity_addr_to_random_pseudo(&raw_address, &ble_addr_type, false)) {
       *pseudo_address = ToGdAddress(raw_address);
       return true;
     }
@@ -615,13 +593,8 @@
   return false;
 }
 
-void BleScannerInterfaceImpl::OnPeriodicSyncReport(uint16_t sync_handle,
-                                                   int8_t tx_power, int8_t rssi,
-                                                   uint8_t status,
-=======
 void BleScannerInterfaceImpl::OnPeriodicSyncReport(uint16_t sync_handle, int8_t tx_power,
                                                    int8_t rssi, uint8_t status,
->>>>>>> 15c04564
                                                    std::vector<uint8_t> data) {
   do_in_jni_thread(base::BindOnce(&ScanningCallbacks::OnPeriodicSyncReport,
                                   base::Unretained(scanning_callbacks_), sync_handle, tx_power,
