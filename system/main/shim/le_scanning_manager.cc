--- conflicted
+++ resolved
@@ -213,26 +213,16 @@
 
 
   /** Sets the LE scan interval and window in units of N*0.625 msec */
-<<<<<<< HEAD
-  void SetScanParameters(int scanner_id, std::vector<uint32_t> scan_interval,
-                         std::vector<uint32_t> scan_window, Callback cb) {
-    LOG(INFO) << __func__ << " in shim layer";
-    // use active scan
-    auto scan_type = static_cast<bluetooth::hci::LeScanType>(0x01);
-    bluetooth::shim::GetScanning()->SetScanParameters(
-        scanner_id, scan_type, scan_interval, scan_window);
-  }
-=======
 void BleScannerInterfaceImpl::SetScanParameters(int scanner_id,
-                                                int scan_interval,
-                                                int scan_window, Callback cb) {
+                                                std::vector<uint32_t> scan_interval,
+                                                std::vector<uint32_t> scan_window,
+                                                Callback cb) {
   LOG(INFO) << __func__ << " in shim layer";
   // use active scan
   auto scan_type = static_cast<bluetooth::hci::LeScanType>(0x01);
   bluetooth::shim::GetScanning()->SetScanParameters(scanner_id, scan_type,
                                                     scan_interval, scan_window);
 }
->>>>>>> 260f34b9
 
 /* Configure the batchscan storage */
 void BleScannerInterfaceImpl::BatchscanConfigStorage(
@@ -419,27 +409,12 @@
                      report_format, num_records, data));
 }
 
-<<<<<<< HEAD
-  void CancelCreateSync(uint8_t sid, RawAddress address) {}
-
-  void TransferSync(RawAddress address, uint16_t service_data,
-                    uint16_t sync_handle, SyncTransferCb cb) {}
-
-  void TransferSetInfo(RawAddress address, uint16_t service_data,
-                       uint8_t adv_handle, SyncTransferCb cb) {}
-
-  void SyncTxParameters(RawAddress addr, uint8_t mode, uint16_t skip,
-                        uint16_t timeout,StartSyncCb start_cb) {}
-
-  ScanningCallbacks* scanning_callbacks_;
-=======
 void BleScannerInterfaceImpl::OnBatchScanThresholdCrossed(int client_if) {
   do_in_jni_thread(
       FROM_HERE,
       base::BindOnce(&ScanningCallbacks::OnBatchScanThresholdCrossed,
                      base::Unretained(scanning_callbacks_), client_if));
 }
->>>>>>> 260f34b9
 
 void BleScannerInterfaceImpl::OnTimeout() {}
 void BleScannerInterfaceImpl::OnFilterEnable(bluetooth::hci::Enable enable,
