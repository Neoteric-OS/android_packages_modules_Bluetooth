/*
 * Copyright 2020 The Android Open Source Project
 *
 * Licensed under the Apache License, Version 2.0 (the "License");
 * you may not use this file except in compliance with the License.
 * You may obtain a copy of the License at
 *
 *      http://www.apache.org/licenses/LICENSE-2.0
 *
 * Unless required by applicable law or agreed to in writing, software
 * distributed under the License is distributed on an "AS IS" BASIS,
 * WITHOUT WARRANTIES OR CONDITIONS OF ANY KIND, either express or implied.
 * See the License for the specific language governing permissions and
 * limitations under the License.
 */

#include "main/shim/acl.h"

#include <base/location.h>
#include <base/strings/stringprintf.h>
#include <bluetooth/log.h>
#include <time.h>

#include <chrono>
#include <cstdint>
#include <functional>
#include <future>
#include <map>
#include <memory>
#include <optional>
#include <string>
#include <unordered_set>

#include "common/bind.h"
#include "common/interfaces/ILoggable.h"
#include "common/strings.h"
#include "common/sync_map_count.h"
#include "hci/acl_manager.h"
#include "hci/acl_manager/acl_connection.h"
#include "hci/acl_manager/classic_acl_connection.h"
#include "hci/acl_manager/connection_management_callbacks.h"
#include "hci/acl_manager/le_acl_connection.h"
#include "hci/acl_manager/le_connection_management_callbacks.h"
#include "hci/address.h"
#include "hci/address_with_type.h"
#include "hci/class_of_device.h"
#include "hci/controller_interface.h"
#include "internal_include/bt_target.h"
#include "main/shim/dumpsys.h"
#include "main/shim/entry.h"
#include "main/shim/helpers.h"
#include "main/shim/stack.h"
#include "os/handler.h"
#include "osi/include/allocator.h"
#include "stack/acl/acl.h"
#include "stack/btm/btm_int_types.h"
#include "stack/btm/btm_sec_cb.h"
#include "stack/include/bt_hdr.h"
#include "stack/include/btm_log_history.h"
#include "stack/include/l2cap_module.h"
#include "stack/include/main_thread.h"
#include "types/ble_address_with_type.h"
#include "types/raw_address.h"

extern tBTM_CB btm_cb;

using namespace bluetooth;

class ConnectAddressWithType : public bluetooth::common::IRedactableLoggable {
public:
  explicit ConnectAddressWithType(hci::AddressWithType address_with_type)
      : address_(address_with_type.GetAddress()),
        type_(address_with_type.ToFilterAcceptListAddressType()) {}

  // TODO: remove this method
  std::string const ToString() const {
    std::stringstream ss;
    ss << address_.ToString() << "[" << FilterAcceptListAddressTypeText(type_) << "]";
    return ss.str();
  }

  std::string ToStringForLogging() const override { return ToString(); }
  std::string ToRedactedStringForLogging() const override {
    std::stringstream ss;
    ss << address_.ToRedactedStringForLogging() << "[" << FilterAcceptListAddressTypeText(type_)
       << "]";
    return ss.str();
  }
  bool operator==(const ConnectAddressWithType& rhs) const {
    return address_ == rhs.address_ && type_ == rhs.type_;
  }

private:
  friend std::hash<ConnectAddressWithType>;
  hci::Address address_;
  hci::FilterAcceptListAddressType type_;
};

namespace std {
template <>
struct hash<ConnectAddressWithType> {
  std::size_t operator()(const ConnectAddressWithType& val) const {
    static_assert(sizeof(uint64_t) >= (bluetooth::hci::Address::kLength +
                                       sizeof(bluetooth::hci::FilterAcceptListAddressType)));
    uint64_t int_addr = 0;
    memcpy(reinterpret_cast<uint8_t*>(&int_addr), val.address_.data(),
           bluetooth::hci::Address::kLength);
    memcpy(reinterpret_cast<uint8_t*>(&int_addr) + bluetooth::hci::Address::kLength, &val.type_,
           sizeof(bluetooth::hci::FilterAcceptListAddressType));
    return std::hash<uint64_t>{}(int_addr);
  }
};
}  // namespace std

namespace fmt {
template <>
struct formatter<ConnectAddressWithType> : formatter<std::string> {
  template <class Context>
  typename Context::iterator format(const ConnectAddressWithType& address, Context& ctx) const {
    std::string repr = bluetooth::os::should_log_be_redacted()
                               ? address.ToRedactedStringForLogging()
                               : address.ToStringForLogging();
    return fmt::formatter<std::string>::format(repr, ctx);
  }
};
}  // namespace fmt

namespace {

constexpr uint32_t kRunicBjarkan = 0x0016D2;
constexpr uint32_t kRunicHagall = 0x0016BC;

using HciHandle = uint16_t;
using PageNumber = uint8_t;

using CreationTime = std::chrono::time_point<std::chrono::system_clock>;
using TeardownTime = std::chrono::time_point<std::chrono::system_clock>;

constexpr char kBtmLogTag[] = "ACL";

using SendDataUpwards = void (*const)(BT_HDR*);
using OnDisconnect = std::function<void(HciHandle, hci::ErrorCode reason)>;

constexpr char kConnectionDescriptorTimeFormat[] = "%Y-%m-%d %H:%M:%S";

constexpr unsigned MillisPerSecond = 1000;
std::string EpochMillisToString(long long time_ms) {
  time_t time_sec = time_ms / MillisPerSecond;
  struct tm tm;
  localtime_r(&time_sec, &tm);
  std::string s = common::StringFormatTime(kConnectionDescriptorTimeFormat, tm);
  return base::StringPrintf("%s.%03u", s.c_str(),
                            static_cast<unsigned int>(time_ms % MillisPerSecond));
}

inline bool IsRpa(const hci::AddressWithType address_with_type) {
  return address_with_type.GetAddressType() == hci::AddressType::RANDOM_DEVICE_ADDRESS &&
         ((address_with_type.GetAddress().address.data()[5] & 0xc0) == 0x40);
}

class ShadowAcceptlist {
public:
  ShadowAcceptlist(uint8_t max_acceptlist_size) : max_acceptlist_size_(max_acceptlist_size) {}

  bool Add(const hci::AddressWithType& address_with_type) {
    if (acceptlist_set_.size() == max_acceptlist_size_) {
      log::error("Acceptlist is full size:{}", acceptlist_set_.size());
      return false;
    }
    if (!acceptlist_set_.insert(ConnectAddressWithType(address_with_type)).second) {
      log::warn("Attempted to add duplicate le address to acceptlist:{}", address_with_type);
    }
    return true;
  }

  bool Remove(const hci::AddressWithType& address_with_type) {
    auto iter = acceptlist_set_.find(ConnectAddressWithType(address_with_type));
    if (iter == acceptlist_set_.end()) {
      log::warn("Unknown device being removed from acceptlist:{}", address_with_type);
      return false;
    }
    acceptlist_set_.erase(ConnectAddressWithType(*iter));
    return true;
  }

  std::unordered_set<ConnectAddressWithType> GetCopy() const { return acceptlist_set_; }

  bool IsFull() const {
    return acceptlist_set_.size() == static_cast<size_t>(max_acceptlist_size_);
  }

  void Clear() { acceptlist_set_.clear(); }

  uint8_t GetMaxSize() const { return max_acceptlist_size_; }

private:
  uint8_t max_acceptlist_size_{0};
  std::unordered_set<ConnectAddressWithType> acceptlist_set_;
};

class ShadowAddressResolutionList {
public:
  ShadowAddressResolutionList(uint8_t max_address_resolution_size)
      : max_address_resolution_size_(max_address_resolution_size) {}

  bool Add(const hci::AddressWithType& address_with_type) {
    if (address_resolution_set_.size() == max_address_resolution_size_) {
      log::error("Address Resolution is full size:{}", address_resolution_set_.size());
      return false;
    }
    if (!address_resolution_set_.insert(address_with_type).second) {
      log::warn("Attempted to add duplicate le address to address_resolution:{}",
                address_with_type);
    }
    return true;
  }

  bool Remove(const hci::AddressWithType& address_with_type) {
    auto iter = address_resolution_set_.find(address_with_type);
    if (iter == address_resolution_set_.end()) {
      log::warn("Unknown device being removed from address_resolution:{}", address_with_type);
      return false;
    }
    address_resolution_set_.erase(iter);
    return true;
  }

  std::unordered_set<hci::AddressWithType> GetCopy() const { return address_resolution_set_; }

  bool IsFull() const {
    return address_resolution_set_.size() == static_cast<size_t>(max_address_resolution_size_);
  }

  size_t Size() const { return address_resolution_set_.size(); }

  void Clear() { address_resolution_set_.clear(); }

  uint8_t GetMaxSize() const { return max_address_resolution_size_; }

private:
  uint8_t max_address_resolution_size_{0};
  std::unordered_set<hci::AddressWithType> address_resolution_set_;
};

struct ConnectionDescriptor {
  CreationTime creation_time_;
  TeardownTime teardown_time_;
  uint16_t handle_;
  bool is_locally_initiated_;
  hci::ErrorCode disconnect_reason_;
  ConnectionDescriptor(CreationTime creation_time, TeardownTime teardown_time, uint16_t handle,
                       bool is_locally_initiated, hci::ErrorCode disconnect_reason)
      : creation_time_(creation_time),
        teardown_time_(teardown_time),
        handle_(handle),
        is_locally_initiated_(is_locally_initiated),
        disconnect_reason_(disconnect_reason) {}
  virtual std::string GetPrivateRemoteAddress() const = 0;
  virtual ~ConnectionDescriptor() {}
  std::string ToString() const {
    return base::StringPrintf(
            "peer:%s handle:0x%04x is_locally_initiated:%s"
            " creation_time:%s teardown_time:%s disconnect_reason:%s",
            GetPrivateRemoteAddress().c_str(), handle_, is_locally_initiated_ ? "true" : "false",
            common::StringFormatTimeWithMilliseconds(kConnectionDescriptorTimeFormat,
                                                     creation_time_)
                    .c_str(),
            common::StringFormatTimeWithMilliseconds(kConnectionDescriptorTimeFormat,
                                                     teardown_time_)
                    .c_str(),
            hci::ErrorCodeText(disconnect_reason_).c_str());
  }
};

struct ClassicConnectionDescriptor : public ConnectionDescriptor {
  const hci::Address remote_address_;
  ClassicConnectionDescriptor(const hci::Address& remote_address, CreationTime creation_time,
                              TeardownTime teardown_time, uint16_t handle,
                              bool is_locally_initiated, hci::ErrorCode disconnect_reason)
      : ConnectionDescriptor(creation_time, teardown_time, handle, is_locally_initiated,
                             disconnect_reason),
        remote_address_(remote_address) {}
  virtual std::string GetPrivateRemoteAddress() const {
    return ADDRESS_TO_LOGGABLE_CSTR(remote_address_);
  }
};

struct LeConnectionDescriptor : public ConnectionDescriptor {
  const hci::AddressWithType remote_address_with_type_;
  LeConnectionDescriptor(hci::AddressWithType& remote_address_with_type, CreationTime creation_time,
                         TeardownTime teardown_time, uint16_t handle, bool is_locally_initiated,
                         hci::ErrorCode disconnect_reason)
      : ConnectionDescriptor(creation_time, teardown_time, handle, is_locally_initiated,
                             disconnect_reason),
        remote_address_with_type_(remote_address_with_type) {}
  std::string GetPrivateRemoteAddress() const {
    return ADDRESS_TO_LOGGABLE_CSTR(remote_address_with_type_);
  }
};

template <typename T>
class FixedQueue {
public:
  explicit FixedQueue(size_t max_size) : max_size_(max_size) {}
  void Push(T element) {
    if (queue_.size() == max_size_) {
      queue_.pop_front();
    }
    queue_.push_back(std::move(element));
  }

  std::vector<std::string> ReadElementsAsString() const {
    std::vector<std::string> vector;
    for (auto& entry : queue_) {
      vector.push_back(entry->ToString());
    }
    return vector;
  }

private:
  size_t max_size_{1};
  std::deque<T> queue_;
};

constexpr size_t kConnectionHistorySize = 40;

inline uint8_t LowByte(uint16_t val) { return val & 0xff; }
inline uint8_t HighByte(uint16_t val) { return val >> 8; }

void ValidateAclInterface(const shim::legacy::acl_interface_t& acl_interface) {
  log::assert_that(acl_interface.on_send_data_upwards != nullptr,
                   "Must provide to receive data on acl links");
  log::assert_that(acl_interface.on_packets_completed != nullptr,
                   "Must provide to receive completed packet indication");

  log::assert_that(acl_interface.connection.classic.on_connected != nullptr,
                   "Must provide to respond to successful classic connections");
  log::assert_that(acl_interface.connection.classic.on_failed != nullptr,
                   "Must provide to respond when classic connection attempts fail");
  log::assert_that(acl_interface.connection.classic.on_disconnected != nullptr,
                   "Must provide to respond when active classic connection disconnects");

  log::assert_that(acl_interface.connection.le.on_connected != nullptr,
                   "Must provide to respond to successful le connections");
  log::assert_that(acl_interface.connection.le.on_failed != nullptr,
                   "Must provide to respond when le connection attempts fail");
  log::assert_that(acl_interface.connection.le.on_disconnected != nullptr,
                   "Must provide to respond when active le connection disconnects");
}

}  // namespace

#define TRY_POSTING_ON_MAIN(cb, ...)                                   \
  do {                                                                 \
    if (cb == nullptr) {                                               \
      log::warn("Dropping ACL event with no callback");                \
    } else {                                                           \
      do_in_main_thread(FROM_HERE, base::BindOnce(cb, ##__VA_ARGS__)); \
    }                                                                  \
  } while (0)

constexpr HciHandle kInvalidHciHandle = 0xffff;

class ShimAclConnection {
public:
  ShimAclConnection(const HciHandle handle, SendDataUpwards send_data_upwards, os::Handler* handler,
                    hci::acl_manager::AclConnection::QueueUpEnd* queue_up_end,
                    CreationTime creation_time)
      : handle_(handle),
        handler_(handler),
        send_data_upwards_(send_data_upwards),
        queue_up_end_(queue_up_end),
        creation_time_(creation_time) {
    queue_up_end_->RegisterDequeue(handler_, common::Bind(&ShimAclConnection::data_ready_callback,
                                                          common::Unretained(this)));
  }

  virtual ~ShimAclConnection() {
    if (!queue_.empty()) {
      log::error(
              "ACL cleaned up with non-empty queue handle:0x{:04x} "
              "stranded_pkts:{}",
              handle_, queue_.size());
    }
    log::assert_that(is_disconnected_, "Shim Acl was not properly disconnected handle:0x{:04x}",
                     handle_);
  }

  void EnqueuePacket(std::unique_ptr<packet::RawBuilder> packet) {
    // TODO Handle queue size exceeds some threshold
    queue_.push(std::move(packet));
    RegisterEnqueue();
  }

  std::unique_ptr<packet::BasePacketBuilder> handle_enqueue() {
    auto packet = std::move(queue_.front());
    queue_.pop();
    if (queue_.empty()) {
      UnregisterEnqueue();
    }
    return packet;
  }

  void data_ready_callback() {
    auto packet = queue_up_end_->TryDequeue();
    uint16_t length = packet->size();
    std::vector<uint8_t> preamble;
    preamble.push_back(LowByte(handle_));
    preamble.push_back(HighByte(handle_));
    preamble.push_back(LowByte(length));
    preamble.push_back(HighByte(length));
    BT_HDR* p_buf = MakeLegacyBtHdrPacket(std::move(packet), preamble);
    log::assert_that(p_buf != nullptr, "Unable to allocate BT_HDR legacy packet handle:{:04x}",
                     handle_);
    if (send_data_upwards_ == nullptr) {
      log::warn("Dropping ACL data with no callback");
      osi_free(p_buf);
    } else if (do_in_main_thread(FROM_HERE, base::BindOnce(send_data_upwards_, p_buf)) !=
               BT_STATUS_SUCCESS) {
      osi_free(p_buf);
    }
  }

  virtual void InitiateDisconnect(hci::DisconnectReason reason) = 0;
  virtual bool IsLocallyInitiated() const = 0;

  CreationTime GetCreationTime() const { return creation_time_; }
  uint16_t Handle() const { return handle_; }

  void Shutdown() {
    Disconnect();
    log::info("Shutdown and disconnect ACL connection handle:0x{:04x}", handle_);
  }

protected:
  const uint16_t handle_{kInvalidHciHandle};
  os::Handler* handler_;

  void UnregisterEnqueue() {
    if (!is_enqueue_registered_) {
      return;
    }
    is_enqueue_registered_ = false;
    queue_up_end_->UnregisterEnqueue();
  }

  void Disconnect() {
    if (is_disconnected_) {
      log::error("Cannot disconnect ACL multiple times handle:{:04x} creation_time:{}", handle_,
                 common::StringFormatTimeWithMilliseconds(kConnectionDescriptorTimeFormat,
                                                          creation_time_));
      return;
    }
    is_disconnected_ = true;
    UnregisterEnqueue();
    queue_up_end_->UnregisterDequeue();
    if (!queue_.empty()) {
      log::warn("ACL disconnect with non-empty queue handle:{:04x} stranded_pkts::{}", handle_,
                queue_.size());
    }
  }

  virtual void ReadRemoteControllerInformation() = 0;

private:
  SendDataUpwards send_data_upwards_;
  hci::acl_manager::AclConnection::QueueUpEnd* queue_up_end_;

  std::queue<std::unique_ptr<packet::RawBuilder>> queue_;
  bool is_enqueue_registered_{false};
  bool is_disconnected_{false};
  CreationTime creation_time_;

  void RegisterEnqueue() {
    log::assert_that(!is_disconnected_,
                     "Unable to send data over disconnected channel handle:{:04x}", handle_);
    if (is_enqueue_registered_) {
      return;
    }
    is_enqueue_registered_ = true;
    queue_up_end_->RegisterEnqueue(
            handler_, common::Bind(&ShimAclConnection::handle_enqueue, common::Unretained(this)));
  }

  virtual void RegisterCallbacks() = 0;
};

class ClassicShimAclConnection : public ShimAclConnection,
                                 public hci::acl_manager::ConnectionManagementCallbacks {
public:
  ClassicShimAclConnection(SendDataUpwards send_data_upwards, OnDisconnect on_disconnect,
                           const shim::legacy::acl_classic_link_interface_t& interface,
                           os::Handler* handler,
                           std::unique_ptr<hci::acl_manager::ClassicAclConnection> connection,
                           CreationTime creation_time)
      : ShimAclConnection(connection->GetHandle(), send_data_upwards, handler,
                          connection->GetAclQueueEnd(), creation_time),
        on_disconnect_(on_disconnect),
        interface_(interface),
        connection_(std::move(connection)) {}

  void RegisterCallbacks() override { connection_->RegisterCallbacks(this, handler_); }

  void ReadRemoteControllerInformation() override {
    connection_->ReadClockOffset();
  }

  void OnConnectionPacketTypeChanged(uint16_t packet_type) override {
    TRY_POSTING_ON_MAIN(interface_.on_packet_type_changed, packet_type);
  }

  void OnAuthenticationComplete(hci::ErrorCode hci_status) override {
    TRY_POSTING_ON_MAIN(interface_.on_authentication_complete, handle_,
                        ToLegacyHciErrorCode(hci_status));
  }

  void OnEncryptionChange(hci::EncryptionEnabled enabled) override {
    bool is_enabled = (enabled == hci::EncryptionEnabled::ON ||
                       enabled == hci::EncryptionEnabled::BR_EDR_AES_CCM);
    TRY_POSTING_ON_MAIN(interface_.on_encryption_change, is_enabled);
  }

  void OnChangeConnectionLinkKeyComplete() override {
    TRY_POSTING_ON_MAIN(interface_.on_change_connection_link_key_complete);
  }

  void OnReadClockOffsetComplete(uint16_t hci_handle, uint16_t clock_offset) override {
    log::info("OnReadClockOffsetComplete");
    connection_->ReadRemoteVersionInformation();
    TRY_POSTING_ON_MAIN(interface_.on_read_clock_offset_complete, hci_handle, clock_offset);
  }

  void OnModeChange(hci::ErrorCode status, hci::Mode current_mode, uint16_t interval) override {
    TRY_POSTING_ON_MAIN(interface_.on_mode_change, ToLegacyHciErrorCode(status), handle_,
                        ToLegacyHciMode(current_mode), interval);
  }

  void OnSniffSubrating(hci::ErrorCode hci_status, uint16_t maximum_transmit_latency,
                        uint16_t maximum_receive_latency, uint16_t minimum_remote_timeout,
                        uint16_t minimum_local_timeout) {
    TRY_POSTING_ON_MAIN(interface_.on_sniff_subrating, ToLegacyHciErrorCode(hci_status), handle_,
                        maximum_transmit_latency, maximum_receive_latency, minimum_remote_timeout,
                        minimum_local_timeout);
  }

  void OnQosSetupComplete(hci::ServiceType /* service_type */, uint32_t /* token_rate */,
                          uint32_t /* peak_bandwidth */, uint32_t /* latency */,
                          uint32_t /* delay_variation */) override {
    log::info("UNIMPLEMENTED");
  }

  void OnFlowSpecificationComplete(hci::FlowDirection /* flow_direction */,
                                   hci::ServiceType /* service_type */, uint32_t /* token_rate */,
                                   uint32_t /* token_bucket_size */, uint32_t /* peak_bandwidth */,
                                   uint32_t /* access_latency */) override {
    log::info("UNIMPLEMENTED");
  }

  void OnFlushOccurred() override { log::info("UNIMPLEMENTED"); }

  void OnRoleDiscoveryComplete(hci::Role /* current_role */) override {
    log::info("UNIMPLEMENTED");
  }

  void OnReadLinkPolicySettingsComplete(uint16_t /* link_policy_settings */) override {
    log::info("UNIMPLEMENTED");
  }

  void OnReadAutomaticFlushTimeoutComplete(uint16_t /* flush_timeout */) override {
    log::info("UNIMPLEMENTED");
  }

  void OnReadTransmitPowerLevelComplete(uint8_t /* transmit_power_level */) override {
    log::info("UNIMPLEMENTED");
  }

  void OnReadLinkSupervisionTimeoutComplete(uint16_t /* link_supervision_timeout */) override {
    log::info("UNIMPLEMENTED");
  }

  void OnReadFailedContactCounterComplete(uint16_t /* failed_contact_counter */) override {
    log::info("UNIMPLEMENTED");
  }

  void OnReadLinkQualityComplete(uint8_t /* link_quality */) override {
    log::info("UNIMPLEMENTED");
  }

  void OnReadAfhChannelMapComplete(hci::AfhMode /* afh_mode */,
                                   std::array<uint8_t, 10> /* afh_channel_map */) override {
    log::info("UNIMPLEMENTED");
  }

  void OnReadRssiComplete(uint8_t /* rssi */) override { log::info("UNIMPLEMENTED"); }

  void OnReadClockComplete(uint32_t /* clock */, uint16_t /* accuracy */) override {
    log::info("UNIMPLEMENTED");
  }

  void OnCentralLinkKeyComplete(hci::KeyFlag /* key_flag */) override {
    log::info("UNIMPLEMENTED");
  }

  void OnRoleChange(hci::ErrorCode hci_status, hci::Role new_role) override {
    TRY_POSTING_ON_MAIN(interface_.on_role_change, ToLegacyHciErrorCode(hci_status),
                        ToRawAddress(connection_->GetAddress()), ToLegacyRole(new_role));
    BTM_LogHistory(
            kBtmLogTag, ToRawAddress(connection_->GetAddress()), "Role change",
            base::StringPrintf("classic New_role:%s status:%s", hci::RoleText(new_role).c_str(),
                               hci::ErrorCodeText(hci_status).c_str()));
  }

  void OnDisconnection(hci::ErrorCode reason) override {
    Disconnect();
    on_disconnect_(handle_, reason);
  }

  void OnReadRemoteVersionInformationComplete(hci::ErrorCode hci_status, uint8_t lmp_version,
                                              uint16_t manufacturer_name,
                                              uint16_t sub_version) override {
    TRY_POSTING_ON_MAIN(interface_.on_read_remote_version_information_complete,
<<<<<<< HEAD
                        ToLegacyHciErrorCode(hci_status), handle_, lmp_version,
                        manufacturer_name, sub_version);
    connection_->ReadRemoteSupportedFeatures();
=======
                        ToLegacyHciErrorCode(hci_status), handle_, lmp_version, manufacturer_name,
                        sub_version);
>>>>>>> 15c04564
  }

  void OnReadRemoteSupportedFeaturesComplete(uint64_t features) override {
    TRY_POSTING_ON_MAIN(interface_.on_read_remote_supported_features_complete, handle_, features);

    if (features & (uint64_t(1) << 63)) {
      connection_->ReadRemoteExtendedFeatures(1);
      return;
    }
    log::debug("Device does not support extended features");
  }

  void OnReadRemoteExtendedFeaturesComplete(uint8_t page_number, uint8_t max_page_number,
                                            uint64_t features) override {
    TRY_POSTING_ON_MAIN(interface_.on_read_remote_extended_features_complete, handle_, page_number,
                        max_page_number, features);

    // Supported features aliases to extended features page 0
    if (page_number == 0 && !(features & (uint64_t(1) << 63))) {
      log::debug("Device does not support extended features");
      return;
    }

    if (max_page_number != 0 && page_number != max_page_number) {
      connection_->ReadRemoteExtendedFeatures(page_number + 1);
    }
  }

  hci::Address GetRemoteAddress() const { return connection_->GetAddress(); }

  void InitiateDisconnect(hci::DisconnectReason reason) override {
    connection_->Disconnect(reason);
  }

  void HoldMode(uint16_t max_interval, uint16_t min_interval) {
    log::assert_that(connection_->HoldMode(max_interval, min_interval),
                     "assert failed: connection_->HoldMode(max_interval, min_interval)");
  }

  void SniffMode(uint16_t max_interval, uint16_t min_interval, uint16_t attempt, uint16_t timeout) {
    log::assert_that(connection_->SniffMode(max_interval, min_interval, attempt, timeout),
                     "assert failed:  connection_->SniffMode(max_interval, min_interval, "
                     "attempt, timeout)");
  }

  void ExitSniffMode() {
    log::assert_that(connection_->ExitSniffMode(), "assert failed: connection_->ExitSniffMode()");
  }

  void SniffSubrating(uint16_t maximum_latency, uint16_t minimum_remote_timeout,
                      uint16_t minimum_local_timeout) {
    log::assert_that(connection_->SniffSubrating(maximum_latency, minimum_remote_timeout,
                                                 minimum_local_timeout),
                     "assert failed: connection_->SniffSubrating(maximum_latency, "
                     "minimum_remote_timeout, minimum_local_timeout)");
  }

  void SetConnectionEncryption(hci::Enable is_encryption_enabled) {
    log::assert_that(connection_->SetConnectionEncryption(is_encryption_enabled),
                     "assert failed: "
                     "connection_->SetConnectionEncryption(is_encryption_enabled)");
  }

  bool IsLocallyInitiated() const override { return connection_->locally_initiated_; }

  void Flush() { connection_->Flush(); }

private:
  OnDisconnect on_disconnect_;
  const shim::legacy::acl_classic_link_interface_t interface_;
  std::unique_ptr<hci::acl_manager::ClassicAclConnection> connection_;
};

class LeShimAclConnection : public ShimAclConnection,
                            public hci::acl_manager::LeConnectionManagementCallbacks {
public:
  LeShimAclConnection(SendDataUpwards send_data_upwards, OnDisconnect on_disconnect,
                      const shim::legacy::acl_le_link_interface_t& interface, os::Handler* handler,
                      std::unique_ptr<hci::acl_manager::LeAclConnection> connection,
                      std::chrono::time_point<std::chrono::system_clock> creation_time)
      : ShimAclConnection(connection->GetHandle(), send_data_upwards, handler,
                          connection->GetAclQueueEnd(), creation_time),
        on_disconnect_(on_disconnect),
        interface_(interface),
        connection_(std::move(connection)) {}

  void RegisterCallbacks() override { connection_->RegisterCallbacks(this, handler_); }

  void LeSubrateRequest(uint16_t subrate_min, uint16_t subrate_max, uint16_t max_latency,
                        uint16_t cont_num, uint16_t sup_tout) {
    connection_->LeSubrateRequest(subrate_min, subrate_max, max_latency, cont_num, sup_tout);
  }

  void ReadRemoteControllerInformation() override {
    // TODO Issue LeReadRemoteFeatures Command
  }

  bluetooth::hci::AddressWithType GetLocalAddressWithType() {
    return connection_->GetLocalAddress();
  }

  bluetooth::hci::AddressWithType GetLocalOtaAddressWithType() {
    return connection_->GetLocalOtaAddress();
  }

  bluetooth::hci::AddressWithType GetPeerAddressWithType() { return connection_->GetPeerAddress(); }

  bluetooth::hci::AddressWithType GetPeerOtaAddressWithType() {
    return connection_->GetPeerOtaAddress();
  }

  std::optional<uint8_t> GetAdvertisingSetConnectedTo() {
    return std::visit(
            [](auto&& data) {
              using T = std::decay_t<decltype(data)>;
              if constexpr (std::is_same_v<T, hci::acl_manager::DataAsPeripheral>) {
                return data.advertising_set_id;
              } else {
                return std::optional<uint8_t>{};
              }
            },
            connection_->GetRoleSpecificData());
  }

  void OnConnectionUpdate(hci::ErrorCode hci_status, uint16_t connection_interval,
                          uint16_t connection_latency, uint16_t supervision_timeout) {
    TRY_POSTING_ON_MAIN(interface_.on_connection_update, ToLegacyHciErrorCode(hci_status), handle_,
                        connection_interval, connection_latency, supervision_timeout);
  }
  void OnParameterUpdateRequest(uint16_t interval_min, uint16_t interval_max, uint16_t latency,
                                uint16_t supervision_timeout) {
    TRY_POSTING_ON_MAIN(interface_.on_parameter_update_request, handle_, interval_min, interval_max,
                        latency, supervision_timeout);
  }
  void OnDataLengthChange(uint16_t max_tx_octets, uint16_t max_tx_time, uint16_t max_rx_octets,
                          uint16_t max_rx_time) {
    TRY_POSTING_ON_MAIN(interface_.on_data_length_change, handle_, max_tx_octets, max_tx_time,
                        max_rx_octets, max_rx_time);
  }
  void OnLeSubrateChange(hci::ErrorCode hci_status, uint16_t subrate_factor,
                         uint16_t peripheral_latency, uint16_t continuation_number,
                         uint16_t supervision_timeout) {
    TRY_POSTING_ON_MAIN(interface_.on_le_subrate_change, handle_, subrate_factor,
                        peripheral_latency, continuation_number, supervision_timeout,
                        ToLegacyHciErrorCode(hci_status));
  }

  void OnReadRemoteVersionInformationComplete(hci::ErrorCode hci_status, uint8_t lmp_version,
                                              uint16_t manufacturer_name,
                                              uint16_t sub_version) override {
    TRY_POSTING_ON_MAIN(interface_.on_read_remote_version_information_complete,
                        ToLegacyHciErrorCode(hci_status), handle_, lmp_version, manufacturer_name,
                        sub_version);
  }

  void OnLeReadRemoteFeaturesComplete(hci::ErrorCode /* hci_status */, uint64_t /* features */) {
    // TODO
  }

  void OnPhyUpdate(hci::ErrorCode hci_status, uint8_t tx_phy, uint8_t rx_phy) override {
    TRY_POSTING_ON_MAIN(interface_.on_phy_update, ToLegacyHciErrorCode(hci_status), handle_, tx_phy,
                        rx_phy);
  }

  void OnDisconnection(hci::ErrorCode reason) {
    Disconnect();
    on_disconnect_(handle_, reason);
  }

  hci::AddressWithType GetRemoteAddressWithType() const { return connection_->GetRemoteAddress(); }

  void InitiateDisconnect(hci::DisconnectReason reason) override {
    connection_->Disconnect(reason);
  }

  bool IsLocallyInitiated() const override { return connection_->locally_initiated_; }

  bool IsInFilterAcceptList() const { return connection_->IsInFilterAcceptList(); }

  void UpdateConnectionParameters(uint16_t conn_int_min, uint16_t conn_int_max,
                                  uint16_t conn_latency, uint16_t conn_timeout, uint16_t min_ce_len,
                                  uint16_t max_ce_len) {
    connection_->LeConnectionUpdate(conn_int_min, conn_int_max, conn_latency, conn_timeout,
                                    min_ce_len, max_ce_len);
  }

private:
  OnDisconnect on_disconnect_;
  const shim::legacy::acl_le_link_interface_t interface_;
  std::unique_ptr<hci::acl_manager::LeAclConnection> connection_;
};

struct shim::legacy::Acl::impl {
  impl(uint8_t max_acceptlist_size, uint8_t max_address_resolution_size)
      : shadow_acceptlist_(ShadowAcceptlist(max_acceptlist_size)),
        shadow_address_resolution_list_(ShadowAddressResolutionList(max_address_resolution_size)) {}

  std::map<HciHandle, std::unique_ptr<ClassicShimAclConnection>> handle_to_classic_connection_map_;
  std::map<HciHandle, std::unique_ptr<LeShimAclConnection>> handle_to_le_connection_map_;

  SyncMapCount<std::string> classic_acl_disconnect_reason_;
  SyncMapCount<std::string> le_acl_disconnect_reason_;

  FixedQueue<std::unique_ptr<ConnectionDescriptor>> connection_history_ =
          FixedQueue<std::unique_ptr<ConnectionDescriptor>>(kConnectionHistorySize);

  ShadowAcceptlist shadow_acceptlist_;
  ShadowAddressResolutionList shadow_address_resolution_list_;

  bool IsClassicAcl(HciHandle handle) {
    return handle_to_classic_connection_map_.find(handle) !=
           handle_to_classic_connection_map_.end();
  }

  void EnqueueClassicPacket(HciHandle handle, std::unique_ptr<packet::RawBuilder> packet) {
    log::assert_that(IsClassicAcl(handle), "handle {} is not a classic connection", handle);
    handle_to_classic_connection_map_[handle]->EnqueuePacket(std::move(packet));
  }

  void Flush(HciHandle handle) {
    if (IsClassicAcl(handle)) {
      handle_to_classic_connection_map_[handle]->Flush();
    } else {
      log::error("handle {} is not a classic connection", handle);
    }
  }

  bool IsLeAcl(HciHandle handle) {
    return handle_to_le_connection_map_.find(handle) != handle_to_le_connection_map_.end();
  }

  void EnqueueLePacket(HciHandle handle, std::unique_ptr<packet::RawBuilder> packet) {
    log::assert_that(IsLeAcl(handle), "handle {} is not a LE connection", handle);
    handle_to_le_connection_map_[handle]->EnqueuePacket(std::move(packet));
  }

  void DisconnectClassicConnections(std::promise<void> promise) {
    log::info("Disconnect gd acl shim classic connections");
    std::vector<HciHandle> disconnect_handles;
    for (auto& connection : handle_to_classic_connection_map_) {
      disconnect_classic(connection.first, HCI_ERR_REMOTE_POWER_OFF, "Suspend disconnect");
      disconnect_handles.push_back(connection.first);
    }

    // Since this is a suspend disconnect, we immediately also call
    // |OnClassicSuspendInitiatedDisconnect| without waiting for it to happen.
    // We want the stack to clean up ahead of the link layer (since we will mask
    // away that event). The reason we do this in a separate loop is that this
    // will also remove the handle from the connection map.
    for (auto& handle : disconnect_handles) {
      auto found = handle_to_classic_connection_map_.find(handle);
      if (found != handle_to_classic_connection_map_.end()) {
        GetAclManager()->OnClassicSuspendInitiatedDisconnect(
                found->first, hci::ErrorCode::CONNECTION_TERMINATED_BY_LOCAL_HOST);
      }
    }

    promise.set_value();
  }

  void ShutdownClassicConnections(std::promise<void> promise) {
    log::info("Shutdown gd acl shim classic connections");
    for (auto& connection : handle_to_classic_connection_map_) {
      connection.second->Shutdown();
    }
    handle_to_classic_connection_map_.clear();
    promise.set_value();
  }

  void DisconnectLeConnections(std::promise<void> promise) {
    log::info("Disconnect gd acl shim le connections");
    std::vector<HciHandle> disconnect_handles;
    for (auto& connection : handle_to_le_connection_map_) {
      disconnect_le(connection.first, HCI_ERR_REMOTE_POWER_OFF, "Suspend disconnect");
      disconnect_handles.push_back(connection.first);
    }

    // Since this is a suspend disconnect, we immediately also call
    // |OnLeSuspendInitiatedDisconnect| without waiting for it to happen. We
    // want the stack to clean up ahead of the link layer (since we will mask
    // away that event). The reason we do this in a separate loop is that this
    // will also remove the handle from the connection map.
    for (auto& handle : disconnect_handles) {
      auto found = handle_to_le_connection_map_.find(handle);
      if (found != handle_to_le_connection_map_.end()) {
        GetAclManager()->OnLeSuspendInitiatedDisconnect(
                found->first, hci::ErrorCode::CONNECTION_TERMINATED_BY_LOCAL_HOST);
      }
    }
    promise.set_value();
  }

  void ShutdownLeConnections(std::promise<void> promise) {
    log::info("Shutdown gd acl shim le connections");
    for (auto& connection : handle_to_le_connection_map_) {
      connection.second->Shutdown();
    }
    handle_to_le_connection_map_.clear();
    promise.set_value();
  }

  void FinalShutdown(std::promise<void> promise) {
    if (!handle_to_classic_connection_map_.empty()) {
      for (auto& connection : handle_to_classic_connection_map_) {
        connection.second->Shutdown();
      }
      handle_to_classic_connection_map_.clear();
      log::info("Cleared all classic connections count:{}",
                handle_to_classic_connection_map_.size());
    }

    if (!handle_to_le_connection_map_.empty()) {
      for (auto& connection : handle_to_le_connection_map_) {
        connection.second->Shutdown();
      }
      handle_to_le_connection_map_.clear();
      log::info("Cleared all le connections count:{}", handle_to_le_connection_map_.size());
    }
    promise.set_value();
  }

  void HoldMode(HciHandle handle, uint16_t max_interval, uint16_t min_interval) {
    log::assert_that(IsClassicAcl(handle), "handle {} is not a classic connection", handle);
    handle_to_classic_connection_map_[handle]->HoldMode(max_interval, min_interval);
  }

  void ExitSniffMode(HciHandle handle) {
    log::assert_that(IsClassicAcl(handle), "handle {} is not a classic connection", handle);
    handle_to_classic_connection_map_[handle]->ExitSniffMode();
  }

  void SniffMode(HciHandle handle, uint16_t max_interval, uint16_t min_interval, uint16_t attempt,
                 uint16_t timeout) {
    log::assert_that(IsClassicAcl(handle), "handle {} is not a classic connection", handle);
    handle_to_classic_connection_map_[handle]->SniffMode(max_interval, min_interval, attempt,
                                                         timeout);
  }

  void SniffSubrating(HciHandle handle, uint16_t maximum_latency, uint16_t minimum_remote_timeout,
                      uint16_t minimum_local_timeout) {
    log::assert_that(IsClassicAcl(handle), "handle {} is not a classic connection", handle);
    handle_to_classic_connection_map_[handle]->SniffSubrating(
            maximum_latency, minimum_remote_timeout, minimum_local_timeout);
  }

  void LeSetDefaultSubrate(uint16_t subrate_min, uint16_t subrate_max, uint16_t max_latency,
                           uint16_t cont_num, uint16_t sup_tout) {
    GetAclManager()->LeSetDefaultSubrate(subrate_min, subrate_max, max_latency, cont_num, sup_tout);
  }

  void LeSubrateRequest(HciHandle handle, uint16_t subrate_min, uint16_t subrate_max,
                        uint16_t max_latency, uint16_t cont_num, uint16_t sup_tout) {
    log::assert_that(IsLeAcl(handle), "handle {} is not a LE connection", handle);
    handle_to_le_connection_map_[handle]->LeSubrateRequest(subrate_min, subrate_max, max_latency,
                                                           cont_num, sup_tout);
  }

  void SetConnectionEncryption(HciHandle handle, hci::Enable enable) {
    log::assert_that(IsClassicAcl(handle), "handle {} is not a classic connection", handle);
    handle_to_classic_connection_map_[handle]->SetConnectionEncryption(enable);
  }

  void disconnect_classic(uint16_t handle, tHCI_STATUS reason, std::string comment) {
    auto connection = handle_to_classic_connection_map_.find(handle);
    if (connection != handle_to_classic_connection_map_.end()) {
      auto remote_address = connection->second->GetRemoteAddress();
      connection->second->InitiateDisconnect(ToDisconnectReasonFromLegacy(reason));
      log::debug("Disconnection initiated classic remote:{} handle:{}", remote_address, handle);
      BTM_LogHistory(kBtmLogTag, ToRawAddress(remote_address), "Disconnection initiated",
                     base::StringPrintf("classic reason:%s comment:%s",
                                        hci_status_code_text(reason).c_str(), comment.c_str()));
      classic_acl_disconnect_reason_.Put(comment);
    } else {
      log::warn("Unable to disconnect unknown classic connection handle:0x{:04x}", handle);
    }
  }

  void disconnect_le(uint16_t handle, tHCI_STATUS reason, std::string comment) {
    auto connection = handle_to_le_connection_map_.find(handle);
    if (connection != handle_to_le_connection_map_.end()) {
      auto remote_address_with_type = connection->second->GetRemoteAddressWithType();
      if (!common::init_flags::use_unified_connection_manager_is_enabled()) {
        GetAclManager()->RemoveFromBackgroundList(remote_address_with_type);
      }
      connection->second->InitiateDisconnect(ToDisconnectReasonFromLegacy(reason));
      log::debug("Disconnection initiated le remote:{} handle:{}", remote_address_with_type,
                 handle);
      BTM_LogHistory(kBtmLogTag, ToLegacyAddressWithType(remote_address_with_type),
                     "Disconnection initiated",
                     base::StringPrintf("Le reason:%s comment:%s",
                                        hci_status_code_text(reason).c_str(), comment.c_str()));
      le_acl_disconnect_reason_.Put(comment);
    } else {
      log::warn("Unable to disconnect unknown le connection handle:0x{:04x}", handle);
    }
  }

  void update_connection_parameters(uint16_t handle, uint16_t conn_int_min, uint16_t conn_int_max,
                                    uint16_t conn_latency, uint16_t conn_timeout,
                                    uint16_t min_ce_len, uint16_t max_ce_len) {
    auto connection = handle_to_le_connection_map_.find(handle);
    if (connection == handle_to_le_connection_map_.end()) {
      log::warn("Unknown le connection handle:0x{:04x}", handle);
      return;
    }
    connection->second->UpdateConnectionParameters(conn_int_min, conn_int_max, conn_latency,
                                                   conn_timeout, min_ce_len, max_ce_len);
  }

  void accept_le_connection_from(const hci::AddressWithType& address_with_type, bool is_direct,
                                 std::promise<bool> promise) {
    if (shadow_acceptlist_.IsFull()) {
      log::error("Acceptlist is full preventing new Le connection");
      promise.set_value(false);
      return;
    }
    shadow_acceptlist_.Add(address_with_type);
    promise.set_value(true);
    GetAclManager()->CreateLeConnection(address_with_type, is_direct);
    log::debug("Allow Le connection from remote:{}", address_with_type);
    BTM_LogHistory(kBtmLogTag, ToLegacyAddressWithType(address_with_type), "Allow connection from",
                   "Le");
  }

  void ignore_le_connection_from(const hci::AddressWithType& address_with_type) {
    shadow_acceptlist_.Remove(address_with_type);
    GetAclManager()->CancelLeConnect(address_with_type);
    log::debug("Ignore Le connection from remote:{}", address_with_type);
    BTM_LogHistory(kBtmLogTag, ToLegacyAddressWithType(address_with_type), "Ignore connection from",
                   "Le");
  }

  void clear_acceptlist() {
    auto shadow_acceptlist = shadow_acceptlist_.GetCopy();
    size_t count = shadow_acceptlist.size();
    GetAclManager()->ClearFilterAcceptList();
    shadow_acceptlist_.Clear();
    log::debug("Cleared entire Le address acceptlist count:{}", count);
  }

  void AddToAddressResolution(const hci::AddressWithType& address_with_type,
                              const std::array<uint8_t, 16>& peer_irk,
                              const std::array<uint8_t, 16>& local_irk) {
    if (shadow_address_resolution_list_.IsFull()) {
      log::warn("Le Address Resolution list is full size:{}",
                shadow_address_resolution_list_.Size());
      return;
    }
    // TODO This should really be added upon successful completion
    shadow_address_resolution_list_.Add(address_with_type);
    GetAclManager()->AddDeviceToResolvingList(address_with_type, peer_irk, local_irk);
  }

  void RemoveFromAddressResolution(const hci::AddressWithType& address_with_type) {
    // TODO This should really be removed upon successful removal
    if (!shadow_address_resolution_list_.Remove(address_with_type)) {
      log::warn("Unable to remove from Le Address Resolution list device:{}", address_with_type);
    }
    GetAclManager()->RemoveDeviceFromResolvingList(address_with_type);
  }

  void ClearResolvingList() {
    GetAclManager()->ClearResolvingList();
    // TODO This should really be cleared after successful clear status
    shadow_address_resolution_list_.Clear();
  }

  void SetSystemSuspendState(bool suspended) { GetAclManager()->SetSystemSuspendState(suspended); }

  void DumpConnectionHistory() const {
    std::vector<std::string> history = connection_history_.ReadElementsAsString();
    for (auto& entry : history) {
      log::debug("{}", entry);
    }
    const auto acceptlist = shadow_acceptlist_.GetCopy();
    log::debug("Shadow le accept list  size:{:<3} controller_max_size:{}", acceptlist.size(),
               shadow_acceptlist_.GetMaxSize());
    for (auto& entry : acceptlist) {
      log::debug("acceptlist:{}", entry);
    }
  }

#define DUMPSYS_TAG "shim::acl"
  void DumpConnectionHistory(int fd) const {
    std::vector<std::string> history = connection_history_.ReadElementsAsString();
    for (auto& entry : history) {
      LOG_DUMPSYS(fd, "%s", entry.c_str());
    }
    if (classic_acl_disconnect_reason_.Size() > 0) {
      LOG_DUMPSYS(fd, "Classic sources of initiated disconnects");
      for (const auto& item : classic_acl_disconnect_reason_.GetSortedHighToLow()) {
        LOG_DUMPSYS(fd, "  %s:%zu", item.item.c_str(), item.count);
      }
    }
    if (le_acl_disconnect_reason_.Size() > 0) {
      LOG_DUMPSYS(fd, "Le sources of initiated disconnects");
      for (const auto& item : le_acl_disconnect_reason_.GetSortedHighToLow()) {
        LOG_DUMPSYS(fd, "  %s:%zu", item.item.c_str(), item.count);
      }
    }

    auto acceptlist = shadow_acceptlist_.GetCopy();
    LOG_DUMPSYS(fd,
                "Shadow le accept list              size:%-3zu "
                "controller_max_size:%hhu",
                acceptlist.size(), shadow_acceptlist_.GetMaxSize());
    unsigned cnt = 0;
    for (auto& entry : acceptlist) {
      LOG_DUMPSYS(fd, "  %03u %s", ++cnt, ADDRESS_TO_LOGGABLE_CSTR(entry));
    }
    auto address_resolution_list = shadow_address_resolution_list_.GetCopy();
    LOG_DUMPSYS(fd,
                "Shadow le address resolution list  size:%-3zu "
                "controller_max_size:%hhu",
                address_resolution_list.size(), shadow_address_resolution_list_.GetMaxSize());
    cnt = 0;
    for (auto& entry : address_resolution_list) {
      LOG_DUMPSYS(fd, "  %03u %s", ++cnt, ADDRESS_TO_LOGGABLE_CSTR(entry));
    }
  }
#undef DUMPSYS_TAG
};

#define DUMPSYS_TAG "shim::legacy::acl"
void DumpsysAcl(int fd) {
  const tACL_CB& acl_cb = btm_cb.acl_cb_;

  LOG_DUMPSYS_TITLE(fd, DUMPSYS_TAG);

  if (shim::Stack::GetInstance()->IsRunning()) {
    shim::Stack::GetInstance()->GetAcl()->DumpConnectionHistory(fd);
  }

  for (int i = 0; i < MAX_L2CAP_LINKS; i++) {
    const tACL_CONN& link = acl_cb.acl_db[i];
    if (!link.in_use) {
      continue;
    }

    LOG_DUMPSYS(fd, "remote_addr:%s handle:0x%04x transport:%s",
                ADDRESS_TO_LOGGABLE_CSTR(link.remote_addr), link.hci_handle,
                bt_transport_text(link.transport).c_str());
    LOG_DUMPSYS(fd, "    link_up_issued:%5s", (link.link_up_issued) ? "true" : "false");
    LOG_DUMPSYS(fd, "    flush_timeout:0x%04x", link.flush_timeout_in_ticks);
    LOG_DUMPSYS(fd, "    link_supervision_timeout:%.3f sec",
                ticks_to_seconds(link.link_super_tout));
    LOG_DUMPSYS(fd, "    disconnect_reason:0x%02x", link.disconnect_reason);

    if (link.is_transport_br_edr()) {
      for (int j = 0; j < HCI_EXT_FEATURES_PAGE_MAX + 1; j++) {
        if (!link.peer_lmp_feature_valid[j]) {
          continue;
        }
        LOG_DUMPSYS(fd, "    peer_lmp_features[%d] valid:%s data:%s", j,
                    common::ToString(link.peer_lmp_feature_valid[j]).c_str(),
                    bd_features_text(link.peer_lmp_feature_pages[j]).c_str());
      }
      LOG_DUMPSYS(fd, "    [classic] link_policy:%s",
                  link_policy_text(static_cast<tLINK_POLICY>(link.link_policy)).c_str());
      LOG_DUMPSYS(fd, "    [classic] sniff_subrating:%s",
                  common::ToString(HCI_SNIFF_SUB_RATE_SUPPORTED(link.peer_lmp_feature_pages[0]))
                          .c_str());

      LOG_DUMPSYS(fd, "    pkt_types_mask:0x%04x", link.pkt_types_mask);
      LOG_DUMPSYS(fd, "    role:%s", RoleText(link.link_role).c_str());
    } else if (link.is_transport_ble()) {
      LOG_DUMPSYS(fd, "    [le] peer_features valid:%s data:%s",
                  common::ToString(link.peer_le_features_valid).c_str(),
                  bd_features_text(link.peer_le_features).c_str());

      LOG_DUMPSYS(fd, "    [le] active_remote_addr:%s[%s]",
                  ADDRESS_TO_LOGGABLE_CSTR(link.active_remote_addr),
                  AddressTypeText(link.active_remote_addr_type).c_str());
    }
  }
}
#undef DUMPSYS_TAG

using Record = common::TimestampedEntry<std::string>;
const std::string kTimeFormat("%Y-%m-%d %H:%M:%S");

#define DUMPSYS_TAG "shim::legacy::btm"
void DumpsysBtm(int fd) {
  LOG_DUMPSYS_TITLE(fd, DUMPSYS_TAG);
  if (btm_cb.history_ != nullptr) {
    std::vector<Record> history = btm_cb.history_->Pull();
    for (auto& record : history) {
      time_t then = record.timestamp / 1000;
      struct tm tm;
      localtime_r(&then, &tm);
      auto s2 = common::StringFormatTime(kTimeFormat, tm);
      LOG_DUMPSYS(fd, " %s.%03u %s", s2.c_str(), static_cast<unsigned int>(record.timestamp % 1000),
                  record.entry.c_str());
    }
  }
}
#undef DUMPSYS_TAG

#define DUMPSYS_TAG "shim::legacy::record"
void DumpsysRecord(int fd) {
  LOG_DUMPSYS_TITLE(fd, DUMPSYS_TAG);

  if (btm_sec_cb.sec_dev_rec == nullptr) {
    LOG_DUMPSYS(fd, "Record is empty - no devices");
    return;
  }

  unsigned cnt = 0;
  list_node_t* end = list_end(btm_sec_cb.sec_dev_rec);
  for (list_node_t* node = list_begin(btm_sec_cb.sec_dev_rec); node != end;
       node = list_next(node)) {
    tBTM_SEC_DEV_REC* p_dev_rec = static_cast<tBTM_SEC_DEV_REC*>(list_node(node));
    // TODO: handle in tBTM_SEC_DEV_REC.ToString
    LOG_DUMPSYS(fd, "%03u %s", ++cnt, p_dev_rec->ToString().c_str());
  }
}
#undef DUMPSYS_TAG

#define DUMPSYS_TAG "shim::legacy::stack"
void DumpsysNeighbor(int fd) {
  LOG_DUMPSYS(fd, "Stack information %lc%lc", kRunicBjarkan, kRunicHagall);
  if (btm_cb.neighbor.classic_inquiry.start_time_ms == 0) {
    LOG_DUMPSYS(fd, "Classic inquiry:disabled");
  } else {
    LOG_DUMPSYS(fd, "Classic inquiry:enabled duration_s:%.3f results:%lu",
                (timestamper_in_milliseconds.GetTimestamp() -
                 btm_cb.neighbor.classic_inquiry.start_time_ms) /
                        1000.0,
                btm_cb.neighbor.classic_inquiry.results);
  }
  if (btm_cb.neighbor.le_scan.start_time_ms == 0) {
    LOG_DUMPSYS(fd, "Le scan:disabled");
  } else {
    LOG_DUMPSYS(
            fd, "Le scan:enabled duration_s:%.3f results:%lu",
            (timestamper_in_milliseconds.GetTimestamp() - btm_cb.neighbor.le_scan.start_time_ms) /
                    1000.0,
            btm_cb.neighbor.le_scan.results);
  }
  const auto copy = btm_cb.neighbor.inquiry_history_->Pull();
  LOG_DUMPSYS(fd, "Last %zu inquiry scans:", copy.size());
  for (const auto& it : copy) {
    LOG_DUMPSYS(fd,
                "  %s - %s duration_ms:%-5llu num_resp:%-2u"
                " std:%-2u rssi:%-2u ext:%-2u %12s",
                EpochMillisToString(it.entry.start_time_ms).c_str(),
                EpochMillisToString(it.timestamp).c_str(), it.timestamp - it.entry.start_time_ms,
                it.entry.num_resp, it.entry.resp_type[BTM_INQ_RESULT_STANDARD],
                it.entry.resp_type[BTM_INQ_RESULT_WITH_RSSI],
                it.entry.resp_type[BTM_INQ_RESULT_EXTENDED],
                btm_inquiry_cmpl_status_text(it.entry.status).c_str());
  }
}
#undef DUMPSYS_TAG

void shim::legacy::Acl::Dump(int fd) const {
  DumpsysRecord(fd);
  DumpsysNeighbor(fd);
  DumpsysAcl(fd);
  L2CA_Dumpsys(fd);
  DumpsysBtm(fd);
}

shim::legacy::Acl::Acl(os::Handler* handler, const acl_interface_t& acl_interface,
                       uint8_t max_acceptlist_size, uint8_t max_address_resolution_size)
    : handler_(handler), acl_interface_(acl_interface) {
  log::assert_that(handler_ != nullptr, "assert failed: handler_ != nullptr");
  ValidateAclInterface(acl_interface_);
  pimpl_ = std::make_unique<Acl::impl>(max_acceptlist_size, max_address_resolution_size);
  GetAclManager()->RegisterCallbacks(this, handler_);
  GetAclManager()->RegisterLeCallbacks(this, handler_);
  GetController()->RegisterCompletedMonitorAclPacketsCallback(
          handler->BindOn(this, &Acl::on_incoming_acl_credits));
  shim::RegisterDumpsysFunction(static_cast<void*>(this), [this](int fd) { Dump(fd); });
}

shim::legacy::Acl::~Acl() {
  shim::UnregisterDumpsysFunction(static_cast<void*>(this));
  GetController()->UnregisterCompletedMonitorAclPacketsCallback();

  if (CheckForOrphanedAclConnections()) {
    pimpl_->DumpConnectionHistory();
  }
}

bool shim::legacy::Acl::CheckForOrphanedAclConnections() const {
  bool orphaned_acl_connections = false;

  if (!pimpl_->handle_to_classic_connection_map_.empty()) {
    log::error("About to destroy classic active ACL");
    for (const auto& connection : pimpl_->handle_to_classic_connection_map_) {
      log::error("Orphaned classic ACL handle:0x{:04x} bd_addr:{} created:{}",
                 connection.second->Handle(), connection.second->GetRemoteAddress(),
                 common::StringFormatTimeWithMilliseconds(kConnectionDescriptorTimeFormat,
                                                          connection.second->GetCreationTime()));
    }
    orphaned_acl_connections = true;
  }

  if (!pimpl_->handle_to_le_connection_map_.empty()) {
    log::error("About to destroy le active ACL");
    for (const auto& connection : pimpl_->handle_to_le_connection_map_) {
      log::error("Orphaned le ACL handle:0x{:04x} bd_addr:{} created:{}",
                 connection.second->Handle(), connection.second->GetRemoteAddressWithType(),
                 common::StringFormatTimeWithMilliseconds(kConnectionDescriptorTimeFormat,
                                                          connection.second->GetCreationTime()));
    }
    orphaned_acl_connections = true;
  }
  return orphaned_acl_connections;
}

void shim::legacy::Acl::on_incoming_acl_credits(uint16_t handle, uint16_t credits) {
  TRY_POSTING_ON_MAIN(acl_interface_.on_packets_completed, handle, credits);
}

void shim::legacy::Acl::write_data_sync(HciHandle handle,
                                        std::unique_ptr<packet::RawBuilder> packet) {
  if (pimpl_->IsClassicAcl(handle)) {
    pimpl_->EnqueueClassicPacket(handle, std::move(packet));
  } else if (pimpl_->IsLeAcl(handle)) {
    pimpl_->EnqueueLePacket(handle, std::move(packet));
  } else {
    log::error("Unable to find destination to write data\n");
  }
}

void shim::legacy::Acl::WriteData(HciHandle handle, std::unique_ptr<packet::RawBuilder> packet) {
  handler_->Post(common::BindOnce(&Acl::write_data_sync, common::Unretained(this), handle,
                                  std::move(packet)));
}

void shim::legacy::Acl::flush(HciHandle handle) { pimpl_->Flush(handle); }

void shim::legacy::Acl::Flush(HciHandle handle) {
  handler_->Post(common::BindOnce(&Acl::flush, common::Unretained(this), handle));
}

void shim::legacy::Acl::CreateClassicConnection(const hci::Address& address) {
  GetAclManager()->CreateConnection(address);
  log::debug("Connection initiated for classic to remote:{}", address);
  BTM_LogHistory(kBtmLogTag, ToRawAddress(address), "Initiated connection", "classic");
}

void shim::legacy::Acl::CancelClassicConnection(const hci::Address& address) {
  GetAclManager()->CancelConnect(address);
  log::debug("Connection cancelled for classic to remote:{}", address);
  BTM_LogHistory(kBtmLogTag, ToRawAddress(address), "Cancelled connection", "classic");
}

void shim::legacy::Acl::AcceptLeConnectionFrom(const hci::AddressWithType& address_with_type,
                                               bool is_direct, std::promise<bool> promise) {
  log::debug("AcceptLeConnectionFrom {}", address_with_type.GetAddress());
  handler_->CallOn(pimpl_.get(), &Acl::impl::accept_le_connection_from, address_with_type,
                   is_direct, std::move(promise));
}

void shim::legacy::Acl::IgnoreLeConnectionFrom(const hci::AddressWithType& address_with_type) {
  log::debug("IgnoreLeConnectionFrom {}", address_with_type.GetAddress());
  handler_->CallOn(pimpl_.get(), &Acl::impl::ignore_le_connection_from, address_with_type);
}

void shim::legacy::Acl::OnClassicLinkDisconnected(HciHandle handle, hci::ErrorCode reason) {
  hci::Address remote_address =
          pimpl_->handle_to_classic_connection_map_[handle]->GetRemoteAddress();
  CreationTime creation_time = pimpl_->handle_to_classic_connection_map_[handle]->GetCreationTime();
  bool is_locally_initiated =
          pimpl_->handle_to_classic_connection_map_[handle]->IsLocallyInitiated();

  TeardownTime teardown_time = std::chrono::system_clock::now();

  pimpl_->handle_to_classic_connection_map_.erase(handle);
  TRY_POSTING_ON_MAIN(acl_interface_.connection.classic.on_disconnected,
                      ToLegacyHciErrorCode(hci::ErrorCode::SUCCESS), handle,
                      ToLegacyHciErrorCode(reason));
  log::debug("Disconnected classic link remote:{} handle:{} reason:{}", remote_address, handle,
             ErrorCodeText(reason));
  BTM_LogHistory(kBtmLogTag, ToRawAddress(remote_address), "Disconnected",
                 base::StringPrintf("classic reason:%s", ErrorCodeText(reason).c_str()));
  pimpl_->connection_history_.Push(std::make_unique<ClassicConnectionDescriptor>(
          remote_address, creation_time, teardown_time, handle, is_locally_initiated, reason));
}

bluetooth::hci::AddressWithType shim::legacy::Acl::GetConnectionLocalAddress(uint16_t handle,
                                                                             bool ota_address) {
  bluetooth::hci::AddressWithType address_with_type;

  for (auto& [acl_handle, connection] : pimpl_->handle_to_le_connection_map_) {
    if (acl_handle != handle) {
      continue;
    }

    if (ota_address) {
      return connection->GetLocalOtaAddressWithType();
    }
    return connection->GetLocalAddressWithType();
  }
  log::warn("address not found!");
  return address_with_type;
}

bluetooth::hci::AddressWithType shim::legacy::Acl::GetConnectionPeerAddress(uint16_t handle,
                                                                            bool ota_address) {
  bluetooth::hci::AddressWithType address_with_type;
  for (auto& [acl_handle, connection] : pimpl_->handle_to_le_connection_map_) {
    if (acl_handle != handle) {
      continue;
    }

    if (ota_address) {
      return connection->GetPeerOtaAddressWithType();
    }
    return connection->GetPeerAddressWithType();
  }
  log::warn("address not found!");
  return address_with_type;
}

std::optional<uint8_t> shim::legacy::Acl::GetAdvertisingSetConnectedTo(
        const RawAddress& remote_bda) {
  auto remote_address = ToGdAddress(remote_bda);
  for (auto& [handle, connection] : pimpl_->handle_to_le_connection_map_) {
    if (connection->GetRemoteAddressWithType().GetAddress() == remote_address) {
      return connection->GetAdvertisingSetConnectedTo();
    }
  }
  log::warn("address not found!");
  return {};
}

void shim::legacy::Acl::OnLeLinkDisconnected(HciHandle handle, hci::ErrorCode reason) {
  hci::AddressWithType remote_address_with_type =
          pimpl_->handle_to_le_connection_map_[handle]->GetRemoteAddressWithType();
  CreationTime creation_time = pimpl_->handle_to_le_connection_map_[handle]->GetCreationTime();
  bool is_locally_initiated = pimpl_->handle_to_le_connection_map_[handle]->IsLocallyInitiated();

  TeardownTime teardown_time = std::chrono::system_clock::now();

  pimpl_->handle_to_le_connection_map_.erase(handle);
  TRY_POSTING_ON_MAIN(acl_interface_.connection.le.on_disconnected,
                      ToLegacyHciErrorCode(hci::ErrorCode::SUCCESS), handle,
                      ToLegacyHciErrorCode(reason));
  log::debug("Disconnected le link remote:{} handle:{} reason:{}", remote_address_with_type, handle,
             ErrorCodeText(reason));
  BTM_LogHistory(kBtmLogTag, ToLegacyAddressWithType(remote_address_with_type), "Disconnected",
                 base::StringPrintf("Le reason:%s", ErrorCodeText(reason).c_str()));
  pimpl_->connection_history_.Push(std::make_unique<LeConnectionDescriptor>(
          remote_address_with_type, creation_time, teardown_time, handle, is_locally_initiated,
          reason));
}

void shim::legacy::Acl::OnConnectSuccess(
        std::unique_ptr<hci::acl_manager::ClassicAclConnection> connection) {
  log::assert_that(connection != nullptr, "assert failed: connection != nullptr");
  auto handle = connection->GetHandle();
  bool locally_initiated = connection->locally_initiated_;
  const hci::Address remote_address = connection->GetAddress();
  const RawAddress bd_addr = ToRawAddress(remote_address);

  pimpl_->handle_to_classic_connection_map_.emplace(
          handle, std::make_unique<ClassicShimAclConnection>(
                          acl_interface_.on_send_data_upwards,
                          std::bind(&shim::legacy::Acl::OnClassicLinkDisconnected, this,
                                    std::placeholders::_1, std::placeholders::_2),
                          acl_interface_.link.classic, handler_, std::move(connection),
                          std::chrono::system_clock::now()));
  pimpl_->handle_to_classic_connection_map_[handle]->RegisterCallbacks();
  pimpl_->handle_to_classic_connection_map_[handle]->ReadRemoteControllerInformation();

  TRY_POSTING_ON_MAIN(acl_interface_.connection.classic.on_connected, bd_addr, handle, false,
                      locally_initiated);
  log::debug("Connection successful classic remote:{} handle:{} initiator:{}", remote_address,
             handle, (locally_initiated) ? "local" : "remote");
  BTM_LogHistory(kBtmLogTag, ToRawAddress(remote_address), "Connection successful",
                 (locally_initiated) ? "classic Local initiated" : "classic Remote initiated");
}

void shim::legacy::Acl::OnConnectRequest(hci::Address address, hci::ClassOfDevice cod) {
  const RawAddress bd_addr = ToRawAddress(address);
  const DEV_CLASS dev_class = ToDevClass(cod);

  TRY_POSTING_ON_MAIN(acl_interface_.connection.classic.on_connect_request, bd_addr, cod);
  log::debug("Received connect request remote:{} gd_cod:{} legacy_dev_class:{}", address,
             cod.ToString(), dev_class_text(dev_class));
  BTM_LogHistory(kBtmLogTag, ToRawAddress(address), "Connection request",
                 base::StringPrintf("gd_cod:%s legacy_dev_class:%s", cod.ToString().c_str(),
                                    dev_class_text(dev_class).c_str()));
}

void shim::legacy::Acl::OnConnectFail(hci::Address address, hci::ErrorCode reason,
                                      bool locally_initiated) {
  const RawAddress bd_addr = ToRawAddress(address);
  TRY_POSTING_ON_MAIN(acl_interface_.connection.classic.on_failed, bd_addr,
                      ToLegacyHciErrorCode(reason), locally_initiated);
  log::warn("Connection failed classic remote:{} reason:{}", address, hci::ErrorCodeText(reason));
  BTM_LogHistory(kBtmLogTag, ToRawAddress(address), "Connection failed",
                 base::StringPrintf("classic reason:%s", hci::ErrorCodeText(reason).c_str()));
}

void shim::legacy::Acl::OnLeConnectSuccess(
        hci::AddressWithType address_with_type,
        std::unique_ptr<hci::acl_manager::LeAclConnection> connection) {
  log::assert_that(connection != nullptr, "assert failed: connection != nullptr");
  auto handle = connection->GetHandle();

  // Save the peer address, if any
  hci::AddressWithType peer_address_with_type = connection->peer_address_with_type_;

  hci::Role connection_role = connection->GetRole();
  bool locally_initiated = connection->locally_initiated_;

  uint16_t conn_interval = connection->interval_;
  uint16_t conn_latency = connection->latency_;
  uint16_t conn_timeout = connection->supervision_timeout_;

  RawAddress local_rpa = ToRawAddress(connection->local_resolvable_private_address_);
  RawAddress peer_rpa = ToRawAddress(connection->peer_resolvable_private_address_);
  tBLE_ADDR_TYPE peer_addr_type =
          (tBLE_ADDR_TYPE)connection->peer_address_with_type_.GetAddressType();

  auto can_read_discoverable_characteristics = std::visit(
          [&](auto&& data) {
            using T = std::decay_t<decltype(data)>;
            if constexpr (std::is_same_v<T, hci::acl_manager::DataAsPeripheral>) {
              return data.connected_to_discoverable;
            } else {
              // if we are the central, the peer can always see discoverable
              // characteristics
              return true;
            }
          },
          connection->GetRoleSpecificData());

  pimpl_->handle_to_le_connection_map_.emplace(
          handle, std::make_unique<LeShimAclConnection>(
                          acl_interface_.on_send_data_upwards,
                          std::bind(&shim::legacy::Acl::OnLeLinkDisconnected, this,
                                    std::placeholders::_1, std::placeholders::_2),
                          acl_interface_.link.le, handler_, std::move(connection),
                          std::chrono::system_clock::now()));
  pimpl_->handle_to_le_connection_map_[handle]->RegisterCallbacks();

  // Once an le connection has successfully been established
  // the device address is removed from the controller accept list.

  if (IsRpa(address_with_type)) {
    log::debug("Connection address is rpa:{} identity_addr:{}", address_with_type,
               peer_address_with_type);
    pimpl_->shadow_acceptlist_.Remove(peer_address_with_type);
  } else {
    log::debug("Connection address is not rpa addr:{}", address_with_type);
    pimpl_->shadow_acceptlist_.Remove(address_with_type);
  }

  if (!pimpl_->handle_to_le_connection_map_[handle]->IsInFilterAcceptList() &&
      connection_role == hci::Role::CENTRAL) {
    pimpl_->handle_to_le_connection_map_[handle]->InitiateDisconnect(
            hci::DisconnectReason::REMOTE_USER_TERMINATED_CONNECTION);
    log::info("Disconnected ACL after connection canceled");
    BTM_LogHistory(kBtmLogTag, ToLegacyAddressWithType(address_with_type), "Connection canceled",
                   "Le");
    return;
  }

  pimpl_->handle_to_le_connection_map_[handle]->ReadRemoteControllerInformation();

  tBLE_BD_ADDR legacy_address_with_type = ToLegacyAddressWithType(address_with_type);

  TRY_POSTING_ON_MAIN(acl_interface_.connection.le.on_connected, legacy_address_with_type, handle,
                      ToLegacyRole(connection_role), conn_interval, conn_latency, conn_timeout,
                      local_rpa, peer_rpa, peer_addr_type, can_read_discoverable_characteristics);

  log::debug("Connection successful le remote:{} handle:{} initiator:{}", address_with_type, handle,
             (locally_initiated) ? "local" : "remote");
  BTM_LogHistory(kBtmLogTag, ToLegacyAddressWithType(address_with_type), "Connection successful",
                 "Le");
}

void shim::legacy::Acl::OnLeConnectFail(hci::AddressWithType address_with_type,
                                        hci::ErrorCode reason) {
  tBLE_BD_ADDR legacy_address_with_type = ToLegacyAddressWithType(address_with_type);

  uint16_t handle = 0;  /* TODO Unneeded */
  bool enhanced = true; /* TODO logging metrics only */
  tHCI_STATUS status = ToLegacyHciErrorCode(reason);

  TRY_POSTING_ON_MAIN(acl_interface_.connection.le.on_failed, legacy_address_with_type, handle,
                      enhanced, status);

  pimpl_->shadow_acceptlist_.Remove(address_with_type);
  log::warn("Connection failed le remote:{}", address_with_type);
  BTM_LogHistory(kBtmLogTag, ToLegacyAddressWithType(address_with_type), "Connection failed",
                 base::StringPrintf("le reason:%s", hci::ErrorCodeText(reason).c_str()));
}

void shim::legacy::Acl::DisconnectClassic(uint16_t handle, tHCI_STATUS reason,
                                          std::string comment) {
  handler_->CallOn(pimpl_.get(), &Acl::impl::disconnect_classic, handle, reason, comment);
}

void shim::legacy::Acl::DisconnectLe(uint16_t handle, tHCI_STATUS reason, std::string comment) {
  handler_->CallOn(pimpl_.get(), &Acl::impl::disconnect_le, handle, reason, comment);
}

void shim::legacy::Acl::UpdateConnectionParameters(uint16_t handle, uint16_t conn_int_min,
                                                   uint16_t conn_int_max, uint16_t conn_latency,
                                                   uint16_t conn_timeout, uint16_t min_ce_len,
                                                   uint16_t max_ce_len) {
  handler_->CallOn(pimpl_.get(), &Acl::impl::update_connection_parameters, handle, conn_int_min,
                   conn_int_max, conn_latency, conn_timeout, min_ce_len, max_ce_len);
}

void shim::legacy::Acl::LeSetDefaultSubrate(uint16_t subrate_min, uint16_t subrate_max,
                                            uint16_t max_latency, uint16_t cont_num,
                                            uint16_t sup_tout) {
  handler_->CallOn(pimpl_.get(), &Acl::impl::LeSetDefaultSubrate, subrate_min, subrate_max,
                   max_latency, cont_num, sup_tout);
}

void shim::legacy::Acl::LeSubrateRequest(uint16_t hci_handle, uint16_t subrate_min,
                                         uint16_t subrate_max, uint16_t max_latency,
                                         uint16_t cont_num, uint16_t sup_tout) {
  handler_->CallOn(pimpl_.get(), &Acl::impl::LeSubrateRequest, hci_handle, subrate_min, subrate_max,
                   max_latency, cont_num, sup_tout);
}

void shim::legacy::Acl::DumpConnectionHistory(int fd) const { pimpl_->DumpConnectionHistory(fd); }

void shim::legacy::Acl::DisconnectAllForSuspend() {
  if (CheckForOrphanedAclConnections()) {
    std::promise<void> disconnect_promise;
    auto disconnect_future = disconnect_promise.get_future();
    handler_->CallOn(pimpl_.get(), &Acl::impl::DisconnectClassicConnections,
                     std::move(disconnect_promise));
    disconnect_future.wait();

    disconnect_promise = std::promise<void>();

    disconnect_future = disconnect_promise.get_future();
    handler_->CallOn(pimpl_.get(), &Acl::impl::DisconnectLeConnections,
                     std::move(disconnect_promise));
    disconnect_future.wait();
    log::warn("Disconnected open ACL connections");
  }
}

void shim::legacy::Acl::Shutdown() {
  if (CheckForOrphanedAclConnections()) {
    std::promise<void> shutdown_promise;
    auto shutdown_future = shutdown_promise.get_future();
    handler_->CallOn(pimpl_.get(), &Acl::impl::ShutdownClassicConnections,
                     std::move(shutdown_promise));
    shutdown_future.wait();

    shutdown_promise = std::promise<void>();

    shutdown_future = shutdown_promise.get_future();
    handler_->CallOn(pimpl_.get(), &Acl::impl::ShutdownLeConnections, std::move(shutdown_promise));
    shutdown_future.wait();
    log::warn("Flushed open ACL connections");
  } else {
    log::info("All ACL connections have been previously closed");
  }
}

void shim::legacy::Acl::FinalShutdown() {
  std::promise<void> promise;
  auto future = promise.get_future();
  GetAclManager()->UnregisterCallbacks(this, std::move(promise));
  future.wait();
  log::debug("Unregistered classic callbacks from gd acl manager");

  promise = std::promise<void>();
  future = promise.get_future();
  GetAclManager()->UnregisterLeCallbacks(this, std::move(promise));
  future.wait();
  log::debug("Unregistered le callbacks from gd acl manager");

  promise = std::promise<void>();
  future = promise.get_future();
  handler_->CallOn(pimpl_.get(), &Acl::impl::FinalShutdown, std::move(promise));
  future.wait();
  log::info("Unregistered and cleared any orphaned ACL connections");
}

void shim::legacy::Acl::ClearFilterAcceptList() {
  handler_->CallOn(pimpl_.get(), &Acl::impl::clear_acceptlist);
}

void shim::legacy::Acl::AddToAddressResolution(const hci::AddressWithType& address_with_type,
                                               const std::array<uint8_t, 16>& peer_irk,
                                               const std::array<uint8_t, 16>& local_irk) {
  handler_->CallOn(pimpl_.get(), &Acl::impl::AddToAddressResolution, address_with_type, peer_irk,
                   local_irk);
}

void shim::legacy::Acl::RemoveFromAddressResolution(const hci::AddressWithType& address_with_type) {
  handler_->CallOn(pimpl_.get(), &Acl::impl::RemoveFromAddressResolution, address_with_type);
}

void shim::legacy::Acl::ClearAddressResolution() {
  handler_->CallOn(pimpl_.get(), &Acl::impl::ClearResolvingList);
}

void shim::legacy::Acl::SetSystemSuspendState(bool suspended) {
  handler_->CallOn(pimpl_.get(), &Acl::impl::SetSystemSuspendState, suspended);
}<|MERGE_RESOLUTION|>--- conflicted
+++ resolved
@@ -501,9 +501,7 @@
 
   void RegisterCallbacks() override { connection_->RegisterCallbacks(this, handler_); }
 
-  void ReadRemoteControllerInformation() override {
-    connection_->ReadClockOffset();
-  }
+  void ReadRemoteControllerInformation() override { connection_->ReadClockOffset(); }
 
   void OnConnectionPacketTypeChanged(uint16_t packet_type) override {
     TRY_POSTING_ON_MAIN(interface_.on_packet_type_changed, packet_type);
@@ -619,14 +617,9 @@
                                               uint16_t manufacturer_name,
                                               uint16_t sub_version) override {
     TRY_POSTING_ON_MAIN(interface_.on_read_remote_version_information_complete,
-<<<<<<< HEAD
-                        ToLegacyHciErrorCode(hci_status), handle_, lmp_version,
-                        manufacturer_name, sub_version);
-    connection_->ReadRemoteSupportedFeatures();
-=======
                         ToLegacyHciErrorCode(hci_status), handle_, lmp_version, manufacturer_name,
                         sub_version);
->>>>>>> 15c04564
+    connection_->ReadRemoteSupportedFeatures();
   }
 
   void OnReadRemoteSupportedFeaturesComplete(uint64_t features) override {
