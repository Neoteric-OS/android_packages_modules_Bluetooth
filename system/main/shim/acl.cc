--- conflicted
+++ resolved
@@ -1104,13 +1104,8 @@
   }
 
   void get_connection_local_address(uint16_t handle, bool ota_address,
-<<<<<<< HEAD
-              std::promise<bluetooth::hci::AddressWithType> promise) {
-    log::debug("get_connection_local_address handle={} ota_address={}", handle, ota_address);
-=======
                                     std::promise<bluetooth::hci::AddressWithType> promise) {
     log::debug("get_connection_local_address handle:{} ota_address:{}", handle, ota_address);
->>>>>>> 10149072
     bluetooth::hci::AddressWithType address_with_type;
     for (auto& [acl_handle, connection] : handle_to_le_connection_map_) {
       if (acl_handle != handle) {
@@ -1130,13 +1125,8 @@
   }
 
   void get_connection_peer_address(uint16_t handle, bool ota_address,
-<<<<<<< HEAD
-              std::promise<bluetooth::hci::AddressWithType> promise) {
-    log::debug("get_connection_peer_address handle={} ota_address={}", handle, ota_address);
-=======
                                    std::promise<bluetooth::hci::AddressWithType> promise) {
     log::debug("get_connection_peer_address handle:{} ota_address:{}", handle, ota_address);
->>>>>>> 10149072
     bluetooth::hci::AddressWithType address_with_type;
     for (auto& [acl_handle, connection] : handle_to_le_connection_map_) {
       if (acl_handle != handle) {
@@ -1156,11 +1146,7 @@
   }
 
   void get_advertising_set_connected_to(const RawAddress& remote_bda,
-<<<<<<< HEAD
-                      std::promise<std::optional<uint8_t>> promise) {
-=======
                                         std::promise<std::optional<uint8_t>> promise) {
->>>>>>> 10149072
     log::debug("get_advertising_set_connected_to {}", remote_bda);
     auto remote_address = ToGdAddress(remote_bda);
     for (auto& [handle, connection] : handle_to_le_connection_map_) {
@@ -1492,26 +1478,6 @@
 }
 
 void shim::Acl::GetConnectionLocalAddress(
-<<<<<<< HEAD
-    uint16_t handle, bool ota_address, std::promise<bluetooth::hci::AddressWithType> promise) {
-  log::debug("GetConnectionLocalAddress handle={} ota_address={}", handle, ota_address);
-  handler_->CallOn(pimpl_.get(), &Acl::impl::get_connection_local_address,
-                   handle, ota_address, std::move(promise));
-}
-
-void shim::Acl::GetConnectionPeerAddress(
-    uint16_t handle, bool ota_address, std::promise<bluetooth::hci::AddressWithType> promise) {
-  log::debug("GetConnectionPeerAddress handle={} ota_address={}", handle, ota_address);
-  handler_->CallOn(pimpl_.get(), &Acl::impl::get_connection_peer_address,
-                   handle, ota_address, std::move(promise));
-}
-
-void shim::Acl::GetAdvertisingSetConnectedTo(
-    const RawAddress& remote_bda, std::promise<std::optional<uint8_t>> promise) {
-  log::debug("GetAdvertisingSetConnectedTo {}", remote_bda);
-  handler_->CallOn(pimpl_.get(), &Acl::impl::get_advertising_set_connected_to,
-                   remote_bda, std::move(promise));
-=======
         uint16_t handle, bool ota_address, std::promise<bluetooth::hci::AddressWithType> promise) {
   log::debug("GetConnectionLocalAddress handle:{} ota_address:{}", handle, ota_address);
   handler_->CallOn(pimpl_.get(), &Acl::impl::get_connection_local_address, handle, ota_address,
@@ -1526,11 +1492,10 @@
 }
 
 void shim::Acl::GetAdvertisingSetConnectedTo(const RawAddress& remote_bda,
-                                                     std::promise<std::optional<uint8_t>> promise) {
+                                             std::promise<std::optional<uint8_t>> promise) {
   log::debug("GetAdvertisingSetConnectedTo {}", remote_bda);
   handler_->CallOn(pimpl_.get(), &Acl::impl::get_advertising_set_connected_to, remote_bda,
                    std::move(promise));
->>>>>>> 10149072
 }
 
 void shim::Acl::OnLeLinkDisconnected(HciHandle handle, hci::ErrorCode reason) {
