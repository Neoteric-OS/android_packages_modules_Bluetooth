/*
 * Copyright 2020 The Android Open Source Project
 *
 * Licensed under the Apache License, Version 2.0 (the "License");
 * you may not use this file except in compliance with the License.
 * You may obtain a copy of the License at
 *
 *      http://www.apache.org/licenses/LICENSE-2.0
 *
 * Unless required by applicable law or agreed to in writing, software
 * distributed under the License is distributed on an "AS IS" BASIS,
 * WITHOUT WARRANTIES OR CONDITIONS OF ANY KIND, either express or implied.
 * See the License for the specific language governing permissions and
 * limitations under the License.
 */

#include "main/shim/acl.h"

#include <base/location.h>
#include <base/strings/stringprintf.h>
#include <bluetooth/log.h>
#include <time.h>

#include <chrono>
#include <cstdint>
#include <deque>
#include <functional>
#include <future>
#include <map>
#include <memory>
#include <optional>
#include <queue>
#include <string>
#include <unordered_set>
#include <utility>
#include <vector>

#include "common/bind.h"
#include "common/init_flags.h"
#include "common/interfaces/ILoggable.h"
#include "common/strings.h"
#include "common/sync_map_count.h"
#include "hci/acl_manager.h"
#include "hci/acl_manager/acl_connection.h"
#include "hci/acl_manager/classic_acl_connection.h"
#include "hci/acl_manager/connection_management_callbacks.h"
#include "hci/acl_manager/le_acl_connection.h"
#include "hci/acl_manager/le_connection_management_callbacks.h"
#include "hci/address.h"
#include "hci/address_with_type.h"
#include "hci/class_of_device.h"
#include "hci/controller_interface.h"
#include "internal_include/bt_target.h"
#include "main/shim/dumpsys.h"
#include "main/shim/entry.h"
#include "main/shim/helpers.h"
#include "main/shim/stack.h"
#include "metrics/bluetooth_event.h"
#include "os/handler.h"
#include "osi/include/allocator.h"
#include "stack/acl/acl.h"
#include "stack/btm/btm_int_types.h"
#include "stack/btm/btm_sec_cb.h"
#include "stack/include/bt_hdr.h"
#include "stack/include/btm_log_history.h"
#include "stack/include/l2cap_module.h"
#include "stack/include/main_thread.h"
#include "types/ble_address_with_type.h"
#include "types/raw_address.h"

extern tBTM_CB btm_cb;

using namespace bluetooth;

class ConnectAddressWithType : public bluetooth::common::IRedactableLoggable {
public:
  explicit ConnectAddressWithType(hci::AddressWithType address_with_type)
      : address_(address_with_type.GetAddress()),
        type_(address_with_type.ToFilterAcceptListAddressType()) {}

  // TODO: remove this method
  std::string const ToString() const {
    std::stringstream ss;
    ss << address_.ToString() << "[" << FilterAcceptListAddressTypeText(type_) << "]";
    return ss.str();
  }

  std::string ToStringForLogging() const override { return ToString(); }
  std::string ToRedactedStringForLogging() const override {
    std::stringstream ss;
    ss << address_.ToRedactedStringForLogging() << "[" << FilterAcceptListAddressTypeText(type_)
       << "]";
    return ss.str();
  }
  bool operator==(const ConnectAddressWithType& rhs) const {
    return address_ == rhs.address_ && type_ == rhs.type_;
  }

private:
  friend std::hash<ConnectAddressWithType>;
  hci::Address address_;
  hci::FilterAcceptListAddressType type_;
};

namespace std {
template <>
struct hash<ConnectAddressWithType> {
  std::size_t operator()(const ConnectAddressWithType& val) const {
    static_assert(sizeof(uint64_t) >= (bluetooth::hci::Address::kLength +
                                       sizeof(bluetooth::hci::FilterAcceptListAddressType)));
    uint64_t int_addr = 0;
    memcpy(reinterpret_cast<uint8_t*>(&int_addr), val.address_.data(),
           bluetooth::hci::Address::kLength);
    memcpy(reinterpret_cast<uint8_t*>(&int_addr) + bluetooth::hci::Address::kLength, &val.type_,
           sizeof(bluetooth::hci::FilterAcceptListAddressType));
    return std::hash<uint64_t>{}(int_addr);
  }
};
}  // namespace std

namespace fmt {
template <>
struct formatter<ConnectAddressWithType> : formatter<std::string> {
  template <class Context>
  typename Context::iterator format(const ConnectAddressWithType& address, Context& ctx) const {
    std::string repr = address.ToRedactedStringForLogging();
    return fmt::formatter<std::string>::format(repr, ctx);
  }
};
}  // namespace fmt

namespace {

constexpr uint32_t kRunicBjarkan = 0x0016D2;
constexpr uint32_t kRunicHagall = 0x0016BC;

using HciHandle = uint16_t;
using PageNumber = uint8_t;

using CreationTime = std::chrono::time_point<std::chrono::system_clock>;
using TeardownTime = std::chrono::time_point<std::chrono::system_clock>;

constexpr char kBtmLogTag[] = "ACL";

using SendDataUpwards = void (*const)(BT_HDR*);
using OnDisconnect = std::function<void(HciHandle, hci::ErrorCode reason)>;

constexpr char kConnectionDescriptorTimeFormat[] = "%Y-%m-%d %H:%M:%S";

constexpr unsigned MillisPerSecond = 1000;
std::string EpochMillisToString(long long time_ms) {
  time_t time_sec = time_ms / MillisPerSecond;
  struct tm tm;
  localtime_r(&time_sec, &tm);
  std::string s = common::StringFormatTime(kConnectionDescriptorTimeFormat, tm);
  return base::StringPrintf("%s.%03u", s.c_str(),
                            static_cast<unsigned int>(time_ms % MillisPerSecond));
}

inline bool IsRpa(const hci::AddressWithType address_with_type) {
  return address_with_type.GetAddressType() == hci::AddressType::RANDOM_DEVICE_ADDRESS &&
         ((address_with_type.GetAddress().address.data()[5] & 0xc0) == 0x40);
}

class ShadowAcceptlist {
public:
  explicit ShadowAcceptlist(uint8_t max_acceptlist_size)
      : max_acceptlist_size_(max_acceptlist_size) {}

  bool Add(const hci::AddressWithType& address_with_type) {
    if (acceptlist_set_.size() == max_acceptlist_size_) {
      log::error("Acceptlist is full size:{}", acceptlist_set_.size());
      return false;
    }
    if (!acceptlist_set_.insert(ConnectAddressWithType(address_with_type)).second) {
      log::warn("Attempted to add duplicate le address to acceptlist:{}", address_with_type);
    }
    return true;
  }

  bool Remove(const hci::AddressWithType& address_with_type) {
    auto iter = acceptlist_set_.find(ConnectAddressWithType(address_with_type));
    if (iter == acceptlist_set_.end()) {
      log::warn("Unknown device being removed from acceptlist:{}", address_with_type);
      return false;
    }
    acceptlist_set_.erase(ConnectAddressWithType(*iter));
    return true;
  }

  std::unordered_set<ConnectAddressWithType> GetCopy() const { return acceptlist_set_; }

  bool IsFull() const {
    return acceptlist_set_.size() == static_cast<size_t>(max_acceptlist_size_);
  }

  void Clear() { acceptlist_set_.clear(); }

  uint8_t GetMaxSize() const { return max_acceptlist_size_; }

private:
  uint8_t max_acceptlist_size_{0};
  std::unordered_set<ConnectAddressWithType> acceptlist_set_;
};

class ShadowAddressResolutionList {
public:
  explicit ShadowAddressResolutionList(uint8_t max_address_resolution_size)
      : max_address_resolution_size_(max_address_resolution_size) {}

  bool Add(const hci::AddressWithType& address_with_type) {
    if (address_resolution_set_.size() == max_address_resolution_size_) {
      log::error("Address Resolution is full size:{}", address_resolution_set_.size());
      return false;
    }
    if (!address_resolution_set_.insert(address_with_type).second) {
      log::warn("Attempted to add duplicate le address to address_resolution:{}",
                address_with_type);
    }
    return true;
  }

  bool Remove(const hci::AddressWithType& address_with_type) {
    auto iter = address_resolution_set_.find(address_with_type);
    if (iter == address_resolution_set_.end()) {
      log::warn("Unknown device being removed from address_resolution:{}", address_with_type);
      return false;
    }
    address_resolution_set_.erase(iter);
    return true;
  }

  std::unordered_set<hci::AddressWithType> GetCopy() const { return address_resolution_set_; }

  bool IsFull() const {
    return address_resolution_set_.size() == static_cast<size_t>(max_address_resolution_size_);
  }

  size_t Size() const { return address_resolution_set_.size(); }

  void Clear() { address_resolution_set_.clear(); }

  uint8_t GetMaxSize() const { return max_address_resolution_size_; }

private:
  uint8_t max_address_resolution_size_{0};
  std::unordered_set<hci::AddressWithType> address_resolution_set_;
};

struct ConnectionDescriptor {
  CreationTime creation_time_;
  TeardownTime teardown_time_;
  uint16_t handle_;
  bool is_locally_initiated_;
  hci::ErrorCode disconnect_reason_;
  ConnectionDescriptor(CreationTime creation_time, TeardownTime teardown_time, uint16_t handle,
                       bool is_locally_initiated, hci::ErrorCode disconnect_reason)
      : creation_time_(creation_time),
        teardown_time_(teardown_time),
        handle_(handle),
        is_locally_initiated_(is_locally_initiated),
        disconnect_reason_(disconnect_reason) {}
  virtual std::string GetPrivateRemoteAddress() const = 0;
  virtual ~ConnectionDescriptor() {}
  std::string ToString() const {
    return base::StringPrintf(
            "peer:%s handle:0x%04x is_locally_initiated:%s"
            " creation_time:%s teardown_time:%s disconnect_reason:%s",
            GetPrivateRemoteAddress().c_str(), handle_, is_locally_initiated_ ? "true" : "false",
            common::StringFormatTimeWithMilliseconds(kConnectionDescriptorTimeFormat,
                                                     creation_time_)
                    .c_str(),
            common::StringFormatTimeWithMilliseconds(kConnectionDescriptorTimeFormat,
                                                     teardown_time_)
                    .c_str(),
            hci::ErrorCodeText(disconnect_reason_).c_str());
  }
};

struct ClassicConnectionDescriptor : public ConnectionDescriptor {
  const hci::Address remote_address_;
  ClassicConnectionDescriptor(const hci::Address& remote_address, CreationTime creation_time,
                              TeardownTime teardown_time, uint16_t handle,
                              bool is_locally_initiated, hci::ErrorCode disconnect_reason)
      : ConnectionDescriptor(creation_time, teardown_time, handle, is_locally_initiated,
                             disconnect_reason),
        remote_address_(remote_address) {}
  virtual std::string GetPrivateRemoteAddress() const {
    return ADDRESS_TO_LOGGABLE_CSTR(remote_address_);
  }
};

struct LeConnectionDescriptor : public ConnectionDescriptor {
  const hci::AddressWithType remote_address_with_type_;
  LeConnectionDescriptor(hci::AddressWithType& remote_address_with_type, CreationTime creation_time,
                         TeardownTime teardown_time, uint16_t handle, bool is_locally_initiated,
                         hci::ErrorCode disconnect_reason)
      : ConnectionDescriptor(creation_time, teardown_time, handle, is_locally_initiated,
                             disconnect_reason),
        remote_address_with_type_(remote_address_with_type) {}
  std::string GetPrivateRemoteAddress() const {
    return ADDRESS_TO_LOGGABLE_CSTR(remote_address_with_type_);
  }
};

template <typename T>
class FixedQueue {
public:
  explicit FixedQueue(size_t max_size) : max_size_(max_size) {}
  void Push(T element) {
    if (queue_.size() == max_size_) {
      queue_.pop_front();
    }
    queue_.push_back(std::move(element));
  }

  std::vector<std::string> ReadElementsAsString() const {
    std::vector<std::string> vector;
    for (auto& entry : queue_) {
      vector.push_back(entry->ToString());
    }
    return vector;
  }

private:
  size_t max_size_{1};
  std::deque<T> queue_;
};

constexpr size_t kConnectionHistorySize = 40;

inline uint8_t LowByte(uint16_t val) { return val & 0xff; }
inline uint8_t HighByte(uint16_t val) { return val >> 8; }

void ValidateAclInterface(const shim::acl_interface_t& acl_interface) {
  log::assert_that(acl_interface.on_send_data_upwards != nullptr,
                   "Must provide to receive data on acl links");
  log::assert_that(acl_interface.on_packets_completed != nullptr,
                   "Must provide to receive completed packet indication");

  log::assert_that(acl_interface.connection.classic.on_connected != nullptr,
                   "Must provide to respond to successful classic connections");
  log::assert_that(acl_interface.connection.classic.on_failed != nullptr,
                   "Must provide to respond when classic connection attempts fail");
  log::assert_that(acl_interface.connection.classic.on_disconnected != nullptr,
                   "Must provide to respond when active classic connection disconnects");

  log::assert_that(acl_interface.connection.le.on_connected != nullptr,
                   "Must provide to respond to successful le connections");
  log::assert_that(acl_interface.connection.le.on_failed != nullptr,
                   "Must provide to respond when le connection attempts fail");
  log::assert_that(acl_interface.connection.le.on_disconnected != nullptr,
                   "Must provide to respond when active le connection disconnects");
}

}  // namespace

#define TRY_POSTING_ON_MAIN(cb, ...)                        \
  do {                                                      \
    if (cb == nullptr) {                                    \
      log::warn("Dropping ACL event with no callback");     \
    } else {                                                \
      do_in_main_thread(base::BindOnce(cb, ##__VA_ARGS__)); \
    }                                                       \
  } while (0)

constexpr HciHandle kInvalidHciHandle = 0xffff;

class ShimAclConnection {
public:
  ShimAclConnection(const HciHandle handle, SendDataUpwards send_data_upwards, os::Handler* handler,
                    hci::acl_manager::AclConnection::QueueUpEnd* queue_up_end,
                    CreationTime creation_time)
      : handle_(handle),
        handler_(handler),
        send_data_upwards_(send_data_upwards),
        queue_up_end_(queue_up_end),
        creation_time_(creation_time) {
    queue_up_end_->RegisterDequeue(handler_, common::Bind(&ShimAclConnection::data_ready_callback,
                                                          common::Unretained(this)));
  }

  virtual ~ShimAclConnection() {
    if (!queue_.empty()) {
      log::error(
              "ACL cleaned up with non-empty queue handle:0x{:04x} "
              "stranded_pkts:{}",
              handle_, queue_.size());
    }
    log::assert_that(is_disconnected_, "Shim Acl was not properly disconnected handle:0x{:04x}",
                     handle_);
  }

  void EnqueuePacket(std::unique_ptr<packet::RawBuilder> packet) {
    // TODO Handle queue size exceeds some threshold
    queue_.push(std::move(packet));
    RegisterEnqueue();
  }

  std::unique_ptr<packet::BasePacketBuilder> handle_enqueue() {
    auto packet = std::move(queue_.front());
    queue_.pop();
    if (queue_.empty()) {
      UnregisterEnqueue();
    }
    return packet;
  }

  void data_ready_callback() {
    auto packet = queue_up_end_->TryDequeue();
    uint16_t length = packet->size();
    std::vector<uint8_t> preamble;
    preamble.push_back(LowByte(handle_));
    preamble.push_back(HighByte(handle_));
    preamble.push_back(LowByte(length));
    preamble.push_back(HighByte(length));
    BT_HDR* p_buf = MakeLegacyBtHdrPacket(std::move(packet), preamble);
    log::assert_that(p_buf != nullptr, "Unable to allocate BT_HDR legacy packet handle:{:04x}",
                     handle_);
    if (send_data_upwards_ == nullptr) {
      log::warn("Dropping ACL data with no callback");
      osi_free(p_buf);
    } else if (do_in_main_thread(base::BindOnce(send_data_upwards_, p_buf)) != BT_STATUS_SUCCESS) {
      osi_free(p_buf);
    }
  }

  virtual void InitiateDisconnect(hci::DisconnectReason reason) = 0;
  virtual bool IsLocallyInitiated() const = 0;

  CreationTime GetCreationTime() const { return creation_time_; }
  uint16_t Handle() const { return handle_; }

  void Shutdown() {
    Disconnect();
    log::info("Shutdown and disconnect ACL connection handle:0x{:04x}", handle_);
  }

protected:
  const uint16_t handle_{kInvalidHciHandle};
  os::Handler* handler_;

  void UnregisterEnqueue() {
    if (!is_enqueue_registered_) {
      return;
    }
    is_enqueue_registered_ = false;
    queue_up_end_->UnregisterEnqueue();
  }

  void Disconnect() {
    if (is_disconnected_) {
      log::error("Cannot disconnect ACL multiple times handle:{:04x} creation_time:{}", handle_,
                 common::StringFormatTimeWithMilliseconds(kConnectionDescriptorTimeFormat,
                                                          creation_time_));
      return;
    }
    is_disconnected_ = true;
    UnregisterEnqueue();
    queue_up_end_->UnregisterDequeue();
    if (!queue_.empty()) {
      log::warn("ACL disconnect with non-empty queue handle:{:04x} stranded_pkts::{}", handle_,
                queue_.size());
    }
  }

  virtual void ReadRemoteControllerInformation() = 0;

private:
  SendDataUpwards send_data_upwards_;
  hci::acl_manager::AclConnection::QueueUpEnd* queue_up_end_;

  std::queue<std::unique_ptr<packet::RawBuilder>> queue_;
  bool is_enqueue_registered_{false};
  bool is_disconnected_{false};
  CreationTime creation_time_;

  void RegisterEnqueue() {
    log::assert_that(!is_disconnected_,
                     "Unable to send data over disconnected channel handle:{:04x}", handle_);
    if (is_enqueue_registered_) {
      return;
    }
    is_enqueue_registered_ = true;
    queue_up_end_->RegisterEnqueue(
            handler_, common::Bind(&ShimAclConnection::handle_enqueue, common::Unretained(this)));
  }

  virtual void RegisterCallbacks() = 0;
};

class ClassicShimAclConnection : public ShimAclConnection,
                                 public hci::acl_manager::ConnectionManagementCallbacks {
public:
  ClassicShimAclConnection(SendDataUpwards send_data_upwards, OnDisconnect on_disconnect,
                           const shim::acl_classic_link_interface_t& interface,
                           os::Handler* handler,
                           std::unique_ptr<hci::acl_manager::ClassicAclConnection> connection,
                           CreationTime creation_time)
      : ShimAclConnection(connection->GetHandle(), send_data_upwards, handler,
                          connection->GetAclQueueEnd(), creation_time),
        on_disconnect_(on_disconnect),
        interface_(interface),
        connection_(std::move(connection)) {}

  void RegisterCallbacks() override { connection_->RegisterCallbacks(this, handler_); }

  void ReadRemoteControllerInformation() override { connection_->ReadClockOffset(); }

  void OnConnectionPacketTypeChanged(uint16_t packet_type) override {
    TRY_POSTING_ON_MAIN(interface_.on_packet_type_changed, packet_type);
  }

  void OnAuthenticationComplete(hci::ErrorCode hci_status) override {
    TRY_POSTING_ON_MAIN(interface_.on_authentication_complete, handle_,
                        ToLegacyHciErrorCode(hci_status));
  }

  void OnEncryptionChange(hci::EncryptionEnabled enabled) override {
    bool is_enabled = (enabled == hci::EncryptionEnabled::ON ||
                       enabled == hci::EncryptionEnabled::BR_EDR_AES_CCM);
    TRY_POSTING_ON_MAIN(interface_.on_encryption_change, is_enabled);
  }

  void OnChangeConnectionLinkKeyComplete() override {
    TRY_POSTING_ON_MAIN(interface_.on_change_connection_link_key_complete);
  }

  void OnReadClockOffsetComplete(uint16_t hci_handle, uint16_t clock_offset) override {
    log::info("OnReadClockOffsetComplete");
    connection_->ReadRemoteVersionInformation();
    TRY_POSTING_ON_MAIN(interface_.on_read_clock_offset_complete, hci_handle, clock_offset);
  }

  void OnModeChange(hci::ErrorCode status, hci::Mode current_mode, uint16_t interval) override {
    TRY_POSTING_ON_MAIN(interface_.on_mode_change, ToLegacyHciErrorCode(status), handle_,
                        ToLegacyHciMode(current_mode), interval);
  }

  void OnSniffSubrating(hci::ErrorCode hci_status, uint16_t maximum_transmit_latency,
                        uint16_t maximum_receive_latency, uint16_t minimum_remote_timeout,
                        uint16_t minimum_local_timeout) {
    TRY_POSTING_ON_MAIN(interface_.on_sniff_subrating, ToLegacyHciErrorCode(hci_status), handle_,
                        maximum_transmit_latency, maximum_receive_latency, minimum_remote_timeout,
                        minimum_local_timeout);
  }

  void OnQosSetupComplete(hci::ServiceType /* service_type */, uint32_t /* token_rate */,
                          uint32_t /* peak_bandwidth */, uint32_t /* latency */,
                          uint32_t /* delay_variation */) override {
    log::info("UNIMPLEMENTED");
  }

  void OnFlowSpecificationComplete(hci::FlowDirection /* flow_direction */,
                                   hci::ServiceType /* service_type */, uint32_t /* token_rate */,
                                   uint32_t /* token_bucket_size */, uint32_t /* peak_bandwidth */,
                                   uint32_t /* access_latency */) override {
    log::info("UNIMPLEMENTED");
  }

  void OnFlushOccurred() override { log::info("UNIMPLEMENTED"); }

  void OnRoleDiscoveryComplete(hci::Role /* current_role */) override {
    log::info("UNIMPLEMENTED");
  }

  void OnReadLinkPolicySettingsComplete(uint16_t /* link_policy_settings */) override {
    log::info("UNIMPLEMENTED");
  }

  void OnReadAutomaticFlushTimeoutComplete(uint16_t /* flush_timeout */) override {
    log::info("UNIMPLEMENTED");
  }

  void OnReadTransmitPowerLevelComplete(uint8_t /* transmit_power_level */) override {
    log::info("UNIMPLEMENTED");
  }

  void OnReadLinkSupervisionTimeoutComplete(uint16_t /* link_supervision_timeout */) override {
    log::info("UNIMPLEMENTED");
  }

  void OnReadFailedContactCounterComplete(uint16_t /* failed_contact_counter */) override {
    log::info("UNIMPLEMENTED");
  }

  void OnReadLinkQualityComplete(uint8_t /* link_quality */) override {
    log::info("UNIMPLEMENTED");
  }

  void OnReadAfhChannelMapComplete(hci::AfhMode /* afh_mode */,
                                   std::array<uint8_t, 10> /* afh_channel_map */) override {
    log::info("UNIMPLEMENTED");
  }

  void OnReadRssiComplete(uint8_t /* rssi */) override { log::info("UNIMPLEMENTED"); }

  void OnReadClockComplete(uint32_t /* clock */, uint16_t /* accuracy */) override {
    log::info("UNIMPLEMENTED");
  }

  void OnCentralLinkKeyComplete(hci::KeyFlag /* key_flag */) override {
    log::info("UNIMPLEMENTED");
  }

  void OnRoleChange(hci::ErrorCode hci_status, hci::Role new_role) override {
    TRY_POSTING_ON_MAIN(interface_.on_role_change, ToLegacyHciErrorCode(hci_status),
                        ToRawAddress(connection_->GetAddress()), ToLegacyRole(new_role));
    BTM_LogHistory(
            kBtmLogTag, ToRawAddress(connection_->GetAddress()), "Role change",
            base::StringPrintf("classic New_role:%s status:%s", hci::RoleText(new_role).c_str(),
                               hci::ErrorCodeText(hci_status).c_str()));
  }

  void OnDisconnection(hci::ErrorCode reason) override {
    Disconnect();
    on_disconnect_(handle_, reason);
  }

  void OnReadRemoteVersionInformationComplete(hci::ErrorCode hci_status, uint8_t lmp_version,
                                              uint16_t manufacturer_name,
                                              uint16_t sub_version) override {
    TRY_POSTING_ON_MAIN(interface_.on_read_remote_version_information_complete,
                        ToLegacyHciErrorCode(hci_status), handle_, lmp_version, manufacturer_name,
                        sub_version);
    connection_->ReadRemoteSupportedFeatures();
  }

  void OnReadRemoteSupportedFeaturesComplete(uint64_t features) override {
    TRY_POSTING_ON_MAIN(interface_.on_read_remote_supported_features_complete, handle_, features);

    if (features & (uint64_t(1) << 63)) {
      connection_->ReadRemoteExtendedFeatures(1);
      return;
    }
    log::debug("Device does not support extended features");
  }

  void OnReadRemoteExtendedFeaturesComplete(uint8_t page_number, uint8_t max_page_number,
                                            uint64_t features) override {
    TRY_POSTING_ON_MAIN(interface_.on_read_remote_extended_features_complete, handle_, page_number,
                        max_page_number, features);

    // Supported features aliases to extended features page 0
    if (page_number == 0 && !(features & (uint64_t(1) << 63))) {
      log::debug("Device does not support extended features");
      return;
    }

    if (max_page_number != 0 && page_number != max_page_number) {
      connection_->ReadRemoteExtendedFeatures(page_number + 1);
    }
  }

  hci::Address GetRemoteAddress() const { return connection_->GetAddress(); }

  void InitiateDisconnect(hci::DisconnectReason reason) override {
    connection_->Disconnect(reason);
  }

  void HoldMode(uint16_t max_interval, uint16_t min_interval) {
    log::assert_that(connection_->HoldMode(max_interval, min_interval),
                     "assert failed: connection_->HoldMode(max_interval, min_interval)");
  }

  void SniffMode(uint16_t max_interval, uint16_t min_interval, uint16_t attempt, uint16_t timeout) {
    log::assert_that(connection_->SniffMode(max_interval, min_interval, attempt, timeout),
                     "assert failed:  connection_->SniffMode(max_interval, min_interval, "
                     "attempt, timeout)");
  }

  void ExitSniffMode() {
    log::assert_that(connection_->ExitSniffMode(), "assert failed: connection_->ExitSniffMode()");
  }

  void SniffSubrating(uint16_t maximum_latency, uint16_t minimum_remote_timeout,
                      uint16_t minimum_local_timeout) {
    log::assert_that(connection_->SniffSubrating(maximum_latency, minimum_remote_timeout,
                                                 minimum_local_timeout),
                     "assert failed: connection_->SniffSubrating(maximum_latency, "
                     "minimum_remote_timeout, minimum_local_timeout)");
  }

  void SetConnectionEncryption(hci::Enable is_encryption_enabled) {
    log::assert_that(connection_->SetConnectionEncryption(is_encryption_enabled),
                     "assert failed: "
                     "connection_->SetConnectionEncryption(is_encryption_enabled)");
  }

  bool IsLocallyInitiated() const override { return connection_->locally_initiated_; }

  void Flush() { connection_->Flush(); }

private:
  OnDisconnect on_disconnect_;
  const shim::acl_classic_link_interface_t interface_;
  std::unique_ptr<hci::acl_manager::ClassicAclConnection> connection_;
};

class LeShimAclConnection : public ShimAclConnection,
                            public hci::acl_manager::LeConnectionManagementCallbacks {
public:
  LeShimAclConnection(SendDataUpwards send_data_upwards, OnDisconnect on_disconnect,
                      const shim::acl_le_link_interface_t& interface, os::Handler* handler,
                      std::unique_ptr<hci::acl_manager::LeAclConnection> connection,
                      std::chrono::time_point<std::chrono::system_clock> creation_time)
      : ShimAclConnection(connection->GetHandle(), send_data_upwards, handler,
                          connection->GetAclQueueEnd(), creation_time),
        on_disconnect_(on_disconnect),
        interface_(interface),
        connection_(std::move(connection)) {}

  void RegisterCallbacks() override { connection_->RegisterCallbacks(this, handler_); }

  void LeSubrateRequest(uint16_t subrate_min, uint16_t subrate_max, uint16_t max_latency,
                        uint16_t cont_num, uint16_t sup_tout) {
    connection_->LeSubrateRequest(subrate_min, subrate_max, max_latency, cont_num, sup_tout);
  }

  void ReadRemoteControllerInformation() override {
    // TODO Issue LeReadRemoteFeatures Command
  }

  bluetooth::hci::AddressWithType GetLocalAddressWithType() {
    return connection_->GetLocalAddress();
  }

  bluetooth::hci::AddressWithType GetLocalOtaAddressWithType() {
    return connection_->GetLocalOtaAddress();
  }

  bluetooth::hci::AddressWithType GetPeerAddressWithType() { return connection_->GetPeerAddress(); }

  bluetooth::hci::AddressWithType GetPeerOtaAddressWithType() {
    return connection_->GetPeerOtaAddress();
  }

  std::optional<uint8_t> GetAdvertisingSetConnectedTo() {
    return std::visit(
            [](auto&& data) {
              using T = std::decay_t<decltype(data)>;
              if constexpr (std::is_same_v<T, hci::acl_manager::DataAsPeripheral>) {
                return data.advertising_set_id;
              } else {
                return std::optional<uint8_t>{};
              }
            },
            connection_->GetRoleSpecificData());
  }

  void OnConnectionUpdate(hci::ErrorCode hci_status, uint16_t connection_interval,
                          uint16_t connection_latency, uint16_t supervision_timeout) {
    TRY_POSTING_ON_MAIN(interface_.on_connection_update, ToLegacyHciErrorCode(hci_status), handle_,
                        connection_interval, connection_latency, supervision_timeout);
  }
  void OnParameterUpdateRequest(uint16_t interval_min, uint16_t interval_max, uint16_t latency,
                                uint16_t supervision_timeout) {
    TRY_POSTING_ON_MAIN(interface_.on_parameter_update_request, handle_, interval_min, interval_max,
                        latency, supervision_timeout);
  }
  void OnDataLengthChange(uint16_t max_tx_octets, uint16_t max_tx_time, uint16_t max_rx_octets,
                          uint16_t max_rx_time) {
    TRY_POSTING_ON_MAIN(interface_.on_data_length_change, handle_, max_tx_octets, max_tx_time,
                        max_rx_octets, max_rx_time);
  }
  void OnLeSubrateChange(hci::ErrorCode hci_status, uint16_t subrate_factor,
                         uint16_t peripheral_latency, uint16_t continuation_number,
                         uint16_t supervision_timeout) {
    TRY_POSTING_ON_MAIN(interface_.on_le_subrate_change, handle_, subrate_factor,
                        peripheral_latency, continuation_number, supervision_timeout,
                        ToLegacyHciErrorCode(hci_status));
  }

  void OnReadRemoteVersionInformationComplete(hci::ErrorCode hci_status, uint8_t lmp_version,
                                              uint16_t manufacturer_name,
                                              uint16_t sub_version) override {
    TRY_POSTING_ON_MAIN(interface_.on_read_remote_version_information_complete,
                        ToLegacyHciErrorCode(hci_status), handle_, lmp_version, manufacturer_name,
                        sub_version);
  }

  void OnLeReadRemoteFeaturesComplete(hci::ErrorCode /* hci_status */, uint64_t /* features */) {
    // TODO
  }

  void OnPhyUpdate(hci::ErrorCode hci_status, uint8_t tx_phy, uint8_t rx_phy) override {
    TRY_POSTING_ON_MAIN(interface_.on_phy_update, ToLegacyHciErrorCode(hci_status), handle_, tx_phy,
                        rx_phy);
  }

  void OnDisconnection(hci::ErrorCode reason) {
    Disconnect();
    on_disconnect_(handle_, reason);
  }

  hci::AddressWithType GetRemoteAddressWithType() const { return connection_->GetRemoteAddress(); }

  void InitiateDisconnect(hci::DisconnectReason reason) override {
    connection_->Disconnect(reason);
  }

  bool IsLocallyInitiated() const override { return connection_->locally_initiated_; }

  bool IsInFilterAcceptList() const { return connection_->IsInFilterAcceptList(); }

  void UpdateConnectionParameters(uint16_t conn_int_min, uint16_t conn_int_max,
                                  uint16_t conn_latency, uint16_t conn_timeout, uint16_t min_ce_len,
                                  uint16_t max_ce_len) {
    connection_->LeConnectionUpdate(conn_int_min, conn_int_max, conn_latency, conn_timeout,
                                    min_ce_len, max_ce_len);
  }

private:
  OnDisconnect on_disconnect_;
  const shim::acl_le_link_interface_t interface_;
  std::unique_ptr<hci::acl_manager::LeAclConnection> connection_;
};

struct shim::Acl::impl {
  impl(uint8_t max_acceptlist_size, uint8_t max_address_resolution_size)
      : shadow_acceptlist_(ShadowAcceptlist(max_acceptlist_size)),
        shadow_address_resolution_list_(ShadowAddressResolutionList(max_address_resolution_size)) {}

  std::map<HciHandle, std::unique_ptr<ClassicShimAclConnection>> handle_to_classic_connection_map_;
  std::map<HciHandle, std::unique_ptr<LeShimAclConnection>> handle_to_le_connection_map_;

  SyncMapCount<std::string> classic_acl_disconnect_reason_;
  SyncMapCount<std::string> le_acl_disconnect_reason_;

  FixedQueue<std::unique_ptr<ConnectionDescriptor>> connection_history_ =
          FixedQueue<std::unique_ptr<ConnectionDescriptor>>(kConnectionHistorySize);

  ShadowAcceptlist shadow_acceptlist_;
  ShadowAddressResolutionList shadow_address_resolution_list_;

  bool IsClassicAcl(HciHandle handle) {
    return handle_to_classic_connection_map_.find(handle) !=
           handle_to_classic_connection_map_.end();
  }

  void EnqueueClassicPacket(HciHandle handle, std::unique_ptr<packet::RawBuilder> packet) {
    log::assert_that(IsClassicAcl(handle), "handle {} is not a classic connection", handle);
    handle_to_classic_connection_map_[handle]->EnqueuePacket(std::move(packet));
  }

  void Flush(HciHandle handle) {
    if (IsClassicAcl(handle)) {
      handle_to_classic_connection_map_[handle]->Flush();
    } else {
      log::error("handle {} is not a classic connection", handle);
    }
  }

  bool IsLeAcl(HciHandle handle) {
    return handle_to_le_connection_map_.find(handle) != handle_to_le_connection_map_.end();
  }

  void EnqueueLePacket(HciHandle handle, std::unique_ptr<packet::RawBuilder> packet) {
    log::assert_that(IsLeAcl(handle), "handle {} is not a LE connection", handle);
    handle_to_le_connection_map_[handle]->EnqueuePacket(std::move(packet));
  }

  void DisconnectClassicConnections(std::promise<void> promise) {
    log::info("Disconnect gd acl shim classic connections");
    std::vector<HciHandle> disconnect_handles;
    for (auto& connection : handle_to_classic_connection_map_) {
      disconnect_classic(connection.first, HCI_ERR_REMOTE_POWER_OFF, "Suspend disconnect");
      disconnect_handles.push_back(connection.first);
    }

    // Since this is a suspend disconnect, we immediately also call
    // |OnClassicSuspendInitiatedDisconnect| without waiting for it to happen.
    // We want the stack to clean up ahead of the link layer (since we will mask
    // away that event). The reason we do this in a separate loop is that this
    // will also remove the handle from the connection map.
    for (auto& handle : disconnect_handles) {
      auto found = handle_to_classic_connection_map_.find(handle);
      if (found != handle_to_classic_connection_map_.end()) {
        GetAclManager()->OnClassicSuspendInitiatedDisconnect(
                found->first, hci::ErrorCode::CONNECTION_TERMINATED_BY_LOCAL_HOST);
      }
    }

    promise.set_value();
  }

  void ShutdownClassicConnections(std::promise<void> promise) {
    log::info("Shutdown gd acl shim classic connections");
    for (auto& connection : handle_to_classic_connection_map_) {
      connection.second->Shutdown();
    }
    handle_to_classic_connection_map_.clear();
    promise.set_value();
  }

  void DisconnectLeConnections(std::promise<void> promise) {
    log::info("Disconnect gd acl shim le connections");
    std::vector<HciHandle> disconnect_handles;
    for (auto& connection : handle_to_le_connection_map_) {
      disconnect_le(connection.first, HCI_ERR_REMOTE_POWER_OFF, "Suspend disconnect");
      disconnect_handles.push_back(connection.first);
    }

    // Since this is a suspend disconnect, we immediately also call
    // |OnLeSuspendInitiatedDisconnect| without waiting for it to happen. We
    // want the stack to clean up ahead of the link layer (since we will mask
    // away that event). The reason we do this in a separate loop is that this
    // will also remove the handle from the connection map.
    for (auto& handle : disconnect_handles) {
      auto found = handle_to_le_connection_map_.find(handle);
      if (found != handle_to_le_connection_map_.end()) {
        GetAclManager()->OnLeSuspendInitiatedDisconnect(
                found->first, hci::ErrorCode::CONNECTION_TERMINATED_BY_LOCAL_HOST);
      }
    }
    promise.set_value();
  }

  void ShutdownLeConnections(std::promise<void> promise) {
    log::info("Shutdown gd acl shim le connections");
    for (auto& connection : handle_to_le_connection_map_) {
      connection.second->Shutdown();
    }
    handle_to_le_connection_map_.clear();
    promise.set_value();
  }

  void FinalShutdown(std::promise<void> promise) {
    if (!handle_to_classic_connection_map_.empty()) {
      for (auto& connection : handle_to_classic_connection_map_) {
        connection.second->Shutdown();
      }
      handle_to_classic_connection_map_.clear();
      log::info("Cleared all classic connections count:{}",
                handle_to_classic_connection_map_.size());
    }

    if (!handle_to_le_connection_map_.empty()) {
      for (auto& connection : handle_to_le_connection_map_) {
        connection.second->Shutdown();
      }
      handle_to_le_connection_map_.clear();
      log::info("Cleared all le connections count:{}", handle_to_le_connection_map_.size());
    }
    promise.set_value();
  }

  void HoldMode(HciHandle handle, uint16_t max_interval, uint16_t min_interval) {
    log::assert_that(IsClassicAcl(handle), "handle {} is not a classic connection", handle);
    handle_to_classic_connection_map_[handle]->HoldMode(max_interval, min_interval);
  }

  void ExitSniffMode(HciHandle handle) {
    log::assert_that(IsClassicAcl(handle), "handle {} is not a classic connection", handle);
    handle_to_classic_connection_map_[handle]->ExitSniffMode();
  }

  void SniffMode(HciHandle handle, uint16_t max_interval, uint16_t min_interval, uint16_t attempt,
                 uint16_t timeout) {
    log::assert_that(IsClassicAcl(handle), "handle {} is not a classic connection", handle);
    handle_to_classic_connection_map_[handle]->SniffMode(max_interval, min_interval, attempt,
                                                         timeout);
  }

  void SniffSubrating(HciHandle handle, uint16_t maximum_latency, uint16_t minimum_remote_timeout,
                      uint16_t minimum_local_timeout) {
    log::assert_that(IsClassicAcl(handle), "handle {} is not a classic connection", handle);
    handle_to_classic_connection_map_[handle]->SniffSubrating(
            maximum_latency, minimum_remote_timeout, minimum_local_timeout);
  }

  void LeSetDefaultSubrate(uint16_t subrate_min, uint16_t subrate_max, uint16_t max_latency,
                           uint16_t cont_num, uint16_t sup_tout) {
    GetAclManager()->LeSetDefaultSubrate(subrate_min, subrate_max, max_latency, cont_num, sup_tout);
  }

  void LeSubrateRequest(HciHandle handle, uint16_t subrate_min, uint16_t subrate_max,
                        uint16_t max_latency, uint16_t cont_num, uint16_t sup_tout) {
    if (IsLeAcl(handle)) {
      handle_to_le_connection_map_[handle]->LeSubrateRequest(subrate_min, subrate_max, max_latency,
                                                             cont_num, sup_tout);
    } else {
      log::info("handle {} is not a LE connection", handle);
    }
  }

  void SetConnectionEncryption(HciHandle handle, hci::Enable enable) {
    log::assert_that(IsClassicAcl(handle), "handle {} is not a classic connection", handle);
    handle_to_classic_connection_map_[handle]->SetConnectionEncryption(enable);
  }

  void disconnect_classic(uint16_t handle, tHCI_STATUS reason, std::string comment) {
    auto connection = handle_to_classic_connection_map_.find(handle);
    if (connection != handle_to_classic_connection_map_.end()) {
      auto remote_address = connection->second->GetRemoteAddress();
      connection->second->InitiateDisconnect(ToDisconnectReasonFromLegacy(reason));
      log::debug("Disconnection initiated classic remote:{} handle:{}", remote_address, handle);
      BTM_LogHistory(kBtmLogTag, ToRawAddress(remote_address), "Disconnection initiated",
                     base::StringPrintf("classic reason:%s comment:%s",
                                        hci_status_code_text(reason).c_str(), comment.c_str()));
      classic_acl_disconnect_reason_.Put(comment);
    } else {
      log::warn("Unable to disconnect unknown classic connection handle:0x{:04x}", handle);
    }
  }

  void disconnect_le(uint16_t handle, tHCI_STATUS reason, std::string comment) {
    auto connection = handle_to_le_connection_map_.find(handle);
    if (connection != handle_to_le_connection_map_.end()) {
      auto remote_address_with_type = connection->second->GetRemoteAddressWithType();
      if (!common::init_flags::use_unified_connection_manager_is_enabled()) {
        GetAclManager()->RemoveFromBackgroundList(remote_address_with_type);
      }
      connection->second->InitiateDisconnect(ToDisconnectReasonFromLegacy(reason));
      log::debug("Disconnection initiated le remote:{} handle:{}", remote_address_with_type,
                 handle);
      BTM_LogHistory(kBtmLogTag, ToLegacyAddressWithType(remote_address_with_type),
                     "Disconnection initiated",
                     base::StringPrintf("Le reason:%s comment:%s",
                                        hci_status_code_text(reason).c_str(), comment.c_str()));
      le_acl_disconnect_reason_.Put(comment);
    } else {
      log::warn("Unable to disconnect unknown le connection handle:0x{:04x}", handle);
    }
  }

  void update_connection_parameters(uint16_t handle, uint16_t conn_int_min, uint16_t conn_int_max,
                                    uint16_t conn_latency, uint16_t conn_timeout,
                                    uint16_t min_ce_len, uint16_t max_ce_len) {
    auto connection = handle_to_le_connection_map_.find(handle);
    if (connection == handle_to_le_connection_map_.end()) {
      log::warn("Unknown le connection handle:0x{:04x}", handle);
      return;
    }
    connection->second->UpdateConnectionParameters(conn_int_min, conn_int_max, conn_latency,
                                                   conn_timeout, min_ce_len, max_ce_len);
  }

  void accept_le_connection_from(const hci::AddressWithType& address_with_type, bool is_direct,
                                 std::promise<bool> promise) {
    if (shadow_acceptlist_.IsFull()) {
      log::error("Acceptlist is full preventing new Le connection");
      promise.set_value(false);
      return;
    }
    shadow_acceptlist_.Add(address_with_type);
    promise.set_value(true);
    GetAclManager()->CreateLeConnection(address_with_type, is_direct);
    log::debug("Allow Le connection from remote:{}", address_with_type);
    BTM_LogHistory(kBtmLogTag, ToLegacyAddressWithType(address_with_type), "Allow connection from",
                   "Le");
  }

  void get_connection_local_address(uint16_t handle, bool ota_address,
              std::promise<bluetooth::hci::AddressWithType> promise) {
    log::debug("get_connection_local_address handle={} ota_address={}", handle, ota_address);
    bluetooth::hci::AddressWithType address_with_type;
    for (auto& [acl_handle, connection] : handle_to_le_connection_map_) {
      if (acl_handle != handle) {
        continue;
      }

      if (ota_address) {
        promise.set_value(connection->GetLocalOtaAddressWithType());
        return;
      }
      promise.set_value(connection->GetLocalAddressWithType());
      return;
    }
    log::warn("address not found!");
    promise.set_value(address_with_type);
    return;
  }

  void get_connection_peer_address(uint16_t handle, bool ota_address,
              std::promise<bluetooth::hci::AddressWithType> promise) {
    log::debug("get_connection_peer_address handle={} ota_address={}", handle, ota_address);
    bluetooth::hci::AddressWithType address_with_type;
    for (auto& [acl_handle, connection] : handle_to_le_connection_map_) {
      if (acl_handle != handle) {
        continue;
      }

      if (ota_address) {
        promise.set_value(connection->GetPeerOtaAddressWithType());
        return;
      }
      promise.set_value(connection->GetPeerAddressWithType());
      return;
    }
    log::warn("address not found!");
    promise.set_value(address_with_type);
    return;
  }

  void get_advertising_set_connected_to(const RawAddress& remote_bda,
                      std::promise<std::optional<uint8_t>> promise) {
    log::debug("get_advertising_set_connected_to {}", remote_bda);
    auto remote_address = ToGdAddress(remote_bda);
    for (auto& [handle, connection] : handle_to_le_connection_map_) {
      if (connection->GetRemoteAddressWithType().GetAddress() == remote_address) {
        promise.set_value(connection->GetAdvertisingSetConnectedTo());
        return;
      }
    }
    log::warn("address not found!");
    promise.set_value({});
    return;
  }

  void ignore_le_connection_from(const hci::AddressWithType& address_with_type) {
    shadow_acceptlist_.Remove(address_with_type);
    GetAclManager()->CancelLeConnect(address_with_type);
    log::debug("Ignore Le connection from remote:{}", address_with_type);
    BTM_LogHistory(kBtmLogTag, ToLegacyAddressWithType(address_with_type), "Ignore connection from",
                   "Le");
  }

  void clear_acceptlist() {
    auto shadow_acceptlist = shadow_acceptlist_.GetCopy();
    size_t count = shadow_acceptlist.size();
    GetAclManager()->ClearFilterAcceptList();
    shadow_acceptlist_.Clear();
    log::debug("Cleared entire Le address acceptlist count:{}", count);
  }

  void AddToAddressResolution(const hci::AddressWithType& address_with_type,
                              const std::array<uint8_t, 16>& peer_irk,
                              const std::array<uint8_t, 16>& local_irk) {
    if (shadow_address_resolution_list_.IsFull()) {
      log::warn("Le Address Resolution list is full size:{}",
                shadow_address_resolution_list_.Size());
      return;
    }
    // TODO This should really be added upon successful completion
    shadow_address_resolution_list_.Add(address_with_type);
    GetAclManager()->AddDeviceToResolvingList(address_with_type, peer_irk, local_irk);
  }

  void RemoveFromAddressResolution(const hci::AddressWithType& address_with_type) {
    // TODO This should really be removed upon successful removal
    if (!shadow_address_resolution_list_.Remove(address_with_type)) {
      log::warn("Unable to remove from Le Address Resolution list device:{}", address_with_type);
    }
    GetAclManager()->RemoveDeviceFromResolvingList(address_with_type);
  }

  void ClearResolvingList() {
    GetAclManager()->ClearResolvingList();
    // TODO This should really be cleared after successful clear status
    shadow_address_resolution_list_.Clear();
  }

  void SetSystemSuspendState(bool suspended) { GetAclManager()->SetSystemSuspendState(suspended); }

  void DumpConnectionHistory() const {
    std::vector<std::string> history = connection_history_.ReadElementsAsString();
    for (auto& entry : history) {
      log::debug("{}", entry);
    }
    const auto acceptlist = shadow_acceptlist_.GetCopy();
    log::debug("Shadow le accept list  size:{:<3} controller_max_size:{}", acceptlist.size(),
               shadow_acceptlist_.GetMaxSize());
    for (auto& entry : acceptlist) {
      log::debug("acceptlist:{}", entry);
    }
  }

#define DUMPSYS_TAG "shim::acl"
  void DumpConnectionHistory(int fd) const {
    std::vector<std::string> history = connection_history_.ReadElementsAsString();
    for (auto& entry : history) {
      LOG_DUMPSYS(fd, "%s", entry.c_str());
    }
    if (classic_acl_disconnect_reason_.Size() > 0) {
      LOG_DUMPSYS(fd, "Classic sources of initiated disconnects");
      for (const auto& item : classic_acl_disconnect_reason_.GetSortedHighToLow()) {
        LOG_DUMPSYS(fd, "  %s:%zu", item.item.c_str(), item.count);
      }
    }
    if (le_acl_disconnect_reason_.Size() > 0) {
      LOG_DUMPSYS(fd, "Le sources of initiated disconnects");
      for (const auto& item : le_acl_disconnect_reason_.GetSortedHighToLow()) {
        LOG_DUMPSYS(fd, "  %s:%zu", item.item.c_str(), item.count);
      }
    }

    auto acceptlist = shadow_acceptlist_.GetCopy();
    LOG_DUMPSYS(fd,
                "Shadow le accept list              size:%-3zu "
                "controller_max_size:%hhu",
                acceptlist.size(), shadow_acceptlist_.GetMaxSize());
    unsigned cnt = 0;
    for (auto& entry : acceptlist) {
      LOG_DUMPSYS(fd, "  %03u %s", ++cnt, ADDRESS_TO_LOGGABLE_CSTR(entry));
    }
    auto address_resolution_list = shadow_address_resolution_list_.GetCopy();
    LOG_DUMPSYS(fd,
                "Shadow le address resolution list  size:%-3zu "
                "controller_max_size:%hhu",
                address_resolution_list.size(), shadow_address_resolution_list_.GetMaxSize());
    cnt = 0;
    for (auto& entry : address_resolution_list) {
      LOG_DUMPSYS(fd, "  %03u %s", ++cnt, ADDRESS_TO_LOGGABLE_CSTR(entry));
    }
  }
#undef DUMPSYS_TAG
};

#define DUMPSYS_TAG "shim::acl"
void DumpsysAcl(int fd) {
  const tACL_CB& acl_cb = btm_cb.acl_cb_;

  LOG_DUMPSYS_TITLE(fd, DUMPSYS_TAG);

  if (shim::Stack::GetInstance()->IsRunning()) {
    shim::Stack::GetInstance()->GetAcl()->DumpConnectionHistory(fd);
  }

  for (int i = 0; i < MAX_L2CAP_LINKS; i++) {
    const tACL_CONN& link = acl_cb.acl_db[i];
    if (!link.in_use) {
      continue;
    }

    LOG_DUMPSYS(fd, "remote_addr:%s handle:0x%04x transport:%s",
                ADDRESS_TO_LOGGABLE_CSTR(link.remote_addr), link.hci_handle,
                bt_transport_text(link.transport).c_str());
    LOG_DUMPSYS(fd, "    link_up_issued:%5s", (link.link_up_issued) ? "true" : "false");
    LOG_DUMPSYS(fd, "    flush_timeout:0x%04x", link.flush_timeout_in_ticks);
    LOG_DUMPSYS(fd, "    link_supervision_timeout:%.3f sec",
                ticks_to_seconds(link.link_super_tout));
    LOG_DUMPSYS(fd, "    disconnect_reason:0x%02x", link.disconnect_reason);

    if (link.is_transport_br_edr()) {
      for (int j = 0; j < HCI_EXT_FEATURES_PAGE_MAX + 1; j++) {
        if (!link.peer_lmp_feature_valid[j]) {
          continue;
        }
        LOG_DUMPSYS(fd, "    peer_lmp_features[%d] valid:%s data:%s", j,
                    common::ToString(link.peer_lmp_feature_valid[j]).c_str(),
                    bd_features_text(link.peer_lmp_feature_pages[j]).c_str());
      }
      LOG_DUMPSYS(fd, "    [classic] link_policy:%s",
                  link_policy_text(static_cast<tLINK_POLICY>(link.link_policy)).c_str());
      LOG_DUMPSYS(fd, "    [classic] sniff_subrating:%s",
                  common::ToString(HCI_SNIFF_SUB_RATE_SUPPORTED(link.peer_lmp_feature_pages[0]))
                          .c_str());

      LOG_DUMPSYS(fd, "    pkt_types_mask:0x%04x", link.pkt_types_mask);
      LOG_DUMPSYS(fd, "    role:%s", RoleText(link.link_role).c_str());
    } else if (link.is_transport_ble()) {
      LOG_DUMPSYS(fd, "    [le] peer_features valid:%s data:%s",
                  common::ToString(link.peer_le_features_valid).c_str(),
                  bd_features_text(link.peer_le_features).c_str());

      LOG_DUMPSYS(fd, "    [le] active_remote_addr:%s[%s]",
                  ADDRESS_TO_LOGGABLE_CSTR(link.active_remote_addr),
                  AddressTypeText(link.active_remote_addr_type).c_str());
    }
  }
}
#undef DUMPSYS_TAG

using Record = common::TimestampedEntry<std::string>;
const std::string kTimeFormat("%Y-%m-%d %H:%M:%S");

#define DUMPSYS_TAG "shim::btm"
void DumpsysBtm(int fd) {
  LOG_DUMPSYS_TITLE(fd, DUMPSYS_TAG);
  if (btm_cb.history_ != nullptr) {
    std::vector<Record> history = btm_cb.history_->Pull();
    for (auto& record : history) {
      time_t then = record.timestamp / 1000;
      struct tm tm;
      localtime_r(&then, &tm);
      auto s2 = common::StringFormatTime(kTimeFormat, tm);
      LOG_DUMPSYS(fd, " %s.%03u %s", s2.c_str(), static_cast<unsigned int>(record.timestamp % 1000),
                  record.entry.c_str());
    }
  }
}
#undef DUMPSYS_TAG

#define DUMPSYS_TAG "shim::record"
void DumpsysRecord(int fd) {
  LOG_DUMPSYS_TITLE(fd, DUMPSYS_TAG);

  if (btm_sec_cb.sec_dev_rec == nullptr) {
    LOG_DUMPSYS(fd, "Record is empty - no devices");
    return;
  }

  unsigned cnt = 0;
  list_node_t* end = list_end(btm_sec_cb.sec_dev_rec);
  for (list_node_t* node = list_begin(btm_sec_cb.sec_dev_rec); node != end;
       node = list_next(node)) {
    tBTM_SEC_DEV_REC* p_dev_rec = static_cast<tBTM_SEC_DEV_REC*>(list_node(node));
    // TODO: handle in tBTM_SEC_DEV_REC.ToString
    LOG_DUMPSYS(fd, "%03u %s", ++cnt, p_dev_rec->ToString().c_str());
  }
}
#undef DUMPSYS_TAG

#define DUMPSYS_TAG "shim::stack"
void DumpsysNeighbor(int fd) {
  LOG_DUMPSYS(fd, "Stack information %lc%lc", kRunicBjarkan, kRunicHagall);
  if (btm_cb.neighbor.classic_inquiry.start_time_ms == 0) {
    LOG_DUMPSYS(fd, "Classic inquiry:disabled");
  } else {
    LOG_DUMPSYS(fd, "Classic inquiry:enabled duration_s:%.3f results:%lu",
                (timestamper_in_milliseconds.GetTimestamp() -
                 btm_cb.neighbor.classic_inquiry.start_time_ms) /
                        1000.0,
                btm_cb.neighbor.classic_inquiry.results);
  }
  if (btm_cb.neighbor.le_scan.start_time_ms == 0) {
    LOG_DUMPSYS(fd, "Le scan:disabled");
  } else {
    LOG_DUMPSYS(
            fd, "Le scan:enabled duration_s:%.3f results:%lu",
            (timestamper_in_milliseconds.GetTimestamp() - btm_cb.neighbor.le_scan.start_time_ms) /
                    1000.0,
            btm_cb.neighbor.le_scan.results);
  }
  const auto copy = btm_cb.neighbor.inquiry_history_->Pull();
  LOG_DUMPSYS(fd, "Last %zu inquiry scans:", copy.size());
  for (const auto& it : copy) {
    LOG_DUMPSYS(fd,
                "  %s - %s duration_ms:%-5llu num_resp:%-2u"
                " std:%-2u rssi:%-2u ext:%-2u %12s",
                EpochMillisToString(it.entry.start_time_ms).c_str(),
                EpochMillisToString(it.timestamp).c_str(), it.timestamp - it.entry.start_time_ms,
                it.entry.num_resp, it.entry.resp_type[BTM_INQ_RESULT_STANDARD],
                it.entry.resp_type[BTM_INQ_RESULT_WITH_RSSI],
                it.entry.resp_type[BTM_INQ_RESULT_EXTENDED],
                btm_inquiry_cmpl_status_text(it.entry.status).c_str());
  }
}
#undef DUMPSYS_TAG

void shim::Acl::Dump(int fd) const {
  DumpsysRecord(fd);
  DumpsysNeighbor(fd);
  DumpsysAcl(fd);
  L2CA_Dumpsys(fd);
  DumpsysBtm(fd);
}

shim::Acl::Acl(os::Handler* handler, const acl_interface_t& acl_interface,
               uint8_t max_acceptlist_size, uint8_t max_address_resolution_size)
    : handler_(handler), acl_interface_(acl_interface) {
  log::assert_that(handler_ != nullptr, "assert failed: handler_ != nullptr");
  ValidateAclInterface(acl_interface_);
  pimpl_ = std::make_unique<Acl::impl>(max_acceptlist_size, max_address_resolution_size);
  GetAclManager()->RegisterCallbacks(this, handler_);
  GetAclManager()->RegisterLeCallbacks(this, handler_);
  GetController()->RegisterCompletedMonitorAclPacketsCallback(
          handler->BindOn(this, &Acl::on_incoming_acl_credits));
  shim::RegisterDumpsysFunction(static_cast<void*>(this), [this](int fd) { Dump(fd); });
}

shim::Acl::~Acl() {
  shim::UnregisterDumpsysFunction(static_cast<void*>(this));
  GetController()->UnregisterCompletedMonitorAclPacketsCallback();

  if (CheckForOrphanedAclConnections()) {
    pimpl_->DumpConnectionHistory();
  }
}

bool shim::Acl::CheckForOrphanedAclConnections() const {
  bool orphaned_acl_connections = false;

  if (!pimpl_->handle_to_classic_connection_map_.empty()) {
    log::error("About to destroy classic active ACL");
    for (const auto& connection : pimpl_->handle_to_classic_connection_map_) {
      log::error("Orphaned classic ACL handle:0x{:04x} bd_addr:{} created:{}",
                 connection.second->Handle(), connection.second->GetRemoteAddress(),
                 common::StringFormatTimeWithMilliseconds(kConnectionDescriptorTimeFormat,
                                                          connection.second->GetCreationTime()));
    }
    orphaned_acl_connections = true;
  }

  if (!pimpl_->handle_to_le_connection_map_.empty()) {
    log::error("About to destroy le active ACL");
    for (const auto& connection : pimpl_->handle_to_le_connection_map_) {
      log::error("Orphaned le ACL handle:0x{:04x} bd_addr:{} created:{}",
                 connection.second->Handle(), connection.second->GetRemoteAddressWithType(),
                 common::StringFormatTimeWithMilliseconds(kConnectionDescriptorTimeFormat,
                                                          connection.second->GetCreationTime()));
    }
    orphaned_acl_connections = true;
  }
  return orphaned_acl_connections;
}

void shim::Acl::on_incoming_acl_credits(uint16_t handle, uint16_t credits) {
  TRY_POSTING_ON_MAIN(acl_interface_.on_packets_completed, handle, credits);
}

void shim::Acl::write_data_sync(HciHandle handle, std::unique_ptr<packet::RawBuilder> packet) {
  if (pimpl_->IsClassicAcl(handle)) {
    pimpl_->EnqueueClassicPacket(handle, std::move(packet));
  } else if (pimpl_->IsLeAcl(handle)) {
    pimpl_->EnqueueLePacket(handle, std::move(packet));
  } else {
    log::error("Unable to find destination to write data\n");
  }
}

void shim::Acl::WriteData(HciHandle handle, std::unique_ptr<packet::RawBuilder> packet) {
  handler_->Post(common::BindOnce(&Acl::write_data_sync, common::Unretained(this), handle,
                                  std::move(packet)));
}

void shim::Acl::flush(HciHandle handle) { pimpl_->Flush(handle); }

void shim::Acl::Flush(HciHandle handle) {
  handler_->Post(common::BindOnce(&Acl::flush, common::Unretained(this), handle));
}

void shim::Acl::CreateClassicConnection(const hci::Address& address) {
  GetAclManager()->CreateConnection(address);
  log::debug("Connection initiated for classic to remote:{}", address);
  BTM_LogHistory(kBtmLogTag, ToRawAddress(address), "Initiated connection", "classic");
}

void shim::Acl::CancelClassicConnection(const hci::Address& address) {
  GetAclManager()->CancelConnect(address);
  log::debug("Connection cancelled for classic to remote:{}", address);
  BTM_LogHistory(kBtmLogTag, ToRawAddress(address), "Cancelled connection", "classic");
}

void shim::Acl::AcceptLeConnectionFrom(const hci::AddressWithType& address_with_type,
                                       bool is_direct, std::promise<bool> promise) {
  log::debug("AcceptLeConnectionFrom {}", address_with_type.GetAddress());
  handler_->CallOn(pimpl_.get(), &Acl::impl::accept_le_connection_from, address_with_type,
                   is_direct, std::move(promise));
}

void shim::Acl::IgnoreLeConnectionFrom(const hci::AddressWithType& address_with_type) {
  log::debug("IgnoreLeConnectionFrom {}", address_with_type.GetAddress());
  handler_->CallOn(pimpl_.get(), &Acl::impl::ignore_le_connection_from, address_with_type);
}

void shim::Acl::OnClassicLinkDisconnected(HciHandle handle, hci::ErrorCode reason) {
  hci::Address remote_address =
          pimpl_->handle_to_classic_connection_map_[handle]->GetRemoteAddress();
  CreationTime creation_time = pimpl_->handle_to_classic_connection_map_[handle]->GetCreationTime();
  bool is_locally_initiated =
          pimpl_->handle_to_classic_connection_map_[handle]->IsLocallyInitiated();

  TeardownTime teardown_time = std::chrono::system_clock::now();

  pimpl_->handle_to_classic_connection_map_.erase(handle);
  TRY_POSTING_ON_MAIN(acl_interface_.connection.classic.on_disconnected,
                      ToLegacyHciErrorCode(hci::ErrorCode::SUCCESS), handle,
                      ToLegacyHciErrorCode(reason));
  log::debug("Disconnected classic link remote:{} handle:{} reason:{}", remote_address, handle,
             ErrorCodeText(reason));
  BTM_LogHistory(kBtmLogTag, ToRawAddress(remote_address), "Disconnected",
                 base::StringPrintf("classic reason:%s", ErrorCodeText(reason).c_str()));
  pimpl_->connection_history_.Push(std::make_unique<ClassicConnectionDescriptor>(
          remote_address, creation_time, teardown_time, handle, is_locally_initiated, reason));
}

<<<<<<< HEAD
void shim::legacy::Acl::GetConnectionLocalAddress(
    uint16_t handle, bool ota_address, std::promise<bluetooth::hci::AddressWithType> promise) {
  log::debug("GetConnectionLocalAddress handle={} ota_address={}", handle, ota_address);
  handler_->CallOn(pimpl_.get(), &Acl::impl::get_connection_local_address,
                   handle, ota_address, std::move(promise));
}

void shim::legacy::Acl::GetConnectionPeerAddress(
    uint16_t handle, bool ota_address, std::promise<bluetooth::hci::AddressWithType> promise) {
  log::debug("GetConnectionPeerAddress handle={} ota_address={}", handle, ota_address);
  handler_->CallOn(pimpl_.get(), &Acl::impl::get_connection_peer_address,
                   handle, ota_address, std::move(promise));
}

void shim::legacy::Acl::GetAdvertisingSetConnectedTo(
    const RawAddress& remote_bda, std::promise<std::optional<uint8_t>> promise) {
  log::debug("GetAdvertisingSetConnectedTo {}", remote_bda);
  handler_->CallOn(pimpl_.get(), &Acl::impl::get_advertising_set_connected_to,
                   remote_bda, std::move(promise));
=======
bluetooth::hci::AddressWithType shim::Acl::GetConnectionLocalAddress(uint16_t handle,
                                                                     bool ota_address) {
  bluetooth::hci::AddressWithType address_with_type;

  for (auto& [acl_handle, connection] : pimpl_->handle_to_le_connection_map_) {
    if (acl_handle != handle) {
      continue;
    }

    if (ota_address) {
      return connection->GetLocalOtaAddressWithType();
    }
    return connection->GetLocalAddressWithType();
  }
  log::warn("address not found!");
  return address_with_type;
}

bluetooth::hci::AddressWithType shim::Acl::GetConnectionPeerAddress(uint16_t handle,
                                                                    bool ota_address) {
  bluetooth::hci::AddressWithType address_with_type;
  for (auto& [acl_handle, connection] : pimpl_->handle_to_le_connection_map_) {
    if (acl_handle != handle) {
      continue;
    }

    if (ota_address) {
      return connection->GetPeerOtaAddressWithType();
    }
    return connection->GetPeerAddressWithType();
  }
  log::warn("address not found!");
  return address_with_type;
}

std::optional<uint8_t> shim::Acl::GetAdvertisingSetConnectedTo(const RawAddress& remote_bda) {
  auto remote_address = ToGdAddress(remote_bda);
  for (auto& [handle, connection] : pimpl_->handle_to_le_connection_map_) {
    if (connection->GetRemoteAddressWithType().GetAddress() == remote_address) {
      return connection->GetAdvertisingSetConnectedTo();
    }
  }
  log::warn("address not found!");
  return {};
>>>>>>> a8e5747f
}

void shim::Acl::OnLeLinkDisconnected(HciHandle handle, hci::ErrorCode reason) {
  hci::AddressWithType remote_address_with_type =
          pimpl_->handle_to_le_connection_map_[handle]->GetRemoteAddressWithType();
  CreationTime creation_time = pimpl_->handle_to_le_connection_map_[handle]->GetCreationTime();
  bool is_locally_initiated = pimpl_->handle_to_le_connection_map_[handle]->IsLocallyInitiated();

  TeardownTime teardown_time = std::chrono::system_clock::now();

  pimpl_->handle_to_le_connection_map_.erase(handle);
  TRY_POSTING_ON_MAIN(acl_interface_.connection.le.on_disconnected,
                      ToLegacyHciErrorCode(hci::ErrorCode::SUCCESS), handle,
                      ToLegacyHciErrorCode(reason));
  log::debug("Disconnected le link remote:{} handle:{} reason:{}", remote_address_with_type, handle,
             ErrorCodeText(reason));
  BTM_LogHistory(kBtmLogTag, ToLegacyAddressWithType(remote_address_with_type), "Disconnected",
                 base::StringPrintf("Le reason:%s", ErrorCodeText(reason).c_str()));
  pimpl_->connection_history_.Push(std::make_unique<LeConnectionDescriptor>(
          remote_address_with_type, creation_time, teardown_time, handle, is_locally_initiated,
          reason));
}

void shim::Acl::OnConnectSuccess(
        std::unique_ptr<hci::acl_manager::ClassicAclConnection> connection) {
  log::assert_that(connection != nullptr, "assert failed: connection != nullptr");
  auto handle = connection->GetHandle();
  bool locally_initiated = connection->locally_initiated_;
  const hci::Address remote_address = connection->GetAddress();
  const RawAddress bd_addr = ToRawAddress(remote_address);

  pimpl_->handle_to_classic_connection_map_.emplace(
          handle, std::make_unique<ClassicShimAclConnection>(
                          acl_interface_.on_send_data_upwards,
                          std::bind(&shim::Acl::OnClassicLinkDisconnected, this,
                                    std::placeholders::_1, std::placeholders::_2),
                          acl_interface_.link.classic, handler_, std::move(connection),
                          std::chrono::system_clock::now()));
  pimpl_->handle_to_classic_connection_map_[handle]->RegisterCallbacks();
  pimpl_->handle_to_classic_connection_map_[handle]->ReadRemoteControllerInformation();

  TRY_POSTING_ON_MAIN(acl_interface_.connection.classic.on_connected, bd_addr, handle, false,
                      locally_initiated);
  log::debug("Connection successful classic remote:{} handle:{} initiator:{}", remote_address,
             handle, (locally_initiated) ? "local" : "remote");
  metrics::LogAclCompletionEvent(remote_address, hci::ErrorCode::SUCCESS, locally_initiated);
  BTM_LogHistory(kBtmLogTag, ToRawAddress(remote_address), "Connection successful",
                 (locally_initiated) ? "classic Local initiated" : "classic Remote initiated");
}

void shim::Acl::OnConnectRequest(hci::Address address, hci::ClassOfDevice cod) {
  const RawAddress bd_addr = ToRawAddress(address);
  const DEV_CLASS dev_class = ToDevClass(cod);

  TRY_POSTING_ON_MAIN(acl_interface_.connection.classic.on_connect_request, bd_addr, cod);
  log::debug("Received connect request remote:{} gd_cod:{} legacy_dev_class:{}", address,
             cod.ToString(), dev_class_text(dev_class));
  BTM_LogHistory(kBtmLogTag, ToRawAddress(address), "Connection request",
                 base::StringPrintf("gd_cod:%s legacy_dev_class:%s", cod.ToString().c_str(),
                                    dev_class_text(dev_class).c_str()));
}

void shim::Acl::OnConnectFail(hci::Address address, hci::ErrorCode reason, bool locally_initiated) {
  const RawAddress bd_addr = ToRawAddress(address);
  TRY_POSTING_ON_MAIN(acl_interface_.connection.classic.on_failed, bd_addr,
                      ToLegacyHciErrorCode(reason), locally_initiated);
  log::warn("Connection failed classic remote:{} reason:{}", address, hci::ErrorCodeText(reason));
  metrics::LogAclCompletionEvent(address, reason, locally_initiated);
  BTM_LogHistory(kBtmLogTag, ToRawAddress(address), "Connection failed",
                 base::StringPrintf("classic reason:%s", hci::ErrorCodeText(reason).c_str()));
}

void shim::Acl::OnLeConnectSuccess(hci::AddressWithType address_with_type,
                                   std::unique_ptr<hci::acl_manager::LeAclConnection> connection) {
  log::assert_that(connection != nullptr, "assert failed: connection != nullptr");
  auto handle = connection->GetHandle();

  // Save the peer address, if any
  hci::AddressWithType peer_address_with_type = connection->peer_address_with_type_;

  hci::Role connection_role = connection->GetRole();
  bool locally_initiated = connection->locally_initiated_;

  uint16_t conn_interval = connection->interval_;
  uint16_t conn_latency = connection->latency_;
  uint16_t conn_timeout = connection->supervision_timeout_;

  RawAddress local_rpa = ToRawAddress(connection->local_resolvable_private_address_);
  RawAddress peer_rpa = ToRawAddress(connection->peer_resolvable_private_address_);
  tBLE_ADDR_TYPE peer_addr_type =
          (tBLE_ADDR_TYPE)connection->peer_address_with_type_.GetAddressType();

  auto can_read_discoverable_characteristics = std::visit(
          [&](auto&& data) {
            using T = std::decay_t<decltype(data)>;
            if constexpr (std::is_same_v<T, hci::acl_manager::DataAsPeripheral>) {
              return data.connected_to_discoverable;
            } else {
              // if we are the central, the peer can always see discoverable
              // characteristics
              return true;
            }
          },
          connection->GetRoleSpecificData());

  pimpl_->handle_to_le_connection_map_.emplace(
          handle, std::make_unique<LeShimAclConnection>(
                          acl_interface_.on_send_data_upwards,
                          std::bind(&shim::Acl::OnLeLinkDisconnected, this, std::placeholders::_1,
                                    std::placeholders::_2),
                          acl_interface_.link.le, handler_, std::move(connection),
                          std::chrono::system_clock::now()));
  pimpl_->handle_to_le_connection_map_[handle]->RegisterCallbacks();

  // Once an le connection has successfully been established
  // the device address is removed from the controller accept list.

  if (IsRpa(address_with_type)) {
    log::debug("Connection address is rpa:{} identity_addr:{}", address_with_type,
               peer_address_with_type);
    pimpl_->shadow_acceptlist_.Remove(peer_address_with_type);
  } else {
    log::debug("Connection address is not rpa addr:{}", address_with_type);
    pimpl_->shadow_acceptlist_.Remove(address_with_type);
  }

  if (!pimpl_->handle_to_le_connection_map_[handle]->IsInFilterAcceptList() &&
      connection_role == hci::Role::CENTRAL) {
    pimpl_->handle_to_le_connection_map_[handle]->InitiateDisconnect(
            hci::DisconnectReason::REMOTE_USER_TERMINATED_CONNECTION);
    log::info("Disconnected ACL after connection canceled");
    BTM_LogHistory(kBtmLogTag, ToLegacyAddressWithType(address_with_type), "Connection canceled",
                   "Le");
    return;
  }

  pimpl_->handle_to_le_connection_map_[handle]->ReadRemoteControllerInformation();

  tBLE_BD_ADDR legacy_address_with_type = ToLegacyAddressWithType(address_with_type);

  TRY_POSTING_ON_MAIN(acl_interface_.connection.le.on_connected, legacy_address_with_type, handle,
                      ToLegacyRole(connection_role), conn_interval, conn_latency, conn_timeout,
                      local_rpa, peer_rpa, peer_addr_type, can_read_discoverable_characteristics);

  log::debug("Connection successful le remote:{} handle:{} initiator:{}", address_with_type, handle,
             (locally_initiated) ? "local" : "remote");
  BTM_LogHistory(kBtmLogTag, ToLegacyAddressWithType(address_with_type), "Connection successful",
                 "Le");
}

void shim::Acl::OnLeConnectFail(hci::AddressWithType address_with_type, hci::ErrorCode reason) {
  tBLE_BD_ADDR legacy_address_with_type = ToLegacyAddressWithType(address_with_type);

  uint16_t handle = 0;  /* TODO Unneeded */
  bool enhanced = true; /* TODO logging metrics only */
  tHCI_STATUS status = ToLegacyHciErrorCode(reason);

  TRY_POSTING_ON_MAIN(acl_interface_.connection.le.on_failed, legacy_address_with_type, handle,
                      enhanced, status);

  pimpl_->shadow_acceptlist_.Remove(address_with_type);
  log::warn("Connection failed le remote:{}", address_with_type);
  BTM_LogHistory(kBtmLogTag, ToLegacyAddressWithType(address_with_type), "Connection failed",
                 base::StringPrintf("le reason:%s", hci::ErrorCodeText(reason).c_str()));
}

void shim::Acl::DisconnectClassic(uint16_t handle, tHCI_STATUS reason, std::string comment) {
  handler_->CallOn(pimpl_.get(), &Acl::impl::disconnect_classic, handle, reason, comment);
}

void shim::Acl::DisconnectLe(uint16_t handle, tHCI_STATUS reason, std::string comment) {
  handler_->CallOn(pimpl_.get(), &Acl::impl::disconnect_le, handle, reason, comment);
}

void shim::Acl::UpdateConnectionParameters(uint16_t handle, uint16_t conn_int_min,
                                           uint16_t conn_int_max, uint16_t conn_latency,
                                           uint16_t conn_timeout, uint16_t min_ce_len,
                                           uint16_t max_ce_len) {
  handler_->CallOn(pimpl_.get(), &Acl::impl::update_connection_parameters, handle, conn_int_min,
                   conn_int_max, conn_latency, conn_timeout, min_ce_len, max_ce_len);
}

void shim::Acl::LeSetDefaultSubrate(uint16_t subrate_min, uint16_t subrate_max,
                                    uint16_t max_latency, uint16_t cont_num, uint16_t sup_tout) {
  handler_->CallOn(pimpl_.get(), &Acl::impl::LeSetDefaultSubrate, subrate_min, subrate_max,
                   max_latency, cont_num, sup_tout);
}

void shim::Acl::LeSubrateRequest(uint16_t hci_handle, uint16_t subrate_min, uint16_t subrate_max,
                                 uint16_t max_latency, uint16_t cont_num, uint16_t sup_tout) {
  handler_->CallOn(pimpl_.get(), &Acl::impl::LeSubrateRequest, hci_handle, subrate_min, subrate_max,
                   max_latency, cont_num, sup_tout);
}

void shim::Acl::DumpConnectionHistory(int fd) const { pimpl_->DumpConnectionHistory(fd); }

void shim::Acl::DisconnectAllForSuspend() {
  if (CheckForOrphanedAclConnections()) {
    std::promise<void> disconnect_promise;
    auto disconnect_future = disconnect_promise.get_future();
    handler_->CallOn(pimpl_.get(), &Acl::impl::DisconnectClassicConnections,
                     std::move(disconnect_promise));
    disconnect_future.wait();

    disconnect_promise = std::promise<void>();

    disconnect_future = disconnect_promise.get_future();
    handler_->CallOn(pimpl_.get(), &Acl::impl::DisconnectLeConnections,
                     std::move(disconnect_promise));
    disconnect_future.wait();
    log::warn("Disconnected open ACL connections");
  }
}

void shim::Acl::Shutdown() {
  if (CheckForOrphanedAclConnections()) {
    std::promise<void> shutdown_promise;
    auto shutdown_future = shutdown_promise.get_future();
    handler_->CallOn(pimpl_.get(), &Acl::impl::ShutdownClassicConnections,
                     std::move(shutdown_promise));
    shutdown_future.wait();

    shutdown_promise = std::promise<void>();

    shutdown_future = shutdown_promise.get_future();
    handler_->CallOn(pimpl_.get(), &Acl::impl::ShutdownLeConnections, std::move(shutdown_promise));
    shutdown_future.wait();
    log::warn("Flushed open ACL connections");
  } else {
    log::info("All ACL connections have been previously closed");
  }
}

void shim::Acl::FinalShutdown() {
  std::promise<void> promise;
  auto future = promise.get_future();
  GetAclManager()->UnregisterCallbacks(this, std::move(promise));
  future.wait();
  log::debug("Unregistered classic callbacks from gd acl manager");

  promise = std::promise<void>();
  future = promise.get_future();
  GetAclManager()->UnregisterLeCallbacks(this, std::move(promise));
  future.wait();
  log::debug("Unregistered le callbacks from gd acl manager");

  promise = std::promise<void>();
  future = promise.get_future();
  handler_->CallOn(pimpl_.get(), &Acl::impl::FinalShutdown, std::move(promise));
  future.wait();
  log::info("Unregistered and cleared any orphaned ACL connections");
}

void shim::Acl::ClearFilterAcceptList() {
  handler_->CallOn(pimpl_.get(), &Acl::impl::clear_acceptlist);
}

void shim::Acl::AddToAddressResolution(const hci::AddressWithType& address_with_type,
                                       const std::array<uint8_t, 16>& peer_irk,
                                       const std::array<uint8_t, 16>& local_irk) {
  handler_->CallOn(pimpl_.get(), &Acl::impl::AddToAddressResolution, address_with_type, peer_irk,
                   local_irk);
}

void shim::Acl::RemoveFromAddressResolution(const hci::AddressWithType& address_with_type) {
  handler_->CallOn(pimpl_.get(), &Acl::impl::RemoveFromAddressResolution, address_with_type);
}

void shim::Acl::ClearAddressResolution() {
  handler_->CallOn(pimpl_.get(), &Acl::impl::ClearResolvingList);
}

void shim::Acl::SetSystemSuspendState(bool suspended) {
  handler_->CallOn(pimpl_.get(), &Acl::impl::SetSystemSuspendState, suspended);
}<|MERGE_RESOLUTION|>--- conflicted
+++ resolved
@@ -1466,72 +1466,25 @@
           remote_address, creation_time, teardown_time, handle, is_locally_initiated, reason));
 }
 
-<<<<<<< HEAD
-void shim::legacy::Acl::GetConnectionLocalAddress(
+void shim::Acl::GetConnectionLocalAddress(
     uint16_t handle, bool ota_address, std::promise<bluetooth::hci::AddressWithType> promise) {
   log::debug("GetConnectionLocalAddress handle={} ota_address={}", handle, ota_address);
   handler_->CallOn(pimpl_.get(), &Acl::impl::get_connection_local_address,
                    handle, ota_address, std::move(promise));
 }
 
-void shim::legacy::Acl::GetConnectionPeerAddress(
+void shim::Acl::GetConnectionPeerAddress(
     uint16_t handle, bool ota_address, std::promise<bluetooth::hci::AddressWithType> promise) {
   log::debug("GetConnectionPeerAddress handle={} ota_address={}", handle, ota_address);
   handler_->CallOn(pimpl_.get(), &Acl::impl::get_connection_peer_address,
                    handle, ota_address, std::move(promise));
 }
 
-void shim::legacy::Acl::GetAdvertisingSetConnectedTo(
+void shim::Acl::GetAdvertisingSetConnectedTo(
     const RawAddress& remote_bda, std::promise<std::optional<uint8_t>> promise) {
   log::debug("GetAdvertisingSetConnectedTo {}", remote_bda);
   handler_->CallOn(pimpl_.get(), &Acl::impl::get_advertising_set_connected_to,
                    remote_bda, std::move(promise));
-=======
-bluetooth::hci::AddressWithType shim::Acl::GetConnectionLocalAddress(uint16_t handle,
-                                                                     bool ota_address) {
-  bluetooth::hci::AddressWithType address_with_type;
-
-  for (auto& [acl_handle, connection] : pimpl_->handle_to_le_connection_map_) {
-    if (acl_handle != handle) {
-      continue;
-    }
-
-    if (ota_address) {
-      return connection->GetLocalOtaAddressWithType();
-    }
-    return connection->GetLocalAddressWithType();
-  }
-  log::warn("address not found!");
-  return address_with_type;
-}
-
-bluetooth::hci::AddressWithType shim::Acl::GetConnectionPeerAddress(uint16_t handle,
-                                                                    bool ota_address) {
-  bluetooth::hci::AddressWithType address_with_type;
-  for (auto& [acl_handle, connection] : pimpl_->handle_to_le_connection_map_) {
-    if (acl_handle != handle) {
-      continue;
-    }
-
-    if (ota_address) {
-      return connection->GetPeerOtaAddressWithType();
-    }
-    return connection->GetPeerAddressWithType();
-  }
-  log::warn("address not found!");
-  return address_with_type;
-}
-
-std::optional<uint8_t> shim::Acl::GetAdvertisingSetConnectedTo(const RawAddress& remote_bda) {
-  auto remote_address = ToGdAddress(remote_bda);
-  for (auto& [handle, connection] : pimpl_->handle_to_le_connection_map_) {
-    if (connection->GetRemoteAddressWithType().GetAddress() == remote_address) {
-      return connection->GetAdvertisingSetConnectedTo();
-    }
-  }
-  log::warn("address not found!");
-  return {};
->>>>>>> a8e5747f
 }
 
 void shim::Acl::OnLeLinkDisconnected(HciHandle handle, hci::ErrorCode reason) {
