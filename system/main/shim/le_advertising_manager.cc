--- conflicted
+++ resolved
@@ -185,8 +185,7 @@
         set_terminated_callback, bluetooth::shim::GetGdShimHandler());
   }
 
-<<<<<<< HEAD
-  void StartAdvertisingSet(int reg_id, IdTxPowerStatusCallback register_cb,
+  void StartAdvertisingSet(uint8_t client_id, int reg_id, IdTxPowerStatusCallback register_cb,
                               AdvertiseParameters params,
                               std::vector<uint8_t> advertise_data,
                               std::vector<uint8_t> advertise_data_enc,
@@ -198,17 +197,6 @@
                               uint16_t duration, uint8_t maxExtAdvEvents,
                               std::vector<uint8_t> enc_key_value,
                               IdStatusCallback timeout_cb) {
-=======
-  void StartAdvertisingSet(uint8_t client_id, int reg_id,
-                           IdTxPowerStatusCallback register_cb,
-                           AdvertiseParameters params,
-                           std::vector<uint8_t> advertise_data,
-                           std::vector<uint8_t> scan_response_data,
-                           PeriodicAdvertisingParameters periodic_params,
-                           std::vector<uint8_t> periodic_data,
-                           uint16_t duration, uint8_t maxExtAdvEvents,
-                           IdStatusCallback timeout_cb) {
->>>>>>> b84479b8
     LOG(INFO) << __func__ << " in shim layer";
 
     bluetooth::hci::AdvertisingConfig config{};
