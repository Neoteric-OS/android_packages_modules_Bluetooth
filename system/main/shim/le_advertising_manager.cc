/*
 * Copyright 2020 The Android Open Source Project
 *
 * Licensed under the Apache License, Version 2.0 (the "License");
 * you may not use this file except in compliance with the License.
 * You may obtain a copy of the License at
 *
 *      http://www.apache.org/licenses/LICENSE-2.0
 *
 * Unless required by applicable law or agreed to in writing, software
 * distributed under the License is distributed on an "AS IS" BASIS,
 * WITHOUT WARRANTIES OR CONDITIONS OF ANY KIND, either express or implied.
 * See the License for the specific language governing permissions and
 * limitations under the License.
 *
 * ​Changes from Qualcomm Innovation Center are provided under the following license:
 * Copyright (c) 2023 Qualcomm Innovation Center, Inc. All rights reserved.
 * SPDX-License-Identifier: BSD-3-Clause-Clear
 *
 */

#define LOG_TAG "bt_shim_advertiser"

#include "le_advertising_manager.h"

#include <base/logging.h>
#include <hardware/bluetooth.h>
#include <hardware/bt_gatt.h>

#include <vector>

#include "btif/include/btif_common.h"
#include "common/init_flags.h"
#include "hci/le_advertising_manager.h"
#include "main/shim/entry.h"
#include "main/shim/helpers.h"
#include "stack/include/btm_log_history.h"
#include "stack/include/main_thread.h"
#include "types/raw_address.h"
#include "utils.h"

using bluetooth::hci::Address;
using bluetooth::hci::AddressType;
using bluetooth::hci::AdvertiserAddressType;
using bluetooth::hci::ErrorCode;
using bluetooth::hci::GapData;
using bluetooth::hci::OwnAddressType;
using bluetooth::shim::parse_gap_data;
using std::vector;

namespace {
constexpr char kBtmLogTag[] = "ADV";
}

class BleAdvertiserInterfaceImpl : public BleAdvertiserInterface,
                                   public bluetooth::hci::AdvertisingCallback {
 public:
  ~BleAdvertiserInterfaceImpl() override{};

  void Init() {
    // Register callback
    bluetooth::shim::GetAdvertising()->RegisterAdvertisingCallback(this);
  }

  void RegisterAdvertiser(IdStatusCallback cb) override {
    LOG(INFO) << __func__ << " in shim layer";

    bluetooth::shim::GetAdvertising()->RegisterAdvertiser(
        bluetooth::shim::GetGdShimHandler()->BindOnce(
            [](IdStatusCallback cb, uint8_t id, uint8_t status) {
              do_in_main_thread(
                  FROM_HERE,
                  base::BindOnce([](IdStatusCallback cb, uint8_t id,
                                    uint8_t status) { cb.Run(id, status); },
                                 cb, id, status));
            },
            cb));
  }

  void Unregister(uint8_t advertiser_id) override {
    LOG(INFO) << __func__ << " in shim layer";
    bluetooth::shim::GetAdvertising()->RemoveAdvertiser(advertiser_id);
    int reg_id =
        bluetooth::shim::GetAdvertising()->GetAdvertiserRegId(advertiser_id);
    uint8_t client_id = is_native_advertiser(reg_id);
    // if registered by native client, remove the register id
    if (client_id != kAdvertiserClientIdJni) {
      native_reg_id_map[client_id].erase(reg_id);
    }
    BTM_LogHistory(kBtmLogTag, RawAddress::kEmpty, "Le advert stopped",
                   base::StringPrintf("advert_id:%d", advertiser_id));
  }

  void GetOwnAddress(uint8_t advertiser_id, GetAddressCallback cb) override {
    LOG(INFO) << __func__ << " in shim layer";
    address_callbacks_[advertiser_id] = jni_thread_wrapper(FROM_HERE, cb);
    bluetooth::shim::GetAdvertising()->GetOwnAddress(advertiser_id);
  }

  void SetParameters(uint8_t advertiser_id, AdvertiseParameters params,
                     ParametersCallback /* cb */) override {
    LOG(INFO) << __func__ << " in shim layer";
    bluetooth::hci::AdvertisingConfig config{};
    parse_parameter(config, params);
    bluetooth::shim::GetAdvertising()->SetParameters(advertiser_id, config);
  }

  void SetData(int advertiser_id, bool set_scan_rsp, vector<uint8_t> data,
<<<<<<< HEAD
               vector<uint8_t> data_enc, StatusCallback cb) override {
=======
               StatusCallback /* cb */) override {
>>>>>>> 2e483b29
    LOG(INFO) << __func__ << " in shim layer";
    std::vector<GapData> advertising_data = {};
    parse_gap_data(data, advertising_data);
    bluetooth::shim::GetAdvertising()->SetData(advertiser_id, set_scan_rsp,
                                               advertising_data);
  }

  void Enable(uint8_t advertiser_id, bool enable, StatusCallback /* cb */,
              uint16_t duration, uint8_t maxExtAdvEvents,
              StatusCallback /* timeout_cb */) override {
    LOG(INFO) << __func__ << " in shim layer";
    bluetooth::shim::GetAdvertising()->EnableAdvertiser(
        advertiser_id, enable, duration, maxExtAdvEvents);
  }

  // nobody use this function
  void StartAdvertising(uint8_t advertiser_id, StatusCallback cb,
                        AdvertiseParameters params,
                        std::vector<uint8_t> advertise_data,
                        std::vector<uint8_t> scan_response_data, int timeout_s,
                        StatusCallback timeout_cb) override {
    LOG(INFO) << __func__ << " in shim layer";

    bluetooth::hci::AdvertisingConfig config{};
    parse_parameter(config, params);

    parse_gap_data(advertise_data, config.advertisement);
    parse_gap_data(scan_response_data, config.scan_response);

    bluetooth::shim::GetAdvertising()->StartAdvertising(
        advertiser_id, config, timeout_s * 100, cb, timeout_cb, scan_callback,
        set_terminated_callback, bluetooth::shim::GetGdShimHandler());
  }

<<<<<<< HEAD
  void StartAdvertisingSet(uint8_t client_id, int reg_id, IdTxPowerStatusCallback register_cb,
                              AdvertiseParameters params,
                              std::vector<uint8_t> advertise_data,
                              std::vector<uint8_t> advertise_data_enc,
                              std::vector<uint8_t> scan_response_data,
                              std::vector<uint8_t> scan_response_data_enc,
                              PeriodicAdvertisingParameters periodic_params,
                              std::vector<uint8_t> periodic_data,
                              std::vector<uint8_t> periodic_data_enc,
                              uint16_t duration, uint8_t maxExtAdvEvents,
                              std::vector<uint8_t> enc_key_value,
                              IdStatusCallback timeout_cb) {
=======
  void StartAdvertisingSet(uint8_t client_id, int reg_id,
                           IdTxPowerStatusCallback /* register_cb */,
                           AdvertiseParameters params,
                           std::vector<uint8_t> advertise_data,
                           std::vector<uint8_t> scan_response_data,
                           PeriodicAdvertisingParameters periodic_params,
                           std::vector<uint8_t> periodic_data,
                           uint16_t duration, uint8_t maxExtAdvEvents,
                           IdStatusCallback /* timeout_cb */) {
>>>>>>> 2e483b29
    LOG(INFO) << __func__ << " in shim layer";

    bluetooth::hci::AdvertisingConfig config{};
    parse_parameter(config, params);
    parse_periodic_advertising_parameter(config.periodic_advertising_parameters,
                                         periodic_params);

    parse_gap_data(advertise_data, config.advertisement);
    parse_gap_data(scan_response_data, config.scan_response);
    parse_gap_data(periodic_data, config.periodic_data);

    // if registered by native client, add the register id
    if (client_id != kAdvertiserClientIdJni) {
      native_reg_id_map[client_id].insert(reg_id);
    }

    bluetooth::shim::GetAdvertising()->ExtendedCreateAdvertiser(
        client_id, reg_id, config, scan_callback, set_terminated_callback,
        duration, maxExtAdvEvents, bluetooth::shim::GetGdShimHandler());

    LOG_INFO("create advertising set, client_id:%d, reg_id:%d", client_id,
             reg_id);
    BTM_LogHistory(kBtmLogTag, RawAddress::kEmpty, "Le advert started",
                   base::StringPrintf("reg_id:%d", reg_id));

    return;
  }

  void SetPeriodicAdvertisingParameters(
      int advertiser_id, PeriodicAdvertisingParameters periodic_params,
      StatusCallback /* cb */) override {
    LOG(INFO) << __func__ << " in shim layer";
    bluetooth::hci::PeriodicAdvertisingParameters parameters;
    parameters.max_interval = periodic_params.max_interval;
    parameters.min_interval = periodic_params.min_interval;
    parameters.properties = periodic_params.periodic_advertising_properties;
    bluetooth::shim::GetAdvertising()->SetPeriodicParameters(advertiser_id,
                                                             parameters);
  }

  void SetPeriodicAdvertisingData(int advertiser_id, std::vector<uint8_t> data,
<<<<<<< HEAD
                                  std::vector<uint8_t> data_enc,
                                  StatusCallback cb) override {
=======
                                  StatusCallback /* cb */) override {
>>>>>>> 2e483b29
    LOG(INFO) << __func__ << " in shim layer";
    std::vector<GapData> advertising_data = {};
    parse_gap_data(data, advertising_data);
    bluetooth::shim::GetAdvertising()->SetPeriodicData(advertiser_id,
                                                       advertising_data);
  }

  void SetPeriodicAdvertisingEnable(int advertiser_id, bool enable,
                                    bool include_adi,
                                    StatusCallback /* cb */) override {
    LOG(INFO) << __func__ << " in shim layer";
    bluetooth::shim::GetAdvertising()->EnablePeriodicAdvertising(
        advertiser_id, enable, include_adi);
  }

  void RegisterCallbacks(AdvertisingCallbacks* callbacks) {
    advertising_callbacks_ = callbacks;
  }

  void RegisterCallbacksNative(AdvertisingCallbacks* callbacks,
                               uint8_t client_id) {
    native_adv_callbacks_map_[client_id] = callbacks;
  }

  void on_scan(Address /* address */, AddressType /* address_type */) {
    LOG(INFO) << __func__ << " in shim layer";
  }

  void on_set_terminated(ErrorCode /* error_code */, uint8_t, uint8_t) {
    LOG(INFO) << __func__ << " in shim layer";
  }

  const bluetooth::common::Callback<void(Address, AddressType)> scan_callback =
      bluetooth::common::Bind(&BleAdvertiserInterfaceImpl::on_scan,
                              bluetooth::common::Unretained(this));

  const bluetooth::common::Callback<void(ErrorCode, uint8_t, uint8_t)>
      set_terminated_callback = bluetooth::common::Bind(
          &BleAdvertiserInterfaceImpl::on_set_terminated,
          bluetooth::common::Unretained(this));

  // AdvertisingCallback
  void OnAdvertisingSetStarted(int reg_id, uint8_t advertiser_id,
                               int8_t tx_power,
                               AdvertisingStatus status) override {
    uint8_t client_id = is_native_advertiser(reg_id);
    if (client_id != kAdvertiserClientIdJni) {
      // Invoke callback for native client
      do_in_main_thread(
          FROM_HERE,
          base::Bind(&AdvertisingCallbacks::OnAdvertisingSetStarted,
                     base::Unretained(native_adv_callbacks_map_[client_id]),
                     reg_id, advertiser_id, tx_power, status));
      return;
    }
    do_in_jni_thread(
        FROM_HERE,
        base::BindOnce(&AdvertisingCallbacks::OnAdvertisingSetStarted,
                       base::Unretained(advertising_callbacks_), reg_id,
                       advertiser_id, tx_power, status));
  }

  void OnAdvertisingEnabled(uint8_t advertiser_id, bool enable,
                            uint8_t status) {
    int reg_id =
        bluetooth::shim::GetAdvertising()->GetAdvertiserRegId(advertiser_id);
    uint8_t client_id = is_native_advertiser(reg_id);
    if (client_id != kAdvertiserClientIdJni) {
      // Invoke callback for native client
      do_in_main_thread(
          FROM_HERE,
          base::Bind(&AdvertisingCallbacks::OnAdvertisingEnabled,
                     base::Unretained(native_adv_callbacks_map_[client_id]),
                     advertiser_id, enable, status));
      return;
    }
    do_in_jni_thread(FROM_HERE,
                     base::BindOnce(&AdvertisingCallbacks::OnAdvertisingEnabled,
                                    base::Unretained(advertising_callbacks_),
                                    advertiser_id, enable, status));
  }

  void OnAdvertisingDataSet(uint8_t advertiser_id, uint8_t status) {
    do_in_jni_thread(FROM_HERE,
                     base::BindOnce(&AdvertisingCallbacks::OnAdvertisingDataSet,
                                    base::Unretained(advertising_callbacks_),
                                    advertiser_id, status));
  }
  void OnScanResponseDataSet(uint8_t advertiser_id, uint8_t status) {
    do_in_jni_thread(
        FROM_HERE, base::BindOnce(&AdvertisingCallbacks::OnScanResponseDataSet,
                                  base::Unretained(advertising_callbacks_),
                                  advertiser_id, status));
  }

  void OnAdvertisingParametersUpdated(uint8_t advertiser_id, int8_t tx_power,
                                      uint8_t status) {
    do_in_jni_thread(
        FROM_HERE,
        base::BindOnce(&AdvertisingCallbacks::OnAdvertisingParametersUpdated,
                       base::Unretained(advertising_callbacks_), advertiser_id,
                       tx_power, status));
  }

  void OnPeriodicAdvertisingParametersUpdated(uint8_t advertiser_id,
                                              uint8_t status) {
    do_in_jni_thread(
        FROM_HERE,
        base::BindOnce(
            &AdvertisingCallbacks::OnPeriodicAdvertisingParametersUpdated,
            base::Unretained(advertising_callbacks_), advertiser_id, status));
  }

  void OnPeriodicAdvertisingDataSet(uint8_t advertiser_id, uint8_t status) {
    do_in_jni_thread(
        FROM_HERE,
        base::BindOnce(&AdvertisingCallbacks::OnPeriodicAdvertisingDataSet,
                       base::Unretained(advertising_callbacks_), advertiser_id,
                       status));
  }

  void OnPeriodicAdvertisingEnabled(uint8_t advertiser_id, bool enable,
                                    uint8_t status) {
    do_in_jni_thread(
        FROM_HERE,
        base::BindOnce(&AdvertisingCallbacks::OnPeriodicAdvertisingEnabled,
                       base::Unretained(advertising_callbacks_), advertiser_id,
                       enable, status));
  }

  void OnOwnAddressRead(uint8_t advertiser_id, uint8_t address_type,
                        bluetooth::hci::Address address) {
    RawAddress raw_address = bluetooth::ToRawAddress(address);
    if (address_callbacks_.find(advertiser_id) != address_callbacks_.end()) {
      address_callbacks_[advertiser_id].Run(address_type, raw_address);
      address_callbacks_.erase(advertiser_id);
      return;
    }
    do_in_jni_thread(FROM_HERE,
                     base::BindOnce(&AdvertisingCallbacks::OnOwnAddressRead,
                                    base::Unretained(advertising_callbacks_),
                                    advertiser_id, address_type, raw_address));
  }

  void CreateBIG(int advertiser_id, CreateBIGParameters create_big_params,
                 CreateBIGCallback cb) {}

  void TerminateBIG(int advertiser_id, int big_handle, int reason,
                    TerminateBIGCallback cb) {}

  AdvertisingCallbacks* advertising_callbacks_;
  std::map<uint8_t, AdvertisingCallbacks*> native_adv_callbacks_map_;

 private:
  void parse_parameter(bluetooth::hci::AdvertisingConfig& config,
                       AdvertiseParameters params) {
    config.connectable = params.advertising_event_properties & 0x01;
    config.scannable = params.advertising_event_properties & 0x02;
    config.discoverable = params.advertising_event_properties & 0x04;
    config.legacy_pdus = params.advertising_event_properties & 0x10;
    config.anonymous = params.advertising_event_properties & 0x20;
    config.include_tx_power = params.advertising_event_properties & 0x40;
    config.interval_min = params.min_interval;
    config.interval_max = params.max_interval;
    config.channel_map = params.channel_map;
    config.tx_power = params.tx_power;
    config.use_le_coded_phy = params.primary_advertising_phy == 0x03;
    config.secondary_advertising_phy =
        static_cast<bluetooth::hci::SecondaryPhyType>(
            params.secondary_advertising_phy);
    config.enable_scan_request_notifications =
        static_cast<bluetooth::hci::Enable>(
            params.scan_request_notification_enable);
    // Matching the ADDRESS_TYPE_* enums from Java
    switch (params.own_address_type) {
      case -1:
        config.requested_advertiser_address_type =
            AdvertiserAddressType::RESOLVABLE_RANDOM;
        break;
      case 0:
        config.requested_advertiser_address_type =
            AdvertiserAddressType::PUBLIC;
        break;
      case 1:
        config.requested_advertiser_address_type =
            AdvertiserAddressType::RESOLVABLE_RANDOM;
        break;
      case 2:
        config.requested_advertiser_address_type =
            AdvertiserAddressType::NONRESOLVABLE_RANDOM;
        break;
      default:
        LOG_ERROR("Received unexpected address type: %d",
                  params.own_address_type);
        config.requested_advertiser_address_type =
            AdvertiserAddressType::RESOLVABLE_RANDOM;
    }
  }

  void parse_periodic_advertising_parameter(
      bluetooth::hci::PeriodicAdvertisingParameters& config,
      PeriodicAdvertisingParameters periodic_params) {
    config.max_interval = periodic_params.max_interval;
    config.min_interval = periodic_params.min_interval;
    config.properties = periodic_params.periodic_advertising_properties;
    config.enable = periodic_params.enable;
    config.include_adi = periodic_params.include_adi;
  }

  uint8_t is_native_advertiser(int reg_id) {
    // Return client id if it's native advertiser, otherwise return jni id as
    // default
    for (auto const& entry : native_adv_callbacks_map_) {
      if (native_reg_id_map[entry.first].count(reg_id)) {
        return entry.first;
      }
    }
    return kAdvertiserClientIdJni;
  }

  std::map<uint8_t, GetAddressCallback> address_callbacks_;
  std::map<uint8_t, std::set<int>> native_reg_id_map;
};

BleAdvertiserInterfaceImpl* bt_le_advertiser_instance = nullptr;

BleAdvertiserInterface* bluetooth::shim::get_ble_advertiser_instance() {
  if (bt_le_advertiser_instance == nullptr) {
    bt_le_advertiser_instance = new BleAdvertiserInterfaceImpl();
  }
  return bt_le_advertiser_instance;
};

void bluetooth::shim::init_advertising_manager() {
  static_cast<BleAdvertiserInterfaceImpl*>(
      bluetooth::shim::get_ble_advertiser_instance())
      ->Init();
}<|MERGE_RESOLUTION|>--- conflicted
+++ resolved
@@ -106,11 +106,7 @@
   }
 
   void SetData(int advertiser_id, bool set_scan_rsp, vector<uint8_t> data,
-<<<<<<< HEAD
-               vector<uint8_t> data_enc, StatusCallback cb) override {
-=======
-               StatusCallback /* cb */) override {
->>>>>>> 2e483b29
+               vector<uint8_t> data_enc, StatusCallback /* cb */) override {
     LOG(INFO) << __func__ << " in shim layer";
     std::vector<GapData> advertising_data = {};
     parse_gap_data(data, advertising_data);
@@ -145,7 +141,6 @@
         set_terminated_callback, bluetooth::shim::GetGdShimHandler());
   }
 
-<<<<<<< HEAD
   void StartAdvertisingSet(uint8_t client_id, int reg_id, IdTxPowerStatusCallback register_cb,
                               AdvertiseParameters params,
                               std::vector<uint8_t> advertise_data,
@@ -157,18 +152,7 @@
                               std::vector<uint8_t> periodic_data_enc,
                               uint16_t duration, uint8_t maxExtAdvEvents,
                               std::vector<uint8_t> enc_key_value,
-                              IdStatusCallback timeout_cb) {
-=======
-  void StartAdvertisingSet(uint8_t client_id, int reg_id,
-                           IdTxPowerStatusCallback /* register_cb */,
-                           AdvertiseParameters params,
-                           std::vector<uint8_t> advertise_data,
-                           std::vector<uint8_t> scan_response_data,
-                           PeriodicAdvertisingParameters periodic_params,
-                           std::vector<uint8_t> periodic_data,
-                           uint16_t duration, uint8_t maxExtAdvEvents,
-                           IdStatusCallback /* timeout_cb */) {
->>>>>>> 2e483b29
+                              IdStatusCallback /* timeout_cb */) {
     LOG(INFO) << __func__ << " in shim layer";
 
     bluetooth::hci::AdvertisingConfig config{};
@@ -210,12 +194,8 @@
   }
 
   void SetPeriodicAdvertisingData(int advertiser_id, std::vector<uint8_t> data,
-<<<<<<< HEAD
                                   std::vector<uint8_t> data_enc,
-                                  StatusCallback cb) override {
-=======
                                   StatusCallback /* cb */) override {
->>>>>>> 2e483b29
     LOG(INFO) << __func__ << " in shim layer";
     std::vector<GapData> advertising_data = {};
     parse_gap_data(data, advertising_data);
