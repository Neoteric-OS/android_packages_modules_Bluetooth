/*
 * Copyright 2019 The Android Open Source Project
 *
 * Licensed under the Apache License, Version 2.0 (the "License");
 * you may not use this file except in compliance with the License.
 * You may obtain a copy of the License at
 *
 *      http://www.apache.org/licenses/LICENSE-2.0
 *
 * Unless required by applicable law or agreed to in writing, software
 * distributed under the License is distributed on an "AS IS" BASIS,
 * WITHOUT WARRANTIES OR CONDITIONS OF ANY KIND, either express or implied.
 * See the License for the specific language governing permissions and
 * limitations under the License.
 */

#define LOG_TAG "bt_shim_storage"

#include "main/shim/dumpsys.h"

#include <com_android_bluetooth_flags.h>

#include <unordered_map>

#include "main/shim/entry.h"
#include "main/shim/shim.h"
#include "main/shim/stack.h"
#include "shim/dumpsys.h"

namespace {

constexpr char kModuleName[] = "shim::legacy::dumpsys";
static std::unordered_map<const void*, bluetooth::shim::DumpsysFunction> dumpsys_functions_;

}  // namespace

void bluetooth::shim::RegisterDumpsysFunction(const void* token,
                                              DumpsysFunction func) {
  if (dumpsys_functions_.find(token) != dumpsys_functions_.end()) {
        log::warn(
        ":dumpsys_functions_.find(token) != "
        "dumpsys_functions_.end()");
        return;
    }
  dumpsys_functions_.insert({token, func});
}

void bluetooth::shim::UnregisterDumpsysFunction(const void* token) {
  if (dumpsys_functions_.find(token) == dumpsys_functions_.end()) {
    log::warn(
        ": dumpsys_functions_.find(token) == "
        "dumpsys_functions_.end()");
    return;
  }
  dumpsys_functions_.erase(token);
}

void bluetooth::shim::Dump(int fd, const char** args) {
  if (dumpsys_functions_.empty()) {
    dprintf(fd, "%s No registered dumpsys shim legacy targets\n", kModuleName);
  } else {
    dprintf(fd, "%s Dumping shim legacy targets:%zd\n", kModuleName, dumpsys_functions_.size());
    for (auto& dumpsys : dumpsys_functions_) {
      dumpsys.second(fd);
    }
  }
<<<<<<< HEAD
  if (com::android::bluetooth::flags::dumpsys_acquire_stack_when_executing()) {
    std::promise<void> promise;
    std::future future = promise.get_future();
    if (bluetooth::shim::Stack::GetInstance()->CallOnModule<shim::Dumpsys>(
            [&promise, fd, args](shim::Dumpsys* mod) {
              mod->Dump(fd, args, std::move(promise));
            })) {
      if (future.wait_for(std::chrono::seconds(2)) != std::future_status::ready)
        log::warn("Timed out waiting for dumpsys to complete after 2 sec");
    } else {
      dprintf(fd, "%s NOTE: gd dumpsys module not loaded or started\n", kModuleName);
    }
  } else {  // !FLAG(dumpsys_acquire_stack_when_executing)
    bluetooth::shim::Stack::GetInstance()->LockForDumpsys([=]() {
      if (bluetooth::shim::is_gd_stack_started_up()) {
        if (bluetooth::shim::is_gd_dumpsys_module_started()) {
          bluetooth::shim::GetDumpsys()->Dump(fd, args);
        } else {
          dprintf(fd, "%s NOTE: gd dumpsys module not loaded or started\n", kModuleName);
        }
      } else {
        dprintf(fd, "%s gd stack is enabled but not started\n", kModuleName);
      }
    });
=======
  std::promise<void> promise;
  std::future future = promise.get_future();
  if (bluetooth::shim::Stack::GetInstance()->CallOnModule<shim::Dumpsys>(
              [&promise, fd, args](shim::Dumpsys* mod) {
                mod->Dump(fd, args, std::move(promise));
              })) {
    log::assert_that(future.wait_for(std::chrono::seconds(1)) == std::future_status::ready,
                     "Timed out waiting for dumpsys to complete");
  } else {
    dprintf(fd, "%s NOTE: gd dumpsys module not loaded or started\n", kModuleName);
>>>>>>> 16a324e6
  }
}<|MERGE_RESOLUTION|>--- conflicted
+++ resolved
@@ -64,32 +64,6 @@
       dumpsys.second(fd);
     }
   }
-<<<<<<< HEAD
-  if (com::android::bluetooth::flags::dumpsys_acquire_stack_when_executing()) {
-    std::promise<void> promise;
-    std::future future = promise.get_future();
-    if (bluetooth::shim::Stack::GetInstance()->CallOnModule<shim::Dumpsys>(
-            [&promise, fd, args](shim::Dumpsys* mod) {
-              mod->Dump(fd, args, std::move(promise));
-            })) {
-      if (future.wait_for(std::chrono::seconds(2)) != std::future_status::ready)
-        log::warn("Timed out waiting for dumpsys to complete after 2 sec");
-    } else {
-      dprintf(fd, "%s NOTE: gd dumpsys module not loaded or started\n", kModuleName);
-    }
-  } else {  // !FLAG(dumpsys_acquire_stack_when_executing)
-    bluetooth::shim::Stack::GetInstance()->LockForDumpsys([=]() {
-      if (bluetooth::shim::is_gd_stack_started_up()) {
-        if (bluetooth::shim::is_gd_dumpsys_module_started()) {
-          bluetooth::shim::GetDumpsys()->Dump(fd, args);
-        } else {
-          dprintf(fd, "%s NOTE: gd dumpsys module not loaded or started\n", kModuleName);
-        }
-      } else {
-        dprintf(fd, "%s gd stack is enabled but not started\n", kModuleName);
-      }
-    });
-=======
   std::promise<void> promise;
   std::future future = promise.get_future();
   if (bluetooth::shim::Stack::GetInstance()->CallOnModule<shim::Dumpsys>(
@@ -100,6 +74,5 @@
                      "Timed out waiting for dumpsys to complete");
   } else {
     dprintf(fd, "%s NOTE: gd dumpsys module not loaded or started\n", kModuleName);
->>>>>>> 16a324e6
   }
 }