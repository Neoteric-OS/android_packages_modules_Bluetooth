/*
 * Copyright 2022 The Android Open Source Project
 *
 * Licensed under the Apache License, Version 2.0 (the "License");
 * you may not use this file except in compliance with the License.
 * You may obtain a copy of the License at
 *
 *      http://www.apache.org/licenses/LICENSE-2.0
 *
 * Unless required by applicable law or agreed to in writing, software
 * distributed under the License is distributed on an "AS IS" BASIS,
 * WITHOUT WARRANTIES OR CONDITIONS OF ANY KIND, either express or implied.
 * See the License for the specific language governing permissions and
 * limitations under the License.
 */

/**
 * Gd shim layer to legacy le scanner
 */
#pragma once

#include <queue>
#include <set>
#include <vector>

#include "hci/le_scanning_callback.h"
#include "include/hardware/ble_scanner.h"
#include "types/ble_address_with_type.h"
#include "types/bluetooth/uuid.h"
#include "types/raw_address.h"

namespace bluetooth {
namespace shim {

extern ::ScanningCallbacks* default_scanning_callback;

class MsftCallbacks {
 public:
  using MsftAdvMonitorAddCallback =
      base::Callback<void(uint8_t /* monitor_handle */, uint8_t /* status */)>;
  using MsftAdvMonitorRemoveCallback =
      base::Callback<void(uint8_t /* status */)>;
  using MsftAdvMonitorEnableCallback =
      base::Callback<void(uint8_t /* status */)>;

  MsftAdvMonitorAddCallback Add;
  MsftAdvMonitorRemoveCallback Remove;
  MsftAdvMonitorEnableCallback Enable;
};

class BleScannerInterfaceImpl : public ::BleScannerInterface,
                                public bluetooth::hci::ScanningCallback {
 public:
  ~BleScannerInterfaceImpl() override{};

  void Init();

  // ::BleScannerInterface
  void RegisterScanner(const bluetooth::Uuid& uuid, RegisterCallback) override;
  void Unregister(int scanner_id) override;
  void Scan(bool start) override;
  void ScanFilterParamSetup(
      uint8_t client_if, uint8_t action, uint8_t filter_index,
      std::unique_ptr<btgatt_filt_param_setup_t> filt_param,
      FilterParamSetupCallback cb) override;
  void ScanFilterAdd(int filter_index, std::vector<ApcfCommand> filters,
                     FilterConfigCallback cb) override;
  void ScanFilterClear(int filter_index, FilterConfigCallback cb) override;
  void ScanFilterEnable(bool enable, EnableCallback cb) override;
  bool IsMsftSupported() override;
  void MsftAdvMonitorAdd(MsftAdvMonitor monitor,
                         MsftAdvMonitorAddCallback cb) override;
  void MsftAdvMonitorRemove(uint8_t monitor_handle,
                            MsftAdvMonitorRemoveCallback cb) override;
  void MsftAdvMonitorEnable(bool enable,
                            MsftAdvMonitorEnableCallback cb) override;
<<<<<<< HEAD
  void SetScanParameters(int scanner_id, uint8_t scan_type,
                         int scan_interval, int scan_window,
                         Callback cb) override;
=======
  void SetScanParameters(int scanner_id, uint8_t scan_type, int scan_interval,
                         int scan_window, int scan_phy, Callback cb) override;
>>>>>>> 4d9c9aff
  void BatchscanConfigStorage(int client_if, int batch_scan_full_max,
                              int batch_scan_trunc_max,
                              int batch_scan_notify_threshold,
                              Callback cb) override;
  void BatchscanEnable(int scan_mode, int scan_interval, int scan_window,
                       int addr_type, int discard_rule, Callback cb) override;
  void BatchscanDisable(Callback cb) override;
  void BatchscanReadReports(int client_if, int scan_mode) override;
  void StartSync(uint8_t sid, RawAddress address, uint16_t skip,
                 uint16_t timeout, int reg_id) override;
  void StartSync(uint8_t sid, RawAddress address, uint16_t skip,
                 uint16_t timeout, StartSyncCb start_cb, SyncReportCb report_cb,
                 SyncLostCb lost_cb, BigInfoReportCb biginfo_report_cb) override;
  void StopSync(uint16_t handle) override;
  void CancelCreateSync(uint8_t sid, RawAddress address) override;
  void TransferSync(RawAddress address, uint16_t service_data,
                    uint16_t sync_handle, int pa_source) override;
  void TransferSetInfo(RawAddress address, uint16_t service_data,
                       uint8_t adv_handle, int pa_source) override;
  void SyncTxParameters(RawAddress addr, uint8_t mode, uint16_t skip,
                        uint16_t timeout, int reg_id) override;

  void TransferSync(RawAddress address, uint16_t service_data,
                    uint16_t sync_handle, SyncTransferCb cb) override;
  void TransferSetInfo(RawAddress address, uint16_t service_data,
                       uint8_t adv_handle, SyncTransferCb cb) override;
  void SyncTxParameters(RawAddress addr, uint8_t mode, uint16_t skip,
                        uint16_t timeout, StartSyncCb start_cb) override;

  // bluetooth::hci::ScanningCallback
  void RegisterCallbacks(ScanningCallbacks* callbacks);
  void OnScannerRegistered(const bluetooth::hci::Uuid app_uuid,
                           bluetooth::hci::ScannerId scanner_id,
                           ScanningStatus status) override;
  void OnSetScannerParameterComplete(bluetooth::hci::ScannerId scanner_id,
                                     ScanningStatus status) override;
  void OnScanResult(uint16_t event_type, uint8_t address_type,
                    bluetooth::hci::Address address, uint8_t primary_phy,
                    uint8_t secondary_phy, uint8_t advertising_sid,
                    int8_t tx_power, int8_t rssi,
                    uint16_t periodic_advertising_interval,
                    std::vector<uint8_t> advertising_data) override;
  void OnTrackAdvFoundLost(bluetooth::hci::AdvertisingFilterOnFoundOnLostInfo
                               on_found_on_lost_info) override;
  void OnBatchScanReports(int client_if, int status, int report_format,
                          int num_records, std::vector<uint8_t> data) override;
  void OnBatchScanThresholdCrossed(int client_if) override;
  void OnTimeout() override;
  void OnFilterEnable(bluetooth::hci::Enable enable, uint8_t status) override;
  void OnFilterParamSetup(uint8_t available_spaces,
                          bluetooth::hci::ApcfAction action,
                          uint8_t status) override;
  void OnFilterConfigCallback(bluetooth::hci::ApcfFilterType filter_type,
                              uint8_t available_spaces,
                              bluetooth::hci::ApcfAction action,
                              uint8_t status) override;
  void OnPeriodicSyncStarted(int reg_id, uint8_t status, uint16_t sync_handle,
                             uint8_t advertising_sid,
                             bluetooth::hci::AddressWithType address_with_type,
                             uint8_t phy, uint16_t interval) override;
  void OnPeriodicSyncReport(uint16_t sync_handle, int8_t tx_power, int8_t rssi,
                            uint8_t status, std::vector<uint8_t> data) override;
  void OnPeriodicSyncLost(uint16_t sync_handle) override;
  void OnPeriodicSyncTransferred(int pa_source, uint8_t status,
                                 bluetooth::hci::Address address) override;
  void OnBigInfoReport(uint16_t sync_handle, bool encrypted) override;

  ::ScanningCallbacks* scanning_callbacks_ = default_scanning_callback;
  void OnMsftAdvMonitorAdd(uint8_t monitor_handle,
                           bluetooth::hci::ErrorCode status);
  void OnMsftAdvMonitorRemove(bluetooth::hci::ErrorCode status);
  void OnMsftAdvMonitorEnable(bool enable, bluetooth::hci::ErrorCode status);
  MsftCallbacks msft_callbacks_;

 private:
  bool parse_filter_command(
      bluetooth::hci::AdvertisingPacketContentFilterCommand&
          advertising_packet_content_filter_command,
      ApcfCommand apcf_command);
  void handle_remote_properties(RawAddress bd_addr, tBLE_ADDR_TYPE addr_type,
                                std::vector<uint8_t> advertising_data);

  class AddressCache {
   public:
    void init(void);
    void add(const RawAddress& p_bda);
    bool find(const RawAddress& p_bda);

   private:
    // all access to this variable should be done on the jni thread
    std::set<RawAddress> remote_bdaddr_cache_;
    std::queue<RawAddress> remote_bdaddr_cache_ordered_;
    const size_t remote_bdaddr_cache_max_size_ = 1024;
  } address_cache_;
};

}  // namespace shim
}  // namespace bluetooth<|MERGE_RESOLUTION|>--- conflicted
+++ resolved
@@ -74,14 +74,8 @@
                             MsftAdvMonitorRemoveCallback cb) override;
   void MsftAdvMonitorEnable(bool enable,
                             MsftAdvMonitorEnableCallback cb) override;
-<<<<<<< HEAD
-  void SetScanParameters(int scanner_id, uint8_t scan_type,
-                         int scan_interval, int scan_window,
-                         Callback cb) override;
-=======
   void SetScanParameters(int scanner_id, uint8_t scan_type, int scan_interval,
                          int scan_window, int scan_phy, Callback cb) override;
->>>>>>> 4d9c9aff
   void BatchscanConfigStorage(int client_if, int batch_scan_full_max,
                               int batch_scan_trunc_max,
                               int batch_scan_notify_threshold,
