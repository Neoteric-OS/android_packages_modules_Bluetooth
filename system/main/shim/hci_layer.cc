--- conflicted
+++ resolved
@@ -57,8 +57,7 @@
 
 static base::Callback<void(const base::Location&, BT_HDR*)> send_data_upwards;
 static const packet_fragmenter_t* packet_fragmenter;
-extern void btm_vendor_vse_cback(uint8_t vse_subopcode, uint8_t evt_len,
-                                 uint8_t* p);
+extern void btm_vendor_vse_cback(uint8_t vse_subopcode, uint8_t evt_len, uint8_t* p);
 
 namespace {
 bool register_event_code(bluetooth::hci::EventCode event_code) {
@@ -154,51 +153,42 @@
   send_data_upwards.Run(FROM_HERE, WrapPacketAndCopy(MSG_HC_TO_STACK_HCI_EVT, &le_meta_event_view));
 }
 
-<<<<<<< HEAD
-static void qbce_vse_cb(
-    bluetooth::hci::VendorSpecificEventView vendor_specific_event_view) {
+static void qbce_vse_cb(bluetooth::hci::VendorSpecificEventView vendor_specific_event_view) {
   auto payload = vendor_specific_event_view.GetPayload();
   std::vector<uint8_t> bytes{payload.begin(), payload.end()};
-  btm_vendor_vse_cback((uint8_t)bluetooth::hci::VseSubeventCode::QBCE_VS_EVENT,
-                       bytes.size(), bytes.data());
+  btm_vendor_vse_cback((uint8_t)bluetooth::hci::VseSubeventCode::QBCE_VS_EVENT, bytes.size(),
+                       bytes.data());
 }
 
 static void qbce_param_report_vse_cb(
-    bluetooth::hci::VendorSpecificEventView vendor_specific_event_view) {
+        bluetooth::hci::VendorSpecificEventView vendor_specific_event_view) {
   auto payload = vendor_specific_event_view.GetPayload();
   std::vector<uint8_t> bytes{payload.begin(), payload.end()};
-  btm_vendor_vse_cback(
-      (uint8_t)bluetooth::hci::VseSubeventCode::QBCE_VS_PARAM_REPORT_EVENT,
-      bytes.size(), bytes.data());
+  btm_vendor_vse_cback((uint8_t)bluetooth::hci::VseSubeventCode::QBCE_VS_PARAM_REPORT_EVENT,
+                       bytes.size(), bytes.data());
 }
 
 static void qbce_link_power_ctrl_vse_cb(
-    bluetooth::hci::VendorSpecificEventView vendor_specific_event_view) {
+        bluetooth::hci::VendorSpecificEventView vendor_specific_event_view) {
   auto payload = vendor_specific_event_view.GetPayload();
   std::vector<uint8_t> bytes{payload.begin(), payload.end()};
-  btm_vendor_vse_cback(
-      (uint8_t)bluetooth::hci::VseSubeventCode::QBCE_VS_LINK_POWER_CTRL_EVENT,
-      bytes.size(), bytes.data());
+  btm_vendor_vse_cback((uint8_t)bluetooth::hci::VseSubeventCode::QBCE_VS_LINK_POWER_CTRL_EVENT,
+                       bytes.size(), bytes.data());
 }
 
 static void register_vs_event() {
   auto handler = bluetooth::shim::GetGdShimHandler();
   bluetooth::shim::GetHciLayer()->RegisterVendorSpecificEventHandler(
-      bluetooth::hci::VseSubeventCode::QBCE_VS_EVENT,
-      handler->Bind(cpp::qbce_vse_cb));
+          bluetooth::hci::VseSubeventCode::QBCE_VS_EVENT, handler->Bind(cpp::qbce_vse_cb));
   bluetooth::shim::GetHciLayer()->RegisterVendorSpecificEventHandler(
-      bluetooth::hci::VseSubeventCode::QBCE_VS_PARAM_REPORT_EVENT,
-      handler->Bind(cpp::qbce_param_report_vse_cb));
+          bluetooth::hci::VseSubeventCode::QBCE_VS_PARAM_REPORT_EVENT,
+          handler->Bind(cpp::qbce_param_report_vse_cb));
   bluetooth::shim::GetHciLayer()->RegisterVendorSpecificEventHandler(
-      bluetooth::hci::VseSubeventCode::QBCE_VS_LINK_POWER_CTRL_EVENT,
-      handler->Bind(cpp::qbce_link_power_ctrl_vse_cb));
-}
-
-void OnTransmitPacketCommandComplete(command_complete_cb complete_callback,
-                                     void* context,
-=======
+          bluetooth::hci::VseSubeventCode::QBCE_VS_LINK_POWER_CTRL_EVENT,
+          handler->Bind(cpp::qbce_link_power_ctrl_vse_cb));
+}
+
 void OnTransmitPacketCommandComplete(command_complete_cb complete_callback, void* context,
->>>>>>> 15c04564
                                      bluetooth::hci::CommandCompleteView view) {
   log::debug("Received cmd complete for {}", bluetooth::hci::OpCodeText(view.GetCommandOpCode()));
   BT_HDR* response = WrapPacketAndCopy(MSG_HC_TO_STACK_HCI_EVT, &view);
@@ -234,7 +224,9 @@
       sub_opcode = data[3];
       log::debug("Sending command, qbce sub_opcode {}", sub_opcode);
       // 0x0c is for QBCE_READ_REMOTE_QLL_SUPPORTED_FEATURE
-      if (sub_opcode == 0x0c) is_qbce_sub_opcode_return_command_status = true;
+      if (sub_opcode == 0x0c) {
+        is_qbce_sub_opcode_return_command_status = true;
+      }
     }
   }
 
