/*
 * Copyright 2019 The Android Open Source Project
 *
 * Licensed under the Apache License, Version 2.0 (the "License");
 * you may not use this file except in compliance with the License.
 * You may obtain a copy of the License at
 *
 *      http://www.apache.org/licenses/LICENSE-2.0
 *
 * Unless required by applicable law or agreed to in writing, software
 * distributed under the License is distributed on an "AS IS" BASIS,
 * WITHOUT WARRANTIES OR CONDITIONS OF ANY KIND, either express or implied.
 * See the License for the specific language governing permissions and
 * limitations under the License.
 */

#define LOG_TAG "bt_shim_hci"

#include "main/shim/hci_layer.h"

#include <base/functional/bind.h>
#include <bluetooth/log.h>

#include <algorithm>
#include <cstdint>

#include "common/bidi_queue.h"
#include "hci/hci_interface.h"
#include "hci/hci_packets.h"
#include "hci/include/packet_fragmenter.h"
#include "main/shim/entry.h"
#include "osi/include/allocator.h"
#include "osi/include/properties.h"
#include "packet/raw_builder.h"
#include "stack/include/bt_hdr.h"
#include "stack/include/bt_types.h"
#include "stack/include/btm_iso_api.h"
#include "stack/include/hcimsgs.h"
#include "stack/include/main_thread.h"

using namespace bluetooth;

/**
 * Callback data wrapped as opaque token bundled with the command
 * transmit request to the Gd layer.
 *
 * Upon completion a token for a corresponding command transmit.
 * request is returned from the Gd layer.
 */
using CommandCallbackData = struct {
  void* context;
};

constexpr size_t kBtHdrSize = sizeof(BT_HDR);
constexpr size_t kCommandLengthSize = sizeof(uint8_t);
constexpr size_t kCommandOpcodeSize = sizeof(uint16_t);

static base::Callback<void(BT_HDR*)> send_data_upwards;
static const packet_fragmenter_t* packet_fragmenter;
extern void btm_vendor_vse_cback(uint8_t vse_subopcode, uint8_t evt_len, uint8_t* p);

namespace {
bool register_event_code(bluetooth::hci::EventCode event_code) {
  switch (event_code) {
    // SCO
    case bluetooth::hci::EventCode::SYNCHRONOUS_CONNECTION_COMPLETE:
    case bluetooth::hci::EventCode::SYNCHRONOUS_CONNECTION_CHANGED:

    // SecurityEvents
    case bluetooth::hci::EventCode::ENCRYPTION_CHANGE:
    case bluetooth::hci::EventCode::PIN_CODE_REQUEST:
    case bluetooth::hci::EventCode::LINK_KEY_REQUEST:
    case bluetooth::hci::EventCode::LINK_KEY_NOTIFICATION:
    case bluetooth::hci::EventCode::ENCRYPTION_KEY_REFRESH_COMPLETE:
    case bluetooth::hci::EventCode::IO_CAPABILITY_REQUEST:
    case bluetooth::hci::EventCode::IO_CAPABILITY_RESPONSE:
    case bluetooth::hci::EventCode::REMOTE_OOB_DATA_REQUEST:
    case bluetooth::hci::EventCode::SIMPLE_PAIRING_COMPLETE:
    case bluetooth::hci::EventCode::USER_PASSKEY_NOTIFICATION:
    case bluetooth::hci::EventCode::USER_CONFIRMATION_REQUEST:
    case bluetooth::hci::EventCode::USER_PASSKEY_REQUEST:
    case bluetooth::hci::EventCode::ENCRYPTION_CHANGE_V2:
      return true;
    default:
      return false;
  }
}

static bool register_subevent_code(bluetooth::hci::SubeventCode subevent_code) {
  switch (subevent_code) {
    case bluetooth::hci::SubeventCode::READ_REMOTE_FEATURES_COMPLETE:
    case bluetooth::hci::SubeventCode::LONG_TERM_KEY_REQUEST:
    case bluetooth::hci::SubeventCode::READ_LOCAL_P256_PUBLIC_KEY_COMPLETE:
    case bluetooth::hci::SubeventCode::GENERATE_DHKEY_COMPLETE:
    case bluetooth::hci::SubeventCode::CHANNEL_SELECTION_ALGORITHM:
    case bluetooth::hci::SubeventCode::CONNECTIONLESS_IQ_REPORT:
    case bluetooth::hci::SubeventCode::CONNECTION_IQ_REPORT:
    case bluetooth::hci::SubeventCode::CTE_REQUEST_FAILED:
    case bluetooth::hci::SubeventCode::CIS_ESTABLISHED:
    case bluetooth::hci::SubeventCode::CIS_REQUEST:
    case bluetooth::hci::SubeventCode::CREATE_BIG_COMPLETE:
    case bluetooth::hci::SubeventCode::TERMINATE_BIG_COMPLETE:
    case bluetooth::hci::SubeventCode::BIG_SYNC_ESTABLISHED:
    case bluetooth::hci::SubeventCode::BIG_SYNC_LOST:
    case bluetooth::hci::SubeventCode::REQUEST_PEER_SCA_COMPLETE:
    case bluetooth::hci::SubeventCode::PATH_LOSS_THRESHOLD:
      return true;
    default:
      return false;
  }
}

}  // namespace

namespace cpp {
bluetooth::common::BidiQueueEnd<bluetooth::hci::IsoBuilder, bluetooth::hci::IsoView>*
        hci_iso_queue_end = nullptr;
static bluetooth::os::EnqueueBuffer<bluetooth::hci::IsoBuilder>* pending_iso_data = nullptr;

static std::unique_ptr<bluetooth::packet::RawBuilder> MakeUniquePacket(const uint8_t* data,
                                                                       size_t len) {
  bluetooth::packet::RawBuilder builder;
  std::vector<uint8_t> bytes(data, data + len);

  auto payload = std::make_unique<bluetooth::packet::RawBuilder>();
  payload->AddOctets(bytes);

  return payload;
}

static BT_HDR* WrapPacketAndCopy(uint16_t event,
                                 bluetooth::hci::PacketView<bluetooth::hci::kLittleEndian>* data) {
  size_t packet_size = data->size() + kBtHdrSize;
  BT_HDR* packet = reinterpret_cast<BT_HDR*>(osi_malloc(packet_size));
  packet->offset = 0;
  packet->len = data->size();
  packet->layer_specific = 0;
  packet->event = event;
  std::copy(data->begin(), data->end(), packet->data);
  return packet;
}

static void event_callback(bluetooth::hci::EventView event_packet_view) {
  if (!send_data_upwards) {
    return;
  }
  send_data_upwards.Run(WrapPacketAndCopy(MSG_HC_TO_STACK_HCI_EVT, &event_packet_view));
}

static void subevent_callback(bluetooth::hci::LeMetaEventView le_meta_event_view) {
  if (!send_data_upwards) {
    return;
  }
  send_data_upwards.Run(WrapPacketAndCopy(MSG_HC_TO_STACK_HCI_EVT, &le_meta_event_view));
}

<<<<<<< HEAD
static void qbce_vse_cb(bluetooth::hci::VendorSpecificEventView vendor_specific_event_view) {
  auto payload = vendor_specific_event_view.GetPayload();
  std::vector<uint8_t> bytes{payload.begin(), payload.end()};
  btm_vendor_vse_cback((uint8_t)bluetooth::hci::VseSubeventCode::QBCE_VS_EVENT, bytes.size(),
                       bytes.data());
}

static void qbce_link_power_ctrl_vse_cb(
        bluetooth::hci::VendorSpecificEventView vendor_specific_event_view) {
  auto payload = vendor_specific_event_view.GetPayload();
  std::vector<uint8_t> bytes{payload.begin(), payload.end()};
  btm_vendor_vse_cback((uint8_t)bluetooth::hci::VseSubeventCode::QBCE_VS_LINK_POWER_CTRL_EVENT,
                       bytes.size(), bytes.data());
}

static void register_vs_event() {
  auto handler = bluetooth::shim::GetGdShimHandler();
  bluetooth::shim::GetHciLayer()->RegisterVendorSpecificEventHandler(
          bluetooth::hci::VseSubeventCode::QBCE_VS_EVENT, handler->Bind(cpp::qbce_vse_cb));
  bluetooth::shim::GetHciLayer()->RegisterVendorSpecificEventHandler(
          bluetooth::hci::VseSubeventCode::QBCE_VS_LINK_POWER_CTRL_EVENT,
          handler->Bind(cpp::qbce_link_power_ctrl_vse_cb));
}

void OnTransmitPacketCommandComplete(command_complete_cb complete_callback, void* context,
                                     bluetooth::hci::CommandCompleteView view) {
=======
static void OnTransmitPacketCommandComplete(command_complete_cb complete_callback, void* context,
                                            bluetooth::hci::CommandCompleteView view) {
>>>>>>> d1503283
  log::debug("Received cmd complete for {}", bluetooth::hci::OpCodeText(view.GetCommandOpCode()));
  BT_HDR* response = WrapPacketAndCopy(MSG_HC_TO_STACK_HCI_EVT, &view);
  complete_callback(response, context);
}

static void OnTransmitPacketStatus(command_status_cb status_callback, void* context,
                                   std::unique_ptr<OsiObject> command,
                                   bluetooth::hci::CommandStatusView view) {
  log::debug("Received cmd status {} for {}", bluetooth::hci::ErrorCodeText(view.GetStatus()),
             bluetooth::hci::OpCodeText(view.GetCommandOpCode()));
  uint8_t status = static_cast<uint8_t>(view.GetStatus());
  status_callback(status, static_cast<BT_HDR*>(command->Release()), context);
}

static void transmit_command(const BT_HDR* command, command_complete_cb complete_callback,
                             command_status_cb status_callback, void* context) {
  log::assert_that(command != nullptr, "assert failed: command != nullptr");
  const uint8_t* data = command->data + command->offset;
  size_t len = command->len;
  log::assert_that(len >= (kCommandOpcodeSize + kCommandLengthSize),
                   "assert failed: len >= (kCommandOpcodeSize + kCommandLengthSize)");

  // little endian command opcode
  uint16_t command_op_code = (data[1] << 8 | data[0]);

  bool is_qbce_sub_opcode_return_command_status = false;

  if (command_op_code == (uint16_t)bluetooth::hci::OpCode::HCI_VS_QBCE_OCF) {
    uint8_t cmd_len = data[2];
    uint8_t sub_opcode;
    if (cmd_len > 0) {
      sub_opcode = data[3];
      log::debug("Sending command, qbce sub_opcode {}", sub_opcode);
      // 0x0c is for QBCE_READ_REMOTE_QLL_SUPPORTED_FEATURE
      if (sub_opcode == 0x0c) {
        is_qbce_sub_opcode_return_command_status = true;
      }
    }
  }

  // Gd stack API requires opcode specification and calculates length, so
  // no need to provide opcode or length here.
  data += (kCommandOpcodeSize + kCommandLengthSize);
  len -= (kCommandOpcodeSize + kCommandLengthSize);

  auto op_code = static_cast<const bluetooth::hci::OpCode>(command_op_code);

  auto payload = MakeUniquePacket(data, len);
  auto packet = bluetooth::hci::CommandBuilder::Create(op_code, std::move(payload));

  log::debug("Sending command {}", bluetooth::hci::OpCodeText(op_code));

  if (bluetooth::hci::Checker::IsCommandStatusOpcode(op_code) ||
      is_qbce_sub_opcode_return_command_status) {
    auto command_unique = std::make_unique<OsiObject>(command);
    bluetooth::shim::GetHciLayer()->EnqueueCommand(
            std::move(packet),
            bluetooth::shim::GetGdShimHandler()->BindOnce(OnTransmitPacketStatus, status_callback,
                                                          context, std::move(command_unique)));
  } else {
    bluetooth::shim::GetHciLayer()->EnqueueCommand(
            std::move(packet),
            bluetooth::shim::GetGdShimHandler()->BindOnce(OnTransmitPacketCommandComplete,
                                                          complete_callback, context));
    osi_free(const_cast<void*>(static_cast<const void*>(command)));
  }
}

static void transmit_iso_fragment(const uint8_t* stream, size_t length) {
  uint16_t handle_with_flags;
  STREAM_TO_UINT16(handle_with_flags, stream);
  auto pb_flag = static_cast<bluetooth::hci::IsoPacketBoundaryFlag>(handle_with_flags >> 12 & 0b11);
  auto ts_flag = static_cast<bluetooth::hci::TimeStampFlag>(handle_with_flags >> 14);
  uint16_t handle = HCID_GET_HANDLE(handle_with_flags);
  log::assert_that(handle <= HCI_HANDLE_MAX, "Require handle <= 0x{:X}, but is 0x{:X}",
                   HCI_HANDLE_MAX, handle);
  length -= 2;
  // skip data total length
  stream += 2;
  length -= 2;
  auto payload = MakeUniquePacket(stream, length);
  auto iso_packet =
          bluetooth::hci::IsoBuilder::Create(handle, pb_flag, ts_flag, std::move(payload));

  pending_iso_data->Enqueue(std::move(iso_packet), bluetooth::shim::GetGdShimHandler());
}

static void register_event(bluetooth::hci::EventCode event_code) {
  auto handler = bluetooth::shim::GetGdShimHandler();
  bluetooth::shim::GetHciLayer()->RegisterEventHandler(event_code, handler->Bind(event_callback));
}

static void register_le_event(bluetooth::hci::SubeventCode subevent_code) {
  auto handler = bluetooth::shim::GetGdShimHandler();
  bluetooth::shim::GetHciLayer()->RegisterLeEventHandler(subevent_code,
                                                         handler->Bind(subevent_callback));
}

static void iso_data_callback() {
  if (hci_iso_queue_end == nullptr) {
    return;
  }
  auto packet = hci_iso_queue_end->TryDequeue();
  log::assert_that(packet != nullptr, "assert failed: packet != nullptr");
  if (!packet->IsValid()) {
    log::info("Dropping invalid packet of size {}", packet->size());
    return;
  }
  if (!send_data_upwards) {
    return;
  }
  auto data = WrapPacketAndCopy(MSG_HC_TO_STACK_HCI_ISO, packet.get());
  packet_fragmenter->reassemble_and_dispatch(data);
}

static void register_for_iso() {
  hci_iso_queue_end = bluetooth::shim::GetHciLayer()->GetIsoQueueEnd();
  hci_iso_queue_end->RegisterDequeue(bluetooth::shim::GetGdShimHandler(),
                                     bluetooth::common::Bind(iso_data_callback));
  pending_iso_data =
          new bluetooth::os::EnqueueBuffer<bluetooth::hci::IsoBuilder>(hci_iso_queue_end);
  // Register ISO for disconnect notifications
  bluetooth::shim::GetHciLayer()->RegisterForDisconnects(
          get_main_thread()->Bind([](uint16_t handle, bluetooth::hci::ErrorCode error_code) {
            auto iso = bluetooth::hci::IsoManager::GetInstance();
            if (iso) {
              auto reason = static_cast<uint8_t>(error_code);
              log::info("ISO disconnection from GD, handle: 0x{:02x}, reason: 0x{:02x}", handle,
                        reason);
              iso->HandleDisconnect(handle, reason);
            }
          }));
}

static void on_shutting_down() {
  if (pending_iso_data != nullptr) {
    pending_iso_data->Clear();
    delete pending_iso_data;
    pending_iso_data = nullptr;
  }
  if (hci_iso_queue_end != nullptr) {
    hci_iso_queue_end->UnregisterDequeue();
    hci_iso_queue_end = nullptr;
  }
}

}  // namespace cpp

using bluetooth::common::Bind;
using bluetooth::common::BindOnce;
using bluetooth::common::Unretained;

static void set_data_cb(base::Callback<void(BT_HDR*)> send_data_cb) {
  send_data_upwards = std::move(send_data_cb);
}

static void transmit_command(const BT_HDR* command, command_complete_cb complete_callback,
                             command_status_cb status_callback, void* context) {
  cpp::transmit_command(command, complete_callback, status_callback, context);
}

static void transmit_fragment(BT_HDR* packet, bool send_transmit_finished) {
  uint16_t event = packet->event & MSG_EVT_MASK;

  // HCI command packets are freed on a different thread when the matching
  // event is received. Check packet->event before sending to avoid a race.
  bool free_after_transmit = event != MSG_STACK_TO_HC_HCI_CMD && send_transmit_finished;

  if (event == MSG_STACK_TO_HC_HCI_ISO) {
    const uint8_t* stream = packet->data + packet->offset;
    size_t length = packet->len;
    cpp::transmit_iso_fragment(stream, length);
  }

  if (free_after_transmit) {
    osi_free(packet);
  }
}
static void dispatch_reassembled(BT_HDR* packet) {
  // Only ISO should be handled here
  log::assert_that((packet->event & MSG_EVT_MASK) == MSG_HC_TO_STACK_HCI_ISO,
                   "assert failed: (packet->event & MSG_EVT_MASK) == "
                   "MSG_HC_TO_STACK_HCI_ISO");
  log::assert_that(!send_data_upwards.is_null(), "assert failed: !send_data_upwards.is_null()");
  send_data_upwards.Run(packet);
}

static const packet_fragmenter_callbacks_t packet_fragmenter_callbacks = {transmit_fragment,
                                                                          dispatch_reassembled};

static void transmit_downward(void* raw_data, uint16_t iso_buffer_size) {
  bluetooth::shim::GetGdShimHandler()->Call(packet_fragmenter->fragment_and_dispatch,
                                            static_cast<BT_HDR*>(raw_data), iso_buffer_size);
}

static hci_t interface = {.set_data_cb = set_data_cb,
                          .transmit_command = transmit_command,
                          .transmit_downward = transmit_downward};

const hci_t* bluetooth::shim::hci_layer_get_interface() {
  packet_fragmenter = packet_fragmenter_get_interface();
  packet_fragmenter->init(&packet_fragmenter_callbacks);
  return &interface;
}

void bluetooth::shim::hci_on_reset_complete() {
  log::assert_that(!send_data_upwards.is_null(), "assert failed: !send_data_upwards.is_null()");

  for (uint16_t event_code_raw = 0; event_code_raw < 0x100; event_code_raw++) {
    auto event_code = static_cast<bluetooth::hci::EventCode>(event_code_raw);
    if (!register_event_code(event_code)) {
      continue;
    }
    cpp::register_event(event_code);
  }

  for (uint16_t subevent_code_raw = 0; subevent_code_raw < 0x100; subevent_code_raw++) {
    auto subevent_code = static_cast<bluetooth::hci::SubeventCode>(subevent_code_raw);
    if (!register_subevent_code(subevent_code)) {
      continue;
    }
    cpp::register_le_event(subevent_code);
  }

  if (!osi_property_get_bool("persist.vendor.qcom.bluetooth.vsc_enabled", false)) {
    cpp::register_vs_event();
  }
  cpp::register_for_iso();
}

void bluetooth::shim::hci_on_shutting_down() { cpp::on_shutting_down(); }<|MERGE_RESOLUTION|>--- conflicted
+++ resolved
@@ -154,7 +154,6 @@
   send_data_upwards.Run(WrapPacketAndCopy(MSG_HC_TO_STACK_HCI_EVT, &le_meta_event_view));
 }
 
-<<<<<<< HEAD
 static void qbce_vse_cb(bluetooth::hci::VendorSpecificEventView vendor_specific_event_view) {
   auto payload = vendor_specific_event_view.GetPayload();
   std::vector<uint8_t> bytes{payload.begin(), payload.end()};
@@ -179,12 +178,8 @@
           handler->Bind(cpp::qbce_link_power_ctrl_vse_cb));
 }
 
-void OnTransmitPacketCommandComplete(command_complete_cb complete_callback, void* context,
-                                     bluetooth::hci::CommandCompleteView view) {
-=======
 static void OnTransmitPacketCommandComplete(command_complete_cb complete_callback, void* context,
                                             bluetooth::hci::CommandCompleteView view) {
->>>>>>> d1503283
   log::debug("Received cmd complete for {}", bluetooth::hci::OpCodeText(view.GetCommandOpCode()));
   BT_HDR* response = WrapPacketAndCopy(MSG_HC_TO_STACK_HCI_EVT, &view);
   complete_callback(response, context);
