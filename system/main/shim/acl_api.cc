--- conflicted
+++ resolved
@@ -133,13 +133,8 @@
                                                 tBLE_ADDR_TYPE* p_addr_type, bool ota_address) {
   std::promise<bluetooth::hci::AddressWithType> promise;
   auto future = promise.get_future();
-<<<<<<< HEAD
-  Stack::GetInstance()->GetAcl()->GetConnectionLocalAddress(
-      handle, ota_address, std::move(promise));
-=======
   Stack::GetInstance()->GetAcl()->GetConnectionLocalAddress(handle, ota_address,
                                                             std::move(promise));
->>>>>>> 10149072
   auto local_address = future.get();
 
   conn_addr = ToRawAddress(local_address.GetAddress());
@@ -150,12 +145,7 @@
                                                     tBLE_ADDR_TYPE* p_addr_type, bool ota_address) {
   std::promise<bluetooth::hci::AddressWithType> promise;
   auto future = promise.get_future();
-<<<<<<< HEAD
-  Stack::GetInstance()->GetAcl()->GetConnectionPeerAddress(
-      handle, ota_address, std::move(promise));
-=======
   Stack::GetInstance()->GetAcl()->GetConnectionPeerAddress(handle, ota_address, std::move(promise));
->>>>>>> 10149072
   auto remote_ota_address = future.get();
 
   conn_addr = ToRawAddress(remote_ota_address.GetAddress());
@@ -165,12 +155,7 @@
 std::optional<uint8_t> bluetooth::shim::ACL_GetAdvertisingSetConnectedTo(const RawAddress& addr) {
   std::promise<std::optional<uint8_t>> promise;
   auto future = promise.get_future();
-<<<<<<< HEAD
-  Stack::GetInstance()->GetAcl()->GetAdvertisingSetConnectedTo(
-      addr, std::move(promise));
-=======
   Stack::GetInstance()->GetAcl()->GetAdvertisingSetConnectedTo(addr, std::move(promise));
->>>>>>> 10149072
   return future.get();
 }
 
