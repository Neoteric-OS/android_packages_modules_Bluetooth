--- conflicted
+++ resolved
@@ -42,84 +42,6 @@
     header_libs: ["libbluetooth_headers"],
 }
 
-<<<<<<< HEAD
-cc_library {
-    name: "libbluetooth",
-    defaults: ["fluoride_defaults"],
-    header_libs: ["libbluetooth_headers"],
-    export_header_lib_headers: ["libbluetooth_headers"],
-    include_dirs: [
-        "hardware/interfaces/keymaster/4.0/support/include",
-        "packages/modules/Bluetooth/system",
-        "packages/modules/Bluetooth/system/bta/dm",
-        "packages/modules/Bluetooth/system/bta/include",
-        "packages/modules/Bluetooth/system/bta/sys",
-        "packages/modules/Bluetooth/system/btif/co",
-        "packages/modules/Bluetooth/system/embdrv/sbc/decoder/include",
-        "packages/modules/Bluetooth/system/embdrv/sbc/encoder/include",
-        "packages/modules/Bluetooth/system/stack/a2dp",
-        "packages/modules/Bluetooth/system/stack/avdt",
-        "packages/modules/Bluetooth/system/stack/btm",
-        "packages/modules/Bluetooth/system/stack/include",
-        "packages/modules/Bluetooth/system/stack/l2cap",
-        "packages/modules/Bluetooth/system/udrv/include",
-        "system/security/keystore/include",
-    ],
-    shared_libs: [
-        "android.hardware.bluetooth@1.0",
-        "android.hardware.bluetooth@1.1",
-    ],
-    target: {
-        android: {
-            shared_libs: [
-                "libstatssocket",
-            ],
-        },
-    },
-    // Shared library link options.
-    // References to global symbols and functions should bind to the library
-    // itself. This is to avoid issues with some of the unit/system tests
-    // that might link statically with some of the code in the library, and
-    // also dlopen(3) the shared library.
-    ldflags: ["-Wl,-Bsymbolic,-Bsymbolic-functions"],
-    sanitize: {
-        scs: true,
-    },
-    apex_available: ["com.android.bt"],
-    host_supported: true,
-    min_sdk_version: "30",
-}
-
-cc_library_static {
-    name: "libbluetooth-for-tests",
-    defaults: ["fluoride_defaults"],
-
-    srcs: [
-        ":BluetoothStackManagerSources",
-        ":LibBluetoothShimSources",
-        ":LibBluetoothSources",
-    ],
-    host_supported: true,
-    include_dirs: [
-        "packages/modules/Bluetooth/system",
-        "packages/modules/Bluetooth/system/bta/include",
-        "packages/modules/Bluetooth/system/gd",
-        "packages/modules/Bluetooth/system/stack/include",
-    ],
-    whole_static_libs: [
-        "libbluetooth_gd", // Gabeldorsche
-    ],
-    header_libs: ["libbluetooth_headers"],
-    static_libs: [
-        "bluetooth_flags_c_lib",
-        "libbluetooth_log",
-        "libbt-platform-protos-lite",
-        "libcom.android.sysprop.bluetooth.wrapped",
-    ],
-}
-
-=======
->>>>>>> 1908fb7e
 cc_test {
     name: "net_test_main_shim",
     test_suites: ["general-tests"],
