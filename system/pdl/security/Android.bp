genrule {
    name: "BluetoothGeneratedPacketsSmp_h",
    defaults: ["BluetoothGeneratedPackets_default"],
    srcs: ["smp_packets.pdl"],
    out: ["security/smp_packets.h"],
    visibility: ["//visibility:private"],
}

cc_library_headers {
    name: "libbluetooth_smp_pdl_header",
    generated_headers: [
        "BluetoothGeneratedPacketsSmp_h",
    ],
    export_generated_headers: [
        "BluetoothGeneratedPacketsSmp_h",
    ],
    host_supported: true,
<<<<<<< HEAD
    apex_available: [
        "//apex_available:platform",
        "com.android.btservices",
    ],
=======
    apex_available: ["com.android.bt"],
>>>>>>> a8de6080
    min_sdk_version: "33",
}

cc_library_static {
    name: "libbluetooth_smp_pdl",
    header_libs: [
        "libbluetooth_smp_pdl_header",
    ],
    export_header_lib_headers: [
        "libbluetooth_smp_pdl_header",
    ],
    host_supported: true,
<<<<<<< HEAD
    apex_available: [
        "//apex_available:platform",
        "com.android.btservices",
    ],
=======
    apex_available: ["com.android.bt"],
>>>>>>> a8de6080
    min_sdk_version: "33",
}

// Generate the python parser+serializer backend
genrule {
    name: "gd_smp_packets_python3_gen",
    defaults: ["pdl_python_generator_defaults"],
    cmd: "$(location :pdlc) $(in) |" +
        " $(location :pdl_python_generator)" +
        " --output $(out) --custom-type-location blueberry.utils.bluetooth",
    srcs: [
        "smp_packets.pdl",
    ],
    out: [
        "smp_packets.py",
    ],
}<|MERGE_RESOLUTION|>--- conflicted
+++ resolved
@@ -15,14 +15,10 @@
         "BluetoothGeneratedPacketsSmp_h",
     ],
     host_supported: true,
-<<<<<<< HEAD
     apex_available: [
         "//apex_available:platform",
-        "com.android.btservices",
+        "com.android.bt",
     ],
-=======
-    apex_available: ["com.android.bt"],
->>>>>>> a8de6080
     min_sdk_version: "33",
 }
 
@@ -35,14 +31,10 @@
         "libbluetooth_smp_pdl_header",
     ],
     host_supported: true,
-<<<<<<< HEAD
     apex_available: [
         "//apex_available:platform",
-        "com.android.btservices",
+        "com.android.bt",
     ],
-=======
-    apex_available: ["com.android.bt"],
->>>>>>> a8de6080
     min_sdk_version: "33",
 }
 
