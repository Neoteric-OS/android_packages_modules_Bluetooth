package {
    // See: http://go/android-license-faq
    // A large-scale-change added 'default_applicable_licenses' to import
    // all of the 'license_kinds' from "system_bt_license"
    // to get the below license kinds:
    //   SPDX-license-identifier-Apache-2.0
    default_applicable_licenses: ["system_bt_license"],
}

cc_library_headers {
    name: "avrcp_headers",
    export_include_dirs: ["./hardware/avrcp/"],
    header_libs: ["internal_include_headers"],
    export_header_lib_headers: ["internal_include_headers"],

    // We need this in case some file outside of the Bluetooth project includes
    // bluetooth.h but doesn't include libchrome which avrcp.h depends on.
    static_libs: ["libchrome"],
    export_static_lib_headers: ["libchrome"],

    vendor_available: true,
    host_supported: true,
    apex_available: [
        "//apex_available:platform",
        "com.android.btservices",
    ],
    min_sdk_version: "30",
}

cc_library_headers {
    name: "libbluetooth_headers",
<<<<<<< HEAD
    defaults: ["libchrome_support_defaults"],
=======
    visibility: [
        "//packages/apps/Test/connectivity/sl4n",
        "//packages/modules/Bluetooth:__subpackages__",
        "//vendor:__subpackages__",
    ],
>>>>>>> 0e948f6f
    header_libs: [
        "avrcp_headers",
        "libbluetooth-types-header",
        "libbtcore_headers",
    ],
    export_header_lib_headers: [
        "avrcp_headers",
        "libbluetooth-types-header",
        "libbtcore_headers",
    ],
    export_include_dirs: ["./"],
    vendor_available: true,
    host_supported: true,
    apex_available: [
        "//apex_available:platform",
        "com.android.btservices",
    ],
    min_sdk_version: "30",
}<|MERGE_RESOLUTION|>--- conflicted
+++ resolved
@@ -29,15 +29,6 @@
 
 cc_library_headers {
     name: "libbluetooth_headers",
-<<<<<<< HEAD
-    defaults: ["libchrome_support_defaults"],
-=======
-    visibility: [
-        "//packages/apps/Test/connectivity/sl4n",
-        "//packages/modules/Bluetooth:__subpackages__",
-        "//vendor:__subpackages__",
-    ],
->>>>>>> 0e948f6f
     header_libs: [
         "avrcp_headers",
         "libbluetooth-types-header",
