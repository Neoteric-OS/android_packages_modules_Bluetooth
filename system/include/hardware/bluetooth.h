/*
 * Copyright (C) 2016 The Linux Foundation
 * Copyright (C) 2012 The Android Open Source Project
 *
 * Licensed under the Apache License, Version 2.0 (the "License");
 * you may not use this file except in compliance with the License.
 * You may obtain a copy of the License at
 *
 *      http://www.apache.org/licenses/LICENSE-2.0
 *
 * Unless required by applicable law or agreed to in writing, software
 * distributed under the License is distributed on an "AS IS" BASIS,
 * WITHOUT WARRANTIES OR CONDITIONS OF ANY KIND, either express or implied.
 * See the License for the specific language governing permissions and
 * limitations under the License.
 */

#ifndef ANDROID_INCLUDE_BLUETOOTH_H
#define ANDROID_INCLUDE_BLUETOOTH_H

#include <stdbool.h>
#include <stdint.h>
#include <sys/cdefs.h>
#include <sys/types.h>

#include <vector>

#include "avrcp/avrcp.h"
#include "bluetooth/uuid.h"
#include "bt_transport.h"
#include "raw_address.h"

/**
 * The Bluetooth Hardware Module ID
 */

#define BT_HARDWARE_MODULE_ID "bluetooth"
#define BT_STACK_MODULE_ID "bluetooth"

/** Bluetooth profile interface IDs */
#define BT_PROFILE_HANDSFREE_ID "handsfree"
#define BT_PROFILE_HANDSFREE_CLIENT_ID "handsfree_client"
#define BT_PROFILE_ADVANCED_AUDIO_ID "a2dp"
#define BT_PROFILE_ADVANCED_AUDIO_SINK_ID "a2dp_sink"
#define BT_PROFILE_SOCKETS_ID "socket"
#define BT_PROFILE_HIDHOST_ID "hidhost"
#define BT_PROFILE_HIDDEV_ID "hiddev"
#define BT_PROFILE_PAN_ID "pan"
#define BT_PROFILE_MAP_CLIENT_ID "map_client"
#define BT_PROFILE_SDP_CLIENT_ID "sdp"
#define BT_PROFILE_GATT_ID "gatt"
#define BT_PROFILE_AV_RC_ID "avrcp"
#define BT_PROFILE_AV_RC_CTRL_ID "avrcp_ctrl"
#define BT_PROFILE_HEARING_AID_ID "hearing_aid"
#define BT_PROFILE_HAP_CLIENT_ID "has_client"
#define BT_PROFILE_LE_AUDIO_ID "le_audio"
#define BT_KEYSTORE_ID "bluetooth_keystore"
#define BT_PROFILE_VC_ID "volume_control"
#define BT_PROFILE_CSIS_CLIENT_ID "csis_client"
#define BT_PROFILE_LE_AUDIO_ID "le_audio"
#define BT_PROFILE_LE_AUDIO_BROADCASTER_ID "le_audio_broadcaster"
#define BT_BQR_ID "bqr"

/** Bluetooth Device Name */
typedef struct {
  uint8_t name[249];
} __attribute__((packed)) bt_bdname_t;

/** Bluetooth Adapter Visibility Modes*/
typedef enum {
  BT_SCAN_MODE_NONE,
  BT_SCAN_MODE_CONNECTABLE,
  BT_SCAN_MODE_CONNECTABLE_DISCOVERABLE,
  BT_SCAN_MODE_CONNECTABLE_LIMITED_DISCOVERABLE
} bt_scan_mode_t;

/** Bluetooth Adapter State */
typedef enum { BT_STATE_OFF, BT_STATE_ON } bt_state_t;

/** Bluetooth Adapter Input Output Capabilities which determine Pairing/Security
 */
typedef enum {
  BT_IO_CAP_OUT,    /* DisplayOnly */
  BT_IO_CAP_IO,     /* DisplayYesNo */
  BT_IO_CAP_IN,     /* KeyboardOnly */
  BT_IO_CAP_NONE,   /* NoInputNoOutput */
  BT_IO_CAP_KBDISP, /* Keyboard display */
  BT_IO_CAP_MAX,
  BT_IO_CAP_UNKNOWN = 0xFF /* Unknown value */
} bt_io_cap_t;

/** Bluetooth Error Status */
/** We need to build on this */

typedef enum {
  BT_STATUS_SUCCESS = 0,
  BT_STATUS_FAIL,
  BT_STATUS_NOT_READY,
  BT_STATUS_NOMEM,
  BT_STATUS_BUSY, /* retryable error */
  BT_STATUS_DONE, /* request already completed */
  BT_STATUS_UNSUPPORTED,
  BT_STATUS_PARM_INVALID,
  BT_STATUS_UNHANDLED,
  BT_STATUS_AUTH_FAILURE,
  BT_STATUS_RMT_DEV_DOWN,
  BT_STATUS_AUTH_REJECTED,
  BT_STATUS_JNI_ENVIRONMENT_ERROR,
  BT_STATUS_JNI_THREAD_ATTACH_ERROR,
  BT_STATUS_WAKELOCK_ERROR,
  BT_STATUS_TIMEOUT,
  BT_STATUS_DEVICE_NOT_FOUND,
  BT_STATUS_UNEXPECTED_STATE,
  BT_STATUS_SOCKET_ERROR
} bt_status_t;

inline std::string bt_status_text(const bt_status_t& status) {
  switch (status) {
    case BT_STATUS_SUCCESS:
      return std::string("success");
    case BT_STATUS_FAIL:
      return std::string("fail");
    case BT_STATUS_NOT_READY:
      return std::string("not_ready");
    case BT_STATUS_NOMEM:
      return std::string("no_memory");
    case BT_STATUS_BUSY:
      return std::string("busy");
    case BT_STATUS_DONE:
      return std::string("already_done");
    case BT_STATUS_UNSUPPORTED:
      return std::string("unsupported");
    case BT_STATUS_PARM_INVALID:
      return std::string("parameter_invalid");
    case BT_STATUS_UNHANDLED:
      return std::string("unhandled");
    case BT_STATUS_AUTH_FAILURE:
      return std::string("auth_failure");
    case BT_STATUS_RMT_DEV_DOWN:
      return std::string("remote_device_down");
    case BT_STATUS_AUTH_REJECTED:
      return std::string("auth_rejected");
    case BT_STATUS_JNI_ENVIRONMENT_ERROR:
      return std::string("jni_env_error");
    case BT_STATUS_JNI_THREAD_ATTACH_ERROR:
      return std::string("jni_thread_error");
    case BT_STATUS_WAKELOCK_ERROR:
      return std::string("wakelock_error");
    case BT_STATUS_TIMEOUT:
      return std::string("timeout_error");
    case BT_STATUS_DEVICE_NOT_FOUND:
      return std::string("device_not_found");
    case BT_STATUS_UNEXPECTED_STATE:
      return std::string("unexpected_state");
    case BT_STATUS_SOCKET_ERROR:
      return std::string("socket_error");
    default:
      return std::string("UNKNOWN");
  }
}

/** Bluetooth HCI Error Codes */
/** Corresponding to [Vol 2] Part D, "Error Codes" of Core_v5.1 specs */
typedef uint8_t bt_hci_error_code_t;

/** Bluetooth PinKey Code */
typedef struct {
  uint8_t pin[16];
} __attribute__((packed)) bt_pin_code_t;

typedef struct {
  uint8_t status;
  uint32_t ctrl_state;  /* stack reported state */
  uint64_t tx_time;     /* in ms */
  uint64_t rx_time;     /* in ms */
  uint64_t idle_time;   /* in ms */
  uint64_t energy_used; /* a product of mA, V and ms */
} __attribute__((packed)) bt_activity_energy_info;

typedef struct {
  int32_t app_uid;
  uint64_t tx_bytes;
  uint64_t rx_bytes;
} __attribute__((packed)) bt_uid_traffic_t;

/** Bluetooth Adapter Discovery state */
typedef enum { BT_DISCOVERY_STOPPED, BT_DISCOVERY_STARTED } bt_discovery_state_t;

/** Bluetooth ACL connection state */
typedef enum { BT_ACL_STATE_CONNECTED, BT_ACL_STATE_DISCONNECTED } bt_acl_state_t;

/** Bluetooth ACL connection direction */
typedef enum {
  BT_CONN_DIRECTION_UNKNOWN,
  BT_CONN_DIRECTION_OUTGOING,
  BT_CONN_DIRECTION_INCOMING
} bt_conn_direction_t;

constexpr uint16_t INVALID_ACL_HANDLE = 0xFFFF;

/** Bluetooth SDP service record */
typedef struct {
  bluetooth::Uuid uuid;
  uint16_t channel;
  char name[256];  // what's the maximum length
} bt_service_record_t;

/** Bluetooth Remote Version info */
typedef struct {
  int version;
  int sub_ver;
  int manufacturer;
} bt_remote_version_t;

typedef struct {
  uint16_t version_supported;
  uint8_t local_privacy_enabled;
  uint8_t max_adv_instance;
  uint8_t rpa_offload_supported;
  uint8_t max_irk_list_size;
  uint8_t max_adv_filter_supported;
  uint8_t activity_energy_info_supported;
  uint16_t scan_result_storage_size;
  uint16_t total_trackable_advertisers;
  bool extended_scan_support;
  bool debug_logging_supported;
  bool le_2m_phy_supported;
  bool le_coded_phy_supported;
  bool le_extended_advertising_supported;
  bool le_periodic_advertising_supported;
  uint16_t le_maximum_advertising_data_length;
  uint32_t dynamic_audio_buffer_supported;
  bool le_periodic_advertising_sync_transfer_sender_supported;
  bool le_connected_isochronous_stream_central_supported;
  bool le_isochronous_broadcast_supported;
  bool le_periodic_advertising_sync_transfer_recipient_supported;
  uint16_t adv_filter_extended_features_mask;
  bool le_channel_sounding_supported;
} bt_local_le_features_t;

/** Bluetooth Vendor and Product ID info */
typedef struct {
  uint8_t vendor_id_src;
  uint16_t vendor_id;
  uint16_t product_id;
  uint16_t version;
} bt_vendor_product_info_t;

/* Stored the default/maximum/minimum buffer time for dynamic audio buffer.
 * For A2DP offload usage, the unit is millisecond.
 * For A2DP legacy usage, the unit is buffer queue size*/
typedef struct {
  uint16_t default_buffer_time;
  uint16_t maximum_buffer_time;
  uint16_t minimum_buffer_time;
} bt_dynamic_audio_buffer_type_t;

typedef struct {
  bt_dynamic_audio_buffer_type_t dab_item[32];
} bt_dynamic_audio_buffer_item_t;

/* Bluetooth Adapter and Remote Device property types */
typedef enum {
  /* Properties common to both adapter and remote device */
  /**
   * Description - Bluetooth Device Name
   * Access mode - Adapter name can be GET/SET. Remote device can be GET
   * Data type   - bt_bdname_t
   */
  BT_PROPERTY_BDNAME = 0x1,
  /**
   * Description - Bluetooth Device Address
   * Access mode - Only GET.
   * Data type   - RawAddress
   */
  BT_PROPERTY_BDADDR,
  /**
   * Description - Bluetooth Service 128-bit UUIDs
   * Access mode - Only GET.
   * Data type   - Array of bluetooth::Uuid (Array size inferred from property
   *               length).
   */
  BT_PROPERTY_UUIDS,
  /**
   * Description - Bluetooth Class of Device as found in Assigned Numbers
   * Access mode - Only GET.
   * Data type   - uint32_t.
   */
  BT_PROPERTY_CLASS_OF_DEVICE,
  /**
   * Description - Device Type - BREDR, BLE or DUAL Mode
   * Access mode - Only GET.
   * Data type   - bt_device_type_t
   */
  BT_PROPERTY_TYPE_OF_DEVICE,
  /**
   * Description - Bluetooth Service Record
   * Access mode - Only GET.
   * Data type   - bt_service_record_t
   */
  BT_PROPERTY_SERVICE_RECORD,

  /* Properties unique to adapter */
  BT_PROPERTY_RESERVED_07,
  /**
   * Description - List of bonded devices
   * Access mode - Only GET.
   * Data type   - Array of RawAddress of the bonded remote devices
   *               (Array size inferred from property length).
   */
  BT_PROPERTY_ADAPTER_BONDED_DEVICES,
  /**
   * Description - Bluetooth Adapter Discoverable timeout (in seconds)
   * Access mode - GET and SET
   * Data type   - uint32_t
   */
  BT_PROPERTY_ADAPTER_DISCOVERABLE_TIMEOUT,

  /* Properties unique to remote device */
  /**
   * Description - User defined friendly name of the remote device
   * Access mode - GET and SET
   * Data type   - bt_bdname_t.
   */
  BT_PROPERTY_REMOTE_FRIENDLY_NAME,
  /**
   * Description - RSSI value of the inquired remote device
   * Access mode - Only GET.
   * Data type   - int8_t.
   */
  BT_PROPERTY_REMOTE_RSSI,
  /**
   * Description - Remote version info
   * Access mode - SET/GET.
   * Data type   - bt_remote_version_t.
   */

  BT_PROPERTY_REMOTE_VERSION_INFO,

  /**
   * Description - Local LE features
   * Access mode - GET.
   * Data type   - bt_local_le_features_t.
   */
  BT_PROPERTY_LOCAL_LE_FEATURES,

  BT_PROPERTY_RESERVED_0E,

  BT_PROPERTY_RESERVED_0F,

  BT_PROPERTY_DYNAMIC_AUDIO_BUFFER,

  /**
   * Description - True if Remote is a Member of a Coordinated Set.
   * Access mode - GET.
   * Data Type - bool.
   */
  BT_PROPERTY_REMOTE_IS_COORDINATED_SET_MEMBER,

  /**
   * Description - Appearance as specified in Assigned Numbers.
   * Access mode - GET.
   * Data Type - uint16_t.
   */
  BT_PROPERTY_APPEARANCE,

  /**
   * Description - Peer devices' vendor and product ID.
   * Access mode - GET.
   * Data Type - bt_vendor_product_info_t.
   */
  BT_PROPERTY_VENDOR_PRODUCT_INFO,

  BT_PROPERTY_RESERVED_0x14,

  /**
   * Description - ASHA capability.
   * Access mode - GET.
   * Data Type - int16_t.
   */
  BT_PROPERTY_REMOTE_ASHA_CAPABILITY,

  /**
   * Description - ASHA truncated HiSyncID.
   * Access mode - GET.
   * Data Type - uint32_t.
   */
  BT_PROPERTY_REMOTE_ASHA_TRUNCATED_HISYNCID,

  /**
   * Description - Model name read from Device Information Service(DIS).
   * Access mode - GET and SET.
   * Data Type - char array.
   */
  BT_PROPERTY_REMOTE_MODEL_NUM,

  /**
   * Description - Address type of the remote device - PUBLIC or REMOTE
   * Access mode - GET.
   * Data Type - uint8_t.
   */
  BT_PROPERTY_REMOTE_ADDR_TYPE,

  /**
   * Description - Whether remote device supports Secure Connections mode
   * Access mode - GET and SET.
   * Data Type - uint8_t.
   */
  BT_PROPERTY_REMOTE_SECURE_CONNECTIONS_SUPPORTED,

  /**
   * Description - Maximum observed session key for remote device
   * Access mode - GET and SET.
   * Data Type - uint8_t.
   */
  BT_PROPERTY_REMOTE_MAX_SESSION_KEY_SIZE,

  BT_PROPERTY_REMOTE_DEVICE_TIMESTAMP = 0xFF,
} bt_property_type_t;

/** Bluetooth Adapter Property data structure */
typedef struct {
  bt_property_type_t type;
  int len;
  void* val;
} bt_property_t;

// OOB_ADDRESS_SIZE is 6 bytes address + 1 byte address type
#define OOB_ADDRESS_SIZE 7
#define OOB_C_SIZE 16
#define OOB_R_SIZE 16
#define OOB_NAME_MAX_SIZE 256
// Classic
#define OOB_DATA_LEN_SIZE 2
#define OOB_COD_SIZE 3
// LE
#define OOB_TK_SIZE 16
#define OOB_LE_FLAG_SIZE 1
#define OOB_LE_ROLE_SIZE 1
#define OOB_LE_APPEARANCE_SIZE 2
/** Represents the actual Out of Band data itself */
typedef struct bt_oob_data_s {
  // Both
  bool is_valid = false; /* Default to invalid data; force caller to verify */
  uint8_t address[OOB_ADDRESS_SIZE];
  uint8_t c[OOB_C_SIZE];                  /* Simple Pairing Hash C-192/256 (Classic or LE) */
  uint8_t r[OOB_R_SIZE];                  /* Simple Pairing Randomizer R-192/256 (Classic or LE) */
  uint8_t device_name[OOB_NAME_MAX_SIZE]; /* Name of the device */

  // Classic
  uint8_t oob_data_length[OOB_DATA_LEN_SIZE]; /* Classic only data Length. Value includes this
                                                 in length */
  uint8_t class_of_device[OOB_COD_SIZE];      /* Class of Device (Classic or LE) */

  // LE
  uint8_t le_device_role;                        /* Supported and preferred role of device */
  uint8_t sm_tk[OOB_TK_SIZE];                    /* Security Manager TK Value (LE Only) */
  uint8_t le_flags;                              /* LE Flags for discoverability and features */
  uint8_t le_appearance[OOB_LE_APPEARANCE_SIZE]; /* For the appearance of the device */
} bt_oob_data_t;

/** Bluetooth Device Type */
typedef enum {
  BT_DEVICE_DEVTYPE_BREDR = 0x1,
  BT_DEVICE_DEVTYPE_BLE,
  BT_DEVICE_DEVTYPE_DUAL
} bt_device_type_t;

/** Bluetooth Bond state */
typedef enum { BT_BOND_STATE_NONE, BT_BOND_STATE_BONDING, BT_BOND_STATE_BONDED } bt_bond_state_t;

/** Bluetooth SSP Bonding Variant */
typedef enum {
  BT_SSP_VARIANT_PASSKEY_CONFIRMATION,
  BT_SSP_VARIANT_PASSKEY_ENTRY,
  BT_SSP_VARIANT_CONSENT,
  BT_SSP_VARIANT_PASSKEY_NOTIFICATION
} bt_ssp_variant_t;

<<<<<<< HEAD
#define BT_MAX_NUM_UUIDS 40
=======
typedef struct {
  RawAddress bd_addr;
  uint8_t status; /* bt_hci_error_code_t */
  bool encr_enable;
  uint8_t key_size;
  tBT_TRANSPORT transport;
  bool secure_connections;
} bt_encryption_change_evt;

#define BT_MAX_NUM_UUIDS 32
>>>>>>> 850a6373

/** Bluetooth Interface callbacks */

/** Bluetooth Enable/Disable Callback. */
typedef void (*adapter_state_changed_callback)(bt_state_t state);

/** GET/SET Adapter Properties callback */
/* TODO: For the GET/SET property APIs/callbacks, we may need a session
 * identifier to associate the call with the callback. This would be needed
 * whenever more than one simultaneous instance of the same adapter_type
 * is get/set.
 *
 * If this is going to be handled in the Java framework, then we do not need
 * to manage sessions here.
 */
typedef void (*adapter_properties_callback)(bt_status_t status, int num_properties,
                                            bt_property_t* properties);

/** GET/SET Remote Device Properties callback */
/** TODO: For remote device properties, do not see a need to get/set
 * multiple properties - num_properties shall be 1
 */
typedef void (*remote_device_properties_callback)(bt_status_t status, RawAddress* bd_addr,
                                                  int num_properties, bt_property_t* properties);

/** New device discovered callback */
/** If EIR data is not present, then BD_NAME and RSSI shall be NULL and -1
 * respectively */
typedef void (*device_found_callback)(int num_properties, bt_property_t* properties);

/** Discovery state changed callback */
typedef void (*discovery_state_changed_callback)(bt_discovery_state_t state);

/** Bluetooth Legacy PinKey Request callback */
typedef void (*pin_request_callback)(RawAddress* remote_bd_addr, bt_bdname_t* bd_name, uint32_t cod,
                                     bool min_16_digit);

/** Bluetooth SSP Request callback - Just Works & Numeric Comparison*/
/** pass_key - Shall be 0 for BT_SSP_PAIRING_VARIANT_CONSENT &
 *  BT_SSP_PAIRING_PASSKEY_ENTRY */
/* TODO: Passkey request callback shall not be needed for devices with display
 * capability. We still need support this in the stack for completeness */
typedef void (*ssp_request_callback)(RawAddress* remote_bd_addr, bt_ssp_variant_t pairing_variant,
                                     uint32_t pass_key);

/** Bluetooth Bond state changed callback */
/* Invoked in response to create_bond, cancel_bond or remove_bond */
typedef void (*bond_state_changed_callback)(bt_status_t status, RawAddress* remote_bd_addr,
                                            bt_bond_state_t state, int fail_reason);

/** Bluetooth Address consolidate callback */
/* Callback to inform upper layer that these two addresses come from same
 * bluetooth device (DUAL mode) */
typedef void (*address_consolidate_callback)(RawAddress* main_bd_addr,
                                             RawAddress* secondary_bd_addr);

/** Bluetooth LE Address association callback */
/* Callback for the upper layer to associate the LE-only device's RPA to the
 * identity address */
typedef void (*le_address_associate_callback)(RawAddress* main_bd_addr,
                                              RawAddress* secondary_bd_addr);

/** Bluetooth ACL connection state changed callback */
typedef void (*acl_state_changed_callback)(bt_status_t status, RawAddress* remote_bd_addr,
                                           bt_acl_state_t state, int transport_link_type,
                                           bt_hci_error_code_t hci_reason,
                                           bt_conn_direction_t direction, uint16_t acl_handle);

/** Bluetooth link quality report callback */
typedef void (*link_quality_report_callback)(uint64_t timestamp, int report_id, int rssi, int snr,
                                             int retransmission_count,
                                             int packets_not_receive_count,
                                             int negative_acknowledgement_count);

/** Switch the buffer size callback */
typedef void (*switch_buffer_size_callback)(bool is_low_latency_buffer_size);

/** Switch the codec callback */
typedef void (*switch_codec_callback)(bool is_low_latency_buffer_size);

typedef void (*le_rand_callback)(uint64_t random);

typedef enum { ASSOCIATE_JVM, DISASSOCIATE_JVM } bt_cb_thread_evt;

/** Thread Associate/Disassociate JVM Callback */
/* Callback that is invoked by the callback thread to allow upper layer to
 * attach/detach to/from the JVM */
typedef void (*callback_thread_event)(bt_cb_thread_evt evt);

/** Bluetooth Test Mode Callback */
/* Receive any HCI event from controller. Must be in DUT Mode for this callback
 * to be received */
typedef void (*dut_mode_recv_callback)(uint16_t opcode, uint8_t* buf, uint8_t len);

/* LE Test mode callbacks
 * This callback shall be invoked whenever the le_tx_test, le_rx_test or
 * le_test_end is invoked The num_packets is valid only for le_test_end command
 */
typedef void (*le_test_mode_callback)(bt_status_t status, uint16_t num_packets);

/** Callback invoked when energy details are obtained */
/* Ctrl_state-Current controller state-Active-1,scan-2,or idle-3 state as
 * defined by HCI spec. If the ctrl_state value is 0, it means the API call
 * failed Time values-In milliseconds as returned by the controller Energy
 * used-Value as returned by the controller Status-Provides the status of the
 * read_energy_info API call uid_data provides an array of bt_uid_traffic_t,
 * where the array is terminated by an element with app_uid set to -1.
 */
typedef void (*energy_info_callback)(bt_activity_energy_info* energy_info,
                                     bt_uid_traffic_t* uid_data);

/** Callback invoked when OOB data is returned from the controller */
typedef void (*generate_local_oob_data_callback)(tBT_TRANSPORT transport, bt_oob_data_t oob_data);

typedef void (*key_missing_callback)(const RawAddress bd_addr);

typedef void (*encryption_change_callback)(const bt_encryption_change_evt encryption_change);

/** TODO: Add callbacks for Link Up/Down and other generic
 *  notifications/callbacks */

/** Bluetooth DM callback structure. */
typedef struct {
  /** set to sizeof(bt_callbacks_t) */
  size_t size;
  adapter_state_changed_callback adapter_state_changed_cb;
  adapter_properties_callback adapter_properties_cb;
  remote_device_properties_callback remote_device_properties_cb;
  device_found_callback device_found_cb;
  discovery_state_changed_callback discovery_state_changed_cb;
  pin_request_callback pin_request_cb;
  ssp_request_callback ssp_request_cb;
  bond_state_changed_callback bond_state_changed_cb;
  address_consolidate_callback address_consolidate_cb;
  le_address_associate_callback le_address_associate_cb;
  acl_state_changed_callback acl_state_changed_cb;
  callback_thread_event thread_evt_cb;
  dut_mode_recv_callback dut_mode_recv_cb;
  le_test_mode_callback le_test_mode_cb;
  energy_info_callback energy_info_cb;
  link_quality_report_callback link_quality_report_cb;
  generate_local_oob_data_callback generate_local_oob_data_cb;
  switch_buffer_size_callback switch_buffer_size_cb;
  switch_codec_callback switch_codec_cb;
  le_rand_callback le_rand_cb;
  key_missing_callback key_missing_cb;
  encryption_change_callback encryption_change_cb;
} bt_callbacks_t;

typedef int (*acquire_wake_lock_callout)(const char* lock_name);
typedef int (*release_wake_lock_callout)(const char* lock_name);

/** The set of functions required by bluedroid to set wake alarms and
 * grab wake locks. This struct is passed into the stack through the
 * |set_os_callouts| function on |bt_interface_t|.
 */
typedef struct {
  /* set to sizeof(bt_os_callouts_t) */
  size_t size;

  acquire_wake_lock_callout acquire_wake_lock;
  release_wake_lock_callout release_wake_lock;
} bt_os_callouts_t;

/** NOTE: By default, no profiles are initialized at the time of init/enable.
 *  Whenever the application invokes the 'init' API of a profile, then one of
 *  the following shall occur:
 *
 *    1.) If Bluetooth is not enabled, then the Bluetooth core shall mark the
 *        profile as enabled. Subsequently, when the application invokes the
 *        Bluetooth 'enable', as part of the enable sequence the profile that
 * were marked shall be enabled by calling appropriate stack APIs. The
 *        'adapter_properties_cb' shall return the list of UUIDs of the
 *        enabled profiles.
 *
 *    2.) If Bluetooth is enabled, then the Bluetooth core shall invoke the
 * stack profile API to initialize the profile and trigger a
 *        'adapter_properties_cb' with the current list of UUIDs including the
 *        newly added profile's UUID.
 *
 *   The reverse shall occur whenever the profile 'cleanup' APIs are invoked
 */

/** Represents the standard Bluetooth DM interface. */
typedef struct {
  /** set to sizeof(bt_interface_t) */
  size_t size;
#ifdef TARGET_FLOSS
  /** set index of the adapter to use */
  void (*set_adapter_index)(int adapter_index);
#endif

  /**
   * Opens the interface and provides the callback routines
   * to the implementation of this interface.
   * The |start_restricted| flag inits the adapter in restricted mode. In
   * restricted mode, bonds that are created are marked as restricted in the
   * config file. These devices are deleted upon leaving restricted mode.
   * The |is_common_criteria_mode| flag inits the adapter in common criteria
   * mode. The |config_compare_result| flag show the config checksum check
   * result if is in common criteria mode. The |init_flags| are config flags
   * that cannot change during run. The |is_atv| flag indicates whether the
   * local device is an Android TV
   */
  int (*init)(bt_callbacks_t* callbacks, bool guest_mode, bool is_common_criteria_mode,
              int config_compare_result, const char** init_flags, bool is_atv,
              const char* user_data_directory);

  /** Enable Bluetooth. */
  int (*enable)();

  /** Disable Bluetooth. */
  int (*disable)(void);

  /** Closes the interface. */
  void (*cleanup)(void);

  /** Start Rust Module */
  void (*start_rust_module)(void);

  /** Stop Rust Module */
  void (*stop_rust_module)(void);

  /** Get all Bluetooth Adapter properties at init */
  int (*get_adapter_properties)(void);

  /** Get Bluetooth Adapter property of 'type' */
  int (*get_adapter_property)(bt_property_type_t type);

  void (*set_scan_mode)(bt_scan_mode_t mode);

  /** Set Bluetooth Adapter property of 'type' */
  /* Based on the type, val shall be one of
   * RawAddress or bt_bdname_t etc
   */
  int (*set_adapter_property)(const bt_property_t* property);

  /** Get all Remote Device properties */
  int (*get_remote_device_properties)(RawAddress* remote_addr);

  /** Get Remote Device property of 'type' */
  int (*get_remote_device_property)(RawAddress* remote_addr, bt_property_type_t type);

  /** Set Remote Device property of 'type' */
  int (*set_remote_device_property)(RawAddress* remote_addr, const bt_property_t* property);

  /** Get Remote Device's service record  for the given UUID */
  int (*get_remote_service_record)(const RawAddress& remote_addr, const bluetooth::Uuid& uuid);

  /** Start service discovery with transport to get remote services */
  int (*get_remote_services)(RawAddress* remote_addr, int transport);

  /** Start Discovery */
  int (*start_discovery)(void);

  /** Cancel Discovery */
  int (*cancel_discovery)(void);

  /** Create Bluetooth Bonding */
  int (*create_bond)(const RawAddress* bd_addr, int transport);

  /** Create Bluetooth Bonding over le transport */
  int (*create_bond_le)(const RawAddress* bd_addr, uint8_t addr_type);

  /** Create Bluetooth Bond using out of band data */
  int (*create_bond_out_of_band)(const RawAddress* bd_addr, int transport,
                                 const bt_oob_data_t* p192_data, const bt_oob_data_t* p256_data);

  /** Remove Bond */
  int (*remove_bond)(const RawAddress* bd_addr);

  /** Cancel Bond */
  int (*cancel_bond)(const RawAddress* bd_addr);

  bool (*pairing_is_busy)();

  /**
   * Get the connection status for a given remote device.
   * return value of 0 means the device is not connected,
   * non-zero return status indicates an active connection.
   */
  int (*get_connection_state)(const RawAddress* bd_addr);

  /** BT Legacy PinKey Reply */
  /** If accept==FALSE, then pin_len and pin_code shall be 0x0 */
  int (*pin_reply)(const RawAddress* bd_addr, uint8_t accept, uint8_t pin_len,
                   bt_pin_code_t* pin_code);

  /** BT SSP Reply - Just Works, Numeric Comparison and Passkey
   * passkey shall be zero for BT_SSP_VARIANT_PASSKEY_COMPARISON &
   * BT_SSP_VARIANT_CONSENT
   * For BT_SSP_VARIANT_PASSKEY_ENTRY, if accept==FALSE, then passkey
   * shall be zero */
  int (*ssp_reply)(const RawAddress* bd_addr, bt_ssp_variant_t variant, uint8_t accept,
                   uint32_t passkey);

  /** Get Bluetooth profile interface */
  const void* (*get_profile_interface)(const char* profile_id);

  /** Bluetooth Test Mode APIs - Bluetooth must be enabled for these APIs */
  /* Configure DUT Mode - Use this mode to enter/exit DUT mode */
  int (*dut_mode_configure)(uint8_t enable);

  /* Send any test HCI (vendor-specific) command to the controller. Must be in
   * DUT Mode */
  int (*dut_mode_send)(uint16_t opcode, uint8_t* buf, uint8_t len);
  /** BLE Test Mode APIs */
  /* opcode MUST be one of: LE_Receiver_Test, LE_Transmitter_Test, LE_Test_End
   */
  int (*le_test_mode)(uint16_t opcode, uint8_t* buf, uint8_t len);

  /** Sets the OS call-out functions that bluedroid needs for alarms and wake
   * locks. This should be called immediately after a successful |init|.
   */
  int (*set_os_callouts)(bt_os_callouts_t* callouts);

  /** Read Energy info details - return value indicates BT_STATUS_SUCCESS or
   * BT_STATUS_NOT_READY Success indicates that the VSC command was sent to
   * controller
   */
  int (*read_energy_info)();

  /**
   * Native support for dumpsys function
   * Function is synchronous and |fd| is owned by caller.
   * |arguments| are arguments which may affect the output, encoded as
   * UTF-8 strings.
   */
  void (*dump)(int fd, const char** arguments);

  /**
   * Native support for metrics protobuf dumping. The dumping format will be
   * raw byte array
   *
   * @param output an externally allocated string to dump serialized protobuf
   */
  void (*dumpMetrics)(std::string* output);

  /**
   * Clear /data/misc/bt_config.conf and erase all stored connections
   */
  int (*config_clear)(void);

  /**
   * Clear (reset) the dynamic portion of the device interoperability database.
   */
  void (*interop_database_clear)(void);

  /**
   * Add a new device interoperability workaround for a remote device whose
   * first |len| bytes of the its device address match |addr|.
   * NOTE: |feature| has to match an item defined in interop_feature_t
   * (interop.h).
   */
  void (*interop_database_add)(uint16_t feature, const RawAddress* addr, size_t len);

  /**
   * Get the AvrcpTarget Service interface to interact with the Avrcp Service
   */
  bluetooth::avrcp::ServiceInterface* (*get_avrcp_service)(void);

  /**
   * Obfuscate Bluetooth MAC address into a PII free ID string
   *
   * @param address Bluetooth MAC address to be obfuscated
   * @return a string of uint8_t that is unique to this MAC address
   */
  std::string (*obfuscate_address)(const RawAddress& address);

  /**
   * Get an incremental id for as primary key for Bluetooth metric and log
   *
   * @param address Bluetooth MAC address of Bluetooth device
   * @return int incremental Bluetooth id
   */
  int (*get_metric_id)(const RawAddress& address);

  /**
   * Set the dynamic audio buffer size to the Controller
   */
  int (*set_dynamic_audio_buffer_size)(int codec, int size);

  /**
   * Fetches the local Out of Band data.
   */
  int (*generate_local_oob_data)(tBT_TRANSPORT transport);

  /**
   * Allow or disallow audio low latency
   *
   * @param allowed true if allowing audio low latency
   * @param address Bluetooth MAC address of Bluetooth device
   * @return true if audio low latency is successfully allowed or disallowed
   */
  bool (*allow_low_latency_audio)(bool allowed, const RawAddress& address);

  /**
   * Set the event filter for the controller
   */
  int (*clear_event_filter)();

  /**
   * Call to clear event mask
   */
  int (*clear_event_mask)();

  /**
   * Call to clear out the filter accept list
   */
  int (*clear_filter_accept_list)();

  /**
   * Call to disconnect all ACL connections
   */
  int (*disconnect_all_acls)();

  /**
   * Call to retrieve a generated random
   */
  int (*le_rand)();

  /**
   *
   * Floss: Set the event filter to inquiry result device all
   *
   */
  int (*set_event_filter_inquiry_result_all_devices)();

  /**
   *
   * Floss: Set the default event mask for Classic and LE except the given
   *        values (they will be disabled in the final set mask).
   *
   */
  int (*set_default_event_mask_except)(uint64_t mask, uint64_t le_mask);

  /**
   *
   * Floss: Restore the state of the for the filter accept list
   *
   */
  int (*restore_filter_accept_list)();

  /**
   *
   * Allow the device to be woken by HID devices
   *
   */
  int (*allow_wake_by_hid)();

  /**
   *
   * Tell the controller to allow all devices
   *
   */
  int (*set_event_filter_connection_setup_all_devices)();

  /**
   *
   * Is wbs supported by the controller
   *
   */
  bool (*get_wbs_supported)();

  /**
   *
   * Is swb supported by the controller
   *
   */
  bool (*get_swb_supported)();

  /**
   *
   * Is the specified coding format supported by the adapter
   *
   */
  bool (*is_coding_format_supported)(uint8_t coding_format);

  /**
   * Data passed from BluetoothDevice.metadata_changed
   *
   * @param remote_bd_addr remote address
   * @param key Metadata key
   * @param value Metadata value
   */
  void (*metadata_changed)(const RawAddress& remote_bd_addr, int key, std::vector<uint8_t> value);

  /** interop match address */
  bool (*interop_match_addr)(const char* feature_name, const RawAddress* addr);

  /** interop match name */
  bool (*interop_match_name)(const char* feature_name, const char* name);

  /** interop match address or name */
  bool (*interop_match_addr_or_name)(const char* feature_name, const RawAddress* addr);

  /** add or remove address entry to interop database */
  void (*interop_database_add_remove_addr)(bool do_add, const char* feature_name,
                                           const RawAddress* addr, int length);

  /** add or remove name entry to interop database */
  void (*interop_database_add_remove_name)(bool do_add, const char* feature_name, const char* name);

  /** get remote Pbap PCE  version*/
  int (*get_remote_pbap_pce_version)(const RawAddress* bd_addr);

  /** check if pbap pse dynamic version upgrade is enable */
  bool (*pbap_pse_dynamic_version_upgrade_is_enabled)();

} bt_interface_t;

#define BLUETOOTH_INTERFACE_STRING "bluetoothInterface"

#if __has_include(<bluetooth/log.h>)
#include <bluetooth/log.h>

namespace fmt {
template <>
struct formatter<bt_status_t> : enum_formatter<bt_status_t> {};
template <>
struct formatter<bt_scan_mode_t> : enum_formatter<bt_scan_mode_t> {};
template <>
struct formatter<bt_bond_state_t> : enum_formatter<bt_bond_state_t> {};
template <>
struct formatter<bt_property_type_t> : enum_formatter<bt_property_type_t> {};
}  // namespace fmt

#endif  // __has_include(<bluetooth/log.h>)

#endif /* ANDROID_INCLUDE_BLUETOOTH_H */<|MERGE_RESOLUTION|>--- conflicted
+++ resolved
@@ -477,9 +477,6 @@
   BT_SSP_VARIANT_PASSKEY_NOTIFICATION
 } bt_ssp_variant_t;
 
-<<<<<<< HEAD
-#define BT_MAX_NUM_UUIDS 40
-=======
 typedef struct {
   RawAddress bd_addr;
   uint8_t status; /* bt_hci_error_code_t */
@@ -489,8 +486,7 @@
   bool secure_connections;
 } bt_encryption_change_evt;
 
-#define BT_MAX_NUM_UUIDS 32
->>>>>>> 850a6373
+#define BT_MAX_NUM_UUIDS 40
 
 /** Bluetooth Interface callbacks */
 
