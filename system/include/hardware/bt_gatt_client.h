/*
 * Copyright (C) 2013 The Android Open Source Project
 *
 * Licensed under the Apache License, Version 2.0 (the "License");
 * you may not use this file except in compliance with the License.
 * You may obtain a copy of the License at
 *
 *      http://www.apache.org/licenses/LICENSE-2.0
 *
 * Unless required by applicable law or agreed to in writing, software
 * distributed under the License is distributed on an "AS IS" BASIS,
 * WITHOUT WARRANTIES OR CONDITIONS OF ANY KIND, either express or implied.
 * See the License for the specific language governing permissions and
 * limitations under the License.
 *
 * Changes from Qualcomm Innovation Center are provided under the following license:
 *
 * Copyright (c) 2022 Qualcomm Innovation Center, Inc. All rights reserved.
 *
 * Redistribution and use in source and binary forms, with or without
 * modification, are permitted (subject to the limitations in the
 * disclaimer below) provided that the following conditions are met:
 *
 * Redistributions of source code must retain the above copyright
 * notice, this list of conditions and the following disclaimer.
 *
 * Redistributions in binary form must reproduce the above
 * copyright notice, this list of conditions and the following
 * disclaimer in the documentation and/or other materials provided
 * with the distribution.
 *
 * Neither the name of Qualcomm Innovation Center, Inc. nor the names of its
 * contributors may be used to endorse or promote products derived
 * from this software without specific prior written permission.
 *
 * NO EXPRESS OR IMPLIED LICENSES TO ANY PARTY'S PATENT RIGHTS ARE
 * GRANTED BY THIS LICENSE. THIS SOFTWARE IS PROVIDED BY THE COPYRIGHT
 * HOLDERS AND CONTRIBUTORS "AS IS" AND ANY EXPRESS OR IMPLIED
 * WARRANTIES, INCLUDING, BUT NOT LIMITED TO, THE IMPLIED WARRANTIES OF
 * MERCHANTABILITY AND FITNESS FOR A PARTICULAR PURPOSE ARE DISCLAIMED.
 * IN NO EVENT SHALL THE COPYRIGHT HOLDER OR CONTRIBUTORS BE LIABLE FOR
 * ANY DIRECT, INDIRECT, INCIDENTAL, SPECIAL, EXEMPLARY, OR CONSEQUENTIAL
 * DAMAGES (INCLUDING, BUT NOT LIMITED TO, PROCUREMENT OF SUBSTITUTE
 * GOODS OR SERVICES; LOSS OF USE, DATA, OR PROFITS; OR BUSINESS
 * INTERRUPTION) HOWEVER CAUSED AND ON ANY THEORY OF LIABILITY, WHETHER
 * IN CONTRACT, STRICT LIABILITY, OR TORT (INCLUDING NEGLIGENCE OR
 * OTHERWISE) ARISING IN ANY WAY OUT OF THE USE OF THIS SOFTWARE, EVEN
 * IF ADVISED OF THE POSSIBILITY OF SUCH DAMAGE
 *
 */

#ifndef ANDROID_INCLUDE_BT_GATT_CLIENT_H
#define ANDROID_INCLUDE_BT_GATT_CLIENT_H

#include <bluetooth/uuid.h>
#include <raw_address.h>
#include <stdint.h>

#include "bt_common_types.h"
#include "bt_gatt_types.h"

__BEGIN_DECLS

/** Buffer type for unformatted reads/writes */
typedef struct {
  uint8_t value[GATT_MAX_ATTR_LEN];
  uint16_t len;
} btgatt_unformatted_value_t;

/** Parameters for GATT read operations */
typedef struct {
  uint16_t handle;
  btgatt_unformatted_value_t value;
  uint16_t value_type;
  uint8_t status;
} btgatt_read_params_t;

/** Parameters for GATT write operations */
typedef struct {
  btgatt_srvc_id_t srvc_id;
  btgatt_gatt_id_t char_id;
  btgatt_gatt_id_t descr_id;
  uint8_t status;
} btgatt_write_params_t;

/** Attribute change notification parameters */
typedef struct {
  uint8_t value[GATT_MAX_ATTR_LEN];
  RawAddress bda;
  uint16_t handle;
  uint16_t len;
  uint8_t is_notify;
} btgatt_notify_params_t;

typedef struct {
  RawAddress* bda1;
  bluetooth::Uuid* uuid1;
  uint16_t u1;
  uint16_t u2;
  uint16_t u3;
  uint16_t u4;
  uint16_t u5;
} btgatt_test_params_t;

/* BT GATT client error codes */
typedef enum {
  BT_GATTC_COMMAND_SUCCESS = 0,       /* 0  Command succeeded                 */
  BT_GATTC_COMMAND_STARTED,           /* 1  Command started OK.               */
  BT_GATTC_COMMAND_BUSY,              /* 2  Device busy with another command  */
  BT_GATTC_COMMAND_STORED,            /* 3 request is stored in control block */
  BT_GATTC_NO_RESOURCES,              /* 4  No resources to issue command     */
  BT_GATTC_MODE_UNSUPPORTED,          /* 5  Request for 1 or more unsupported modes */
  BT_GATTC_ILLEGAL_VALUE,             /* 6  Illegal command /parameter value  */
  BT_GATTC_INCORRECT_STATE,           /* 7  Device in wrong state for request  */
  BT_GATTC_UNKNOWN_ADDR,              /* 8  Unknown remote BD address         */
  BT_GATTC_DEVICE_TIMEOUT,            /* 9  Device timeout                    */
  BT_GATTC_INVALID_CONTROLLER_OUTPUT, /* 10  An incorrect value was received
                                         from HCI */
  BT_GATTC_SECURITY_ERROR,            /* 11 Authorization or security failure or not
                                         authorized  */
  BT_GATTC_DELAYED_ENCRYPTION_CHECK,  /*12 Delayed encryption check */
  BT_GATTC_ERR_PROCESSING             /* 12 Generic error                     */
} btgattc_error_t;

/** BT-GATT Client callback structure. */

/** Callback invoked in response to register_client */
typedef void (*register_client_callback)(int status, int client_if,
                                         const bluetooth::Uuid& app_uuid);

/** GATT open callback invoked in response to open */
typedef void (*connect_callback)(int conn_id, int status, int client_if, const RawAddress& bda);

/** Callback invoked in response to close */
typedef void (*disconnect_callback)(int conn_id, int status, int client_if, const RawAddress& bda);

/**
 * Invoked in response to search_service when the GATT service search
 * has been completed.
 */
typedef void (*search_complete_callback)(int conn_id, int status);

/** Callback invoked in response to (de)register_for_notification */
typedef void (*register_for_notification_callback)(int conn_id, int registered, int status,
                                                   uint16_t handle);

/**
 * Remote device notification callback, invoked when a remote device sends
 * a notification or indication that a client has registered for.
 */
typedef void (*notify_callback)(int conn_id, const btgatt_notify_params_t& p_data);

/** Reports result of a GATT read operation */
typedef void (*read_characteristic_callback)(int conn_id, int status,
                                             const btgatt_read_params_t& p_data);

/** GATT write characteristic operation callback */
typedef void (*write_characteristic_callback)(int conn_id, int status, uint16_t handle,
                                              uint16_t len, const uint8_t* value);

/** GATT execute prepared write callback */
typedef void (*execute_write_callback)(int conn_id, int status);

/** Callback invoked in response to read_descriptor */
typedef void (*read_descriptor_callback)(int conn_id, int status,
                                         const btgatt_read_params_t& p_data);

/** Callback invoked in response to write_descriptor */
<<<<<<< HEAD
typedef void (*write_descriptor_callback)(int conn_id, int status,
                                          uint16_t handle, uint16_t len,
                                              const uint8_t* value);
=======
typedef void (*write_descriptor_callback)(int conn_id, int status, uint16_t handle, uint16_t len,
                                          const uint8_t* value);
>>>>>>> 15c04564

/** Callback triggered in response to read_remote_rssi */
typedef void (*read_remote_rssi_callback)(int client_if, const RawAddress& bda, int rssi,
                                          int status);

/** Callback invoked when the MTU for a given connection changes */
typedef void (*configure_mtu_callback)(int conn_id, int status, int mtu);

/**
 * Callback notifying an application that a remote device connection is
 * currently congested and cannot receive any more data. An application should
 * avoid sending more data until a further callback is received indicating the
 * congestion status has been cleared.
 */
typedef void (*congestion_callback)(int conn_id, bool congested);

/** GATT get database callback */
typedef void (*get_gatt_db_callback)(int conn_id, const btgatt_db_element_t* db, int count);

/** GATT services between start_handle and end_handle were removed */
typedef void (*services_removed_callback)(int conn_id, uint16_t start_handle, uint16_t end_handle);

/** GATT services were added */
typedef void (*services_added_callback)(int conn_id, const btgatt_db_element_t& added,
                                        int added_count);

/** Callback invoked when the PHY for a given connection changes */
typedef void (*phy_updated_callback)(int conn_id, uint8_t tx_phy, uint8_t rx_phy, uint8_t status);

/** Callback invoked when the connection parameters for a given connection
 * changes */
typedef void (*conn_updated_callback)(int conn_id, uint16_t interval, uint16_t latency,
                                      uint16_t timeout, uint8_t status);

/** Callback when services are changed */
typedef void (*service_changed_callback)(int conn_id);

/** Callback invoked when the subrate change event for a given connection
 * is received */
typedef void (*subrate_change_callback)(int conn_id, uint16_t subrate_factor, uint16_t latency,
                                        uint16_t cont_num, uint16_t timeout, uint8_t status);

typedef struct {
  register_client_callback register_client_cb;
  connect_callback open_cb;
  disconnect_callback close_cb;
  search_complete_callback search_complete_cb;
  register_for_notification_callback register_for_notification_cb;
  notify_callback notify_cb;
  read_characteristic_callback read_characteristic_cb;
  write_characteristic_callback write_characteristic_cb;
  read_descriptor_callback read_descriptor_cb;
  write_descriptor_callback write_descriptor_cb;
  execute_write_callback execute_write_cb;
  read_remote_rssi_callback read_remote_rssi_cb;
  configure_mtu_callback configure_mtu_cb;
  congestion_callback congestion_cb;
  get_gatt_db_callback get_gatt_db_cb;
  services_removed_callback services_removed_cb;
  services_added_callback services_added_cb;
  phy_updated_callback phy_updated_cb;
  conn_updated_callback conn_updated_cb;
  service_changed_callback service_changed_cb;
  subrate_change_callback subrate_chg_cb;
} btgatt_client_callbacks_t;

/** Represents the standard BT-GATT client interface. */

typedef struct {
  /** Registers a GATT client application with the stack */
  bt_status_t (*register_client)(const bluetooth::Uuid& uuid, bool eatt_support);

  /** Unregister a client application from the stack */
  bt_status_t (*unregister_client)(int client_if);

  /** Create a connection to a remote LE or dual-mode device */
  bt_status_t (*connect)(int client_if, const RawAddress& bd_addr, uint8_t addr_type,
                         bool is_direct, int transport, bool opportunistic, int initiating_phys);

  /** Disconnect a remote device or cancel a pending connection */
  bt_status_t (*disconnect)(int client_if, const RawAddress& bd_addr, int conn_id);

  /** Clear the attribute cache for a given device */
  bt_status_t (*refresh)(int client_if, const RawAddress& bd_addr);

  /**
   * Enumerate all GATT services on a connected device.
   * Optionally, the results can be filtered for a given UUID.
   */
  bt_status_t (*search_service)(int conn_id, const bluetooth::Uuid* filter_uuid);

  /**
   * Sead "Find service by UUID" request. Used only for PTS tests.
   */
  void (*btif_gattc_discover_service_by_uuid)(int conn_id, const bluetooth::Uuid& uuid);

  /** Read a characteristic on a remote device */
  bt_status_t (*read_characteristic)(int conn_id, uint16_t handle, int auth_req);

  /** Read a characteristic on a remote device */
  bt_status_t (*read_using_characteristic_uuid)(int conn_id, const bluetooth::Uuid& uuid,
                                                uint16_t s_handle, uint16_t e_handle, int auth_req);

  /** Write a remote characteristic */
  bt_status_t (*write_characteristic)(int conn_id, uint16_t handle, int write_type, int auth_req,
                                      const uint8_t* value, size_t length);

  /** Read the descriptor for a given characteristic */
  bt_status_t (*read_descriptor)(int conn_id, uint16_t handle, int auth_req);

  /** Write a remote descriptor for a given characteristic */
  bt_status_t (*write_descriptor)(int conn_id, uint16_t handle, int auth_req, const uint8_t* value,
                                  size_t length);

  /** Execute a prepared write operation */
  bt_status_t (*execute_write)(int conn_id, int execute);

  /**
   * Register to receive notifications or indications for a given
   * characteristic
   */
  bt_status_t (*register_for_notification)(int client_if, const RawAddress& bd_addr,
                                           uint16_t handle);

  /** Deregister a previous request for notifications/indications */
  bt_status_t (*deregister_for_notification)(int client_if, const RawAddress& bd_addr,
                                             uint16_t handle);

  /** Request RSSI for a given remote device */
  bt_status_t (*read_remote_rssi)(int client_if, const RawAddress& bd_addr);

  /** Determine the type of the remote device (LE, BR/EDR, Dual-mode) */
  int (*get_device_type)(const RawAddress& bd_addr);

  /** Configure the MTU for a given connection */
  bt_status_t (*configure_mtu)(int conn_id, int mtu);

  /** Request a connection parameter update */
  bt_status_t (*conn_parameter_update)(const RawAddress& bd_addr, int min_interval,
                                       int max_interval, int latency, int timeout,
                                       uint16_t min_ce_len, uint16_t max_ce_len);

  bt_status_t (*set_preferred_phy)(const RawAddress& bd_addr, uint8_t tx_phy, uint8_t rx_phy,
                                   uint16_t phy_options);

  bt_status_t (*read_phy)(const RawAddress& bd_addr,
                          base::Callback<void(uint8_t tx_phy, uint8_t rx_phy, uint8_t status)> cb);

  /** Test mode interface */
  bt_status_t (*test_command)(int command, const btgatt_test_params_t& params);

  /** Get gatt db content */
  bt_status_t (*get_gatt_db)(int conn_id);

  /** Request a BLE subrate request procedure */
  bt_status_t (*subrate_request)(const RawAddress& bd_addr, int subrate_min, int subrate_max,
                                 int max_latency, int cont_num, int timeout);

} btgatt_client_interface_t;

__END_DECLS

#endif /* ANDROID_INCLUDE_BT_GATT_CLIENT_H */<|MERGE_RESOLUTION|>--- conflicted
+++ resolved
@@ -166,14 +166,8 @@
                                          const btgatt_read_params_t& p_data);
 
 /** Callback invoked in response to write_descriptor */
-<<<<<<< HEAD
-typedef void (*write_descriptor_callback)(int conn_id, int status,
-                                          uint16_t handle, uint16_t len,
-                                              const uint8_t* value);
-=======
 typedef void (*write_descriptor_callback)(int conn_id, int status, uint16_t handle, uint16_t len,
                                           const uint8_t* value);
->>>>>>> 15c04564
 
 /** Callback triggered in response to read_remote_rssi */
 typedef void (*read_remote_rssi_callback)(int client_if, const RawAddress& bda, int rssi,
