--- conflicted
+++ resolved
@@ -94,30 +94,18 @@
 
   /** Callback invoked when multi-adv operation has completed */
   using StatusCallback = base::Callback<void(uint8_t /* status */)>;
-<<<<<<< HEAD
-  using IdStatusCallback =
-      base::Callback<void(uint8_t /* advertiser_id */, uint8_t /* status */)>;
-  using IdTxPowerStatusCallback =
-      base::Callback<void(uint8_t /* advertiser_id */, int8_t /* tx_power */,
-                          uint8_t /* status */)>;
-  using ParametersCallback =
-      base::Callback<void(uint8_t /* status */, int8_t /* tx_power */)>;
-  using CreateBIGCallback = base::Callback<void(uint8_t /*adv_inst_id*/,
-      uint8_t /*status*/, uint8_t /*big_handle*/, uint32_t /*big_sync_delay*/,
-      uint32_t /*transport_latency_big*/, uint8_t /*phy*/, uint8_t /*nse*/,
-      uint8_t /*bn*/, uint8_t /*pto*/, uint8_t /*irc*/, uint16_t /*max_pdu*/,
-      uint16_t /*iso_int*/, uint8_t /*num_bis*/,
-      std::vector<uint16_t> /*conn_handle_list*/)>;
-  using TerminateBIGCallback =
-      base::Callback<void(uint8_t /* status */, uint8_t /* advertiser_id */,
-      uint8_t /* big_handle */, uint8_t /* reason */)>;
-=======
   using IdStatusCallback = base::Callback<void(uint8_t /* advertiser_id */, uint8_t /* status */)>;
   using IdTxPowerStatusCallback = base::Callback<void(uint8_t /* advertiser_id */,
                                                       int8_t /* tx_power */, uint8_t /* status */)>;
   using ParametersCallback = base::Callback<void(uint8_t /* status */, int8_t /* tx_power */)>;
-
->>>>>>> 15c04564
+  using CreateBIGCallback = base::Callback<void(
+          uint8_t /*adv_inst_id*/, uint8_t /*status*/, uint8_t /*big_handle*/,
+          uint32_t /*big_sync_delay*/, uint32_t /*transport_latency_big*/, uint8_t /*phy*/,
+          uint8_t /*nse*/, uint8_t /*bn*/, uint8_t /*pto*/, uint8_t /*irc*/, uint16_t /*max_pdu*/,
+          uint16_t /*iso_int*/, uint8_t /*num_bis*/, std::vector<uint16_t> /*conn_handle_list*/)>;
+  using TerminateBIGCallback =
+          base::Callback<void(uint8_t /* status */, uint8_t /* advertiser_id */,
+                              uint8_t /* big_handle */, uint8_t /* reason */)>;
   /** Registers an advertiser with the stack */
   virtual void RegisterAdvertiser(IdStatusCallback) = 0;
 
@@ -130,13 +118,8 @@
                              ParametersCallback cb) = 0;
 
   /* Setup the data */
-<<<<<<< HEAD
-  virtual void SetData(int advertiser_id, bool set_scan_rsp,
-                       std::vector<uint8_t> data, std::vector<uint8_t> data_enc,
-=======
   virtual void SetData(int advertiser_id, bool set_scan_rsp, std::vector<uint8_t> data,
->>>>>>> 15c04564
-                       StatusCallback cb) = 0;
+                       std::vector<uint8_t> data_enc, StatusCallback cb) = 0;
 
   /* Enable the advertising instance */
   virtual void Enable(uint8_t advertiser_id, bool enable, StatusCallback cb, uint16_t duration,
@@ -156,56 +139,29 @@
    * |reg_id| is the callback id assigned from upper or native layer.
    * |client_id| is the callbacks client id for jni or native layer.
    */
-<<<<<<< HEAD
   virtual void StartAdvertisingSet(
-      uint8_t client_id, int reg_id, IdTxPowerStatusCallback register_cb,
-      AdvertiseParameters params, std::vector<uint8_t> advertise_data,
-      std::vector<uint8_t> advertise_data_enc,
-      std::vector<uint8_t> scan_response_data,
-      std::vector<uint8_t> scan_response_data_enc,
-      PeriodicAdvertisingParameters periodic_params,
-      std::vector<uint8_t> periodic_data,
-      std::vector<uint8_t> periodic_data_enc, uint16_t duration,
-      uint8_t maxExtAdvEvents, std::vector<uint8_t> enc_key_value,
-      IdStatusCallback timeout_cb) = 0;
-
-  virtual void SetPeriodicAdvertisingParameters(
-      int advertiser_id, PeriodicAdvertisingParameters parameters,
-      StatusCallback cb) = 0;
-
-  virtual void SetPeriodicAdvertisingData(int advertiser_id,
-                                          std::vector<uint8_t> data,
-                                          std::vector<uint8_t> data_enc,
-                                          StatusCallback cb) = 0;
-
-  virtual void CreateBIG(
-      int advertiser_id, CreateBIGParameters create_big_params,
-      CreateBIGCallback cb) = 0;
-
-  virtual void TerminateBIG(
-      int advertiser_id, int big_handle, int reason,
-      TerminateBIGCallback cb) = 0;
-
-  virtual void SetPeriodicAdvertisingEnable(int advertiser_id, bool enable,
-                                            bool include_adi,
-=======
-  virtual void StartAdvertisingSet(uint8_t client_id, int reg_id,
-                                   IdTxPowerStatusCallback register_cb, AdvertiseParameters params,
-                                   std::vector<uint8_t> advertise_data,
-                                   std::vector<uint8_t> scan_response_data,
-                                   PeriodicAdvertisingParameters periodic_params,
-                                   std::vector<uint8_t> periodic_data, uint16_t duration,
-                                   uint8_t maxExtAdvEvents, IdStatusCallback timeout_cb) = 0;
+          uint8_t client_id, int reg_id, IdTxPowerStatusCallback register_cb,
+          AdvertiseParameters params, std::vector<uint8_t> advertise_data,
+          std::vector<uint8_t> advertise_data_enc, std::vector<uint8_t> scan_response_data,
+          std::vector<uint8_t> scan_response_data_enc,
+          PeriodicAdvertisingParameters periodic_params, std::vector<uint8_t> periodic_data,
+          std::vector<uint8_t> periodic_data_enc, uint16_t duration, uint8_t maxExtAdvEvents,
+          std::vector<uint8_t> enc_key_value, IdStatusCallback timeout_cb) = 0;
 
   virtual void SetPeriodicAdvertisingParameters(int advertiser_id,
                                                 PeriodicAdvertisingParameters parameters,
                                                 StatusCallback cb) = 0;
 
   virtual void SetPeriodicAdvertisingData(int advertiser_id, std::vector<uint8_t> data,
-                                          StatusCallback cb) = 0;
+                                          std::vector<uint8_t> data_enc, StatusCallback cb) = 0;
+
+  virtual void CreateBIG(int advertiser_id, CreateBIGParameters create_big_params,
+                         CreateBIGCallback cb) = 0;
+
+  virtual void TerminateBIG(int advertiser_id, int big_handle, int reason,
+                            TerminateBIGCallback cb) = 0;
 
   virtual void SetPeriodicAdvertisingEnable(int advertiser_id, bool enable, bool include_adi,
->>>>>>> 15c04564
                                             StatusCallback cb) = 0;
   virtual void RegisterCallbacks(AdvertisingCallbacks* callbacks) = 0;
   virtual void RegisterCallbacksNative(AdvertisingCallbacks* callbacks, uint8_t client_id) = 0;
