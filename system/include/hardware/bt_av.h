--- conflicted
+++ resolved
@@ -61,21 +61,14 @@
   BTAV_A2DP_CODEC_INDEX_SOURCE_OPUS,
 
   BTAV_A2DP_CODEC_INDEX_SOURCE_MAX,
-  BTAV_A2DP_CODEC_INDEX_SOURCE_APTX_ADAPTIVE =
-                                 BTAV_A2DP_CODEC_INDEX_SOURCE_MAX,
+  BTAV_A2DP_CODEC_INDEX_SOURCE_APTX_ADAPTIVE = BTAV_A2DP_CODEC_INDEX_SOURCE_MAX,
   BTAV_A2DP_CODEC_INDEX_SOURCE_APTX_TWS,
 
   // Range of codec indexes reserved for Offload codec extensibility.
   // Indexes in this range will be allocated for offloaded codecs
   // that the stack does not recognize.
-<<<<<<< HEAD
   BTAV_A2DP_CODEC_INDEX_SOURCE_EXT_MIN,
-  BTAV_A2DP_CODEC_INDEX_SOURCE_EXT_MAX =
-      BTAV_A2DP_CODEC_INDEX_SOURCE_EXT_MIN + 4,
-=======
-  BTAV_A2DP_CODEC_INDEX_SOURCE_EXT_MIN = BTAV_A2DP_CODEC_INDEX_SOURCE_MAX,
   BTAV_A2DP_CODEC_INDEX_SOURCE_EXT_MAX = BTAV_A2DP_CODEC_INDEX_SOURCE_EXT_MIN + 4,
->>>>>>> 15c04564
 
   BTAV_A2DP_CODEC_INDEX_SINK_MIN = BTAV_A2DP_CODEC_INDEX_SOURCE_EXT_MAX,
 
@@ -325,8 +318,7 @@
  *  Used only for the A2DP Source interface.
  *  Return true if optional codecs are not preferred.
  */
-typedef bool (*btav_mandatory_codec_preferred_callback)(
-    const RawAddress& bd_addr);
+typedef bool (*btav_mandatory_codec_preferred_callback)(const RawAddress& bd_addr);
 
 /** Callback for sending update metadata context to Application.
  *  Used only for the A2DP Source interface.
