/*
 * Copyright (C) 2012 The Android Open Source Project
 *
 * Licensed under the Apache License, Version 2.0 (the "License");
 * you may not use this file except in compliance with the License.
 * You may obtain a copy of the License at
 *
 *      http://www.apache.org/licenses/LICENSE-2.0
 *
 * Unless required by applicable law or agreed to in writing, software
 * distributed under the License is distributed on an "AS IS" BASIS,
 * WITHOUT WARRANTIES OR CONDITIONS OF ANY KIND, either express or implied.
 * See the License for the specific language governing permissions and
 * limitations under the License.
 */

#ifndef ANDROID_INCLUDE_BT_AV_H
#define ANDROID_INCLUDE_BT_AV_H

#include <bluetooth/log.h>
#include <hardware/bluetooth.h>
#include <raw_address.h>

#include <optional>
#include <vector>

__BEGIN_DECLS

// Must be kept in sync with BluetoothProfile.java
typedef enum {
  BTAV_CONNECTION_STATE_DISCONNECTED = 0,
  BTAV_CONNECTION_STATE_CONNECTING,
  BTAV_CONNECTION_STATE_CONNECTED,
  BTAV_CONNECTION_STATE_DISCONNECTING
} btav_connection_state_t;

/* Bluetooth AV datapath states */
typedef enum {
  BTAV_AUDIO_STATE_REMOTE_SUSPEND = 0,
  BTAV_AUDIO_STATE_STOPPED,
  BTAV_AUDIO_STATE_STARTED,
} btav_audio_state_t;

/*
 * Enum values for each A2DP supported codec.
 * There should be a separate entry for each A2DP codec that is supported
 * for encoding (SRC), and for decoding purpose (SINK).
 */
typedef enum {
  BTAV_A2DP_CODEC_INDEX_SOURCE_MIN = 0,

  // Add an entry for each source codec here.
  // NOTE: The values should be same as those listed in the following file:
  //   BluetoothCodecConfig.java
  BTAV_A2DP_CODEC_INDEX_SOURCE_SBC = 0,
  BTAV_A2DP_CODEC_INDEX_SOURCE_AAC,
  BTAV_A2DP_CODEC_INDEX_SOURCE_APTX,
  BTAV_A2DP_CODEC_INDEX_SOURCE_APTX_HD,
  BTAV_A2DP_CODEC_INDEX_SOURCE_LDAC,
  BTAV_A2DP_CODEC_INDEX_SOURCE_LC3,
  BTAV_A2DP_CODEC_INDEX_SOURCE_OPUS,

  BTAV_A2DP_CODEC_INDEX_SOURCE_MAX,
  BTAV_A2DP_CODEC_INDEX_SOURCE_APTX_ADAPTIVE = BTAV_A2DP_CODEC_INDEX_SOURCE_MAX,
  BTAV_A2DP_CODEC_INDEX_SOURCE_APTX_TWS,

  // Range of codec indexes reserved for Offload codec extensibility.
  // Indexes in this range will be allocated for offloaded codecs
  // that the stack does not recognize.
  BTAV_A2DP_CODEC_INDEX_SOURCE_EXT_MIN,
  BTAV_A2DP_CODEC_INDEX_SOURCE_EXT_MAX = BTAV_A2DP_CODEC_INDEX_SOURCE_EXT_MIN + 4,

  BTAV_A2DP_CODEC_INDEX_SINK_MIN = BTAV_A2DP_CODEC_INDEX_SOURCE_EXT_MAX,

  // Add an entry for each sink codec here
  BTAV_A2DP_CODEC_INDEX_SINK_SBC = BTAV_A2DP_CODEC_INDEX_SINK_MIN,
  BTAV_A2DP_CODEC_INDEX_SINK_AAC,
  BTAV_A2DP_CODEC_INDEX_SINK_LDAC,
  BTAV_A2DP_CODEC_INDEX_SINK_OPUS,

  BTAV_A2DP_CODEC_INDEX_SINK_MAX,

  // Range of codec indexes reserved for Offload codec extensibility.
  // Indexes in this range will be allocated for offloaded codecs
  // that the stack does not recognize.
  BTAV_A2DP_CODEC_INDEX_SINK_EXT_MIN = BTAV_A2DP_CODEC_INDEX_SINK_MAX,
  BTAV_A2DP_CODEC_INDEX_SINK_EXT_MAX = BTAV_A2DP_CODEC_INDEX_SINK_EXT_MIN + 4,

  BTAV_A2DP_CODEC_INDEX_MIN = BTAV_A2DP_CODEC_INDEX_SOURCE_MIN,
  BTAV_A2DP_CODEC_INDEX_MAX = BTAV_A2DP_CODEC_INDEX_SINK_EXT_MAX
} btav_a2dp_codec_index_t;

typedef struct {
  btav_a2dp_codec_index_t codec_type;
  uint64_t codec_id;
  std::string codec_name;
} btav_a2dp_codec_info_t;

typedef enum {
  // Disable the codec.
  // NOTE: This value can be used only during initialization when
  // function btif_av_source_init() is called.
  BTAV_A2DP_CODEC_PRIORITY_DISABLED = -1,

  // Reset the codec priority to its default value.
  BTAV_A2DP_CODEC_PRIORITY_DEFAULT = 0,

  // Highest codec priority.
  BTAV_A2DP_CODEC_PRIORITY_HIGHEST = 1000 * 1000
} btav_a2dp_codec_priority_t;

typedef enum {
  BTAV_A2DP_CODEC_SAMPLE_RATE_NONE = 0x0,
  BTAV_A2DP_CODEC_SAMPLE_RATE_44100 = 0x1 << 0,
  BTAV_A2DP_CODEC_SAMPLE_RATE_48000 = 0x1 << 1,
  BTAV_A2DP_CODEC_SAMPLE_RATE_88200 = 0x1 << 2,
  BTAV_A2DP_CODEC_SAMPLE_RATE_96000 = 0x1 << 3,
  BTAV_A2DP_CODEC_SAMPLE_RATE_176400 = 0x1 << 4,
  BTAV_A2DP_CODEC_SAMPLE_RATE_192000 = 0x1 << 5,
  BTAV_A2DP_CODEC_SAMPLE_RATE_16000 = 0x1 << 6,
  BTAV_A2DP_CODEC_SAMPLE_RATE_24000 = 0x1 << 7,
  BTAV_A2DP_CODEC_SAMPLE_RATE_32000 = 0x1 << 8,
  BTAV_A2DP_CODEC_SAMPLE_RATE_8000 = 0x1 << 9
} btav_a2dp_codec_sample_rate_t;

typedef enum {
  BTAV_A2DP_CODEC_FRAME_SIZE_NONE = 0x0,
  BTAV_A2DP_CODEC_FRAME_SIZE_20MS = 0x1 << 0,
  BTAV_A2DP_CODEC_FRAME_SIZE_15MS = 0x1 << 1,
  BTAV_A2DP_CODEC_FRAME_SIZE_10MS = 0x1 << 2,
  BTAV_A2DP_CODEC_FRAME_SIZE_75MS = 0x1 << 3,
} btav_a2dp_codec_frame_size_t;

typedef enum {
  BTAV_A2DP_CODEC_BITS_PER_SAMPLE_NONE = 0x0,
  BTAV_A2DP_CODEC_BITS_PER_SAMPLE_16 = 0x1 << 0,
  BTAV_A2DP_CODEC_BITS_PER_SAMPLE_24 = 0x1 << 1,
  BTAV_A2DP_CODEC_BITS_PER_SAMPLE_32 = 0x1 << 2
} btav_a2dp_codec_bits_per_sample_t;

typedef enum {
  BTAV_A2DP_CODEC_CHANNEL_MODE_NONE = 0x0,
  BTAV_A2DP_CODEC_CHANNEL_MODE_MONO = 0x1 << 0,
  BTAV_A2DP_CODEC_CHANNEL_MODE_STEREO = 0x1 << 1
} btav_a2dp_codec_channel_mode_t;

typedef enum {
  BTAV_A2DP_SCMST_DISABLED = 0x00,
  BTAV_A2DP_SCMST_ENABLED = 0x01
} btav_a2dp_scmst_enable_status_t;

/*
 * Structure for representing codec capability or configuration.
 * It is used for configuring A2DP codec preference, and for reporting back
 * current configuration or codec capability.
 * For codec capability, fields "sample_rate", "bits_per_sample" and
 * "channel_mode" can contain bit-masks with all supported features.
 */
struct btav_a2dp_codec_config_t {
  btav_a2dp_codec_index_t codec_type;
  btav_a2dp_codec_priority_t codec_priority;  // Codec selection priority
                                              // relative to other codecs: larger value
                                              // means higher priority. If 0, reset to
                                              // default.
  btav_a2dp_codec_sample_rate_t sample_rate;
  btav_a2dp_codec_bits_per_sample_t bits_per_sample;
  btav_a2dp_codec_channel_mode_t channel_mode;
  int64_t codec_specific_1;  // Codec-specific value 1
  int64_t codec_specific_2;  // Codec-specific value 2
  int64_t codec_specific_3;  // Codec-specific value 3
  int64_t codec_specific_4;  // Codec-specific value 4

  std::string CodecNameStr() const {
    switch (codec_type) {
      case BTAV_A2DP_CODEC_INDEX_SOURCE_SBC:
        return "SBC";
      case BTAV_A2DP_CODEC_INDEX_SOURCE_AAC:
        return "AAC";
      case BTAV_A2DP_CODEC_INDEX_SOURCE_APTX:
        return "aptX";
      case BTAV_A2DP_CODEC_INDEX_SOURCE_APTX_HD:
        return "aptX HD";
      case BTAV_A2DP_CODEC_INDEX_SOURCE_APTX_ADAPTIVE:
        return "aptX Adaptive";
      case BTAV_A2DP_CODEC_INDEX_SOURCE_LDAC:
        return "LDAC";
      case BTAV_A2DP_CODEC_INDEX_SOURCE_APTX_TWS:
        return "aptX TWS";
      case BTAV_A2DP_CODEC_INDEX_SINK_SBC:
        return "SBC (Sink)";
      case BTAV_A2DP_CODEC_INDEX_SINK_AAC:
        return "AAC (Sink)";
      case BTAV_A2DP_CODEC_INDEX_SINK_LDAC:
        return "LDAC (Sink)";
      case BTAV_A2DP_CODEC_INDEX_SOURCE_LC3:
        return "LC3";
      case BTAV_A2DP_CODEC_INDEX_SINK_OPUS:
        return "Opus (Sink)";
      case BTAV_A2DP_CODEC_INDEX_SOURCE_OPUS:
        return "Opus";
      case BTAV_A2DP_CODEC_INDEX_MAX:
        return "Unknown(CODEC_INDEX_MAX)";
      case BTAV_A2DP_CODEC_INDEX_SOURCE_EXT_MIN:
      case BTAV_A2DP_CODEC_INDEX_SINK_EXT_MIN:
        return "Unknown(CODEC_EXT)";
    }
    return "Unknown";
  }

  std::string ToString() const {
    std::string sample_rate_str;
    AppendCapability(sample_rate_str, (sample_rate == BTAV_A2DP_CODEC_SAMPLE_RATE_NONE), "NONE");
    AppendCapability(sample_rate_str, (sample_rate & BTAV_A2DP_CODEC_SAMPLE_RATE_44100), "44100");
    AppendCapability(sample_rate_str, (sample_rate & BTAV_A2DP_CODEC_SAMPLE_RATE_48000), "48000");
    AppendCapability(sample_rate_str, (sample_rate & BTAV_A2DP_CODEC_SAMPLE_RATE_88200), "88200");
    AppendCapability(sample_rate_str, (sample_rate & BTAV_A2DP_CODEC_SAMPLE_RATE_96000), "96000");
    AppendCapability(sample_rate_str, (sample_rate & BTAV_A2DP_CODEC_SAMPLE_RATE_176400), "176400");
    AppendCapability(sample_rate_str, (sample_rate & BTAV_A2DP_CODEC_SAMPLE_RATE_192000), "192000");
    AppendCapability(sample_rate_str, (sample_rate & BTAV_A2DP_CODEC_SAMPLE_RATE_16000), "16000");
    AppendCapability(sample_rate_str, (sample_rate & BTAV_A2DP_CODEC_SAMPLE_RATE_24000), "24000");

    std::string bits_per_sample_str;
    AppendCapability(bits_per_sample_str, (bits_per_sample == BTAV_A2DP_CODEC_BITS_PER_SAMPLE_NONE),
                     "NONE");
    AppendCapability(bits_per_sample_str, (bits_per_sample & BTAV_A2DP_CODEC_BITS_PER_SAMPLE_16),
                     "16");
    AppendCapability(bits_per_sample_str, (bits_per_sample & BTAV_A2DP_CODEC_BITS_PER_SAMPLE_24),
                     "24");
    AppendCapability(bits_per_sample_str, (bits_per_sample & BTAV_A2DP_CODEC_BITS_PER_SAMPLE_32),
                     "32");

    std::string channel_mode_str;
    AppendCapability(channel_mode_str, (channel_mode == BTAV_A2DP_CODEC_CHANNEL_MODE_NONE), "NONE");
    AppendCapability(channel_mode_str, (channel_mode & BTAV_A2DP_CODEC_CHANNEL_MODE_MONO), "MONO");
    AppendCapability(channel_mode_str, (channel_mode & BTAV_A2DP_CODEC_CHANNEL_MODE_STEREO),
                     "STEREO");

    return "codec: " + CodecNameStr() + " priority: " + std::to_string(codec_priority) +
           " sample_rate: " + sample_rate_str + " bits_per_sample: " + bits_per_sample_str +
           " channel_mode: " + channel_mode_str +
           " codec_specific_1: " + std::to_string(codec_specific_1) +
           " codec_specific_2: " + std::to_string(codec_specific_2) +
           " codec_specific_3: " + std::to_string(codec_specific_3) +
           " codec_specific_4: " + std::to_string(codec_specific_4);
  }

  static std::string PrintCodecs(std::vector<btav_a2dp_codec_config_t> codecs) {
    std::ostringstream oss;
    for (size_t i = 0; i < codecs.size(); i++) {
      oss << codecs[i].CodecNameStr();
      if (i != (codecs.size() - 1)) {
        oss << ", ";
      }
    }

    return oss.str();
  }

private:
  static std::string AppendCapability(std::string& result, bool append, const std::string& name) {
    if (!append) {
      return result;
    }
    if (!result.empty()) {
      result += "|";
    }
    result += name;
    return result;
  }
};

typedef struct {
  btav_a2dp_scmst_enable_status_t enable_status;
  uint8_t cp_header;
} btav_a2dp_scmst_info_t;

typedef struct {
  bt_status_t status;
  uint8_t error_code;
  std::optional<std::string> error_msg;
} btav_error_t;

<<<<<<< HEAD
/** Callback for connection state change.
 *  state will have one of the values from btav_connection_state_t
 */
typedef void (*btav_connection_state_callback)(const RawAddress& bd_addr,
                                               btav_connection_state_t state,
                                               const btav_error_t& error);

/** Callback for audiopath state change.
 *  state will have one of the values from btav_audio_state_t
 */
typedef void (*btav_audio_state_callback)(const RawAddress& bd_addr, btav_audio_state_t state);

/** Callback for audio configuration change.
 *  Used only for the A2DP Source interface.
 */
typedef void (*btav_audio_source_config_callback)(
        const RawAddress& bd_addr, btav_a2dp_codec_config_t codec_config,
        std::vector<btav_a2dp_codec_config_t> codecs_local_capabilities,
        std::vector<btav_a2dp_codec_config_t> codecs_selectable_capabilities);

/** Callback for audio configuration change.
 *  Used only for the A2DP Sink interface.
 *  sample_rate: sample rate in Hz
 *  channel_count: number of channels (1 for mono, 2 for stereo)
 */
typedef void (*btav_audio_sink_config_callback)(const RawAddress& bd_addr, uint32_t sample_rate,
                                                uint8_t channel_count);

/** Callback for querying whether the mandatory codec is more preferred.
 *  Used only for the A2DP Source interface.
 *  Return true if optional codecs are not preferred.
 */
typedef bool (*btav_mandatory_codec_preferred_callback)(const RawAddress& bd_addr);

/** Callback for querying whether the mandatory codec is more preferred.
 *  Used only for the A2DP Source interface.
 *  Return true if optional codecs are not preferred.
 */
typedef bool (*btav_mandatory_codec_preferred_callback)(const RawAddress& bd_addr);

/** Callback for sending update metadata context to Application.
 *  Used only for the A2DP Source interface.
 *  context: preferred context out of multiple contexts
 */
typedef void (*btav_metadata_update_callback)(uint16_t context);

/** BT-AV A2DP Source callback structure. */
typedef struct {
  /** set to sizeof(btav_source_callbacks_t) */
  size_t size;
  btav_connection_state_callback connection_state_cb;
  btav_audio_state_callback audio_state_cb;
  btav_audio_source_config_callback audio_config_cb;
  btav_mandatory_codec_preferred_callback mandatory_codec_preferred_cb;
  btav_metadata_update_callback update_metadata_cb;
} btav_source_callbacks_t;

/** BT-AV A2DP Sink callback structure. */
typedef struct {
  /** set to sizeof(btav_sink_callbacks_t) */
  size_t size;
  btav_connection_state_callback connection_state_cb;
  btav_audio_state_callback audio_state_cb;
  btav_audio_sink_config_callback audio_config_cb;
} btav_sink_callbacks_t;

=======
>>>>>>> b5e55641
/**
 * NOTE:
 *
 * 1. AVRCP 1.0 shall be supported initially. AVRCP passthrough commands
 *    shall be handled internally via uinput
 *
 * 2. A2DP data path shall be handled via a socket pipe between the AudioFlinger
 *    android_audio_hw library and the Bluetooth stack.
 *
 */

__END_DECLS

namespace fmt {
template <>
struct formatter<btav_connection_state_t> : enum_formatter<btav_connection_state_t> {};
template <>
struct formatter<btav_audio_state_t> : enum_formatter<btav_audio_state_t> {};
template <>
struct formatter<btav_a2dp_codec_bits_per_sample_t>
    : enum_formatter<btav_a2dp_codec_bits_per_sample_t> {};
template <>
struct formatter<btav_a2dp_codec_priority_t> : enum_formatter<btav_a2dp_codec_priority_t> {};
template <>
struct formatter<btav_a2dp_codec_index_t> : enum_formatter<btav_a2dp_codec_index_t> {};
template <>
struct formatter<btav_a2dp_codec_sample_rate_t> : enum_formatter<btav_a2dp_codec_sample_rate_t> {};
template <>
struct formatter<btav_a2dp_codec_channel_mode_t> : enum_formatter<btav_a2dp_codec_channel_mode_t> {
};
template <>
struct formatter<btav_a2dp_scmst_enable_status_t>
    : enum_formatter<btav_a2dp_scmst_enable_status_t> {};
}  // namespace fmt

#endif /* ANDROID_INCLUDE_BT_AV_H */<|MERGE_RESOLUTION|>--- conflicted
+++ resolved
@@ -280,75 +280,6 @@
   std::optional<std::string> error_msg;
 } btav_error_t;
 
-<<<<<<< HEAD
-/** Callback for connection state change.
- *  state will have one of the values from btav_connection_state_t
- */
-typedef void (*btav_connection_state_callback)(const RawAddress& bd_addr,
-                                               btav_connection_state_t state,
-                                               const btav_error_t& error);
-
-/** Callback for audiopath state change.
- *  state will have one of the values from btav_audio_state_t
- */
-typedef void (*btav_audio_state_callback)(const RawAddress& bd_addr, btav_audio_state_t state);
-
-/** Callback for audio configuration change.
- *  Used only for the A2DP Source interface.
- */
-typedef void (*btav_audio_source_config_callback)(
-        const RawAddress& bd_addr, btav_a2dp_codec_config_t codec_config,
-        std::vector<btav_a2dp_codec_config_t> codecs_local_capabilities,
-        std::vector<btav_a2dp_codec_config_t> codecs_selectable_capabilities);
-
-/** Callback for audio configuration change.
- *  Used only for the A2DP Sink interface.
- *  sample_rate: sample rate in Hz
- *  channel_count: number of channels (1 for mono, 2 for stereo)
- */
-typedef void (*btav_audio_sink_config_callback)(const RawAddress& bd_addr, uint32_t sample_rate,
-                                                uint8_t channel_count);
-
-/** Callback for querying whether the mandatory codec is more preferred.
- *  Used only for the A2DP Source interface.
- *  Return true if optional codecs are not preferred.
- */
-typedef bool (*btav_mandatory_codec_preferred_callback)(const RawAddress& bd_addr);
-
-/** Callback for querying whether the mandatory codec is more preferred.
- *  Used only for the A2DP Source interface.
- *  Return true if optional codecs are not preferred.
- */
-typedef bool (*btav_mandatory_codec_preferred_callback)(const RawAddress& bd_addr);
-
-/** Callback for sending update metadata context to Application.
- *  Used only for the A2DP Source interface.
- *  context: preferred context out of multiple contexts
- */
-typedef void (*btav_metadata_update_callback)(uint16_t context);
-
-/** BT-AV A2DP Source callback structure. */
-typedef struct {
-  /** set to sizeof(btav_source_callbacks_t) */
-  size_t size;
-  btav_connection_state_callback connection_state_cb;
-  btav_audio_state_callback audio_state_cb;
-  btav_audio_source_config_callback audio_config_cb;
-  btav_mandatory_codec_preferred_callback mandatory_codec_preferred_cb;
-  btav_metadata_update_callback update_metadata_cb;
-} btav_source_callbacks_t;
-
-/** BT-AV A2DP Sink callback structure. */
-typedef struct {
-  /** set to sizeof(btav_sink_callbacks_t) */
-  size_t size;
-  btav_connection_state_callback connection_state_cb;
-  btav_audio_state_callback audio_state_cb;
-  btav_audio_sink_config_callback audio_config_cb;
-} btav_sink_callbacks_t;
-
-=======
->>>>>>> b5e55641
 /**
  * NOTE:
  *
