/*
 * Copyright (C) 2012 The Android Open Source Project
 *
 * Licensed under the Apache License, Version 2.0 (the "License");
 * you may not use this file except in compliance with the License.
 * You may obtain a copy of the License at
 *
 *      http://www.apache.org/licenses/LICENSE-2.0
 *
 * Unless required by applicable law or agreed to in writing, software
 * distributed under the License is distributed on an "AS IS" BASIS,
 * WITHOUT WARRANTIES OR CONDITIONS OF ANY KIND, either express or implied.
 * See the License for the specific language governing permissions and
 * limitations under the License.
 */

#ifndef ANDROID_INCLUDE_BT_AV_H
#define ANDROID_INCLUDE_BT_AV_H

#include <hardware/bluetooth.h>
#include <raw_address.h>

#include <optional>
#include <vector>

__BEGIN_DECLS

/* Bluetooth AV connection states */
typedef enum {
  BTAV_CONNECTION_STATE_DISCONNECTED = 0,
  BTAV_CONNECTION_STATE_CONNECTING,
  BTAV_CONNECTION_STATE_CONNECTED,
  BTAV_CONNECTION_STATE_DISCONNECTING
} btav_connection_state_t;

/* Bluetooth AV datapath states */
typedef enum {
  BTAV_AUDIO_STATE_REMOTE_SUSPEND = 0,
  BTAV_AUDIO_STATE_STOPPED,
  BTAV_AUDIO_STATE_STARTED,
} btav_audio_state_t;

/*
 * Enum values for each A2DP supported codec.
 * There should be a separate entry for each A2DP codec that is supported
 * for encoding (SRC), and for decoding purpose (SINK).
 */
typedef enum {
  BTAV_A2DP_CODEC_INDEX_SOURCE_MIN = 0,

  // Add an entry for each source codec here.
  // NOTE: The values should be same as those listed in the following file:
  //   BluetoothCodecConfig.java
  BTAV_A2DP_CODEC_INDEX_SOURCE_SBC = 0,
  BTAV_A2DP_CODEC_INDEX_SOURCE_AAC,
  BTAV_A2DP_CODEC_INDEX_SOURCE_APTX,
  BTAV_A2DP_CODEC_INDEX_SOURCE_APTX_HD,
  BTAV_A2DP_CODEC_INDEX_SOURCE_LDAC,
  BTAV_A2DP_CODEC_INDEX_SOURCE_LC3,
  BTAV_A2DP_CODEC_INDEX_SOURCE_OPUS,

  BTAV_A2DP_CODEC_INDEX_SOURCE_MAX,
  BTAV_A2DP_CODEC_INDEX_SOURCE_APTX_ADAPTIVE =
                                 BTAV_A2DP_CODEC_INDEX_SOURCE_MAX,
  BTAV_A2DP_CODEC_INDEX_SOURCE_APTX_TWS,

<<<<<<< HEAD
  BTAV_A2DP_QVA_CODEC_INDEX_SOURCE_MAX,

  BTAV_A2DP_CODEC_INDEX_SINK_MIN =
                             BTAV_A2DP_QVA_CODEC_INDEX_SOURCE_MAX,
=======
  // Range of codec indexes reserved for Offload codec extensibility.
  // Indexes in this range will be allocated for offloaded codecs
  // that the stack does not recognize.
  BTAV_A2DP_CODEC_INDEX_SOURCE_EXT_MIN = BTAV_A2DP_CODEC_INDEX_SOURCE_MAX,
  BTAV_A2DP_CODEC_INDEX_SOURCE_EXT_MAX =
      BTAV_A2DP_CODEC_INDEX_SOURCE_EXT_MIN + 4,

  BTAV_A2DP_CODEC_INDEX_SINK_MIN = BTAV_A2DP_CODEC_INDEX_SOURCE_EXT_MAX,
>>>>>>> f9e9b55f

  // Add an entry for each sink codec here
  BTAV_A2DP_CODEC_INDEX_SINK_SBC = BTAV_A2DP_CODEC_INDEX_SINK_MIN,
  BTAV_A2DP_CODEC_INDEX_SINK_AAC,
  BTAV_A2DP_CODEC_INDEX_SINK_LDAC,
  BTAV_A2DP_CODEC_INDEX_SINK_OPUS,

  BTAV_A2DP_CODEC_INDEX_SINK_MAX,

  // Range of codec indexes reserved for Offload codec extensibility.
  // Indexes in this range will be allocated for offloaded codecs
  // that the stack does not recognize.
  BTAV_A2DP_CODEC_INDEX_SINK_EXT_MIN = BTAV_A2DP_CODEC_INDEX_SINK_MAX,
  BTAV_A2DP_CODEC_INDEX_SINK_EXT_MAX = BTAV_A2DP_CODEC_INDEX_SINK_EXT_MIN + 4,

  BTAV_A2DP_CODEC_INDEX_MIN = BTAV_A2DP_CODEC_INDEX_SOURCE_MIN,
  BTAV_A2DP_CODEC_INDEX_MAX = BTAV_A2DP_CODEC_INDEX_SINK_EXT_MAX
} btav_a2dp_codec_index_t;

typedef struct {
  btav_a2dp_codec_index_t codec_type;
  uint64_t codec_id;
  std::string codec_name;
} btav_a2dp_codec_info_t;

typedef enum {
  // Disable the codec.
  // NOTE: This value can be used only during initialization when
  // function btav_source_interface_t::init() is called.
  BTAV_A2DP_CODEC_PRIORITY_DISABLED = -1,

  // Reset the codec priority to its default value.
  BTAV_A2DP_CODEC_PRIORITY_DEFAULT = 0,

  // Highest codec priority.
  BTAV_A2DP_CODEC_PRIORITY_HIGHEST = 1000 * 1000
} btav_a2dp_codec_priority_t;

typedef enum {
  BTAV_A2DP_CODEC_SAMPLE_RATE_NONE = 0x0,
  BTAV_A2DP_CODEC_SAMPLE_RATE_44100 = 0x1 << 0,
  BTAV_A2DP_CODEC_SAMPLE_RATE_48000 = 0x1 << 1,
  BTAV_A2DP_CODEC_SAMPLE_RATE_88200 = 0x1 << 2,
  BTAV_A2DP_CODEC_SAMPLE_RATE_96000 = 0x1 << 3,
  BTAV_A2DP_CODEC_SAMPLE_RATE_176400 = 0x1 << 4,
  BTAV_A2DP_CODEC_SAMPLE_RATE_192000 = 0x1 << 5,
  BTAV_A2DP_CODEC_SAMPLE_RATE_16000 = 0x1 << 6,
  BTAV_A2DP_CODEC_SAMPLE_RATE_24000 = 0x1 << 7,
  BTAV_A2DP_CODEC_SAMPLE_RATE_32000 = 0x1 << 8,
  BTAV_A2DP_CODEC_SAMPLE_RATE_8000 = 0x1 << 9
} btav_a2dp_codec_sample_rate_t;

typedef enum {
  BTAV_A2DP_CODEC_FRAME_SIZE_NONE = 0x0,
  BTAV_A2DP_CODEC_FRAME_SIZE_20MS = 0x1 << 0,
  BTAV_A2DP_CODEC_FRAME_SIZE_15MS = 0x1 << 1,
  BTAV_A2DP_CODEC_FRAME_SIZE_10MS = 0x1 << 2,
  BTAV_A2DP_CODEC_FRAME_SIZE_75MS = 0x1 << 3,
} btav_a2dp_codec_frame_size_t;

typedef enum {
  BTAV_A2DP_CODEC_BITS_PER_SAMPLE_NONE = 0x0,
  BTAV_A2DP_CODEC_BITS_PER_SAMPLE_16 = 0x1 << 0,
  BTAV_A2DP_CODEC_BITS_PER_SAMPLE_24 = 0x1 << 1,
  BTAV_A2DP_CODEC_BITS_PER_SAMPLE_32 = 0x1 << 2
} btav_a2dp_codec_bits_per_sample_t;

typedef enum {
  BTAV_A2DP_CODEC_CHANNEL_MODE_NONE = 0x0,
  BTAV_A2DP_CODEC_CHANNEL_MODE_MONO = 0x1 << 0,
  BTAV_A2DP_CODEC_CHANNEL_MODE_STEREO = 0x1 << 1
} btav_a2dp_codec_channel_mode_t;

typedef enum {
  BTAV_A2DP_SCMST_DISABLED = 0x00,
  BTAV_A2DP_SCMST_ENABLED = 0x01
} btav_a2dp_scmst_enable_status_t;

/*
 * Structure for representing codec capability or configuration.
 * It is used for configuring A2DP codec preference, and for reporting back
 * current configuration or codec capability.
 * For codec capability, fields "sample_rate", "bits_per_sample" and
 * "channel_mode" can contain bit-masks with all supported features.
 */
struct btav_a2dp_codec_config_t {
  btav_a2dp_codec_index_t codec_type;
  btav_a2dp_codec_priority_t
      codec_priority;  // Codec selection priority
                       // relative to other codecs: larger value
                       // means higher priority. If 0, reset to
                       // default.
  btav_a2dp_codec_sample_rate_t sample_rate;
  btav_a2dp_codec_bits_per_sample_t bits_per_sample;
  btav_a2dp_codec_channel_mode_t channel_mode;
  int64_t codec_specific_1;  // Codec-specific value 1
  int64_t codec_specific_2;  // Codec-specific value 2
  int64_t codec_specific_3;  // Codec-specific value 3
  int64_t codec_specific_4;  // Codec-specific value 4

  std::string ToString() const {
    std::string codec_name_str;

    switch (codec_type) {
      case BTAV_A2DP_CODEC_INDEX_SOURCE_SBC:
        codec_name_str = "SBC";
        break;
      case BTAV_A2DP_CODEC_INDEX_SOURCE_AAC:
        codec_name_str = "AAC";
        break;
      case BTAV_A2DP_CODEC_INDEX_SOURCE_APTX:
        codec_name_str = "aptX";
        break;
      case BTAV_A2DP_CODEC_INDEX_SOURCE_APTX_HD:
        codec_name_str = "aptX HD";
        break;
      case BTAV_A2DP_CODEC_INDEX_SOURCE_APTX_ADAPTIVE:
        codec_name_str = "aptX Adaptive";
        break;
      case BTAV_A2DP_CODEC_INDEX_SOURCE_LDAC:
        codec_name_str = "LDAC";
        break;
      case BTAV_A2DP_CODEC_INDEX_SOURCE_APTX_TWS:
        codec_name_str = "aptX TWS";
        break;
      case BTAV_A2DP_CODEC_INDEX_SINK_SBC:
        codec_name_str = "SBC (Sink)";
        break;
      case BTAV_A2DP_CODEC_INDEX_SINK_AAC:
        codec_name_str = "AAC (Sink)";
        break;
      case BTAV_A2DP_CODEC_INDEX_SINK_LDAC:
        codec_name_str = "LDAC (Sink)";
        break;
      case BTAV_A2DP_CODEC_INDEX_SOURCE_LC3:
        codec_name_str = "LC3";
        break;
      case BTAV_A2DP_CODEC_INDEX_SINK_OPUS:
        codec_name_str = "Opus (Sink)";
        break;
      case BTAV_A2DP_CODEC_INDEX_SOURCE_OPUS:
        codec_name_str = "Opus";
        break;
      case BTAV_A2DP_CODEC_INDEX_MAX:
        codec_name_str = "Unknown(CODEC_INDEX_MAX)";
        break;
      case BTAV_A2DP_CODEC_INDEX_SOURCE_EXT_MIN:
      case BTAV_A2DP_CODEC_INDEX_SINK_EXT_MIN:
        codec_name_str = "Unknown(CODEC_EXT)";
        break;
    }

    std::string sample_rate_str;
    AppendCapability(sample_rate_str,
                     (sample_rate == BTAV_A2DP_CODEC_SAMPLE_RATE_NONE), "NONE");
    AppendCapability(sample_rate_str,
                     (sample_rate & BTAV_A2DP_CODEC_SAMPLE_RATE_44100),
                     "44100");
    AppendCapability(sample_rate_str,
                     (sample_rate & BTAV_A2DP_CODEC_SAMPLE_RATE_48000),
                     "48000");
    AppendCapability(sample_rate_str,
                     (sample_rate & BTAV_A2DP_CODEC_SAMPLE_RATE_88200),
                     "88200");
    AppendCapability(sample_rate_str,
                     (sample_rate & BTAV_A2DP_CODEC_SAMPLE_RATE_96000),
                     "96000");
    AppendCapability(sample_rate_str,
                     (sample_rate & BTAV_A2DP_CODEC_SAMPLE_RATE_176400),
                     "176400");
    AppendCapability(sample_rate_str,
                     (sample_rate & BTAV_A2DP_CODEC_SAMPLE_RATE_192000),
                     "192000");
    AppendCapability(sample_rate_str,
                     (sample_rate & BTAV_A2DP_CODEC_SAMPLE_RATE_16000),
                     "16000");
    AppendCapability(sample_rate_str,
                     (sample_rate & BTAV_A2DP_CODEC_SAMPLE_RATE_24000),
                     "24000");

    std::string bits_per_sample_str;
    AppendCapability(bits_per_sample_str,
                     (bits_per_sample == BTAV_A2DP_CODEC_BITS_PER_SAMPLE_NONE),
                     "NONE");
    AppendCapability(bits_per_sample_str,
                     (bits_per_sample & BTAV_A2DP_CODEC_BITS_PER_SAMPLE_16),
                     "16");
    AppendCapability(bits_per_sample_str,
                     (bits_per_sample & BTAV_A2DP_CODEC_BITS_PER_SAMPLE_24),
                     "24");
    AppendCapability(bits_per_sample_str,
                     (bits_per_sample & BTAV_A2DP_CODEC_BITS_PER_SAMPLE_32),
                     "32");

    std::string channel_mode_str;
    AppendCapability(channel_mode_str,
                     (channel_mode == BTAV_A2DP_CODEC_CHANNEL_MODE_NONE),
                     "NONE");
    AppendCapability(channel_mode_str,
                     (channel_mode & BTAV_A2DP_CODEC_CHANNEL_MODE_MONO),
                     "MONO");
    AppendCapability(channel_mode_str,
                     (channel_mode & BTAV_A2DP_CODEC_CHANNEL_MODE_STEREO),
                     "STEREO");

    return "codec: " + codec_name_str +
           " priority: " + std::to_string(codec_priority) +
           " sample_rate: " + sample_rate_str +
           " bits_per_sample: " + bits_per_sample_str +
           " channel_mode: " + channel_mode_str +
           " codec_specific_1: " + std::to_string(codec_specific_1) +
           " codec_specific_2: " + std::to_string(codec_specific_2) +
           " codec_specific_3: " + std::to_string(codec_specific_3) +
           " codec_specific_4: " + std::to_string(codec_specific_4);
  }

 private:
  static std::string AppendCapability(std::string& result, bool append,
                                      const std::string& name) {
    if (!append) return result;
    if (!result.empty()) result += "|";
    result += name;
    return result;
  }
};

typedef struct {
  btav_a2dp_scmst_enable_status_t enable_status;
  uint8_t cp_header;
} btav_a2dp_scmst_info_t;

typedef struct {
  bt_status_t status;
  uint8_t error_code;
  std::optional<std::string> error_msg;
} btav_error_t;

/** Callback for connection state change.
 *  state will have one of the values from btav_connection_state_t
 */
typedef void (*btav_connection_state_callback)(const RawAddress& bd_addr,
                                               btav_connection_state_t state,
                                               const btav_error_t& error);

/** Callback for audiopath state change.
 *  state will have one of the values from btav_audio_state_t
 */
typedef void (*btav_audio_state_callback)(const RawAddress& bd_addr,
                                          btav_audio_state_t state);

/** Callback for audio configuration change.
 *  Used only for the A2DP Source interface.
 */
typedef void (*btav_audio_source_config_callback)(
    const RawAddress& bd_addr, btav_a2dp_codec_config_t codec_config,
    std::vector<btav_a2dp_codec_config_t> codecs_local_capabilities,
    std::vector<btav_a2dp_codec_config_t> codecs_selectable_capabilities);

/** Callback for audio configuration change.
 *  Used only for the A2DP Sink interface.
 *  sample_rate: sample rate in Hz
 *  channel_count: number of channels (1 for mono, 2 for stereo)
 */
typedef void (*btav_audio_sink_config_callback)(const RawAddress& bd_addr,
                                                uint32_t sample_rate,
                                                uint8_t channel_count);

/** Callback for querying whether the mandatory codec is more preferred.
 *  Used only for the A2DP Source interface.
 *  Return true if optional codecs are not preferred.
 */
typedef bool (*btav_mandatory_codec_preferred_callback)(
    const RawAddress& bd_addr);

/** BT-AV A2DP Source callback structure. */
typedef struct {
  /** set to sizeof(btav_source_callbacks_t) */
  size_t size;
  btav_connection_state_callback connection_state_cb;
  btav_audio_state_callback audio_state_cb;
  btav_audio_source_config_callback audio_config_cb;
  btav_mandatory_codec_preferred_callback mandatory_codec_preferred_cb;
} btav_source_callbacks_t;

/** BT-AV A2DP Sink callback structure. */
typedef struct {
  /** set to sizeof(btav_sink_callbacks_t) */
  size_t size;
  btav_connection_state_callback connection_state_cb;
  btav_audio_state_callback audio_state_cb;
  btav_audio_sink_config_callback audio_config_cb;
} btav_sink_callbacks_t;

/**
 * NOTE:
 *
 * 1. AVRCP 1.0 shall be supported initially. AVRCP passthrough commands
 *    shall be handled internally via uinput
 *
 * 2. A2DP data path shall be handled via a socket pipe between the AudioFlinger
 *    android_audio_hw library and the Bluetooth stack.
 *
 */

/** Represents the standard BT-AV A2DP Source interface.
 */
typedef struct {
  /** set to sizeof(btav_source_interface_t) */
  size_t size;
  /**
   * Register the BtAv callbacks.
   */
  bt_status_t (*init)(
      btav_source_callbacks_t* callbacks, int max_connected_audio_devices,
      const std::vector<btav_a2dp_codec_config_t>& codec_priorities,
      const std::vector<btav_a2dp_codec_config_t>& offloading_preference,
      std::vector<btav_a2dp_codec_info_t>* supported_codecs);

  /** connect to headset */
  bt_status_t (*connect)(const RawAddress& bd_addr);

  /** dis-connect from headset */
  bt_status_t (*disconnect)(const RawAddress& bd_addr);

  /** sets the connected device silence state */
  bt_status_t (*set_silence_device)(const RawAddress& bd_addr, bool silence);

  /** sets the connected device as active */
  bt_status_t (*set_active_device)(const RawAddress& bd_addr);

  /** configure the codecs settings preferences */
  bt_status_t (*config_codec)(
      const RawAddress& bd_addr,
      std::vector<btav_a2dp_codec_config_t> codec_preferences);

  /** Closes the interface. */
  void (*cleanup)(void);

} btav_source_interface_t;

/** Represents the standard BT-AV A2DP Sink interface.
 */
typedef struct {
  /** set to sizeof(btav_sink_interface_t) */
  size_t size;
  /**
   * Register the BtAv callbacks
   */
  bt_status_t (*init)(btav_sink_callbacks_t* callbacks,
                      int max_connected_audio_devices);

  /** connect to headset */
  bt_status_t (*connect)(const RawAddress& bd_addr);

  /** dis-connect from headset */
  bt_status_t (*disconnect)(const RawAddress& bd_addr);

  /** Closes the interface. */
  void (*cleanup)(void);

  /** Sends Audio Focus State. */
  void (*set_audio_focus_state)(int focus_state);

  /** Sets the audio track gain. */
  void (*set_audio_track_gain)(float gain);

  /** sets the connected device as active */
  bt_status_t (*set_active_device)(const RawAddress& bd_addr);
} btav_sink_interface_t;

__END_DECLS

#endif /* ANDROID_INCLUDE_BT_AV_H */<|MERGE_RESOLUTION|>--- conflicted
+++ resolved
@@ -64,21 +64,14 @@
                                  BTAV_A2DP_CODEC_INDEX_SOURCE_MAX,
   BTAV_A2DP_CODEC_INDEX_SOURCE_APTX_TWS,
 
-<<<<<<< HEAD
-  BTAV_A2DP_QVA_CODEC_INDEX_SOURCE_MAX,
-
-  BTAV_A2DP_CODEC_INDEX_SINK_MIN =
-                             BTAV_A2DP_QVA_CODEC_INDEX_SOURCE_MAX,
-=======
   // Range of codec indexes reserved for Offload codec extensibility.
   // Indexes in this range will be allocated for offloaded codecs
   // that the stack does not recognize.
-  BTAV_A2DP_CODEC_INDEX_SOURCE_EXT_MIN = BTAV_A2DP_CODEC_INDEX_SOURCE_MAX,
+  BTAV_A2DP_CODEC_INDEX_SOURCE_EXT_MIN,
   BTAV_A2DP_CODEC_INDEX_SOURCE_EXT_MAX =
       BTAV_A2DP_CODEC_INDEX_SOURCE_EXT_MIN + 4,
 
   BTAV_A2DP_CODEC_INDEX_SINK_MIN = BTAV_A2DP_CODEC_INDEX_SOURCE_EXT_MAX,
->>>>>>> f9e9b55f
 
   // Add an entry for each sink codec here
   BTAV_A2DP_CODEC_INDEX_SINK_SBC = BTAV_A2DP_CODEC_INDEX_SINK_MIN,
