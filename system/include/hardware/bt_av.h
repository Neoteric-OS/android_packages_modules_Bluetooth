/*
 * Copyright (C) 2012 The Android Open Source Project
 *
 * Licensed under the Apache License, Version 2.0 (the "License");
 * you may not use this file except in compliance with the License.
 * You may obtain a copy of the License at
 *
 *      http://www.apache.org/licenses/LICENSE-2.0
 *
 * Unless required by applicable law or agreed to in writing, software
 * distributed under the License is distributed on an "AS IS" BASIS,
 * WITHOUT WARRANTIES OR CONDITIONS OF ANY KIND, either express or implied.
 * See the License for the specific language governing permissions and
 * limitations under the License.
 */

#ifndef ANDROID_INCLUDE_BT_AV_H
#define ANDROID_INCLUDE_BT_AV_H

#include <bluetooth/log.h>
#include <hardware/bluetooth.h>
#include <raw_address.h>

#include <optional>
#include <vector>

__BEGIN_DECLS

/* Bluetooth AV connection states */
typedef enum {
  BTAV_CONNECTION_STATE_DISCONNECTED = 0,
  BTAV_CONNECTION_STATE_CONNECTING,
  BTAV_CONNECTION_STATE_CONNECTED,
  BTAV_CONNECTION_STATE_DISCONNECTING
} btav_connection_state_t;

/* Bluetooth AV datapath states */
typedef enum {
  BTAV_AUDIO_STATE_REMOTE_SUSPEND = 0,
  BTAV_AUDIO_STATE_STOPPED,
  BTAV_AUDIO_STATE_STARTED,
} btav_audio_state_t;

/*
 * Enum values for each A2DP supported codec.
 * There should be a separate entry for each A2DP codec that is supported
 * for encoding (SRC), and for decoding purpose (SINK).
 */
typedef enum {
  BTAV_A2DP_CODEC_INDEX_SOURCE_MIN = 0,

  // Add an entry for each source codec here.
  // NOTE: The values should be same as those listed in the following file:
  //   BluetoothCodecConfig.java
  BTAV_A2DP_CODEC_INDEX_SOURCE_SBC = 0,
  BTAV_A2DP_CODEC_INDEX_SOURCE_AAC,
  BTAV_A2DP_CODEC_INDEX_SOURCE_APTX,
  BTAV_A2DP_CODEC_INDEX_SOURCE_APTX_HD,
  BTAV_A2DP_CODEC_INDEX_SOURCE_LDAC,
  BTAV_A2DP_CODEC_INDEX_SOURCE_LC3,
  BTAV_A2DP_CODEC_INDEX_SOURCE_OPUS,

  BTAV_A2DP_CODEC_INDEX_SOURCE_MAX,
  BTAV_A2DP_CODEC_INDEX_SOURCE_APTX_ADAPTIVE =
                                 BTAV_A2DP_CODEC_INDEX_SOURCE_MAX,
  BTAV_A2DP_CODEC_INDEX_SOURCE_APTX_TWS,

  // Range of codec indexes reserved for Offload codec extensibility.
  // Indexes in this range will be allocated for offloaded codecs
  // that the stack does not recognize.
  BTAV_A2DP_CODEC_INDEX_SOURCE_EXT_MIN,
  BTAV_A2DP_CODEC_INDEX_SOURCE_EXT_MAX =
      BTAV_A2DP_CODEC_INDEX_SOURCE_EXT_MIN + 4,

  BTAV_A2DP_CODEC_INDEX_SINK_MIN = BTAV_A2DP_CODEC_INDEX_SOURCE_EXT_MAX,

  // Add an entry for each sink codec here
  BTAV_A2DP_CODEC_INDEX_SINK_SBC = BTAV_A2DP_CODEC_INDEX_SINK_MIN,
  BTAV_A2DP_CODEC_INDEX_SINK_AAC,
  BTAV_A2DP_CODEC_INDEX_SINK_LDAC,
  BTAV_A2DP_CODEC_INDEX_SINK_OPUS,

  BTAV_A2DP_CODEC_INDEX_SINK_MAX,

  // Range of codec indexes reserved for Offload codec extensibility.
  // Indexes in this range will be allocated for offloaded codecs
  // that the stack does not recognize.
  BTAV_A2DP_CODEC_INDEX_SINK_EXT_MIN = BTAV_A2DP_CODEC_INDEX_SINK_MAX,
  BTAV_A2DP_CODEC_INDEX_SINK_EXT_MAX = BTAV_A2DP_CODEC_INDEX_SINK_EXT_MIN + 4,

  BTAV_A2DP_CODEC_INDEX_MIN = BTAV_A2DP_CODEC_INDEX_SOURCE_MIN,
  BTAV_A2DP_CODEC_INDEX_MAX = BTAV_A2DP_CODEC_INDEX_SINK_EXT_MAX
} btav_a2dp_codec_index_t;

typedef struct {
  btav_a2dp_codec_index_t codec_type;
  uint64_t codec_id;
  std::string codec_name;
} btav_a2dp_codec_info_t;

typedef enum {
  // Disable the codec.
  // NOTE: This value can be used only during initialization when
  // function btif_av_source_init() is called.
  BTAV_A2DP_CODEC_PRIORITY_DISABLED = -1,

  // Reset the codec priority to its default value.
  BTAV_A2DP_CODEC_PRIORITY_DEFAULT = 0,

  // Highest codec priority.
  BTAV_A2DP_CODEC_PRIORITY_HIGHEST = 1000 * 1000
} btav_a2dp_codec_priority_t;

typedef enum {
  BTAV_A2DP_CODEC_SAMPLE_RATE_NONE = 0x0,
  BTAV_A2DP_CODEC_SAMPLE_RATE_44100 = 0x1 << 0,
  BTAV_A2DP_CODEC_SAMPLE_RATE_48000 = 0x1 << 1,
  BTAV_A2DP_CODEC_SAMPLE_RATE_88200 = 0x1 << 2,
  BTAV_A2DP_CODEC_SAMPLE_RATE_96000 = 0x1 << 3,
  BTAV_A2DP_CODEC_SAMPLE_RATE_176400 = 0x1 << 4,
  BTAV_A2DP_CODEC_SAMPLE_RATE_192000 = 0x1 << 5,
  BTAV_A2DP_CODEC_SAMPLE_RATE_16000 = 0x1 << 6,
  BTAV_A2DP_CODEC_SAMPLE_RATE_24000 = 0x1 << 7,
  BTAV_A2DP_CODEC_SAMPLE_RATE_32000 = 0x1 << 8,
  BTAV_A2DP_CODEC_SAMPLE_RATE_8000 = 0x1 << 9
} btav_a2dp_codec_sample_rate_t;

typedef enum {
  BTAV_A2DP_CODEC_FRAME_SIZE_NONE = 0x0,
  BTAV_A2DP_CODEC_FRAME_SIZE_20MS = 0x1 << 0,
  BTAV_A2DP_CODEC_FRAME_SIZE_15MS = 0x1 << 1,
  BTAV_A2DP_CODEC_FRAME_SIZE_10MS = 0x1 << 2,
  BTAV_A2DP_CODEC_FRAME_SIZE_75MS = 0x1 << 3,
} btav_a2dp_codec_frame_size_t;

typedef enum {
  BTAV_A2DP_CODEC_BITS_PER_SAMPLE_NONE = 0x0,
  BTAV_A2DP_CODEC_BITS_PER_SAMPLE_16 = 0x1 << 0,
  BTAV_A2DP_CODEC_BITS_PER_SAMPLE_24 = 0x1 << 1,
  BTAV_A2DP_CODEC_BITS_PER_SAMPLE_32 = 0x1 << 2
} btav_a2dp_codec_bits_per_sample_t;

typedef enum {
  BTAV_A2DP_CODEC_CHANNEL_MODE_NONE = 0x0,
  BTAV_A2DP_CODEC_CHANNEL_MODE_MONO = 0x1 << 0,
  BTAV_A2DP_CODEC_CHANNEL_MODE_STEREO = 0x1 << 1
} btav_a2dp_codec_channel_mode_t;

typedef enum {
  BTAV_A2DP_SCMST_DISABLED = 0x00,
  BTAV_A2DP_SCMST_ENABLED = 0x01
} btav_a2dp_scmst_enable_status_t;

/*
 * Structure for representing codec capability or configuration.
 * It is used for configuring A2DP codec preference, and for reporting back
 * current configuration or codec capability.
 * For codec capability, fields "sample_rate", "bits_per_sample" and
 * "channel_mode" can contain bit-masks with all supported features.
 */
struct btav_a2dp_codec_config_t {
  btav_a2dp_codec_index_t codec_type;
  btav_a2dp_codec_priority_t
      codec_priority;  // Codec selection priority
                       // relative to other codecs: larger value
                       // means higher priority. If 0, reset to
                       // default.
  btav_a2dp_codec_sample_rate_t sample_rate;
  btav_a2dp_codec_bits_per_sample_t bits_per_sample;
  btav_a2dp_codec_channel_mode_t channel_mode;
  int64_t codec_specific_1;  // Codec-specific value 1
  int64_t codec_specific_2;  // Codec-specific value 2
  int64_t codec_specific_3;  // Codec-specific value 3
  int64_t codec_specific_4;  // Codec-specific value 4

  std::string CodecNameStr() const {
    switch (codec_type) {
      case BTAV_A2DP_CODEC_INDEX_SOURCE_SBC:
        return "SBC";
      case BTAV_A2DP_CODEC_INDEX_SOURCE_AAC:
        return "AAC";
      case BTAV_A2DP_CODEC_INDEX_SOURCE_APTX:
        return "aptX";
      case BTAV_A2DP_CODEC_INDEX_SOURCE_APTX_HD:
        return "aptX HD";
      case BTAV_A2DP_CODEC_INDEX_SOURCE_APTX_ADAPTIVE:
        return "aptX Adaptive";
      case BTAV_A2DP_CODEC_INDEX_SOURCE_LDAC:
        return "LDAC";
      case BTAV_A2DP_CODEC_INDEX_SOURCE_APTX_TWS:
        return "aptX TWS";
      case BTAV_A2DP_CODEC_INDEX_SINK_SBC:
        return "SBC (Sink)";
      case BTAV_A2DP_CODEC_INDEX_SINK_AAC:
        return "AAC (Sink)";
      case BTAV_A2DP_CODEC_INDEX_SINK_LDAC:
        return "LDAC (Sink)";
      case BTAV_A2DP_CODEC_INDEX_SOURCE_LC3:
        return "LC3";
      case BTAV_A2DP_CODEC_INDEX_SINK_OPUS:
        return "Opus (Sink)";
      case BTAV_A2DP_CODEC_INDEX_SOURCE_OPUS:
        return "Opus";
      case BTAV_A2DP_CODEC_INDEX_MAX:
        return "Unknown(CODEC_INDEX_MAX)";
      case BTAV_A2DP_CODEC_INDEX_SOURCE_EXT_MIN:
      case BTAV_A2DP_CODEC_INDEX_SINK_EXT_MIN:
        return "Unknown(CODEC_EXT)";
    }
    return "Unknown";
  }

  std::string ToString() const {
    std::string sample_rate_str;
    AppendCapability(sample_rate_str,
                     (sample_rate == BTAV_A2DP_CODEC_SAMPLE_RATE_NONE), "NONE");
    AppendCapability(sample_rate_str,
                     (sample_rate & BTAV_A2DP_CODEC_SAMPLE_RATE_44100),
                     "44100");
    AppendCapability(sample_rate_str,
                     (sample_rate & BTAV_A2DP_CODEC_SAMPLE_RATE_48000),
                     "48000");
    AppendCapability(sample_rate_str,
                     (sample_rate & BTAV_A2DP_CODEC_SAMPLE_RATE_88200),
                     "88200");
    AppendCapability(sample_rate_str,
                     (sample_rate & BTAV_A2DP_CODEC_SAMPLE_RATE_96000),
                     "96000");
    AppendCapability(sample_rate_str,
                     (sample_rate & BTAV_A2DP_CODEC_SAMPLE_RATE_176400),
                     "176400");
    AppendCapability(sample_rate_str,
                     (sample_rate & BTAV_A2DP_CODEC_SAMPLE_RATE_192000),
                     "192000");
    AppendCapability(sample_rate_str,
                     (sample_rate & BTAV_A2DP_CODEC_SAMPLE_RATE_16000),
                     "16000");
    AppendCapability(sample_rate_str,
                     (sample_rate & BTAV_A2DP_CODEC_SAMPLE_RATE_24000),
                     "24000");

    std::string bits_per_sample_str;
    AppendCapability(bits_per_sample_str,
                     (bits_per_sample == BTAV_A2DP_CODEC_BITS_PER_SAMPLE_NONE),
                     "NONE");
    AppendCapability(bits_per_sample_str,
                     (bits_per_sample & BTAV_A2DP_CODEC_BITS_PER_SAMPLE_16),
                     "16");
    AppendCapability(bits_per_sample_str,
                     (bits_per_sample & BTAV_A2DP_CODEC_BITS_PER_SAMPLE_24),
                     "24");
    AppendCapability(bits_per_sample_str,
                     (bits_per_sample & BTAV_A2DP_CODEC_BITS_PER_SAMPLE_32),
                     "32");

    std::string channel_mode_str;
    AppendCapability(channel_mode_str,
                     (channel_mode == BTAV_A2DP_CODEC_CHANNEL_MODE_NONE),
                     "NONE");
    AppendCapability(channel_mode_str,
                     (channel_mode & BTAV_A2DP_CODEC_CHANNEL_MODE_MONO),
                     "MONO");
    AppendCapability(channel_mode_str,
                     (channel_mode & BTAV_A2DP_CODEC_CHANNEL_MODE_STEREO),
                     "STEREO");

    return "codec: " + CodecNameStr() +
           " priority: " + std::to_string(codec_priority) +
           " sample_rate: " + sample_rate_str +
           " bits_per_sample: " + bits_per_sample_str +
           " channel_mode: " + channel_mode_str +
           " codec_specific_1: " + std::to_string(codec_specific_1) +
           " codec_specific_2: " + std::to_string(codec_specific_2) +
           " codec_specific_3: " + std::to_string(codec_specific_3) +
           " codec_specific_4: " + std::to_string(codec_specific_4);
  }

  static std::string PrintCodecs(std::vector<btav_a2dp_codec_config_t> codecs) {
    std::ostringstream oss;
    for (size_t i = 0; i < codecs.size(); i++) {
      oss << codecs[i].CodecNameStr();
      if (i != (codecs.size() - 1)) {
        oss << ", ";
      }
    }

    return oss.str();
  }

 private:
  static std::string AppendCapability(std::string& result, bool append,
                                      const std::string& name) {
    if (!append) return result;
    if (!result.empty()) result += "|";
    result += name;
    return result;
  }
};

typedef struct {
  btav_a2dp_scmst_enable_status_t enable_status;
  uint8_t cp_header;
} btav_a2dp_scmst_info_t;

typedef struct {
  bt_status_t status;
  uint8_t error_code;
  std::optional<std::string> error_msg;
} btav_error_t;

/** Callback for connection state change.
 *  state will have one of the values from btav_connection_state_t
 */
typedef void (*btav_connection_state_callback)(const RawAddress& bd_addr,
                                               btav_connection_state_t state,
                                               const btav_error_t& error);

/** Callback for audiopath state change.
 *  state will have one of the values from btav_audio_state_t
 */
typedef void (*btav_audio_state_callback)(const RawAddress& bd_addr,
                                          btav_audio_state_t state);

/** Callback for audio configuration change.
 *  Used only for the A2DP Source interface.
 */
typedef void (*btav_audio_source_config_callback)(
    const RawAddress& bd_addr, btav_a2dp_codec_config_t codec_config,
    std::vector<btav_a2dp_codec_config_t> codecs_local_capabilities,
    std::vector<btav_a2dp_codec_config_t> codecs_selectable_capabilities);

/** Callback for audio configuration change.
 *  Used only for the A2DP Sink interface.
 *  sample_rate: sample rate in Hz
 *  channel_count: number of channels (1 for mono, 2 for stereo)
 */
typedef void (*btav_audio_sink_config_callback)(const RawAddress& bd_addr,
                                                uint32_t sample_rate,
                                                uint8_t channel_count);

/** Callback for querying whether the mandatory codec is more preferred.
 *  Used only for the A2DP Source interface.
 *  Return true if optional codecs are not preferred.
 */
typedef bool (*btav_mandatory_codec_preferred_callback)(
    const RawAddress& bd_addr);

/** Callback for querying whether the mandatory codec is more preferred.
 *  Used only for the A2DP Source interface.
 *  Return true if optional codecs are not preferred.
 */
typedef bool (*btav_mandatory_codec_preferred_callback)(
    const RawAddress& bd_addr);

/** Callback for sending update metadata context to Application.
 *  Used only for the A2DP Source interface.
 *  context: preferred context out of multiple contexts
 */
typedef void (*btav_metadata_update_callback)(uint16_t context);

/** BT-AV A2DP Source callback structure. */
typedef struct {
  /** set to sizeof(btav_source_callbacks_t) */
  size_t size;
  btav_connection_state_callback connection_state_cb;
  btav_audio_state_callback audio_state_cb;
  btav_audio_source_config_callback audio_config_cb;
  btav_mandatory_codec_preferred_callback mandatory_codec_preferred_cb;
  btav_metadata_update_callback update_metadata_cb;
} btav_source_callbacks_t;

/** BT-AV A2DP Sink callback structure. */
typedef struct {
  /** set to sizeof(btav_sink_callbacks_t) */
  size_t size;
  btav_connection_state_callback connection_state_cb;
  btav_audio_state_callback audio_state_cb;
  btav_audio_sink_config_callback audio_config_cb;
} btav_sink_callbacks_t;

/**
 * NOTE:
 *
 * 1. AVRCP 1.0 shall be supported initially. AVRCP passthrough commands
 *    shall be handled internally via uinput
 *
 * 2. A2DP data path shall be handled via a socket pipe between the AudioFlinger
 *    android_audio_hw library and the Bluetooth stack.
 *
 */

<<<<<<< HEAD
/** Represents the standard BT-AV A2DP Source interface.
 */
typedef struct {
  /** set to sizeof(btav_source_interface_t) */
  size_t size;
  /**
   * Register the BtAv callbacks.
   */
  bt_status_t (*init)(
      btav_source_callbacks_t* callbacks, int max_connected_audio_devices,
      const std::vector<btav_a2dp_codec_config_t>& codec_priorities,
      const std::vector<btav_a2dp_codec_config_t>& offloading_preference,
      std::vector<btav_a2dp_codec_info_t>* supported_codecs);

  /** connect to headset */
  bt_status_t (*connect)(const RawAddress& bd_addr);

  /** dis-connect from headset */
  bt_status_t (*disconnect)(const RawAddress& bd_addr);

  /** sets the connected device silence state */
  bt_status_t (*set_silence_device)(const RawAddress& bd_addr, bool silence);

  /** sets the connected device as active */
  bt_status_t (*set_active_device)(const RawAddress& bd_addr);

  /** configure the codecs settings preferences */
  bt_status_t (*config_codec)(
      const RawAddress& bd_addr,
      std::vector<btav_a2dp_codec_config_t> codec_preferences);

  void (*set_stream_mode)(bool isGaming, bool isLowLatency);

  /** Closes the interface. */
  void (*cleanup)(void);

} btav_source_interface_t;

=======
>>>>>>> 537d46a2
/** Represents the standard BT-AV A2DP Sink interface.
 */
typedef struct {
  /** set to sizeof(btav_sink_interface_t) */
  size_t size;
  /**
   * Register the BtAv callbacks
   */
  bt_status_t (*init)(btav_sink_callbacks_t* callbacks,
                      int max_connected_audio_devices);

  /** connect to headset */
  bt_status_t (*connect)(const RawAddress& bd_addr);

  /** dis-connect from headset */
  bt_status_t (*disconnect)(const RawAddress& bd_addr);

  /** Closes the interface. */
  void (*cleanup)(void);

  /** Sends Audio Focus State. */
  void (*set_audio_focus_state)(int focus_state);

  /** Sets the audio track gain. */
  void (*set_audio_track_gain)(float gain);

  /** sets the connected device as active */
  bt_status_t (*set_active_device)(const RawAddress& bd_addr);
} btav_sink_interface_t;

__END_DECLS

namespace fmt {
template <>
struct formatter<btav_connection_state_t>
    : enum_formatter<btav_connection_state_t> {};
template <>
struct formatter<btav_audio_state_t> : enum_formatter<btav_audio_state_t> {};
template <>
struct formatter<btav_a2dp_codec_bits_per_sample_t>
    : enum_formatter<btav_a2dp_codec_bits_per_sample_t> {};
template <>
struct formatter<btav_a2dp_codec_priority_t>
    : enum_formatter<btav_a2dp_codec_priority_t> {};
template <>
struct formatter<btav_a2dp_codec_index_t>
    : enum_formatter<btav_a2dp_codec_index_t> {};
template <>
struct formatter<btav_a2dp_codec_sample_rate_t>
    : enum_formatter<btav_a2dp_codec_sample_rate_t> {};
template <>
struct formatter<btav_a2dp_codec_channel_mode_t>
    : enum_formatter<btav_a2dp_codec_channel_mode_t> {};
template <>
struct formatter<btav_a2dp_scmst_enable_status_t>
    : enum_formatter<btav_a2dp_scmst_enable_status_t> {};
}  // namespace fmt

#endif /* ANDROID_INCLUDE_BT_AV_H */<|MERGE_RESOLUTION|>--- conflicted
+++ resolved
@@ -389,47 +389,6 @@
  *
  */
 
-<<<<<<< HEAD
-/** Represents the standard BT-AV A2DP Source interface.
- */
-typedef struct {
-  /** set to sizeof(btav_source_interface_t) */
-  size_t size;
-  /**
-   * Register the BtAv callbacks.
-   */
-  bt_status_t (*init)(
-      btav_source_callbacks_t* callbacks, int max_connected_audio_devices,
-      const std::vector<btav_a2dp_codec_config_t>& codec_priorities,
-      const std::vector<btav_a2dp_codec_config_t>& offloading_preference,
-      std::vector<btav_a2dp_codec_info_t>* supported_codecs);
-
-  /** connect to headset */
-  bt_status_t (*connect)(const RawAddress& bd_addr);
-
-  /** dis-connect from headset */
-  bt_status_t (*disconnect)(const RawAddress& bd_addr);
-
-  /** sets the connected device silence state */
-  bt_status_t (*set_silence_device)(const RawAddress& bd_addr, bool silence);
-
-  /** sets the connected device as active */
-  bt_status_t (*set_active_device)(const RawAddress& bd_addr);
-
-  /** configure the codecs settings preferences */
-  bt_status_t (*config_codec)(
-      const RawAddress& bd_addr,
-      std::vector<btav_a2dp_codec_config_t> codec_preferences);
-
-  void (*set_stream_mode)(bool isGaming, bool isLowLatency);
-
-  /** Closes the interface. */
-  void (*cleanup)(void);
-
-} btav_source_interface_t;
-
-=======
->>>>>>> 537d46a2
 /** Represents the standard BT-AV A2DP Sink interface.
  */
 typedef struct {
