--- conflicted
+++ resolved
@@ -72,11 +72,8 @@
   BTA_DM_LE_ADDR_ASSOC_EVT = 33,     /* identity address association event */
   BTA_DM_SIRK_VERIFICATION_REQ_EVT = 35,
   BTA_DM_KEY_MISSING_EVT = 36,
-<<<<<<< HEAD
+  BTA_DM_ENCRYPTION_CHANGE_EVT = 37,
   BTA_DM_ENC_KEY_MATERIAL = 38, /* Enc Data Key Material value */
-=======
-  BTA_DM_ENCRYPTION_CHANGE_EVT = 37,
->>>>>>> 850a6373
 } tBTA_DM_SEC_EVT;
 
 /* Structure associated with BTA_DM_PIN_REQ_EVT */
@@ -250,11 +247,8 @@
   tBTA_DM_RC_UNPAIR delete_key_RC_to_unpair;
   tBTA_DM_PROC_ID_ADDR proc_id_addr; /* Identity address event */
   tBTA_DM_KEY_MISSING key_missing;
-<<<<<<< HEAD
+  bt_encryption_change_evt encryption_change;
   tBTA_DM_ENC_KEY_MATERIAL enc_key_material; /* Enc Data Key Material value*/
-=======
-  bt_encryption_change_evt encryption_change;
->>>>>>> 850a6373
 } tBTA_DM_SEC;
 
 /* Security callback */
