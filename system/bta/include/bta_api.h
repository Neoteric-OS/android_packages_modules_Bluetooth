/******************************************************************************
 *
 *  Copyright 2003-2014 Broadcom Corporation
 *
 *  Licensed under the Apache License, Version 2.0 (the "License");
 *  you may not use this file except in compliance with the License.
 *  You may obtain a copy of the License at:
 *
 *  http://www.apache.org/licenses/LICENSE-2.0
 *
 *  Unless required by applicable law or agreed to in writing, software
 *  distributed under the License is distributed on an "AS IS" BASIS,
 *  WITHOUT WARRANTIES OR CONDITIONS OF ANY KIND, either express or implied.
 *  See the License for the specific language governing permissions and
 *  limitations under the License.
 *
 ******************************************************************************/

/******************************************************************************
 *
 *  This is the public interface file for BTA, Broadcom's Bluetooth
 *  application layer for mobile phones.
 *
 ******************************************************************************/
#ifndef BTA_API_H
#define BTA_API_H

#include <base/functional/callback.h>
#include <base/strings/stringprintf.h>
#include <bluetooth/log.h>

#include <cstdint>
#include <vector>

#include "bta_api_data_types.h"
#include "hci/le_rand_callback.h"
#include "macros.h"
#include "os/log.h"
#include "stack/btm/btm_eir.h"
#include "stack/btm/power_mode.h"
#include "stack/include/bt_dev_class.h"
#include "stack/include/bt_device_type.h"
#include "stack/include/bt_name.h"
#include "stack/include/btm_api_types.h"
#include "stack/include/btm_ble_api_types.h"
#include "stack/include/hci_error_code.h"
#include "stack/include/sdp_device_id.h"
#include "types/ble_address_with_type.h"
#include "types/bluetooth/uuid.h"
#include "types/bt_transport.h"
#include "types/raw_address.h"

/*
 * Service ID
 */

#define BTA_A2DP_SOURCE_SERVICE_ID 3 /* A2DP Source profile. */
#define BTA_HSP_SERVICE_ID 5         /* Headset profile. */
#define BTA_HFP_SERVICE_ID 6         /* Hands-free profile. */
#define BTA_BIP_SERVICE_ID 13        /* Basic Imaging profile */
#define BTA_A2DP_SINK_SERVICE_ID 18  /* A2DP Sink */
#define BTA_HID_SERVICE_ID 20        /* HID */
#define BTA_PBAP_SERVICE_ID 22       /* PhoneBook Access Server*/
#define BTA_HFP_HS_SERVICE_ID 24     /* HSP HS role */
#define BTA_MAP_SERVICE_ID 25        /* Message Access Profile */
#define BTA_MN_SERVICE_ID 26         /* Message Notification Service */
#define BTA_PCE_SERVICE_ID 28        /* PhoneBook Access Client */
#define BTA_SDP_SERVICE_ID 29        /* SDP Search */
#define BTA_HIDD_SERVICE_ID 30       /* HID Device */

/* BLE profile service ID */
#define BTA_BLE_SERVICE_ID 31  /* GATT profile */
#define BTA_USER_SERVICE_ID 32 /* User requested UUID */
#define BTA_MAX_SERVICE_ID 33

/* service IDs (BTM_SEC_SERVICE_FIRST_EMPTY + 1) to (BTM_SEC_MAX_SERVICES - 1)
 * are used by BTA JV */
#define BTA_FIRST_JV_SERVICE_ID (BTM_SEC_SERVICE_FIRST_EMPTY + 1)
#define BTA_LAST_JV_SERVICE_ID (BTM_SEC_MAX_SERVICES - 1)

typedef uint8_t tBTA_SERVICE_ID;

/* Service ID Mask */
#define BTA_RES_SERVICE_MASK 0x00000001 /* Reserved */
#define BTA_HSP_SERVICE_MASK 0x00000020 /* HSP AG role. */
#define BTA_HFP_SERVICE_MASK 0x00000040 /* HFP AG role */
#define BTA_HL_SERVICE_MASK 0x08000000  /* Health Device Profile */

#define BTA_BLE_SERVICE_MASK 0x40000000  /* GATT based service */
#define BTA_ALL_SERVICE_MASK 0x7FFFFFFF  /* All services supported by BTA. */
#define BTA_USER_SERVICE_MASK 0x80000000 /* Message Notification Profile */

typedef uint64_t tBTA_SERVICE_MASK;

#define BTA_APP_ID_PAN_MULTI 0xFE /* app id for pan multiple connection */
#define BTA_ALL_APP_ID 0xFF

/* Discoverable Modes */
typedef uint16_t tBTA_DM_DISC; /* this discoverability mode is a bit mask among BR mode and
                                  LE mode */

/* Connectable Modes */
typedef uint16_t tBTA_DM_CONN;

/* Central/peripheral preferred roles */
typedef enum : uint8_t {
  BTA_ANY_ROLE = 0x00,
  BTA_CENTRAL_ROLE_PREF = 0x01,
  BTA_CENTRAL_ROLE_ONLY = 0x02,
  /* Used for PANU only, skip role switch to central */
  BTA_PERIPHERAL_ROLE_ONLY = 0x03,
} tBTA_PREF_ROLES;

inline tBTA_PREF_ROLES toBTA_PREF_ROLES(uint8_t role) {
  bluetooth::log::assert_that(role <= BTA_PERIPHERAL_ROLE_ONLY,
                              "Passing illegal preferred role:0x{:02x} [0x{:02x}<=>0x{:02x}]", role,
                              int(BTA_ANY_ROLE), int(BTA_PERIPHERAL_ROLE_ONLY));
  return static_cast<tBTA_PREF_ROLES>(role);
}

inline std::string preferred_role_text(const tBTA_PREF_ROLES& role) {
  switch (role) {
    CASE_RETURN_TEXT(BTA_ANY_ROLE);
    CASE_RETURN_TEXT(BTA_CENTRAL_ROLE_PREF);
    CASE_RETURN_TEXT(BTA_CENTRAL_ROLE_ONLY);
    CASE_RETURN_TEXT(BTA_PERIPHERAL_ROLE_ONLY);
    default:
      return base::StringPrintf("UNKNOWN[%hhu]", role);
  }
}

enum {

  BTA_DM_NO_SCATTERNET,      /* Device doesn't support scatternet, it might
                                support "role switch during connection" for
                                an incoming connection, when it already has
                                another connection in central role */
  BTA_DM_PARTIAL_SCATTERNET, /* Device supports partial scatternet. It can have
                                simultaneous connection in Central and
                                Peripheral roles for short period of time */
  BTA_DM_FULL_SCATTERNET     /* Device can have simultaneous connection in central
                                and peripheral roles */

};

typedef struct {
  uint8_t bta_dm_eir_min_name_len;                /* minimum length of local name when it is
                                                     shortened */
  uint32_t uuid_mask[BTM_EIR_SERVICE_ARRAY_SIZE]; /* mask of UUID list in EIR */
  int8_t* bta_dm_eir_inq_tx_power;                /* Inquiry TX power         */
  uint8_t bta_dm_eir_flag_len;                    /* length of flags in bytes */
  uint8_t* bta_dm_eir_flags;                      /* flags for EIR */
  uint8_t bta_dm_eir_manufac_spec_len;            /* length of manufacturer specific in
                                                     bytes */
  uint8_t* bta_dm_eir_manufac_spec;               /* manufacturer specific */
  uint8_t bta_dm_eir_additional_len;              /* length of additional data in bytes */
  uint8_t* bta_dm_eir_additional;                 /* additional data */
} tBTA_DM_EIR_CONF;

typedef uint8_t tBTA_DM_BLE_RSSI_ALERT_TYPE;

typedef enum : uint8_t {
  BTA_DM_LINK_UP_EVT = 5,         /* Connection UP event */
  BTA_DM_LINK_DOWN_EVT = 6,       /* Connection DOWN event */
  BTA_DM_LE_FEATURES_READ = 27,   /* Cotroller specific LE features are read */
  BTA_DM_LINK_UP_FAILED_EVT = 34, /* Create connection failed event */
} tBTA_DM_ACL_EVT;

/* Structure associated with BTA_DM_LINK_UP_EVT */
typedef struct {
  RawAddress bd_addr; /* BD address peer device. */
  tBT_TRANSPORT transport_link_type;
  uint16_t acl_handle;
} tBTA_DM_LINK_UP;

/* Structure associated with BTA_DM_LINK_UP_FAILED_EVT */
typedef struct {
  RawAddress bd_addr; /* BD address peer device. */
  tBT_TRANSPORT transport_link_type;
  tHCI_STATUS status; /* The HCI error code associated with this event */
} tBTA_DM_LINK_UP_FAILED;

/* Structure associated with BTA_DM_LINK_DOWN_EVT */
typedef struct {
  RawAddress bd_addr; /* BD address peer device. */
  tBT_TRANSPORT transport_link_type;
  tHCI_STATUS status;
} tBTA_DM_LINK_DOWN;

typedef union {
  tBTA_DM_LINK_UP link_up;               /* ACL connection up event */
  tBTA_DM_LINK_UP_FAILED link_up_failed; /* ACL connection up failure event */
  tBTA_DM_LINK_DOWN link_down;           /* ACL connection down event */
} tBTA_DM_ACL;

typedef void(tBTA_DM_ACL_CBACK)(tBTA_DM_ACL_EVT event, tBTA_DM_ACL* p_data);

#define BTA_DM_BLE_PF_LIST_LOGIC_OR 1
#define BTA_DM_BLE_PF_FILT_LOGIC_OR 0

/* Search callback events */
typedef enum : uint8_t {
  BTA_DM_INQ_RES_EVT = 0,            /* Inquiry result for a peer device. */
  BTA_DM_INQ_CMPL_EVT = 1,           /* Inquiry complete. */
  BTA_DM_DISC_RES_EVT = 2,           /* Service Discovery result for a peer device. */
  BTA_DM_DISC_CMPL_EVT = 3,          /* Discovery complete. */
  BTA_DM_SEARCH_CANCEL_CMPL_EVT = 4, /* Search cancelled */
  BTA_DM_NAME_READ_EVT = 5,          /* Name read complete. */
  BTA_DM_OBSERVE_CMPL_EVT = 6,       /* Observe complete. */
} tBTA_DM_SEARCH_EVT;

inline std::string bta_dm_search_evt_text(const tBTA_DM_SEARCH_EVT& event) {
  switch (event) {
    CASE_RETURN_TEXT(BTA_DM_INQ_RES_EVT);
    CASE_RETURN_TEXT(BTA_DM_INQ_CMPL_EVT);
    CASE_RETURN_TEXT(BTA_DM_DISC_RES_EVT);
    CASE_RETURN_TEXT(BTA_DM_DISC_CMPL_EVT);
    CASE_RETURN_TEXT(BTA_DM_SEARCH_CANCEL_CMPL_EVT);
    CASE_RETURN_TEXT(BTA_DM_NAME_READ_EVT);
    CASE_RETURN_TEXT(BTA_DM_OBSERVE_CMPL_EVT);
    default:
      return base::StringPrintf("UNKNOWN[%hhu]", event);
  }
}

/* Structure associated with BTA_DM_INQ_RES_EVT */
typedef struct {
  RawAddress bd_addr;          /* BD address peer device. */
  DEV_CLASS dev_class;         /* Device class of peer device. */
  bool remt_name_not_required; /* Application sets this flag if it already knows
                                  the name of the device */
  /* If the device name is known to application BTA skips the remote name
   * request */
  bool is_limited;      /* true, if the limited inquiry bit is set in the CoD */
  int8_t rssi;          /* The rssi value */
  const uint8_t* p_eir; /* received EIR */
  uint16_t eir_len;     /* received EIR length */
  uint8_t inq_result_type;
  tBLE_ADDR_TYPE ble_addr_type;
  uint16_t ble_evt_type;
  uint8_t ble_primary_phy;
  uint8_t ble_secondary_phy;
  uint8_t ble_advertising_sid;
  int8_t ble_tx_power;
  uint16_t ble_periodic_adv_int;
  tBT_DEVICE_TYPE device_type;
  uint8_t flag;
  bool include_rsi;        /* true, if ADV contains RSI data */
  RawAddress original_bda; /* original address to pass up to
                              GattService#onScanResult */
  uint16_t clock_offset;
} tBTA_DM_INQ_RES;

/* Structure associated with BTA_DM_OBSERVE_CMPL_EVT */
typedef struct {
  uint8_t num_resps; /* Number of responses. */
} tBTA_DM_OBSERVE_CMPL;

/* Structure associated with BTA_DM_NAME_READ_EVT */
typedef struct {
  RawAddress bd_addr; /* BD address peer device. */
  BD_NAME bd_name;    /* Name of peer device. */
} tBTA_DM_NAME_READ_CMPL;

/* Union of all search callback structures */
typedef union {
  tBTA_DM_INQ_RES inq_res;           /* Inquiry result for a peer device. */
  tBTA_DM_NAME_READ_CMPL name_res;   /* Name read result for a peer device. */
  tBTA_DM_OBSERVE_CMPL observe_cmpl; /* Observe complete. */
} tBTA_DM_SEARCH;

/* Search callback */
typedef void(tBTA_DM_SEARCH_CBACK)(tBTA_DM_SEARCH_EVT event, tBTA_DM_SEARCH* p_data);

// TODO: delete bd_name parameter after separate_service_and_device_discovery
// rolls out
typedef void(tBTA_DM_GATT_DISC_CBACK)(RawAddress bd_addr, BD_NAME bd_name,
                                      std::vector<bluetooth::Uuid>& services, bool transport_le);
typedef void(tBTA_DM_DID_RES_CBACK)(RawAddress bd_addr, uint8_t vendor_id_src, uint16_t vendor_id,
                                    uint16_t product_id, uint16_t version);
// TODO: delete after separate_service_and_device_discovery rolls out
typedef void(tBTA_DM_NAME_READ_CBACK)(RawAddress bd_addr, tHCI_ERROR_CODE hci_status,
                                      const BD_NAME bd_name);
<<<<<<< HEAD
typedef void(tBTA_DM_DISC_CBACK)(RawAddress bd_addr,
                                 const std::vector<bluetooth::Uuid>& uuids,
                                 tBTA_STATUS result, BD_NAME bd_name);
=======
typedef void(tBTA_DM_DISC_CBACK)(RawAddress bd_addr, const std::vector<bluetooth::Uuid>& uuids,
                                 tBTA_STATUS result);
>>>>>>> 15c04564
struct service_discovery_callbacks {
  tBTA_DM_GATT_DISC_CBACK* on_gatt_results;
  tBTA_DM_DID_RES_CBACK* on_did_received;
  // TODO: delete after separate_service_and_device_discovery rolls out
  tBTA_DM_NAME_READ_CBACK* on_name_read;
  tBTA_DM_DISC_CBACK* on_service_discovery_results;
};

/* Execute call back */
typedef void(tBTA_DM_EXEC_CBACK)(void* p_param);

typedef void(tBTA_BLE_ENERGY_INFO_CBACK)(tBTM_BLE_TX_TIME_MS tx_time, tBTM_BLE_RX_TIME_MS rx_time,
                                         tBTM_BLE_IDLE_TIME_MS idle_time,
                                         tBTM_BLE_ENERGY_USED energy_used,
                                         tBTM_CONTRL_STATE ctrl_state, tBTA_STATUS status);

/* Maximum service name length */
#define BTA_SERVICE_NAME_LEN 35

typedef enum : uint8_t {
  /* power mode actions  */
  BTA_DM_PM_NO_ACTION = 0x00,   /* no change to the current pm setting */
  BTA_DM_PM_PARK = 0x10,        /* prefers park mode */
  BTA_DM_PM_SNIFF = 0x20,       /* prefers sniff mode */
  BTA_DM_PM_SNIFF1 = 0x21,      /* prefers sniff1 mode */
  BTA_DM_PM_SNIFF2 = 0x22,      /* prefers sniff2 mode */
  BTA_DM_PM_SNIFF3 = 0x23,      /* prefers sniff3 mode */
  BTA_DM_PM_SNIFF4 = 0x24,      /* prefers sniff4 mode */
  BTA_DM_PM_SNIFF5 = 0x25,      /* prefers sniff5 mode */
  BTA_DM_PM_SNIFF6 = 0x26,      /* prefers sniff6 mode */
  BTA_DM_PM_SNIFF7 = 0x27,      /* prefers sniff7 mode */
  BTA_DM_PM_SNIFF_USER0 = 0x28, /* prefers user-defined sniff0 mode (testtool only) */
  BTA_DM_PM_SNIFF_USER1 = 0x29, /* prefers user-defined sniff1 mode (testtool only) */
  BTA_DM_PM_ACTIVE = 0x40,      /* prefers active mode */
  BTA_DM_PM_RETRY = 0x80,       /* retry power mode based on current settings */
  BTA_DM_PM_SUSPEND = 0x04,     /* prefers suspend mode */
  BTA_DM_PM_NO_PREF = 0x01,     /* service has no preference on power mode setting.
                                   eg. connection to \ service got closed */
  BTA_DM_PM_SNIFF_MASK = 0x0f,  // Masks the sniff submode
} tBTA_DM_PM_ACTION_BITMASK;
typedef uint8_t tBTA_DM_PM_ACTION;

/* index to bta_dm_ssr_spec */
enum {
  BTA_DM_PM_SSR0 = 0,
  /* BTA_DM_PM_SSR1 will be dedicated for \
     HH SSR setting entry, no other profile can use it */
  BTA_DM_PM_SSR1 = 1,
  BTA_DM_PM_SSR2 = 2,
  BTA_DM_PM_SSR3 = 3,
  BTA_DM_PM_SSR4 = 4,
};

#define BTA_DM_PM_NUM_EVTS 9

#ifndef BTA_DM_PM_PARK_IDX
#define BTA_DM_PM_PARK_IDX 7 /* the actual index to bta_dm_pm_md[] for PARK mode */
#endif

#ifndef BTA_DM_PM_SNIFF_A2DP_IDX
#define BTA_DM_PM_SNIFF_A2DP_IDX BTA_DM_PM_SNIFF
#endif

#ifndef BTA_DM_PM_SNIFF_HD_IDLE_IDX
#define BTA_DM_PM_SNIFF_HD_IDLE_IDX BTA_DM_PM_SNIFF2
#endif

#ifndef BTA_DM_PM_SNIFF_SCO_OPEN_IDX
#define BTA_DM_PM_SNIFF_SCO_OPEN_IDX BTA_DM_PM_SNIFF3
#endif

#ifndef BTA_DM_PM_SNIFF_HD_ACTIVE_IDX
#define BTA_DM_PM_SNIFF_HD_ACTIVE_IDX BTA_DM_PM_SNIFF4
#endif

#ifndef BTA_DM_PM_SNIFF_HH_OPEN_IDX
#define BTA_DM_PM_SNIFF_HH_OPEN_IDX BTA_DM_PM_SNIFF2
#endif

#ifndef BTA_DM_PM_SNIFF_HH_ACTIVE_IDX
#define BTA_DM_PM_SNIFF_HH_ACTIVE_IDX BTA_DM_PM_SNIFF2
#endif

#ifndef BTA_DM_PM_SNIFF_HH_IDLE_IDX
#define BTA_DM_PM_SNIFF_HH_IDLE_IDX BTA_DM_PM_SNIFF2
#endif

#ifndef BTA_DM_PM_HH_OPEN_DELAY
#define BTA_DM_PM_HH_OPEN_DELAY 30000
#endif

#ifndef BTA_DM_PM_HH_ACTIVE_DELAY
#define BTA_DM_PM_HH_ACTIVE_DELAY 30000
#endif

#ifndef BTA_DM_PM_HH_IDLE_DELAY
#define BTA_DM_PM_HH_IDLE_DELAY 30000
#endif

/* The Sniff Parameters defined below must be ordered from highest
 * latency (biggest interval) to lowest latency.  If there is a conflict
 * among the connected services the setting with the lowest latency will
 * be selected.  If a device should override a sniff parameter then it
 * must insure that order is maintained.
 */
#ifndef BTA_DM_PM_SNIFF_MAX
#define BTA_DM_PM_SNIFF_MAX 800
#define BTA_DM_PM_SNIFF_MIN 400
#define BTA_DM_PM_SNIFF_ATTEMPT 4
#define BTA_DM_PM_SNIFF_TIMEOUT 1
#endif

#ifndef BTA_DM_PM_SNIFF1_MAX
#define BTA_DM_PM_SNIFF1_MAX 400
#define BTA_DM_PM_SNIFF1_MIN 200
#define BTA_DM_PM_SNIFF1_ATTEMPT 4
#define BTA_DM_PM_SNIFF1_TIMEOUT 1
#endif

#ifndef BTA_DM_PM_SNIFF2_MAX
#define BTA_DM_PM_SNIFF2_MAX 54
#define BTA_DM_PM_SNIFF2_MIN 30
#define BTA_DM_PM_SNIFF2_ATTEMPT 4
#define BTA_DM_PM_SNIFF2_TIMEOUT 1
#endif

#ifndef BTA_DM_PM_SNIFF3_MAX
#define BTA_DM_PM_SNIFF3_MAX 150
#define BTA_DM_PM_SNIFF3_MIN 50
#define BTA_DM_PM_SNIFF3_ATTEMPT 4
#define BTA_DM_PM_SNIFF3_TIMEOUT 1
#endif

#ifndef BTA_DM_PM_SNIFF4_MAX
#define BTA_DM_PM_SNIFF4_MAX 18
#define BTA_DM_PM_SNIFF4_MIN 10
#define BTA_DM_PM_SNIFF4_ATTEMPT 4
#define BTA_DM_PM_SNIFF4_TIMEOUT 1
#endif

#ifndef BTA_DM_PM_SNIFF5_MAX
#define BTA_DM_PM_SNIFF5_MAX 36
#define BTA_DM_PM_SNIFF5_MIN 30
#define BTA_DM_PM_SNIFF5_ATTEMPT 2
#define BTA_DM_PM_SNIFF5_TIMEOUT 0
#endif

#ifndef BTA_DM_PM_SNIFF6_MAX
#define BTA_DM_PM_SNIFF6_MAX 18
#define BTA_DM_PM_SNIFF6_MIN 14
#define BTA_DM_PM_SNIFF6_ATTEMPT 1
#define BTA_DM_PM_SNIFF6_TIMEOUT 0
#endif

#ifndef BTA_DM_PM_PARK_MAX
#define BTA_DM_PM_PARK_MAX 800
#define BTA_DM_PM_PARK_MIN 400
#define BTA_DM_PM_PARK_ATTEMPT 0
#define BTA_DM_PM_PARK_TIMEOUT 0
#endif

/* Device Identification (DI) data structure
 */

#ifndef BTA_DI_NUM_MAX
#define BTA_DI_NUM_MAX 3
#endif

#define IMMEDIATE_DELY_MODE 0x00
#define ALLOW_ALL_FILTER 0x00
#define LOWEST_RSSI_VALUE 129

/*****************************************************************************
 *  External Function Declarations
 ****************************************************************************/

void BTA_dm_init();

/*******************************************************************************
 *
 * Function         BTA_EnableTestMode
 *
 * Description      Enables bluetooth device under test mode
 *
 *
 * Returns          tBTA_STATUS
 *
 ******************************************************************************/
extern void BTA_EnableTestMode(void);

/*******************************************************************************
 *
 * Function         BTA_DmSetDeviceName
 *
 * Description      This function sets the Bluetooth name of the local device.
 *
 *
 * Returns          void
 *
 ******************************************************************************/
void BTA_DmSetDeviceName(const char* p_name);

/*******************************************************************************
 *
 * Function         BTA_DmSetVisibility
 *
 * Description      This function sets the Bluetooth connectable,discoverable,
 *                  pairable and conn paired only modesmodes of the local
 *                  device.
 *                  This controls whether other Bluetooth devices can find and
 *                  connect to the local device.
 *
 *
 * Returns          void
 *
 ******************************************************************************/
bool BTA_DmSetVisibility(bt_scan_mode_t mode);

/*******************************************************************************
 *
 * Function         BTA_DmSearch
 *
 * Description      This function searches for peer Bluetooth devices.  It
 *                  first performs an inquiry; for each device found from the
 *                  inquiry it gets the remote name of the device.  If
 *                  parameter services is nonzero, service discovery will be
 *                  performed on each device for the services specified.
 *
 *
 * Returns          void
 *
 ******************************************************************************/
void BTA_DmSearch(tBTA_DM_SEARCH_CBACK* p_cback);

/*******************************************************************************
 *
 * Function         BTA_DmSearchCancel
 *
 * Description      This function cancels a search that has been initiated
 *                  by calling BTA_DmSearch().
 *
 *
 * Returns          void
 *
 ******************************************************************************/
void BTA_DmSearchCancel(void);

/*******************************************************************************
 *
 * Function         BTA_DmDiscover
 *
 * Description      This function performs service discovery for the services
 *                  of a particular peer device.
 *
 *
 * Returns          void
 *
 ******************************************************************************/
void BTA_DmDiscover(const RawAddress& bd_addr, service_discovery_callbacks cback,
                    tBT_TRANSPORT transport);

/*******************************************************************************
 *
 * Function         BTA_DmGetCachedRemoteName
 *
 * Description      Retieve cached remote name if available
 *
 * Returns          BTA_SUCCESS if cached name was retrieved
 *                  BTA_FAILURE if cached name is not available
 *
 ******************************************************************************/
tBTA_STATUS BTA_DmGetCachedRemoteName(const RawAddress& remote_device, uint8_t** pp_cached_name);

/*******************************************************************************
 *
 * Function         BTA_DmGetConnectionState
 *
 * Description      Returns whether the remote device is currently connected.
 *
 * Returns          true if the device is NOT connected, false otherwise.
 *
 ******************************************************************************/
bool BTA_DmGetConnectionState(const RawAddress& bd_addr);

/*******************************************************************************
 *
 * Function         BTA_DmSetLocalDiRecord
 *
 * Description      This function adds a DI record to the local SDP database.
 *
 * Returns          BTA_SUCCESS if record set sucessfully, otherwise error code.
 *
 ******************************************************************************/
tBTA_STATUS BTA_DmSetLocalDiRecord(tSDP_DI_RECORD* p_device_info, uint32_t* p_handle);

/*******************************************************************************
 *
 * Function         BTA_DmSetBlePrefConnParams
 *
 * Description      This function is called to set the preferred connection
 *                  parameters when default connection parameter is not desired.
 *
 * Parameters:      bd_addr          - BD address of the peripheral
 *                  min_conn_int     - minimum preferred connection interval
 *                  max_conn_int     - maximum preferred connection interval
 *                  peripheral_latency    - preferred peripheral latency
 *                  supervision_tout - preferred supervision timeout
 *
 *
 * Returns          void
 *
 ******************************************************************************/
void BTA_DmSetBlePrefConnParams(const RawAddress& bd_addr, uint16_t min_conn_int,
                                uint16_t max_conn_int, uint16_t peripheral_latency,
                                uint16_t supervision_tout);

/*******************************************************************************
 *
 * Function         BTA_DmBleScan
 *
 * Description      Start or stop the scan procedure.
 *
 * Parameters       start: start or stop the scan procedure,
 *                  duration_sec: Duration of the scan. Continuous scan if 0 is
 *                                passed,
 *                  low_latency_scan: whether this is a low latency scan,
 *                                    default is false,
 *
 * Returns          void
 *
 ******************************************************************************/
void BTA_DmBleScan(bool start, uint8_t duration, bool low_latency_scan = false);

/*******************************************************************************
 *
 * Function         BTA_DmBleCsisObserve
 *
 * Description      This procedure keeps the external observer listening for
 *                  advertising events from a CSIS grouped device.
 *
 * Parameters       observe: enable or disable passive observe,
 *                  p_results_cb: Callback to be called with scan results,
 *
 * Returns          void
 *
 ******************************************************************************/
void BTA_DmBleCsisObserve(bool observe, tBTA_DM_SEARCH_CBACK* p_results_cb);

/*******************************************************************************
 *
 * Function         BTA_DmBleConfigLocalPrivacy
 *
 * Description      Enable/disable privacy on the local device
 *
 * Parameters:      privacy_enable   - enable/disabe privacy on remote device.
 *
 * Returns          void
 *
 ******************************************************************************/
void BTA_DmBleConfigLocalPrivacy(bool privacy_enable);

/*******************************************************************************
 *
 * Function         BTA_DmBleEnableRemotePrivacy
 *
 * Description      Enable/disable privacy on a remote device
 *
 * Parameters:      bd_addr          - BD address of the peer
 *                  privacy_enable   - enable/disabe privacy on remote device.
 *
 * Returns          void
 *
 ******************************************************************************/
void BTA_DmBleEnableRemotePrivacy(const RawAddress& bd_addr, bool privacy_enable);

/*******************************************************************************
 *
 * Function         BTA_DmBleUpdateConnectionParams
 *
 * Description      Update connection parameters, can only be used when
 *                  connection is up.
 *
 * Parameters:      bd_addr   - BD address of the peer
 *                  min_int   - minimum connection interval, [0x0004 ~ 0x4000]
 *                  max_int   - maximum connection interval, [0x0004 ~ 0x4000]
 *                  latency   - peripheral latency [0 ~ 500]
 *                  timeout   - supervision timeout [0x000a ~ 0xc80]
 *
 * Returns          void
 *
 ******************************************************************************/
void BTA_DmBleUpdateConnectionParams(const RawAddress& bd_addr, uint16_t min_int, uint16_t max_int,
                                     uint16_t latency, uint16_t timeout, uint16_t min_ce_len,
                                     uint16_t max_ce_len);

/*******************************************************************************
 *
 * Function         BTA_DmBleSetDataLength
 *
 * Description      This function is to set maximum LE data packet size
 *
 * Returns          void
 *
 ******************************************************************************/
void BTA_DmBleRequestMaxTxDataLength(const RawAddress& remote_device);

/*******************************************************************************
 *
 * Function         BTA_DmBleGetEnergyInfo
 *
 * Description      This function is called to obtain the energy info
 *
 * Parameters       p_cmpl_cback - Command complete callback
 *
 * Returns          void
 *
 ******************************************************************************/
void BTA_DmBleGetEnergyInfo(tBTA_BLE_ENERGY_INFO_CBACK* p_cmpl_cback);

/*******************************************************************************
 *
 * Function         BTA_DmClearEventFilter
 *
 * Description      This function clears the event filter
 *
 * Returns          void
 *
 ******************************************************************************/
void BTA_DmClearEventFilter(void);

/*******************************************************************************
 *
 * Function         BTA_DmClearEventMask
 *
 * Description      This function clears the event mask
 *
 * Returns          void
 *
 ******************************************************************************/
void BTA_DmClearEventMask(void);

/*******************************************************************************
 *
 * Function         BTA_DmDisconnectAllAcls
 *
 * Description      This function will disconnect all LE and Classic ACLs.
 *
 * Returns          void
 *
 ******************************************************************************/
void BTA_DmDisconnectAllAcls(void);

/*******************************************************************************
 *
 * Function         BTA_DmClearFilterAcceptList
 *
 * Description      This function clears the filter accept list
 *
 * Returns          void
 *
 ******************************************************************************/
void BTA_DmClearFilterAcceptList(void);

/*******************************************************************************
 *
 * Function         BTA_DmLeRand
 *
 * Description      This function clears the event filter
 *
 * Returns          cb: callback to receive the resulting random number
 *
 ******************************************************************************/
void BTA_DmLeRand(bluetooth::hci::LeRandCallback cb);

/*******************************************************************************
 *
 * Function        BTA_DmSetEventFilterConnectionSetupAllDevices
 *
 * Description    Tell the controller to allow all devices
 *
 * Parameters
 *
 *******************************************************************************/
void BTA_DmSetEventFilterConnectionSetupAllDevices();

/*******************************************************************************
 *
 * Function        BTA_DmAllowWakeByHid
 *
 * Description    Allow the device to be woken by HID devices
 *
 * Parameters
 *
 *******************************************************************************/
void BTA_DmAllowWakeByHid(std::vector<RawAddress> classic_hid_devices,
                          std::vector<std::pair<RawAddress, uint8_t>> le_hid_devices);

/*******************************************************************************
 *
 * Function        BTA_DmRestoreFilterAcceptList
 *
 * Description    Floss: Restore the state of the for the filter accept list
 *
 * Parameters
 *
 *******************************************************************************/
void BTA_DmRestoreFilterAcceptList(std::vector<std::pair<RawAddress, uint8_t>> le_devices);

/*******************************************************************************
 *
 * Function       BTA_DmSetDefaultEventMaskExcept
 *
 * Description    Floss: Set the default event mask for Classic and LE except
 *                the given values (they will be disabled in the final set
 *                mask).
 *
 * Parameters     Bits set for event mask and le event mask that should be
 *                disabled in the final value.
 *
 *******************************************************************************/
void BTA_DmSetDefaultEventMaskExcept(uint64_t mask, uint64_t le_mask);

/*******************************************************************************
 *
 * Function        BTA_DmSetEventFilterInquiryResultAllDevices
 *
 * Description    Floss: Set the event filter to inquiry result device all
 *
 * Parameters
 *
 *******************************************************************************/
void BTA_DmSetEventFilterInquiryResultAllDevices();

/*******************************************************************************
 *
 * Function         BTA_DmBleResetId
 *
 * Description      This function resets the ble keys such as IRK
 *
 * Returns          void
 *
 ******************************************************************************/
void BTA_DmBleResetId(void);

/*******************************************************************************
 *
 * Function         BTA_DmBleSubrateRequest
 *
 * Description      subrate request, can only be used when connection is up.
 *
 * Parameters:      bd_addr       - BD address of the peer
 *                  subrate_min   - subrate min
 *                  subrate_max   - subrate max
 *                  max_latency   - max latency
 *                  cont_num      - continuation number
 *                  timeout       - supervision timeout
 *
 * Returns          void
 *
 ******************************************************************************/
void BTA_DmBleSubrateRequest(const RawAddress& bd_addr, uint16_t subrate_min, uint16_t subrate_max,
                             uint16_t max_latency, uint16_t cont_num, uint16_t timeout);

/*******************************************************************************
 *
 * Function         BTA_DmCheckLeAudioCapable
 *
 * Description      Checks if device should be considered as LE Audio capable
 *
 * Returns          True if Le Audio capable device, false otherwise
 *
 ******************************************************************************/
bool BTA_DmCheckLeAudioCapable(const RawAddress& address);

void DumpsysBtaDm(int fd);

namespace fmt {
template <>
struct formatter<tBTA_DM_SEARCH_EVT> : enum_formatter<tBTA_DM_SEARCH_EVT> {};
template <>
struct formatter<tBTA_DM_ACL_EVT> : enum_formatter<tBTA_DM_ACL_EVT> {};
template <>
struct formatter<tBTA_PREF_ROLES> : enum_formatter<tBTA_PREF_ROLES> {};
}  // namespace fmt

#endif /* BTA_API_H */<|MERGE_RESOLUTION|>--- conflicted
+++ resolved
@@ -281,14 +281,8 @@
 // TODO: delete after separate_service_and_device_discovery rolls out
 typedef void(tBTA_DM_NAME_READ_CBACK)(RawAddress bd_addr, tHCI_ERROR_CODE hci_status,
                                       const BD_NAME bd_name);
-<<<<<<< HEAD
-typedef void(tBTA_DM_DISC_CBACK)(RawAddress bd_addr,
-                                 const std::vector<bluetooth::Uuid>& uuids,
+typedef void(tBTA_DM_DISC_CBACK)(RawAddress bd_addr, const std::vector<bluetooth::Uuid>& uuids,
                                  tBTA_STATUS result, BD_NAME bd_name);
-=======
-typedef void(tBTA_DM_DISC_CBACK)(RawAddress bd_addr, const std::vector<bluetooth::Uuid>& uuids,
-                                 tBTA_STATUS result);
->>>>>>> 15c04564
 struct service_discovery_callbacks {
   tBTA_DM_GATT_DISC_CBACK* on_gatt_results;
   tBTA_DM_DID_RES_CBACK* on_did_received;
