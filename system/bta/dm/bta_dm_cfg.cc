/******************************************************************************
 *
 *  Copyright 2003-2012 Broadcom Corporation
 *
 *  Licensed under the Apache License, Version 2.0 (the "License");
 *  you may not use this file except in compliance with the License.
 *  You may obtain a copy of the License at:
 *
 *  http://www.apache.org/licenses/LICENSE-2.0
 *
 *  Unless required by applicable law or agreed to in writing, software
 *  distributed under the License is distributed on an "AS IS" BASIS,
 *  WITHOUT WARRANTIES OR CONDITIONS OF ANY KIND, either express or implied.
 *  See the License for the specific language governing permissions and
 *  limitations under the License.
 *
 ******************************************************************************/

/******************************************************************************
 *
 *  This file contains compile-time configurable constants for the device
 *  manager.
 *
 ******************************************************************************/

#include <cstdint>

#include "bta/dm/bta_dm_int.h"
#include "bta/include/bta_api.h"
#include "bta/include/bta_hh_api.h"
#include "bta/include/bta_jv_api.h"
#include "bta/sys/bta_sys.h"
#include "internal_include/bt_target.h"
#include "osi/include/properties.h"

/* page timeout in 625uS */
#ifndef BTA_DM_PAGE_TIMEOUT
#define BTA_DM_PAGE_TIMEOUT 8192
#endif

/* TRUE to avoid scatternet when av is streaming (be the central) */
#ifndef BTA_DM_AVOID_SCATTER_A2DP
#define BTA_DM_AVOID_SCATTER_A2DP TRUE
#endif

const tBTA_DM_CFG bta_dm_cfg = {
        /* page timeout in 625uS */
        BTA_DM_PAGE_TIMEOUT,
        /* true to avoid scatternet when av is streaming (be the central) */
        BTA_DM_AVOID_SCATTER_A2DP};

#ifndef BTA_DM_SCATTERNET
/* By default, allow partial scatternet */
#define BTA_DM_SCATTERNET BTA_DM_PARTIAL_SCATTERNET
#endif

#ifndef BTA_HH_ROLE
/* By default, do not specify HH role (backward compatibility) */
#define BTA_HH_ROLE BTA_ANY_ROLE
#endif

#ifndef BTA_PANU_ROLE
/* By default, AV role (backward BTA_CENTRAL_ROLE_PREF) */
#define BTA_PANU_ROLE BTA_PERIPHERAL_ROLE_ONLY
#endif
#define BTA_DM_NUM_RM_ENTRY 6

/* appids for PAN used by insight sample application
   these have to be same as defined in btui_int.h */
#define BTUI_PAN_ID_PANU 0
#define BTUI_PAN_ID_NAP 1
#define BTUI_PAN_ID_GN 2

/* Reduce Idle timeout value due to intermediate timer */
#ifndef BTA_JVS_IDLE_TO_SNIFF_DELAY_MS
#define BTA_JVS_IDLE_TO_SNIFF_DELAY_MS BTA_FTS_OPS_IDLE_TO_SNIFF_DELAY_MS-BTA_JV_IDLE_TIMEOUT*1000
#endif

#ifndef BTA_JVC_IDLE_TO_SNIFF_DELAY_MS
#define BTA_JVC_IDLE_TO_SNIFF_DELAY_MS 5000-BTA_JV_IDLE_TIMEOUT*1000
#endif

/* First element is always for SYS:
   app_id = # of entries table, cfg is
   device scatternet support */
const tBTA_DM_RM bta_dm_rm_cfg[] = {{BTA_ID_SYS, BTA_DM_NUM_RM_ENTRY, BTA_DM_SCATTERNET},
                                    {BTA_ID_PAN, BTUI_PAN_ID_NAP, BTA_ANY_ROLE},
                                    {BTA_ID_PAN, BTUI_PAN_ID_GN, BTA_ANY_ROLE},
                                    {BTA_ID_PAN, BTA_APP_ID_PAN_MULTI, BTA_CENTRAL_ROLE_ONLY},
                                    {BTA_ID_PAN, BTUI_PAN_ID_PANU, BTA_PANU_ROLE},
                                    {BTA_ID_HH, BTA_ALL_APP_ID, BTA_HH_ROLE},
                                    {BTA_ID_AV, BTA_ALL_APP_ID, BTA_CENTRAL_ROLE_PREF}};

const tBTA_DM_CFG* p_bta_dm_cfg = &bta_dm_cfg;

const tBTA_DM_RM* p_bta_dm_rm_cfg = &bta_dm_rm_cfg[0];

#define BTA_DM_NUM_PM_ENTRY 25 /* number of entries in bta_dm_pm_cfg except the first */
#define BTA_DM_NUM_PM_SPEC 16  /* number of entries in bta_dm_pm_spec */

tBTA_DM_PM_TYPE_QUALIFIER tBTA_DM_PM_CFG bta_dm_pm_cfg[BTA_DM_NUM_PM_ENTRY + 1] = {
        {BTA_ID_SYS, BTA_DM_NUM_PM_ENTRY, 0}, /* reserved: specifies length of this table. */
        {BTA_ID_AG, BTA_ALL_APP_ID, 0},       /* ag uses first spec table for app id 0 */
        {BTA_ID_CT, 1, 1},                    /* ct (BTA_ID_CT,APP ID=1) spec table */
        {BTA_ID_CG, BTA_ALL_APP_ID, 1},       /* cg reuse ct spec table */
        {BTA_ID_DG, BTA_ALL_APP_ID, 2},       /* dg spec table */
        {BTA_ID_AV, BTA_ALL_APP_ID, 4},       /* av spec table */
        {BTA_ID_FTC, BTA_ALL_APP_ID, 7},      /* ftc spec table */
        {BTA_ID_FTS, BTA_ALL_APP_ID, 8},      /* fts spec table */
        {BTA_ID_HD, BTA_ALL_APP_ID, 3},       /* hd spec table */
        {BTA_ID_HH, BTA_HH_APP_ID_JOY, 5},    /* app BTA_HH_APP_ID_JOY,
                                                 similar to hh spec table */
        {BTA_ID_HH, BTA_HH_APP_ID_GPAD, 5},   /* app BTA_HH_APP_ID_GPAD,
                                                 similar to hh spec table */
        {BTA_ID_HH, BTA_ALL_APP_ID, 6},       /* hh spec table */
        {BTA_ID_PBC, BTA_ALL_APP_ID, 2},      /* reuse dg spec table */
        {BTA_ID_PBS, BTA_ALL_APP_ID, 8},      /* reuse fts spec table */
        {BTA_ID_OPC, BTA_ALL_APP_ID, 7},      /* reuse ftc spec table */
        {BTA_ID_OPS, BTA_ALL_APP_ID, 8},      /* reuse fts spec table */
        {BTA_ID_MSE, BTA_ALL_APP_ID, 8},      /* reuse fts spec table */
        {BTA_ID_JV, BTA_JV_PM_ID_1, 7},       /* app BTA_JV_PM_ID_1, reuse ftc spec table */
        {BTA_ID_JV, BTA_ALL_APP_ID, 8},       /* reuse fts spec table */
        {BTA_ID_HL, BTA_ALL_APP_ID, 9},       /* reuse fts spec table */
        {BTA_ID_PAN, BTUI_PAN_ID_PANU, 10},   /* PANU spec table */
        {BTA_ID_PAN, BTUI_PAN_ID_NAP, 11},    /* NAP spec table */
        {BTA_ID_HS, BTA_ALL_APP_ID, 12},      /* HS spec table */
        {BTA_ID_GATTC, BTA_ALL_APP_ID, 14},   /* gattc spec table */
        {BTA_ID_GATTS, BTA_ALL_APP_ID, 15}    /* gatts spec table */
};

tBTA_DM_PM_TYPE_QUALIFIER tBTA_DM_PM_SPEC* get_bta_dm_pm_spec() {
  static uint16_t hs_sniff_delay =
          uint16_t(osi_property_get_int32("bluetooth.bta_hs_sniff_delay_ms.config", 7000));
  static uint16_t fts_ops_idle_to_sniff_delay_ms =
          uint16_t(osi_property_get_int32("bluetooth.bta_fts_ops_idle_to_sniff_delay_ms.config",
                                          BTA_FTS_OPS_IDLE_TO_SNIFF_DELAY_MS));
  static uint16_t ftc_idle_to_sniff_delay_ms = uint16_t(osi_property_get_int32(
          "bluetooth.bta_ftc_idle_to_sniff_delay_ms.config", BTA_FTC_IDLE_TO_SNIFF_DELAY_MS));

  static tBTA_DM_PM_TYPE_QUALIFIER tBTA_DM_PM_SPEC bta_dm_pm_spec[BTA_DM_NUM_PM_SPEC] = {
          /* AG : 0 */
          {(BTA_DM_PM_SNIFF | BTA_DM_PM_PARK), /* allow park & sniff */
           (BTA_DM_PM_SSR2),                   /* the SSR entry */
           {
                   {{BTA_DM_PM_SNIFF_A2DP_IDX, 7000},
                    {BTA_DM_PM_NO_ACTION, 0}},                           /* conn open sniff  */
                   {{BTA_DM_PM_NO_PREF, 0}, {BTA_DM_PM_NO_ACTION, 0}},   /* conn close  */
                   {{BTA_DM_PM_NO_ACTION, 0}, {BTA_DM_PM_NO_ACTION, 0}}, /* app open */
                   {{BTA_DM_PM_NO_ACTION, 0}, {BTA_DM_PM_NO_ACTION, 0}}, /* app close */
                   {{BTA_DM_PM_SNIFF_SCO_OPEN_IDX, 7000},
                    {BTA_DM_PM_NO_ACTION, 0}}, /* sco open, active */
                   {{BTA_DM_PM_SNIFF_A2DP_IDX, 7000},
                    {BTA_DM_PM_NO_ACTION, 0}}, /* sco close sniff  */
                   {{BTA_DM_PM_SNIFF_A2DP_IDX, 7000}, {BTA_DM_PM_NO_ACTION, 0}}, /* idle */
                   {{BTA_DM_PM_ACTIVE, 0}, {BTA_DM_PM_NO_ACTION, 0}},            /* busy */
                   {{BTA_DM_PM_RETRY, 7000}, {BTA_DM_PM_NO_ACTION, 0}} /* mode change retry */
           }},

          /* CT, CG : 1 */
          {(BTA_DM_PM_SNIFF | BTA_DM_PM_PARK), /* allow park & sniff */
           (BTA_DM_PM_SSR2),                   /* the SSR entry */
           {
                   {{BTA_DM_PM_PARK, 5000}, {BTA_DM_PM_NO_ACTION, 0}},   /* conn open  park */
                   {{BTA_DM_PM_NO_PREF, 0}, {BTA_DM_PM_NO_ACTION, 0}},   /* conn close  */
                   {{BTA_DM_PM_NO_ACTION, 0}, {BTA_DM_PM_NO_ACTION, 0}}, /* app open */
                   {{BTA_DM_PM_NO_ACTION, 0}, {BTA_DM_PM_NO_ACTION, 0}}, /* app close */
                   {{BTA_DM_PM_SNIFF_A2DP_IDX, 5000},
                    {BTA_DM_PM_NO_ACTION, 0}},                           /* sco open sniff */
                   {{BTA_DM_PM_PARK, 5000}, {BTA_DM_PM_NO_ACTION, 0}},   /* sco close  park */
                   {{BTA_DM_PM_NO_ACTION, 0}, {BTA_DM_PM_NO_ACTION, 0}}, /* idle */
                   {{BTA_DM_PM_NO_ACTION, 0}, {BTA_DM_PM_NO_ACTION, 0}}, /* busy */
                   {{BTA_DM_PM_RETRY, 5000}, {BTA_DM_PM_NO_ACTION, 0}}   /* mode change retry */
           }},

          /* DG, PBC : 2 */
          {(BTA_DM_PM_ACTIVE), /* no power saving mode allowed */
           (BTA_DM_PM_SSR2),   /* the SSR entry */
           {
                   {{BTA_DM_PM_SNIFF, 5000}, {BTA_DM_PM_NO_ACTION, 0}},  /* conn open active */
                   {{BTA_DM_PM_NO_PREF, 0}, {BTA_DM_PM_NO_ACTION, 0}},   /* conn close  */
                   {{BTA_DM_PM_ACTIVE, 0}, {BTA_DM_PM_NO_ACTION, 0}},    /* app open */
                   {{BTA_DM_PM_NO_ACTION, 0}, {BTA_DM_PM_NO_ACTION, 0}}, /* app close */
                   {{BTA_DM_PM_NO_ACTION, 0}, {BTA_DM_PM_NO_ACTION, 0}}, /* sco open  */
                   {{BTA_DM_PM_NO_ACTION, 0}, {BTA_DM_PM_NO_ACTION, 0}}, /* sco close   */
                   {{BTA_DM_PM_SNIFF, 1000}, {BTA_DM_PM_NO_ACTION, 0}},  /* idle */
                   {{BTA_DM_PM_ACTIVE, 0}, {BTA_DM_PM_NO_ACTION, 0}},    /* busy */
                   {{BTA_DM_PM_NO_ACTION, 0}, {BTA_DM_PM_NO_ACTION, 0}}  /* mode change retry */
           }},

          /* HD : 3 */
          {(BTA_DM_PM_SNIFF | BTA_DM_PM_PARK), /* allow park & sniff */
           (BTA_DM_PM_SSR3),                   /* the SSR entry */
           {
                   {{BTA_DM_PM_SNIFF_HD_ACTIVE_IDX, 5000},
                    {BTA_DM_PM_NO_ACTION, 0}},                           /* conn open sniff */
                   {{BTA_DM_PM_NO_PREF, 0}, {BTA_DM_PM_NO_ACTION, 0}},   /* conn close */
                   {{BTA_DM_PM_NO_ACTION, 0}, {BTA_DM_PM_NO_ACTION, 0}}, /* app open */
                   {{BTA_DM_PM_NO_ACTION, 0}, {BTA_DM_PM_NO_ACTION, 0}}, /* app close */
                   {{BTA_DM_PM_NO_ACTION, 0}, {BTA_DM_PM_NO_ACTION, 0}}, /* sco open  */
                   {{BTA_DM_PM_NO_ACTION, 0}, {BTA_DM_PM_NO_ACTION, 0}}, /* sco close */
                   {{BTA_DM_PM_SNIFF_HD_IDLE_IDX, 5000}, {BTA_DM_PM_NO_ACTION, 0}}, /* idle */
                   {{BTA_DM_PM_SNIFF_HD_ACTIVE_IDX, 0}, {BTA_DM_PM_NO_ACTION, 0}},  /* busy */
                   {{BTA_DM_PM_NO_ACTION, 0}, {BTA_DM_PM_NO_ACTION, 0}} /* mode change retry */
           }},

          /* AV : 4 */
          {(BTA_DM_PM_SNIFF), /* allow sniff */
           (BTA_DM_PM_SSR2),  /* the SSR entry */
           {
                   {{BTA_DM_PM_SNIFF_A2DP_IDX, 7000},
                    {BTA_DM_PM_NO_ACTION, 0}},                           /* conn open  sniff */
                   {{BTA_DM_PM_NO_PREF, 0}, {BTA_DM_PM_NO_ACTION, 0}},   /* conn close  */
                   {{BTA_DM_PM_NO_ACTION, 0}, {BTA_DM_PM_NO_ACTION, 0}}, /* app open */
                   {{BTA_DM_PM_NO_ACTION, 0}, {BTA_DM_PM_NO_ACTION, 0}}, /* app close */
                   {{BTA_DM_PM_NO_ACTION, 0}, {BTA_DM_PM_NO_ACTION, 0}}, /* sco open  */
                   {{BTA_DM_PM_NO_ACTION, 0}, {BTA_DM_PM_NO_ACTION, 0}}, /* sco close   */
                   {{BTA_DM_PM_SNIFF_A2DP_IDX, 7000}, {BTA_DM_PM_NO_ACTION, 0}}, /* idle */
                   {{BTA_DM_PM_ACTIVE, 0}, {BTA_DM_PM_NO_ACTION, 0}},            /* busy */
                   {{BTA_DM_PM_NO_ACTION, 0}, {BTA_DM_PM_NO_ACTION, 0}} /* mode change retry */
           }},

          /* HH for joysticks and gamepad : 5 */
          {(BTA_DM_PM_SNIFF | BTA_DM_PM_PARK), /* allow park & sniff */
           (BTA_DM_PM_SSR1),                   /* the SSR entry */
           {
                   {{BTA_DM_PM_SNIFF6, BTA_DM_PM_HH_OPEN_DELAY},
                    {BTA_DM_PM_NO_ACTION, 0}},                           /* conn open  sniff */
                   {{BTA_DM_PM_NO_PREF, 0}, {BTA_DM_PM_NO_ACTION, 0}},   /* conn close  */
                   {{BTA_DM_PM_NO_ACTION, 0}, {BTA_DM_PM_NO_ACTION, 0}}, /* app open */
                   {{BTA_DM_PM_NO_ACTION, 0}, {BTA_DM_PM_NO_ACTION, 0}}, /* app close */
                   {{BTA_DM_PM_NO_ACTION, 0}, {BTA_DM_PM_NO_ACTION, 0}}, /* sco open  */
                   {{BTA_DM_PM_NO_ACTION, 0},
                    {BTA_DM_PM_NO_ACTION, 0}}, /* sco close, used for HH suspend */
                   {{BTA_DM_PM_SNIFF6, BTA_DM_PM_HH_IDLE_DELAY},
                    {BTA_DM_PM_NO_ACTION, 0}}, /* idle */
                   {{BTA_DM_PM_SNIFF6, BTA_DM_PM_HH_ACTIVE_DELAY},
                    {BTA_DM_PM_NO_ACTION, 0}},                          /* busy */
                   {{BTA_DM_PM_NO_ACTION, 0}, {BTA_DM_PM_NO_ACTION, 0}} /* mode change retry */
           }},

          /* HH : 6 */
          {(BTA_DM_PM_SNIFF | BTA_DM_PM_PARK), /* allow park & sniff */
           (BTA_DM_PM_SSR1),                   /* the SSR entry */
           {
                   {{BTA_DM_PM_SNIFF_HH_OPEN_IDX, BTA_DM_PM_HH_OPEN_DELAY},
                    {BTA_DM_PM_NO_ACTION, 0}},                           /* conn open  sniff */
                   {{BTA_DM_PM_NO_PREF, 0}, {BTA_DM_PM_NO_ACTION, 0}},   /* conn close  */
                   {{BTA_DM_PM_NO_ACTION, 0}, {BTA_DM_PM_NO_ACTION, 0}}, /* app open */
                   {{BTA_DM_PM_NO_ACTION, 0}, {BTA_DM_PM_NO_ACTION, 0}}, /* app close */
                   {{BTA_DM_PM_NO_ACTION, 0}, {BTA_DM_PM_NO_ACTION, 0}}, /* sco open  */
                   {{BTA_DM_PM_NO_ACTION, 0},
                    {BTA_DM_PM_NO_ACTION, 0}}, /* sco close, used for HH suspend */
                   {{BTA_DM_PM_SNIFF_HH_IDLE_IDX, BTA_DM_PM_HH_IDLE_DELAY},
                    {BTA_DM_PM_NO_ACTION, 0}}, /* idle */
                   {{BTA_DM_PM_SNIFF_HH_ACTIVE_IDX, BTA_DM_PM_HH_ACTIVE_DELAY},
                    {BTA_DM_PM_NO_ACTION, 0}},                          /* busy */
                   {{BTA_DM_PM_NO_ACTION, 0}, {BTA_DM_PM_NO_ACTION, 0}} /* mode change retry */
           }},

          /* FTC, OPC, JV : 7 */
          {(BTA_DM_PM_SNIFF), /* allow sniff */
           (BTA_DM_PM_SSR2),  /* the SSR entry */
           {
<<<<<<< HEAD
               {{BTA_DM_PM_ACTIVE, 0},
                {BTA_DM_PM_NO_ACTION, 0}}, /* conn open  active */
               {{BTA_DM_PM_NO_PREF, 0},
                {BTA_DM_PM_NO_ACTION, 0}}, /* conn close  */
               {{BTA_DM_PM_ACTIVE, 0}, {BTA_DM_PM_NO_ACTION, 0}}, /* app open */
               {{BTA_DM_PM_NO_ACTION, 0},
                {BTA_DM_PM_NO_ACTION, 0}}, /* app close */
               {{BTA_DM_PM_NO_ACTION, 0},
                {BTA_DM_PM_NO_ACTION, 0}}, /* sco open  */
               {{BTA_DM_PM_NO_ACTION, 0},
                {BTA_DM_PM_NO_ACTION, 0}}, /* sco close   */
               {{BTA_DM_PM_SNIFF_A2DP_IDX, BTA_JVC_IDLE_TO_SNIFF_DELAY_MS},
                {BTA_DM_PM_NO_ACTION, 0}},                        /* idle */
               {{BTA_DM_PM_ACTIVE, 0}, {BTA_DM_PM_NO_ACTION, 0}}, /* busy */
               {{BTA_DM_PM_NO_ACTION, 0},
                {BTA_DM_PM_NO_ACTION, 0}} /* mode change retry */
=======
                   {{BTA_DM_PM_ACTIVE, 0}, {BTA_DM_PM_NO_ACTION, 0}},    /* conn open  active */
                   {{BTA_DM_PM_NO_PREF, 0}, {BTA_DM_PM_NO_ACTION, 0}},   /* conn close  */
                   {{BTA_DM_PM_ACTIVE, 0}, {BTA_DM_PM_NO_ACTION, 0}},    /* app open */
                   {{BTA_DM_PM_NO_ACTION, 0}, {BTA_DM_PM_NO_ACTION, 0}}, /* app close */
                   {{BTA_DM_PM_NO_ACTION, 0}, {BTA_DM_PM_NO_ACTION, 0}}, /* sco open  */
                   {{BTA_DM_PM_NO_ACTION, 0}, {BTA_DM_PM_NO_ACTION, 0}}, /* sco close   */
                   {{BTA_DM_PM_SNIFF_A2DP_IDX, ftc_idle_to_sniff_delay_ms},
                    {BTA_DM_PM_NO_ACTION, 0}},                          /* idle */
                   {{BTA_DM_PM_ACTIVE, 0}, {BTA_DM_PM_NO_ACTION, 0}},   /* busy */
                   {{BTA_DM_PM_NO_ACTION, 0}, {BTA_DM_PM_NO_ACTION, 0}} /* mode change retry */
>>>>>>> 15c04564
           }},

          /* FTS, PBS, OPS, MSE, BTA_JV_PM_ID_1 : 8 */
          {(BTA_DM_PM_SNIFF), /* allow sniff */
           (BTA_DM_PM_SSR2),  /* the SSR entry */
           {
<<<<<<< HEAD
               {{BTA_DM_PM_ACTIVE, 0},
                {BTA_DM_PM_NO_ACTION, 0}}, /* conn open  active */
               {{BTA_DM_PM_NO_PREF, 0},
                {BTA_DM_PM_NO_ACTION, 0}}, /* conn close  */
               {{BTA_DM_PM_ACTIVE, 0}, {BTA_DM_PM_NO_ACTION, 0}}, /* app open */
               {{BTA_DM_PM_NO_ACTION, 0},
                {BTA_DM_PM_NO_ACTION, 0}}, /* app close */
               {{BTA_DM_PM_NO_ACTION, 0},
                {BTA_DM_PM_NO_ACTION, 0}}, /* sco open  */
               {{BTA_DM_PM_NO_ACTION, 0},
                {BTA_DM_PM_NO_ACTION, 0}}, /* sco close   */
               {{BTA_DM_PM_SNIFF_A2DP_IDX, BTA_JVS_IDLE_TO_SNIFF_DELAY_MS},
                {BTA_DM_PM_NO_ACTION, 0}},                        /* idle */
               {{BTA_DM_PM_ACTIVE, 0}, {BTA_DM_PM_NO_ACTION, 0}}, /* busy */
               {{BTA_DM_PM_NO_ACTION, 0},
                {BTA_DM_PM_NO_ACTION, 0}} /* mode change retry */
=======
                   {{BTA_DM_PM_ACTIVE, 0}, {BTA_DM_PM_NO_ACTION, 0}},    /* conn open  active */
                   {{BTA_DM_PM_NO_PREF, 0}, {BTA_DM_PM_NO_ACTION, 0}},   /* conn close  */
                   {{BTA_DM_PM_ACTIVE, 0}, {BTA_DM_PM_NO_ACTION, 0}},    /* app open */
                   {{BTA_DM_PM_NO_ACTION, 0}, {BTA_DM_PM_NO_ACTION, 0}}, /* app close */
                   {{BTA_DM_PM_NO_ACTION, 0}, {BTA_DM_PM_NO_ACTION, 0}}, /* sco open  */
                   {{BTA_DM_PM_NO_ACTION, 0}, {BTA_DM_PM_NO_ACTION, 0}}, /* sco close   */
                   {{BTA_DM_PM_SNIFF_A2DP_IDX, fts_ops_idle_to_sniff_delay_ms},
                    {BTA_DM_PM_NO_ACTION, 0}},                          /* idle */
                   {{BTA_DM_PM_ACTIVE, 0}, {BTA_DM_PM_NO_ACTION, 0}},   /* busy */
                   {{BTA_DM_PM_NO_ACTION, 0}, {BTA_DM_PM_NO_ACTION, 0}} /* mode change retry */
>>>>>>> 15c04564
           }},

          /* HL : 9 */
          {(BTA_DM_PM_SNIFF), /* allow sniff */
           (BTA_DM_PM_SSR2),  /* the SSR entry */
           {
                   {{BTA_DM_PM_SNIFF_A2DP_IDX, 5000},
                    {BTA_DM_PM_NO_ACTION, 0}},                           /* conn open sniff  */
                   {{BTA_DM_PM_NO_PREF, 0}, {BTA_DM_PM_NO_ACTION, 0}},   /* conn close  */
                   {{BTA_DM_PM_NO_ACTION, 0}, {BTA_DM_PM_NO_ACTION, 0}}, /* app open */
                   {{BTA_DM_PM_NO_ACTION, 0}, {BTA_DM_PM_NO_ACTION, 0}}, /* app close */
                   {{BTA_DM_PM_NO_ACTION, 0}, {BTA_DM_PM_NO_ACTION, 0}}, /* sco open, active */
                   {{BTA_DM_PM_NO_ACTION, 0}, {BTA_DM_PM_NO_ACTION, 0}}, /* sco close sniff  */
                   {{BTA_DM_PM_NO_ACTION, 0}, {BTA_DM_PM_NO_ACTION, 0}}, /* idle */
                   {{BTA_DM_PM_ACTIVE, 0}, {BTA_DM_PM_NO_ACTION, 0}},    /* busy */
                   {{BTA_DM_PM_NO_ACTION, 0}, {BTA_DM_PM_NO_ACTION, 0}}  /* mode change retry */
           }},

          /* PANU : 10 */
          {(BTA_DM_PM_SNIFF), /* allow sniff */
           (BTA_DM_PM_SSR2),  /* the SSR entry */
           {
                   {{BTA_DM_PM_ACTIVE, 0}, {BTA_DM_PM_NO_ACTION, 0}},    /* conn open  active */
                   {{BTA_DM_PM_NO_PREF, 0}, {BTA_DM_PM_NO_ACTION, 0}},   /* conn close  */
                   {{BTA_DM_PM_ACTIVE, 0}, {BTA_DM_PM_NO_ACTION, 0}},    /* app open */
                   {{BTA_DM_PM_NO_ACTION, 0}, {BTA_DM_PM_NO_ACTION, 0}}, /* app close */
                   {{BTA_DM_PM_NO_ACTION, 0}, {BTA_DM_PM_NO_ACTION, 0}}, /* sco open  */
                   {{BTA_DM_PM_NO_ACTION, 0}, {BTA_DM_PM_NO_ACTION, 0}}, /* sco close   */
                   {{BTA_DM_PM_SNIFF_A2DP_IDX, 5000}, {BTA_DM_PM_NO_ACTION, 0}}, /* idle */
                   {{BTA_DM_PM_ACTIVE, 0}, {BTA_DM_PM_NO_ACTION, 0}},            /* busy */
                   {{BTA_DM_PM_NO_ACTION, 0}, {BTA_DM_PM_NO_ACTION, 0}} /* mode change retry */
           }},

          /* NAP : 11 */
          {(BTA_DM_PM_SNIFF), /* allow sniff */
           (BTA_DM_PM_SSR2),  /* the SSR entry */
           {
                   {{BTA_DM_PM_ACTIVE, 0}, {BTA_DM_PM_NO_ACTION, 0}},    /* conn open  active */
                   {{BTA_DM_PM_NO_PREF, 0}, {BTA_DM_PM_NO_ACTION, 0}},   /* conn close  */
                   {{BTA_DM_PM_ACTIVE, 0}, {BTA_DM_PM_NO_ACTION, 0}},    /* app open */
                   {{BTA_DM_PM_NO_ACTION, 0}, {BTA_DM_PM_NO_ACTION, 0}}, /* app close */
                   {{BTA_DM_PM_NO_ACTION, 0}, {BTA_DM_PM_NO_ACTION, 0}}, /* sco open  */
                   {{BTA_DM_PM_NO_ACTION, 0}, {BTA_DM_PM_NO_ACTION, 0}}, /* sco close   */
                   {{BTA_DM_PM_SNIFF_A2DP_IDX, 5000}, {BTA_DM_PM_NO_ACTION, 0}}, /* idle */
                   {{BTA_DM_PM_ACTIVE, 0}, {BTA_DM_PM_NO_ACTION, 0}},            /* busy */

                   {{BTA_DM_PM_NO_ACTION, 0}, {BTA_DM_PM_NO_ACTION, 0}} /* mode change retry */
           }},

          /* HS : 12 */
          {(BTA_DM_PM_SNIFF | BTA_DM_PM_PARK), /* allow park & sniff */
           (BTA_DM_PM_SSR2),                   /* the SSR entry */
           {
                   {{BTA_DM_PM_SNIFF, hs_sniff_delay},
                    {BTA_DM_PM_NO_ACTION, 0}},                           /* conn open sniff  */
                   {{BTA_DM_PM_NO_PREF, 0}, {BTA_DM_PM_NO_ACTION, 0}},   /* conn close  */
                   {{BTA_DM_PM_NO_ACTION, 0}, {BTA_DM_PM_NO_ACTION, 0}}, /* app open */
                   {{BTA_DM_PM_NO_ACTION, 0}, {BTA_DM_PM_NO_ACTION, 0}}, /* app close */
                   {{BTA_DM_PM_SNIFF3, 7000}, {BTA_DM_PM_NO_ACTION, 0}}, /* sco open, active */
                   {{BTA_DM_PM_SNIFF, 7000}, {BTA_DM_PM_NO_ACTION, 0}},  /* sco close sniff  */
                   {{BTA_DM_PM_SNIFF, hs_sniff_delay}, {BTA_DM_PM_NO_ACTION, 0}}, /* idle */
                   {{BTA_DM_PM_ACTIVE, 0}, {BTA_DM_PM_NO_ACTION, 0}},             /* busy */
                   {{BTA_DM_PM_RETRY, 7000}, {BTA_DM_PM_NO_ACTION, 0}} /* mode change retry */
           }},

          /* AVK : 13 */
          {(BTA_DM_PM_SNIFF), /* allow sniff */
           (BTA_DM_PM_SSR2),  /* the SSR entry */
           {
                   {{BTA_DM_PM_SNIFF, 3000}, {BTA_DM_PM_NO_ACTION, 0}},  /* conn open  sniff */
                   {{BTA_DM_PM_NO_PREF, 0}, {BTA_DM_PM_NO_ACTION, 0}},   /* conn close  */
                   {{BTA_DM_PM_NO_ACTION, 0}, {BTA_DM_PM_NO_ACTION, 0}}, /* app open */
                   {{BTA_DM_PM_NO_ACTION, 0}, {BTA_DM_PM_NO_ACTION, 0}}, /* app close */
                   {{BTA_DM_PM_NO_ACTION, 0}, {BTA_DM_PM_NO_ACTION, 0}}, /* sco open  */
                   {{BTA_DM_PM_NO_ACTION, 0}, {BTA_DM_PM_NO_ACTION, 0}}, /* sco close   */
                   {{BTA_DM_PM_SNIFF4, 3000}, {BTA_DM_PM_NO_ACTION, 0}}, /* idle */
                   {{BTA_DM_PM_ACTIVE, 0}, {BTA_DM_PM_NO_ACTION, 0}},    /* busy */
                   {{BTA_DM_PM_NO_ACTION, 0}, {BTA_DM_PM_NO_ACTION, 0}}  /* mode change retry */
           }},

          /* GATTC : 14 */
          {(BTA_DM_PM_SNIFF | BTA_DM_PM_PARK), /* allow park & sniff */
           (BTA_DM_PM_SSR2),                   /* the SSR entry */
           {
                   {{BTA_DM_PM_SNIFF_A2DP_IDX, 10000},
                    {BTA_DM_PM_NO_ACTION, 0}},                           /* conn open  active */
                   {{BTA_DM_PM_NO_PREF, 0}, {BTA_DM_PM_NO_ACTION, 0}},   /* conn close  */
                   {{BTA_DM_PM_ACTIVE, 0}, {BTA_DM_PM_NO_ACTION, 0}},    /* app open */
                   {{BTA_DM_PM_NO_ACTION, 0}, {BTA_DM_PM_NO_ACTION, 0}}, /* app close */
                   {{BTA_DM_PM_NO_ACTION, 0}, {BTA_DM_PM_NO_ACTION, 0}}, /* sco open  */
                   {{BTA_DM_PM_NO_ACTION, 0}, {BTA_DM_PM_NO_ACTION, 0}}, /* sco close   */
                   {{BTA_DM_PM_SNIFF_A2DP_IDX, 10000}, {BTA_DM_PM_NO_ACTION, 0}}, /* idle */
                   {{BTA_DM_PM_ACTIVE, 0}, {BTA_DM_PM_NO_ACTION, 0}},             /* busy */
                   {{BTA_DM_PM_RETRY, 5000}, {BTA_DM_PM_NO_ACTION, 0}} /* mode change retry */
           }},

          /* GATTS : 15 */
          {(BTA_DM_PM_SNIFF | BTA_DM_PM_PARK), /* allow park & sniff */
           (BTA_DM_PM_SSR2),                   /* the SSR entry */
           {
                   {{BTA_DM_PM_NO_PREF, 0}, {BTA_DM_PM_NO_ACTION, 0}}, /* conn open  active */
                   {{BTA_DM_PM_NO_PREF, 0}, {BTA_DM_PM_NO_ACTION, 0}}, /* conn close  */
                   {{BTA_DM_PM_NO_PREF, 0}, {BTA_DM_PM_NO_ACTION, 0}}, /* app open */
                   {{BTA_DM_PM_NO_PREF, 0}, {BTA_DM_PM_NO_ACTION, 0}}, /* app close */
                   {{BTA_DM_PM_NO_PREF, 0}, {BTA_DM_PM_NO_ACTION, 0}}, /* sco open  */
                   {{BTA_DM_PM_NO_PREF, 0}, {BTA_DM_PM_NO_ACTION, 0}}, /* sco close */
                   {{BTA_DM_PM_NO_PREF, 0}, {BTA_DM_PM_NO_ACTION, 0}}, /* idle */
                   {{BTA_DM_PM_NO_PREF, 0}, {BTA_DM_PM_NO_ACTION, 0}}, /* busy */
                   {{BTA_DM_PM_RETRY, 5000}, {BTA_DM_PM_NO_ACTION, 0}} /* mode change retry */
           }}

#ifdef BTE_SIM_APP /* For Insight builds only */
          /* Entries at the end of the pm_spec table are user-defined (runtime
             configurable),
             for power consumption experiments.
             Insight finds the first user-defined entry by looking for the first
             BTA_DM_PM_NO_PREF.
             The number of user_defined specs is defined by
             BTA_SWRAP_UD_PM_SPEC_COUNT */
          ,
          {BTA_DM_PM_NO_PREF}, /* pm_spec USER_DEFINED_0 */
          {BTA_DM_PM_NO_PREF}  /* pm_spec USER_DEFINED_1 */
#endif                         /* BTE_SIM_APP */
  };
  return bta_dm_pm_spec;
}

/* Please refer to the SNIFF table definitions in bta_api.h.
 *
 * Adding to or Modifying the Table
 * Additional sniff parameter entries can be added for BTA_DM_PM_SNIFF6 -
 * BTA_DM_PM_SNIFF7.
 * Overrides of additional table entries can be specified in bdroid_buildcfg.h.
 * If additional
 * sniff parameter entries are added or an override of an existing entry is
 * specified in
 * bdroid_buildcfg.h then the BTA_DM_PM_*_IDX defines in bta_api.h will need to
 * be match the new
 * ordering.
 *
 * Table Ordering
 * Sniff Table entries must be ordered from highest latency (biggest interval)
 * to lowest latency.
 * If there is a conflict among the connected services the setting with the
 * lowest latency will
 * be selected.
 */
tBTA_DM_PM_TYPE_QUALIFIER tBTM_PM_PWR_MD bta_dm_pm_md[] = {
        /*
         * More sniff parameter entries can be added for
         * BTA_DM_PM_SNIFF3 - BTA_DM_PM_SNIFF7, if needed. When entries are added or
         * removed, BTA_DM_PM_PARK_IDX needs to be updated to reflect the actual
         * index
         * BTA_DM_PM_PARK_IDX is defined in bta_api.h and can be override by the
         * bdroid_buildcfg.h settings.
         * The SNIFF table entries must be in the order from highest latency
         * (biggest
         * interval) to lowest latency. If there's a conflict among the connected
         * services, the setting with lowest latency wins.
         */
        /* sniff modes: max interval, min interval, attempt, timeout */
        {BTA_DM_PM_SNIFF_MAX, BTA_DM_PM_SNIFF_MIN, BTA_DM_PM_SNIFF_ATTEMPT, BTA_DM_PM_SNIFF_TIMEOUT,
         BTM_PM_MD_SNIFF}, /* for BTA_DM_PM_SNIFF - A2DP */
        {BTA_DM_PM_SNIFF1_MAX, BTA_DM_PM_SNIFF1_MIN, BTA_DM_PM_SNIFF1_ATTEMPT,
         BTA_DM_PM_SNIFF1_TIMEOUT, BTM_PM_MD_SNIFF}, /* for BTA_DM_PM_SNIFF1 */
        {BTA_DM_PM_SNIFF2_MAX, BTA_DM_PM_SNIFF2_MIN, BTA_DM_PM_SNIFF2_ATTEMPT,
         BTA_DM_PM_SNIFF2_TIMEOUT, BTM_PM_MD_SNIFF}, /* for BTA_DM_PM_SNIFF2- HD idle */
        {BTA_DM_PM_SNIFF3_MAX, BTA_DM_PM_SNIFF3_MIN, BTA_DM_PM_SNIFF3_ATTEMPT,
         BTA_DM_PM_SNIFF3_TIMEOUT, BTM_PM_MD_SNIFF}, /* for BTA_DM_PM_SNIFF3- SCO open */
        {BTA_DM_PM_SNIFF4_MAX, BTA_DM_PM_SNIFF4_MIN, BTA_DM_PM_SNIFF4_ATTEMPT,
         BTA_DM_PM_SNIFF4_TIMEOUT, BTM_PM_MD_SNIFF}, /* for BTA_DM_PM_SNIFF4- HD active */
        {BTA_DM_PM_SNIFF5_MAX, BTA_DM_PM_SNIFF5_MIN, BTA_DM_PM_SNIFF5_ATTEMPT,
         BTA_DM_PM_SNIFF5_TIMEOUT, BTM_PM_MD_SNIFF}, /* for BTA_DM_PM_SNIFF5- HD active */
        {BTA_DM_PM_SNIFF6_MAX, BTA_DM_PM_SNIFF6_MIN, BTA_DM_PM_SNIFF6_ATTEMPT,
         BTA_DM_PM_SNIFF6_TIMEOUT, BTM_PM_MD_SNIFF}, /* for BTA_DM_PM_SNIFF6- HD active */
        {BTA_DM_PM_PARK_MAX, BTA_DM_PM_PARK_MIN, BTA_DM_PM_PARK_ATTEMPT, BTA_DM_PM_PARK_TIMEOUT,
         BTM_PM_MD_PARK}

#ifdef BTE_SIM_APP /* For Insight builds only */
        /* Entries at the end of the bta_dm_pm_md table are user-defined (runtime
           configurable),
           for power consumption experiments.
           Insight finds the first user-defined entry by looking for the first
           'max=0'.
           The number of user_defined specs is defined by BTA_SWRAP_UD_PM_DM_COUNT
           */
        ,
        {0}, /* CONN_OPEN/SCO_CLOSE power mode settings for pm_spec USER_DEFINED_0
              */
        {0}, /* SCO_OPEN power mode settings for pm_spec USER_DEFINED_0 */

        {0}, /* CONN_OPEN/SCO_CLOSE power mode settings for pm_spec USER_DEFINED_1
              */
        {0}  /* SCO_OPEN power mode settings for pm_spec USER_DEFINED_1 */
#endif       /* BTE_SIM_APP */
};

/* 0=max_lat -> no SSR */
/* the smaller of the SSR max latency wins.
 * the entries in this table must be from highest latency (biggest interval) to
 * lowest latency */
tBTA_DM_SSR_SPEC bta_dm_ssr_spec[] = {
        /*max_lat, min_rmt_to, min_loc_to*/
        {0, 0, 0, "no_ssr"}, /* BTA_DM_PM_SSR0 - do not use SSR */
        /* BTA_DM_PM_SSR1 - HH, can NOT share entry with any other profile, setting
           default max latency and min remote timeout as 0, and always read
           individual device preference from HH module */
        {0, 0, 2, "hid_host"},
        {1200, 2, 2, "sniff_capable"},  /* BTA_DM_PM_SSR2 - others (as long as sniff
                                           is allowed)*/
        {360, 160, 1600, "hid_device"}, /* BTA_DM_PM_SSR3 - HD */
        {1200, 65534, 65534, "a2dp"}    /* BTA_DM_PM_SSR4 - A2DP streaming */
};

tBTA_DM_SSR_SPEC* p_bta_dm_ssr_spec = &bta_dm_ssr_spec[0];

const tBTA_DM_PM_CFG* p_bta_dm_pm_cfg = &bta_dm_pm_cfg[0];
const tBTM_PM_PWR_MD* p_bta_dm_pm_md = &bta_dm_pm_md[0];

/* The performance impact of EIR packet size
 *
 * 1 to 17 bytes,    DM1 is used and most robust.
 * 18 to 121 bytes,  DM3 is used but impacts inquiry scan time with large number
 *                    of devices.(almost double with 150 users)
 * 122 to 224 bytes, DM5 is used but cause quite big performance loss even with
 *                    small number of users. so it is not recommended.
 * 225 to 240 bytes, DH5 is used without FEC but it not recommended.
 *                    (same reason of DM5)
 */

/* Extended Inquiry Response */
const tBTA_DM_EIR_CONF bta_dm_eir_cfg = {
        50, /* minimum length of local name when it is shortened */
            /* if length of local name is longer than this and EIR has not enough */
            /* room for all UUID list then local name is shortened to this length */
        {
                /* mask of UUID list in EIR */
                0xFFFFFFFF, /* LSB is the first UUID of the first 32 UUIDs in
                               BTM_EIR_UUID_LKUP_TBL */
                0xFFFFFFFF  /* LSB is the first UUID of the next 32 UUIDs in
                               BTM_EIR_UUID_LKUP_TBL */
                            /* BTM_EIR_UUID_LKUP_TBL can be overrided */
        },
        NULL, /* Inquiry TX power         */
        0,    /* length of flags in bytes */
        NULL, /* flags for EIR */
        0,    /* length of manufacturer specific in bytes */
        NULL, /* manufacturer specific */
        0,    /* length of additional data in bytes */
        NULL  /* additional data */
};
const tBTA_DM_EIR_CONF* p_bta_dm_eir_cfg = &bta_dm_eir_cfg;<|MERGE_RESOLUTION|>--- conflicted
+++ resolved
@@ -73,11 +73,12 @@
 
 /* Reduce Idle timeout value due to intermediate timer */
 #ifndef BTA_JVS_IDLE_TO_SNIFF_DELAY_MS
-#define BTA_JVS_IDLE_TO_SNIFF_DELAY_MS BTA_FTS_OPS_IDLE_TO_SNIFF_DELAY_MS-BTA_JV_IDLE_TIMEOUT*1000
+#define BTA_JVS_IDLE_TO_SNIFF_DELAY_MS \
+  BTA_FTS_OPS_IDLE_TO_SNIFF_DELAY_MS - BTA_JV_IDLE_TIMEOUT * 1000
 #endif
 
 #ifndef BTA_JVC_IDLE_TO_SNIFF_DELAY_MS
-#define BTA_JVC_IDLE_TO_SNIFF_DELAY_MS 5000-BTA_JV_IDLE_TIMEOUT*1000
+#define BTA_JVC_IDLE_TO_SNIFF_DELAY_MS 5000 - BTA_JV_IDLE_TIMEOUT * 1000
 #endif
 
 /* First element is always for SYS:
@@ -261,70 +262,32 @@
           {(BTA_DM_PM_SNIFF), /* allow sniff */
            (BTA_DM_PM_SSR2),  /* the SSR entry */
            {
-<<<<<<< HEAD
-               {{BTA_DM_PM_ACTIVE, 0},
-                {BTA_DM_PM_NO_ACTION, 0}}, /* conn open  active */
-               {{BTA_DM_PM_NO_PREF, 0},
-                {BTA_DM_PM_NO_ACTION, 0}}, /* conn close  */
-               {{BTA_DM_PM_ACTIVE, 0}, {BTA_DM_PM_NO_ACTION, 0}}, /* app open */
-               {{BTA_DM_PM_NO_ACTION, 0},
-                {BTA_DM_PM_NO_ACTION, 0}}, /* app close */
-               {{BTA_DM_PM_NO_ACTION, 0},
-                {BTA_DM_PM_NO_ACTION, 0}}, /* sco open  */
-               {{BTA_DM_PM_NO_ACTION, 0},
-                {BTA_DM_PM_NO_ACTION, 0}}, /* sco close   */
-               {{BTA_DM_PM_SNIFF_A2DP_IDX, BTA_JVC_IDLE_TO_SNIFF_DELAY_MS},
-                {BTA_DM_PM_NO_ACTION, 0}},                        /* idle */
-               {{BTA_DM_PM_ACTIVE, 0}, {BTA_DM_PM_NO_ACTION, 0}}, /* busy */
-               {{BTA_DM_PM_NO_ACTION, 0},
-                {BTA_DM_PM_NO_ACTION, 0}} /* mode change retry */
-=======
                    {{BTA_DM_PM_ACTIVE, 0}, {BTA_DM_PM_NO_ACTION, 0}},    /* conn open  active */
                    {{BTA_DM_PM_NO_PREF, 0}, {BTA_DM_PM_NO_ACTION, 0}},   /* conn close  */
                    {{BTA_DM_PM_ACTIVE, 0}, {BTA_DM_PM_NO_ACTION, 0}},    /* app open */
                    {{BTA_DM_PM_NO_ACTION, 0}, {BTA_DM_PM_NO_ACTION, 0}}, /* app close */
                    {{BTA_DM_PM_NO_ACTION, 0}, {BTA_DM_PM_NO_ACTION, 0}}, /* sco open  */
                    {{BTA_DM_PM_NO_ACTION, 0}, {BTA_DM_PM_NO_ACTION, 0}}, /* sco close   */
-                   {{BTA_DM_PM_SNIFF_A2DP_IDX, ftc_idle_to_sniff_delay_ms},
+                   {{BTA_DM_PM_SNIFF_A2DP_IDX, BTA_JVC_IDLE_TO_SNIFF_DELAY_MS},
                     {BTA_DM_PM_NO_ACTION, 0}},                          /* idle */
                    {{BTA_DM_PM_ACTIVE, 0}, {BTA_DM_PM_NO_ACTION, 0}},   /* busy */
                    {{BTA_DM_PM_NO_ACTION, 0}, {BTA_DM_PM_NO_ACTION, 0}} /* mode change retry */
->>>>>>> 15c04564
            }},
 
           /* FTS, PBS, OPS, MSE, BTA_JV_PM_ID_1 : 8 */
           {(BTA_DM_PM_SNIFF), /* allow sniff */
            (BTA_DM_PM_SSR2),  /* the SSR entry */
            {
-<<<<<<< HEAD
-               {{BTA_DM_PM_ACTIVE, 0},
-                {BTA_DM_PM_NO_ACTION, 0}}, /* conn open  active */
-               {{BTA_DM_PM_NO_PREF, 0},
-                {BTA_DM_PM_NO_ACTION, 0}}, /* conn close  */
-               {{BTA_DM_PM_ACTIVE, 0}, {BTA_DM_PM_NO_ACTION, 0}}, /* app open */
-               {{BTA_DM_PM_NO_ACTION, 0},
-                {BTA_DM_PM_NO_ACTION, 0}}, /* app close */
-               {{BTA_DM_PM_NO_ACTION, 0},
-                {BTA_DM_PM_NO_ACTION, 0}}, /* sco open  */
-               {{BTA_DM_PM_NO_ACTION, 0},
-                {BTA_DM_PM_NO_ACTION, 0}}, /* sco close   */
-               {{BTA_DM_PM_SNIFF_A2DP_IDX, BTA_JVS_IDLE_TO_SNIFF_DELAY_MS},
-                {BTA_DM_PM_NO_ACTION, 0}},                        /* idle */
-               {{BTA_DM_PM_ACTIVE, 0}, {BTA_DM_PM_NO_ACTION, 0}}, /* busy */
-               {{BTA_DM_PM_NO_ACTION, 0},
-                {BTA_DM_PM_NO_ACTION, 0}} /* mode change retry */
-=======
                    {{BTA_DM_PM_ACTIVE, 0}, {BTA_DM_PM_NO_ACTION, 0}},    /* conn open  active */
                    {{BTA_DM_PM_NO_PREF, 0}, {BTA_DM_PM_NO_ACTION, 0}},   /* conn close  */
                    {{BTA_DM_PM_ACTIVE, 0}, {BTA_DM_PM_NO_ACTION, 0}},    /* app open */
                    {{BTA_DM_PM_NO_ACTION, 0}, {BTA_DM_PM_NO_ACTION, 0}}, /* app close */
                    {{BTA_DM_PM_NO_ACTION, 0}, {BTA_DM_PM_NO_ACTION, 0}}, /* sco open  */
                    {{BTA_DM_PM_NO_ACTION, 0}, {BTA_DM_PM_NO_ACTION, 0}}, /* sco close   */
-                   {{BTA_DM_PM_SNIFF_A2DP_IDX, fts_ops_idle_to_sniff_delay_ms},
+                   {{BTA_DM_PM_SNIFF_A2DP_IDX, BTA_JVS_IDLE_TO_SNIFF_DELAY_MS},
                     {BTA_DM_PM_NO_ACTION, 0}},                          /* idle */
                    {{BTA_DM_PM_ACTIVE, 0}, {BTA_DM_PM_NO_ACTION, 0}},   /* busy */
                    {{BTA_DM_PM_NO_ACTION, 0}, {BTA_DM_PM_NO_ACTION, 0}} /* mode change retry */
->>>>>>> 15c04564
            }},
 
           /* HL : 9 */
