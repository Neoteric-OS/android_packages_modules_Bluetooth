/******************************************************************************
 *
 *  Copyright 2003-2012 Broadcom Corporation
 *
 *  Licensed under the Apache License, Version 2.0 (the "License");
 *  you may not use this file except in compliance with the License.
 *  You may obtain a copy of the License at:
 *
 *  http://www.apache.org/licenses/LICENSE-2.0
 *
 *  Unless required by applicable law or agreed to in writing, software
 *  distributed under the License is distributed on an "AS IS" BASIS,
 *  WITHOUT WARRANTIES OR CONDITIONS OF ANY KIND, either express or implied.
 *  See the License for the specific language governing permissions and
 *  limitations under the License.
 *
 ******************************************************************************/

/******************************************************************************
 *
 *  This is the private interface file for the BTA device manager.
 *
 ******************************************************************************/
#ifndef BTA_DM_INT_H
#define BTA_DM_INT_H

#include <base/strings/stringprintf.h>
#include <bluetooth/log.h>

#include <string>
#include <vector>

#include "bta/include/bta_api.h"
#include "bta/include/bta_sec_api.h"
#include "bta/sys/bta_sys.h"
#include "hci/le_rand_callback.h"
#include "internal_include/bt_target.h"
#include "internal_include/bt_trace.h"
#include "macros.h"
#include "types/raw_address.h"

/*****************************************************************************
 *  Constants and data types
 ****************************************************************************/

<<<<<<< HEAD
#define BTA_DM_MSG_LEN 50

#define BTA_DM_NUM_PEER_DEVICE MAX_L2CAP_LINKS

/* bond retrial interval (in milliseconds) */
#ifndef BTA_DM_BOND_TIMER_RETRIAL_MS
#define BTA_DM_BOND_TIMER_RETRIAL_MS 100
#endif
=======
#define BTA_DM_NUM_PEER_DEVICE 7
>>>>>>> 9396273f

enum class tBTA_DM_CONN_STATE : uint8_t {
  BTA_DM_NOT_CONNECTED = 0,
  BTA_DM_CONNECTED = 1,
  BTA_DM_UNPAIRING = 2,
};

inline std::string bta_conn_state_text(tBTA_DM_CONN_STATE state) {
  switch (state) {
    CASE_RETURN_STRING(tBTA_DM_CONN_STATE::BTA_DM_NOT_CONNECTED);
    CASE_RETURN_STRING(tBTA_DM_CONN_STATE::BTA_DM_CONNECTED);
    CASE_RETURN_STRING(tBTA_DM_CONN_STATE::BTA_DM_UNPAIRING);
  }
  RETURN_UNKNOWN_TYPE_STRING(tBTA_DM_CONN_STATE, state);
}

typedef enum : uint8_t {
  BTA_DM_DI_NONE = 0x00,      /* nothing special */
  BTA_DM_DI_SET_SNIFF = 0x01, /* set this bit if call BTM_SetPowerMode(sniff) */
  BTA_DM_DI_INT_SNIFF = 0x02, /* set this bit if call BTM_SetPowerMode(sniff) &
                                 enter sniff mode */
  BTA_DM_DI_ACP_SNIFF = 0x04, /* set this bit if peer init sniff */
  BTA_DM_DI_UNUSED = 0x08,
  BTA_DM_DI_USE_SSR = 0x10, /* set this bit if ssr is supported for this link */
  BTA_DM_DI_AV_ACTIVE = 0x20, /* set this bit if AV is active for this link */
} tBTA_DM_DEV_INFO_BITMASK;
typedef uint8_t tBTA_DM_DEV_INFO;

inline std::string device_info_text(tBTA_DM_DEV_INFO info) {
  const char* const device_info_text[] = {
      ":set_sniff", ":int_sniff", ":acp_sniff",
      ":unused",    ":use_ssr",   ":av_active",
  };

  std::string s = base::StringPrintf("0x%02x", info);
  if (info == BTA_DM_DI_NONE) return s + std::string(":none");
  for (size_t i = 0; i < sizeof(device_info_text) / sizeof(device_info_text[0]);
       i++) {
    if (info & (1u << i)) s += std::string(device_info_text[i]);
  }
  return s;
}

/* set power mode request type */
#define BTA_DM_PM_RESTART 1
#define BTA_DM_PM_NEW_REQ 2
#define BTA_DM_PM_EXECUTE 3
typedef uint8_t tBTA_DM_PM_REQ;

struct tBTA_DM_PEER_DEVICE {
  RawAddress peer_bdaddr;
  tBTA_DM_CONN_STATE conn_state{tBTA_DM_CONN_STATE::BTA_DM_NOT_CONNECTED};
  tBTA_PREF_ROLES pref_role;
  bool in_use;

 private:
  // Dynamic pieces of operational device information
  tBTA_DM_DEV_INFO info{BTA_DM_DI_NONE};

 public:
  std::string info_text() const { return device_info_text(info); }

  void reset_device_info() { info = BTA_DM_DI_NONE; }

  void set_av_active() { info |= BTA_DM_DI_AV_ACTIVE; }
  void reset_av_active() { info &= ~BTA_DM_DI_AV_ACTIVE; }
  bool is_av_active() const { return info & BTA_DM_DI_AV_ACTIVE; }

  void set_local_init_sniff() { info |= BTA_DM_DI_INT_SNIFF; }
  bool is_local_init_sniff() const { return info & BTA_DM_DI_INT_SNIFF; }
  void set_remote_init_sniff() { info |= BTA_DM_DI_ACP_SNIFF; }
  bool is_remote_init_sniff() const { return info & BTA_DM_DI_ACP_SNIFF; }

  void set_sniff_command_sent() { info |= BTA_DM_DI_SET_SNIFF; }
  void reset_sniff_command_sent() { info &= ~BTA_DM_DI_SET_SNIFF; }
  bool is_sniff_command_sent() const { return info & BTA_DM_DI_SET_SNIFF; }

  // NOTE: Why is this not used as a bitmask
  void set_both_device_ssr_capable() { info = BTA_DM_DI_USE_SSR; }

  void reset_sniff_flags() {
    info &= ~(BTA_DM_DI_INT_SNIFF | BTA_DM_DI_ACP_SNIFF | BTA_DM_DI_SET_SNIFF);
  }

  void set_ssr_active() { info |= BTA_DM_DI_USE_SSR; }
  void reset_ssr_active() { info &= ~BTA_DM_DI_USE_SSR; }
  bool is_ssr_active() const { return info & BTA_DM_DI_USE_SSR; }

  tBTA_DM_ENCRYPT_CBACK* p_encrypt_cback;
  tBTM_PM_STATUS prev_low; /* previous low power mode used */
  tBTA_DM_PM_ACTION pm_mode_attempted;
  tBTA_DM_PM_ACTION pm_mode_failed;
  bool remove_dev_pending;
  tBT_TRANSPORT transport;
};

/* structure to store list of
  active connections */
typedef struct {
  tBTA_DM_PEER_DEVICE peer_device[BTA_DM_NUM_PEER_DEVICE];
  uint8_t count;
  uint8_t le_count;
} tBTA_DM_ACTIVE_LINK;

typedef struct {
  RawAddress peer_bdaddr;
  tBTA_SYS_ID id;
  uint8_t app_id;
  tBTA_SYS_CONN_STATUS state;
  bool new_request;

  std::string ToString() const {
    return base::StringPrintf(
        "peer:%s sys_name:%s app_id:%hhu state:%s new_request:%s",
        ADDRESS_TO_LOGGABLE_CSTR(peer_bdaddr), BtaIdSysText(id).c_str(), app_id,
        bta_sys_conn_status_text(state).c_str(),
        new_request ? "true" : "false");
  }

} tBTA_DM_SRVCS;

#ifndef BTA_DM_NUM_CONN_SRVS
#define BTA_DM_NUM_CONN_SRVS 30
#endif

typedef struct {
  uint8_t count;
  tBTA_DM_SRVCS conn_srvc[BTA_DM_NUM_CONN_SRVS];

} tBTA_DM_CONNECTED_SRVCS;

typedef struct {
#define BTA_DM_PM_SNIFF_TIMER_IDX 0
#define BTA_DM_PM_PARK_TIMER_IDX 1
#define BTA_DM_PM_SUSPEND_TIMER_IDX 2
#define BTA_DM_PM_MODE_TIMER_MAX 3
  /*
   * Keep three different timers for PARK, SNIFF and SUSPEND if TBFC is
   * supported.
   */
  alarm_t* timer[BTA_DM_PM_MODE_TIMER_MAX];

  uint8_t srvc_id[BTA_DM_PM_MODE_TIMER_MAX];
  uint8_t pm_action[BTA_DM_PM_MODE_TIMER_MAX];
  uint8_t active; /* number of active timer */

  RawAddress peer_bdaddr;
  bool in_use;
} tBTA_PM_TIMER;

extern tBTA_DM_CONNECTED_SRVCS bta_dm_conn_srvcs;

#define BTA_DM_NUM_PM_TIMER 7

typedef struct {
  tBTA_DM_ACL_CBACK* p_acl_cback;
} tBTA_DM_ACL_CB;

/* DM control block */
typedef struct {
  tBTA_DM_ACTIVE_LINK device_list;
  tBTA_BLE_ENERGY_INFO_CBACK* p_energy_info_cback;
  bool disabling;
  alarm_t* disable_timer;
  alarm_t* bond_retrail_timer;
  uint8_t pm_id;
  tBTA_PM_TIMER pm_timer[BTA_DM_NUM_PM_TIMER];
  uint8_t cur_av_count;   /* current AV connecions */

  /* store UUID list for EIR */
  uint32_t eir_uuid[BTM_EIR_SERVICE_ARRAY_SIZE];
#if (BTA_EIR_SERVER_NUM_CUSTOM_UUID > 0)
  tBTA_CUSTOM_UUID bta_custom_uuid[BTA_EIR_SERVER_NUM_CUSTOM_UUID];
#endif
  alarm_t* switch_delay_timer;
} tBTA_DM_CB;

/* DI control block */
typedef struct {
  uint8_t di_num;                     /* total local DI record number */
  uint32_t di_handle[BTA_DI_NUM_MAX]; /* local DI record handle, the first one
                                         is primary record */
} tBTA_DM_DI_CB;

typedef struct {
  uint16_t page_timeout; /* timeout for page in slots */
  bool avoid_scatter; /* true to avoid scatternet when av is streaming (be the
                         central) */

} tBTA_DM_CFG;

extern const uint32_t bta_service_id_to_btm_srv_id_lkup_tbl[];

typedef struct {
  uint8_t id;
  uint8_t app_id;
  uint8_t cfg;

} tBTA_DM_RM;

extern const tBTA_DM_CFG* p_bta_dm_cfg;
extern const tBTA_DM_RM* p_bta_dm_rm_cfg;

typedef struct {
  uint8_t id;
  uint8_t app_id;
  uint8_t spec_idx; /* index of spec table to use */

} tBTA_DM_PM_CFG;

typedef struct {
  tBTA_DM_PM_ACTION power_mode;
  uint16_t timeout;

} tBTA_DM_PM_ACTN;

typedef struct {
  uint8_t allow_mask; /* mask of sniff/hold/park modes to allow */
  uint8_t ssr; /* set SSR on conn open/unpark */
  tBTA_DM_PM_ACTN actn_tbl[BTA_DM_PM_NUM_EVTS][2];

} tBTA_DM_PM_SPEC;

typedef struct {
  uint16_t max_lat;
  uint16_t min_rmt_to;
  uint16_t min_loc_to;
  const char* name{nullptr};
} tBTA_DM_SSR_SPEC;

typedef struct {
  uint16_t manufacturer;
  uint16_t lmp_sub_version;
  uint8_t lmp_version;
} tBTA_DM_LMP_VER_INFO;

/* data type for tBTA_DM_API_BOND */
typedef struct {
  BT_HDR_RIGID hdr;
  RawAddress bd_addr;
  tBLE_ADDR_TYPE addr_type;
  tBT_DEVICE_TYPE device_type;
  tBT_TRANSPORT transport;
} tBTA_DM_API_BOND;

extern const uint16_t bta_service_id_to_uuid_lkup_tbl[];

/* For Insight, PM cfg lookup tables are runtime configurable (to allow tweaking
 * of params for power consumption measurements) */
#ifndef BTE_SIM_APP
#define tBTA_DM_PM_TYPE_QUALIFIER const
#else
#define tBTA_DM_PM_TYPE_QUALIFIER
#endif

extern const tBTA_DM_PM_CFG* p_bta_dm_pm_cfg;
tBTA_DM_PM_TYPE_QUALIFIER tBTA_DM_PM_SPEC* get_bta_dm_pm_spec();
extern const tBTM_PM_PWR_MD* p_bta_dm_pm_md;
extern tBTA_DM_SSR_SPEC* p_bta_dm_ssr_spec;

/* update dynamic BRCM Aware EIR data */
extern const tBTA_DM_EIR_CONF bta_dm_eir_cfg;
extern const tBTA_DM_EIR_CONF* p_bta_dm_eir_cfg;

/* DM control block */
extern tBTA_DM_CB bta_dm_cb;

/* DM control block for ACL management */
extern tBTA_DM_ACL_CB bta_dm_acl_cb;

/* DI control block */
extern tBTA_DM_DI_CB bta_dm_di_cb;

void bta_dm_enable(tBTA_DM_SEC_CBACK*, tBTA_DM_ACL_CBACK*);
void bta_dm_disable();
void bta_dm_set_dev_name(const std::vector<uint8_t>&);

void bta_dm_ble_set_conn_params(const RawAddress&, uint16_t, uint16_t, uint16_t,
                                uint16_t);
void bta_dm_ble_update_conn_params(const RawAddress&, uint16_t, uint16_t,
                                   uint16_t, uint16_t, uint16_t, uint16_t);

void bta_dm_ble_set_data_length(const RawAddress& bd_addr);

void bta_dm_ble_get_energy_info(tBTA_BLE_ENERGY_INFO_CBACK*);

void bta_dm_init_pm(void);
void bta_dm_disable_pm(void);

uint8_t bta_dm_get_av_count(void);
tBTA_DM_PEER_DEVICE* bta_dm_find_peer_device(const RawAddress& peer_addr);

void bta_dm_clear_event_filter(void);
void bta_dm_clear_event_mask(void);
void bta_dm_clear_filter_accept_list(void);
void bta_dm_disconnect_all_acls(void);
void bta_dm_le_rand(bluetooth::hci::LeRandCallback cb);
void bta_dm_set_event_filter_connection_setup_all_devices();
void bta_dm_allow_wake_by_hid(
    std::vector<RawAddress> classic_hid_devices,
    std::vector<std::pair<RawAddress, uint8_t>> le_hid_devices);
void bta_dm_restore_filter_accept_list(
    std::vector<std::pair<RawAddress, uint8_t>> le_devices);
void bta_dm_set_default_event_mask_except(uint64_t mask, uint64_t le_mask);
void bta_dm_set_event_filter_inquiry_result_all_devices();

void bta_dm_ble_reset_id(void);

void bta_dm_eir_update_uuid(uint16_t uuid16, bool adding);
void bta_dm_eir_update_cust_uuid(const tBTA_CUSTOM_UUID &curr, bool adding);

void bta_dm_ble_subrate_request(const RawAddress& bd_addr, uint16_t subrate_min,
                                uint16_t subrate_max, uint16_t max_latency,
                                uint16_t cont_num, uint16_t timeout);

namespace fmt {
template <>
struct formatter<tBTA_DM_CONN_STATE> : enum_formatter<tBTA_DM_CONN_STATE> {};
}  // namespace fmt

#endif /* BTA_DM_INT_H */<|MERGE_RESOLUTION|>--- conflicted
+++ resolved
@@ -43,18 +43,12 @@
  *  Constants and data types
  ****************************************************************************/
 
-<<<<<<< HEAD
-#define BTA_DM_MSG_LEN 50
-
 #define BTA_DM_NUM_PEER_DEVICE MAX_L2CAP_LINKS
 
 /* bond retrial interval (in milliseconds) */
 #ifndef BTA_DM_BOND_TIMER_RETRIAL_MS
 #define BTA_DM_BOND_TIMER_RETRIAL_MS 100
 #endif
-=======
-#define BTA_DM_NUM_PEER_DEVICE 7
->>>>>>> 9396273f
 
 enum class tBTA_DM_CONN_STATE : uint8_t {
   BTA_DM_NOT_CONNECTED = 0,
