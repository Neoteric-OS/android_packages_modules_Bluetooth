/*
 * Copyright 2023 The Android Open Source Project
 *
 * Licensed under the Apache License, Version 2.0 (the "License");
 * you may not use this file except in compliance with the License.
 * You may obtain a copy of the License at
 *
 *      http://www.apache.org/licenses/LICENSE-2.0
 *
 * Unless required by applicable law or agreed to in writing, software
 * distributed under the License is distributed on an "AS IS" BASIS,
 * WITHOUT WARRANTIES OR CONDITIONS OF ANY KIND, either express or implied.
 * See the License for the specific language governing permissions and
 * limitations under the License.
 */

#define LOG_TAG "bt_bta_dm"

#include "bta/dm/bta_dm_disc.h"

#include <base/functional/bind.h>
#include <base/strings/stringprintf.h>
#include <bluetooth/log.h>
#include <com_android_bluetooth_flags.h>

#include <cstddef>
#include <cstdint>
#include <string>
#include <variant>
#include <vector>

#include "bta/dm/bta_dm_disc_int.h"
#include "bta/dm/bta_dm_disc_legacy.h"
#include "bta/include/bta_gatt_api.h"
<<<<<<< HEAD
#include "bta_dm_disc_int_legacy.h"
#include "com_android_bluetooth_flags.h"
=======
>>>>>>> ee15ddd2
#include "common/circular_buffer.h"
#include "common/strings.h"
#include "internal_include/bt_target.h"
#include "main/shim/dumpsys.h"
#include "os/logging/log_adapter.h"
#include "osi/include/allocator.h"
#include "stack/btm/btm_dev.h"
#include "stack/include/bt_name.h"
#include "stack/include/bt_uuid16.h"
#include "stack/include/btm_client_interface.h"
#include "stack/include/btm_log_history.h"
#include "stack/include/gap_api.h"  // GAP_BleReadPeerPrefConnParams
#include "stack/include/hidh_api.h"
#include "stack/include/main_thread.h"
#include "stack/include/sdp_status.h"
#include "types/raw_address.h"

#ifdef TARGET_FLOSS
#include "stack/include/srvc_api.h"
#endif

using namespace bluetooth;

using bluetooth::Uuid;
using namespace bluetooth::legacy::stack::sdp;
using namespace bluetooth;

static void btm_dm_start_gatt_discovery(const RawAddress& bd_addr);

namespace {
constexpr char kBtmLogTag[] = "SDP";

tBTA_DM_SERVICE_DISCOVERY_CB bta_dm_discovery_cb;
base::RepeatingCallback<void(tBTA_DM_SDP_STATE*)> default_sdp_performer =
        base::Bind(bta_dm_sdp_find_services);
base::RepeatingCallback<void(const RawAddress&)> default_gatt_performer =
        base::Bind(btm_dm_start_gatt_discovery);
base::RepeatingCallback<void(tBTA_DM_SDP_STATE*)> sdp_performer = default_sdp_performer;
base::RepeatingCallback<void(const RawAddress&)> gatt_performer = default_gatt_performer;

static bool is_same_device(const RawAddress& a, const RawAddress& b) {
  if (a == b) {
    return true;
  }

  auto devA = btm_find_dev(a);
  if (devA != nullptr && devA == btm_find_dev(b)) {
    return true;
  }

  return false;
}
}  // namespace

static void bta_dm_disc_sm_execute(tBTA_DM_DISC_EVT event, std::unique_ptr<tBTA_DM_MSG> msg);
static void post_disc_evt(tBTA_DM_DISC_EVT event, std::unique_ptr<tBTA_DM_MSG> msg) {
  if (do_in_main_thread(base::BindOnce(&bta_dm_disc_sm_execute, event, std::move(msg))) !=
      BT_STATUS_SUCCESS) {
    log::error("post_disc_evt failed");
  }
}

static void bta_dm_gatt_disc_complete(uint16_t conn_id, tGATT_STATUS status);
static void bta_dm_disable_disc(void);
static void bta_dm_gattc_register(void);
static void bta_dm_gattc_callback(tBTA_GATTC_EVT event, tBTA_GATTC* p_data);
static void bta_dm_execute_queued_discovery_request();
static void bta_dm_close_gatt_conn();

namespace {

struct gatt_interface_t {
  void (*BTA_GATTC_CancelOpen)(tGATT_IF client_if, const RawAddress& remote_bda, bool is_direct);
  void (*BTA_GATTC_Refresh)(const RawAddress& remote_bda);
  void (*BTA_GATTC_GetGattDb)(uint16_t conn_id, uint16_t start_handle, uint16_t end_handle,
                              btgatt_db_element_t** db, int* count);
  void (*BTA_GATTC_AppRegister)(tBTA_GATTC_CBACK* p_client_cb, BtaAppRegisterCallback cb,
                                bool eatt_support);
  void (*BTA_GATTC_Close)(uint16_t conn_id);
  void (*BTA_GATTC_ServiceSearchRequest)(uint16_t conn_id, const bluetooth::Uuid* p_srvc_uuid);
  void (*BTA_GATTC_Open)(tGATT_IF client_if, const RawAddress& remote_bda,
                         tBTM_BLE_CONN_TYPE connection_type, bool opportunistic);
} default_gatt_interface = {
        .BTA_GATTC_CancelOpen =
                [](tGATT_IF client_if, const RawAddress& remote_bda, bool is_direct) {
                  BTA_GATTC_CancelOpen(client_if, remote_bda, is_direct);
                },
        .BTA_GATTC_Refresh = [](const RawAddress& remote_bda) { BTA_GATTC_Refresh(remote_bda); },
        .BTA_GATTC_GetGattDb =
                [](uint16_t conn_id, uint16_t start_handle, uint16_t end_handle,
                   btgatt_db_element_t** db, int* count) {
                  BTA_GATTC_GetGattDb(conn_id, start_handle, end_handle, db, count);
                },
        .BTA_GATTC_AppRegister =
                [](tBTA_GATTC_CBACK* p_client_cb, BtaAppRegisterCallback cb, bool eatt_support) {
                  BTA_GATTC_AppRegister(p_client_cb, cb, eatt_support);
                },
        .BTA_GATTC_Close = [](uint16_t conn_id) { BTA_GATTC_Close(conn_id); },
        .BTA_GATTC_ServiceSearchRequest =
                [](uint16_t conn_id, const bluetooth::Uuid* p_srvc_uuid) {
                  if (p_srvc_uuid) {
                    BTA_GATTC_ServiceSearchRequest(conn_id, *p_srvc_uuid);
                  } else {
                    BTA_GATTC_ServiceSearchAllRequest(conn_id);
                  }
                },
        .BTA_GATTC_Open =
                [](tGATT_IF client_if, const RawAddress& remote_bda,
                   tBTM_BLE_CONN_TYPE connection_type, bool opportunistic) {
                  BTA_GATTC_Open(client_if, remote_bda, connection_type, opportunistic);
                },
};

gatt_interface_t* gatt_interface = &default_gatt_interface;

gatt_interface_t& get_gatt_interface() { return *gatt_interface; }

}  // namespace

void bta_dm_disc_disable_search_and_disc() {
  if (com::android::bluetooth::flags::separate_service_and_device_discovery()) {
    log::info("No one should be calling this when flag is enabled");
    return;
  }
  bta_dm_disc_legacy::bta_dm_disc_disable_search_and_disc();
}

void bta_dm_disc_disable_disc() {
  if (!com::android::bluetooth::flags::separate_service_and_device_discovery()) {
    log::info("no-op when flag is disabled");
    return;
  }
  bta_dm_disable_disc();
}

void bta_dm_disc_gatt_cancel_open(const RawAddress& bd_addr) {
  if (!com::android::bluetooth::flags::separate_service_and_device_discovery()) {
    bta_dm_disc_legacy::bta_dm_disc_gatt_cancel_open(bd_addr);
    return;
  }
  get_gatt_interface().BTA_GATTC_CancelOpen(0, bd_addr, false);
  if (com::android::bluetooth::flags::cancel_open_discovery_client() &&
      bta_dm_discovery_cb.client_if != BTA_GATTS_INVALID_IF) {
    get_gatt_interface().BTA_GATTC_CancelOpen(bta_dm_discovery_cb.client_if, bd_addr, true);
  }
}

void bta_dm_disc_gatt_refresh(const RawAddress& bd_addr) {
  if (!com::android::bluetooth::flags::separate_service_and_device_discovery()) {
    bta_dm_disc_legacy::bta_dm_disc_gatt_refresh(bd_addr);
    return;
  }
  get_gatt_interface().BTA_GATTC_Refresh(bd_addr);
}

void bta_dm_disc_remove_device(const RawAddress& bd_addr) {
  if (!com::android::bluetooth::flags::separate_service_and_device_discovery()) {
    bta_dm_disc_legacy::bta_dm_disc_remove_device(bd_addr);
    return;
  }
  if (bta_dm_discovery_cb.service_discovery_state == BTA_DM_DISCOVER_ACTIVE &&
      bta_dm_discovery_cb.peer_bdaddr == bd_addr) {
    log::info("Device removed while service discovery was pending, conclude the service discovery");
    bta_dm_gatt_disc_complete((uint16_t)GATT_INVALID_CONN_ID, (tGATT_STATUS)GATT_ERROR);
  }
}

void bta_dm_disc_gattc_register() {
  if (!com::android::bluetooth::flags::separate_service_and_device_discovery()) {
    bta_dm_disc_legacy::bta_dm_disc_gattc_register();
    return;
  }
  bta_dm_gattc_register();
}

static void bta_dm_discovery_set_state(tBTA_DM_SERVICE_DISCOVERY_STATE state) {
  bta_dm_discovery_cb.service_discovery_state = state;
}
static tBTA_DM_SERVICE_DISCOVERY_STATE bta_dm_discovery_get_state() {
  return bta_dm_discovery_cb.service_discovery_state;
}

// TODO. Currently we did nothing
static void bta_dm_discovery_cancel() {}

/*******************************************************************************
 *
 * Function         bta_dm_disable_search_and_disc
 *
 * Description      Cancels an ongoing search or discovery for devices in case
 *                  of a Bluetooth disable
 *
 * Returns          void
 *
 ******************************************************************************/
static void bta_dm_disable_disc(void) {
  switch (bta_dm_discovery_get_state()) {
    case BTA_DM_DISCOVER_IDLE:
      break;
    case BTA_DM_DISCOVER_ACTIVE:
    default:
      log::debug("Discovery state machine is not idle so issuing discovery cancel current state:{}",
                 bta_dm_state_text(bta_dm_discovery_get_state()));
      bta_dm_discovery_cancel();
  }
}

void bta_dm_sdp_finished(RawAddress bda, tBTA_STATUS result, std::vector<bluetooth::Uuid> uuids,
                         std::vector<bluetooth::Uuid> gatt_uuids) {
  bta_dm_disc_sm_execute(BTA_DM_DISCOVERY_RESULT_EVT, std::make_unique<tBTA_DM_MSG>(tBTA_DM_SVC_RES{
                                                              .bd_addr = bda,
                                                              .uuids = uuids,
                                                              .gatt_uuids = gatt_uuids,
                                                              .result = result,
                                                      }));
}

/* Callback from sdp with discovery status */
void bta_dm_sdp_callback(const RawAddress& /* bd_addr */, tSDP_STATUS sdp_status) {
  log::info("discovery state: {}, sdp_status: {}",
      bta_dm_state_text(bta_dm_discovery_get_state()), sdp_status);

  if (bta_dm_discovery_get_state() == BTA_DM_DISCOVER_IDLE) {
    log::info("cleanup bta_dm_discovery_cb.transports");
    bta_dm_discovery_cb.transports = 0;
    return;
  }

  do_in_main_thread(
          base::BindOnce(&bta_dm_sdp_result, sdp_status, bta_dm_discovery_cb.sdp_state.get()));
}

/** Callback of peer's DIS reply. This is only called for floss */
#if TARGET_FLOSS
void bta_dm_sdp_received_di(const RawAddress& bd_addr, tSDP_DI_GET_RECORD& di_record) {
  bta_dm_discovery_cb.service_search_cbacks.on_did_received(
          bd_addr, di_record.rec.vendor_id_source, di_record.rec.vendor, di_record.rec.product,
          di_record.rec.version);
}

static void bta_dm_read_dis_cmpl(const RawAddress& addr, tDIS_VALUE* p_dis_value) {
  if (!p_dis_value) {
    log::warn("read DIS failed");
  } else {
    bta_dm_discovery_cb.service_search_cbacks.on_did_received(
            addr, p_dis_value->pnp_id.vendor_id_src, p_dis_value->pnp_id.vendor_id,
            p_dis_value->pnp_id.product_id, p_dis_value->pnp_id.product_version);
  }

  if (!bta_dm_discovery_cb.transports) {
    bta_dm_execute_queued_discovery_request();
  }
}
#endif

/*******************************************************************************
 *
 * Function         bta_dm_disc_result
 *
 * Description      Service discovery result when discovering services on a
 *                  device
 *
 * Returns          void
 *
 ******************************************************************************/
static void bta_dm_disc_result(tBTA_DM_SVC_RES& disc_result) {
  log::verbose("");
  bta_dm_disc_legacy::tBTA_DM_SEARCH_CB bta_dm_search_cb;

  /* if any BR/EDR service discovery has been done, report the event */
  if (!disc_result.is_gatt_over_ble) {
    bta_dm_discovery_cb.transports &= ~BT_TRANSPORT_BR_EDR;

    auto& r = disc_result;
    if (!r.gatt_uuids.empty()) {
      log::info("Sending GATT services discovered using SDP");
      // send GATT result back to app, if any
      bta_dm_discovery_cb.service_search_cbacks.on_gatt_results(r.bd_addr, BD_NAME{}, r.gatt_uuids,
                                                                /* transport_le */ false);
    }
    const char* p_temp =
            get_btm_client_interface().security.BTM_SecReadDevName(bta_dm_search_cb.peer_bdaddr);
    if (p_temp != NULL) {
      strlcpy((char*)r.bd_name, p_temp, BD_NAME_LEN + 1);
    }
    bta_dm_discovery_cb.service_search_cbacks.on_service_discovery_results(r.bd_addr, r.uuids,
                                                                           r.result, r.bd_name);
  } else {
    bta_dm_discovery_cb.transports &= ~BT_TRANSPORT_LE;
    GAP_BleReadPeerPrefConnParams(bta_dm_discovery_cb.peer_bdaddr);

    bta_dm_discovery_cb.service_search_cbacks.on_gatt_results(bta_dm_discovery_cb.peer_bdaddr,
                                                              BD_NAME{}, disc_result.gatt_uuids,
                                                              /* transport_le */ true);
  }

  if (!bta_dm_discovery_cb.transports) {
    bta_dm_discovery_set_state(BTA_DM_DISCOVER_IDLE);
  }

#if TARGET_FLOSS
  if (bta_dm_discovery_cb.conn_id != GATT_INVALID_CONN_ID &&
      DIS_ReadDISInfo(bta_dm_discovery_cb.peer_bdaddr, bta_dm_read_dis_cmpl, DIS_ATTR_PNP_ID_BIT)) {
    return;
  }
#endif

  if (!bta_dm_discovery_cb.transports) {
    bta_dm_execute_queued_discovery_request();
  }
}

/*******************************************************************************
 *
 * Function         bta_dm_queue_disc
 *
 * Description      Queues discovery command
 *
 * Returns          void
 *
 ******************************************************************************/
static void bta_dm_queue_disc(tBTA_DM_API_DISCOVER& discovery) {
  log::info("bta_dm_discovery: queuing service discovery to {} [{}]", discovery.bd_addr,
            bt_transport_text(discovery.transport));
  bta_dm_discovery_cb.pending_discovery_queue.push(discovery);
}

static void bta_dm_execute_queued_discovery_request() {
  if (bta_dm_discovery_cb.pending_discovery_queue.empty()) {
    bta_dm_discovery_cb.sdp_state.reset();
    log::info("No more service discovery queued");
    return;
  }

  tBTA_DM_API_DISCOVER pending_discovery = bta_dm_discovery_cb.pending_discovery_queue.front();
  bta_dm_discovery_cb.pending_discovery_queue.pop();
  log::info("Start pending discovery {} [{}]", pending_discovery.bd_addr,
            pending_discovery.transport);
  post_disc_evt(BTA_DM_API_DISCOVER_EVT,
                std::make_unique<tBTA_DM_MSG>(tBTA_DM_API_DISCOVER{pending_discovery}));
}

/*******************************************************************************
 *
 * Function         bta_dm_determine_discovery_transport
 *
 * Description      Starts name and service discovery on the device
 *
 * Returns          void
 *
 ******************************************************************************/
static tBT_TRANSPORT bta_dm_determine_discovery_transport(const RawAddress& remote_bd_addr) {
  tBT_DEVICE_TYPE dev_type;
  tBLE_ADDR_TYPE addr_type;

  get_btm_client_interface().peer.BTM_ReadDevInfo(remote_bd_addr, &dev_type, &addr_type);
  if (dev_type == BT_DEVICE_TYPE_BLE || addr_type == BLE_ADDR_RANDOM) {
    return BT_TRANSPORT_LE;
  } else if (dev_type == BT_DEVICE_TYPE_DUMO) {
    if (get_btm_client_interface().peer.BTM_IsAclConnectionUp(remote_bd_addr,
                                                              BT_TRANSPORT_BR_EDR)) {
      return BT_TRANSPORT_BR_EDR;
    } else if (get_btm_client_interface().peer.BTM_IsAclConnectionUp(remote_bd_addr,
                                                                     BT_TRANSPORT_LE)) {
      return BT_TRANSPORT_LE;
    }
  }
  return BT_TRANSPORT_BR_EDR;
}

/* Discovers services on a remote device */
static void bta_dm_discover_services(tBTA_DM_API_DISCOVER& discover) {
  bta_dm_gattc_register();

  RawAddress bd_addr = discover.bd_addr;
  tBT_TRANSPORT transport = (discover.transport == BT_TRANSPORT_AUTO)
                                    ? bta_dm_determine_discovery_transport(bd_addr)
                                    : discover.transport;

  log::info("starting service discovery to: {}, transport: {}", bd_addr,
            bt_transport_text(transport));

  bta_dm_discovery_cb.service_search_cbacks = discover.cbacks;

  bta_dm_discovery_cb.peer_bdaddr = bd_addr;

  /* Classic mouses with this attribute should not start SDP here, because the
    SDP has been done during bonding. SDP request here will interleave with
    connections to the Control or Interrupt channels */
  if (HID_HostSDPDisable(bd_addr)) {
    log::info("peer:{} with HIDSDPDisable attribute.", bd_addr);

    /* service discovery is done for this device */
    bta_dm_disc_sm_execute(BTA_DM_DISCOVERY_RESULT_EVT,
                           std::make_unique<tBTA_DM_MSG>(
                                   tBTA_DM_SVC_RES{.bd_addr = bd_addr, .result = BTA_SUCCESS}));
    return;
  }

  BTM_LogHistory(kBtmLogTag, bd_addr, "Discovery started ",
                 base::StringPrintf("Transport:%s", bt_transport_text(transport).c_str()));

  if (transport == BT_TRANSPORT_LE) {
    if (bta_dm_discovery_cb.transports & BT_TRANSPORT_LE) {
      log::info("won't start GATT discovery - already started {}", bd_addr);
      return;
    } else {
      log::info("starting GATT discovery on {}", bd_addr);
      /* start GATT for service discovery */
      bta_dm_discovery_cb.transports |= BT_TRANSPORT_LE;
      gatt_performer.Run(bd_addr);
      return;
    }
  }

  // transport == BT_TRANSPORT_BR_EDR
  if (bta_dm_discovery_cb.transports & BT_TRANSPORT_BR_EDR) {
    log::info("won't start SDP - already started {}", bd_addr);
  } else {
    log::info("starting SDP discovery on {}", bd_addr);
    bta_dm_discovery_cb.transports |= BT_TRANSPORT_BR_EDR;

    bta_dm_discovery_cb.sdp_state = std::make_unique<tBTA_DM_SDP_STATE>(tBTA_DM_SDP_STATE{
            .bd_addr = bd_addr,
            .services_to_search = BTA_ALL_SERVICE_MASK,
            .services_found = 0,
            .service_index = 0,
    });
    sdp_performer.Run(bta_dm_discovery_cb.sdp_state.get());
  }
}

void bta_dm_disc_override_sdp_performer_for_testing(
        base::RepeatingCallback<void(tBTA_DM_SDP_STATE*)> test_sdp_performer) {
  if (test_sdp_performer.is_null()) {
    sdp_performer = default_sdp_performer;
  } else {
    sdp_performer = test_sdp_performer;
  }
}
void bta_dm_disc_override_gatt_performer_for_testing(
        base::RepeatingCallback<void(const RawAddress&)> test_gatt_performer) {
  if (test_gatt_performer.is_null()) {
    gatt_performer = default_gatt_performer;
  } else {
    gatt_performer = test_gatt_performer;
  }
}

#ifndef BTA_DM_GATT_CLOSE_DELAY_TOUT
#define BTA_DM_GATT_CLOSE_DELAY_TOUT 1000
#endif

/*******************************************************************************
 *
 * Function         bta_dm_gattc_register
 *
 * Description      Register with GATTC in DM if BLE is needed.
 *
 *
 * Returns          void
 *
 ******************************************************************************/
static void bta_dm_gattc_register(void) {
  if (bta_dm_discovery_cb.client_if != BTA_GATTS_INVALID_IF) {
    // Already registered
    return;
  }
  get_gatt_interface().BTA_GATTC_AppRegister(
          bta_dm_gattc_callback, base::Bind([](uint8_t client_id, uint8_t status) {
            tGATT_STATUS gatt_status = static_cast<tGATT_STATUS>(status);
            if (static_cast<tGATT_STATUS>(status) == GATT_SUCCESS) {
              log::info("Registered device discovery search gatt client tGATT_IF:{}", client_id);
              bta_dm_discovery_cb.client_if = client_id;
            } else {
              log::warn(
                      "Failed to register device discovery search gatt client "
                      "gatt_status:{} previous tGATT_IF:{}",
                      bta_dm_discovery_cb.client_if, status);
              bta_dm_discovery_cb.client_if = BTA_GATTS_INVALID_IF;
            }
          }),
          false);
}

static void gatt_close_timer_cb(void*) {
  bta_dm_disc_sm_execute(BTA_DM_DISC_CLOSE_TOUT_EVT, nullptr);
}

void bta_dm_gatt_finished(RawAddress bda, tBTA_STATUS result,
                          std::vector<bluetooth::Uuid> gatt_uuids) {
  bta_dm_disc_sm_execute(BTA_DM_DISCOVERY_RESULT_EVT, std::make_unique<tBTA_DM_MSG>(tBTA_DM_SVC_RES{
                                                              .bd_addr = bda,
                                                              .is_gatt_over_ble = true,
                                                              .gatt_uuids = gatt_uuids,
                                                              .result = result,
                                                      }));
}

/*******************************************************************************
 *
 * Function         bta_dm_gatt_disc_complete
 *
 * Description      This function process the GATT service search complete.
 *
 * Parameters:
 *
 ******************************************************************************/
static void bta_dm_gatt_disc_complete(uint16_t conn_id, tGATT_STATUS status) {
  bool sdp_pending = bta_dm_discovery_cb.transports & BT_TRANSPORT_BR_EDR;
  bool le_pending = bta_dm_discovery_cb.transports & BT_TRANSPORT_LE;

  log::verbose("conn_id = {}, status = {}, sdp_pending = {}, le_pending = {}", conn_id, status,
               sdp_pending, le_pending);

  if (com::android::bluetooth::flags::bta_dm_discover_both() && sdp_pending && !le_pending) {
    /* LE Service discovery finished, and services were reported, but SDP is not
     * finished yet. gatt_close_timer closed the connection, and we received
     * this callback because of disconnection */
    return;
  }

  std::vector<Uuid> gatt_services;

  if (conn_id != GATT_INVALID_CONN_ID && status == GATT_SUCCESS) {
    btgatt_db_element_t* db = NULL;
    int count = 0;
    get_gatt_interface().BTA_GATTC_GetGattDb(conn_id, 0x0000, 0xFFFF, &db, &count);
    if (count != 0) {
      for (int i = 0; i < count; i++) {
        // we process service entries only
        if (db[i].type == BTGATT_DB_PRIMARY_SERVICE) {
          gatt_services.push_back(db[i].uuid);
        }
      }
      osi_free(db);
    }
    log::info("GATT services discovered using LE Transport, count: {}", gatt_services.size());
  }

  /* no more services to be discovered */
  bta_dm_gatt_finished(bta_dm_discovery_cb.peer_bdaddr,
                       (status == GATT_SUCCESS) ? BTA_SUCCESS : BTA_FAILURE,
                       std::move(gatt_services));

  if (conn_id != GATT_INVALID_CONN_ID) {
    bta_dm_discovery_cb.pending_close_bda = bta_dm_discovery_cb.peer_bdaddr;
    // Gatt will be close immediately if bluetooth.gatt.delay_close.enabled is
    // set to false. If property is true / unset there will be a delay
    if (bta_dm_discovery_cb.gatt_close_timer != nullptr) {
      /* start a GATT channel close delay timer */
      alarm_set_on_mloop(bta_dm_discovery_cb.gatt_close_timer, BTA_DM_GATT_CLOSE_DELAY_TOUT,
                         gatt_close_timer_cb, 0);
    } else {
      bta_dm_disc_sm_execute(BTA_DM_DISC_CLOSE_TOUT_EVT, nullptr);
    }
  } else {
    log::info("Discovery complete for invalid conn ID. Will pick up next job");
<<<<<<< HEAD
    if (!bta_dm_discovery_cb.transports) {
      bta_dm_discovery_set_state(BTA_DM_DISCOVER_IDLE);
      bta_dm_execute_queued_discovery_request();
    }
=======

    if (com::android::bluetooth::flags::cancel_open_discovery_client()) {
      bta_dm_close_gatt_conn();
    } else {
      bta_dm_discovery_cb.conn_id = GATT_INVALID_CONN_ID;
    }
    bta_dm_discovery_set_state(BTA_DM_DISCOVER_IDLE);
    bta_dm_execute_queued_discovery_request();
>>>>>>> ee15ddd2
  }
}

/*******************************************************************************
 *
 * Function         bta_dm_close_gatt_conn
 *
 * Description      This function close the GATT connection after delay
 *timeout.
 *
 * Parameters:
 *
 ******************************************************************************/
static void bta_dm_close_gatt_conn() {
  if (bta_dm_discovery_cb.conn_id != GATT_INVALID_CONN_ID) {
    BTA_GATTC_Close(bta_dm_discovery_cb.conn_id);
  }

  bta_dm_discovery_cb.pending_close_bda = RawAddress::kEmpty;
  bta_dm_discovery_cb.conn_id = GATT_INVALID_CONN_ID;
}

/*******************************************************************************
 *
 * Function         bta_dm_cancel_gatt_discovery
 *
 * Description      This is GATT cancel the GATT service search.
 *
 * Parameters:
 *
 ******************************************************************************/
static void bta_dm_cancel_gatt_discovery(const RawAddress& bd_addr) {
  if (bta_dm_discovery_cb.conn_id == GATT_INVALID_CONN_ID) {
    BTA_GATTC_CancelOpen(bta_dm_discovery_cb.client_if, bd_addr, true);
  }

  bta_dm_gatt_disc_complete(bta_dm_discovery_cb.conn_id, (tGATT_STATUS)GATT_ERROR);
}

/*******************************************************************************
 *
 * Function         btm_dm_start_gatt_discovery
 *
 * Description      This is GATT initiate the service search by open a GATT
 *                  connection first.
 *
 * Parameters:
 *
 ******************************************************************************/
static void btm_dm_start_gatt_discovery(const RawAddress& bd_addr) {
  constexpr bool kUseOpportunistic = true;

  /* connection is already open */
  if (bta_dm_discovery_cb.pending_close_bda == bd_addr &&
      bta_dm_discovery_cb.conn_id != GATT_INVALID_CONN_ID) {
    bta_dm_discovery_cb.pending_close_bda = RawAddress::kEmpty;
    alarm_cancel(bta_dm_discovery_cb.gatt_close_timer);
    get_gatt_interface().BTA_GATTC_ServiceSearchRequest(bta_dm_discovery_cb.conn_id, nullptr);
  } else {
    if (get_btm_client_interface().peer.BTM_IsAclConnectionUp(bd_addr, BT_TRANSPORT_LE)) {
      log::debug(
              "Use existing gatt client connection for discovery peer:{} "
              "transport:{} opportunistic:{:c}",
              bd_addr, bt_transport_text(BT_TRANSPORT_LE), (kUseOpportunistic) ? 'T' : 'F');
      get_gatt_interface().BTA_GATTC_Open(bta_dm_discovery_cb.client_if, bd_addr,
                                          BTM_BLE_DIRECT_CONNECTION, kUseOpportunistic);
    } else {
      log::warn(
              "btm_dm_start_gatt_discovery:ACL disconnected, Not creating acl"
              " for client_if = %d, run disc from queue",
              bta_dm_discovery_cb.client_if);
      bta_dm_discovery_set_state(BTA_DM_DISCOVER_IDLE);
      bta_dm_execute_queued_discovery_request();
    }
  }
}

/*******************************************************************************
 *
 * Function         bta_dm_proc_open_evt
 *
 * Description      process BTA_GATTC_OPEN_EVT in DM.
 *
 * Parameters:
 *
 ******************************************************************************/
static void bta_dm_proc_open_evt(tBTA_GATTC_OPEN* p_data) {
  log::verbose("DM Search state= {} bta_dm_discovery_cb.peer_dbaddr:{} connected_bda={}",
               bta_dm_discovery_get_state(), bta_dm_discovery_cb.peer_bdaddr, p_data->remote_bda);

  log::debug("BTA_GATTC_OPEN_EVT conn_id = {} client_if={} status = {}", p_data->conn_id,
             p_data->client_if, p_data->status);

  bta_dm_discovery_cb.conn_id = p_data->conn_id;

  if (p_data->status == GATT_SUCCESS) {
    get_gatt_interface().BTA_GATTC_ServiceSearchRequest(p_data->conn_id, nullptr);
  } else {
    bta_dm_gatt_disc_complete(GATT_INVALID_CONN_ID, p_data->status);
  }
}

/*******************************************************************************
 *
 * Function         bta_dm_gattc_callback
 *
 * Description      This is GATT client callback function used in DM.
 *
 * Parameters:
 *
 ******************************************************************************/
static void bta_dm_gattc_callback(tBTA_GATTC_EVT event, tBTA_GATTC* p_data) {
  log::verbose("bta_dm_gattc_callback event = {}", event);

  switch (event) {
    case BTA_GATTC_OPEN_EVT:
      bta_dm_proc_open_evt(&p_data->open);
      break;

    case BTA_GATTC_SEARCH_CMPL_EVT:
      if (bta_dm_discovery_get_state() == BTA_DM_DISCOVER_ACTIVE) {
        bta_dm_gatt_disc_complete(p_data->search_cmpl.conn_id, p_data->search_cmpl.status);
      }
      break;

    case BTA_GATTC_CLOSE_EVT:
      log::info("BTA_GATTC_CLOSE_EVT reason = {}", p_data->close.reason);

      if (p_data->close.remote_bda == bta_dm_discovery_cb.peer_bdaddr) {
        bta_dm_discovery_cb.conn_id = GATT_INVALID_CONN_ID;
      }

      if (bta_dm_discovery_get_state() == BTA_DM_DISCOVER_ACTIVE) {
        /* in case of disconnect before search is completed */
        if (p_data->close.remote_bda == bta_dm_discovery_cb.peer_bdaddr) {
          bta_dm_gatt_disc_complete((uint16_t)GATT_INVALID_CONN_ID, (tGATT_STATUS)GATT_ERROR);
        }
      }
      break;

    case BTA_GATTC_CANCEL_OPEN_EVT:
    case BTA_GATTC_CFG_MTU_EVT:
    case BTA_GATTC_CONGEST_EVT:
    case BTA_GATTC_CONN_UPDATE_EVT:
    case BTA_GATTC_DEREG_EVT:
    case BTA_GATTC_ENC_CMPL_CB_EVT:
    case BTA_GATTC_EXEC_EVT:
    case BTA_GATTC_NOTIF_EVT:
    case BTA_GATTC_PHY_UPDATE_EVT:
    case BTA_GATTC_SEARCH_RES_EVT:
    case BTA_GATTC_SRVC_CHG_EVT:
    case BTA_GATTC_SRVC_DISC_DONE_EVT:
    case BTA_GATTC_SUBRATE_CHG_EVT:
      break;
  }
}

namespace bluetooth {
namespace legacy {
namespace testing {

tBT_TRANSPORT bta_dm_determine_discovery_transport(const RawAddress& bd_addr) {
  return ::bta_dm_determine_discovery_transport(bd_addr);
}

void bta_dm_sdp_result(tSDP_STATUS sdp_status, tBTA_DM_SDP_STATE* state) {
  ::bta_dm_sdp_result(sdp_status, state);
}

}  // namespace testing
}  // namespace legacy
}  // namespace bluetooth

namespace {
constexpr char kTimeFormatString[] = "%Y-%m-%d %H:%M:%S";

constexpr unsigned MillisPerSecond = 1000;
std::string EpochMillisToString(long long time_ms) {
  time_t time_sec = time_ms / MillisPerSecond;
  struct tm tm;
  localtime_r(&time_sec, &tm);
  std::string s = bluetooth::common::StringFormatTime(kTimeFormatString, tm);
  return base::StringPrintf("%s.%03u", s.c_str(),
                            static_cast<unsigned int>(time_ms % MillisPerSecond));
}

}  // namespace

struct tDISCOVERY_STATE_HISTORY {
  const tBTA_DM_SERVICE_DISCOVERY_STATE state;
  const tBTA_DM_DISC_EVT event;
  std::string ToString() const {
    return base::StringPrintf("state:%25s event:%s", bta_dm_state_text(state).c_str(),
                              bta_dm_event_text(event).c_str());
  }
};

bluetooth::common::TimestampedCircularBuffer<tDISCOVERY_STATE_HISTORY> discovery_state_history_(
        50 /*history size*/);

static void bta_dm_disc_sm_execute(tBTA_DM_DISC_EVT event, std::unique_ptr<tBTA_DM_MSG> msg) {
  log::info("state:{}, event:{}[0x{:x}]", bta_dm_state_text(bta_dm_discovery_get_state()),
            bta_dm_event_text(event), event);
  discovery_state_history_.Push({
          .state = bta_dm_discovery_get_state(),
          .event = event,
  });

  switch (bta_dm_discovery_get_state()) {
    case BTA_DM_DISCOVER_IDLE:
      switch (event) {
        case BTA_DM_API_DISCOVER_EVT:
          bta_dm_discovery_set_state(BTA_DM_DISCOVER_ACTIVE);
          log::assert_that(std::holds_alternative<tBTA_DM_API_DISCOVER>(*msg),
                           "bad message type: {}", msg->index());

          bta_dm_discover_services(std::get<tBTA_DM_API_DISCOVER>(*msg));
          break;
        case BTA_DM_DISC_CLOSE_TOUT_EVT:
          bta_dm_close_gatt_conn();
          break;
        default:
          log::info("Received unexpected event {}[0x{:x}] in state {}", bta_dm_event_text(event),
                    event, bta_dm_state_text(bta_dm_discovery_get_state()));
      }
      break;

    case BTA_DM_DISCOVER_ACTIVE:
      switch (event) {
        case BTA_DM_DISCOVERY_RESULT_EVT:
          log::assert_that(std::holds_alternative<tBTA_DM_SVC_RES>(*msg), "bad message type: {}",
                           msg->index());

          bta_dm_disc_result(std::get<tBTA_DM_SVC_RES>(*msg));
          break;
        case BTA_DM_API_DISCOVER_EVT: {
          log::assert_that(std::holds_alternative<tBTA_DM_API_DISCOVER>(*msg),
                           "bad message type: {}", msg->index());

          auto req = std::get<tBTA_DM_API_DISCOVER>(*msg);
          if (com::android::bluetooth::flags::bta_dm_discover_both() &&
              is_same_device(req.bd_addr, bta_dm_discovery_cb.peer_bdaddr)) {
            bta_dm_discover_services(std::get<tBTA_DM_API_DISCOVER>(*msg));
          } else {
            bta_dm_queue_disc(std::get<tBTA_DM_API_DISCOVER>(*msg));
          }
        } break;
        case BTA_DM_DISC_CLOSE_TOUT_EVT:
          bta_dm_close_gatt_conn();
          break;
        default:
          log::info("Received unexpected event {}[0x{:x}] in state {}", bta_dm_event_text(event),
                    event, bta_dm_state_text(bta_dm_discovery_get_state()));
      }
      break;
  }
}

static void bta_dm_disc_init_discovery_cb(tBTA_DM_SERVICE_DISCOVERY_CB& bta_dm_discovery_cb) {
  bta_dm_discovery_cb = {};
  bta_dm_discovery_cb.service_discovery_state = BTA_DM_DISCOVER_IDLE;
  bta_dm_discovery_cb.conn_id = GATT_INVALID_CONN_ID;
}

static void bta_dm_disc_reset() {
  alarm_free(bta_dm_discovery_cb.gatt_close_timer);
  bta_dm_disc_init_discovery_cb(::bta_dm_discovery_cb);
}

void bta_dm_disc_start(bool delay_close_gatt) {
  if (!com::android::bluetooth::flags::separate_service_and_device_discovery()) {
    bta_dm_disc_legacy::bta_dm_disc_start(delay_close_gatt);
    return;
  }
  bta_dm_disc_reset();
  bta_dm_discovery_cb.gatt_close_timer =
          delay_close_gatt ? alarm_new("bta_dm_search.gatt_close_timer") : nullptr;
  bta_dm_discovery_cb.pending_discovery_queue = {};
}

void bta_dm_disc_acl_down(const RawAddress& bd_addr, tBT_TRANSPORT transport) {
  if (!com::android::bluetooth::flags::separate_service_and_device_discovery()) {
    bta_dm_disc_legacy::bta_dm_disc_acl_down(bd_addr, transport);
    return;
  }
}

void bta_dm_disc_stop() {
  if (!com::android::bluetooth::flags::separate_service_and_device_discovery()) {
    bta_dm_disc_legacy::bta_dm_disc_stop();
    return;
  }
  bta_dm_disc_reset();
}

void bta_dm_disc_start_service_discovery(service_discovery_callbacks cbacks,
                                         const RawAddress& bd_addr, tBT_TRANSPORT transport) {
  if (!com::android::bluetooth::flags::separate_service_and_device_discovery()) {
    bta_dm_disc_legacy::bta_dm_disc_start_service_discovery(cbacks, bd_addr, transport);
    return;
  }
  bta_dm_disc_sm_execute(BTA_DM_API_DISCOVER_EVT,
                         std::make_unique<tBTA_DM_MSG>(tBTA_DM_API_DISCOVER{
                                 .bd_addr = bd_addr, .cbacks = cbacks, .transport = transport}));
}

#define DUMPSYS_TAG "shim::legacy::bta::dm"
void DumpsysBtaDmDisc(int fd) {
  if (!com::android::bluetooth::flags::separate_service_and_device_discovery()) {
    bta_dm_disc_legacy::DumpsysBtaDmDisc(fd);
    return;
  }
  auto copy = discovery_state_history_.Pull();
  LOG_DUMPSYS(fd, " last %zu discovery state transitions", copy.size());
  for (const auto& it : copy) {
    LOG_DUMPSYS(fd, "   %s %s", EpochMillisToString(it.timestamp).c_str(),
                it.entry.ToString().c_str());
  }
  LOG_DUMPSYS(fd, " current bta_dm_discovery_state:%s",
              bta_dm_state_text(bta_dm_discovery_get_state()).c_str());
}
#undef DUMPSYS_TAG

namespace bluetooth {
namespace legacy {
namespace testing {

tBTA_DM_SERVICE_DISCOVERY_CB& bta_dm_discovery_cb() { return ::bta_dm_discovery_cb; }

}  // namespace testing
}  // namespace legacy
}  // namespace bluetooth<|MERGE_RESOLUTION|>--- conflicted
+++ resolved
@@ -32,11 +32,7 @@
 #include "bta/dm/bta_dm_disc_int.h"
 #include "bta/dm/bta_dm_disc_legacy.h"
 #include "bta/include/bta_gatt_api.h"
-<<<<<<< HEAD
 #include "bta_dm_disc_int_legacy.h"
-#include "com_android_bluetooth_flags.h"
-=======
->>>>>>> ee15ddd2
 #include "common/circular_buffer.h"
 #include "common/strings.h"
 #include "internal_include/bt_target.h"
@@ -595,21 +591,16 @@
     }
   } else {
     log::info("Discovery complete for invalid conn ID. Will pick up next job");
-<<<<<<< HEAD
-    if (!bta_dm_discovery_cb.transports) {
-      bta_dm_discovery_set_state(BTA_DM_DISCOVER_IDLE);
-      bta_dm_execute_queued_discovery_request();
-    }
-=======
 
     if (com::android::bluetooth::flags::cancel_open_discovery_client()) {
       bta_dm_close_gatt_conn();
     } else {
       bta_dm_discovery_cb.conn_id = GATT_INVALID_CONN_ID;
     }
-    bta_dm_discovery_set_state(BTA_DM_DISCOVER_IDLE);
-    bta_dm_execute_queued_discovery_request();
->>>>>>> ee15ddd2
+    if (!bta_dm_discovery_cb.transports) {
+      bta_dm_discovery_set_state(BTA_DM_DISCOVER_IDLE);
+      bta_dm_execute_queued_discovery_request();
+    }
   }
 }
 
