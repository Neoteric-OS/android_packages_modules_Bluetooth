--- conflicted
+++ resolved
@@ -506,39 +506,8 @@
       /* Free up the p_sdp_db before checking the next one */
       bta_dm_free_sdp_db();
       bta_dm_find_services(bta_dm_discovery_cb.peer_bdaddr);
-<<<<<<< HEAD
-    } else {
-      /* callbacks */
-      /* start next bd_addr if necessary */
-
-      auto msg = std::make_unique<tBTA_DM_MSG>(tBTA_DM_SVC_RES{});
-      auto& disc_result = std::get<tBTA_DM_SVC_RES>(*msg);
-
-      disc_result.result = BTA_SUCCESS;
-      disc_result.uuids = std::move(uuid_list);
-      disc_result.gatt_uuids = std::move(gatt_uuids);
-      // Copy the raw_data to the discovery result structure
-      if (bta_dm_discovery_cb.p_sdp_db != NULL &&
-          bta_dm_discovery_cb.p_sdp_db->raw_used != 0 &&
-          bta_dm_discovery_cb.p_sdp_db->raw_data != NULL) {
-        log::verbose("raw_data used = 0x{:x} raw_data_ptr = 0x{}",
-                     bta_dm_discovery_cb.p_sdp_db->raw_used,
-                     fmt::ptr(bta_dm_discovery_cb.p_sdp_db->raw_data));
-
-        bta_dm_discovery_cb.p_sdp_db->raw_data =
-            NULL;  // no need to free this - it is a global assigned.
-        bta_dm_discovery_cb.p_sdp_db->raw_used = 0;
-        bta_dm_discovery_cb.p_sdp_db->raw_size = 0;
-      } else {
-        log::verbose("raw data size is 0 or raw_data is null!!");
-      }
-      /* Done with p_sdp_db. Free it */
-      bta_dm_free_sdp_db();
-      disc_result.services = bta_dm_discovery_cb.services_found;
-=======
       return;
     }
->>>>>>> a52e2ff0
 
     /* callbacks */
     /* start next bd_addr if necessary */
