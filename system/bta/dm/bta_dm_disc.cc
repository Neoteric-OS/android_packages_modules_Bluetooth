/*
 * Copyright 2023 The Android Open Source Project
 *
 * Licensed under the Apache License, Version 2.0 (the "License");
 * you may not use this file except in compliance with the License.
 * You may obtain a copy of the License at
 *
 *      http://www.apache.org/licenses/LICENSE-2.0
 *
 * Unless required by applicable law or agreed to in writing, software
 * distributed under the License is distributed on an "AS IS" BASIS,
 * WITHOUT WARRANTIES OR CONDITIONS OF ANY KIND, either express or implied.
 * See the License for the specific language governing permissions and
 * limitations under the License.
 */

#define LOG_TAG "bt_bta_dm"

#include "bta/dm/bta_dm_disc.h"

#include <base/functional/bind.h>
#include <base/strings/stringprintf.h>
#include <bluetooth/log.h>
#include <com_android_bluetooth_flags.h>

#include <cstddef>
#include <cstdint>
#include <string>
#include <variant>
#include <vector>

#include "bta/dm/bta_dm_disc_int.h"
#include "bta/include/bta_gatt_api.h"
#include "bta_dm_disc_int_legacy.h"
#include "common/circular_buffer.h"
#include "common/strings.h"
#include "internal_include/bt_target.h"
#include "main/shim/dumpsys.h"
#include "os/logging/log_adapter.h"
#include "osi/include/allocator.h"
#include "stack/btm/btm_dev.h"
#include "stack/include/bt_name.h"
#include "stack/include/bt_uuid16.h"
#include "stack/include/btm_client_interface.h"
#include "stack/include/btm_log_history.h"
#include "stack/include/gap_api.h"  // GAP_BleReadPeerPrefConnParams
#include "stack/include/hidh_api.h"
#include "stack/include/main_thread.h"
#include "stack/include/sdp_status.h"
#include "types/raw_address.h"

#ifdef TARGET_FLOSS
#include "stack/include/srvc_api.h"
#endif

using namespace bluetooth;

// TODO(b/369381361) Enfore -Wmissing-prototypes
#pragma GCC diagnostic ignored "-Wmissing-prototypes"

using bluetooth::Uuid;
using namespace bluetooth::legacy::stack::sdp;
using namespace bluetooth;

static void btm_dm_start_gatt_discovery(const RawAddress& bd_addr);

namespace {
constexpr char kBtmLogTag[] = "SDP";

tBTA_DM_SERVICE_DISCOVERY_CB bta_dm_discovery_cb;
base::RepeatingCallback<void(tBTA_DM_SDP_STATE*)> default_sdp_performer =
        base::Bind(bta_dm_sdp_find_services);
base::RepeatingCallback<void(const RawAddress&)> default_gatt_performer =
        base::Bind(btm_dm_start_gatt_discovery);
base::RepeatingCallback<void(tBTA_DM_SDP_STATE*)> sdp_performer = default_sdp_performer;
base::RepeatingCallback<void(const RawAddress&)> gatt_performer = default_gatt_performer;

static bool is_same_device(const RawAddress& a, const RawAddress& b) {
  if (a == b) {
    return true;
  }

  auto devA = btm_find_dev(a);
  if (devA != nullptr && devA == btm_find_dev(b)) {
    return true;
  }

  return false;
}
}  // namespace

static void bta_dm_disc_sm_execute(tBTA_DM_DISC_EVT event, std::unique_ptr<tBTA_DM_MSG> msg);
static void post_disc_evt(tBTA_DM_DISC_EVT event, std::unique_ptr<tBTA_DM_MSG> msg) {
  if (do_in_main_thread(base::BindOnce(&bta_dm_disc_sm_execute, event, std::move(msg))) !=
      BT_STATUS_SUCCESS) {
    log::error("post_disc_evt failed");
  }
}

static void bta_dm_gatt_disc_complete(tCONN_ID conn_id, tGATT_STATUS status);
static void bta_dm_gattc_callback(tBTA_GATTC_EVT event, tBTA_GATTC* p_data);
static void bta_dm_execute_queued_discovery_request();
static void bta_dm_close_gatt_conn();

namespace {

struct gatt_interface_t {
  void (*BTA_GATTC_CancelOpen)(tGATT_IF client_if, const RawAddress& remote_bda, bool is_direct);
  void (*BTA_GATTC_Refresh)(const RawAddress& remote_bda);
  void (*BTA_GATTC_GetGattDb)(tCONN_ID conn_id, uint16_t start_handle, uint16_t end_handle,
                              btgatt_db_element_t** db, int* count);
  void (*BTA_GATTC_AppRegister)(tBTA_GATTC_CBACK* p_client_cb, BtaAppRegisterCallback cb,
                                bool eatt_support);
  void (*BTA_GATTC_Close)(tCONN_ID conn_id);
  void (*BTA_GATTC_ServiceSearchRequest)(tCONN_ID conn_id, const bluetooth::Uuid* p_srvc_uuid);
  void (*BTA_GATTC_Open)(tGATT_IF client_if, const RawAddress& remote_bda,
                         tBTM_BLE_CONN_TYPE connection_type, bool opportunistic,
                         uint16_t preferred_mtu);
} default_gatt_interface = {
        .BTA_GATTC_CancelOpen =
                [](tGATT_IF client_if, const RawAddress& remote_bda, bool is_direct) {
                  BTA_GATTC_CancelOpen(client_if, remote_bda, is_direct);
                },
        .BTA_GATTC_Refresh = [](const RawAddress& remote_bda) { BTA_GATTC_Refresh(remote_bda); },
        .BTA_GATTC_GetGattDb =
                [](tCONN_ID conn_id, uint16_t start_handle, uint16_t end_handle,
                   btgatt_db_element_t** db, int* count) {
                  BTA_GATTC_GetGattDb(conn_id, start_handle, end_handle, db, count);
                },
        .BTA_GATTC_AppRegister =
                [](tBTA_GATTC_CBACK* p_client_cb, BtaAppRegisterCallback cb, bool eatt_support) {
                  BTA_GATTC_AppRegister(p_client_cb, cb, eatt_support);
                },
        .BTA_GATTC_Close = [](tCONN_ID conn_id) { BTA_GATTC_Close(conn_id); },
        .BTA_GATTC_ServiceSearchRequest =
                [](tCONN_ID conn_id, const bluetooth::Uuid* p_srvc_uuid) {
                  if (p_srvc_uuid) {
                    BTA_GATTC_ServiceSearchRequest(conn_id, *p_srvc_uuid);
                  } else {
                    BTA_GATTC_ServiceSearchAllRequest(conn_id);
                  }
                },
        .BTA_GATTC_Open =
                [](tGATT_IF client_if, const RawAddress& remote_bda,
                   tBTM_BLE_CONN_TYPE connection_type, bool opportunistic, uint16_t preferred_mtu) {
                  BTA_GATTC_Open(client_if, remote_bda, BLE_ADDR_PUBLIC, connection_type,
                                 BT_TRANSPORT_LE, opportunistic, LE_PHY_1M, preferred_mtu);
                },
};

gatt_interface_t* gatt_interface = &default_gatt_interface;

gatt_interface_t& get_gatt_interface() { return *gatt_interface; }

}  // namespace

void bta_dm_disc_gatt_cancel_open(const RawAddress& bd_addr) {
  get_gatt_interface().BTA_GATTC_CancelOpen(0, bd_addr, false);
  if (com::android::bluetooth::flags::cancel_open_discovery_client() &&
      bta_dm_discovery_cb.client_if != BTA_GATTS_INVALID_IF) {
    get_gatt_interface().BTA_GATTC_CancelOpen(bta_dm_discovery_cb.client_if, bd_addr, true);
  }
}

void bta_dm_disc_gatt_refresh(const RawAddress& bd_addr) {
  get_gatt_interface().BTA_GATTC_Refresh(bd_addr);
}

void bta_dm_disc_remove_device(const RawAddress& bd_addr) {
  if (bta_dm_discovery_cb.service_discovery_state == BTA_DM_DISCOVER_ACTIVE &&
      bta_dm_discovery_cb.peer_bdaddr == bd_addr) {
    log::info("Device removed while service discovery was pending, conclude the service discovery");
    bta_dm_gatt_disc_complete(GATT_INVALID_CONN_ID, (tGATT_STATUS)GATT_ERROR);
  }
}

static void bta_dm_discovery_set_state(tBTA_DM_SERVICE_DISCOVERY_STATE state) {
  bta_dm_discovery_cb.service_discovery_state = state;
}
static tBTA_DM_SERVICE_DISCOVERY_STATE bta_dm_discovery_get_state() {
  return bta_dm_discovery_cb.service_discovery_state;
}

// TODO. Currently we did nothing
static void bta_dm_discovery_cancel() {}

/*******************************************************************************
 *
 * Function         bta_dm_disc_disable_disc
 *
 * Description      Cancels an ongoing discovery in case of a Bluetooth disable
 *
 * Returns          void
 *
 ******************************************************************************/
void bta_dm_disc_disable_disc(void) {
  switch (bta_dm_discovery_get_state()) {
    case BTA_DM_DISCOVER_IDLE:
      break;
    case BTA_DM_DISCOVER_ACTIVE:
    default:
      log::debug("Discovery state machine is not idle so issuing discovery cancel current state:{}",
                 bta_dm_state_text(bta_dm_discovery_get_state()));
      bta_dm_discovery_cancel();
  }
}

void bta_dm_sdp_finished(RawAddress bda, tBTA_STATUS result, std::vector<bluetooth::Uuid> uuids,
                         std::vector<bluetooth::Uuid> gatt_uuids) {
  bta_dm_disc_sm_execute(BTA_DM_DISCOVERY_RESULT_EVT, std::make_unique<tBTA_DM_MSG>(tBTA_DM_SVC_RES{
                                                              .bd_addr = bda,
                                                              .uuids = uuids,
                                                              .gatt_uuids = gatt_uuids,
                                                              .result = result,
                                                      }));
}

/* Callback from sdp with discovery status */
void bta_dm_sdp_callback(const RawAddress& /* bd_addr */, tSDP_STATUS sdp_status) {
  bool sdp_pending = bta_dm_discovery_cb.transports & BT_TRANSPORT_BR_EDR;
  log::info("discovery state: {}, sdp_status: {}, sdp_pending: {}",
      bta_dm_state_text(bta_dm_discovery_get_state()), sdp_status, sdp_pending);

  if (bta_dm_discovery_get_state() == BTA_DM_DISCOVER_IDLE || !sdp_pending ||
      !bta_dm_discovery_cb.sdp_state) {
    log::info("cleanup bta_dm_discovery_cb.transports");
    bta_dm_discovery_cb.transports = 0;
    return;
  }

  do_in_main_thread(
          base::BindOnce(&bta_dm_sdp_result, sdp_status, bta_dm_discovery_cb.sdp_state.get()));
}

/** Callback of peer's DIS reply. This is only called for floss */
#if TARGET_FLOSS
void bta_dm_sdp_received_di(const RawAddress& bd_addr, tSDP_DI_GET_RECORD& di_record) {
  bta_dm_discovery_cb.service_search_cbacks.on_did_received(
          bd_addr, di_record.rec.vendor_id_source, di_record.rec.vendor, di_record.rec.product,
          di_record.rec.version);
}

static void bta_dm_read_dis_cmpl(const RawAddress& addr, tDIS_VALUE* p_dis_value) {
  if (!p_dis_value) {
    log::warn("read DIS failed");
  } else {
    bta_dm_discovery_cb.service_search_cbacks.on_did_received(
            addr, p_dis_value->pnp_id.vendor_id_src, p_dis_value->pnp_id.vendor_id,
            p_dis_value->pnp_id.product_id, p_dis_value->pnp_id.product_version);
  }

  if (!bta_dm_discovery_cb.transports) {
    bta_dm_execute_queued_discovery_request();
  }
}
#endif

/*******************************************************************************
 *
 * Function         bta_dm_disc_result
 *
 * Description      Service discovery result when discovering services on a
 *                  device
 *
 * Returns          void
 *
 ******************************************************************************/
static void bta_dm_disc_result(tBTA_DM_SVC_RES& disc_result) {
  log::verbose("");
  bta_dm_disc_legacy::tBTA_DM_SEARCH_CB bta_dm_search_cb;

  /* if any BR/EDR service discovery has been done, report the event */
  if (!disc_result.is_gatt_over_ble) {
    bta_dm_discovery_cb.transports &= ~BT_TRANSPORT_BR_EDR;

    auto& r = disc_result;
    if (!r.gatt_uuids.empty()) {
      log::info("Sending GATT services discovered using SDP");
      // send GATT result back to app, if any
      bta_dm_discovery_cb.service_search_cbacks.on_gatt_results(r.bd_addr, r.gatt_uuids,
                                                                /* transport_le */ false);
    }
    const char* p_temp =
            get_btm_client_interface().security.BTM_SecReadDevName(bta_dm_search_cb.peer_bdaddr);
    if (p_temp != NULL) {
      strlcpy((char*)r.bd_name, p_temp, BD_NAME_LEN + 1);
    }
    bta_dm_discovery_cb.service_search_cbacks.on_service_discovery_results(r.bd_addr, r.uuids,
                                                                           r.result, r.bd_name);
  } else {
    bta_dm_discovery_cb.transports &= ~BT_TRANSPORT_LE;
    GAP_BleReadPeerPrefConnParams(bta_dm_discovery_cb.peer_bdaddr);

    bta_dm_discovery_cb.service_search_cbacks.on_gatt_results(bta_dm_discovery_cb.peer_bdaddr,
                                                              disc_result.gatt_uuids,
                                                              /* transport_le */ true);
  }

  if (!bta_dm_discovery_cb.transports) {
    bta_dm_discovery_set_state(BTA_DM_DISCOVER_IDLE);
  }

#if TARGET_FLOSS
  if (bta_dm_discovery_cb.conn_id != GATT_INVALID_CONN_ID &&
      DIS_ReadDISInfo(bta_dm_discovery_cb.peer_bdaddr, bta_dm_read_dis_cmpl, DIS_ATTR_PNP_ID_BIT)) {
    return;
  }
#endif

  if (!bta_dm_discovery_cb.transports) {
    bta_dm_execute_queued_discovery_request();
  }
}

/*******************************************************************************
 *
 * Function         bta_dm_queue_disc
 *
 * Description      Queues discovery command
 *
 * Returns          void
 *
 ******************************************************************************/
static void bta_dm_queue_disc(tBTA_DM_API_DISCOVER& discovery) {
  log::info("bta_dm_discovery: queuing service discovery to {} [{}]", discovery.bd_addr,
            bt_transport_text(discovery.transport));
  bta_dm_discovery_cb.pending_discovery_queue.push(discovery);
}

static void bta_dm_execute_queued_discovery_request() {
  if (bta_dm_discovery_cb.pending_discovery_queue.empty()) {
    bta_dm_discovery_cb.sdp_state.reset();
    log::info("No more service discovery queued");
    return;
  }

  tBTA_DM_API_DISCOVER pending_discovery = bta_dm_discovery_cb.pending_discovery_queue.front();
  bta_dm_discovery_cb.pending_discovery_queue.pop();
  log::info("Start pending discovery {} [{}]", pending_discovery.bd_addr,
            pending_discovery.transport);
  post_disc_evt(BTA_DM_API_DISCOVER_EVT,
                std::make_unique<tBTA_DM_MSG>(tBTA_DM_API_DISCOVER{pending_discovery}));
}

/*******************************************************************************
 *
 * Function         bta_dm_determine_discovery_transport
 *
 * Description      Starts name and service discovery on the device
 *
 * Returns          void
 *
 ******************************************************************************/
static tBT_TRANSPORT bta_dm_determine_discovery_transport(const RawAddress& remote_bd_addr) {
  tBT_DEVICE_TYPE dev_type;
  tBLE_ADDR_TYPE addr_type;

  get_btm_client_interface().peer.BTM_ReadDevInfo(remote_bd_addr, &dev_type, &addr_type);
  if (dev_type == BT_DEVICE_TYPE_BLE || addr_type == BLE_ADDR_RANDOM) {
    return BT_TRANSPORT_LE;
  } else if (dev_type == BT_DEVICE_TYPE_DUMO) {
    if (get_btm_client_interface().peer.BTM_IsAclConnectionUp(remote_bd_addr,
                                                              BT_TRANSPORT_BR_EDR)) {
      return BT_TRANSPORT_BR_EDR;
    } else if (get_btm_client_interface().peer.BTM_IsAclConnectionUp(remote_bd_addr,
                                                                     BT_TRANSPORT_LE)) {
      return BT_TRANSPORT_LE;
    }
  }
  return BT_TRANSPORT_BR_EDR;
}

/* Discovers services on a remote device */
static void bta_dm_discover_services(tBTA_DM_API_DISCOVER& discover) {
  bta_dm_disc_gattc_register();

  RawAddress bd_addr = discover.bd_addr;
  tBT_TRANSPORT transport = (discover.transport == BT_TRANSPORT_AUTO)
                                    ? bta_dm_determine_discovery_transport(bd_addr)
                                    : discover.transport;

  log::info("starting service discovery to: {}, transport: {}", bd_addr,
            bt_transport_text(transport));

  bta_dm_discovery_cb.service_search_cbacks = discover.cbacks;

  bta_dm_discovery_cb.peer_bdaddr = bd_addr;

  /* Classic mouses with this attribute should not start SDP here, because the
    SDP has been done during bonding. SDP request here will interleave with
    connections to the Control or Interrupt channels */
  if (HID_HostSDPDisable(bd_addr)) {
    log::info("peer:{} with HIDSDPDisable attribute.", bd_addr);

    /* service discovery is done for this device */
    bta_dm_disc_sm_execute(BTA_DM_DISCOVERY_RESULT_EVT,
                           std::make_unique<tBTA_DM_MSG>(
                                   tBTA_DM_SVC_RES{.bd_addr = bd_addr, .result = BTA_SUCCESS}));
    return;
  }

  BTM_LogHistory(kBtmLogTag, bd_addr, "Discovery started ",
                 base::StringPrintf("Transport:%s", bt_transport_text(transport).c_str()));

  if (transport == BT_TRANSPORT_LE) {
    if (bta_dm_discovery_cb.transports & BT_TRANSPORT_LE) {
      log::info("won't start GATT discovery - already started {}", bd_addr);
      return;
    } else {
      log::info("starting GATT discovery on {}", bd_addr);
      /* start GATT for service discovery */
      bta_dm_discovery_cb.transports |= BT_TRANSPORT_LE;
      gatt_performer.Run(bd_addr);
      return;
    }
  }

  // transport == BT_TRANSPORT_BR_EDR
  if (bta_dm_discovery_cb.transports & BT_TRANSPORT_BR_EDR) {
    log::info("won't start SDP - already started {}", bd_addr);
  } else {
    log::info("starting SDP discovery on {}", bd_addr);
    bta_dm_discovery_cb.transports |= BT_TRANSPORT_BR_EDR;

    bta_dm_discovery_cb.sdp_state = std::make_unique<tBTA_DM_SDP_STATE>(tBTA_DM_SDP_STATE{
            .bd_addr = bd_addr,
            .services_to_search = BTA_ALL_SERVICE_MASK,
            .services_found = 0,
            .service_index = 0,
    });
    sdp_performer.Run(bta_dm_discovery_cb.sdp_state.get());
  }
}

void bta_dm_disc_override_sdp_performer_for_testing(
        base::RepeatingCallback<void(tBTA_DM_SDP_STATE*)> test_sdp_performer) {
  if (test_sdp_performer.is_null()) {
    sdp_performer = default_sdp_performer;
  } else {
    sdp_performer = test_sdp_performer;
  }
}
void bta_dm_disc_override_gatt_performer_for_testing(
        base::RepeatingCallback<void(const RawAddress&)> test_gatt_performer) {
  if (test_gatt_performer.is_null()) {
    gatt_performer = default_gatt_performer;
  } else {
    gatt_performer = test_gatt_performer;
  }
}

#ifndef BTA_DM_GATT_CLOSE_DELAY_TOUT
#define BTA_DM_GATT_CLOSE_DELAY_TOUT 1000
#endif

/*******************************************************************************
 *
 * Function         bta_dm_disc_gattc_register
 *
 * Description      Register with GATTC in DM if BLE is needed.
 *
 *
 * Returns          void
 *
 ******************************************************************************/
void bta_dm_disc_gattc_register(void) {
  if (bta_dm_discovery_cb.client_if != BTA_GATTS_INVALID_IF) {
    // Already registered
    return;
  }
  get_gatt_interface().BTA_GATTC_AppRegister(
          bta_dm_gattc_callback, base::Bind([](uint8_t client_id, uint8_t status) {
            tGATT_STATUS gatt_status = static_cast<tGATT_STATUS>(status);
            if (static_cast<tGATT_STATUS>(status) == GATT_SUCCESS) {
              log::info("Registered device discovery search gatt client tGATT_IF:{}", client_id);
              bta_dm_discovery_cb.client_if = client_id;
            } else {
              log::warn(
                      "Failed to register device discovery search gatt client "
                      "gatt_status:{} previous tGATT_IF:{}",
                      bta_dm_discovery_cb.client_if, status);
              bta_dm_discovery_cb.client_if = BTA_GATTS_INVALID_IF;
            }
          }),
          false);
}

static void gatt_close_timer_cb(void*) {
  bta_dm_disc_sm_execute(BTA_DM_DISC_CLOSE_TOUT_EVT, nullptr);
}

void bta_dm_gatt_finished(RawAddress bda, tBTA_STATUS result,
                          std::vector<bluetooth::Uuid> gatt_uuids) {
  bta_dm_disc_sm_execute(BTA_DM_DISCOVERY_RESULT_EVT, std::make_unique<tBTA_DM_MSG>(tBTA_DM_SVC_RES{
                                                              .bd_addr = bda,
                                                              .is_gatt_over_ble = true,
                                                              .gatt_uuids = gatt_uuids,
                                                              .result = result,
                                                      }));
}

/*******************************************************************************
 *
 * Function         bta_dm_gatt_disc_complete
 *
 * Description      This function process the GATT service search complete.
 *
 * Parameters:
 *
 ******************************************************************************/
static void bta_dm_gatt_disc_complete(tCONN_ID conn_id, tGATT_STATUS status) {
  bool sdp_pending = bta_dm_discovery_cb.transports & BT_TRANSPORT_BR_EDR;
  bool le_pending = bta_dm_discovery_cb.transports & BT_TRANSPORT_LE;

  log::verbose("conn_id = {}, status = {}, sdp_pending = {}, le_pending = {}", conn_id, status,
               sdp_pending, le_pending);

  if (com::android::bluetooth::flags::bta_dm_discover_both() && sdp_pending && !le_pending) {
    /* LE Service discovery finished, and services were reported, but SDP is not
     * finished yet. gatt_close_timer closed the connection, and we received
     * this callback because of disconnection */
    return;
  }

  std::vector<Uuid> gatt_services;

  if (conn_id != GATT_INVALID_CONN_ID && status == GATT_SUCCESS) {
    btgatt_db_element_t* db = NULL;
    int count = 0;
    get_gatt_interface().BTA_GATTC_GetGattDb(conn_id, 0x0000, 0xFFFF, &db, &count);
    if (count != 0) {
      for (int i = 0; i < count; i++) {
        // we process service entries only
        if (db[i].type == BTGATT_DB_PRIMARY_SERVICE) {
          gatt_services.push_back(db[i].uuid);
        }
      }
      osi_free(db);
    }
    log::info("GATT services discovered using LE Transport, count: {}", gatt_services.size());
  }

  /* no more services to be discovered */
  bta_dm_gatt_finished(bta_dm_discovery_cb.peer_bdaddr,
                       (status == GATT_SUCCESS) ? BTA_SUCCESS : BTA_FAILURE,
                       std::move(gatt_services));

  if (conn_id != GATT_INVALID_CONN_ID) {
    bta_dm_discovery_cb.pending_close_bda = bta_dm_discovery_cb.peer_bdaddr;
    // Gatt will be close immediately if bluetooth.gatt.delay_close.enabled is
    // set to false. If property is true / unset there will be a delay
    if (bta_dm_discovery_cb.gatt_close_timer != nullptr) {
      /* start a GATT channel close delay timer */
      alarm_set_on_mloop(bta_dm_discovery_cb.gatt_close_timer, BTA_DM_GATT_CLOSE_DELAY_TOUT,
                         gatt_close_timer_cb, 0);
    } else {
      bta_dm_disc_sm_execute(BTA_DM_DISC_CLOSE_TOUT_EVT, nullptr);
    }
  } else {
    log::info("Discovery complete for invalid conn ID. Will pick up next job");

    if (com::android::bluetooth::flags::cancel_open_discovery_client()) {
      bta_dm_close_gatt_conn();
    } else {
      bta_dm_discovery_cb.conn_id = GATT_INVALID_CONN_ID;
    }
    if (com::android::bluetooth::flags::fix_le_evt_cancelling_sdp_discovery() &&
        (bta_dm_discovery_cb.transports & BT_TRANSPORT_BR_EDR)) {
      log::info("classic discovery still pending {}", bta_dm_discovery_cb.peer_bdaddr);
      return;
    } else {
      if (!bta_dm_discovery_cb.transports) {
        bta_dm_discovery_set_state(BTA_DM_DISCOVER_IDLE);
      }
    }
    if (!bta_dm_discovery_cb.transports) {
      bta_dm_execute_queued_discovery_request();
    }
  }
}

/*******************************************************************************
 *
 * Function         bta_dm_close_gatt_conn
 *
 * Description      This function close the GATT connection after delay
 *timeout.
 *
 * Parameters:
 *
 ******************************************************************************/
static void bta_dm_close_gatt_conn() {
  if (bta_dm_discovery_cb.conn_id != GATT_INVALID_CONN_ID) {
    BTA_GATTC_Close(bta_dm_discovery_cb.conn_id);
  }

  bta_dm_discovery_cb.pending_close_bda = RawAddress::kEmpty;
  bta_dm_discovery_cb.conn_id = GATT_INVALID_CONN_ID;
}

/*******************************************************************************
 *
 * Function         bta_dm_cancel_gatt_discovery
 *
 * Description      This is GATT cancel the GATT service search.
 *
 * Parameters:
 *
 ******************************************************************************/
static void bta_dm_cancel_gatt_discovery(const RawAddress& bd_addr) {
  if (bta_dm_discovery_cb.conn_id == GATT_INVALID_CONN_ID) {
    BTA_GATTC_CancelOpen(bta_dm_discovery_cb.client_if, bd_addr, true);
  }

  bta_dm_gatt_disc_complete(bta_dm_discovery_cb.conn_id, (tGATT_STATUS)GATT_ERROR);
}

/*******************************************************************************
 *
 * Function         btm_dm_start_gatt_discovery
 *
 * Description      This is GATT initiate the service search by open a GATT
 *                  connection first.
 *
 * Parameters:
 *
 ******************************************************************************/
static void btm_dm_start_gatt_discovery(const RawAddress& bd_addr) {
  constexpr bool kUseOpportunistic = true;

  /* connection is already open */
  if (bta_dm_discovery_cb.pending_close_bda == bd_addr &&
      bta_dm_discovery_cb.conn_id != GATT_INVALID_CONN_ID) {
    bta_dm_discovery_cb.pending_close_bda = RawAddress::kEmpty;
    alarm_cancel(bta_dm_discovery_cb.gatt_close_timer);
    get_gatt_interface().BTA_GATTC_ServiceSearchRequest(bta_dm_discovery_cb.conn_id, nullptr);
  } else {
    if (get_btm_client_interface().peer.BTM_IsAclConnectionUp(bd_addr, BT_TRANSPORT_LE)) {
      log::debug(
              "Use existing gatt client connection for discovery peer:{} "
              "transport:{} opportunistic:{:c}",
              bd_addr, bt_transport_text(BT_TRANSPORT_LE), (kUseOpportunistic) ? 'T' : 'F');
      get_gatt_interface().BTA_GATTC_Open(bta_dm_discovery_cb.client_if, bd_addr,
                                          BTM_BLE_DIRECT_CONNECTION, kUseOpportunistic, 0);
    } else {
<<<<<<< HEAD
      log::warn(
              "btm_dm_start_gatt_discovery:ACL disconnected, Not creating acl"
              " for client_if = %d, run disc from queue",
              bta_dm_discovery_cb.client_if);
      bta_dm_discovery_set_state(BTA_DM_DISCOVER_IDLE);
      bta_dm_execute_queued_discovery_request();
=======
      log::debug(
              "Opening new gatt client connection for discovery peer:{} "
              "transport:{} opportunistic:{:c}",
              bd_addr, bt_transport_text(BT_TRANSPORT_LE), (!kUseOpportunistic) ? 'T' : 'F');
      get_gatt_interface().BTA_GATTC_Open(bta_dm_discovery_cb.client_if, bd_addr,
                                          BTM_BLE_DIRECT_CONNECTION, !kUseOpportunistic, 0);
>>>>>>> 7ca3976b
    }
  }
}

/*******************************************************************************
 *
 * Function         bta_dm_proc_open_evt
 *
 * Description      process BTA_GATTC_OPEN_EVT in DM.
 *
 * Parameters:
 *
 ******************************************************************************/
static void bta_dm_proc_open_evt(tBTA_GATTC_OPEN* p_data) {
  log::verbose("DM Search state= {} bta_dm_discovery_cb.peer_dbaddr:{} connected_bda={}",
               bta_dm_discovery_get_state(), bta_dm_discovery_cb.peer_bdaddr, p_data->remote_bda);

  log::debug("BTA_GATTC_OPEN_EVT conn_id = {} client_if={} status = {}", p_data->conn_id,
             p_data->client_if, p_data->status);

  bta_dm_discovery_cb.conn_id = p_data->conn_id;

  if (p_data->status == GATT_SUCCESS) {
    get_gatt_interface().BTA_GATTC_ServiceSearchRequest(p_data->conn_id, nullptr);
  } else {
    bta_dm_gatt_disc_complete(GATT_INVALID_CONN_ID, p_data->status);
  }
}

/*******************************************************************************
 *
 * Function         bta_dm_gattc_callback
 *
 * Description      This is GATT client callback function used in DM.
 *
 * Parameters:
 *
 ******************************************************************************/
static void bta_dm_gattc_callback(tBTA_GATTC_EVT event, tBTA_GATTC* p_data) {
  log::verbose("bta_dm_gattc_callback event = {}", event);

  switch (event) {
    case BTA_GATTC_OPEN_EVT:
      bta_dm_proc_open_evt(&p_data->open);
      break;

    case BTA_GATTC_SEARCH_CMPL_EVT:
      if (bta_dm_discovery_get_state() == BTA_DM_DISCOVER_ACTIVE) {
        bta_dm_gatt_disc_complete(p_data->search_cmpl.conn_id, p_data->search_cmpl.status);
      }
      break;

    case BTA_GATTC_CLOSE_EVT:
      log::info("BTA_GATTC_CLOSE_EVT reason = {}", p_data->close.reason);

      if (p_data->close.remote_bda == bta_dm_discovery_cb.peer_bdaddr) {
        bta_dm_discovery_cb.conn_id = GATT_INVALID_CONN_ID;
      }

      if (bta_dm_discovery_get_state() == BTA_DM_DISCOVER_ACTIVE) {
        /* in case of disconnect before search is completed */
        if (p_data->close.remote_bda == bta_dm_discovery_cb.peer_bdaddr) {
          bta_dm_gatt_disc_complete(GATT_INVALID_CONN_ID, (tGATT_STATUS)GATT_ERROR);
        }
      }
      break;

    case BTA_GATTC_CANCEL_OPEN_EVT:
    case BTA_GATTC_CFG_MTU_EVT:
    case BTA_GATTC_CONGEST_EVT:
    case BTA_GATTC_CONN_UPDATE_EVT:
    case BTA_GATTC_DEREG_EVT:
    case BTA_GATTC_ENC_CMPL_CB_EVT:
    case BTA_GATTC_EXEC_EVT:
    case BTA_GATTC_NOTIF_EVT:
    case BTA_GATTC_PHY_UPDATE_EVT:
    case BTA_GATTC_SEARCH_RES_EVT:
    case BTA_GATTC_SRVC_CHG_EVT:
    case BTA_GATTC_SRVC_DISC_DONE_EVT:
    case BTA_GATTC_SUBRATE_CHG_EVT:
      break;
  }
}

namespace bluetooth {
namespace legacy {
namespace testing {

tBT_TRANSPORT bta_dm_determine_discovery_transport(const RawAddress& bd_addr) {
  return ::bta_dm_determine_discovery_transport(bd_addr);
}

void bta_dm_sdp_result(tSDP_STATUS sdp_status, tBTA_DM_SDP_STATE* state) {
  ::bta_dm_sdp_result(sdp_status, state);
}

}  // namespace testing
}  // namespace legacy
}  // namespace bluetooth

namespace {
constexpr char kTimeFormatString[] = "%Y-%m-%d %H:%M:%S";

constexpr unsigned MillisPerSecond = 1000;
std::string EpochMillisToString(long long time_ms) {
  time_t time_sec = time_ms / MillisPerSecond;
  struct tm tm;
  localtime_r(&time_sec, &tm);
  std::string s = bluetooth::common::StringFormatTime(kTimeFormatString, tm);
  return base::StringPrintf("%s.%03u", s.c_str(),
                            static_cast<unsigned int>(time_ms % MillisPerSecond));
}

}  // namespace

struct tDISCOVERY_STATE_HISTORY {
  const tBTA_DM_SERVICE_DISCOVERY_STATE state;
  const tBTA_DM_DISC_EVT event;
  std::string ToString() const {
    return base::StringPrintf("state:%25s event:%s", bta_dm_state_text(state).c_str(),
                              bta_dm_event_text(event).c_str());
  }
};

bluetooth::common::TimestampedCircularBuffer<tDISCOVERY_STATE_HISTORY> discovery_state_history_(
        50 /*history size*/);

static void bta_dm_disc_sm_execute(tBTA_DM_DISC_EVT event, std::unique_ptr<tBTA_DM_MSG> msg) {
  log::info("state:{}, event:{}[0x{:x}]", bta_dm_state_text(bta_dm_discovery_get_state()),
            bta_dm_event_text(event), event);
  discovery_state_history_.Push({
          .state = bta_dm_discovery_get_state(),
          .event = event,
  });

  switch (bta_dm_discovery_get_state()) {
    case BTA_DM_DISCOVER_IDLE:
      switch (event) {
        case BTA_DM_API_DISCOVER_EVT:
          bta_dm_discovery_set_state(BTA_DM_DISCOVER_ACTIVE);
          log::assert_that(std::holds_alternative<tBTA_DM_API_DISCOVER>(*msg),
                           "bad message type: {}", msg->index());

          bta_dm_discover_services(std::get<tBTA_DM_API_DISCOVER>(*msg));
          break;
        case BTA_DM_DISC_CLOSE_TOUT_EVT:
          bta_dm_close_gatt_conn();
          break;
        default:
          log::info("Received unexpected event {}[0x{:x}] in state {}", bta_dm_event_text(event),
                    event, bta_dm_state_text(bta_dm_discovery_get_state()));
      }
      break;

    case BTA_DM_DISCOVER_ACTIVE:
      switch (event) {
        case BTA_DM_DISCOVERY_RESULT_EVT:
          log::assert_that(std::holds_alternative<tBTA_DM_SVC_RES>(*msg), "bad message type: {}",
                           msg->index());

          bta_dm_disc_result(std::get<tBTA_DM_SVC_RES>(*msg));
          break;
        case BTA_DM_API_DISCOVER_EVT: {
          log::assert_that(std::holds_alternative<tBTA_DM_API_DISCOVER>(*msg),
                           "bad message type: {}", msg->index());

          auto req = std::get<tBTA_DM_API_DISCOVER>(*msg);
          if (com::android::bluetooth::flags::bta_dm_discover_both() &&
              is_same_device(req.bd_addr, bta_dm_discovery_cb.peer_bdaddr)) {
            bta_dm_discover_services(std::get<tBTA_DM_API_DISCOVER>(*msg));
          } else {
            bta_dm_queue_disc(std::get<tBTA_DM_API_DISCOVER>(*msg));
          }
        } break;
        case BTA_DM_DISC_CLOSE_TOUT_EVT:
          bta_dm_close_gatt_conn();
          break;
        default:
          log::info("Received unexpected event {}[0x{:x}] in state {}", bta_dm_event_text(event),
                    event, bta_dm_state_text(bta_dm_discovery_get_state()));
      }
      break;
  }
}

static void bta_dm_disc_init_discovery_cb(tBTA_DM_SERVICE_DISCOVERY_CB& bta_dm_discovery_cb) {
  bta_dm_discovery_cb = {};
  bta_dm_discovery_cb.service_discovery_state = BTA_DM_DISCOVER_IDLE;
  bta_dm_discovery_cb.conn_id = GATT_INVALID_CONN_ID;
}

static void bta_dm_disc_reset() {
  alarm_free(bta_dm_discovery_cb.gatt_close_timer);
  bta_dm_disc_init_discovery_cb(::bta_dm_discovery_cb);
}

void bta_dm_disc_start(bool delay_close_gatt) {
  bta_dm_disc_reset();
  bta_dm_discovery_cb.gatt_close_timer =
          delay_close_gatt ? alarm_new("bta_dm_search.gatt_close_timer") : nullptr;
  bta_dm_discovery_cb.pending_discovery_queue = {};
}

void bta_dm_disc_stop() { bta_dm_disc_reset(); }

void bta_dm_disc_start_service_discovery(service_discovery_callbacks cbacks,
                                         const RawAddress& bd_addr, tBT_TRANSPORT transport) {
  bta_dm_disc_sm_execute(BTA_DM_API_DISCOVER_EVT,
                         std::make_unique<tBTA_DM_MSG>(tBTA_DM_API_DISCOVER{
                                 .bd_addr = bd_addr, .cbacks = cbacks, .transport = transport}));
}

#define DUMPSYS_TAG "shim::legacy::bta::dm"
void DumpsysBtaDmDisc(int fd) {
  auto copy = discovery_state_history_.Pull();
  LOG_DUMPSYS(fd, " last %zu discovery state transitions", copy.size());
  for (const auto& it : copy) {
    LOG_DUMPSYS(fd, "   %s %s", EpochMillisToString(it.timestamp).c_str(),
                it.entry.ToString().c_str());
  }
  LOG_DUMPSYS(fd, " current bta_dm_discovery_state:%s",
              bta_dm_state_text(bta_dm_discovery_get_state()).c_str());
}
#undef DUMPSYS_TAG

namespace bluetooth {
namespace legacy {
namespace testing {

tBTA_DM_SERVICE_DISCOVERY_CB& bta_dm_discovery_cb() { return ::bta_dm_discovery_cb; }

}  // namespace testing
}  // namespace legacy
}  // namespace bluetooth<|MERGE_RESOLUTION|>--- conflicted
+++ resolved
@@ -643,21 +643,12 @@
       get_gatt_interface().BTA_GATTC_Open(bta_dm_discovery_cb.client_if, bd_addr,
                                           BTM_BLE_DIRECT_CONNECTION, kUseOpportunistic, 0);
     } else {
-<<<<<<< HEAD
       log::warn(
               "btm_dm_start_gatt_discovery:ACL disconnected, Not creating acl"
               " for client_if = %d, run disc from queue",
               bta_dm_discovery_cb.client_if);
       bta_dm_discovery_set_state(BTA_DM_DISCOVER_IDLE);
       bta_dm_execute_queued_discovery_request();
-=======
-      log::debug(
-              "Opening new gatt client connection for discovery peer:{} "
-              "transport:{} opportunistic:{:c}",
-              bd_addr, bt_transport_text(BT_TRANSPORT_LE), (!kUseOpportunistic) ? 'T' : 'F');
-      get_gatt_interface().BTA_GATTC_Open(bta_dm_discovery_cb.client_if, bd_addr,
-                                          BTM_BLE_DIRECT_CONNECTION, !kUseOpportunistic, 0);
->>>>>>> 7ca3976b
     }
   }
 }
