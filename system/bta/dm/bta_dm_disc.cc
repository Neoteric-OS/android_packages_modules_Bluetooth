--- conflicted
+++ resolved
@@ -16,8 +16,6 @@
 
 #define LOG_TAG "bt_bta_dm"
 
-#include <bluetooth/log.h>
-
 #include "bta/dm/bta_dm_disc.h"
 
 #include <base/functional/bind.h>
@@ -34,6 +32,7 @@
 #include "bta/dm/bta_dm_disc_int.h"
 #include "bta/dm/bta_dm_disc_legacy.h"
 #include "bta/include/bta_gatt_api.h"
+#include "bta_dm_disc_int_legacy.h"
 #include "com_android_bluetooth_flags.h"
 #include "common/circular_buffer.h"
 #include "common/init_flags.h"
@@ -52,7 +51,6 @@
 #include "stack/include/main_thread.h"
 #include "stack/include/sdp_status.h"
 #include "types/raw_address.h"
-#include "bta_dm_disc_int_legacy.h"
 
 #ifdef TARGET_FLOSS
 #include "stack/include/srvc_api.h"
@@ -310,17 +308,13 @@
       bta_dm_discovery_cb.service_search_cbacks.on_gatt_results(r.bd_addr, BD_NAME{}, r.gatt_uuids,
                                                                 /* transport_le */ false);
     }
-<<<<<<< HEAD
-    const char* p_temp = get_btm_client_interface().security.BTM_SecReadDevName(
-    bta_dm_search_cb.peer_bdaddr);
-    if (p_temp != NULL)
-    strlcpy((char*)r.bd_name, p_temp, BD_NAME_LEN + 1);
-    bta_dm_discovery_cb.service_search_cbacks.on_service_discovery_results(
-        r.bd_addr, r.uuids, r.result, r.bd_name);
-=======
+    const char* p_temp =
+            get_btm_client_interface().security.BTM_SecReadDevName(bta_dm_search_cb.peer_bdaddr);
+    if (p_temp != NULL) {
+      strlcpy((char*)r.bd_name, p_temp, BD_NAME_LEN + 1);
+    }
     bta_dm_discovery_cb.service_search_cbacks.on_service_discovery_results(r.bd_addr, r.uuids,
-                                                                           r.result);
->>>>>>> 15c04564
+                                                                           r.result, r.bd_name);
   } else {
     bta_dm_discovery_cb.transports &= ~BT_TRANSPORT_LE;
     GAP_BleReadPeerPrefConnParams(bta_dm_discovery_cb.peer_bdaddr);
@@ -665,21 +659,12 @@
       get_gatt_interface().BTA_GATTC_Open(bta_dm_discovery_cb.client_if, bd_addr,
                                           BTM_BLE_DIRECT_CONNECTION, kUseOpportunistic);
     } else {
-<<<<<<< HEAD
-
-      log::warn("btm_dm_start_gatt_discovery:ACL disconnected, Not creating acl"
-      " for client_if = %d, run disc from queue", bta_dm_discovery_cb.client_if);
+      log::warn(
+              "btm_dm_start_gatt_discovery:ACL disconnected, Not creating acl"
+              " for client_if = %d, run disc from queue",
+              bta_dm_discovery_cb.client_if);
       bta_dm_discovery_set_state(BTA_DM_DISCOVER_IDLE);
       bta_dm_execute_queued_discovery_request();
-
-=======
-      log::debug(
-              "Opening new gatt client connection for discovery peer:{} "
-              "transport:{} opportunistic:{:c}",
-              bd_addr, bt_transport_text(BT_TRANSPORT_LE), (!kUseOpportunistic) ? 'T' : 'F');
-      get_gatt_interface().BTA_GATTC_Open(bta_dm_discovery_cb.client_if, bd_addr,
-                                          BTM_BLE_DIRECT_CONNECTION, !kUseOpportunistic);
->>>>>>> 15c04564
     }
   }
 }
