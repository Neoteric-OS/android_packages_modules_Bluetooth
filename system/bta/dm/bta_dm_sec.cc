--- conflicted
+++ resolved
@@ -127,7 +127,6 @@
   tBTM_STATUS status = get_btm_client_interface().security.BTM_SecBond(bd_addr, addr_type,
                                                                        transport, device_type);
 
-<<<<<<< HEAD
   if (status == BTM_BUSY) {
     tBTA_DM_API_BOND* p_msg = (tBTA_DM_API_BOND*)osi_malloc(sizeof(tBTA_DM_API_BOND));
     if (p_msg) {
@@ -142,10 +141,7 @@
     }
   }
 
-  if (bta_dm_sec_cb.p_sec_cback && (status != BTM_CMD_STARTED)) {
-=======
   if (bta_dm_sec_cb.p_sec_cback && (status != tBTM_STATUS::BTM_CMD_STARTED)) {
->>>>>>> 76e5ea5b
     memset(&sec_event, 0, sizeof(tBTA_DM_SEC));
     sec_event.auth_cmpl.bd_addr = bd_addr;
     bd_name_from_char_pointer(sec_event.auth_cmpl.bd_name,
