/******************************************************************************
 *
 *  Copyright 2003-2014 Broadcom Corporation
 *
 *  Licensed under the Apache License, Version 2.0 (the "License");
 *  you may not use this file except in compliance with the License.
 *  You may obtain a copy of the License at:
 *
 *  http://www.apache.org/licenses/LICENSE-2.0
 *
 *  Unless required by applicable law or agreed to in writing, software
 *  distributed under the License is distributed on an "AS IS" BASIS,
 *  WITHOUT WARRANTIES OR CONDITIONS OF ANY KIND, either express or implied.
 *  See the License for the specific language governing permissions and
 *  limitations under the License.
 *
 ******************************************************************************/

/******************************************************************************
 *
 *  This file contains the action functions for device manager state
 *  machine.
 *
 ******************************************************************************/

#define LOG_TAG "bt_bta_dm"

#include <android_bluetooth_sysprop.h>
#include <base/location.h>
#include <bluetooth/log.h>
#include <com_android_bluetooth_flags.h>

#include <cstdint>
#include <vector>

#include "bta/dm/bta_dm_device_search.h"
#include "bta/dm/bta_dm_disc.h"
#include "bta/dm/bta_dm_gatt_client.h"
#include "bta/dm/bta_dm_int.h"
#include "bta/dm/bta_dm_sec_int.h"
#include "bta/include/bta_api.h"
#include "bta/include/bta_le_audio_api.h"
#include "bta/include/bta_sdp_api.h"
#include "bta/include/bta_sec_api.h"
#include "bta/sys/bta_sys.h"
#include "btif/include/btif_dm.h"
#include "btif/include/stack_manager_t.h"
#include "gd/os/rand.h"
#include "hci/controller_interface.h"
#include "internal_include/bt_target.h"
#include "main/shim/acl_api.h"
#include "main/shim/btm_api.h"
#include "main/shim/entry.h"
#include "osi/include/allocator.h"
#include "osi/include/properties.h"
#include "stack/connection_manager/connection_manager.h"
#include "stack/include/acl_api.h"
#include "stack/include/bt_hdr.h"
#include "stack/include/bt_types.h"
#include "stack/include/bt_uuid16.h"
#include "stack/include/btm_client_interface.h"
#include "stack/include/btm_inq.h"
#include "stack/include/btm_status.h"
#include "stack/include/gatt_api.h"
#include "stack/include/l2cap_interface.h"
#include "stack/include/main_thread.h"
#include "types/bluetooth/uuid.h"
#include "types/raw_address.h"
#include "osi/include/osi.h"

// TODO(b/369381361) Enfore -Wmissing-prototypes
#pragma GCC diagnostic ignored "-Wmissing-prototypes"

using bluetooth::Uuid;
using namespace bluetooth;

bool ble_vnd_is_included();
void btm_ble_scanner_init(void);

static void bta_dm_check_av();

void BTA_dm_update_policy(tBTA_SYS_CONN_STATUS status, uint8_t id, uint8_t app_id,
                          const RawAddress& peer_addr);

/* Extended Inquiry Response */
static void bta_dm_set_eir(char* local_name);

static void bta_dm_disable_conn_down_timer_cback(void* data);
static void bta_dm_rm_cback(tBTA_SYS_CONN_STATUS status, tBTA_SYS_ID id, uint8_t app_id,
                            const RawAddress& peer_addr);
static void bta_dm_adjust_roles(bool delay_role_switch);
tBTM_CONTRL_STATE bta_dm_pm_obtain_controller_state(void);
static void bta_dm_ctrl_features_rd_cmpl_cback(tHCI_STATUS result);

static const char kPropertySniffOffloadEnabled[] = "persist.bluetooth.sniff_offload.enabled";

#ifndef BTA_DM_BLE_ADV_CHNL_MAP
#define BTA_DM_BLE_ADV_CHNL_MAP (BTM_BLE_ADV_CHNL_37 | BTM_BLE_ADV_CHNL_38 | BTM_BLE_ADV_CHNL_39)
#endif

/* Disable timer interval (in milliseconds) */
#ifndef BTA_DM_DISABLE_TIMER_MS
#define BTA_DM_DISABLE_TIMER_MS (2000)
#endif

/* Disable timer retrial interval (in milliseconds) */
#ifndef BTA_DM_DISABLE_TIMER_RETRIAL_MS
#define BTA_DM_DISABLE_TIMER_RETRIAL_MS 1500
#endif

/* Disable connection down timer (in milliseconds) */
#ifndef BTA_DM_DISABLE_CONN_DOWN_TIMER_MS
#define BTA_DM_DISABLE_CONN_DOWN_TIMER_MS 100
#endif

/* Switch delay timer (in milliseconds) */
#ifndef BTA_DM_SWITCH_DELAY_TIMER_MS
#define BTA_DM_SWITCH_DELAY_TIMER_MS 500
#endif

<<<<<<< HEAD
#define BTA_DM_DISABLE_TIMER 1000
=======
/* New swich delay values behind flag extend_and_randomize_role_switch_delay (in milliseconds) */
#ifndef BTA_DM_MAX_SWITCH_DELAY_MS
#define BTA_DM_MAX_SWITCH_DELAY_MS 1500
#endif
#ifndef BTA_DM_MIN_SWITCH_DELAY_MS
#define BTA_DM_MIN_SWITCH_DELAY_MS 1000
#endif
>>>>>>> 99eb8ae2

/* Sysprop path for page timeout */
#ifndef PROPERTY_PAGE_TIMEOUT
#define PROPERTY_PAGE_TIMEOUT "bluetooth.core.classic.page_timeout"
#endif

namespace {

struct WaitForAllAclConnectionsToDrain {
  uint64_t time_to_wait_in_ms;
  uint64_t TimeToWaitInMs() const { return time_to_wait_in_ms; }
  void* AlarmCallbackData() const { return const_cast<void*>(static_cast<const void*>(this)); }

  static const WaitForAllAclConnectionsToDrain* FromAlarmCallbackData(void* data);
  static bool IsFirstPass(const WaitForAllAclConnectionsToDrain*);
} first_pass =
        {
                .time_to_wait_in_ms = static_cast<uint64_t>(BTA_DM_DISABLE_TIMER_MS),
},
  second_pass = {
          .time_to_wait_in_ms = static_cast<uint64_t>(BTA_DM_DISABLE_TIMER_RETRIAL_MS),
};

bool WaitForAllAclConnectionsToDrain::IsFirstPass(const WaitForAllAclConnectionsToDrain* pass) {
  return pass == &first_pass;
}

const WaitForAllAclConnectionsToDrain* WaitForAllAclConnectionsToDrain::FromAlarmCallbackData(
        void* data) {
  return const_cast<const WaitForAllAclConnectionsToDrain*>(
          static_cast<WaitForAllAclConnectionsToDrain*>(data));
}

}  // namespace

static void bta_dm_delay_role_switch_cback(void* data);
static void bta_dm_wait_for_acl_to_drain_cback(void* data);

/** Initialises the BT device manager */
void bta_dm_enable(tBTA_DM_SEC_CBACK* p_sec_cback, tBTA_DM_ACL_CBACK* p_acl_cback) {
  if (p_acl_cback != NULL) {
    bta_dm_acl_cb.p_acl_cback = p_acl_cback;
  }

  bta_dm_sec_enable(p_sec_cback);
}

/*******************************************************************************
 *
 * Function         bta_dm_init_cb
 *
 * Description      Initializes the bta_dm_cb control block
 *
 *
 * Returns          void
 *
 ******************************************************************************/
static void bta_dm_init_cb(void) {
  bta_dm_cb = {};

  bta_dm_cb.disable_timer = alarm_new("bta_dm.disable_timer");
  bta_dm_cb.bond_retrail_timer = alarm_new("bta_dm.bond_retrail_timer");
  bta_dm_cb.switch_delay_timer = alarm_new("bta_dm.switch_delay_timer");
  for (size_t i = 0; i < BTA_DM_NUM_PM_TIMER; i++) {
    for (size_t j = 0; j < BTA_DM_PM_MODE_TIMER_MAX; j++) {
      bta_dm_cb.pm_timer[i].timer[j] = alarm_new("bta_dm.pm_timer");
    }
  }
}

/*******************************************************************************
 *
 * Function         bta_dm_deinit_cb
 *
 * Description      De-initializes the bta_dm_cb control block
 *
 *
 * Returns          void
 *
 ******************************************************************************/
static void bta_dm_deinit_cb(void) {
  /*
   * TODO: Should alarm_free() the bta_dm_cb timers during graceful
   * shutdown.
   */
  alarm_free(bta_dm_cb.disable_timer);
  alarm_free(bta_dm_cb.bond_retrail_timer);
  alarm_free(bta_dm_cb.switch_delay_timer);
  for (size_t i = 0; i < BTA_DM_NUM_PM_TIMER; i++) {
    for (size_t j = 0; j < BTA_DM_PM_MODE_TIMER_MAX; j++) {
      alarm_free(bta_dm_cb.pm_timer[i].timer[j]);
    }
  }
  bta_dm_cb.pending_removals.clear();
  bta_dm_cb = {};
}

void BTA_dm_on_hw_off() {
  BTIF_dm_disable();

  /* reinitialize the control block */
  bta_dm_deinit_cb();

  bta_dm_disc_stop();
  bta_dm_search_stop();
}

void BTA_dm_on_hw_on() {
  uint8_t key_mask = 0;
  tBTA_BLE_LOCAL_ID_KEYS id_key;

  /* make sure the control block is properly initialized */
  bta_dm_init_cb();

  bta_dm_disc_start(osi_property_get_bool("bluetooth.gatt.delay_close.enabled", true));

  memset(&bta_dm_conn_srvcs, 0, sizeof(bta_dm_conn_srvcs));
  memset(&bta_dm_di_cb, 0, sizeof(tBTA_DM_DI_CB));

  DEV_CLASS dev_class = btif_dm_get_local_class_of_device();
  log::info("Read default class of device [0x{:x}, 0x{:x}, 0x{:x}]", dev_class[0], dev_class[1],
            dev_class[2]);

  if (get_btm_client_interface().local.BTM_SetDeviceClass(dev_class) != tBTM_STATUS::BTM_SUCCESS) {
    log::warn("Unable to set local device class:{}", dev_class_text(dev_class));
  }

  /* load BLE local information: ID keys, ER if available */
  Octet16 er;
  btif_dm_get_ble_local_keys(&key_mask, &er, &id_key);

  if (key_mask & BTA_BLE_LOCAL_KEY_TYPE_ER) {
    get_btm_client_interface().security.BTM_BleLoadLocalKeys(BTA_BLE_LOCAL_KEY_TYPE_ER,
                                                             (tBTM_BLE_LOCAL_KEYS*)&er);
  }
  if (key_mask & BTA_BLE_LOCAL_KEY_TYPE_ID) {
    get_btm_client_interface().security.BTM_BleLoadLocalKeys(BTA_BLE_LOCAL_KEY_TYPE_ID,
                                                             (tBTM_BLE_LOCAL_KEYS*)&id_key);
  }

  btm_dm_sec_init();
  btm_sec_on_hw_on();

  get_btm_client_interface().link_policy.BTM_WritePageTimeout(
          osi_property_get_int32(PROPERTY_PAGE_TIMEOUT, p_bta_dm_cfg->page_timeout));

  get_btm_client_interface().vendor.BTM_ReadVendorAddOnFeatures();
  if (ble_vnd_is_included()) {
    get_btm_client_interface().ble.BTM_BleReadControllerFeatures(
            bta_dm_ctrl_features_rd_cmpl_cback);
  } else {
    /* Set controller features even if vendor support is not included */
    if (bta_dm_acl_cb.p_acl_cback) {
      bta_dm_acl_cb.p_acl_cback(BTA_DM_LE_FEATURES_READ, NULL);
    }
  }

  if (com::android::bluetooth::flags::socket_settings_api()) {
    /* Read low power processor offload features */
    if (bta_dm_acl_cb.p_acl_cback) {
      bta_dm_acl_cb.p_acl_cback(BTA_DM_LPP_OFFLOAD_FEATURES_READ, NULL);
    }
  }

  btm_ble_scanner_init();

  // Synchronize with the controller before continuing
  bta_dm_le_rand(get_main_thread()->BindOnce([](uint64_t /*value*/) { BTIF_dm_enable(); }));

  bta_sys_rm_register(bta_dm_rm_cback);

  /* if sniff is offload, no need to handle it in the stack */
  if (osi_property_get_bool(kPropertySniffOffloadEnabled, false)) {
    log::info("Sniff offloaded. Skip bta_dm_init_pm.");
  } else {
    /* initialize bluetooth low power manager */
    bta_dm_init_pm();
  }

  bta_dm_disc_gattc_register();
}

/** Disables the BT device manager */
void bta_dm_disable() {
  /* Set l2cap idle timeout to 0 (so BTE immediately disconnects ACL link after
   * last channel is closed) */
  if (!stack::l2cap::get_interface().L2CA_SetIdleTimeoutByBdAddr(RawAddress::kAny, 0,
                                                                 BT_TRANSPORT_BR_EDR)) {
    log::warn("Unable to set L2CAP idle timeout peer:{} transport:{} timeout:{}", RawAddress::kAny,
              BT_TRANSPORT_BR_EDR, 0);
  }
  if (!stack::l2cap::get_interface().L2CA_SetIdleTimeoutByBdAddr(RawAddress::kAny, 0,
                                                                 BT_TRANSPORT_LE)) {
    log::warn("Unable to set L2CAP idle timeout peer:{} transport:{} timeout:{}", RawAddress::kAny,
              BT_TRANSPORT_LE, 0);
  }

  /* disable all active subsystems */
  bta_sys_disable();

  if (BTM_SetDiscoverability(BTM_NON_DISCOVERABLE) != tBTM_STATUS::BTM_SUCCESS) {
    log::warn("Unable to disable classic BR/EDR discoverability");
  }
  if (BTM_SetConnectability(BTM_NON_CONNECTABLE) != tBTM_STATUS::BTM_SUCCESS) {
    log::warn("Unable to disable classic BR/EDR connectability");
  }

  /* if sniff is offload, no need to handle it in the stack */
  if (osi_property_get_bool(kPropertySniffOffloadEnabled, false)) {
    log::info("Sniff offloaded. Skip bta_dm_disable_pm.");
  } else {
    /* Disable bluetooth low power manager */
    bta_dm_disable_pm();
  }

  bta_dm_disc_disable_search();
  bta_dm_disc_disable_disc();

  bta_dm_cb.disabling = true;

  connection_manager::reset(false);

  // We can shut down faster if there are no ACL links
  if (BTM_GetNumAclLinks() == 0) {
    // Time to wait after receiving shutdown request to delay the actual
    // shutdown process. This time may be zero which invokes immediate shutdown.
    const uint64_t disable_delay_ms =
            android::sysprop::bluetooth::Bta::disable_delay().value_or(200);
    switch (disable_delay_ms) {
      case 0:
        log::debug("Immediately disabling device manager");
        bta_dm_disable_conn_down_timer_cback(nullptr);
        break;
      default:
        log::debug("Set timer to delay disable initiation:{} ms", disable_delay_ms);
        alarm_set_on_mloop(bta_dm_cb.disable_timer, disable_delay_ms,
                           bta_dm_disable_conn_down_timer_cback, nullptr);
    }
  } else {
    log::debug("Set timer to wait for all ACL connections to close:{} ms",
               first_pass.TimeToWaitInMs());
    alarm_set_on_mloop(bta_dm_cb.disable_timer, first_pass.time_to_wait_in_ms,
                       bta_dm_wait_for_acl_to_drain_cback, first_pass.AlarmCallbackData());
  }
}

/*******************************************************************************
 *
 * Function         bta_dm_wait_for_all_acl_to_drain
 *
 * Description      Called if the disable timer expires
 *                  Used to close ACL connections which are still active
 *
 * Returns          true if there is a device being forcefully disconnected
 *
 ******************************************************************************/
static bool force_disconnect_all_acl_connections() {
  const bool is_force_disconnect_needed = (bta_dm_cb.device_list.count > 0);

  for (auto i = 0; i < bta_dm_cb.device_list.count; i++) {
    btm_remove_acl(bta_dm_cb.device_list.peer_device[i].peer_bdaddr,
                   bta_dm_cb.device_list.peer_device[i].transport);
  }
  return is_force_disconnect_needed;
}

static void bta_dm_wait_for_acl_to_drain_cback(void* data) {
  log::assert_that(data != nullptr, "assert failed: data != nullptr");
  const WaitForAllAclConnectionsToDrain* pass =
          WaitForAllAclConnectionsToDrain::FromAlarmCallbackData(data);

  if (BTM_GetNumAclLinks() && force_disconnect_all_acl_connections() &&
      WaitForAllAclConnectionsToDrain::IsFirstPass(pass)) {
    /* DISABLE_EVT still need to be sent out to avoid java layer disable timeout
     */
    log::debug("Set timer for second pass to wait for all ACL connections to close:{} ms",
               second_pass.TimeToWaitInMs());
    alarm_set_on_mloop(bta_dm_cb.disable_timer, second_pass.time_to_wait_in_ms,
                       bta_dm_wait_for_acl_to_drain_cback, second_pass.AlarmCallbackData());
  } else {
    // No ACL links to close were up or is second pass at ACL closure
    log::info("Ensuring all ACL connections have been properly flushed");
    bluetooth::shim::ACL_Shutdown();

    bta_dm_cb.disabling = false;

    bta_sys_remove_uuid(UUID_SERVCLASS_PNP_INFORMATION);
    BTIF_dm_disable();
  }
}

/** Sets local device name */
void bta_dm_set_dev_name(const std::vector<uint8_t>& name) {
  if (get_btm_client_interface().local.BTM_SetLocalDeviceName((const char*)name.data()) !=
      tBTM_STATUS::BTM_CMD_STARTED) {
    log::warn("Unable to set local device name");
  }
  bta_dm_set_eir((char*)name.data());
}

/** Sets discoverability, connectability and pairability */
bool BTA_DmSetVisibility(bt_scan_mode_t mode) {
  tBTA_DM_DISC disc_mode_param;
  tBTA_DM_CONN conn_mode_param;

  switch (mode) {
    case BT_SCAN_MODE_NONE:
      disc_mode_param = BTM_NON_DISCOVERABLE;
      conn_mode_param = BTM_NON_CONNECTABLE;
      break;

    case BT_SCAN_MODE_CONNECTABLE:
      disc_mode_param = BTM_NON_DISCOVERABLE;
      conn_mode_param = BTM_CONNECTABLE;
      break;

    case BT_SCAN_MODE_CONNECTABLE_DISCOVERABLE:
      disc_mode_param = BTM_GENERAL_DISCOVERABLE;
      conn_mode_param = BTM_CONNECTABLE;
      break;

    case BT_SCAN_MODE_CONNECTABLE_LIMITED_DISCOVERABLE:
      disc_mode_param = BTM_LIMITED_DISCOVERABLE;
      conn_mode_param = BTM_CONNECTABLE;
      break;

    default:
      return false;
  }

  if (BTM_SetDiscoverability(disc_mode_param) != tBTM_STATUS::BTM_SUCCESS) {
    log::warn("Unable to set classic BR/EDR discoverability 0x{:04x}", disc_mode_param);
  }
  if (BTM_SetConnectability(conn_mode_param) != tBTM_STATUS::BTM_SUCCESS) {
    log::warn("Unable to set classic BR/EDR connectability 0x{:04x}", conn_mode_param);
  }
  return true;
}
void bta_dm_process_remove_device_no_callback(const RawAddress& bd_addr) {
  /* need to remove all pending background connection before unpair */
  bta_dm_disc_gatt_cancel_open(bd_addr);

  get_btm_client_interface().security.BTM_SecDeleteDevice(bd_addr);

  /* remove all cached GATT information */
  bta_dm_disc_gatt_refresh(bd_addr);
}

void bta_dm_process_remove_device(const RawAddress& bd_addr) {
  bta_dm_process_remove_device_no_callback(bd_addr);

  /* Conclude service search if it was pending */
  bta_dm_disc_remove_device(bd_addr);

  if (bta_dm_sec_cb.p_sec_cback) {
    tBTA_DM_SEC sec_event;
    sec_event.dev_unpair.bd_addr = bd_addr;
    bta_dm_sec_cb.p_sec_cback(BTA_DM_DEV_UNPAIRED_EVT, &sec_event);
  }
}

// TODO: Remove when flag wait_for_disconnect_before_unbond is shipped
static void bta_dm_remove_device_(const RawAddress& bd_addr) {
  /* If ACL exists for the device in the remove_bond message*/
  bool is_bd_addr_connected =
          get_btm_client_interface().peer.BTM_IsAclConnectionUp(bd_addr, BT_TRANSPORT_LE) ||
          get_btm_client_interface().peer.BTM_IsAclConnectionUp(bd_addr, BT_TRANSPORT_BR_EDR);

  tBT_TRANSPORT other_transport = BT_TRANSPORT_AUTO;
  if (is_bd_addr_connected) {
    log::verbose("ACL Up count: {}", bta_dm_cb.device_list.count);

    /* Take the link down first, and mark the device for removal when
     * disconnected */
    for (int i = 0; i < bta_dm_cb.device_list.count; i++) {
      auto& peer_device = bta_dm_cb.device_list.peer_device[i];
      if (peer_device.peer_bdaddr == bd_addr) {
        peer_device.conn_state = tBTA_DM_CONN_STATE::BTA_DM_UNPAIRING;

        /* Make sure device is not in acceptlist before we disconnect */
        if (!GATT_CancelConnect(0, bd_addr, false)) {
          log::warn("Unable to cancel GATT connect peer:{} is_direct:{}", bd_addr, false);
        }

        btm_remove_acl(bd_addr, peer_device.transport);
        log::verbose("transport: {}", peer_device.transport);

        /* save the other transport to check if device is connected on
         * other_transport */
        if (peer_device.transport == BT_TRANSPORT_LE) {
          other_transport = BT_TRANSPORT_BR_EDR;
        } else {
          other_transport = BT_TRANSPORT_LE;
        }

        break;
      }
    }
  }

  RawAddress other_address = bd_addr;
  RawAddress other_address2 = bd_addr;

  // If it is DUMO device and device is paired as different address, unpair that
  // device
  bool other_address_connected =
          (other_transport) ? get_btm_client_interface().peer.BTM_ReadConnectedTransportAddress(
                                      &other_address, other_transport)
                            : (get_btm_client_interface().peer.BTM_ReadConnectedTransportAddress(
                                       &other_address, BT_TRANSPORT_BR_EDR) ||
                               get_btm_client_interface().peer.BTM_ReadConnectedTransportAddress(
                                       &other_address2, BT_TRANSPORT_LE));
  if (other_address == bd_addr) {
    other_address = other_address2;
  }

  if (other_address_connected) {
    // Get real transport
    if (other_transport == BT_TRANSPORT_AUTO) {
      bool connected_with_br_edr = get_btm_client_interface().peer.BTM_IsAclConnectionUp(
              other_address, BT_TRANSPORT_BR_EDR);
      other_transport = connected_with_br_edr ? BT_TRANSPORT_BR_EDR : BT_TRANSPORT_LE;
    }
    log::info("other_address {} with transport {} connected", other_address, other_transport);
    /* Take the link down first, and mark the device for removal when
     * disconnected */
    for (int i = 0; i < bta_dm_cb.device_list.count; i++) {
      auto& peer_device = bta_dm_cb.device_list.peer_device[i];
      if (peer_device.peer_bdaddr == other_address && peer_device.transport == other_transport) {
        peer_device.conn_state = tBTA_DM_CONN_STATE::BTA_DM_UNPAIRING;
        log::info("Remove ACL of address {}", other_address);

        /* Make sure device is not in acceptlist before we disconnect */
        if (!GATT_CancelConnect(0, bd_addr, false)) {
          log::warn("Unable to cancel GATT connect peer:{} is_direct:{}", bd_addr, false);
        }

        btm_remove_acl(other_address, peer_device.transport);
        break;
      }
    }
  }

  /* Delete the device mentioned in the msg */
  if (!is_bd_addr_connected) {
    bta_dm_process_remove_device(bd_addr);
  }

  /* Delete the other paired device too */
  if (!other_address_connected && !other_address.IsEmpty()) {
    bta_dm_process_remove_device(other_address);
  }
}

/** Removes device, disconnects ACL link if required */
void bta_dm_remove_device(const RawAddress& target) {
  if (!com::android::bluetooth::flags::wait_for_disconnect_before_unbond()) {
    bta_dm_remove_device_(target);
    return;
  }

  if (bta_dm_removal_pending(target)) {
    log::warn("{} already getting removed", target);
    return;
  }

  // Find all aliases and connection status on all transports
  RawAddress pseudo_addr = target;
  RawAddress identity_addr = target;
  bool le_connected = get_btm_client_interface().peer.BTM_ReadConnectedTransportAddress(
          &pseudo_addr, BT_TRANSPORT_LE);
  if (pseudo_addr.IsEmpty()) {
    pseudo_addr = target;
  }

  bool bredr_connected = get_btm_client_interface().peer.BTM_ReadConnectedTransportAddress(
          &identity_addr, BT_TRANSPORT_BR_EDR);
  /* If connection not found with identity address, check with pseudo address if different */
  if (!bredr_connected && identity_addr != pseudo_addr) {
    identity_addr = pseudo_addr;
    bredr_connected = get_btm_client_interface().peer.BTM_ReadConnectedTransportAddress(
            &identity_addr, BT_TRANSPORT_BR_EDR);
  }
  if (identity_addr.IsEmpty()) {
    identity_addr = target;
  }

  // Remove from LE allowlist
  if (!GATT_CancelConnect(0, pseudo_addr, false)) {
    if (identity_addr != pseudo_addr && !GATT_CancelConnect(0, identity_addr, false)) {
      log::warn("Unable to cancel GATT connect peer:{}", pseudo_addr);
    }
  }

  // Disconnect LE transport
  if (le_connected) {
    tBTM_STATUS status = btm_remove_acl(pseudo_addr, BT_TRANSPORT_LE);
    if (status != tBTM_STATUS::BTM_SUCCESS && identity_addr != pseudo_addr) {
      status = btm_remove_acl(identity_addr, BT_TRANSPORT_LE);
    }

    if (status != tBTM_STATUS::BTM_SUCCESS) {
      le_connected = false;
      log::error("Unable to disconnect LE connection {}", pseudo_addr);
    }
  }

  // Disconnect BR/EDR transport
  if (bredr_connected) {
    tBTM_STATUS status = btm_remove_acl(identity_addr, BT_TRANSPORT_BR_EDR);
    if (status != tBTM_STATUS::BTM_SUCCESS && identity_addr != pseudo_addr) {
      status = btm_remove_acl(pseudo_addr, BT_TRANSPORT_BR_EDR);
    }

    if (status != tBTM_STATUS::BTM_SUCCESS) {
      bredr_connected = false;
      log::error("Unable to disconnect BR/EDR connection {}", identity_addr);
    }
  }

  if (le_connected || bredr_connected) {
    // Wait for all transports to be disconnected
    tBTA_DM_REMOVE_PENDNIG node = {pseudo_addr, identity_addr, le_connected, bredr_connected};
    bta_dm_cb.pending_removals.push_back(node);
    log::info(
            "Waiting for disconnection over LE:{}, BR/EDR:{} for pseudo address: {}, identity "
            "address: {}",
            le_connected, bredr_connected, pseudo_addr, identity_addr);
  } else {
    // No existing connection, remove the device right away
    log::verbose("Not connected, remove the device {}", target);
    bta_dm_process_remove_device(identity_addr);
    if (identity_addr != pseudo_addr) {
      bta_dm_process_remove_device(pseudo_addr);
    }
  }
}

static void bta_dm_remove_on_disconnect(const RawAddress& bd_addr, tBT_TRANSPORT transport) {
  for (auto it = bta_dm_cb.pending_removals.begin(); it != bta_dm_cb.pending_removals.end(); it++) {
    if (bd_addr == it->identity_addr || bd_addr == it->pseudo_addr) {
      if (transport == BT_TRANSPORT_BR_EDR) {
        it->bredr_connected = false;
      } else {
        it->le_connected = false;
      }

      if (!it->bredr_connected && !it->le_connected) {
        log::info("All transports disconnected, remove the device {}", bd_addr);
        bta_dm_process_remove_device(it->identity_addr);
        if (it->identity_addr != it->pseudo_addr) {
          bta_dm_process_remove_device(it->pseudo_addr);
        }
        bta_dm_cb.pending_removals.erase(it);
      } else {
        log::info("Awaiting {} disconnection over {}", it->le_connected ? "LE" : "BR/EDR", bd_addr);
      }
      break;
    }
  }
}

bool bta_dm_removal_pending(const RawAddress& bd_addr) {
  for (auto it : bta_dm_cb.pending_removals) {
    if (bd_addr == it.pseudo_addr || bd_addr == it.identity_addr) {
      return true;
    }
  }

  return false;
}

static void handle_role_change(const RawAddress& bd_addr, tHCI_ROLE new_role,
                               tHCI_STATUS hci_status) {
  tBTA_DM_PEER_DEVICE* p_dev = bta_dm_find_peer_device(bd_addr);
  if (!p_dev) {
    log::warn("Unable to find device for role change peer:{} new_role:{} hci_status:{}", bd_addr,
              RoleText(new_role), hci_error_code_text(hci_status));
    return;
  }

  log::info("Role change callback peer:{} info:{} new_role:{} dev count:{} hci_status:{}", bd_addr,
            p_dev->info_text(), RoleText(new_role), bta_dm_cb.device_list.count,
            hci_error_code_text(hci_status));

  if (p_dev->is_av_active()) {
    bool need_policy_change = false;

    /* there's AV activity on this link */
    if (new_role == HCI_ROLE_PERIPHERAL && bta_dm_cb.device_list.count > 1 &&
        hci_status == HCI_SUCCESS) {
      /* more than one connections and the AV connection is role switched
       * to peripheral
       * switch it back to central and remove the switch policy */
      const tBTM_STATUS status =
              get_btm_client_interface().link_policy.BTM_SwitchRoleToCentral(bd_addr);
      switch (status) {
        case tBTM_STATUS::BTM_SUCCESS:
          log::debug("Role policy already set to central peer:{}", bd_addr);
          break;
        case tBTM_STATUS::BTM_CMD_STARTED:
          log::debug("Role policy started to central peer:{}", bd_addr);
          break;
        default:
          log::warn("Unable to set role policy to central peer:{}", bd_addr);
          break;
      }
      need_policy_change = true;
    } else if (p_bta_dm_cfg->avoid_scatter && (new_role == HCI_ROLE_CENTRAL)) {
      /* if the link updated to be central include AV activities, remove
       * the switch policy */
      need_policy_change = true;
    }

    if (need_policy_change) {
      get_btm_client_interface().link_policy.BTM_block_role_switch_for(p_dev->peer_bdaddr);
    }
  } else {
    /* there's AV no activity on this link and role switch happened
     * check if AV is active
     * if so, make sure the AV link is central */
    bta_dm_check_av();
  }
  bta_sys_notify_role_chg(bd_addr, new_role, hci_status);
}

void BTA_dm_report_role_change(const RawAddress bd_addr, tHCI_ROLE new_role,
                               tHCI_STATUS hci_status) {
  do_in_main_thread(base::BindOnce(handle_role_change, bd_addr, new_role, hci_status));
}

void handle_remote_features_complete(const RawAddress& bd_addr) {
  tBTA_DM_PEER_DEVICE* p_dev = bta_dm_find_peer_device(bd_addr);
  if (!p_dev) {
    log::warn("Unable to find device peer:{}", bd_addr);
    return;
  }

  if (bluetooth::shim::GetController()->SupportsSniffSubrating() &&
      acl_peer_supports_sniff_subrating(bd_addr)) {
    log::debug("Device supports sniff subrating peer:{}", bd_addr);
    p_dev->set_both_device_ssr_capable();
  } else {
    log::debug("Device does NOT support sniff subrating peer:{}", bd_addr);
  }
}

void BTA_dm_notify_remote_features_complete(const RawAddress bd_addr) {
  do_in_main_thread(base::BindOnce(handle_remote_features_complete, bd_addr));
}

static tBTA_DM_PEER_DEVICE* allocate_device_for(const RawAddress& bd_addr,
                                                tBT_TRANSPORT transport) {
  for (uint8_t i = 0; i < bta_dm_cb.device_list.count; i++) {
    auto device = &bta_dm_cb.device_list.peer_device[i];
    if (device->peer_bdaddr == bd_addr && device->transport == transport) {
      return device;
    }
  }

  if (bta_dm_cb.device_list.count < BTA_DM_NUM_PEER_DEVICE) {
    auto device = &bta_dm_cb.device_list.peer_device[bta_dm_cb.device_list.count];
    device->peer_bdaddr = bd_addr;
    bta_dm_cb.device_list.count++;
    if (transport == BT_TRANSPORT_LE) {
      bta_dm_cb.device_list.le_count++;
    }
    return device;
  }
  return nullptr;
}

static void bta_dm_acl_up(const RawAddress& bd_addr, tBT_TRANSPORT transport, uint16_t acl_handle) {
  if (com::android::bluetooth::flags::wait_for_disconnect_before_unbond()) {
    // Disconnect if the device is being removed
    for (auto& it : bta_dm_cb.pending_removals) {
      if (bd_addr == it.identity_addr || bd_addr == it.pseudo_addr) {
        log::warn("ACL connected while removing the device {} transport: {}", bd_addr, transport);
        if (transport == BT_TRANSPORT_BR_EDR) {
          it.bredr_connected = true;
        } else {
          it.le_connected = true;
        }

        btm_remove_acl(bd_addr, transport);
        return;
      }
    }
  }

  auto device = allocate_device_for(bd_addr, transport);
  if (device == nullptr) {
    log::warn("Unable to allocate device resources for new connection");
    return;
  }
  log::info("Acl connected peer:{} transport:{} handle:{}", bd_addr, bt_transport_text(transport),
            acl_handle);
  device->pref_role = BTA_ANY_ROLE;
  device->reset_device_info();
  device->transport = transport;

  if (bluetooth::shim::GetController()->SupportsSniffSubrating() &&
      acl_peer_supports_sniff_subrating(bd_addr)) {
    // NOTE: This callback assumes upon ACL connection that
    // the read remote features has completed and is valid.
    // The only guaranteed contract for valid read remote features
    // data is when the BTA_dm_notify_remote_features_complete()
    // callback has completed.  The below assignment is kept for
    // transitional informational purposes only.
    device->set_both_device_ssr_capable();
  }

  if (bta_dm_acl_cb.p_acl_cback) {
    tBTA_DM_ACL conn{};
    conn.link_up.bd_addr = bd_addr;
    conn.link_up.transport_link_type = transport;
    conn.link_up.acl_handle = acl_handle;

    bta_dm_acl_cb.p_acl_cback(BTA_DM_LINK_UP_EVT, &conn);
    log::debug("Executed security callback for new connection available");
  }
  bta_dm_adjust_roles(true);
}

void BTA_dm_acl_up(const RawAddress bd_addr, tBT_TRANSPORT transport, uint16_t acl_handle) {
  do_in_main_thread(base::BindOnce(bta_dm_acl_up, bd_addr, transport, acl_handle));
}

static void bta_dm_acl_up_failed(const RawAddress bd_addr, tBT_TRANSPORT transport,
                                 tHCI_STATUS status) {
  if (bta_dm_acl_cb.p_acl_cback) {
    tBTA_DM_ACL conn = {};
    conn.link_up_failed.bd_addr = bd_addr;
    conn.link_up_failed.transport_link_type = transport;
    conn.link_up_failed.status = status;
    bta_dm_acl_cb.p_acl_cback(BTA_DM_LINK_UP_FAILED_EVT, &conn);
  }
}

void BTA_dm_acl_up_failed(const RawAddress bd_addr, tBT_TRANSPORT transport, tHCI_STATUS status) {
  do_in_main_thread(base::BindOnce(bta_dm_acl_up_failed, bd_addr, transport, status));
}

// TODO: Remove when flag wait_for_disconnect_before_unbond is shipped
static void bta_dm_acl_down_(const RawAddress& bd_addr, tBT_TRANSPORT transport) {
  bool issue_unpair_cb = false;
  bool remove_device = false;

  for (uint8_t i = 0; i < bta_dm_cb.device_list.count; i++) {
    auto device = &bta_dm_cb.device_list.peer_device[i];
    if (device->peer_bdaddr != bd_addr || device->transport != transport) {
      continue;
    }

    if (device->conn_state == tBTA_DM_CONN_STATE::BTA_DM_UNPAIRING) {
      issue_unpair_cb =
              get_btm_client_interface().security.BTM_SecDeleteDevice(device->peer_bdaddr);

      /* remove all cached GATT information */
      get_gatt_interface().BTA_GATTC_Refresh(bd_addr);

      log::verbose("Unpairing: issue unpair CB = {}", issue_unpair_cb);
    }

    remove_device = device->remove_dev_pending;

    // Iterate to the one before the last when shrinking the list,
    // otherwise we memcpy garbage data into the record.
    // Then clear out the last item in the list since we are shrinking.
    for (; i < bta_dm_cb.device_list.count - 1; i++) {
      memcpy(&bta_dm_cb.device_list.peer_device[i], &bta_dm_cb.device_list.peer_device[i + 1],
             sizeof(bta_dm_cb.device_list.peer_device[i]));
    }
    if (bta_dm_cb.device_list.count > 0) {
      int clear_index = bta_dm_cb.device_list.count - 1;
      memset(&bta_dm_cb.device_list.peer_device[clear_index], 0,
             sizeof(bta_dm_cb.device_list.peer_device[clear_index]));
    }
    break;
  }
  if (bta_dm_cb.device_list.count) {
    bta_dm_cb.device_list.count--;
  }
  if ((transport == BT_TRANSPORT_LE) && (bta_dm_cb.device_list.le_count)) {
    bta_dm_cb.device_list.le_count--;
  }

  if (bta_dm_cb.disabling) {
    if (!BTM_GetNumAclLinks()) {
      /*
       * Start a timer to make sure that the profiles
       * get the disconnect event.
       */
      alarm_set_on_mloop(bta_dm_cb.disable_timer, BTA_DM_DISABLE_CONN_DOWN_TIMER_MS,
                         bta_dm_disable_conn_down_timer_cback, NULL);
    }
  }
  if (remove_device) {
    log::info("remove_dev_pending actually removing {}", bd_addr);
    bta_dm_process_remove_device_no_callback(bd_addr);
  }

  if (bta_dm_acl_cb.p_acl_cback) {
    tBTA_DM_ACL conn{};
    conn.link_down.bd_addr = bd_addr;
    conn.link_down.transport_link_type = transport;

    bta_dm_acl_cb.p_acl_cback(BTA_DM_LINK_DOWN_EVT, &conn);
  }

  // TODO: reorganize and factor out the following logic
  if (issue_unpair_cb && bta_dm_sec_cb.p_sec_cback) {
    tBTA_DM_SEC conn{};
    conn.dev_unpair.bd_addr = bd_addr;
    conn.dev_unpair.transport_link_type = transport;

    bta_dm_sec_cb.p_sec_cback(BTA_DM_DEV_UNPAIRED_EVT, &conn);
  }

  bta_dm_adjust_roles(true);
}

static void bta_dm_acl_down(const RawAddress& bd_addr, tBT_TRANSPORT transport) {
  log::verbose("Device {} disconnected over transport {}", bd_addr, bt_transport_text(transport));
  if (!com::android::bluetooth::flags::wait_for_disconnect_before_unbond()) {
    bta_dm_acl_down_(bd_addr, transport);
    return;
  }

  for (uint8_t i = 0; i < bta_dm_cb.device_list.count; i++) {
    auto device = &bta_dm_cb.device_list.peer_device[i];
    if (device->peer_bdaddr == bd_addr && device->transport == transport) {
      // Move the last item into its place
      if (i + 1 < bta_dm_cb.device_list.count) {
        *device = bta_dm_cb.device_list.peer_device[bta_dm_cb.device_list.count - 1];
      }
      bta_dm_cb.device_list.peer_device[bta_dm_cb.device_list.count - 1] = {};
      break;
    }
  }

  if (bta_dm_cb.device_list.count > 0) {
    bta_dm_cb.device_list.count--;
  }
  if (transport == BT_TRANSPORT_LE && bta_dm_cb.device_list.le_count > 0) {
    bta_dm_cb.device_list.le_count--;
  }

  if (bta_dm_cb.disabling && !BTM_GetNumAclLinks()) {
    /*
     * Start a timer to make sure that the profiles
     * get the disconnect event.
     */
    alarm_set_on_mloop(bta_dm_cb.disable_timer, BTA_DM_DISABLE_CONN_DOWN_TIMER_MS,
                       bta_dm_disable_conn_down_timer_cback, NULL);
  }

  if (bta_dm_acl_cb.p_acl_cback) {
    tBTA_DM_ACL conn{};
    conn.link_down.bd_addr = bd_addr;
    conn.link_down.transport_link_type = transport;

    bta_dm_acl_cb.p_acl_cback(BTA_DM_LINK_DOWN_EVT, &conn);
  }

  bta_dm_adjust_roles(true);
  bta_dm_remove_on_disconnect(bd_addr, transport);
}

void BTA_dm_acl_down(const RawAddress bd_addr, tBT_TRANSPORT transport) {
  do_in_main_thread(base::BindOnce(bta_dm_acl_down, bd_addr, transport));
}

/*******************************************************************************
 *
 * Function         bta_dm_check_av
 *
 * Description      This function checks if AV is active
 *                  if yes, make sure the AV link is central
 *
 ******************************************************************************/
static void bta_dm_check_av() {
  uint8_t i;
  tBTA_DM_PEER_DEVICE* p_dev;

  if (bta_dm_cb.cur_av_count) {
    log::info("av_count:{}", bta_dm_cb.cur_av_count);
    for (i = 0; i < bta_dm_cb.device_list.count; i++) {
      p_dev = &bta_dm_cb.device_list.peer_device[i];
      log::warn("[{}]: info:{}, pending removal:{}", i, p_dev->info_text(), p_dev->is_connected());
      if (p_dev->is_connected() && p_dev->is_av_active()) {
        /* make central and take away the role switch policy */
        const tBTM_STATUS status =
                get_btm_client_interface().link_policy.BTM_SwitchRoleToCentral(p_dev->peer_bdaddr);
        switch (status) {
          case tBTM_STATUS::BTM_SUCCESS:
            log::debug("Role policy already set to central peer:{}", p_dev->peer_bdaddr);
            break;
          case tBTM_STATUS::BTM_CMD_STARTED:
            log::debug("Role policy started to central peer:{}", p_dev->peer_bdaddr);
            break;
          default:
            log::warn("Unable to set role policy to central peer:{}", p_dev->peer_bdaddr);
            break;
        }
        /* else either already central or can not switch for some reasons */
        get_btm_client_interface().link_policy.BTM_block_role_switch_for(p_dev->peer_bdaddr);
        break;
      }
    }
  }
}

/*******************************************************************************
 *
 * Function         bta_dm_disable_conn_down_timer_cback
 *
 * Description      Sends disable event to application
 *
 *
 * Returns          void
 *
 ******************************************************************************/
static void bta_dm_disable_conn_down_timer_cback(void* /* data */) {
  /* disable the power managment module */
  bta_dm_disable_pm();

  bta_dm_cb.disabling = false;
  log::info("Stack device manager shutdown completed");
  future_ready(stack_manager_get_hack_future(), FUTURE_SUCCESS);
}

/*******************************************************************************
 *
 * Function         bta_dm_rm_cback
 *
 * Description      Role management callback from sys
 *
 *
 * Returns          void
 *
 ******************************************************************************/
static void bta_dm_rm_cback(tBTA_SYS_CONN_STATUS status, tBTA_SYS_ID id, uint8_t app_id,
                            const RawAddress& peer_addr) {
  uint8_t j;
  tBTA_PREF_ROLES role;
  tBTA_DM_PEER_DEVICE* p_dev;

  log::debug("BTA Role management callback count:{} status:{} peer:{}", bta_dm_cb.cur_av_count,
             bta_sys_conn_status_text(status), peer_addr);

  p_dev = bta_dm_find_peer_device(peer_addr);
  if (status == BTA_SYS_CONN_OPEN) {
    if (p_dev) {
      for (j = 1; j <= p_bta_dm_rm_cfg[0].app_id; j++) {
        if (((p_bta_dm_rm_cfg[j].app_id == app_id) ||
             (p_bta_dm_rm_cfg[j].app_id == BTA_ALL_APP_ID)) &&
            (p_bta_dm_rm_cfg[j].id == id)) {
          log::assert_that(p_bta_dm_rm_cfg[j].cfg <= BTA_PERIPHERAL_ROLE_ONLY,
                           "Passing illegal preferred role:0x{:02x} [0x{:02x}<=>0x{:02x}]",
                           p_bta_dm_rm_cfg[j].cfg, BTA_ANY_ROLE, BTA_PERIPHERAL_ROLE_ONLY);
          role = static_cast<tBTA_PREF_ROLES>(p_bta_dm_rm_cfg[j].cfg);
          if (role > p_dev->pref_role) {
            p_dev->pref_role = role;
          }
          break;
        }
      }
    }
  }

  if (BTA_ID_AV == id) {
    if (status == BTA_SYS_CONN_BUSY) {
      if (p_dev) {
        p_dev->set_av_active();
      }
      /* AV calls bta_sys_conn_open with the A2DP stream count as app_id */
      if (BTA_ID_AV == id) {
        bta_dm_cb.cur_av_count = bta_dm_get_av_count();
      }
    } else if (status == BTA_SYS_CONN_IDLE) {
      if (p_dev) {
        p_dev->reset_av_active();
      }

      /* get cur_av_count from connected services */
      if (BTA_ID_AV == id) {
        bta_dm_cb.cur_av_count = bta_dm_get_av_count();
      }
    }
  }

  /* Don't adjust roles for each busy/idle state transition to avoid
     excessive switch requests when individual profile busy/idle status
     changes */
  if ((status != BTA_SYS_CONN_BUSY) && (status != BTA_SYS_CONN_IDLE)) {
    bta_dm_adjust_roles(false);
  }
}

/*******************************************************************************
 *
 * Function         bta_dm_delay_role_switch_cback
 *
 * Description      Callback from btm to delay a role switch
 *
 * Returns          void
 *
 ******************************************************************************/
static void bta_dm_delay_role_switch_cback(void* /* data */) {
  log::verbose("initiating Delayed RS");
  bta_dm_adjust_roles(false);
}

/*******************************************************************************
 *
 * Function         bta_dm_adjust_roles
 *
 * Description      Adjust roles
 *
 *
 * Returns          void
 *
 ******************************************************************************/
static void bta_dm_adjust_roles(bool delay_role_switch) {
  uint8_t i;
  uint8_t link_count = bta_dm_cb.device_list.count;
  if (link_count) {
    for (i = 0; i < bta_dm_cb.device_list.count; i++) {
      if (bta_dm_cb.device_list.peer_device[i].is_connected() &&
          bta_dm_cb.device_list.peer_device[i].transport == BT_TRANSPORT_BR_EDR) {
        if ((bta_dm_cb.device_list.peer_device[i].pref_role == BTA_CENTRAL_ROLE_ONLY) ||
            (link_count > 1)) {
          /* Initiating immediate role switch with certain remote devices
            has caused issues due to role  switch colliding with link encryption
            setup and
            causing encryption (and in turn the link) to fail .  These device .
            Firmware
            versions are stored in a rejectlist and role switch with these
            devices are
            delayed to avoid the collision with link encryption setup */

          if (bta_dm_cb.device_list.peer_device[i].pref_role != BTA_PERIPHERAL_ROLE_ONLY &&
              !delay_role_switch) {
            const tBTM_STATUS status =
                    get_btm_client_interface().link_policy.BTM_SwitchRoleToCentral(
                            bta_dm_cb.device_list.peer_device[i].peer_bdaddr);
            switch (status) {
              case tBTM_STATUS::BTM_SUCCESS:
                log::debug("Role policy already set to central peer:{}",
                           bta_dm_cb.device_list.peer_device[i].peer_bdaddr);
                break;
              case tBTM_STATUS::BTM_CMD_STARTED:
                log::debug("Role policy started to central peer:{}",
                           bta_dm_cb.device_list.peer_device[i].peer_bdaddr);
                break;
              default:
                log::warn("Unable to set role policy to central peer:{}",
                          bta_dm_cb.device_list.peer_device[i].peer_bdaddr);
                break;
            }
          } else {
            uint64_t delay = BTA_DM_SWITCH_DELAY_TIMER_MS;
            if (com::android::bluetooth::flags::extend_and_randomize_role_switch_delay()) {
              delay = bluetooth::os::GenerateRandom() %
                              (BTA_DM_MAX_SWITCH_DELAY_MS - BTA_DM_MIN_SWITCH_DELAY_MS) +
                      BTA_DM_MIN_SWITCH_DELAY_MS;
            }
            log::debug("Set timer to delay role switch:{}", delay);
            alarm_set_on_mloop(bta_dm_cb.switch_delay_timer, delay, bta_dm_delay_role_switch_cback,
                               NULL);
          }
        }
      }
    }
  }
}

/*******************************************************************************
 *
 * Function         find_utf8_char_boundary
 *
 * Description      This function checks a UTF8 string |utf8str| starting at
 *                  |offset|, moving backwards and returns the offset of the
 *                  next valid UTF8 character boundary found.
 *
 * Returns          Offset of UTF8 character boundary
 *
 ******************************************************************************/
static size_t find_utf8_char_boundary(const char* utf8str, size_t offset) {
  log::assert_that(utf8str != nullptr, "assert failed: utf8str != nullptr");
  log::assert_that(offset > 0, "assert failed: offset > 0");

  while (--offset) {
    uint8_t ch = (uint8_t)utf8str[offset];
    if ((ch & 0x80) == 0x00) {  // ASCII
      return offset + 1;
    }
    if ((ch & 0xC0) == 0xC0) {  // Multi-byte sequence start
      return offset;
    }
  }

  return 0;
}

/*******************************************************************************
 *
 * Function         bta_dm_set_eir
 *
 * Description      This function creates EIR tagged data and writes it to
 *                  controller.
 *
 * Returns          None
 *
 ******************************************************************************/
static void bta_dm_set_eir(char* local_name) {
  uint8_t* p;
  uint8_t* p_length;
  uint8_t* p_type;
  uint8_t max_num_uuid;
#if (BTA_EIR_SERVER_NUM_CUSTOM_UUID > 0)
  uint8_t custom_uuid_idx;
#endif  // BTA_EIR_SERVER_NUM_CUSTOM_UUID
  uint8_t free_eir_length = HCI_DM5_PACKET_SIZE;
  uint8_t num_uuid;
  uint8_t data_type;
  uint8_t local_name_len;

  /* wait until complete to disable */
  if (alarm_is_scheduled(bta_dm_cb.disable_timer)) {
    return;
  }

  /* if local name is not provided, get it from controller */
  if (local_name == NULL) {
    if (get_btm_client_interface().local.BTM_ReadLocalDeviceName((const char**)&local_name) !=
        tBTM_STATUS::BTM_SUCCESS) {
      log::error("Fail to read local device name for EIR");
    }
  }

  /* Allocate a buffer to hold HCI command */
  BT_HDR* p_buf = (BT_HDR*)osi_malloc(BTM_CMD_BUF_SIZE);
  log::assert_that(p_buf != nullptr, "assert failed: p_buf != nullptr");
  p = (uint8_t*)p_buf + BTM_HCI_EIR_OFFSET;

  memset(p, 0x00, HCI_EXT_INQ_RESPONSE_LEN);

  log::info("Generating extended inquiry response packet EIR");

  if (local_name) {
    local_name_len = strlen(local_name);
  } else {
    local_name_len = 0;
  }

  data_type = HCI_EIR_COMPLETE_LOCAL_NAME_TYPE;
  /* if local name is longer than minimum length of shortened name */
  /* check whether it needs to be shortened or not */
  if (local_name_len > p_bta_dm_eir_cfg->bta_dm_eir_min_name_len) {
    /* get number of UUID 16-bit list */
    max_num_uuid = (free_eir_length - 2) / Uuid::kNumBytes16;
    data_type = get_btm_client_interface().eir.BTM_GetEirSupportedServices(bta_dm_cb.eir_uuid, &p,
                                                                           max_num_uuid, &num_uuid);
    p = (uint8_t*)p_buf + BTM_HCI_EIR_OFFSET; /* reset p */

    /* if UUID doesn't fit remaing space, shorten local name */
    if (local_name_len > (free_eir_length - 4 - num_uuid * Uuid::kNumBytes16)) {
      local_name_len =
              find_utf8_char_boundary(local_name, p_bta_dm_eir_cfg->bta_dm_eir_min_name_len);
      log::warn("local name is shortened ({})", local_name_len);
      data_type = HCI_EIR_SHORTENED_LOCAL_NAME_TYPE;
    } else {
      data_type = HCI_EIR_COMPLETE_LOCAL_NAME_TYPE;
    }
  }

  UINT8_TO_STREAM(p, local_name_len + 1);
  UINT8_TO_STREAM(p, data_type);

  if (local_name != NULL) {
    memcpy(p, local_name, local_name_len);
    p += local_name_len;
  }
  free_eir_length -= local_name_len + 2;

  /* if UUID list is dynamic */
  if (free_eir_length >= 2) {
    p_length = p++;
    p_type = p++;
    num_uuid = 0;

    max_num_uuid = (free_eir_length - 2) / Uuid::kNumBytes16;
    data_type = get_btm_client_interface().eir.BTM_GetEirSupportedServices(bta_dm_cb.eir_uuid, &p,
                                                                           max_num_uuid, &num_uuid);

    if (data_type == HCI_EIR_MORE_16BITS_UUID_TYPE) {
      log::warn("BTA EIR: UUID 16-bit list is truncated");
    }
#if (BTA_EIR_SERVER_NUM_CUSTOM_UUID > 0)
    else {
      for (custom_uuid_idx = 0; custom_uuid_idx < BTA_EIR_SERVER_NUM_CUSTOM_UUID;
           custom_uuid_idx++) {
        const Uuid& curr = bta_dm_cb.bta_custom_uuid[custom_uuid_idx].custom_uuid;
        if (curr.GetShortestRepresentationSize() == Uuid::kNumBytes16) {
          if (num_uuid < max_num_uuid) {
            UINT16_TO_STREAM(p, curr.As16Bit());
            num_uuid++;
          } else {
            data_type = HCI_EIR_MORE_16BITS_UUID_TYPE;
            log::warn("BTA EIR: UUID 16-bit list is truncated");
            break;
          }
        }
      }
    }
#endif /* (BTA_EIR_SERVER_NUM_CUSTOM_UUID > 0) */

    UINT8_TO_STREAM(p_length, num_uuid * Uuid::kNumBytes16 + 1);
    UINT8_TO_STREAM(p_type, data_type);
    free_eir_length -= num_uuid * Uuid::kNumBytes16 + 2;
  }

#if (BTA_EIR_SERVER_NUM_CUSTOM_UUID > 0)
  /* Adding 32-bit UUID list */
  if (free_eir_length >= 2) {
    p_length = p++;
    p_type = p++;
    num_uuid = 0;
    data_type = HCI_EIR_COMPLETE_32BITS_UUID_TYPE;

    max_num_uuid = (free_eir_length - 2) / Uuid::kNumBytes32;

    for (custom_uuid_idx = 0; custom_uuid_idx < BTA_EIR_SERVER_NUM_CUSTOM_UUID; custom_uuid_idx++) {
      const Uuid& curr = bta_dm_cb.bta_custom_uuid[custom_uuid_idx].custom_uuid;
      if (curr.GetShortestRepresentationSize() == Uuid::kNumBytes32) {
        if (num_uuid < max_num_uuid) {
          UINT32_TO_STREAM(p, curr.As32Bit());
          num_uuid++;
        } else {
          data_type = HCI_EIR_MORE_32BITS_UUID_TYPE;
          log::warn("BTA EIR: UUID 32-bit list is truncated");
          break;
        }
      }
    }

    UINT8_TO_STREAM(p_length, num_uuid * Uuid::kNumBytes32 + 1);
    UINT8_TO_STREAM(p_type, data_type);
    free_eir_length -= num_uuid * Uuid::kNumBytes32 + 2;
  }

  /* Adding 128-bit UUID list */
  if (free_eir_length >= 2) {
    p_length = p++;
    p_type = p++;
    num_uuid = 0;
    data_type = HCI_EIR_COMPLETE_128BITS_UUID_TYPE;

    max_num_uuid = (free_eir_length - 2) / Uuid::kNumBytes128;

    for (custom_uuid_idx = 0; custom_uuid_idx < BTA_EIR_SERVER_NUM_CUSTOM_UUID; custom_uuid_idx++) {
      const Uuid& curr = bta_dm_cb.bta_custom_uuid[custom_uuid_idx].custom_uuid;
      if (curr.GetShortestRepresentationSize() == Uuid::kNumBytes128) {
        if (num_uuid < max_num_uuid) {
          ARRAY16_TO_STREAM(p, curr.To128BitBE().data());
          num_uuid++;
        } else {
          data_type = HCI_EIR_MORE_128BITS_UUID_TYPE;
          log::warn("BTA EIR: UUID 128-bit list is truncated");
          break;
        }
      }
    }

    UINT8_TO_STREAM(p_length, num_uuid * Uuid::kNumBytes128 + 1);
    UINT8_TO_STREAM(p_type, data_type);
    free_eir_length -= num_uuid * Uuid::kNumBytes128 + 2;
  }
#endif /* BTA_EIR_SERVER_NUM_CUSTOM_UUID > 0 */

  /* if Flags are provided in configuration */
  if ((p_bta_dm_eir_cfg->bta_dm_eir_flag_len > 0) && (p_bta_dm_eir_cfg->bta_dm_eir_flags) &&
      (free_eir_length >= p_bta_dm_eir_cfg->bta_dm_eir_flag_len + 2)) {
    UINT8_TO_STREAM(p, p_bta_dm_eir_cfg->bta_dm_eir_flag_len + 1);
    UINT8_TO_STREAM(p, HCI_EIR_FLAGS_TYPE);
    memcpy(p, p_bta_dm_eir_cfg->bta_dm_eir_flags, p_bta_dm_eir_cfg->bta_dm_eir_flag_len);
    p += p_bta_dm_eir_cfg->bta_dm_eir_flag_len;
    free_eir_length -= p_bta_dm_eir_cfg->bta_dm_eir_flag_len + 2;
  }

  /* if Manufacturer Specific are provided in configuration */
  if ((p_bta_dm_eir_cfg->bta_dm_eir_manufac_spec_len > 0) &&
      (p_bta_dm_eir_cfg->bta_dm_eir_manufac_spec) &&
      (free_eir_length >= p_bta_dm_eir_cfg->bta_dm_eir_manufac_spec_len + 2)) {
    p_length = p;

    UINT8_TO_STREAM(p, p_bta_dm_eir_cfg->bta_dm_eir_manufac_spec_len + 1);
    UINT8_TO_STREAM(p, HCI_EIR_MANUFACTURER_SPECIFIC_TYPE);
    memcpy(p, p_bta_dm_eir_cfg->bta_dm_eir_manufac_spec,
           p_bta_dm_eir_cfg->bta_dm_eir_manufac_spec_len);
    p += p_bta_dm_eir_cfg->bta_dm_eir_manufac_spec_len;
    free_eir_length -= p_bta_dm_eir_cfg->bta_dm_eir_manufac_spec_len + 2;

  } else {
    p_length = NULL;
  }

  /* if Inquiry Tx Resp Power compiled */
  if ((p_bta_dm_eir_cfg->bta_dm_eir_inq_tx_power) && (free_eir_length >= 3)) {
    UINT8_TO_STREAM(p, 2); /* Length field */
    UINT8_TO_STREAM(p, HCI_EIR_TX_POWER_LEVEL_TYPE);
    UINT8_TO_STREAM(p, *(p_bta_dm_eir_cfg->bta_dm_eir_inq_tx_power));
    free_eir_length -= 3;
  }

  if (free_eir_length) {
    UINT8_TO_STREAM(p, 0); /* terminator of significant part */
  }

  if (get_btm_client_interface().eir.BTM_WriteEIR(p_buf) != tBTM_STATUS::BTM_SUCCESS) {
    log::warn("Unable to write EIR data");
  }
}

/*******************************************************************************
 *
 * Function         bta_dm_get_cust_uuid_index
 *
 * Description      Get index of custom uuid from list
 *                  Note, handle equals to 0 means to find a vacant
 *                  from list.
 *
 * Returns          Index of array
 *                  bta_dm_cb.bta_custom_uuid[BTA_EIR_SERVER_NUM_CUSTOM_UUID]
 *
 ******************************************************************************/
static uint8_t bta_dm_get_cust_uuid_index(uint32_t handle) {
#if (BTA_EIR_SERVER_NUM_CUSTOM_UUID > 0)
  uint8_t c_uu_idx = 0;

  while (c_uu_idx < BTA_EIR_SERVER_NUM_CUSTOM_UUID &&
         bta_dm_cb.bta_custom_uuid[c_uu_idx].handle != handle) {
    c_uu_idx++;
  }

  return c_uu_idx;
#else
  return 0;
#endif
}

/*******************************************************************************
 *
 * Function         bta_dm_update_cust_uuid
 *
 * Description      Update custom uuid with given value
 *
 * Returns          None
 *
 ******************************************************************************/
static void bta_dm_update_cust_uuid(uint8_t c_uu_idx, const Uuid& uuid, uint32_t handle) {
#if (BTA_EIR_SERVER_NUM_CUSTOM_UUID > 0)
  if (c_uu_idx < BTA_EIR_SERVER_NUM_CUSTOM_UUID) {
    tBTA_CUSTOM_UUID& curr = bta_dm_cb.bta_custom_uuid[c_uu_idx];
    curr.custom_uuid.UpdateUuid(uuid);
    curr.handle = handle;
  } else {
    log::error("invalid uuid index {}", c_uu_idx);
  }
#endif
}

/*******************************************************************************
 *
 * Function         bta_dm_eir_update_cust_uuid
 *
 * Description      This function adds or removes custom service UUID in EIR database.
 *
 * Returns          None
 *
 ******************************************************************************/
void bta_dm_eir_update_cust_uuid(const tBTA_CUSTOM_UUID& curr, bool adding) {
  log::verbose("");
#if (BTA_EIR_SERVER_NUM_CUSTOM_UUID > 0)
  uint8_t c_uu_idx = 0;
  if (adding) {
    c_uu_idx = bta_dm_get_cust_uuid_index(0); /* find a vacant from uuid list */
    bta_dm_update_cust_uuid(c_uu_idx, curr.custom_uuid, curr.handle);
  } else {
    c_uu_idx = bta_dm_get_cust_uuid_index(curr.handle); /* find the uuid from uuid list */
    bta_dm_update_cust_uuid(c_uu_idx, curr.custom_uuid, 0);
  }

  /* Update EIR when UUIDs are changed */
  if (c_uu_idx <= BTA_EIR_SERVER_NUM_CUSTOM_UUID) {
    bta_dm_set_eir(NULL);
  }
#endif
}

/*******************************************************************************
 *
 * Function         bta_dm_eir_update_uuid
 *
 * Description      This function adds or removes service UUID in EIR database.
 *
 * Returns          None
 *
 ******************************************************************************/
void bta_dm_eir_update_uuid(uint16_t uuid16, bool adding) {
  /* if this UUID is not advertised in EIR */
  if (!BTM_HasEirService(p_bta_dm_eir_cfg->uuid_mask, uuid16)) {
    return;
  }

  if (adding) {
    log::info("EIR Adding UUID=0x{:04X} into extended inquiry response", uuid16);

    get_btm_client_interface().eir.BTM_AddEirService(bta_dm_cb.eir_uuid, uuid16);
  } else {
    log::info("EIR Removing UUID=0x{:04X} from extended inquiry response", uuid16);

    get_btm_client_interface().eir.BTM_RemoveEirService(bta_dm_cb.eir_uuid, uuid16);
  }

  bta_dm_set_eir(NULL);
}

tBTA_DM_PEER_DEVICE* find_connected_device(const RawAddress& bd_addr,
                                           tBT_TRANSPORT /* transport */) {
  for (uint8_t i = 0; i < bta_dm_cb.device_list.count; i++) {
    if (bta_dm_cb.device_list.peer_device[i].peer_bdaddr == bd_addr &&
        bta_dm_cb.device_list.peer_device[i].is_connected()) {
      return &bta_dm_cb.device_list.peer_device[i];
    }
  }
  return nullptr;
}

bool bta_dm_check_if_only_hd_connected(const RawAddress& peer_addr) {
  log::verbose("count({})", bta_dm_conn_srvcs.count);

  for (uint8_t j = 0; j < bta_dm_conn_srvcs.count; j++) {
    // Check if profiles other than hid are connected
    if ((bta_dm_conn_srvcs.conn_srvc[j].id != BTA_ID_HD) &&
        bta_dm_conn_srvcs.conn_srvc[j].peer_bdaddr == peer_addr) {
      log::verbose("Another profile (id={}) is connected", bta_dm_conn_srvcs.conn_srvc[j].id);
      return false;
    }
  }

  return true;
}

/** This function set the preferred connection parameters */
void bta_dm_ble_set_conn_params(const RawAddress& bd_addr, uint16_t conn_int_min,
                                uint16_t conn_int_max, uint16_t peripheral_latency,
                                uint16_t supervision_tout) {
  stack::l2cap::get_interface().L2CA_AdjustConnectionIntervals(&conn_int_min, &conn_int_max,
                                                               BTM_BLE_CONN_INT_MIN);

  get_btm_client_interface().ble.BTM_BleSetPrefConnParams(bd_addr, conn_int_min, conn_int_max,
                                                          peripheral_latency, supervision_tout);
}

/** This function update LE connection parameters */
void bta_dm_ble_update_conn_params(const RawAddress& bd_addr, uint16_t min_int, uint16_t max_int,
                                   uint16_t latency, uint16_t timeout, uint16_t min_ce_len,
                                   uint16_t max_ce_len) {
  stack::l2cap::get_interface().L2CA_AdjustConnectionIntervals(&min_int, &max_int,
                                                               BTM_BLE_CONN_INT_MIN);

  if (!stack::l2cap::get_interface().L2CA_UpdateBleConnParams(bd_addr, min_int, max_int, latency,
                                                              timeout, min_ce_len, max_ce_len)) {
    log::error("Update connection parameters failed!");
  }
}

/** This function set the maximum transmission packet size */
void bta_dm_ble_set_data_length(const RawAddress& bd_addr) {
  uint16_t max_len =
          bluetooth::shim::GetController()->GetLeMaximumDataLength().supported_max_tx_octets_;

  if (get_btm_client_interface().ble.BTM_SetBleDataLength(bd_addr, max_len) !=
      tBTM_STATUS::BTM_SUCCESS) {
    log::info("Unable to set ble data length:{}", max_len);
  }
}

/** This function returns system context info */
static tBTM_CONTRL_STATE bta_dm_obtain_system_context() {
  uint32_t total_acl_num = bta_dm_cb.device_list.count;
  uint32_t sniff_acl_num = BTM_PM_ReadSniffLinkCount();
  uint32_t le_acl_num = BTM_PM_ReadBleLinkCount();
  uint32_t active_acl_num = total_acl_num - sniff_acl_num - le_acl_num;
  uint32_t le_adv_num = bluetooth::shim::BTM_BleGetNumberOfAdvertisingInstancesInUse();
  uint32_t le_scan_duty_cycle = BTM_PM_ReadBleScanDutyCycle();
  bool is_inquiry_active = BTM_PM_DeviceInScanState();
  bool is_le_audio_active = LeAudioClient::IsLeAudioClientInStreaming();
  bool is_av_active = false;
  bool is_sco_active = false;

  for (int i = 0; i < bta_dm_cb.device_list.count; i++) {
    tBTA_DM_PEER_DEVICE* p_dev = &bta_dm_cb.device_list.peer_device[i];
    if (p_dev->is_connected() && p_dev->is_av_active()) {
      is_av_active = true;
      break;
    }
  }
  for (int j = 0; j < bta_dm_conn_srvcs.count; j++) {
    /* check for SCO connected index */
    if (bta_dm_conn_srvcs.conn_srvc[j].id == BTA_ID_AG ||
        bta_dm_conn_srvcs.conn_srvc[j].id == BTA_ID_HS) {
      if (bta_dm_conn_srvcs.conn_srvc[j].state == BTA_SYS_SCO_OPEN) {
        is_sco_active = true;
        break;
      }
    }
  }

  tBTM_CONTRL_STATE ctrl_state = 0;
  set_num_acl_active_to_ctrl_state(active_acl_num, ctrl_state);
  set_num_acl_sniff_to_ctrl_state(sniff_acl_num, ctrl_state);
  set_num_acl_le_to_ctrl_state(le_acl_num, ctrl_state);
  set_num_le_adv_to_ctrl_state(le_adv_num, ctrl_state);
  set_le_scan_mode_to_ctrl_state(le_scan_duty_cycle, ctrl_state);

  if (is_inquiry_active) {
    ctrl_state |= BTM_CONTRL_INQUIRY;
  }
  if (is_sco_active) {
    ctrl_state |= BTM_CONTRL_SCO;
  }
  if (is_av_active) {
    ctrl_state |= BTM_CONTRL_A2DP;
  }
  if (is_le_audio_active) {
    ctrl_state |= BTM_CONTRL_LE_AUDIO;
  }
  log::debug(
          "active_acl_num {} sniff_acl_num {} le_acl_num {} le_adv_num {} "
          "le_scan_duty {} inquiry {} sco {} a2dp {} le_audio {} ctrl_state 0x{:x}",
          active_acl_num, sniff_acl_num, le_acl_num, le_adv_num, le_scan_duty_cycle,
          is_inquiry_active, is_sco_active, is_av_active, is_le_audio_active, ctrl_state);
  return ctrl_state;
}

/*******************************************************************************
 *
 * Function         bta_ble_enable_scan_cmpl
 *
 * Description      ADV payload filtering enable / disable complete callback
 *
 *
 * Returns          None
 *
 ******************************************************************************/
static void bta_ble_energy_info_cmpl(tBTM_BLE_TX_TIME_MS tx_time, tBTM_BLE_RX_TIME_MS rx_time,
                                     tBTM_BLE_IDLE_TIME_MS idle_time,
                                     tBTM_BLE_ENERGY_USED energy_used, tHCI_STATUS status) {
  tBTA_STATUS st = (status == HCI_SUCCESS) ? BTA_SUCCESS : BTA_FAILURE;
  tBTM_CONTRL_STATE ctrl_state = BTM_CONTRL_UNKNOWN;

  if (BTA_SUCCESS == st) {
    ctrl_state = bta_dm_obtain_system_context();
  }

  if (bta_dm_cb.p_energy_info_cback) {
    bta_dm_cb.p_energy_info_cback(tx_time, rx_time, idle_time, energy_used, ctrl_state, st);
  }
}

/** This function obtains the energy info */
void bta_dm_ble_get_energy_info(tBTA_BLE_ENERGY_INFO_CBACK* p_energy_info_cback) {
  bta_dm_cb.p_energy_info_cback = p_energy_info_cback;
  tBTM_STATUS btm_status =
          get_btm_client_interface().ble.BTM_BleGetEnergyInfo(bta_ble_energy_info_cmpl);
  if (btm_status != tBTM_STATUS::BTM_CMD_STARTED) {
    bta_ble_energy_info_cmpl(0, 0, 0, 0, HCI_ERR_UNSPECIFIED);
  }
}

/*******************************************************************************
 *
 * Function         bta_dm_clear_event_filter
 *
 * Description      clears out the event filter.
 *
 * Parameters:
 *
 ******************************************************************************/
void bta_dm_clear_event_filter(void) {
  log::verbose("bta_dm_clear_event_filter in bta_dm_act");
  bluetooth::shim::BTM_ClearEventFilter();
}

/*******************************************************************************
 *
 * Function         bta_dm_clear_event_mask
 *
 * Description      Clears out the event mask in the controller.
 *
 ******************************************************************************/
void bta_dm_clear_event_mask(void) {
  log::verbose("bta_dm_clear_event_mask in bta_dm_act");
  bluetooth::shim::BTM_ClearEventMask();
}

/*******************************************************************************
 *
 * Function         bta_dm_clear_filter_accept_list
 *
 * Description      Clears out the connect list in the controller.
 *
 ******************************************************************************/
void bta_dm_clear_filter_accept_list(void) {
  log::verbose("bta_dm_clear_filter_accept_list in bta_dm_act");
  bluetooth::shim::BTM_ClearFilterAcceptList();
}

/*******************************************************************************
 *
 * Function         bta_dm_disconnect_all_acls
 *
 * Description      Disconnects all ACL connections.
 *
 ******************************************************************************/
void bta_dm_disconnect_all_acls(void) {
  log::verbose("bta_dm_disconnect_all_acls in bta_dm_act");
  bluetooth::shim::BTM_DisconnectAllAcls();
}

/*******************************************************************************
 *
 * Function         bta_dm_le_rand
 *
 * Description      Generates a random number from the controller.
 *
 * Parameters:      |cb| Callback to receive the random number.
 *
 ******************************************************************************/
void bta_dm_le_rand(bluetooth::hci::LeRandCallback cb) {
  log::verbose("bta_dm_le_rand in bta_dm_act");
  bluetooth::shim::GetController()->LeRand(std::move(cb));
}

/*******************************************************************************
 *
 * Function        BTA_DmSetEventFilterConnectionSetupAllDevices
 *
 * Description    Tell the controller to allow all devices
 *
 * Parameters
 *
 *******************************************************************************/
void bta_dm_set_event_filter_connection_setup_all_devices() {
  // Autoplumbed
  bluetooth::shim::BTM_SetEventFilterConnectionSetupAllDevices();
}

/*******************************************************************************
 *
 * Function        BTA_DmAllowWakeByHid
 *
 * Description     Allow the device to be woken by HID devices
 *
 * Parameters      std::vector of Classic Address and LE (Address, Address Type)
 *
 *******************************************************************************/
void bta_dm_allow_wake_by_hid(std::vector<RawAddress> classic_hid_devices,
                              std::vector<std::pair<RawAddress, uint8_t>> le_hid_devices) {
  // If there are any entries in the classic hid list, we should also make
  // the adapter connectable for classic.
  if (classic_hid_devices.size() > 0) {
    if (BTM_SetConnectability(BTM_CONNECTABLE) != tBTM_STATUS::BTM_SUCCESS) {
      log::warn("Unable to enable classic BR/EDR connectability");
    }
  }

  bluetooth::shim::BTM_AllowWakeByHid(std::move(classic_hid_devices), std::move(le_hid_devices));
}

/*******************************************************************************
 *
 * Function        BTA_DmRestoreFilterAcceptList
 *
 * Description    Floss: Restore the state of the for the filter accept list
 *
 * Parameters
 *
 *******************************************************************************/
void bta_dm_restore_filter_accept_list(std::vector<std::pair<RawAddress, uint8_t>> le_devices) {
  // Autoplumbed
  bluetooth::shim::BTM_RestoreFilterAcceptList(le_devices);
}

/*******************************************************************************
 *
 * Function       BTA_DmSetDefaultEventMaskExcept
 *
 * Description    Floss: Set the default event mask for Classic and LE except
 *                the given values (they will be disabled in the final set
 *                mask).
 *
 * Parameters     Bits set for event mask and le event mask that should be
 *                disabled in the final value.
 *
 *******************************************************************************/
void bta_dm_set_default_event_mask_except(uint64_t mask, uint64_t le_mask) {
  // Autoplumbed
  bluetooth::shim::BTM_SetDefaultEventMaskExcept(mask, le_mask);
}

/*******************************************************************************
 *
 * Function        BTA_DmSetEventFilterInquiryResultAllDevices
 *
 * Description    Floss: Set the event filter to inquiry result device all
 *
 * Parameters
 *
 *******************************************************************************/
void bta_dm_set_event_filter_inquiry_result_all_devices() {
  // Autoplumbed
  bluetooth::shim::BTM_SetEventFilterInquiryResultAllDevices();
}

/*******************************************************************************
 *
 * Function         bta_dm_ble_reset_id
 *
 * Description      Reset the local adapter BLE keys.
 *
 * Parameters:
 *
 ******************************************************************************/
void bta_dm_ble_reset_id(void) {
  log::verbose("bta_dm_ble_reset_id in bta_dm_act");
  bluetooth::shim::BTM_BleResetId();
}

/*******************************************************************************
 *
 * Function         bta_dm_ctrl_features_rd_cmpl_cback
 *
 * Description      callback to handle controller feature read complete
 *
 * Parameters:
 *
 ******************************************************************************/
static void bta_dm_ctrl_features_rd_cmpl_cback(tHCI_STATUS result) {
  log::verbose("status = {}", result);
  if (result == HCI_SUCCESS) {
    if (bta_dm_acl_cb.p_acl_cback) {
      bta_dm_acl_cb.p_acl_cback(BTA_DM_LE_FEATURES_READ, NULL);
    }
  } else {
    log::error("Ctrl BLE feature read failed: status :{}", result);
  }
}

/*******************************************************************************
 *
 * Function         bta_dm_ble_subrate_request
 *
 * Description      This function requests BLE subrate procedure.
 *
 * Parameters:
 *
 ******************************************************************************/
void bta_dm_ble_subrate_request(const RawAddress& bd_addr, uint16_t subrate_min,
                                uint16_t subrate_max, uint16_t max_latency, uint16_t cont_num,
                                uint16_t timeout) {
  // Logging done in l2c_ble.cc
  if (!stack::l2cap::get_interface().L2CA_SubrateRequest(bd_addr, subrate_min, subrate_max,
                                                         max_latency, cont_num, timeout)) {
    log::warn("Unable to set L2CAP ble subrating peer:{}", bd_addr);
  }
}

void bta_dm_disable_timer_cback(void* data) {
  uint8_t i;
  tBT_TRANSPORT transport = BT_TRANSPORT_BR_EDR;
  log::warn("Get num acl links: {}", BTM_GetNumAclLinks());
  log::warn("Device count: {}", bta_dm_cb.device_list.count);
  if (BTM_GetNumAclLinks()) {
      for (i = 0; i < bta_dm_cb.device_list.count; i++) {
        transport = bta_dm_cb.device_list.peer_device[i].transport;
        if (BT_TRANSPORT_BR_EDR == transport) {
          btm_remove_acl(bta_dm_cb.device_list.peer_device[i].peer_bdaddr,
                  transport);
        }
      }
  }
}

void bta_dm_bredr_cleanup() {
  log::warn("BTA dm bredr cleanup called!");
  alarm_set_on_mloop(bta_dm_cb.disable_timer, BTA_DM_DISABLE_TIMER,
                    bta_dm_disable_timer_cback, UINT_TO_PTR(2));
}

void bta_dm_bredr_startup() {
  log::warn("BTA dm bredr startup called!");
  uint8_t i;
  tBT_TRANSPORT transport = BT_TRANSPORT_BR_EDR;
  if (alarm_is_scheduled(bta_dm_cb.disable_timer)) {
    alarm_cancel(bta_dm_cb.disable_timer);
    if (BTM_GetNumAclLinks()) {
      for (i = 0; i < bta_dm_cb.device_list.count; i++) {
        log::warn("Device {} transport : {}", i, bta_dm_cb.device_list.peer_device[i].transport);
        transport = bta_dm_cb.device_list.peer_device[i].transport;
        if (BT_TRANSPORT_BR_EDR == transport) {
          btm_remove_acl(bta_dm_cb.device_list.peer_device[i].peer_bdaddr,
                         transport);
        }
      }
    }
  }
}

namespace bluetooth {
namespace legacy {
namespace testing {
tBTA_DM_PEER_DEVICE* allocate_device_for(const RawAddress& bd_addr, tBT_TRANSPORT transport) {
  return ::allocate_device_for(bd_addr, transport);
}

void bta_dm_acl_up(const RawAddress& bd_addr, tBT_TRANSPORT transport, uint16_t acl_handle) {
  ::bta_dm_acl_up(bd_addr, transport, acl_handle);
}
void bta_dm_acl_down(const RawAddress& bd_addr, tBT_TRANSPORT transport) {
  ::bta_dm_acl_down(bd_addr, transport);
}
void bta_dm_init_cb() { ::bta_dm_init_cb(); }
void bta_dm_deinit_cb() { ::bta_dm_deinit_cb(); }
void BTA_dm_on_hw_on() { ::BTA_dm_on_hw_on(); }

}  // namespace testing
}  // namespace legacy
}  // namespace bluetooth<|MERGE_RESOLUTION|>--- conflicted
+++ resolved
@@ -118,9 +118,8 @@
 #define BTA_DM_SWITCH_DELAY_TIMER_MS 500
 #endif
 
-<<<<<<< HEAD
 #define BTA_DM_DISABLE_TIMER 1000
-=======
+
 /* New swich delay values behind flag extend_and_randomize_role_switch_delay (in milliseconds) */
 #ifndef BTA_DM_MAX_SWITCH_DELAY_MS
 #define BTA_DM_MAX_SWITCH_DELAY_MS 1500
@@ -128,7 +127,6 @@
 #ifndef BTA_DM_MIN_SWITCH_DELAY_MS
 #define BTA_DM_MIN_SWITCH_DELAY_MS 1000
 #endif
->>>>>>> 99eb8ae2
 
 /* Sysprop path for page timeout */
 #ifndef PROPERTY_PAGE_TIMEOUT
