--- conflicted
+++ resolved
@@ -1157,11 +1157,7 @@
                      PRIVATE_NAME(remote_name_msg.bd_name)));
 
   tBTM_INQ_INFO* p_btm_inq_info = BTM_InqDbRead(remote_name_msg.bd_addr);
-<<<<<<< HEAD
-  if (remote_name_msg.bd_name[0] != '\0' && bta_dm_search_cb.p_btm_inq_info) {
-=======
   if (!bd_name_is_empty(remote_name_msg.bd_name) && p_btm_inq_info) {
->>>>>>> a5e8c6e4
     p_btm_inq_info->appl_knows_rem_name = true;
   }
 
@@ -1889,14 +1885,12 @@
         bta_dm_search_cb.service_index = BTA_MAX_SERVICE_ID;
 
       } else {
-#ifndef TARGET_FLOSS
         if (uuid == Uuid::From16Bit(UUID_PROTOCOL_L2CAP)) {
           if (!is_sdp_pbap_pce_disabled(bd_addr)) {
             LOG_DEBUG("SDP search for PBAP Client ");
             BTA_SdpSearch(bd_addr, Uuid::From16Bit(UUID_SERVCLASS_PBAP_PCE));
           }
         }
-#endif
         bta_dm_search_cb.service_index++;
         return;
       }
@@ -4809,12 +4803,9 @@
 
 void btm_set_local_io_caps(uint8_t io_caps) { ::btm_local_io_caps = io_caps; }
 
-<<<<<<< HEAD
-=======
 void bta_dm_init_cb() { ::bta_dm_init_cb(); }
 void bta_dm_deinit_cb() { ::bta_dm_deinit_cb(); }
 
->>>>>>> a5e8c6e4
 }  // namespace testing
 }  // namespace legacy
 }  // namespace bluetooth