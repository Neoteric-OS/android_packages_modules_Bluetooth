/******************************************************************************
 *
 * Copyright 2023 The Android Open Source Project
 *
 *  Licensed under the Apache License, Version 2.0 (the "License");
 *  you may not use this file except in compliance with the License.
 *  You may obtain a copy of the License at:
 *
 *  http://www.apache.org/licenses/LICENSE-2.0
 *
 *  Unless required by applicable law or agreed to in writing, software
 *  distributed under the License is distributed on an "AS IS" BASIS,
 *  WITHOUT WARRANTIES OR CONDITIONS OF ANY KIND, either express or implied.
 *  See the License for the specific language governing permissions and
 *  limitations under the License.
 *
 ******************************************************************************/

/******************************************************************************
 *
 *  This is the API implementation file for the BTA device manager.
 *
 ******************************************************************************/

#include <base/functional/bind.h>
#include <bluetooth/log.h>
#include <com_android_bluetooth_flags.h>

#include "bta/dm/bta_dm_sec_int.h"
#include "stack/btm/btm_sec.h"
#include "stack/include/bt_octets.h"
#include "stack/include/btm_ble_sec_api.h"
#include "stack/include/btm_client_interface.h"
#include "stack/include/main_thread.h"
#include "types/raw_address.h"

using namespace bluetooth;

/** This function initiates a bonding procedure with a peer device */
void BTA_DmBond(const RawAddress& bd_addr, tBLE_ADDR_TYPE addr_type, tBT_TRANSPORT transport,
                tBT_DEVICE_TYPE device_type) {
<<<<<<< HEAD
  do_in_main_thread(FROM_HERE,
                    base::BindOnce(bta_dm_bond, bd_addr, addr_type, transport, device_type));
=======
  bta_dm_bond(bd_addr, addr_type, transport, device_type);
>>>>>>> fd36b1ae
}

/** This function cancels the bonding procedure with a peer device
 */
void BTA_DmBondCancel(const RawAddress& bd_addr) { bta_dm_bond_cancel(bd_addr); }

/*******************************************************************************
 *
 * Function         BTA_DmPinReply
 *
 * Description      This function provides a pincode for a remote device when
 *                  one is requested by DM through BTA_DM_PIN_REQ_EVT
 *
 *
 * Returns          void
 *
 ******************************************************************************/
void BTA_DmPinReply(const RawAddress& bd_addr, bool accept, uint8_t pin_len, uint8_t* p_pin) {
  std::unique_ptr<tBTA_DM_API_PIN_REPLY> msg = std::make_unique<tBTA_DM_API_PIN_REPLY>();

  msg->bd_addr = bd_addr;
  msg->accept = accept;
  if (accept) {
    msg->pin_len = pin_len;
    memcpy(msg->p_pin, p_pin, pin_len);
  }

  bta_dm_pin_reply(std::move(msg));
}

/*******************************************************************************
 *
 * Function         BTA_DmLocalOob
 *
 * Description      This function retrieves the OOB data from local controller.
 *                  The result is reported by:
 *                  - bta_dm_co_loc_oob_ext() if device supports secure
 *                    connections (SC)
 *                  - bta_dm_co_loc_oob() if device doesn't support SC
 *
 * Returns          void
 *
 ******************************************************************************/
void BTA_DmLocalOob(void) { BTM_ReadLocalOobData(); }

/*******************************************************************************
 *
 * Function         BTA_DmConfirm
 *
 * Description      This function accepts or rejects the numerical value of the
 *                  Simple Pairing process on BTA_DM_SP_CFM_REQ_EVT
 *
 * Returns          void
 *
 ******************************************************************************/
void BTA_DmConfirm(const RawAddress& bd_addr, bool accept) { bta_dm_confirm(bd_addr, accept); }

/*******************************************************************************
 *
 * Function         BTA_DmAddDevice
 *
 * Description      This function adds a device to the security database list of
 *                  peer device
 *
 * Returns          void
 *
 ******************************************************************************/
void BTA_DmAddDevice(RawAddress bd_addr, DEV_CLASS dev_class, LinkKey link_key, uint8_t key_type,
                     uint8_t pin_length) {
  auto closure = base::Bind(get_btm_client_interface().security.BTM_SecAddDevice, bd_addr,
                            dev_class, link_key, key_type, pin_length);

  closure.Run();
}

/** This function removes a device from the security database list of peer
 * device. It manages unpairing even while connected */
tBTA_STATUS BTA_DmRemoveDevice(const RawAddress& bd_addr) {
  bta_dm_remove_device(bd_addr);
  return BTA_SUCCESS;
}

/*******************************************************************************
 *
 * Function         BTA_DmAddBleKey
 *
 * Description      Add/modify LE device information.  This function will be
 *                  normally called during host startup to restore all required
 *                  information stored in the NVRAM.
 *
 * Parameters:      bd_addr          - BD address of the peer
 *                  p_le_key         - LE key values.
 *                  key_type         - LE SMP key type.
 *
 * Returns          BTA_SUCCESS if successful
 *                  BTA_FAIL if operation failed.
 *
 ******************************************************************************/
void BTA_DmAddBleKey(const RawAddress& bd_addr, tBTA_LE_KEY_VALUE* p_le_key,
                     tBTM_LE_KEY_TYPE key_type) {
  bta_dm_add_blekey(bd_addr, *p_le_key, key_type);
}

/*******************************************************************************
 *
 * Function         BTA_DmAddBleDevice
 *
 * Description      Add a BLE device.  This function will be normally called
 *                  during host startup to restore all required information
 *                  for a LE device stored in the NVRAM.
 *
 * Parameters:      bd_addr          - BD address of the peer
 *                  dev_type         - Remote device's device type.
 *                  addr_type        - LE device address type.
 *
 * Returns          void
 *
 ******************************************************************************/
void BTA_DmAddBleDevice(const RawAddress& bd_addr, tBLE_ADDR_TYPE addr_type,
                        tBT_DEVICE_TYPE dev_type) {
  bta_dm_add_ble_device(bd_addr, addr_type, dev_type);
}

/*******************************************************************************
 *
 * Function         BTA_DmBlePasskeyReply
 *
 * Description      Send BLE SMP passkey reply.
 *
 * Parameters:      bd_addr          - BD address of the peer
 *                  accept           - passkey entry successful or declined.
 *                  passkey          - passkey value, must be a 6 digit number,
 *                                     can be lead by 0.
 *
 * Returns          void
 *
 ******************************************************************************/
void BTA_DmBlePasskeyReply(const RawAddress& bd_addr, bool accept, uint32_t passkey) {
  bta_dm_ble_passkey_reply(bd_addr, accept, accept ? passkey : 0);
}

/*******************************************************************************
 *
 * Function         BTA_DmBleConfirmReply
 *
 * Description      Send BLE SMP SC user confirmation reply.
 *
 * Parameters:      bd_addr          - BD address of the peer
 *                  accept           - numbers to compare are the same or
 *                                     different.
 *
 * Returns          void
 *
 ******************************************************************************/
void BTA_DmBleConfirmReply(const RawAddress& bd_addr, bool accept) {
  bta_dm_ble_confirm_reply(bd_addr, accept);
}

/*******************************************************************************
 *
 * Function         BTA_DmBleSecurityGrant
 *
 * Description      Grant security request access.
 *
 * Parameters:      bd_addr          - BD address of the peer
 *                  res              - security grant status.
 *
 * Returns          void
 *
 ******************************************************************************/
void BTA_DmBleSecurityGrant(const RawAddress& bd_addr, tBTA_DM_BLE_SEC_GRANT res) {
  BTM_SecurityGrant(bd_addr, res);
}

/*******************************************************************************
 *
 * Function         BTA_DmSetEncryption
 *
 * Description      This function is called to ensure that connection is
 *                  encrypted.  Should be called only on an open connection.
 *                  Typically only needed for connections that first want to
 *                  bring up unencrypted links, then later encrypt them.
 *
 * Parameters:      bd_addr       - Address of the peer device
 *                  transport     - transport of the link to be encruypted
 *                  p_callback    - Pointer to callback function to indicat the
 *                                  link encryption status
 *                  sec_act       - This is the security action to indicate
 *                                  what kind of BLE security level is required
 *                                  for the BLE link if BLE is supported.
 *                                  Note: This parameter is ignored for the
 *                                        BR/EDR or if BLE is not supported.
 *
 * Returns          void
 *
 ******************************************************************************/
void BTA_DmSetEncryption(const RawAddress& bd_addr, tBT_TRANSPORT transport,
                         tBTA_DM_ENCRYPT_CBACK* p_callback, tBTM_BLE_SEC_ACT sec_act) {
  log::verbose("");
  bta_dm_set_encryption(bd_addr, transport, p_callback, sec_act);
}

/*******************************************************************************
 *
 * Function         BTA_DmSirkSecCbRegister
 *
 * Description      This procedure registeres in requested a callback for
 *                  verification by CSIP potential set member.
 *
 * Parameters       p_cback     - callback to member verificator
 *
 * Returns          void
 *
 ******************************************************************************/
void BTA_DmSirkSecCbRegister(tBTA_DM_SEC_CBACK* p_cback) {
  log::debug("");
  bta_dm_ble_sirk_sec_cb_register(p_cback);
}

/*******************************************************************************
 *
 * Function         BTA_DmSirkConfirmDeviceReply
 *
 * Description      This procedure confirms requested to validate set device.
 *
 * Parameters       bd_addr     - BD address of the peer
 *                  accept      - True if device is authorized by CSIP, false
 *                                otherwise.
 *
 * Returns          void
 *
 ******************************************************************************/
void BTA_DmSirkConfirmDeviceReply(const RawAddress& bd_addr, bool accept) {
  log::debug("");
  bta_dm_ble_sirk_confirm_device_reply(bd_addr, accept);
}<|MERGE_RESOLUTION|>--- conflicted
+++ resolved
@@ -39,12 +39,6 @@
 /** This function initiates a bonding procedure with a peer device */
 void BTA_DmBond(const RawAddress& bd_addr, tBLE_ADDR_TYPE addr_type, tBT_TRANSPORT transport,
                 tBT_DEVICE_TYPE device_type) {
-<<<<<<< HEAD
-  do_in_main_thread(FROM_HERE,
-                    base::BindOnce(bta_dm_bond, bd_addr, addr_type, transport, device_type));
-=======
-  bta_dm_bond(bd_addr, addr_type, transport, device_type);
->>>>>>> fd36b1ae
 }
 
 /** This function cancels the bonding procedure with a peer device
