--- conflicted
+++ resolved
@@ -1472,14 +1472,10 @@
     }
 
     auto csis_device = FindDeviceByAddress(result->bd_addr);
-<<<<<<< HEAD
-    if (csis_device && BTM_BleIsLinkKeyKnown(result->bd_addr)) {
+    if (csis_device && BTM_IsBonded(result->bd_addr, BT_TRANSPORT_LE)) {
       log::debug("Drop known device {} already bonded. Identity address: {}",
                   result->bd_addr,
                   *BTM_BleGetIdentityAddress(result->bd_addr));
-=======
-    if (csis_device) {
-      log::debug("Drop known device {}", result->bd_addr);
       return;
     }
 
@@ -1489,7 +1485,6 @@
     if (BTM_IsBonded(result->bd_addr, BT_TRANSPORT_LE)) {
       log::verbose("Device {} already bonded. Identity address: {}", result->bd_addr,
                    *BTM_BleGetIdentityAddress(result->bd_addr));
->>>>>>> 1908fb7e
       return;
     }
 
