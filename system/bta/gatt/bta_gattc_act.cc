/******************************************************************************
 *
 *  Copyright 2003-2012 Broadcom Corporation
 *
 *  Licensed under the Apache License, Version 2.0 (the "License");
 *  you may not use this file except in compliance with the License.
 *  You may obtain a copy of the License at:
 *
 *  http://www.apache.org/licenses/LICENSE-2.0
 *
 *  Unless required by applicable law or agreed to in writing, software
 *  distributed under the License is distributed on an "AS IS" BASIS,
 *  WITHOUT WARRANTIES OR CONDITIONS OF ANY KIND, either express or implied.
 *  See the License for the specific language governing permissions and
 *  limitations under the License.
 *
 *  Changes from Qualcomm Innovation Center, Inc. are provided under the following license:
 *  Copyright (c) 2024 Qualcomm Innovation Center, Inc. All rights reserved.
 *  SPDX-License-Identifier: BSD-3-Clause-Clear
 *
 ******************************************************************************/

/******************************************************************************
 *
 *  This file contains the GATT client action functions for the state
 *  machine.
 *
 ******************************************************************************/

#define LOG_TAG "bt_bta_gattc"

#include <base/functional/bind.h>
#include <base/strings/stringprintf.h>
#include <bluetooth/log.h>
#include <com_android_bluetooth_flags.h>

#include "bta/gatt/bta_gattc_int.h"
#include "bta/include/bta_api.h"
#include "btif/include/btif_debug_conn.h"
#include "btif/include/btif_storage.h"
#include "device/include/interop.h"
#include "hardware/bt_gatt_types.h"
#include "hci/controller_interface.h"
#include "main/shim/entry.h"
#include "osi/include/allocator.h"
#include "stack/btm/btm_dev.h"
#include "stack/btm/btm_int_types.h"
#include "stack/gatt/gatt_int.h"
#include "stack/include/bt_hdr.h"
#include "stack/include/bt_uuid16.h"
#include "stack/include/btm_ble_api_types.h"
#include "stack/include/btm_sec_api.h"
<<<<<<< HEAD
#include "stack/include/gap_api.h"
#include "stack/include/l2c_api.h"
=======
#include "stack/include/l2cap_interface.h"
>>>>>>> 707f9358
#include "stack/include/main_thread.h"
#include "types/bluetooth/uuid.h"
#include "types/raw_address.h"

using base::StringPrintf;
using bluetooth::Uuid;
using namespace bluetooth;

extern tBTM_CB btm_cb;
const bool kBtaEncryptedAdvertisingDataSupported = true;

/*****************************************************************************
 *  Constants
 ****************************************************************************/
static void bta_gattc_conn_cback(tGATT_IF gattc_if, const RawAddress& bda, uint16_t conn_id,
                                 bool connected, tGATT_DISCONN_REASON reason,
                                 tBT_TRANSPORT transport);

static void bta_gattc_cmpl_cback(uint16_t conn_id, tGATTC_OPTYPE op, tGATT_STATUS status,
                                 tGATT_CL_COMPLETE* p_data);
static void bta_gattc_deregister_cmpl(tBTA_GATTC_RCB* p_clreg);
static void bta_gattc_enc_cmpl_cback(tGATT_IF gattc_if, const RawAddress& bda);
static void bta_gattc_cong_cback(uint16_t conn_id, bool congested);
static void bta_gattc_phy_update_cback(tGATT_IF gatt_if, uint16_t conn_id, uint8_t tx_phy,
                                       uint8_t rx_phy, tGATT_STATUS status);
static void bta_gattc_conn_update_cback(tGATT_IF gatt_if, uint16_t conn_id, uint16_t interval,
                                        uint16_t latency, uint16_t timeout, tGATT_STATUS status);
static void bta_gattc_subrate_chg_cback(tGATT_IF gatt_if, uint16_t conn_id, uint16_t subrate_factor,
                                        uint16_t latency, uint16_t cont_num, uint16_t timeout,
                                        tGATT_STATUS status);
static void bta_gattc_init_bk_conn(const tBTA_GATTC_API_OPEN* p_data, tBTA_GATTC_RCB* p_clreg);

static tGATT_CBACK bta_gattc_cl_cback = {
        .p_conn_cb = bta_gattc_conn_cback,
        .p_cmpl_cb = bta_gattc_cmpl_cback,
        .p_disc_res_cb = bta_gattc_disc_res_cback,
        .p_disc_cmpl_cb = bta_gattc_disc_cmpl_cback,
        .p_req_cb = nullptr,
        .p_enc_cmpl_cb = bta_gattc_enc_cmpl_cback,
        .p_congestion_cb = bta_gattc_cong_cback,
        .p_phy_update_cb = bta_gattc_phy_update_cback,
        .p_conn_update_cb = bta_gattc_conn_update_cback,
        .p_subrate_chg_cb = bta_gattc_subrate_chg_cback,
};

/* opcode(tGATTC_OPTYPE) order has to be comply with internal event order */
static uint16_t bta_gattc_opcode_to_int_evt[] = {
        /* Skip: GATTC_OPTYPE_NONE */
        /* Skip: GATTC_OPTYPE_DISCOVERY */
        BTA_GATTC_API_READ_EVT,   /* GATTC_OPTYPE_READ */
        BTA_GATTC_API_WRITE_EVT,  /* GATTC_OPTYPE_WRITE */
        BTA_GATTC_API_EXEC_EVT,   /* GATTC_OPTYPE_EXE_WRITE */
        BTA_GATTC_API_CFG_MTU_EVT /* GATTC_OPTYPE_CONFIG */
};

static const char* bta_gattc_op_code_name[] = {
        "Unknown",      /* GATTC_OPTYPE_NONE */
        "Discovery",    /* GATTC_OPTYPE_DISCOVERY */
        "Read",         /* GATTC_OPTYPE_READ */
        "Write",        /* GATTC_OPTYPE_WRITE */
        "Exec",         /* GATTC_OPTYPE_EXE_WRITE */
        "Config",       /* GATTC_OPTYPE_CONFIG */
        "Notification", /* GATTC_OPTYPE_NOTIFICATION */
        "Indication"    /* GATTC_OPTYPE_INDICATION */
};

/*****************************************************************************
 *  Action Functions
 ****************************************************************************/

void bta_gattc_reset_discover_st(tBTA_GATTC_SERV* p_srcb, tGATT_STATUS status);

/** Enables GATTC module */
static void bta_gattc_enable() {
  log::verbose("");

  if (bta_gattc_cb.state == BTA_GATTC_STATE_DISABLED) {
    /* initialize control block */
    bta_gattc_cb = tBTA_GATTC_CB();
    bta_gattc_cb.state = BTA_GATTC_STATE_ENABLED;
  } else {
    log::verbose("GATTC is already enabled");
  }
}

/** Disable GATTC module by cleaning up all active connections and deregister
 * all application */
void bta_gattc_disable() {
  uint8_t i;

  log::verbose("");

  if (bta_gattc_cb.state != BTA_GATTC_STATE_ENABLED) {
    log::error("not enabled, or disabled in progress");
    return;
  }

  if (com::android::bluetooth::flags::gatt_client_dynamic_allocation()) {
    if (!bta_gattc_cb.cl_rcb_map.empty()) {
      bta_gattc_cb.state = BTA_GATTC_STATE_DISABLING;
    }

    // An entry can be erased during deregister, use a copied collection
    std::vector<tGATT_IF> gatt_ifs;
    for (auto& [gatt_if, p_rcb] : bta_gattc_cb.cl_rcb_map) {
      gatt_ifs.push_back(gatt_if);
    }
    for (auto& gatt_if : gatt_ifs) {
      bta_gattc_deregister(bta_gattc_cb.cl_rcb_map[gatt_if].get());
    }
  } else {
    for (i = 0; i < BTA_GATTC_CL_MAX; i++) {
      if (!bta_gattc_cb.cl_rcb[i].in_use) {
        continue;
      }

      bta_gattc_cb.state = BTA_GATTC_STATE_DISABLING;
      bta_gattc_deregister(&bta_gattc_cb.cl_rcb[i]);
    }
  }

  /* no registered apps, indicate disable completed */
  if (bta_gattc_cb.state != BTA_GATTC_STATE_DISABLING) {
    bta_gattc_cb = tBTA_GATTC_CB();
    bta_gattc_cb.state = BTA_GATTC_STATE_DISABLED;
  }
}

/** start an application interface */
static void bta_gattc_start_if(uint8_t client_if) {
  log::debug("client_if={}", client_if);
  if (!bta_gattc_cl_get_regcb(client_if)) {
    log::error("Unable to start app.: Unknown client_if={}", client_if);
    return;
  }

  GATT_StartIf(client_if);
}

/** Register a GATT client application with BTA */
void bta_gattc_register(const Uuid& app_uuid, tBTA_GATTC_CBACK* p_cback, BtaAppRegisterCallback cb,
                        bool eatt_support) {
  tGATT_STATUS status = GATT_NO_RESOURCES;
  uint8_t client_if = 0;
  log::debug("state: {}, uuid={}", bta_gattc_cb.state, app_uuid.ToString());

  /* check if  GATTC module is already enabled . Else enable */
  if (bta_gattc_cb.state == BTA_GATTC_STATE_DISABLED) {
    log::debug("GATTC module not enabled, enabling it");
    bta_gattc_enable();
  }

  if (com::android::bluetooth::flags::gatt_client_dynamic_allocation()) {
    tGATT_IF client_if = GATT_Register(app_uuid, "GattClient", &bta_gattc_cl_cback, eatt_support);
    if (client_if == 0) {
      log::error("Register with GATT stack failed");
      status = GATT_ERROR;
    } else {
      auto p_rcb = std::make_unique<tBTA_GATTC_RCB>();
      p_rcb->in_use = true;
      p_rcb->p_cback = p_cback;
      p_rcb->app_uuid = app_uuid;
      p_rcb->client_if = client_if;
      bta_gattc_cb.cl_rcb_map.emplace(client_if, std::move(p_rcb));

      log::debug(
              "Registered GATT client interface {} with uuid={}, starting it on "
              "main thread",
              client_if, app_uuid.ToString());

      do_in_main_thread(base::BindOnce(&bta_gattc_start_if, client_if));
      status = GATT_SUCCESS;
    }
  } else {
    for (uint8_t i = 0; i < BTA_GATTC_CL_MAX; i++) {
      if (!bta_gattc_cb.cl_rcb[i].in_use) {
        bta_gattc_cb.cl_rcb[i].client_if =
                GATT_Register(app_uuid, "GattClient", &bta_gattc_cl_cback, eatt_support);
        if (bta_gattc_cb.cl_rcb[i].client_if == 0) {
          log::error("Register with GATT stack failed with index {}, trying next index", i);
          status = GATT_ERROR;
        } else {
          bta_gattc_cb.cl_rcb[i].in_use = true;
          bta_gattc_cb.cl_rcb[i].p_cback = p_cback;
          bta_gattc_cb.cl_rcb[i].app_uuid = app_uuid;

          /* BTA use the same client interface as BTE GATT statck */
          client_if = bta_gattc_cb.cl_rcb[i].client_if;

          log::debug(
                  "Registered GATT client interface {} with uuid={}, starting it on "
                  "main thread",
                  client_if, app_uuid.ToString());

          do_in_main_thread(base::BindOnce(&bta_gattc_start_if, client_if));

          status = GATT_SUCCESS;
          break;
        }
      }
    }
  }

  if (!cb.is_null()) {
    cb.Run(client_if, status);
  } else {
    log::warn("No GATT callback available, client_if={}, status={}", client_if, status);
  }
}

/** De-Register a GATT client application with BTA */
void bta_gattc_deregister(tBTA_GATTC_RCB* p_clreg) {
  uint8_t accept_list_size = 0;
  if (bluetooth::shim::GetController()->SupportsBle()) {
    accept_list_size = bluetooth::shim::GetController()->GetLeFilterAcceptListSize();
  }

  /* remove bg connection associated with this rcb */
  for (uint8_t i = 0; i < accept_list_size; i++) {
    if (!bta_gattc_cb.bg_track[i].in_use) {
      continue;
    }

    if (com::android::bluetooth::flags::gatt_client_dynamic_allocation()) {
      if (bta_gattc_cb.bg_track[i].cif_set.contains(p_clreg->client_if)) {
        bta_gattc_mark_bg_conn(p_clreg->client_if, bta_gattc_cb.bg_track[i].remote_bda, false);
        if (!GATT_CancelConnect(p_clreg->client_if, bta_gattc_cb.bg_track[i].remote_bda, false)) {
          log::warn(
                  "Unable to cancel GATT connection client_if:{} peer:{} "
                  "is_direct:{}",
                  p_clreg->client_if, bta_gattc_cb.bg_track[i].remote_bda, false);
        }
      }
    } else {
      if (bta_gattc_cb.bg_track[i].cif_mask &
          ((tBTA_GATTC_CIF_MASK)1 << (p_clreg->client_if - 1))) {
        bta_gattc_mark_bg_conn(p_clreg->client_if, bta_gattc_cb.bg_track[i].remote_bda, false);
        if (!GATT_CancelConnect(p_clreg->client_if, bta_gattc_cb.bg_track[i].remote_bda, false)) {
          log::warn(
                  "Unable to cancel GATT connection client_if:{} peer:{} "
                  "is_direct:{}",
                  p_clreg->client_if, bta_gattc_cb.bg_track[i].remote_bda, false);
        }
      }
    }
  }

  if (p_clreg->num_clcb == 0) {
    bta_gattc_deregister_cmpl(p_clreg);
    return;
  }

  /* close all CLCB related to this app */
  if (com::android::bluetooth::flags::gatt_client_dynamic_allocation()) {
    for (auto& p_clcb : bta_gattc_cb.clcb_set) {
      if (p_clcb->p_rcb != p_clreg) {
        continue;
      }
      p_clreg->dereg_pending = true;

      tBTA_GATTC_DATA gattc_data = {
              .hdr =
                      {
                              .event = BTA_GATTC_API_CLOSE_EVT,
                              .layer_specific = p_clcb->bta_conn_id,
                      },
      };
      bta_gattc_close(p_clcb.get(), &gattc_data);
    }
  } else {
    for (size_t i = 0; i < BTA_GATTC_CLCB_MAX; i++) {
      if (!bta_gattc_cb.clcb[i].in_use || (bta_gattc_cb.clcb[i].p_rcb != p_clreg)) {
        continue;
      }

      p_clreg->dereg_pending = true;

      BT_HDR_RIGID buf;
      buf.event = BTA_GATTC_API_CLOSE_EVT;
      buf.layer_specific = bta_gattc_cb.clcb[i].bta_conn_id;
      bta_gattc_close(&bta_gattc_cb.clcb[i], (tBTA_GATTC_DATA*)&buf);
    }
  }
}

/** process connect API request */
void bta_gattc_process_api_open(const tBTA_GATTC_DATA* p_msg) {
  uint16_t event = ((BT_HDR_RIGID*)p_msg)->event;

  tBTA_GATTC_RCB* p_clreg = bta_gattc_cl_get_regcb(p_msg->api_conn.client_if);
  if (!p_clreg) {
    log::error("Failed, unknown client_if={}", p_msg->api_conn.client_if);
    return;
  }

  if (p_msg->api_conn.connection_type != BTM_BLE_DIRECT_CONNECTION) {
    bta_gattc_init_bk_conn(&p_msg->api_conn, p_clreg);
    return;
  }

  tBTA_GATTC_CLCB* p_clcb = bta_gattc_find_alloc_clcb(
          p_msg->api_conn.client_if, p_msg->api_conn.remote_bda, p_msg->api_conn.transport);
  if (p_clcb != nullptr) {
    bta_gattc_sm_execute(p_clcb, event, p_msg);
  } else {
    log::error("No resources to open a new connection.");

    bta_gattc_send_open_cback(p_clreg, GATT_NO_RESOURCES, p_msg->api_conn.remote_bda,
                              GATT_INVALID_CONN_ID, p_msg->api_conn.transport, 0);
  }
}

/** process connect API request */
void bta_gattc_process_api_open_cancel(const tBTA_GATTC_DATA* p_msg) {
  log::assert_that(p_msg != nullptr, "assert failed: p_msg != nullptr");

  uint16_t event = ((BT_HDR_RIGID*)p_msg)->event;

  if (!p_msg->api_cancel_conn.is_direct) {
    log::debug("Cancel GATT client background connection");
    bta_gattc_cancel_bk_conn(&p_msg->api_cancel_conn);
    return;
  }
  log::debug("Cancel GATT client direct connection");

  tBTA_GATTC_CLCB* p_clcb = bta_gattc_find_clcb_by_cif(
          p_msg->api_cancel_conn.client_if, p_msg->api_cancel_conn.remote_bda, BT_TRANSPORT_LE);
  if (p_clcb != NULL) {
    bta_gattc_sm_execute(p_clcb, event, p_msg);
    return;
  }

  log::error("No such connection need to be cancelled");

  tBTA_GATTC_RCB* p_clreg = bta_gattc_cl_get_regcb(p_msg->api_cancel_conn.client_if);

  if (p_clreg && p_clreg->p_cback) {
    tBTA_GATTC cb_data;
    cb_data.status = GATT_ERROR;
    (*p_clreg->p_cback)(BTA_GATTC_CANCEL_OPEN_EVT, &cb_data);
  }
}

/** process encryption complete message */
static void bta_gattc_process_enc_cmpl(tGATT_IF client_if, const RawAddress& bda) {
  tBTA_GATTC_RCB* p_clreg = bta_gattc_cl_get_regcb(client_if);

  if (!p_clreg || !p_clreg->p_cback) {
    return;
  }

  tBTA_GATTC cb_data;
  memset(&cb_data, 0, sizeof(tBTA_GATTC));

  cb_data.enc_cmpl.client_if = client_if;
  cb_data.enc_cmpl.remote_bda = bda;

  (*p_clreg->p_cback)(BTA_GATTC_ENC_CMPL_CB_EVT, &cb_data);
}

void bta_gattc_cancel_open_error(tBTA_GATTC_CLCB* p_clcb, const tBTA_GATTC_DATA* /* p_data */) {
  tBTA_GATTC cb_data;

  cb_data.status = GATT_ERROR;

  if (p_clcb && p_clcb->p_rcb && p_clcb->p_rcb->p_cback) {
    (*p_clcb->p_rcb->p_cback)(BTA_GATTC_CANCEL_OPEN_EVT, &cb_data);
  }
}

void bta_gattc_open_error(tBTA_GATTC_CLCB* p_clcb, const tBTA_GATTC_DATA* /* p_data */) {
  log::error("Connection already opened. wrong state");

  bta_gattc_send_open_cback(p_clcb->p_rcb, GATT_SUCCESS, p_clcb->bda, p_clcb->bta_conn_id,
                            p_clcb->transport, 0);
}

void bta_gattc_open_fail(tBTA_GATTC_CLCB* p_clcb, const tBTA_GATTC_DATA* p_data) {
  if (com::android::bluetooth::flags::enumerate_gatt_errors() &&
      p_data->int_conn.reason == GATT_CONN_TIMEOUT) {
    log::warn(
            "Connection timed out after 30 seconds. conn_id=0x{:x}. Return "
            "GATT_CONNECTION_TIMEOUT({})",
            p_clcb->bta_conn_id, GATT_CONNECTION_TIMEOUT);
    bta_gattc_send_open_cback(p_clcb->p_rcb, GATT_CONNECTION_TIMEOUT, p_clcb->bda,
                              p_clcb->bta_conn_id, p_clcb->transport, 0);
  } else {
    log::warn("Cannot establish Connection. conn_id=0x{:x}. Return GATT_ERROR({})",
              p_clcb->bta_conn_id, GATT_ERROR);
    bta_gattc_send_open_cback(p_clcb->p_rcb, GATT_ERROR, p_clcb->bda, p_clcb->bta_conn_id,
                              p_clcb->transport, 0);
  }

  /* open failure, remove clcb */
  bta_gattc_clcb_dealloc(p_clcb);
}

/** Process API connection function */
void bta_gattc_open(tBTA_GATTC_CLCB* p_clcb, const tBTA_GATTC_DATA* p_data) {
  tBTA_GATTC_DATA gattc_data;

  /* open/hold a connection */
  if (!GATT_Connect(p_clcb->p_rcb->client_if, p_data->api_conn.remote_bda,
                    p_data->api_conn.remote_addr_type, BTM_BLE_DIRECT_CONNECTION,
                    p_data->api_conn.transport, p_data->api_conn.opportunistic,
                    p_data->api_conn.initiating_phys)) {
    log::error("Connection open failure");
    bta_gattc_sm_execute(p_clcb, BTA_GATTC_INT_OPEN_FAIL_EVT, p_data);
    return;
  }

  tBTA_GATTC_RCB* p_clreg = p_clcb->p_rcb;
  /* Re-enable notification registration for closed connection */
  for (int i = 0; i < BTA_GATTC_NOTIF_REG_MAX; i++) {
    if (p_clreg->notif_reg[i].in_use && p_clreg->notif_reg[i].remote_bda == p_clcb->bda &&
        p_clreg->notif_reg[i].app_disconnected) {
      p_clreg->notif_reg[i].app_disconnected = false;
    }
  }

  /* a connected remote device */
  if (GATT_GetConnIdIfConnected(p_clcb->p_rcb->client_if, p_data->api_conn.remote_bda,
                                &p_clcb->bta_conn_id, p_data->api_conn.transport)) {
    gattc_data.int_conn.hdr.layer_specific = p_clcb->bta_conn_id;

    bta_gattc_sm_execute(p_clcb, BTA_GATTC_INT_CONN_EVT, &gattc_data);
  }
  /* else wait for the callback event */
}

/** Process API Open for a background connection */
static void bta_gattc_init_bk_conn(const tBTA_GATTC_API_OPEN* p_data, tBTA_GATTC_RCB* p_clreg) {
  if (!bta_gattc_mark_bg_conn(p_data->client_if, p_data->remote_bda, true)) {
    log::warn("Unable to find space for accept list connection mask");
    bta_gattc_send_open_cback(p_clreg, GATT_NO_RESOURCES, p_data->remote_bda, GATT_INVALID_CONN_ID,
                              BT_TRANSPORT_LE, 0);
    return;
  }

  /* always call open to hold a connection */
  if (!GATT_Connect(p_data->client_if, p_data->remote_bda, p_data->connection_type,
                    p_data->transport, false)) {
    log::error("Unable to connect to remote bd_addr={}", p_data->remote_bda);
    bta_gattc_send_open_cback(p_clreg, GATT_ILLEGAL_PARAMETER, p_data->remote_bda,
                              GATT_INVALID_CONN_ID, BT_TRANSPORT_LE, 0);
    return;
  }

  uint16_t conn_id;
  if (!GATT_GetConnIdIfConnected(p_data->client_if, p_data->remote_bda, &conn_id,
                                 p_data->transport)) {
    log::info("Not a connected remote device yet");
    return;
  }

  tBTA_GATTC_CLCB* p_clcb =
          bta_gattc_find_alloc_clcb(p_data->client_if, p_data->remote_bda, BT_TRANSPORT_LE);
  if (!p_clcb) {
    log::warn("Unable to find connection link for device:{}", p_data->remote_bda);
    return;
  }

  p_clcb->bta_conn_id = conn_id;
  tBTA_GATTC_DATA gattc_data = {
          .hdr =
                  {
                          .layer_specific = conn_id,
                  },
  };

  /* open connection */
  bta_gattc_sm_execute(p_clcb, BTA_GATTC_INT_CONN_EVT,
                       static_cast<const tBTA_GATTC_DATA*>(&gattc_data));
}

/** Process API Cancel Open for a background connection */
void bta_gattc_cancel_bk_conn(const tBTA_GATTC_API_CANCEL_OPEN* p_data) {
  tBTA_GATTC_RCB* p_clreg;
  tBTA_GATTC cb_data;
  cb_data.status = GATT_ERROR;

  /* remove the device from the bg connection mask */
  if (bta_gattc_mark_bg_conn(p_data->client_if, p_data->remote_bda, false)) {
    if (GATT_CancelConnect(p_data->client_if, p_data->remote_bda, false)) {
      cb_data.status = GATT_SUCCESS;
    } else {
      log::error("failed for client_if={}, remote_bda={}, is_direct=false",
                 static_cast<int>(p_data->client_if), p_data->remote_bda);
    }
  }
  p_clreg = bta_gattc_cl_get_regcb(p_data->client_if);

  if (p_clreg && p_clreg->p_cback) {
    (*p_clreg->p_cback)(BTA_GATTC_CANCEL_OPEN_EVT, &cb_data);
  }
}

void bta_gattc_cancel_open_ok(tBTA_GATTC_CLCB* p_clcb, const tBTA_GATTC_DATA* /* p_data */) {
  tBTA_GATTC cb_data;

  if (p_clcb->p_rcb->p_cback) {
    cb_data.status = GATT_SUCCESS;
    (*p_clcb->p_rcb->p_cback)(BTA_GATTC_CANCEL_OPEN_EVT, &cb_data);
  }

  bta_gattc_clcb_dealloc(p_clcb);
}

void bta_gattc_cancel_open(tBTA_GATTC_CLCB* p_clcb, const tBTA_GATTC_DATA* p_data) {
  tBTA_GATTC cb_data;

  if (GATT_CancelConnect(p_clcb->p_rcb->client_if, p_data->api_cancel_conn.remote_bda, true)) {
    bta_gattc_sm_execute(p_clcb, BTA_GATTC_INT_CANCEL_OPEN_OK_EVT, p_data);
  } else {
    if (p_clcb->p_rcb->p_cback) {
      cb_data.status = GATT_ERROR;
      (*p_clcb->p_rcb->p_cback)(BTA_GATTC_CANCEL_OPEN_EVT, &cb_data);
    }
  }
}

/** receive connection callback from stack */
void bta_gattc_conn(tBTA_GATTC_CLCB* p_clcb, const tBTA_GATTC_DATA* p_data) {
  tGATT_IF gatt_if;
  log::verbose("server cache state={}", p_clcb->p_srcb->state);

  if (p_data != NULL) {
    log::verbose("conn_id=0x{:x}", p_data->hdr.layer_specific);
    p_clcb->bta_conn_id = p_data->int_conn.hdr.layer_specific;

    if (!GATT_GetConnectionInfor(p_data->hdr.layer_specific, &gatt_if, p_clcb->bda,
                                 &p_clcb->transport)) {
      log::warn("Unable to get GATT connection information peer:{}", p_clcb->bda);
    }
  }

  p_clcb->p_srcb->connected = true;

  if (p_clcb->p_srcb->mtu == 0) {
    p_clcb->p_srcb->mtu = GATT_DEF_BLE_MTU_SIZE;
  }

  tBTA_GATTC_RCB* p_clreg = p_clcb->p_rcb;
  /* Re-enable notification registration for closed connection */
  for (int i = 0; i < BTA_GATTC_NOTIF_REG_MAX; i++) {
    if (p_clreg->notif_reg[i].in_use && p_clreg->notif_reg[i].remote_bda == p_clcb->bda &&
        p_clreg->notif_reg[i].app_disconnected) {
      p_clreg->notif_reg[i].app_disconnected = false;
    }
  }

  /* start database cache if needed */
  if (p_clcb->p_srcb->gatt_database.IsEmpty() || p_clcb->p_srcb->state != BTA_GATTC_SERV_IDLE) {
    if (p_clcb->p_srcb->state == BTA_GATTC_SERV_IDLE) {
      p_clcb->p_srcb->state = BTA_GATTC_SERV_LOAD;
      // Consider the case that if GATT Server is changed, but no service
      // changed indication is received, the database might be out of date. So
      // if robust caching is known to be supported, always check the db hash
      // first, before loading the stored database.

      // Only load the database if we are bonded, since the device cache is
      // meaningless otherwise (as we need to do rediscovery regardless)
      gatt::Database db = btm_sec_is_a_bonded_dev(p_clcb->bda)
                                  ? bta_gattc_cache_load(p_clcb->p_srcb->server_bda)
                                  : gatt::Database();
      auto robust_caching_support = GetRobustCachingSupport(p_clcb, db);
      log::info("Connected to {}, robust caching support is {}",
                p_clcb->bda.ToRedactedStringForLogging(), robust_caching_support);

      if (!db.IsEmpty()) {
        p_clcb->p_srcb->gatt_database = db;
      }

      if (db.IsEmpty() || robust_caching_support != RobustCachingSupport::UNSUPPORTED) {
        // If the peer device is expected to support robust caching, or if we
        // don't know its services yet, then we should do discovery (which may
        // short-circuit through a hash match, but might also do the full
        // discovery).
        p_clcb->p_srcb->state = BTA_GATTC_SERV_DISC;

        /* set true to read database hash before service discovery */
        p_clcb->p_srcb->srvc_hdl_db_hash = true;

        /* cache load failure, start discovery */
        bta_gattc_start_discover(p_clcb, NULL);
      } else {
        p_clcb->p_srcb->state = BTA_GATTC_SERV_IDLE;
        bta_gattc_reset_discover_st(p_clcb->p_srcb, GATT_SUCCESS);
      }
    } else { /* cache is building */
      p_clcb->state = BTA_GATTC_DISCOVER_ST;
    }
  }

  else {
    /* a pending service handle change indication */
    if (p_clcb->p_srcb->srvc_hdl_chg) {
      p_clcb->p_srcb->srvc_hdl_chg = false;

      /* set true to read database hash before service discovery */
      p_clcb->p_srcb->srvc_hdl_db_hash = true;

      /* start discovery */
      bta_gattc_sm_execute(p_clcb, BTA_GATTC_INT_DISCOVER_EVT, NULL);
    }
  }

  if (p_clcb->p_rcb) {
    /* there is no RM for GATT */
    if (p_clcb->transport == BT_TRANSPORT_BR_EDR) {
      bta_sys_conn_open(BTA_ID_GATTC, BTA_ALL_APP_ID, p_clcb->bda);
    }

    bta_gattc_send_open_cback(p_clcb->p_rcb, GATT_SUCCESS, p_clcb->bda, p_clcb->bta_conn_id,
                              p_clcb->transport, p_clcb->p_srcb->mtu);
  }
}

/** close a  connection */
void bta_gattc_close_fail(tBTA_GATTC_CLCB* p_clcb, const tBTA_GATTC_DATA* p_data) {
  tBTA_GATTC cb_data;

  if (p_clcb->p_rcb->p_cback) {
    memset(&cb_data, 0, sizeof(tBTA_GATTC));
    cb_data.close.client_if = p_clcb->p_rcb->client_if;
    cb_data.close.conn_id = p_data->hdr.layer_specific;
    cb_data.close.remote_bda = p_clcb->bda;
    cb_data.close.reason = BTA_GATT_CONN_NONE;
    cb_data.close.status = GATT_ERROR;

    log::warn("conn_id=0x{:x}. Returns GATT_ERROR({}).", cb_data.close.conn_id, GATT_ERROR);

    (*p_clcb->p_rcb->p_cback)(BTA_GATTC_CLOSE_EVT, &cb_data);
  }
}

/** close a GATTC connection */
void bta_gattc_close(tBTA_GATTC_CLCB* p_clcb, const tBTA_GATTC_DATA* p_data) {
  tBTA_GATTC_CBACK* p_cback = p_clcb->p_rcb->p_cback;
  tBTA_GATTC_RCB* p_clreg = p_clcb->p_rcb;
  tBTA_GATTC cb_data = {
          .close =
                  {
                          .conn_id = p_clcb->bta_conn_id,
                          .status = GATT_SUCCESS,
                          .client_if = p_clcb->p_rcb->client_if,
                          .remote_bda = p_clcb->bda,
                          .reason = GATT_CONN_OK,
                  },
  };

  if (p_clcb->transport == BT_TRANSPORT_BR_EDR) {
    bta_sys_conn_close(BTA_ID_GATTC, BTA_ALL_APP_ID, p_clcb->bda);
  }

  /* Disable notification registration for closed connection */
  for (int i = 0; i < BTA_GATTC_NOTIF_REG_MAX; i++) {
    if (p_clreg->notif_reg[i].in_use && p_clreg->notif_reg[i].remote_bda == p_clcb->bda) {
      p_clreg->notif_reg[i].app_disconnected = true;
    }
  }

  if (p_data->hdr.event == BTA_GATTC_INT_DISCONN_EVT) {
    /* Since link has been disconnected by and it is possible that here are
     * already some new p_clcb created for the background connect, the number of
     * p_srcb->num_clcb is NOT 0. This will prevent p_srcb to be cleared inside
     * the bta_gattc_clcb_dealloc.
     *
     * In this point of time, we know that link does not exist, so let's make
     * sure the connection state, mtu and database is cleared.
     */
    bta_gattc_server_disconnected(p_clcb->p_srcb);
  }

  bta_gattc_clcb_dealloc(p_clcb);

  if (p_data->hdr.event == BTA_GATTC_API_CLOSE_EVT) {
    cb_data.close.status = GATT_Disconnect(p_data->hdr.layer_specific);
    cb_data.close.reason = GATT_CONN_TERMINATE_LOCAL_HOST;
    log::debug("Local close event client_if:{} conn_id:{} reason:{}", cb_data.close.client_if,
               cb_data.close.conn_id,
               gatt_disconnection_reason_text(
                       static_cast<tGATT_DISCONN_REASON>(cb_data.close.reason)));
  } else if (p_data->hdr.event == BTA_GATTC_INT_DISCONN_EVT) {
    cb_data.close.status = static_cast<tGATT_STATUS>(p_data->int_conn.reason);
    cb_data.close.reason = p_data->int_conn.reason;
    log::debug("Peer close disconnect event client_if:{} conn_id:{} reason:{}",
               cb_data.close.client_if, cb_data.close.conn_id,
               gatt_disconnection_reason_text(
                       static_cast<tGATT_DISCONN_REASON>(cb_data.close.reason)));
  }

  if (p_cback) {
    (*p_cback)(BTA_GATTC_CLOSE_EVT, &cb_data);
  }

  if (p_clreg->num_clcb == 0 && p_clreg->dereg_pending) {
    bta_gattc_deregister_cmpl(p_clreg);
  }
}

/** when a SRCB finished discovery, tell all related clcb */
void bta_gattc_reset_discover_st(tBTA_GATTC_SERV* p_srcb, tGATT_STATUS status) {
  if (com::android::bluetooth::flags::gatt_client_dynamic_allocation()) {
    for (auto& p_clcb : bta_gattc_cb.clcb_set) {
      if (p_clcb->p_srcb != p_srcb) {
        continue;
      }
      p_clcb->status = status;
      bta_gattc_sm_execute(p_clcb.get(), BTA_GATTC_DISCOVER_CMPL_EVT, NULL);
    }
  } else {
    for (size_t i = 0; i < BTA_GATTC_CLCB_MAX; i++) {
      if (bta_gattc_cb.clcb[i].p_srcb == p_srcb) {
        bta_gattc_cb.clcb[i].status = status;
        bta_gattc_sm_execute(&bta_gattc_cb.clcb[i], BTA_GATTC_DISCOVER_CMPL_EVT, NULL);
      }
    }
  }
}

/** close a GATTC connection while in discovery state */
void bta_gattc_disc_close(tBTA_GATTC_CLCB* p_clcb, const tBTA_GATTC_DATA* p_data) {
  log::verbose("Discovery cancel conn_id=0x{:x}", p_clcb->bta_conn_id);

  if (p_clcb->disc_active ||
      (com::android::bluetooth::flags::gatt_rediscover_on_canceled() &&
       (p_clcb->request_during_discovery == BTA_GATTC_DISCOVER_REQ_READ_DB_HASH ||
        p_clcb->request_during_discovery == BTA_GATTC_DISCOVER_REQ_READ_DB_HASH_FOR_SVC_CHG))) {
    bta_gattc_reset_discover_st(p_clcb->p_srcb, GATT_ERROR);
  } else {
    p_clcb->state = BTA_GATTC_CONN_ST;
  }

  // This function only gets called as the result of a BTA_GATTC_API_CLOSE_EVT
  // while in the BTA_GATTC_DISCOVER_ST state. Once the state changes, the
  // connection itself still needs to be closed to resolve the original event.
  if (p_clcb->state == BTA_GATTC_CONN_ST) {
    log::verbose("State is back to BTA_GATTC_CONN_ST. Trigger connection close");
    bta_gattc_close(p_clcb, p_data);
  }
}

/** when a SRCB start discovery, tell all related clcb and set the state */
static void bta_gattc_set_discover_st(tBTA_GATTC_SERV* p_srcb) {
  if (!interop_match_addr_or_name(INTEROP_DISABLE_LE_CONN_UPDATES, &p_srcb->server_bda,
                                  &btif_storage_get_remote_device_property)) {
    L2CA_LockBleConnParamsForServiceDiscovery(p_srcb->server_bda, true);
  }
  if (com::android::bluetooth::flags::gatt_client_dynamic_allocation()) {
    for (auto& p_clcb : bta_gattc_cb.clcb_set) {
      if (p_clcb->p_srcb != p_srcb) {
        continue;
      }
      p_clcb->status = GATT_SUCCESS;
      p_clcb->state = BTA_GATTC_DISCOVER_ST;
      p_clcb->request_during_discovery = BTA_GATTC_DISCOVER_REQ_NONE;
    }
  } else {
    for (size_t i = 0; i < BTA_GATTC_CLCB_MAX; i++) {
      if (bta_gattc_cb.clcb[i].p_srcb == p_srcb) {
        bta_gattc_cb.clcb[i].status = GATT_SUCCESS;
        bta_gattc_cb.clcb[i].state = BTA_GATTC_DISCOVER_ST;
        bta_gattc_cb.clcb[i].request_during_discovery = BTA_GATTC_DISCOVER_REQ_NONE;
      }
    }
  }
}

/** process service change in discovery state, mark up the auto update flag and
 * set status to be discovery cancel for current discovery.
 */
void bta_gattc_restart_discover(tBTA_GATTC_CLCB* p_clcb, const tBTA_GATTC_DATA* /* p_data */) {
  p_clcb->status = GATT_CANCEL;
  p_clcb->auto_update = BTA_GATTC_DISC_WAITING;
}

/** Configure MTU size on the GATT connection */
void bta_gattc_cfg_mtu(tBTA_GATTC_CLCB* p_clcb, const tBTA_GATTC_DATA* p_data) {
  uint16_t current_mtu = 0;
  auto result =
          GATTC_TryMtuRequest(p_clcb->bda, p_clcb->transport, p_clcb->bta_conn_id, &current_mtu);
  switch (result) {
    case MTU_EXCHANGE_DEVICE_DISCONNECTED:
      log::info("Device {} disconnected", p_clcb->bda);
      bta_gattc_cmpl_sendmsg(p_clcb->bta_conn_id, GATTC_OPTYPE_CONFIG, GATT_NO_RESOURCES, NULL);
      bta_gattc_continue(p_clcb);
      return;
    case MTU_EXCHANGE_NOT_ALLOWED:
      log::info("Not allowed for BR/EDR devices {}", p_clcb->bda);
      bta_gattc_cmpl_sendmsg(p_clcb->bta_conn_id, GATTC_OPTYPE_CONFIG, GATT_ERR_UNLIKELY, NULL);
      bta_gattc_continue(p_clcb);
      return;
    case MTU_EXCHANGE_ALREADY_DONE:
      /* Check if MTU is not already set, if so, just report it back to the user
       * and continue with other requests.
       */
      log::info(" MTU_EXCHANGE_ALREADY_DONE  {}", p_clcb->bda);
      GATTC_UpdateUserAttMtuIfNeeded(p_clcb->bda, p_clcb->transport,
                                     p_data->api_mtu.mtu);
      bta_gattc_send_mtu_response(p_clcb, p_data, current_mtu);
      if (!p_clcb->p_q_cmd_queue.empty()) {
        const tBTA_GATTC_DATA* p_q_cmd = p_clcb->p_q_cmd_queue.front();
        if (p_q_cmd->hdr.event == BTA_GATTC_API_CFG_MTU_EVT) {
          log::info("Removing the MTU packet from the command queue ");
          p_clcb->p_q_cmd_queue.pop_front();
        }
        bta_gattc_continue(p_clcb);
      }
      return;
    case MTU_EXCHANGE_IN_PROGRESS:
      log::info("Enqueue MTU Request  - waiting for response on p_clcb {}", fmt::ptr(p_clcb));
      /* MTU request is in progress and this one will not be sent to remote
       * device. Just push back on the queue and response will be sent up to
       * the upper layer when MTU Exchange will be completed.
       */
      p_clcb->p_q_cmd_queue.push_back(p_data);
      return;

    case MTU_EXCHANGE_NOT_DONE_YET:
      log::info(" MTU_EXCHANGE_NOT_DONE_YET  {}", p_clcb->bda);
      /* OK to proceed */
      break;
  }

  if (bta_gattc_enqueue(p_clcb, p_data) == ENQUEUED_FOR_LATER) {
    return;
  }

  tGATT_STATUS status = GATTC_ConfigureMTU(p_clcb->bta_conn_id, p_data->api_mtu.mtu);

  /* if failed, return callback here */
  if (status != GATT_SUCCESS && status != GATT_CMD_STARTED) {
    /* Dequeue the data, if it was enqueued */
    if (p_clcb->p_q_cmd == p_data) {
      p_clcb->p_q_cmd = NULL;
    }

    bta_gattc_cmpl_sendmsg(p_clcb->bta_conn_id, GATTC_OPTYPE_CONFIG, status, NULL);
    bta_gattc_continue(p_clcb);
  }
}

void bta_gattc_start_discover_internal(tBTA_GATTC_CLCB* p_clcb) {
  if (p_clcb->transport == BT_TRANSPORT_LE) {
<<<<<<< HEAD
    if (!interop_match_addr_or_name(INTEROP_DISABLE_LE_CONN_UPDATES, &p_clcb->p_srcb->server_bda,
                                    &btif_storage_get_remote_device_property)) {
      L2CA_LockBleConnParamsForServiceDiscovery(p_clcb->p_srcb->server_bda, true);
    }
=======
    bluetooth::stack::l2cap::get_interface().L2CA_LockBleConnParamsForServiceDiscovery(
            p_clcb->p_srcb->server_bda, true);
>>>>>>> 707f9358
  }

  bta_gattc_init_cache(p_clcb->p_srcb);
  p_clcb->status =
          bta_gattc_discover_pri_service(p_clcb->bta_conn_id, p_clcb->p_srcb, GATT_DISC_SRVC_ALL);
  if (p_clcb->status != GATT_SUCCESS) {
    log::error("discovery on server failed");
    bta_gattc_reset_discover_st(p_clcb->p_srcb, p_clcb->status);
  } else {
    p_clcb->disc_active = true;
  }
}

static void bta_gattc_continue_with_version_and_cache_known(tBTA_GATTC_CLCB* p_clcb,
                                                            RobustCachingSupport cache_support,
                                                            bool is_svc_chg);

/** Start a discovery on server */
void bta_gattc_start_discover(tBTA_GATTC_CLCB* p_clcb, const tBTA_GATTC_DATA* /* p_data */) {
  log::verbose("conn_id:0x{:x} p_clcb->p_srcb->state:{}", p_clcb->bta_conn_id,
               p_clcb->p_srcb->state);

  if (((p_clcb->p_q_cmd == NULL || p_clcb->auto_update == BTA_GATTC_REQ_WAITING) &&
       p_clcb->p_srcb->state == BTA_GATTC_SERV_IDLE) ||
      p_clcb->p_srcb->state == BTA_GATTC_SERV_DISC)
  /* no pending operation, start discovery right away */
  {
    p_clcb->auto_update = BTA_GATTC_NO_SCHEDULE;

    if (p_clcb->p_srcb == NULL) {
      log::error("unknown device, can not start discovery");
      return;
    }

    /* set all srcb related clcb into discovery ST */
    bta_gattc_set_discover_st(p_clcb->p_srcb);

    // Before clear mask, set is_svc_chg to
    // 1. true, invoked by service changed indication
    // 2. false, invoked by connect API
    bool is_svc_chg = p_clcb->p_srcb->srvc_hdl_chg;

    /* clear the service change mask */
    p_clcb->p_srcb->srvc_hdl_chg = false;
    p_clcb->p_srcb->update_count = 0;
    p_clcb->p_srcb->state = BTA_GATTC_SERV_DISC_ACT;
    p_clcb->p_srcb->disc_blocked_waiting_on_version = false;

    auto cache_support = GetRobustCachingSupport(p_clcb, p_clcb->p_srcb->gatt_database);
    if (cache_support == RobustCachingSupport::W4_REMOTE_VERSION) {
      log::info("Pausing service discovery till remote version is read conn_id:{}",
                p_clcb->bta_conn_id);
      p_clcb->p_srcb->disc_blocked_waiting_on_version = true;
      p_clcb->p_srcb->blocked_conn_id = p_clcb->bta_conn_id;
      return;
    }

    bta_gattc_continue_with_version_and_cache_known(p_clcb, cache_support, is_svc_chg);
  }
  /* pending operation, wait until it finishes */
  else {
    p_clcb->auto_update = BTA_GATTC_DISC_WAITING;

    if (p_clcb->p_srcb->state == BTA_GATTC_SERV_IDLE) {
      p_clcb->state = BTA_GATTC_CONN_ST; /* set clcb state */
    }
  }
}

void bta_gattc_continue_discovery_if_needed(const RawAddress& bd_addr, uint16_t /* acl_handle */) {
  tBTA_GATTC_SERV* p_srcb = bta_gattc_find_srvr_cache(bd_addr);
  if (!p_srcb || !p_srcb->disc_blocked_waiting_on_version) {
    return;
  }

  uint16_t conn_id = p_srcb->blocked_conn_id;

  p_srcb->disc_blocked_waiting_on_version = false;
  p_srcb->blocked_conn_id = 0;

  log::info("Received remote version, continue service discovery for {}", bd_addr);

  tBTA_GATTC_CLCB* p_clcb = bta_gattc_find_clcb_by_conn_id(conn_id);

  if (!p_clcb) {
    log::error("Can't find CLCB to continue service discovery, id:{}", conn_id);
    return;
  }

  bool is_svc_chg = p_clcb->p_srcb->srvc_hdl_chg;

  auto cache_support = GetRobustCachingSupport(p_clcb, p_clcb->p_srcb->gatt_database);
  bta_gattc_continue_with_version_and_cache_known(p_clcb, cache_support, is_svc_chg);
}

void bta_gattc_continue_with_version_and_cache_known(tBTA_GATTC_CLCB* p_clcb,
                                                     RobustCachingSupport cache_support,
                                                     bool is_svc_chg) {
  if (cache_support == RobustCachingSupport::UNSUPPORTED ||
      (com::android::bluetooth::flags::skip_unknown_robust_caching() &&
       cache_support == RobustCachingSupport::UNKNOWN)) {
    // Skip initial DB hash read if no DB hash is known, or if
    // we have strong reason (due to interop,
    // or a prior discovery) to believe that it is unsupported.
    p_clcb->p_srcb->srvc_hdl_db_hash = false;
  }

  /* read db hash if db hash characteristic exists */
  if (p_clcb->p_srcb->srvc_hdl_db_hash && bta_gattc_read_db_hash(p_clcb, is_svc_chg)) {
    log::info("pending service discovery, read db hash first conn_id:0x{:x}", p_clcb->bta_conn_id);
    p_clcb->p_srcb->srvc_hdl_db_hash = false;
    return;
  }
  bta_gattc_start_discover_internal(p_clcb);
}

/** discovery on server is finished */
void bta_gattc_disc_cmpl(tBTA_GATTC_CLCB* p_clcb, const tBTA_GATTC_DATA* /* p_data */) {
  const tBTA_GATTC_DATA* p_q_cmd = p_clcb->p_q_cmd;

  log::verbose("conn_id=0x{:x}", p_clcb->bta_conn_id);

  if (p_clcb->transport == BT_TRANSPORT_LE) {
<<<<<<< HEAD
    if (p_clcb->p_srcb &&
        (!interop_match_addr_or_name(INTEROP_DISABLE_LE_CONN_UPDATES, &p_clcb->p_srcb->server_bda,
                                     &btif_storage_get_remote_device_property))) {
      L2CA_LockBleConnParamsForServiceDiscovery(p_clcb->p_srcb->server_bda, false);
    }
  }

  if (p_clcb->p_srcb) {
    p_clcb->p_srcb->state = BTA_GATTC_SERV_IDLE;
=======
    bluetooth::stack::l2cap::get_interface().L2CA_LockBleConnParamsForServiceDiscovery(
            p_clcb->p_srcb->server_bda, false);
>>>>>>> 707f9358
  }
  p_clcb->disc_active = false;

  if (p_clcb->status != GATT_SUCCESS) {
    /* clean up cache */
    if (p_clcb->p_srcb) {
      p_clcb->p_srcb->gatt_database.Clear();
    }

    /* used to reset cache in application */
    bta_gattc_cache_reset(p_clcb->p_srcb->server_bda);
  }

  if (p_clcb->p_srcb) {
    p_clcb->p_srcb->pending_discovery.Clear();
  }

  if (p_clcb->auto_update == BTA_GATTC_DISC_WAITING) {
    /* start discovery again */
    p_clcb->auto_update = BTA_GATTC_REQ_WAITING;
    bta_gattc_sm_execute(p_clcb, BTA_GATTC_INT_DISCOVER_EVT, NULL);
  }
  /* get any queued command to proceed */
  else if (p_q_cmd != NULL) {
    p_clcb->p_q_cmd = NULL;
    /* execute pending operation of link block still present */
    if (bluetooth::stack::l2cap::get_interface().L2CA_IsLinkEstablished(p_clcb->p_srcb->server_bda,
                                                                        p_clcb->transport)) {
      bta_gattc_sm_execute(p_clcb, p_q_cmd->hdr.event, p_q_cmd);
    }
    /* if the command executed requeued the cmd, we don't
     * want to free the underlying buffer that's being
     * referenced by p_clcb->p_q_cmd
     */
    if (!bta_gattc_is_data_queued(p_clcb, p_q_cmd)) {
      osi_free_and_reset((void**)&p_q_cmd);
    }
  } else {
    bta_gattc_continue(p_clcb);
  }

  if (p_clcb->p_rcb->p_cback) {
    tBTA_GATTC bta_gattc = {
            .service_discovery_done.remote_bda = p_clcb->p_srcb->server_bda,
    };
    (*p_clcb->p_rcb->p_cback)(BTA_GATTC_SRVC_DISC_DONE_EVT, &bta_gattc);
  }

  if (kBtaEncryptedAdvertisingDataSupported && (p_clcb->status == GATT_SUCCESS) && p_clcb->p_srcb &&
      btm_sec_is_a_bonded_dev(p_clcb->p_srcb->server_bda)) {
    GAP_BleGetEncKeyMaterialInfo(p_clcb->p_srcb->server_bda);
  }
}

/** Read an attribute */
void bta_gattc_read(tBTA_GATTC_CLCB* p_clcb, const tBTA_GATTC_DATA* p_data) {
  if (bta_gattc_enqueue(p_clcb, p_data) == ENQUEUED_FOR_LATER) {
    return;
  }

  tGATT_STATUS status;
  if (p_data->api_read.handle != 0) {
    tGATT_READ_PARAM read_param;
    memset(&read_param, 0, sizeof(tGATT_READ_PARAM));
    read_param.by_handle.handle = p_data->api_read.handle;
    read_param.by_handle.auth_req = p_data->api_read.auth_req;
    status = GATTC_Read(p_clcb->bta_conn_id, GATT_READ_BY_HANDLE, &read_param);
  } else {
    tGATT_READ_PARAM read_param;
    memset(&read_param, 0, sizeof(tGATT_READ_BY_TYPE));

    read_param.char_type.s_handle = p_data->api_read.s_handle;
    read_param.char_type.e_handle = p_data->api_read.e_handle;
    read_param.char_type.uuid = p_data->api_read.uuid;
    read_param.char_type.auth_req = p_data->api_read.auth_req;
    status = GATTC_Read(p_clcb->bta_conn_id, GATT_READ_BY_TYPE, &read_param);
  }

  /* read fail */
  if (status != GATT_SUCCESS) {
    /* Dequeue the data, if it was enqueued */
    if (p_clcb->p_q_cmd == p_data) {
      p_clcb->p_q_cmd = NULL;
    }

    bta_gattc_cmpl_sendmsg(p_clcb->bta_conn_id, GATTC_OPTYPE_READ, status, NULL);
    bta_gattc_continue(p_clcb);
  }
}

/** read multiple */
void bta_gattc_read_multi(tBTA_GATTC_CLCB* p_clcb, const tBTA_GATTC_DATA* p_data) {
  if (bta_gattc_enqueue(p_clcb, p_data) == ENQUEUED_FOR_LATER) {
    return;
  }

  if (p_data->api_read_multi.handles.num_attr > GATT_MAX_READ_MULTI_HANDLES) {
    log::error("api_read_multi.num_attr > GATT_MAX_READ_MULTI_HANDLES");
    return;
  }

  tGATT_READ_PARAM read_param;
  memset(&read_param, 0, sizeof(tGATT_READ_PARAM));

  read_param.read_multiple.num_handles = p_data->api_read_multi.handles.num_attr;
  read_param.read_multiple.auth_req = p_data->api_read_multi.auth_req;
  read_param.read_multiple.variable_len = p_data->api_read_multi.variable_len;
  memcpy(&read_param.read_multiple.handles, p_data->api_read_multi.handles.handles,
         sizeof(uint16_t) * p_data->api_read_multi.handles.num_attr);

  tGATT_READ_TYPE read_type =
          (read_param.read_multiple.variable_len) ? GATT_READ_MULTIPLE_VAR_LEN : GATT_READ_MULTIPLE;
  tGATT_STATUS status = GATTC_Read(p_clcb->bta_conn_id, read_type, &read_param);
  /* read fail */
  if (status != GATT_SUCCESS) {
    /* Dequeue the data, if it was enqueued */
    if (p_clcb->p_q_cmd == p_data) {
      p_clcb->p_q_cmd = NULL;
    }

    bta_gattc_cmpl_sendmsg(p_clcb->bta_conn_id, GATTC_OPTYPE_READ, status, NULL);
    bta_gattc_continue(p_clcb);
  }
}

/** Write an attribute */
void bta_gattc_write(tBTA_GATTC_CLCB* p_clcb, const tBTA_GATTC_DATA* p_data) {
  if (bta_gattc_enqueue(p_clcb, p_data) == ENQUEUED_FOR_LATER) {
    return;
  }

  tGATT_STATUS status = GATT_SUCCESS;
  tGATT_VALUE attr;

  attr.conn_id = p_clcb->bta_conn_id;
  attr.handle = p_data->api_write.handle;
  attr.offset = p_data->api_write.offset;
  attr.len = p_data->api_write.len;
  attr.auth_req = p_data->api_write.auth_req;

  /* Before coping to the fixed array, make sure it fits. */
  if (attr.len > GATT_MAX_ATTR_LEN) {
    status = GATT_INVALID_ATTR_LEN;
  } else {
    if (p_data->api_write.p_value) {
      memcpy(attr.value, p_data->api_write.p_value, p_data->api_write.len);
    }

    status = GATTC_Write(p_clcb->bta_conn_id, p_data->api_write.write_type, &attr);
  }

  /* write fail */
  if (status != GATT_SUCCESS) {
    /* Dequeue the data, if it was enqueued */
    if (p_clcb->p_q_cmd == p_data) {
      p_clcb->p_q_cmd = NULL;
    }

    bta_gattc_cmpl_sendmsg(p_clcb->bta_conn_id, GATTC_OPTYPE_WRITE, status, NULL);
    bta_gattc_continue(p_clcb);
  }
}

/** send execute write */
void bta_gattc_execute(tBTA_GATTC_CLCB* p_clcb, const tBTA_GATTC_DATA* p_data) {
  if (bta_gattc_enqueue(p_clcb, p_data) == ENQUEUED_FOR_LATER) {
    return;
  }

  tGATT_STATUS status = GATTC_ExecuteWrite(p_clcb->bta_conn_id, p_data->api_exec.is_execute);
  if (status != GATT_SUCCESS) {
    /* Dequeue the data, if it was enqueued */
    if (p_clcb->p_q_cmd == p_data) {
      p_clcb->p_q_cmd = NULL;
    }

    bta_gattc_cmpl_sendmsg(p_clcb->bta_conn_id, GATTC_OPTYPE_EXE_WRITE, status, NULL);
    bta_gattc_continue(p_clcb);
  }
}

/** send handle value confirmation */
void bta_gattc_confirm(tBTA_GATTC_CLCB* p_clcb, const tBTA_GATTC_DATA* p_data) {
  uint16_t cid = p_data->api_confirm.cid;

  if (GATTC_SendHandleValueConfirm(p_data->api_confirm.hdr.layer_specific, cid) != GATT_SUCCESS) {
    log::error("to cid=0x{:x} failed", cid);
  } else {
    /* if over BR_EDR, inform PM for mode change */
    if (p_clcb->transport == BT_TRANSPORT_BR_EDR) {
      bta_sys_busy(BTA_ID_GATTC, BTA_ALL_APP_ID, p_clcb->bda);
      bta_sys_idle(BTA_ID_GATTC, BTA_ALL_APP_ID, p_clcb->bda);
    }
  }
}

/** read complete */
static void bta_gattc_read_cmpl(tBTA_GATTC_CLCB* p_clcb, const tBTA_GATTC_OP_CMPL* p_data) {
  void* my_cb_data;

  if (!p_clcb->p_q_cmd->api_read.is_multi_read) {
    GATT_READ_OP_CB cb = p_clcb->p_q_cmd->api_read.read_cb;
    my_cb_data = p_clcb->p_q_cmd->api_read.read_cb_data;

    /* if it was read by handle, return the handle requested, if read by UUID,
     * use handle returned from remote
     */
    uint16_t handle = p_clcb->p_q_cmd->api_read.handle;
    if (handle == 0) {
      handle = p_data->p_cmpl->att_value.handle;
    }

    osi_free_and_reset((void**)&p_clcb->p_q_cmd);

    if (cb) {
      cb(p_clcb->bta_conn_id, p_data->status, handle, p_data->p_cmpl->att_value.len,
         p_data->p_cmpl->att_value.value, my_cb_data);
    }
  } else {
    GATT_READ_MULTI_OP_CB cb = p_clcb->p_q_cmd->api_read_multi.read_cb;
    my_cb_data = p_clcb->p_q_cmd->api_read_multi.read_cb_data;
    tBTA_GATTC_MULTI handles = p_clcb->p_q_cmd->api_read_multi.handles;

    osi_free_and_reset((void**)&p_clcb->p_q_cmd);

    if (cb) {
      cb(p_clcb->bta_conn_id, p_data->status, handles, p_data->p_cmpl->att_value.len,
         p_data->p_cmpl->att_value.value, my_cb_data);
    }
  }
}

/** write complete */
static void bta_gattc_write_cmpl(tBTA_GATTC_CLCB* p_clcb, const tBTA_GATTC_OP_CMPL* p_data) {
  GATT_WRITE_OP_CB cb = p_clcb->p_q_cmd->api_write.write_cb;
  void* my_cb_data = p_clcb->p_q_cmd->api_write.write_cb_data;

  if (cb) {
    if (p_data->status == 0 && p_clcb->p_q_cmd->api_write.write_type == BTA_GATTC_WRITE_PREPARE) {
      log::debug("Handling prepare write success response: handle 0x{:04x}",
                 p_data->p_cmpl->att_value.handle);
      /* If this is successful Prepare write, lets provide to the callback the
       * data provided by server */
      cb(p_clcb->bta_conn_id, p_data->status, p_data->p_cmpl->att_value.handle,
         p_data->p_cmpl->att_value.len, p_data->p_cmpl->att_value.value, my_cb_data);
    } else {
      log::debug("Handling write response type: {}: handle 0x{:04x}",
                 p_clcb->p_q_cmd->api_write.write_type, p_data->p_cmpl->att_value.handle);
      /* Otherwise, provide data which were intended to write. */
      cb(p_clcb->bta_conn_id, p_data->status, p_data->p_cmpl->att_value.handle,
         p_clcb->p_q_cmd->api_write.len, p_clcb->p_q_cmd->api_write.p_value, my_cb_data);
    }
  }

  osi_free_and_reset((void**)&p_clcb->p_q_cmd);
}

/** execute write complete */
static void bta_gattc_exec_cmpl(tBTA_GATTC_CLCB* p_clcb, const tBTA_GATTC_OP_CMPL* p_data) {
  tBTA_GATTC cb_data;

  osi_free_and_reset((void**)&p_clcb->p_q_cmd);
  p_clcb->status = GATT_SUCCESS;

  /* execute complete, callback */
  cb_data.exec_cmpl.conn_id = p_clcb->bta_conn_id;
  cb_data.exec_cmpl.status = p_data->status;

  (*p_clcb->p_rcb->p_cback)(BTA_GATTC_EXEC_EVT, &cb_data);
}

/** configure MTU operation complete */
static void bta_gattc_cfg_mtu_cmpl(tBTA_GATTC_CLCB* p_clcb, const tBTA_GATTC_OP_CMPL* p_data) {
  GATT_CONFIGURE_MTU_OP_CB cb = p_clcb->p_q_cmd->api_mtu.mtu_cb;
  void* my_cb_data = p_clcb->p_q_cmd->api_mtu.mtu_cb_data;
  tBTA_GATTC cb_data;

  osi_free_and_reset((void**)&p_clcb->p_q_cmd);

  if (p_data->p_cmpl && p_data->status == GATT_SUCCESS) {
    p_clcb->p_srcb->mtu = p_data->p_cmpl->mtu;
  }

  /* configure MTU complete, callback */
  p_clcb->status = p_data->status;
  cb_data.cfg_mtu.conn_id = p_clcb->bta_conn_id;
  cb_data.cfg_mtu.status = p_data->status;
  cb_data.cfg_mtu.mtu = p_clcb->p_srcb->mtu;

  if (cb) {
    cb(p_clcb->bta_conn_id, p_data->status, my_cb_data);
  }

  (*p_clcb->p_rcb->p_cback)(BTA_GATTC_CFG_MTU_EVT, &cb_data);
}

/** operation completed */
void bta_gattc_op_cmpl(tBTA_GATTC_CLCB* p_clcb, const tBTA_GATTC_DATA* p_data) {
  if (p_clcb->p_q_cmd == NULL) {
    log::error("No pending command gatt client command");
    return;
  }

  const tGATTC_OPTYPE op = p_data->op_cmpl.op_code;
  switch (op) {
    case GATTC_OPTYPE_READ:
    case GATTC_OPTYPE_WRITE:
    case GATTC_OPTYPE_EXE_WRITE:
    case GATTC_OPTYPE_CONFIG:
      break;

    case GATTC_OPTYPE_NONE:
    case GATTC_OPTYPE_DISCOVERY:
    case GATTC_OPTYPE_NOTIFICATION:
    case GATTC_OPTYPE_INDICATION:
    default:
      log::error("unexpected operation, ignored");
      return;
  }

  if (p_clcb->p_q_cmd->hdr.event != bta_gattc_opcode_to_int_evt[op - GATTC_OPTYPE_READ] &&
      (p_clcb->p_q_cmd->hdr.event != BTA_GATTC_API_READ_MULTI_EVT || op != GATTC_OPTYPE_READ)) {
    uint8_t mapped_op = p_clcb->p_q_cmd->hdr.event - BTA_GATTC_API_READ_EVT + GATTC_OPTYPE_READ;

    if (mapped_op > GATTC_OPTYPE_INDICATION) {
      mapped_op = 0;
    }

    log::error("expect op:({} :0x{:04x}), receive unexpected operation ({}).",
               bta_gattc_op_code_name[mapped_op], p_clcb->p_q_cmd->hdr.event,
               bta_gattc_op_code_name[op]);
    return;
  }

  /* Except for MTU configuration, discard responses if service change
   * indication is received before operation completed
   */
  if (p_clcb->auto_update == BTA_GATTC_DISC_WAITING && p_clcb->p_srcb->srvc_hdl_chg &&
      op != GATTC_OPTYPE_CONFIG) {
    log::verbose("Discard all responses when service change indication is received.");
    // TODO Fix constness
    const_cast<tBTA_GATTC_DATA*>(p_data)->op_cmpl.status = GATT_ERROR;
  }

  /* service handle change void the response, discard it */
  if (op == GATTC_OPTYPE_READ) {
    bta_gattc_read_cmpl(p_clcb, &p_data->op_cmpl);
  } else if (op == GATTC_OPTYPE_WRITE) {
    bta_gattc_write_cmpl(p_clcb, &p_data->op_cmpl);
  } else if (op == GATTC_OPTYPE_EXE_WRITE) {
    bta_gattc_exec_cmpl(p_clcb, &p_data->op_cmpl);
  } else if (op == GATTC_OPTYPE_CONFIG) {
    bta_gattc_cfg_mtu_cmpl(p_clcb, &p_data->op_cmpl);

    /* If there are more clients waiting for the MTU results on the same device,
     * lets trigger them now.
     */

    auto outstanding_conn_ids = GATTC_GetAndRemoveListOfConnIdsWaitingForMtuRequest(p_clcb->bda);
    for (auto conn_id : outstanding_conn_ids) {
      tBTA_GATTC_CLCB* p_clcb = bta_gattc_find_clcb_by_conn_id(conn_id);
      log::debug("Continue MTU request clcb {}", fmt::ptr(p_clcb));
      if (p_clcb) {
        log::debug("Continue MTU request for client conn_id=0x{:04x}", conn_id);
        bta_gattc_continue(p_clcb);
      }
    }
  }

  // If receive DATABASE_OUT_OF_SYNC error code, bta_gattc should start service
  // discovery immediately
  if (p_data->op_cmpl.status == GATT_DATABASE_OUT_OF_SYNC) {
    log::info("DATABASE_OUT_OF_SYNC, re-discover service");
    p_clcb->auto_update = BTA_GATTC_REQ_WAITING;
    /* request read db hash first */
    p_clcb->p_srcb->srvc_hdl_db_hash = true;
    bta_gattc_sm_execute(p_clcb, BTA_GATTC_INT_DISCOVER_EVT, NULL);
    return;
  }

  if (p_clcb->auto_update == BTA_GATTC_DISC_WAITING) {
    p_clcb->auto_update = BTA_GATTC_REQ_WAITING;

    /* request read db hash first */
    p_clcb->p_srcb->srvc_hdl_db_hash = true;

    bta_gattc_sm_execute(p_clcb, BTA_GATTC_INT_DISCOVER_EVT, NULL);
    return;
  }

  bta_gattc_continue(p_clcb);
}

/** start a search in the local server cache */
void bta_gattc_search(tBTA_GATTC_CLCB* p_clcb, const tBTA_GATTC_DATA* p_data) {
  tGATT_STATUS status = GATT_INTERNAL_ERROR;
  tBTA_GATTC cb_data;
  log::verbose("conn_id=0x{:x}", p_clcb->bta_conn_id);
  if (p_clcb->p_srcb && !p_clcb->p_srcb->gatt_database.IsEmpty()) {
    status = GATT_SUCCESS;
    /* search the local cache of a server device */
    bta_gattc_search_service(p_clcb, p_data->api_search.p_srvc_uuid);
  }
  cb_data.search_cmpl.status = status;
  cb_data.search_cmpl.conn_id = p_clcb->bta_conn_id;

  /* end of search or no server cache available */
  (*p_clcb->p_rcb->p_cback)(BTA_GATTC_SEARCH_CMPL_EVT, &cb_data);
}

/** enqueue a command into control block, usually because discovery operation is
 * busy */
void bta_gattc_q_cmd(tBTA_GATTC_CLCB* p_clcb, const tBTA_GATTC_DATA* p_data) {
  bta_gattc_enqueue(p_clcb, p_data);
}

/** report API call failure back to apps */
void bta_gattc_fail(tBTA_GATTC_CLCB* p_clcb, const tBTA_GATTC_DATA* /* p_data */) {
  if (p_clcb->status == GATT_SUCCESS) {
    log::error("operation not supported at current state {}", p_clcb->state);
  }
}

/* De-Register a GATT client application with BTA completed */
static void bta_gattc_deregister_cmpl(tBTA_GATTC_RCB* p_clreg) {
  tGATT_IF client_if = p_clreg->client_if;
  tBTA_GATTC cb_data;
  tBTA_GATTC_CBACK* p_cback = p_clreg->p_cback;

  memset(&cb_data, 0, sizeof(tBTA_GATTC));

  GATT_Deregister(p_clreg->client_if);
  if (com::android::bluetooth::flags::gatt_client_dynamic_allocation()) {
    if (bta_gattc_cb.cl_rcb_map.erase(p_clreg->client_if) == 0) {
      log::warn("deregistered unknown rcb client_if={}", p_clreg->client_if);
    }
  } else {
    memset(p_clreg, 0, sizeof(tBTA_GATTC_RCB));
  }

  cb_data.reg_oper.client_if = client_if;
  cb_data.reg_oper.status = GATT_SUCCESS;

  if (p_cback) { /* callback with de-register event */
    (*p_cback)(BTA_GATTC_DEREG_EVT, &cb_data);
  }

  if (bta_gattc_num_reg_app() == 0 && bta_gattc_cb.state == BTA_GATTC_STATE_DISABLING) {
    bta_gattc_cb.state = BTA_GATTC_STATE_DISABLED;
  }
}

/** callback functions to GATT client stack */
static void bta_gattc_conn_cback(tGATT_IF gattc_if, const RawAddress& bdaddr, uint16_t conn_id,
                                 bool connected, tGATT_DISCONN_REASON reason,
                                 tBT_TRANSPORT transport) {
  if (connected) {
    log::info("Connected client_if:{} addr:{}, transport:{} reason:{}", gattc_if, bdaddr,
              bt_transport_text(transport), gatt_disconnection_reason_text(reason));
    btif_debug_conn_state(bdaddr, BTIF_DEBUG_CONNECTED, reason);
  } else {
    log::info("Disconnected att_id:{} addr:{}, transport:{} reason:{}", gattc_if, bdaddr,
              bt_transport_text(transport), gatt_disconnection_reason_text(reason));
    btif_debug_conn_state(bdaddr, BTIF_DEBUG_DISCONNECTED, reason);
  }

  tBTA_GATTC_DATA* p_buf = (tBTA_GATTC_DATA*)osi_calloc(sizeof(tBTA_GATTC_DATA));
  p_buf->int_conn.hdr.event = connected ? BTA_GATTC_INT_CONN_EVT : BTA_GATTC_INT_DISCONN_EVT;
  p_buf->int_conn.hdr.layer_specific = conn_id;
  p_buf->int_conn.client_if = gattc_if;
  p_buf->int_conn.role = bluetooth::stack::l2cap::get_interface().L2CA_GetBleConnRole(bdaddr);
  p_buf->int_conn.reason = reason;
  p_buf->int_conn.transport = transport;
  p_buf->int_conn.remote_bda = bdaddr;

  bta_sys_sendmsg(p_buf);
}

/** encryption complete callback function to GATT client stack */
static void bta_gattc_enc_cmpl_cback(tGATT_IF gattc_if, const RawAddress& bda) {
  tBTA_GATTC_CLCB* p_clcb = bta_gattc_find_clcb_by_cif(gattc_if, bda, BT_TRANSPORT_LE);

  if (p_clcb == NULL) {
    return;
  }

  log::verbose("cif:{}", gattc_if);

  do_in_main_thread(base::BindOnce(&bta_gattc_process_enc_cmpl, gattc_if, bda));
}

/** process refresh API to delete cache and start a new discovery if currently
 * connected */
void bta_gattc_process_api_refresh(const RawAddress& remote_bda) {
  tBTA_GATTC_SERV* p_srvc_cb = bta_gattc_find_srvr_cache(remote_bda);
  if (p_srvc_cb) {
    /* try to find a CLCB */
    if (p_srvc_cb->connected && p_srvc_cb->num_clcb != 0) {
      bool found = false;
      tBTA_GATTC_CLCB* p_clcb = &bta_gattc_cb.clcb[0];
      if (com::android::bluetooth::flags::gatt_client_dynamic_allocation()) {
        for (auto& p_clcb_i : bta_gattc_cb.clcb_set) {
          if (p_clcb_i->p_srcb == p_srvc_cb) {
            found = true;
            break;
          }
        }
      } else {
        for (size_t i = 0; i < BTA_GATTC_CLCB_MAX; i++, p_clcb++) {
          if (p_clcb->in_use && p_clcb->p_srcb == p_srvc_cb) {
            found = true;
            break;
          }
        }
      }
      if (found) {
        bta_gattc_sm_execute(p_clcb, BTA_GATTC_INT_DISCOVER_EVT, NULL);
        return;
      }
    }
    /* in all other cases, mark it and delete the cache */

    p_srvc_cb->gatt_database.Clear();
  }

  /* used to reset cache in application */
  bta_gattc_cache_reset(remote_bda);
}

/** process service change indication */
static bool bta_gattc_process_srvc_chg_ind(uint16_t conn_id, tBTA_GATTC_RCB* p_clrcb,
                                           tBTA_GATTC_SERV* p_srcb, tBTA_GATTC_CLCB* p_clcb,
                                           tBTA_GATTC_NOTIFY* p_notify, tGATT_VALUE* att_value) {
  Uuid gattp_uuid = Uuid::From16Bit(UUID_SERVCLASS_GATT_SERVER);
  Uuid srvc_chg_uuid = Uuid::From16Bit(GATT_UUID_GATT_SRV_CHGD);

  if (p_srcb->gatt_database.IsEmpty() && p_srcb->state == BTA_GATTC_SERV_IDLE) {
    gatt::Database db = bta_gattc_cache_load(p_srcb->server_bda);
    if (!db.IsEmpty()) {
      p_srcb->gatt_database = db;
    }
  }

  const gatt::Characteristic* p_char = bta_gattc_get_characteristic_srcb(p_srcb, p_notify->handle);
  if (!p_char) {
    return false;
  }
  const gatt::Service* p_svc = bta_gattc_get_service_for_handle_srcb(p_srcb, p_char->value_handle);
  if (!p_svc || p_svc->uuid != gattp_uuid || p_char->uuid != srvc_chg_uuid) {
    return false;
  }

  if (att_value->len != BTA_GATTC_SERVICE_CHANGED_LEN) {
    log::error("received malformed service changed indication, skipping");
    return false;
  }

  uint8_t* p = att_value->value;
  uint16_t s_handle = ((uint16_t)(*(p)) + (((uint16_t)(*(p + 1))) << 8));
  uint16_t e_handle = ((uint16_t)(*(p + 2)) + (((uint16_t)(*(p + 3))) << 8));

  log::error("service changed s_handle=0x{:x}, e_handle=0x{:x}", s_handle, e_handle);

  /* mark service handle change pending */
  p_srcb->srvc_hdl_chg = true;
  /* clear up all notification/indication registration */
  bta_gattc_clear_notif_registration(p_srcb, conn_id, s_handle, e_handle);
  /* service change indication all received, do discovery update */
  if (++p_srcb->update_count == bta_gattc_num_reg_app()) {
    /* not an opened connection; or connection busy */
    /* search for first available clcb and start discovery */
    if (p_clcb == NULL || (p_clcb && p_clcb->p_q_cmd != NULL)) {
      if (com::android::bluetooth::flags::gatt_client_dynamic_allocation()) {
        for (auto& p_clcb_i : bta_gattc_cb.clcb_set) {
          if (p_clcb_i->p_srcb == p_srcb && p_clcb_i->p_q_cmd == NULL) {
            p_clcb = p_clcb_i.get();
            break;
          }
        }
      } else {
        for (size_t i = 0; i < BTA_GATTC_CLCB_MAX; i++) {
          if (bta_gattc_cb.clcb[i].in_use && bta_gattc_cb.clcb[i].p_srcb == p_srcb &&
              bta_gattc_cb.clcb[i].p_q_cmd == NULL) {
            p_clcb = &bta_gattc_cb.clcb[i];
            break;
          }
        }
      }
    }
    /* send confirmation here if this is an indication, it should always be */
    if (GATTC_SendHandleValueConfirm(conn_id, p_notify->cid) != GATT_SUCCESS) {
      log::warn("Unable to send GATT client handle value confirmation conn_id:{} cid:{}", conn_id,
                p_notify->cid);
    }

    /* if connection available, refresh cache by doing discovery now */
    if (p_clcb) {
      /* request read db hash first */
      p_srcb->srvc_hdl_db_hash = true;
      bta_gattc_sm_execute(p_clcb, BTA_GATTC_INT_DISCOVER_EVT, NULL);
    }
  }

  /* notify applicationf or service change */
  if (p_clrcb->p_cback) {
    tBTA_GATTC bta_gattc = {.service_changed = {
                                    .remote_bda = p_srcb->server_bda,
                                    .conn_id = conn_id,
                            }};
    (*p_clrcb->p_cback)(BTA_GATTC_SRVC_CHG_EVT, &bta_gattc);
  }

  return true;
}

/** process all non-service change indication/notification */
static void bta_gattc_proc_other_indication(tBTA_GATTC_CLCB* p_clcb, uint8_t op,
                                            tGATT_CL_COMPLETE* p_data,
                                            tBTA_GATTC_NOTIFY* p_notify) {
  log::verbose("check p_data->att_value.handle={} p_data->handle={}", p_data->att_value.handle,
               p_data->handle);
  log::verbose("is_notify {}", p_notify->is_notify);

  p_notify->is_notify = (op == GATTC_OPTYPE_INDICATION) ? false : true;
  p_notify->len = p_data->att_value.len;
  p_notify->bda = p_clcb->bda;
  memcpy(p_notify->value, p_data->att_value.value, p_data->att_value.len);
  p_notify->conn_id = p_clcb->bta_conn_id;

  if (p_clcb->p_rcb->p_cback) {
    tBTA_GATTC bta_gattc;
    bta_gattc.notify = *p_notify;
    (*p_clcb->p_rcb->p_cback)(BTA_GATTC_NOTIF_EVT, &bta_gattc);
  }
}

/** process indication/notification */
static void bta_gattc_process_indicate(uint16_t conn_id, tGATTC_OPTYPE op,
                                       tGATT_CL_COMPLETE* p_data) {
  uint16_t handle = p_data->att_value.handle;
  tBTA_GATTC_NOTIFY notify;
  RawAddress remote_bda;
  tGATT_IF gatt_if;
  tBT_TRANSPORT transport;

  if (!GATT_GetConnectionInfor(conn_id, &gatt_if, remote_bda, &transport)) {
    log::error("indication/notif for unknown app");
    if (op == GATTC_OPTYPE_INDICATION) {
      if (GATTC_SendHandleValueConfirm(conn_id, p_data->cid) != GATT_SUCCESS) {
        log::warn("Unable to send GATT client handle value confirmation conn_id:{} cid:{}", conn_id,
                  p_data->cid);
      }
    }
    return;
  }

  tBTA_GATTC_RCB* p_clrcb = bta_gattc_cl_get_regcb(gatt_if);
  if (p_clrcb == NULL) {
    log::error("indication/notif for unregistered app");
    if (op == GATTC_OPTYPE_INDICATION) {
      if (GATTC_SendHandleValueConfirm(conn_id, p_data->cid) != GATT_SUCCESS) {
        log::warn("Unable to send GATT client handle value confirmation conn_id:{} cid:{}", conn_id,
                  p_data->cid);
      }
    }
    return;
  }

  tBTA_GATTC_SERV* p_srcb = bta_gattc_find_srcb(remote_bda);
  if (p_srcb == NULL) {
    log::error("indication/notif for unknown device, ignore");
    if (op == GATTC_OPTYPE_INDICATION) {
      if (GATTC_SendHandleValueConfirm(conn_id, p_data->cid) != GATT_SUCCESS) {
        log::warn("Unable to send GATT client handle value confirmation conn_id:{} cid:{}", conn_id,
                  p_data->cid);
      }
    }
    return;
  }

  tBTA_GATTC_CLCB* p_clcb = bta_gattc_find_clcb_by_conn_id(conn_id);

  notify.handle = handle;
  notify.cid = p_data->cid;

  /* if service change indication/notification, don't forward to application */
  if (bta_gattc_process_srvc_chg_ind(conn_id, p_clrcb, p_srcb, p_clcb, &notify,
                                     &p_data->att_value)) {
    return;
  }

  /* if app registered for the notification */
  if (bta_gattc_check_notif_registry(p_clrcb, p_srcb, &notify)) {
    /* connection not open yet */
    if (p_clcb == NULL) {
      p_clcb = bta_gattc_clcb_alloc(gatt_if, remote_bda, transport);

      if (p_clcb == NULL) {
        log::error("No resources");
        return;
      }

      p_clcb->bta_conn_id = conn_id;
      p_clcb->transport = transport;

      bta_gattc_sm_execute(p_clcb, BTA_GATTC_INT_CONN_EVT, NULL);
    }

    if (p_clcb != NULL) {
      bta_gattc_proc_other_indication(p_clcb, op, p_data, &notify);
    }
  }
  /* no one intersted and need ack? */
  else if (op == GATTC_OPTYPE_INDICATION) {
    log::verbose("no one interested, ack now");
    if (GATTC_SendHandleValueConfirm(conn_id, p_data->cid) != GATT_SUCCESS) {
      log::warn("Unable to send GATT client handle value confirmation conn_id:{} cid:{}", conn_id,
                p_data->cid);
    }
  }
}

/** client operation complete callback register with BTE GATT */
static void bta_gattc_cmpl_cback(uint16_t conn_id, tGATTC_OPTYPE op, tGATT_STATUS status,
                                 tGATT_CL_COMPLETE* p_data) {
  log::verbose("conn_id:{} op:{} status:{}", conn_id, op, status);

  /* notification and indication processed right away */
  if (op == GATTC_OPTYPE_NOTIFICATION || op == GATTC_OPTYPE_INDICATION) {
    bta_gattc_process_indicate(conn_id, op, p_data);
    return;
  }
  /* for all other operation, not expected if w/o connection */
  tBTA_GATTC_CLCB* p_clcb = bta_gattc_find_clcb_by_conn_id(conn_id);
  if (!p_clcb) {
    log::error("unknown conn_id=0x{:x} ignore data", conn_id);
    return;
  }

  /* if over BR_EDR, inform PM for mode change */
  if (p_clcb->transport == BT_TRANSPORT_BR_EDR) {
    bta_sys_busy(BTA_ID_GATTC, BTA_ALL_APP_ID, p_clcb->bda);
    bta_sys_idle(BTA_ID_GATTC, BTA_ALL_APP_ID, p_clcb->bda);
  }

  bta_gattc_cmpl_sendmsg(conn_id, op, status, p_data);
}

/** client operation complete send message */
void bta_gattc_cmpl_sendmsg(uint16_t conn_id, tGATTC_OPTYPE op, tGATT_STATUS status,
                            tGATT_CL_COMPLETE* p_data) {
  const size_t len = sizeof(tBTA_GATTC_OP_CMPL) + sizeof(tGATT_CL_COMPLETE);
  tBTA_GATTC_OP_CMPL* p_buf = (tBTA_GATTC_OP_CMPL*)osi_calloc(len);

  p_buf->hdr.event = BTA_GATTC_OP_CMPL_EVT;
  p_buf->hdr.layer_specific = conn_id;
  p_buf->status = status;
  p_buf->op_code = op;

  if (p_data) {
    p_buf->p_cmpl = (tGATT_CL_COMPLETE*)(p_buf + 1);
    memcpy(p_buf->p_cmpl, p_data, sizeof(tGATT_CL_COMPLETE));
  }

  bta_sys_sendmsg(p_buf);
}

/** congestion callback for BTA GATT client */
static void bta_gattc_cong_cback(uint16_t conn_id, bool congested) {
  tBTA_GATTC_CLCB* p_clcb = bta_gattc_find_clcb_by_conn_id(conn_id);
  if (!p_clcb || !p_clcb->p_rcb->p_cback) {
    return;
  }

  tBTA_GATTC cb_data;
  cb_data.congest.conn_id = conn_id;
  cb_data.congest.congested = congested;

  (*p_clcb->p_rcb->p_cback)(BTA_GATTC_CONGEST_EVT, &cb_data);
}

static void bta_gattc_phy_update_cback(tGATT_IF gatt_if, uint16_t conn_id, uint8_t tx_phy,
                                       uint8_t rx_phy, tGATT_STATUS status) {
  tBTA_GATTC_RCB* p_clreg = bta_gattc_cl_get_regcb(gatt_if);

  if (!p_clreg || !p_clreg->p_cback) {
    log::error("client_if={} not found", gatt_if);
    return;
  }

  tBTA_GATTC cb_data;
  cb_data.phy_update.conn_id = conn_id;
  cb_data.phy_update.server_if = gatt_if;
  cb_data.phy_update.tx_phy = tx_phy;
  cb_data.phy_update.rx_phy = rx_phy;
  cb_data.phy_update.status = status;
  (*p_clreg->p_cback)(BTA_GATTC_PHY_UPDATE_EVT, &cb_data);
}

static void bta_gattc_conn_update_cback(tGATT_IF gatt_if, uint16_t conn_id, uint16_t interval,
                                        uint16_t latency, uint16_t timeout, tGATT_STATUS status) {
  tBTA_GATTC_RCB* p_clreg = bta_gattc_cl_get_regcb(gatt_if);

  if (!p_clreg || !p_clreg->p_cback) {
    log::error("client_if={} not found", gatt_if);
    return;
  }

  tBTA_GATTC cb_data;
  cb_data.conn_update.conn_id = conn_id;
  cb_data.conn_update.interval = interval;
  cb_data.conn_update.latency = latency;
  cb_data.conn_update.timeout = timeout;
  cb_data.conn_update.status = status;
  (*p_clreg->p_cback)(BTA_GATTC_CONN_UPDATE_EVT, &cb_data);
}

static void bta_gattc_subrate_chg_cback(tGATT_IF gatt_if, uint16_t conn_id, uint16_t subrate_factor,
                                        uint16_t latency, uint16_t cont_num, uint16_t timeout,
                                        tGATT_STATUS status) {
  tBTA_GATTC_RCB* p_clreg = bta_gattc_cl_get_regcb(gatt_if);

  if (!p_clreg || !p_clreg->p_cback) {
    log::error("client_if={} not found", gatt_if);
    return;
  }

  tBTA_GATTC cb_data;
  cb_data.subrate_chg.conn_id = conn_id;
  cb_data.subrate_chg.subrate_factor = subrate_factor;
  cb_data.subrate_chg.latency = latency;
  cb_data.subrate_chg.cont_num = cont_num;
  cb_data.subrate_chg.timeout = timeout;
  cb_data.subrate_chg.status = status;
  (*p_clreg->p_cback)(BTA_GATTC_SUBRATE_CHG_EVT, &cb_data);
}<|MERGE_RESOLUTION|>--- conflicted
+++ resolved
@@ -50,12 +50,8 @@
 #include "stack/include/bt_uuid16.h"
 #include "stack/include/btm_ble_api_types.h"
 #include "stack/include/btm_sec_api.h"
-<<<<<<< HEAD
 #include "stack/include/gap_api.h"
-#include "stack/include/l2c_api.h"
-=======
 #include "stack/include/l2cap_interface.h"
->>>>>>> 707f9358
 #include "stack/include/main_thread.h"
 #include "types/bluetooth/uuid.h"
 #include "types/raw_address.h"
@@ -901,15 +897,11 @@
 
 void bta_gattc_start_discover_internal(tBTA_GATTC_CLCB* p_clcb) {
   if (p_clcb->transport == BT_TRANSPORT_LE) {
-<<<<<<< HEAD
     if (!interop_match_addr_or_name(INTEROP_DISABLE_LE_CONN_UPDATES, &p_clcb->p_srcb->server_bda,
                                     &btif_storage_get_remote_device_property)) {
-      L2CA_LockBleConnParamsForServiceDiscovery(p_clcb->p_srcb->server_bda, true);
-    }
-=======
-    bluetooth::stack::l2cap::get_interface().L2CA_LockBleConnParamsForServiceDiscovery(
-            p_clcb->p_srcb->server_bda, true);
->>>>>>> 707f9358
+      bluetooth::stack::l2cap::get_interface().L2CA_LockBleConnParamsForServiceDiscovery(
+              p_clcb->p_srcb->server_bda, true);
+    }
   }
 
   bta_gattc_init_cache(p_clcb->p_srcb);
@@ -1033,20 +1025,16 @@
   log::verbose("conn_id=0x{:x}", p_clcb->bta_conn_id);
 
   if (p_clcb->transport == BT_TRANSPORT_LE) {
-<<<<<<< HEAD
     if (p_clcb->p_srcb &&
         (!interop_match_addr_or_name(INTEROP_DISABLE_LE_CONN_UPDATES, &p_clcb->p_srcb->server_bda,
                                      &btif_storage_get_remote_device_property))) {
-      L2CA_LockBleConnParamsForServiceDiscovery(p_clcb->p_srcb->server_bda, false);
+      bluetooth::stack::l2cap::get_interface().L2CA_LockBleConnParamsForServiceDiscovery(
+              p_clcb->p_srcb->server_bda, false);
     }
   }
 
   if (p_clcb->p_srcb) {
     p_clcb->p_srcb->state = BTA_GATTC_SERV_IDLE;
-=======
-    bluetooth::stack::l2cap::get_interface().L2CA_LockBleConnParamsForServiceDiscovery(
-            p_clcb->p_srcb->server_bda, false);
->>>>>>> 707f9358
   }
   p_clcb->disc_active = false;
 
