--- conflicted
+++ resolved
@@ -799,17 +799,10 @@
 
 /** when a SRCB start discovery, tell all related clcb and set the state */
 static void bta_gattc_set_discover_st(tBTA_GATTC_SERV* p_srcb) {
-<<<<<<< HEAD
   if (!interop_match_addr_or_name(INTEROP_DISABLE_LE_CONN_UPDATES, &p_srcb->server_bda,
                                   &btif_storage_get_remote_device_property)) {
     L2CA_LockBleConnParamsForServiceDiscovery(p_srcb->server_bda, true);
   }
-  for (size_t i = 0; i < BTA_GATTC_CLCB_MAX; i++) {
-    if (bta_gattc_cb.clcb[i].p_srcb == p_srcb) {
-      bta_gattc_cb.clcb[i].status = GATT_SUCCESS;
-      bta_gattc_cb.clcb[i].state = BTA_GATTC_DISCOVER_ST;
-      bta_gattc_cb.clcb[i].request_during_discovery = BTA_GATTC_DISCOVER_REQ_NONE;
-=======
   if (com::android::bluetooth::flags::gatt_client_dynamic_allocation()) {
     for (auto& p_clcb : bta_gattc_cb.clcb_set) {
       if (p_clcb->p_srcb != p_srcb) {
@@ -826,7 +819,6 @@
         bta_gattc_cb.clcb[i].state = BTA_GATTC_DISCOVER_ST;
         bta_gattc_cb.clcb[i].request_during_discovery = BTA_GATTC_DISCOVER_REQ_NONE;
       }
->>>>>>> 311b3bdc
     }
   }
 }
