--- conflicted
+++ resolved
@@ -1861,25 +1861,6 @@
 
   tBTA_AV bta_av_data;
 
-<<<<<<< HEAD
-  if (com::android::bluetooth::flags::bta_av_setconfig_rej_type_confusion()) {
-    bta_av_data = {
-            .reject =
-                    {
-                            .bd_addr = p_scb->PeerAddress(),
-                            .hndl = p_scb->hndl,
-                    },
-    };
-  } else {
-    bta_av_data = {
-            .reject =
-                    {
-                            .bd_addr = p_data->str_msg.bd_addr,
-                            .hndl = p_scb->hndl,
-                    },
-    };
-  }
-=======
   bta_av_data = {
     .reject =
     {
@@ -1887,7 +1868,6 @@
       .hndl = p_scb->hndl,
     },
   };
->>>>>>> 29a5751f
 
   (*bta_av_cb.p_cback)(BTA_AV_REJECT_EVT, &bta_av_data);
 }
