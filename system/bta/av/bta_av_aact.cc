/******************************************************************************
 *
 *  Copyright 2004-2012 Broadcom Corporation
 *
 *  Licensed under the Apache License, Version 2.0 (the "License");
 *  you may not use this file except in compliance with the License.
 *  You may obtain a copy of the License at:
 *
 *  http://www.apache.org/licenses/LICENSE-2.0
 *
 *  Unless required by applicable law or agreed to in writing, software
 *  distributed under the License is distributed on an "AS IS" BASIS,
 *  WITHOUT WARRANTIES OR CONDITIONS OF ANY KIND, either express or implied.
 *  See the License for the specific language governing permissions and
 *  limitations under the License.
 *
 ******************************************************************************/

/******************************************************************************
 *
 *  This file contains action functions for advanced audio/video stream
 *  state machine. these functions are shared by both audio and video
 *  streams.
 *
 ******************************************************************************/

#define LOG_TAG "bluetooth-a2dp"

#include <base/strings/stringprintf.h>
#include <bluetooth/log.h>
#include <com_android_bluetooth_flags.h>

#include <cstdint>
#include <cstring>
#include <vector>

#include "bta/av/bta_av_int.h"
#include "bta/include/bta_ar_api.h"
#include "bta/include/bta_av_co.h"
#include "btif/avrcp/avrcp_service.h"
#include "btif/include/btif_av.h"
#include "btif/include/btif_av_co.h"
#include "btif/include/btif_config.h"
#include "btif/include/btif_storage.h"
#include "device/include/device_iot_config.h"
#include "device/include/interop.h"
#include "internal_include/bt_target.h"
#include "osi/include/allocator.h"
#include "osi/include/properties.h"
#include "stack/include/a2dp_ext.h"
#include "stack/include/a2dp_sbc.h"
#include "stack/include/acl_api.h"
#include "stack/include/bt_hdr.h"
#include "stack/include/bt_types.h"
#include "stack/include/bt_uuid16.h"
#include "stack/include/btm_client_interface.h"
#include "stack/include/btm_log_history.h"
#include "stack/include/btm_status.h"
#include "stack/include/l2cap_interface.h"
#include "storage/config_keys.h"
#include "types/hci_role.h"
#include "types/raw_address.h"

using namespace bluetooth;

namespace {

constexpr char kBtmLogTag[] = "A2DP";

}

/*****************************************************************************
 *  Constants
 ****************************************************************************/

/* the delay time in milliseconds to start service discovery on AVRCP */
#ifndef BTA_AV_RC_DISC_TIME_VAL
#define BTA_AV_RC_DISC_TIME_VAL 3500
#endif

/* the timer in milliseconds to guard against link busy and AVDT_CloseReq failed
 * to be sent */
#ifndef BTA_AV_CLOSE_REQ_TIME_VAL
#define BTA_AV_CLOSE_REQ_TIME_VAL 4000
#endif

/* number to retry on reconfigure failure - some headsets requirs this number to
 * be more than 1 */
#ifndef BTA_AV_RECONFIG_RETRY
#define BTA_AV_RECONFIG_RETRY 6
#endif

/* ACL quota we are letting FW use for A2DP Offload Tx. */
#define BTA_AV_A2DP_OFFLOAD_XMIT_QUOTA 4

static void bta_av_offload_codec_builder(tBTA_AV_SCB* p_scb, tBT_A2DP_OFFLOAD* p_a2dp_offload);

void enc_mode_change_callback(tBTM_VSC_CMPL* param);

/* state machine states */
enum {
  BTA_AV_INIT_SST,
  BTA_AV_INCOMING_SST,
  BTA_AV_OPENING_SST,
  BTA_AV_OPEN_SST,
  BTA_AV_RCFG_SST,
  BTA_AV_CLOSING_SST
};

/* the call out functions for audio stream */
const tBTA_AV_CO_FUNCTS bta_av_a2dp_cos = {
        bta_av_co_audio_init,      bta_av_co_audio_disc_res,   bta_av_co_audio_getconfig,
        bta_av_co_audio_setconfig, bta_av_co_audio_open,       bta_av_co_audio_close,
        bta_av_co_audio_start,     bta_av_co_audio_stop,       bta_av_co_audio_source_data_path,
        bta_av_co_audio_delay,     bta_av_co_audio_update_mtu, bta_av_co_get_scmst_info};

/* these tables translate AVDT events to SSM events */
static const uint16_t bta_av_stream_evt_ok[] = {
        BTA_AV_STR_DISC_OK_EVT,        /* AVDT_DISCOVER_CFM_EVT */
        BTA_AV_STR_GETCAP_OK_EVT,      /* AVDT_GETCAP_CFM_EVT */
        BTA_AV_STR_OPEN_OK_EVT,        /* AVDT_OPEN_CFM_EVT */
        BTA_AV_STR_OPEN_OK_EVT,        /* AVDT_OPEN_IND_EVT */
        BTA_AV_STR_CONFIG_IND_EVT,     /* AVDT_CONFIG_IND_EVT */
        BTA_AV_STR_START_OK_EVT,       /* AVDT_START_CFM_EVT */
        BTA_AV_STR_START_OK_EVT,       /* AVDT_START_IND_EVT */
        BTA_AV_STR_SUSPEND_CFM_EVT,    /* AVDT_SUSPEND_CFM_EVT */
        BTA_AV_STR_SUSPEND_CFM_EVT,    /* AVDT_SUSPEND_IND_EVT */
        BTA_AV_STR_CLOSE_EVT,          /* AVDT_CLOSE_CFM_EVT */
        BTA_AV_STR_CLOSE_EVT,          /* AVDT_CLOSE_IND_EVT */
        BTA_AV_STR_RECONFIG_CFM_EVT,   /* AVDT_RECONFIG_CFM_EVT */
        0,                             /* AVDT_RECONFIG_IND_EVT */
        BTA_AV_STR_SECURITY_CFM_EVT,   /* AVDT_SECURITY_CFM_EVT */
        BTA_AV_STR_SECURITY_IND_EVT,   /* AVDT_SECURITY_IND_EVT */
        BTA_AV_STR_WRITE_CFM_EVT,      /* AVDT_WRITE_CFM_EVT */
        BTA_AV_AVDT_CONNECT_EVT,       /* AVDT_CONNECT_IND_EVT */
        BTA_AV_AVDT_DISCONNECT_EVT,    /* AVDT_DISCONNECT_IND_EVT */
        BTA_AV_AVDT_RPT_CONN_EVT,      /* AVDT_REPORT_CONN_EVT */
        BTA_AV_AVDT_RPT_CONN_EVT,      /* AVDT_REPORT_DISCONN_EVT */
        BTA_AV_AVDT_DELAY_RPT_EVT,     /* AVDT_DELAY_REPORT_EVT */
        BTA_AV_AVDT_DELAY_RPT_CFM_EVT, /* AVDT_DELAY_REPORT_CFM_EVT */
};

static const uint16_t bta_av_stream_evt_fail[] = {
        BTA_AV_STR_DISC_FAIL_EVT,      /* AVDT_DISCOVER_CFM_EVT */
        BTA_AV_STR_GETCAP_FAIL_EVT,    /* AVDT_GETCAP_CFM_EVT */
        BTA_AV_STR_OPEN_FAIL_EVT,      /* AVDT_OPEN_CFM_EVT */
        BTA_AV_STR_OPEN_OK_EVT,        /* AVDT_OPEN_IND_EVT */
        BTA_AV_STR_CONFIG_IND_EVT,     /* AVDT_CONFIG_IND_EVT */
        BTA_AV_STR_START_FAIL_EVT,     /* AVDT_START_CFM_EVT */
        BTA_AV_STR_START_OK_EVT,       /* AVDT_START_IND_EVT */
        BTA_AV_STR_SUSPEND_CFM_EVT,    /* AVDT_SUSPEND_CFM_EVT */
        BTA_AV_STR_SUSPEND_CFM_EVT,    /* AVDT_SUSPEND_IND_EVT */
        BTA_AV_STR_CLOSE_EVT,          /* AVDT_CLOSE_CFM_EVT */
        BTA_AV_STR_CLOSE_EVT,          /* AVDT_CLOSE_IND_EVT */
        BTA_AV_STR_RECONFIG_CFM_EVT,   /* AVDT_RECONFIG_CFM_EVT */
        0,                             /* AVDT_RECONFIG_IND_EVT */
        BTA_AV_STR_SECURITY_CFM_EVT,   /* AVDT_SECURITY_CFM_EVT */
        BTA_AV_STR_SECURITY_IND_EVT,   /* AVDT_SECURITY_IND_EVT */
        BTA_AV_STR_WRITE_CFM_EVT,      /* AVDT_WRITE_CFM_EVT */
        BTA_AV_AVDT_CONNECT_EVT,       /* AVDT_CONNECT_IND_EVT */
        BTA_AV_AVDT_DISCONNECT_EVT,    /* AVDT_DISCONNECT_IND_EVT */
        BTA_AV_AVDT_RPT_CONN_EVT,      /* AVDT_REPORT_CONN_EVT */
        BTA_AV_AVDT_RPT_CONN_EVT,      /* AVDT_REPORT_DISCONN_EVT */
        BTA_AV_AVDT_DELAY_RPT_EVT,     /* AVDT_DELAY_REPORT_EVT */
        BTA_AV_AVDT_DELAY_RPT_CFM_EVT, /* AVDT_DELAY_REPORT_CFM_EVT */
};

/***********************************************
 *
 * Function         bta_get_scb_handle
 *
 * Description      gives the registered AVDT handle.by checking with sep_type.
 *
 *
 * Returns          void
 **********************************************/
static uint8_t bta_av_get_scb_handle(tBTA_AV_SCB* p_scb, uint8_t local_sep) {
  for (int i = 0; i < BTAV_A2DP_CODEC_INDEX_MAX; i++) {
    if ((p_scb->seps[i].tsep == local_sep) &&
        A2DP_CodecTypeEquals(p_scb->seps[i].codec_info, p_scb->cfg.codec_info)) {
      return p_scb->seps[i].av_handle;
    }
  }
  log::verbose("local sep_type {} not found", local_sep);
  return 0; /* return invalid handle */
}

/***********************************************
 *
 * Function         bta_av_get_scb_sep_type
 *
 * Description      gives the sep type by cross-checking with AVDT handle
 *
 *
 * Returns          void
 **********************************************/
static uint8_t bta_av_get_scb_sep_type(tBTA_AV_SCB* p_scb, uint8_t tavdt_handle) {
  for (int i = 0; i < BTAV_A2DP_CODEC_INDEX_MAX; i++) {
    if (p_scb->seps[i].av_handle == tavdt_handle) {
      return p_scb->seps[i].tsep;
    }
  }
  log::verbose("avdt_handle {} not found", tavdt_handle);
  return AVDT_TSEP_INVALID;
}

/*******************************************************************************
 *
 * Function         bta_av_save_addr
 *
 * Description      copy the bd_addr and maybe reset the supported flags
 *
 *
 * Returns          void
 *
 ******************************************************************************/
static void bta_av_save_addr(tBTA_AV_SCB* p_scb, const RawAddress& bd_addr) {
  log::verbose("peer={} recfg_sup:{}, suspend_sup:{}", bd_addr, p_scb->recfg_sup,
               p_scb->suspend_sup);
  if (p_scb->PeerAddress() != bd_addr) {
    log::info("reset flags old_addr={} new_addr={}", p_scb->PeerAddress(), bd_addr);
    /* a new addr, reset the supported flags */
    p_scb->recfg_sup = true;
    p_scb->suspend_sup = true;
  }

  /* do this copy anyway, just in case the first addr matches
   * the control block one by accident */
  p_scb->OnConnected(bd_addr);
}

/*******************************************************************************
 *
 * Function         notify_start_failed
 *
 * Description      notify up-layer AV start failed
 *
 *
 * Returns          void
 *
 ******************************************************************************/
static void notify_start_failed(tBTA_AV_SCB* p_scb) {
  log::error("peer {} role:0x{:x} bta_channel:{} bta_handle:0x{:x}", p_scb->PeerAddress(),
             p_scb->role, p_scb->chnl, p_scb->hndl);
  tBTA_AV bta_av_data = {
          .start =
                  {
                          .chnl = p_scb->chnl,
                          .hndl = p_scb->hndl,
                          .status = BTA_AV_FAIL,
                          .initiator = true,
                          .suspending = false,
                  },
  };

  /* if start failed, clear role */
  p_scb->role &= ~BTA_AV_ROLE_START_INT;

  (*bta_av_cb.p_cback)(BTA_AV_START_EVT, &bta_av_data);
}

/*******************************************************************************
 *
 * Function         bta_av_st_rc_timer
 *
 * Description      start the AVRC timer if no RC connection & CT is supported &
 *                  RC is used or
 *                  as ACP (we do not really know if we want AVRC)
 *
 * Returns          void
 *
 ******************************************************************************/
void bta_av_st_rc_timer(tBTA_AV_SCB* p_scb, tBTA_AV_DATA* /* p_data */) {
  log::verbose("rc_handle:{}, use_rc: {}", p_scb->rc_handle, p_scb->use_rc);
  /* for outgoing RC connection as INT/CT */
  if ((p_scb->rc_handle == BTA_AV_RC_HANDLE_NONE) &&
      /* (bta_av_cb.features & BTA_AV_FEAT_RCCT) && */
      (p_scb->use_rc || (p_scb->role & BTA_AV_ROLE_AD_ACP))) {
    if ((p_scb->wait & BTA_AV_WAIT_ROLE_SW_BITS) == 0) {
      bta_sys_start_timer(p_scb->avrc_ct_timer, BTA_AV_RC_DISC_TIME_VAL, BTA_AV_AVRC_TIMER_EVT,
                          p_scb->hndl);
    } else {
      p_scb->wait |= BTA_AV_WAIT_CHECK_RC;
    }
  }
}

/*******************************************************************************
 *
 * Function         bta_av_next_getcap
 *
 * Description      The function gets the capabilities of the next available
 *                  stream found in the discovery results.
 *
 * Returns          true if we sent request to AVDT, false otherwise.
 *
 ******************************************************************************/
static bool bta_av_next_getcap(tBTA_AV_SCB* p_scb, tBTA_AV_DATA* p_data) {
  int i;
  bool sent_cmd = false;
  uint16_t uuid_int = p_scb->uuid_int;
  uint8_t sep_requested = 0;

  if (uuid_int == UUID_SERVCLASS_AUDIO_SOURCE) {
    sep_requested = AVDT_TSEP_SNK;
  } else if (uuid_int == UUID_SERVCLASS_AUDIO_SINK) {
    sep_requested = AVDT_TSEP_SRC;
  }

  for (i = p_scb->sep_info_idx; i < p_scb->num_seps; i++) {
    /* steam not in use, is a sink, and is the right media type (audio/video) */
    if ((!p_scb->sep_info[i].in_use) && (p_scb->sep_info[i].tsep == sep_requested) &&
        (p_scb->sep_info[i].media_type == p_scb->media_type)) {
      p_scb->sep_info_idx = i;

      /* we got a stream; get its capabilities */
      bool get_all_cap = (p_scb->AvdtpVersion() >= AVDT_VERSION_1_3) &&
                         (A2DP_GetAvdtpVersion() >= AVDT_VERSION_1_3);
      AVDT_GetCapReq(p_scb->PeerAddress(), p_scb->hdi, p_scb->sep_info[i].seid, &p_scb->peer_cap,
                     &bta_av_proc_stream_evt, get_all_cap);
      sent_cmd = true;
      break;
    }
  }

  /* if no streams available then stream open fails */
  if (!sent_cmd) {
    log::error("BTA_AV_STR_GETCAP_FAIL_EVT: peer_addr={}", p_scb->PeerAddress());
    bta_av_ssm_execute(p_scb, BTA_AV_STR_GETCAP_FAIL_EVT, p_data);
  }

  return sent_cmd;
}

/*******************************************************************************
 *
 * Function         bta_av_proc_stream_evt
 *
 * Description      Utility function to compose stream events.
 *
 * Returns          void
 *
 ******************************************************************************/
void bta_av_proc_stream_evt(uint8_t handle, const RawAddress& bd_addr, uint8_t event,
                            tAVDT_CTRL* p_data, uint8_t scb_index) {
  log::assert_that(scb_index < BTA_AV_NUM_STRS, "assert failed: scb_index < BTA_AV_NUM_STRS");
  tBTA_AV_SCB* p_scb = bta_av_cb.p_scb[scb_index];
  uint16_t sec_len = 0;

  log::verbose("peer_address: {} avdt_handle: {} event=0x{:x} scb_index={} p_scb={}", bd_addr,
               handle, event, scb_index, fmt::ptr(p_scb));

  if (p_data) {
    if (event == AVDT_SECURITY_IND_EVT) {
      sec_len = (p_data->security_ind.len < BTA_AV_SECURITY_MAX_LEN) ? p_data->security_ind.len
                                                                     : BTA_AV_SECURITY_MAX_LEN;
    } else if (event == AVDT_SECURITY_CFM_EVT && p_data->hdr.err_code == 0) {
      sec_len = (p_data->security_cfm.len < BTA_AV_SECURITY_MAX_LEN) ? p_data->security_cfm.len
                                                                     : BTA_AV_SECURITY_MAX_LEN;
    }
  }

  if (p_scb) {
    tBTA_AV_STR_MSG* p_msg =
            reinterpret_cast<tBTA_AV_STR_MSG*>(osi_malloc(sizeof(tBTA_AV_STR_MSG) + sec_len));

    /* copy event data, bd addr, and handle to event message buffer */
    p_msg->hdr.offset = 0;

    p_msg->bd_addr = bd_addr;
    p_msg->scb_index = scb_index;
    log::verbose("stream event bd_addr: {} scb_index: {}", p_msg->bd_addr, scb_index);

    if (p_data != NULL) {
      memcpy(&p_msg->msg, p_data, sizeof(tAVDT_CTRL));
      /* copy config params to event message buffer */
      switch (event) {
        case AVDT_CONFIG_IND_EVT:
          p_msg->cfg = *p_data->config_ind.p_cfg;
          break;

        case AVDT_SECURITY_IND_EVT:
          p_msg->msg.security_ind.p_data = reinterpret_cast<uint8_t*>(p_msg + 1);
          memcpy(p_msg->msg.security_ind.p_data, p_data->security_ind.p_data, sec_len);
          break;

        case AVDT_SECURITY_CFM_EVT:
          p_msg->msg.security_cfm.p_data = reinterpret_cast<uint8_t*>(p_msg + 1);
          if (p_data->hdr.err_code == 0) {
            memcpy(p_msg->msg.security_cfm.p_data, p_data->security_cfm.p_data, sec_len);
          }
          break;

        case AVDT_SUSPEND_IND_EVT:
          p_msg->msg.hdr.err_code = 0;
          break;

        case AVDT_CONNECT_IND_EVT:
          p_scb->recfg_sup = true;
          p_scb->suspend_sup = true;
          break;

        default:
          break;
      }
    } else {
      p_msg->msg.hdr.err_code = 0;
    }

    /* look up application event */
    if ((p_data == NULL) || (p_data->hdr.err_code == 0)) {
      p_msg->hdr.event = bta_av_stream_evt_ok[event];
    } else {
      p_msg->hdr.event = bta_av_stream_evt_fail[event];
    }

    p_msg->initiator = false;
    if (event == AVDT_SUSPEND_CFM_EVT) {
      p_msg->initiator = true;
    }

    log::verbose("bta_handle:0x{:x} avdt_handle:{}", p_scb->hndl, handle);
    p_msg->hdr.layer_specific = p_scb->hndl;
    p_msg->handle = handle;
    p_msg->avdt_event = event;
    bta_sys_sendmsg(p_msg);
  }

  if (p_data) {
    bta_av_conn_cback(handle, bd_addr, event, p_data, scb_index);
  } else {
    log::error("p_data is null");
  }
}

/*******************************************************************************
 *
 * Function         bta_av_sink_data_cback
 *
 * Description      This is the AVDTP callback function for sink stream events.
 *
 * Returns          void
 *
 ******************************************************************************/
void bta_av_sink_data_cback(uint8_t handle, BT_HDR* p_pkt, uint32_t /*time_stamp*/,
                            uint8_t /*m_pt*/) {
  int index = 0;
  tBTA_AV_SCB* p_scb;
  log::verbose(
          "avdt_handle: {} pkt_len=0x{:x}  offset = 0x{:x} number of frames 0x{:x} "
          "sequence number 0x{:x}",
          handle, p_pkt->len, p_pkt->offset,
          *(reinterpret_cast<uint8_t*>(p_pkt + 1) + p_pkt->offset), p_pkt->layer_specific);
  /* Get SCB and correct sep type */
  for (index = 0; index < BTA_AV_NUM_STRS; index++) {
    p_scb = bta_av_cb.p_scb[index];
    if ((p_scb->avdt_handle == handle) && (p_scb->seps[p_scb->sep_idx].tsep == AVDT_TSEP_SNK)) {
      break;
    }
  }
  if (index == BTA_AV_NUM_STRS) {
    /* cannot find correct handler */
    osi_free(p_pkt);
    return;
  }
  p_pkt->event = BTA_AV_SINK_MEDIA_DATA_EVT;
  p_scb->seps[p_scb->sep_idx].p_app_sink_data_cback(p_scb->PeerAddress(),
                                                    BTA_AV_SINK_MEDIA_DATA_EVT,
                                                    reinterpret_cast<tBTA_AV_MEDIA*>(p_pkt));
  /* Free the buffer: a copy of the packet has been delivered */
  osi_free(p_pkt);
}

/*******************************************************************************
 *
 * Function         bta_av_a2dp_sdp_cback
 *
 * Description      A2DP service discovery callback.
 *
 * Returns          void
 *
 ******************************************************************************/
static void bta_av_a2dp_sdp_cback(bool found, tA2DP_Service* p_service,
                                  const RawAddress& peer_address) {
  log::verbose("peer {} : found={}", peer_address, found);

  tBTA_AV_SCB* p_scb = NULL;
  if (peer_address != RawAddress::kEmpty) {
    p_scb = bta_av_addr_to_scb(peer_address);
  }
  if (p_scb == NULL) {
    p_scb = bta_av_hndl_to_scb(bta_av_cb.handle);
  }
  if (p_scb == NULL) {
    log::error("no scb found for SDP handle(0x{:x})", bta_av_cb.handle);
    return;
  }
  if (bta_av_cb.handle != p_scb->hndl) {
    log::warn("SDP bta_handle expected=0x{:x} processing=0x{:x}", bta_av_cb.handle, p_scb->hndl);
  }

  if (!found) {
    log::error("peer {} A2DP service discovery failed", p_scb->PeerAddress());
  }
  log::verbose("peer {} found={}", p_scb->PeerAddress(), found);

  tBTA_AV_SDP_RES* p_msg = reinterpret_cast<tBTA_AV_SDP_RES*>(osi_malloc(sizeof(tBTA_AV_SDP_RES)));
  if (found) {
    p_msg->hdr.event = BTA_AV_SDP_DISC_OK_EVT;
  } else {
    p_msg->hdr.event = BTA_AV_SDP_DISC_FAIL_EVT;
    log::error("BTA_AV_SDP_DISC_FAIL_EVT: peer_addr={}", p_scb->PeerAddress());
  }
  if (found) {
    if (p_service != NULL) {
      p_scb->SetAvdtpVersion(p_service->avdt_version);
      DEVICE_IOT_CONFIG_ADDR_SET_HEX_IF_GREATER(p_scb->PeerAddress(), IOT_CONF_KEY_A2DP_VERSION,
                                                p_service->avdt_version, IOT_CONF_BYTE_NUM_2);

      if (p_service->avdt_version != 0) {
        if (btif_config_set_bin(p_scb->PeerAddress().ToString(), BTIF_STORAGE_KEY_AVDTP_VERSION,
                                (const uint8_t*)&p_service->avdt_version,
                                sizeof(p_service->avdt_version))) {
        } else {
          log::warn("Failed to store peer AVDTP version for {}", p_scb->PeerAddress());
        }
      }
    }
  } else {
    p_scb->SetAvdtpVersion(0);
  }
  p_msg->hdr.layer_specific = p_scb->hndl;

  bta_sys_sendmsg(p_msg);
}

/*******************************************************************************
 *
 * Function         bta_av_adjust_seps_idx
 *
 * Description      adjust the sep_idx
 *
 * Returns
 *
 ******************************************************************************/
static void bta_av_adjust_seps_idx(tBTA_AV_SCB* p_scb, uint8_t avdt_handle) {
  log::verbose("codec: {}", A2DP_CodecName(p_scb->cfg.codec_info));
  for (int i = 0; i < BTAV_A2DP_CODEC_INDEX_MAX; i++) {
    log::verbose("avdt_handle: {} codec: {}", p_scb->seps[i].av_handle,
                 A2DP_CodecName(p_scb->seps[i].codec_info));
    if (p_scb->seps[i].av_handle && (p_scb->seps[i].av_handle == avdt_handle) &&
        A2DP_CodecTypeEquals(p_scb->seps[i].codec_info, p_scb->cfg.codec_info)) {
      p_scb->sep_idx = i;
      p_scb->avdt_handle = p_scb->seps[i].av_handle;
      break;
    }
  }
}

/*******************************************************************************
 *
 * Function         bta_av_switch_role
 *
 * Description      Switch role was not started and a timer was started.
 *                  another attempt to switch role now - still opening.
 *
 * Returns          void
 *
 ******************************************************************************/
void bta_av_switch_role(tBTA_AV_SCB* p_scb, tBTA_AV_DATA* /* p_data */) {
  tBTA_AV_RS_RES switch_res = BTA_AV_RS_NONE;
  tBTA_AV_API_OPEN* p_buf = &p_scb->q_info.open;

  log::verbose("peer {} wait:0x{:x}", p_scb->PeerAddress(), p_scb->wait);
  if (p_scb->wait & BTA_AV_WAIT_ROLE_SW_RES_START) {
    p_scb->wait |= BTA_AV_WAIT_ROLE_SW_RETRY;
  }

  /* clear the masks set when the timer is started */
  p_scb->wait &= ~(BTA_AV_WAIT_ROLE_SW_RES_OPEN | BTA_AV_WAIT_ROLE_SW_RES_START);

  if (p_scb->q_tag == BTA_AV_Q_TAG_OPEN) {
    if (bta_av_switch_if_needed(p_scb) || !bta_av_link_role_ok(p_scb, A2DP_SET_MULTL_BIT)) {
      p_scb->wait |= BTA_AV_WAIT_ROLE_SW_RES_OPEN;
    } else {
      /* this should not happen in theory. Just in case...
       * continue to do_disc_a2dp */
      switch_res = BTA_AV_RS_DONE;
    }
  } else {
    /* report failure on OPEN */
    log::error("peer {} role switch failed (wait=0x{:x})", p_scb->PeerAddress(), p_scb->wait);
    switch_res = BTA_AV_RS_FAIL;
  }

  if (switch_res != BTA_AV_RS_NONE) {
    if (bta_av_cb.rs_idx == (p_scb->hdi + 1)) {
      bta_av_cb.rs_idx = 0;
    }
    p_scb->wait &= ~BTA_AV_WAIT_ROLE_SW_RETRY;
    p_scb->q_tag = 0;
    p_buf->switch_res = switch_res;
    bta_av_do_disc_a2dp(p_scb, reinterpret_cast<tBTA_AV_DATA*>(p_buf));
  }
}

/*******************************************************************************
 *
 * Function         bta_av_role_res
 *
 * Description      Handle the role changed event
 *
 *
 * Returns          void
 *
 ******************************************************************************/
void bta_av_role_res(tBTA_AV_SCB* p_scb, tBTA_AV_DATA* p_data) {
  bool initiator = false;

  log::verbose("peer {} q_tag:{}, wait:0x{:x}, role:0x{:x}", p_scb->PeerAddress(), p_scb->q_tag,
               p_scb->wait, p_scb->role);
  if (p_scb->role & BTA_AV_ROLE_START_INT) {
    initiator = true;
  }

  if (p_scb->q_tag == BTA_AV_Q_TAG_START) {
    if (p_scb->wait & BTA_AV_WAIT_ROLE_SW_STARTED) {
      p_scb->wait &= ~BTA_AV_WAIT_ROLE_SW_BITS;
      if (p_data->role_res.hci_status != HCI_SUCCESS) {
        p_scb->role &= ~BTA_AV_ROLE_START_INT;
        bta_sys_idle(BTA_ID_AV, bta_av_cb.audio_open_cnt, p_scb->PeerAddress());
        /* start failed because of role switch. */
        tBTA_AV bta_av_data = {
                .start =
                        {
                                .chnl = p_scb->chnl,
                                .hndl = p_scb->hndl,
                                .status = BTA_AV_FAIL_ROLE,
                                .initiator = initiator,
                                .suspending = false,
                        },
        };
        (*bta_av_cb.p_cback)(BTA_AV_START_EVT, &bta_av_data);
      } else {
        bta_av_start_ok(p_scb, p_data);
      }
    } else if (p_scb->wait & BTA_AV_WAIT_ROLE_SW_RES_START) {
      p_scb->wait |= BTA_AV_WAIT_ROLE_SW_FAILED;
    }
  } else if (p_scb->q_tag == BTA_AV_Q_TAG_OPEN) {
    if (p_scb->wait & BTA_AV_WAIT_ROLE_SW_RES_OPEN) {
      p_scb->role &= ~BTA_AV_ROLE_START_INT;
      p_scb->wait &= ~BTA_AV_WAIT_ROLE_SW_BITS;

      if (p_data->role_res.hci_status != HCI_SUCCESS) {
        /* Open failed because of role switch. */
        tBTA_AV bta_av_data = {
                .open =
                        {
                                .chnl = p_scb->chnl,
                                .hndl = p_scb->hndl,
                                .bd_addr = p_scb->PeerAddress(),
                                .status = BTA_AV_FAIL_ROLE,
                                .starting = false,
                                .edr = 0,
                                .sep = AVDT_TSEP_INVALID,
                        },
        };
        if (p_scb->seps[p_scb->sep_idx].tsep == AVDT_TSEP_SRC) {
          bta_av_data.open.sep = AVDT_TSEP_SNK;
        } else if (p_scb->seps[p_scb->sep_idx].tsep == AVDT_TSEP_SNK) {
          bta_av_data.open.sep = AVDT_TSEP_SRC;
        }
        (*bta_av_cb.p_cback)(BTA_AV_OPEN_EVT, &bta_av_data);
      } else {
        /* Continue av open process */
        p_scb->q_info.open.switch_res = BTA_AV_RS_DONE;
        bta_av_do_disc_a2dp(p_scb, reinterpret_cast<tBTA_AV_DATA*>(&(p_scb->q_info.open)));
      }
    } else {
      log::warn("peer {} unexpected role switch event: q_tag = {} wait = 0x{:x}",
                p_scb->PeerAddress(), p_scb->q_tag, p_scb->wait);
    }
  }

  log::verbose("peer {} wait:0x{:x}, role:0x{:x}", p_scb->PeerAddress(), p_scb->wait, p_scb->role);
}

/*******************************************************************************
 *
 * Function         bta_av_delay_co
 *
 * Description      Call the delay call-out function to report the delay report
 *                  from SNK
 *
 * Returns          void
 *
 ******************************************************************************/
void bta_av_delay_co(tBTA_AV_SCB* p_scb, tBTA_AV_DATA* p_data) {
  log::verbose("peer {} bta_handle:0x{:x} delay:{}", p_scb->PeerAddress(), p_scb->hndl,
               p_data->str_msg.msg.delay_rpt_cmd.delay);
  p_scb->p_cos->delay(p_scb->hndl, p_scb->PeerAddress(), p_data->str_msg.msg.delay_rpt_cmd.delay);
}

/*******************************************************************************
 *
 * Function         bta_av_do_disc_a2dp
 *
 * Description      Do service discovery for A2DP.
 *
 * Returns          void
 *
 ******************************************************************************/
void bta_av_do_disc_a2dp(tBTA_AV_SCB* p_scb, tBTA_AV_DATA* p_data) {
  // To Pass pTS TC A2DP/SRC/AVP/BI-10-C
  /* After adding PTS dongle to the AAC whitelist,
   * when PTS pops up a dialog to ask IUT to response a error code,
   * (Please prepare the IUT to reject an AVDTP SET CONFIGURATION
   * command with error code INVALID_OBJECT_TYPE, then press 'OK' to continue.)
   * user needs to click the OK very quickly other wise the case will fail
   * due to IUT will start discover and set config to PTS.*/

  char is_pts_enable[PROPERTY_VALUE_MAX] = "false";
  osi_property_get("persist.vendor.bt.a2dp.pts_enable", is_pts_enable, "false");
  log::info("is_pts_enable: {}", is_pts_enable);
  if (!strncmp("true", is_pts_enable, 4)) {
    log::info(" Don't do a2dp discovery for PTS, return");
    return;
  }

  bool ok_continue = false;
  tA2DP_SDP_DB_PARAMS db_params;
  uint16_t attr_list[] = {ATTR_ID_SERVICE_CLASS_ID_LIST, ATTR_ID_PROTOCOL_DESC_LIST,
                          ATTR_ID_BT_PROFILE_DESC_LIST};
  uint16_t sdp_uuid = 0; /* UUID for which SDP has to be done */

  log::verbose("peer_addr: {} use_rc: {} switch_res:{}, oc:{}", p_data->api_open.bd_addr,
               p_data->api_open.use_rc, p_data->api_open.switch_res, bta_av_cb.audio_open_cnt);

  memcpy(&(p_scb->open_api), &(p_data->api_open), sizeof(tBTA_AV_API_OPEN));

  switch (p_data->api_open.switch_res) {
    case BTA_AV_RS_NONE:
      if (bta_av_switch_if_needed(p_scb) || !bta_av_link_role_ok(p_scb, A2DP_SET_MULTL_BIT)) {
        /* waiting for role switch result. save the api to control block */
        memcpy(&p_scb->q_info.open, &p_data->api_open, sizeof(tBTA_AV_API_OPEN));
        p_scb->wait |= BTA_AV_WAIT_ROLE_SW_RES_OPEN;
        p_scb->q_tag = BTA_AV_Q_TAG_OPEN;
      } else {
        ok_continue = true;
      }
      break;

    case BTA_AV_RS_FAIL:
      /* report a new failure event  */
      p_scb->open_status = BTA_AV_FAIL_ROLE;
      log::error("BTA_AV_SDP_DISC_FAIL_EVT: peer_addr={}", p_scb->PeerAddress());
      bta_av_ssm_execute(p_scb, BTA_AV_SDP_DISC_FAIL_EVT, NULL);
      break;

    case BTA_AV_RS_OK:
      p_data = reinterpret_cast<tBTA_AV_DATA*>(&p_scb->q_info.open);
      /* continue to open if link role is ok */
      if (bta_av_link_role_ok(p_scb, A2DP_SET_MULTL_BIT)) {
        ok_continue = true;
      } else {
        p_scb->wait |= BTA_AV_WAIT_ROLE_SW_RES_OPEN;
      }
      break;

    case BTA_AV_RS_DONE:
      ok_continue = true;
      break;
  }

  log::verbose("ok_continue: {} wait:0x{:x}, q_tag: {}", ok_continue, p_scb->wait, p_scb->q_tag);
  if (!ok_continue) {
    return;
  }

  /* clear the role switch bits */
  p_scb->wait &= ~BTA_AV_WAIT_ROLE_SW_BITS;

  if (p_scb->wait & BTA_AV_WAIT_CHECK_RC) {
    p_scb->wait &= ~BTA_AV_WAIT_CHECK_RC;
    bta_sys_start_timer(p_scb->avrc_ct_timer, BTA_AV_RC_DISC_TIME_VAL, BTA_AV_AVRC_TIMER_EVT,
                        p_scb->hndl);
  }

  /* store peer addr other parameters */
  bta_av_save_addr(p_scb, p_data->api_open.bd_addr);
  p_scb->use_rc = p_data->api_open.use_rc;

  bta_sys_app_open(BTA_ID_AV, p_scb->app_id, p_scb->PeerAddress());

  p_scb->uuid_int = p_data->api_open.uuid;
  if (p_scb->AvdtpVersion() != 0 &&
      interop_match_addr_or_name(INTEROP_A2DP_SKIP_SDP_DURING_RECONNECTION, &p_scb->PeerAddress(),
                                 &btif_storage_get_remote_device_property)) {
    log::info("Skip SDP with valid AVDTP version 0x{:04x}", p_scb->AvdtpVersion());
    bta_av_a2dp_sdp_cback(true, nullptr, p_scb->PeerAddress());
    return;
  }

  /* set up parameters */
  db_params.db_len = BTA_AV_DISC_BUF_SIZE;
  db_params.num_attr = 3;
  db_params.p_attrs = attr_list;
  p_scb->sdp_discovery_started = true;
  if (p_scb->uuid_int == UUID_SERVCLASS_AUDIO_SINK) {
    sdp_uuid = UUID_SERVCLASS_AUDIO_SOURCE;
  } else if (p_scb->uuid_int == UUID_SERVCLASS_AUDIO_SOURCE) {
    sdp_uuid = UUID_SERVCLASS_AUDIO_SINK;
  }

  log::verbose("Initiate SDP discovery for peer {} : uuid_int=0x{:x} sdp_uuid=0x{:x}",
               p_scb->PeerAddress(), p_scb->uuid_int, sdp_uuid);
  tA2DP_STATUS find_service_status = A2DP_FindService(sdp_uuid, p_scb->PeerAddress(), &db_params,
                                                      base::Bind(bta_av_a2dp_sdp_cback));
  if (find_service_status != A2DP_SUCCESS) {
    log::error("A2DP_FindService() failed for peer {} uuid_int=0x{:x} sdp_uuid=0x{:x} : status={}",
               p_scb->PeerAddress(), p_scb->uuid_int, sdp_uuid, find_service_status);
    bta_av_a2dp_sdp_cback(false, nullptr, p_scb->PeerAddress());
  } else {
    /* only one A2DP find service is active at a time */
    bta_av_cb.handle = p_scb->hndl;
  }
}

/*******************************************************************************
 *
 * Function         bta_av_cleanup
 *
 * Description      cleanup AV stream control block.
 *
 * Returns          void
 *
 ******************************************************************************/
void bta_av_cleanup(tBTA_AV_SCB* p_scb, tBTA_AV_DATA* /* p_data */) {
  tBTA_AV_CONN_CHG msg;
  uint8_t role = BTA_AV_ROLE_AD_INT;

  log::info("peer {}", p_scb->PeerAddress());

  /* free any buffers */
  p_scb->sdp_discovery_started = false;
  p_scb->SetAvdtpVersion(0);

  /* initialize some control block variables */
  p_scb->open_status = BTA_AV_SUCCESS;

  /* if de-registering shut everything down */
  msg.hdr.layer_specific = p_scb->hndl;
  p_scb->started = false;
  p_scb->suspend_local_sent = false;
  p_scb->use_rtp_header_marker_bit = false;
  p_scb->cong = false;
  p_scb->role = role;
  p_scb->cur_psc_mask = 0;
  p_scb->wait = 0;
  p_scb->num_disc_snks = 0;
  p_scb->coll_mask = 0;
  p_scb->uuid_int = 0;
  alarm_cancel(p_scb->avrc_ct_timer);
  alarm_cancel(p_scb->link_signalling_timer);
  alarm_cancel(p_scb->accept_signalling_timer);

  /* TODO(eisenbach): RE-IMPLEMENT USING VSC OR HAL EXTENSION
    vendor_get_interface()->send_command(
        (vendor_opcode_t)BT_VND_OP_A2DP_OFFLOAD_STOP, (void*)&p_scb->l2c_cid);
    if (p_scb->offload_start_pending) {
      tBTA_AV_STATUS status = BTA_AV_FAIL_STREAM;
      tBTA_AV bta_av_data;
      bta_av_data.status = status;
      (*bta_av_cb.p_cback)(BTA_AV_OFFLOAD_START_RSP_EVT, &bta_av_data);
    }
  */

  if (p_scb->deregistering) {
    /* remove stream */
    for (int i = 0; i < BTAV_A2DP_CODEC_INDEX_MAX; i++) {
      if (p_scb->seps[i].av_handle) {
        AVDT_RemoveStream(p_scb->seps[i].av_handle);
      }
      p_scb->seps[i].av_handle = 0;
    }

    bta_av_dereg_comp(reinterpret_cast<tBTA_AV_DATA*>(&msg));
  } else {
    /* report stream closed to main SM */
    msg.is_up = false;
    msg.peer_addr = p_scb->PeerAddress();
    bta_av_conn_chg(reinterpret_cast<tBTA_AV_DATA*>(&msg));
  }
}

/*******************************************************************************
 *
 * Function         bta_av_free_sdb
 *
 * Description      Free service discovery db buffer.
 *
 * Returns          void
 *
 ******************************************************************************/
void bta_av_free_sdb(tBTA_AV_SCB* p_scb, tBTA_AV_DATA* /* p_data */) {
  p_scb->sdp_discovery_started = false;
}

/*******************************************************************************
 *
 * Function         bta_av_config_ind
 *
 * Description      Handle a stream configuration indication from the peer.
 *
 * Returns          void
 *
 ******************************************************************************/
void bta_av_config_ind(tBTA_AV_SCB* p_scb, tBTA_AV_DATA* p_data) {
  tBTA_AV_CI_SETCONFIG setconfig{};
  tAVDT_SEP_INFO* p_info;
  const AvdtpSepConfig* p_evt_cfg = &p_data->str_msg.cfg;
  uint8_t psc_mask = (p_evt_cfg->psc_mask | p_scb->cfg.psc_mask);
  uint8_t local_sep; /* sep type of local handle on which connection was received */
  tBTA_AV_STR_MSG* p_msg = reinterpret_cast<tBTA_AV_STR_MSG*>(p_data);

  local_sep = bta_av_get_scb_sep_type(p_scb, p_msg->handle);
  p_scb->avdt_label = p_data->str_msg.msg.hdr.label;

  log::verbose("peer {} bta_handle:0x{:x} local_sep:{}", p_scb->PeerAddress(), p_scb->hndl,
               local_sep);
  log::verbose("codec: {}", A2DP_CodecInfoString(p_evt_cfg->codec_info));

  memcpy(p_scb->cfg.codec_info, p_evt_cfg->codec_info, AVDT_CODEC_SIZE);
  bta_av_save_addr(p_scb, p_data->str_msg.bd_addr);

  /* Clear collision mask */
  p_scb->coll_mask = 0;
  alarm_cancel(p_scb->accept_signalling_timer);

  /* if no codec parameters in configuration, fail */
  if ((p_evt_cfg->num_codec == 0) ||
      /* or the peer requests for a service we do not support */
      ((psc_mask != p_scb->cfg.psc_mask) &&
       (psc_mask != (p_scb->cfg.psc_mask & ~AVDT_PSC_DELAY_RPT)))) {
    setconfig.hndl = p_scb->hndl; /* we may not need this */
    setconfig.err_code = AVDT_ERR_UNSUP_CFG;
    bta_av_ssm_execute(p_scb, BTA_AV_CI_SETCONFIG_FAIL_EVT,
                       reinterpret_cast<tBTA_AV_DATA*>(&setconfig));
  } else {
    p_info = &p_scb->sep_info[0];
    p_info->in_use = 0;
    p_info->media_type = p_scb->media_type;
    p_info->seid = p_data->str_msg.msg.config_ind.int_seid;

    /* Sep type of Peer will be oppsite role to our local sep */
    if (local_sep == AVDT_TSEP_SRC) {
      p_info->tsep = AVDT_TSEP_SNK;
      DEVICE_IOT_CONFIG_ADDR_SET_INT(p_scb->PeerAddress(), IOT_CONF_KEY_A2DP_ROLE,
                                     IOT_CONF_VAL_A2DP_ROLE_SINK);
    } else if (local_sep == AVDT_TSEP_SNK) {
      p_info->tsep = AVDT_TSEP_SRC;
      DEVICE_IOT_CONFIG_ADDR_SET_INT(p_scb->PeerAddress(), IOT_CONF_KEY_A2DP_ROLE,
                                     IOT_CONF_VAL_A2DP_ROLE_SOURCE);
    }

    p_scb->role |= BTA_AV_ROLE_AD_ACP;
    p_scb->cur_psc_mask = p_evt_cfg->psc_mask;
    if (bta_av_cb.features & BTA_AV_FEAT_RCTG) {
      p_scb->use_rc = true;
    } else {
      p_scb->use_rc = false;
    }

    p_scb->num_seps = 1;
    p_scb->sep_info_idx = 0;
    log::verbose("SEID: {} use_rc: {} cur_psc_mask:0x{:x}", p_info->seid, p_scb->use_rc,
                 p_scb->cur_psc_mask);
    /*  in case of A2DP SINK this is the first time peer data is being sent to
     * co functions */
    if (local_sep == AVDT_TSEP_SNK) {
      p_scb->p_cos->setcfg(p_scb->hndl, p_scb->PeerAddress(), p_evt_cfg->codec_info, p_info->seid,
                           p_evt_cfg->num_protect, p_evt_cfg->protect_info, AVDT_TSEP_SNK,
                           p_msg->handle);
    } else {
      p_scb->p_cos->setcfg(p_scb->hndl, p_scb->PeerAddress(), p_evt_cfg->codec_info, p_info->seid,
                           p_evt_cfg->num_protect, p_evt_cfg->protect_info, AVDT_TSEP_SRC,
                           p_msg->handle);
    }
  }
}

/*******************************************************************************
 *
 * Function         bta_av_disconnect_req
 *
 * Description      Disconnect AVDTP connection.
 *
 * Returns          void
 *
 ******************************************************************************/
void bta_av_disconnect_req(tBTA_AV_SCB* p_scb, tBTA_AV_DATA* /* p_data */) {
  tBTA_AV_RCB* p_rcb;

  log::verbose("conn_lcb: 0x{:x} peer_addr: {}", bta_av_cb.conn_lcb, p_scb->PeerAddress());

  alarm_cancel(p_scb->link_signalling_timer);
  alarm_cancel(p_scb->accept_signalling_timer);
  alarm_cancel(p_scb->avrc_ct_timer);

  // conn_lcb is the index bitmask of all used LCBs, and since LCB and SCB use
  // the same index, it should be safe to use SCB index here.
  if ((bta_av_cb.conn_lcb & (1 << p_scb->hdi)) != 0) {
    p_rcb = bta_av_get_rcb_by_shdl((uint8_t)(p_scb->hdi + 1));
    if (p_rcb && p_scb->rc_handle != BTA_AV_RC_HANDLE_NONE) {
      bta_av_del_rc(p_rcb);
    }
    AVDT_DisconnectReq(p_scb->PeerAddress(), &bta_av_proc_stream_evt);
  } else {
    log::warn("conn_lcb=0x{:x} bta_handle=0x{:x} (hdi={}) no link", bta_av_cb.conn_lcb, p_scb->hndl,
              p_scb->hdi);
    bta_av_ssm_execute(p_scb, BTA_AV_AVDT_DISCONNECT_EVT, NULL);
  }
}

/*******************************************************************************
 *
 * Function         bta_av_security_req
 *
 * Description      Send an AVDTP security request.
 *
 * Returns          void
 *
 ******************************************************************************/
void bta_av_security_req(tBTA_AV_SCB* p_scb, tBTA_AV_DATA* p_data) {
  if (bta_av_cb.features & BTA_AV_FEAT_PROTECT) {
    AVDT_SecurityReq(p_scb->avdt_handle, p_data->api_protect_req.p_data,
                     p_data->api_protect_req.len);
  }
}

/*******************************************************************************
 *
 * Function         bta_av_security_rsp
 *
 * Description      Send an AVDTP security response.
 *
 * Returns          void
 *
 ******************************************************************************/
void bta_av_security_rsp(tBTA_AV_SCB* p_scb, tBTA_AV_DATA* p_data) {
  if (bta_av_cb.features & BTA_AV_FEAT_PROTECT) {
    AVDT_SecurityRsp(p_scb->avdt_handle, p_scb->avdt_label, p_data->api_protect_rsp.error_code,
                     p_data->api_protect_rsp.p_data, p_data->api_protect_rsp.len);
  } else {
    AVDT_SecurityRsp(p_scb->avdt_handle, p_scb->avdt_label, AVDT_ERR_NSC, NULL, 0);
  }
}

/*******************************************************************************
 *
 * Function         bta_av_setconfig_rsp
 *
 * Description      setconfig is OK
 *
 * Returns          void
 *
 ******************************************************************************/
void bta_av_setconfig_rsp(tBTA_AV_SCB* p_scb, tBTA_AV_DATA* p_data) {
  uint8_t avdt_handle = p_data->ci_setconfig.avdt_handle;
  int i;
  uint8_t local_sep;

  /* we like this codec_type. find the sep_idx */
  local_sep = bta_av_get_scb_sep_type(p_scb, avdt_handle);
  bta_av_adjust_seps_idx(p_scb, avdt_handle);
  log::info("peer {} bta_handle=0x{:x} avdt_handle={} sep_idx={} cur_psc_mask:0x{:x}",
            p_scb->PeerAddress(), p_scb->hndl, p_scb->avdt_handle, p_scb->sep_idx,
            p_scb->cur_psc_mask);

  if ((AVDT_TSEP_SNK == local_sep) && (p_data->ci_setconfig.err_code == AVDT_SUCCESS) &&
      (p_scb->seps[p_scb->sep_idx].p_app_sink_data_cback != NULL)) {
    tBTA_AV_MEDIA av_sink_codec_info;
    av_sink_codec_info.avk_config.bd_addr = p_scb->PeerAddress();
    av_sink_codec_info.avk_config.codec_info = p_scb->cfg.codec_info;
    p_scb->seps[p_scb->sep_idx].p_app_sink_data_cback(
            p_scb->PeerAddress(), BTA_AV_SINK_MEDIA_CFG_EVT, &av_sink_codec_info);
  }

  AVDT_ConfigRsp(p_scb->avdt_handle, p_scb->avdt_label, p_data->ci_setconfig.err_code,
                 p_data->ci_setconfig.category);

  alarm_cancel(p_scb->link_signalling_timer);

  if (p_data->ci_setconfig.err_code == AVDT_SUCCESS) {
    p_scb->wait = BTA_AV_WAIT_ACP_CAPS_ON;
    if (p_data->ci_setconfig.recfg_needed) {
      p_scb->role |= BTA_AV_ROLE_SUSPEND_OPT;
    }
    log::verbose("recfg_needed:{} role:0x{:x}", p_data->ci_setconfig.recfg_needed, p_scb->role);

    if (p_scb->cur_psc_mask & AVDT_PSC_DELAY_RPT) {
      p_scb->SetAvdtpVersion(AVDT_VERSION_1_3);
    }

    if (com::android::bluetooth::flags::avdt_discover_seps_as_acceptor()) {
      if (btif_av_src_sink_coexist_enabled()) {
        if (local_sep == AVDT_TSEP_SRC) {
          /* Make sure UUID has been initialized... */
          /* if local sep is source, uuid_int should be source */
          p_scb->uuid_int = UUID_SERVCLASS_AUDIO_SOURCE;
        } else {
          p_scb->uuid_int = UUID_SERVCLASS_AUDIO_SINK;
        }
      } else if (p_scb->uuid_int == 0) {
        p_scb->uuid_int = p_scb->open_api.uuid;
      }
      bta_av_discover_req(p_scb, NULL);
    } else {
      p_scb->num_seps = 1;
      if (A2DP_GetCodecType(p_scb->cfg.codec_info) == A2DP_MEDIA_CT_SBC) {
        /* if SBC is used by the SNK as INT, discover req is not sent in
         * bta_av_config_ind.
         * call disc_res now */
        /* this is called in A2DP SRC path only, In case of SINK we don't need it
         */
        if (local_sep == AVDT_TSEP_SRC) {
          p_scb->p_cos->disc_res(p_scb->hndl, p_scb->PeerAddress(), p_scb->num_seps,
                                 p_scb->num_seps, 0, UUID_SERVCLASS_AUDIO_SOURCE);
        }
      } else {
        /* we do not know the peer device and it is using non-SBC codec
         * we need to know all the SEPs on SNK */
        if (p_scb->uuid_int == 0) {
          p_scb->uuid_int = p_scb->open_api.uuid;
        }
        bta_av_discover_req(p_scb, NULL);
        return;
      }

      /* only in case of local sep as SRC we need to look for other SEPs, In case
       * of SINK we don't */
      if (btif_av_src_sink_coexist_enabled()) {
        if (local_sep == AVDT_TSEP_SRC) {
          /* Make sure UUID has been initialized... */
          /* if local sep is source, uuid_int should be source */
          p_scb->uuid_int = UUID_SERVCLASS_AUDIO_SOURCE;
          bta_av_next_getcap(p_scb, p_data);
        } else {
          p_scb->uuid_int = UUID_SERVCLASS_AUDIO_SINK;
        }
      } else {
        if (local_sep == AVDT_TSEP_SRC) {
          /* Make sure UUID has been initialized... */
          if (p_scb->uuid_int == 0) {
            p_scb->uuid_int = p_scb->open_api.uuid;
          }
          bta_av_next_getcap(p_scb, p_data);
        }
      }
    }
  }
}

/*******************************************************************************
 *
 * Function         bta_av_str_opened
 *
 * Description      Stream opened OK (incoming/outgoing).
 *
 * Returns          void
 *
 ******************************************************************************/
void bta_av_str_opened(tBTA_AV_SCB* p_scb, tBTA_AV_DATA* p_data) {
  tBTA_AV_CONN_CHG msg;
  char remote_name[BD_NAME_LEN] = "";
  uint8_t* p;

  log::verbose("peer {} bta_handle: 0x{:x}", p_scb->PeerAddress(), p_scb->hndl);

  msg.hdr.layer_specific = p_scb->hndl;
  msg.is_up = true;
  msg.peer_addr = p_scb->PeerAddress();
  p_scb->l2c_cid = AVDT_GetL2CapChannel(p_scb->avdt_handle);
  bta_av_conn_chg(reinterpret_cast<tBTA_AV_DATA*>(&msg));
  /* set the congestion flag, so AV would not send media packets by accident */
  p_scb->cong = true;
  p_scb->suspend_local_sent = false;
  // Don't use AVDTP SUSPEND for restrict listed devices
  btif_storage_get_stored_remote_name(p_scb->PeerAddress(), remote_name);
  if (interop_match_name(INTEROP_DISABLE_AVDTP_SUSPEND, remote_name) ||
      interop_match_addr(INTEROP_DISABLE_AVDTP_SUSPEND, &p_scb->PeerAddress())) {
    log::info("disable AVDTP SUSPEND: interop matched name {} address {}", remote_name,
              p_scb->PeerAddress());
    p_scb->suspend_sup = false;
  }

  p_scb->stream_mtu = p_data->str_msg.msg.open_ind.peer_mtu - AVDT_MEDIA_HDR_SIZE;
  log::verbose("l2c_cid: 0x{:x} stream_mtu: {}", p_scb->l2c_cid, p_scb->stream_mtu);

  /* Set the media channel as high priority */
  if (!stack::l2cap::get_interface().L2CA_SetTxPriority(p_scb->l2c_cid, L2CAP_CHNL_PRIORITY_HIGH)) {
    log::warn("Unable to set L2CAP Tx priority peer:{} cid:{}", p_scb->PeerAddress(),
              p_scb->l2c_cid);
  }
  if (!stack::l2cap::get_interface().L2CA_SetChnlFlushability(p_scb->l2c_cid, true)) {
    log::warn("Unable to set L2CAP flush peer:{} cid:{}", p_scb->PeerAddress(), p_scb->l2c_cid);
  }

  bta_sys_conn_open(BTA_ID_AV, p_scb->app_id, p_scb->PeerAddress());
  memset(&p_scb->q_info, 0, sizeof(tBTA_AV_Q_INFO));

  p_scb->l2c_bufs = 0;
  p_scb->p_cos->open(p_scb->hndl, p_scb->PeerAddress(), p_scb->stream_mtu);

  {
    /* TODO check if other audio channel is open.
     * If yes, check if reconfig is needed
     * Right now we do not do this kind of checking.
     * BTA-AV is INT for 2nd audio connection.
     * The application needs to make sure the current codec_info is proper.
     * If one audio connection is open and another SNK attempts to connect to
     * AV,
     * the connection will be rejected.
     */
    /* check if other audio channel is started. If yes, start */
    tBTA_AV_OPEN open = {
            .chnl = p_scb->chnl,
            .hndl = p_scb->hndl,
            .bd_addr = p_scb->PeerAddress(),
            .status = BTA_AV_SUCCESS,
            .starting = false,
            .edr = 0,
            .sep = AVDT_TSEP_INVALID,
    };

    stack::l2cap::get_interface().L2CA_SetMediaStreamChannel(p_scb->l2c_cid, true);

    p = get_btm_client_interface().peer.BTM_ReadRemoteFeatures(p_scb->PeerAddress());
    if (p != NULL) {
      if (HCI_EDR_ACL_2MPS_SUPPORTED(p)) {
        open.edr |= BTA_AV_EDR_2MBPS;
      }
      if (HCI_EDR_ACL_3MPS_SUPPORTED(p)) {
        if (!interop_match_addr(INTEROP_2MBPS_LINK_ONLY, &p_scb->PeerAddress())) {
          open.edr |= BTA_AV_EDR_3MBPS;
        }
      }
    }
    bta_ar_avdt_conn(BTA_ID_AV, open.bd_addr, p_scb->hdi);
    if (p_scb->seps[p_scb->sep_idx].tsep == AVDT_TSEP_SRC) {
      open.starting = false;
      open.sep = AVDT_TSEP_SNK;
    } else if (p_scb->seps[p_scb->sep_idx].tsep == AVDT_TSEP_SNK) {
      open.starting = bta_av_chk_start(p_scb);
      open.sep = AVDT_TSEP_SRC;
    }

    tBTA_AV bta_av_data;
    bta_av_data.open = open;
    (*bta_av_cb.p_cback)(BTA_AV_OPEN_EVT, &bta_av_data);
    if (open.starting) {
      bta_av_ssm_execute(p_scb, BTA_AV_AP_START_EVT, NULL);
    }
  }

  // This code is used to pass PTS TC for AVDTP ABORT
  char value[PROPERTY_VALUE_MAX] = {0};
  if ((osi_property_get("bluetooth.pts.force_a2dp_abort", value, "false")) &&
      (!strcmp(value, "true"))) {
    log::error("Calling AVDT_AbortReq");
    AVDT_AbortReq(p_scb->avdt_handle);
  }
}

/*******************************************************************************
 *
 * Function         bta_av_security_ind
 *
 * Description      Handle an AVDTP security indication.
 *
 * Returns          void
 *
 ******************************************************************************/
void bta_av_security_ind(tBTA_AV_SCB* p_scb, tBTA_AV_DATA* p_data) {
  p_scb->avdt_label = p_data->str_msg.msg.hdr.label;

  if (bta_av_cb.features & BTA_AV_FEAT_PROTECT) {
    tBTA_AV bta_av_data = {
            .protect_req =
                    {
                            .chnl = p_scb->chnl,
                            .hndl = p_scb->hndl,
                            .p_data = p_data->str_msg.msg.security_ind.p_data,
                            .len = p_data->str_msg.msg.security_ind.len,
                    },
    };
    (*bta_av_cb.p_cback)(BTA_AV_PROTECT_REQ_EVT, &bta_av_data);
  } else {
    /* app doesn't support security indication; respond with failure */
    AVDT_SecurityRsp(p_scb->avdt_handle, p_scb->avdt_label, AVDT_ERR_NSC, NULL, 0);
  }
}

/*******************************************************************************
 *
 * Function         bta_av_security_cfm
 *
 * Description      Handle an AVDTP security confirm.
 *
 * Returns          void
 *
 ******************************************************************************/
void bta_av_security_cfm(tBTA_AV_SCB* p_scb, tBTA_AV_DATA* p_data) {
  if (bta_av_cb.features & BTA_AV_FEAT_PROTECT) {
    tBTA_AV bta_av_data = {
            .protect_rsp =
                    {
                            .chnl = p_scb->chnl,
                            .hndl = p_scb->hndl,
                            .p_data = p_data->str_msg.msg.security_cfm.p_data,
                            .len = p_data->str_msg.msg.security_cfm.len,
                            .err_code = p_data->str_msg.msg.hdr.err_code,
                    },
    };
    (*bta_av_cb.p_cback)(BTA_AV_PROTECT_RSP_EVT, &bta_av_data);
  }
}

/*******************************************************************************
 *
 * Function         bta_av_do_close
 *
 * Description      Close stream.
 *
 * Returns          void
 *
 ******************************************************************************/
void bta_av_do_close(tBTA_AV_SCB* p_scb, tBTA_AV_DATA* /* p_data */) {
  log::verbose("p_scb->co_started={}", p_scb->co_started);

  /* stop stream if started */
  if (p_scb->co_started) {
    bta_av_str_stopped(p_scb, NULL);
  }
  alarm_cancel(p_scb->link_signalling_timer);

  /* close stream */
  p_scb->started = false;
  p_scb->suspend_local_sent = false;
  p_scb->use_rtp_header_marker_bit = false;

  /* drop the buffers queued in L2CAP */
  const uint16_t buffers_left =
          stack::l2cap::get_interface().L2CA_FlushChannel(p_scb->l2c_cid, L2CAP_FLUSH_CHANS_ALL);
  if (buffers_left) {
    log::warn("Unable to flush L2CAP ALL channel peer:{} cid:{} buffers_left:{}",
              p_scb->PeerAddress(), p_scb->l2c_cid, buffers_left);
  }

  AVDT_CloseReq(p_scb->avdt_handle);
  /* just in case that the link is congested, link is flow controled by peer or
   * for whatever reason the the close request can not be sent in time.
   * when this timer expires, AVDT_DisconnectReq will be called to disconnect
   * the link
   */
  bta_sys_start_timer(p_scb->avrc_ct_timer, BTA_AV_CLOSE_REQ_TIME_VAL, BTA_AV_API_CLOSE_EVT,
                      p_scb->hndl);
}

/*******************************************************************************
 *
 * Function         bta_av_connect_req
 *
 * Description      Connect AVDTP connection.
 *
 * Returns          void
 *
 ******************************************************************************/
void bta_av_connect_req(tBTA_AV_SCB* p_scb, tBTA_AV_DATA* /* p_data */) {
  log::verbose("peer {} coll_mask=0x{:02x}", p_scb->PeerAddress(), p_scb->coll_mask);
  p_scb->sdp_discovery_started = false;
  if (p_scb->coll_mask & BTA_AV_COLL_INC_TMR) {
    /* SNK initiated L2C connection while SRC was doing SDP.    */
    /* Wait until timeout to check if SNK starts signalling.    */
    log::warn("coll_mask=0x{:02x} incoming timer is up", p_scb->coll_mask);
    p_scb->coll_mask |= BTA_AV_COLL_API_CALLED;
    log::verbose("updated coll_mask=0x{:02x}", p_scb->coll_mask);
    return;
  }

  AVDT_ConnectReq(p_scb->PeerAddress(), p_scb->hdi, &bta_av_proc_stream_evt);
}

/*******************************************************************************
 *
 * Function         bta_av_sdp_failed
 *
 * Description      Service discovery failed.
 *
 * Returns          void
 *
 ******************************************************************************/
void bta_av_sdp_failed(tBTA_AV_SCB* p_scb, tBTA_AV_DATA* p_data) {
  log::error("peer_addr={} open_status={}", p_scb->PeerAddress(), p_scb->open_status);

  if (p_scb->open_status == BTA_AV_SUCCESS) {
    p_scb->open_status = BTA_AV_FAIL_SDP;
  }

  p_scb->sdp_discovery_started = false;
  bta_av_str_closed(p_scb, p_data);
}

/*******************************************************************************
 *
 * Function         bta_av_disc_results
 *
 * Description      Handle the AVDTP discover results.  Search through the
 *                  results and find the first available stream, and get
 *                  its capabilities.
 *
 * Returns          void
 *
 ******************************************************************************/
void bta_av_disc_results(tBTA_AV_SCB* p_scb, tBTA_AV_DATA* p_data) {
  uint8_t num_snks = 0, num_srcs = 0, i;
  /* our uuid in case we initiate connection */
  uint16_t uuid_int = p_scb->uuid_int;

  log::verbose("peer {} bta_handle: 0x{:x} initiator UUID 0x{:x}", p_scb->PeerAddress(),
               p_scb->hndl, uuid_int);

  /* store number of stream endpoints returned */
  p_scb->num_seps = p_data->str_msg.msg.discover_cfm.num_seps;

  if (btif_av_src_sink_coexist_enabled()) {
    for (i = 0; i < p_scb->num_seps; i++) {
      /* steam not in use, is a sink, and is audio */
      if ((!p_scb->sep_info[i].in_use) && (p_scb->sep_info[i].media_type == p_scb->media_type)) {
        if (p_scb->sep_info[i].tsep == AVDT_TSEP_SNK) {
          num_snks++;
        }

        if (p_scb->sep_info[i].tsep == AVDT_TSEP_SRC) {
          num_srcs++;
        }
      }
    }
    log::verbose("both_enable={}, uuid_int=0x{:x}, incoming={}", btif_av_both_enable(), uuid_int,
                 p_scb->open_api.incoming);
    if (btif_av_both_enable() && p_scb->open_api.incoming) {
      if (uuid_int == UUID_SERVCLASS_AUDIO_SOURCE && num_snks == 0 && num_srcs > 0) {
        p_scb->uuid_int = UUID_SERVCLASS_AUDIO_SINK;
        log::verbose("change UUID to 0x{:x}, num_snks={}, num_srcs={}", p_scb->uuid_int, num_snks,
                     num_srcs);
      } else if (uuid_int == UUID_SERVCLASS_AUDIO_SINK && num_srcs == 0 && num_snks > 0) {
        p_scb->uuid_int = UUID_SERVCLASS_AUDIO_SOURCE;
        log::verbose("change UUID to 0x{:x}, num_snks={}, num_srcs={}", p_scb->uuid_int, num_snks,
                     num_srcs);
      }
      uuid_int = p_scb->uuid_int;
    }
  } else {
    for (i = 0; i < p_scb->num_seps; i++) {
      /* steam not in use, is a sink, and is audio */
      if ((!p_scb->sep_info[i].in_use) && (p_scb->sep_info[i].media_type == p_scb->media_type)) {
        if ((p_scb->sep_info[i].tsep == AVDT_TSEP_SNK) &&
            (uuid_int == UUID_SERVCLASS_AUDIO_SOURCE)) {
          num_snks++;
        }

        if ((p_scb->sep_info[i].tsep == AVDT_TSEP_SRC) && (uuid_int == UUID_SERVCLASS_AUDIO_SINK)) {
          num_srcs++;
        }
      }
    }
  }

  p_scb->p_cos->disc_res(p_scb->hndl, p_scb->PeerAddress(), p_scb->num_seps, num_snks, num_srcs,
                         uuid_int);
  p_scb->num_disc_snks = num_snks;
  p_scb->num_disc_srcs = num_srcs;

  if (p_scb->num_seps > 0) {
    /* if we got any */
    /* initialize index into discovery results */
    p_scb->sep_info_idx = 0;

    /* get the capabilities of the first available stream */
    bta_av_next_getcap(p_scb, p_data);
  } else {
    /* else we got discover response but with no streams; we're done */
    log::error("BTA_AV_STR_DISC_FAIL_EVT: peer_addr={}", p_scb->PeerAddress());
    bta_av_ssm_execute(p_scb, BTA_AV_STR_DISC_FAIL_EVT, p_data);
  }
}

/*******************************************************************************
 *
 * Function         bta_av_disc_res_as_acp
 *
 * Description      Handle the AVDTP discover results.  Search through the
 *                  results and find the first available stream, and get
 *                  its capabilities.
 *
 * Returns          void
 *
 ******************************************************************************/
void bta_av_disc_res_as_acp(tBTA_AV_SCB* p_scb, tBTA_AV_DATA* p_data) {
  uint8_t num_snks = 0, i;

  log::verbose("peer {} bta_handle: 0x{:x}", p_scb->PeerAddress(), p_scb->hndl);

  /* store number of stream endpoints returned */
  p_scb->num_seps = p_data->str_msg.msg.discover_cfm.num_seps;

  for (i = 0; i < p_scb->num_seps; i++) {
    /* steam is a sink, and is audio */
    if ((p_scb->sep_info[i].tsep == AVDT_TSEP_SNK) &&
        (p_scb->sep_info[i].media_type == p_scb->media_type)) {
      p_scb->sep_info[i].in_use = false;
      num_snks++;
    }
  }
  p_scb->p_cos->disc_res(p_scb->hndl, p_scb->PeerAddress(), p_scb->num_seps, num_snks, 0,
                         UUID_SERVCLASS_AUDIO_SOURCE);
  p_scb->num_disc_snks = num_snks;
  p_scb->num_disc_srcs = 0;

  if (p_scb->num_seps > 0) {
    /* if we got any */
    /* initialize index into discovery results */
    p_scb->sep_info_idx = 0;

    /* get the capabilities of the first available stream */
    bta_av_next_getcap(p_scb, p_data);
  } else {
    /* else we got discover response but with no streams; we're done */
    log::error("BTA_AV_STR_DISC_FAIL_EVT: peer_addr={}", p_scb->PeerAddress());
    bta_av_ssm_execute(p_scb, BTA_AV_STR_DISC_FAIL_EVT, p_data);
  }
}

/*******************************************************************************
 *
 * Function         bta_av_save_caps
 *
 * Description      report the SNK SEP capabilities to application
 *
 * Returns          void
 *
 ******************************************************************************/
void bta_av_save_caps(tBTA_AV_SCB* p_scb, tBTA_AV_DATA* p_data) {
  AvdtpSepConfig cfg;
  tAVDT_SEP_INFO* p_info = &p_scb->sep_info[p_scb->sep_info_idx];
  uint8_t old_wait = p_scb->wait;
  bool getcap_done = false;
  tA2DP_CODEC_TYPE codec_type;

  log::verbose("peer {} bta_handle:0x{:x} num_seps:{} sep_info_idx:{} wait:0x{:x}",
               p_scb->PeerAddress(), p_scb->hndl, p_scb->num_seps, p_scb->sep_info_idx,
               p_scb->wait);
  log::verbose("codec: {}", A2DP_CodecInfoString(p_scb->peer_cap.codec_info));

  cfg = p_scb->peer_cap;
  codec_type = A2DP_GetCodecType(p_scb->peer_cap.codec_info);
  log::verbose(" codec_type: {}", codec_type);
  if (codec_type == A2DP_MEDIA_CT_SBC) {
    // minbitpool < 2, then set minbitpool = 2
    if ((p_scb->peer_cap.codec_info[A2DP_SBC_IE_MIN_BITPOOL_OFFSET]) < A2DP_SBC_IE_MIN_BITPOOL) {
      p_scb->peer_cap.codec_info[A2DP_SBC_IE_MIN_BITPOOL_OFFSET] = A2DP_SBC_IE_MIN_BITPOOL;
      log::verbose("Set min bitpool: {}",
                   p_scb->peer_cap.codec_info[A2DP_SBC_IE_MIN_BITPOOL_OFFSET]);
    }

    // minbitpool > 250, then set minbitpool = 250
    if ((p_scb->peer_cap.codec_info[A2DP_SBC_IE_MIN_BITPOOL_OFFSET]) > A2DP_SBC_IE_MAX_BITPOOL) {
      p_scb->peer_cap.codec_info[A2DP_SBC_IE_MIN_BITPOOL_OFFSET] = A2DP_SBC_IE_MAX_BITPOOL;
      log::verbose("Set min bitpool: {}",
                   p_scb->peer_cap.codec_info[A2DP_SBC_IE_MIN_BITPOOL_OFFSET]);
    }

    // maxbitpool > 250, then set maxbitpool = 250
    if ((p_scb->peer_cap.codec_info[A2DP_SBC_IE_MAX_BITPOOL_OFFSET]) > A2DP_SBC_IE_MAX_BITPOOL) {
      p_scb->peer_cap.codec_info[A2DP_SBC_IE_MAX_BITPOOL_OFFSET] = A2DP_SBC_IE_MAX_BITPOOL;
      log::verbose("Set max bitpool: {}",
                   p_scb->peer_cap.codec_info[A2DP_SBC_IE_MAX_BITPOOL_OFFSET]);
    }

    // minbitpool > maxbitpool, then set maxbitpool = minbitpool
    if ((p_scb->peer_cap.codec_info[A2DP_SBC_IE_MIN_BITPOOL_OFFSET]) >
        (p_scb->peer_cap.codec_info[A2DP_SBC_IE_MAX_BITPOOL_OFFSET])) {
      p_scb->peer_cap.codec_info[A2DP_SBC_IE_MAX_BITPOOL_OFFSET] =
              p_scb->peer_cap.codec_info[A2DP_SBC_IE_MIN_BITPOOL_OFFSET];
      log::verbose(
              "min bitpool value received for SBC is more than DUT supported Max bitpool"
              "Clamping the max bitpool configuration further from {} to {}",
              p_scb->peer_cap.codec_info[A2DP_SBC_IE_MAX_BITPOOL_OFFSET],
              p_scb->peer_cap.codec_info[A2DP_SBC_IE_MIN_BITPOOL_OFFSET]);
    }
  }
  /* let application know the capability of the SNK */
  if (p_scb->p_cos->getcfg(p_scb->hndl, p_scb->PeerAddress(), cfg.codec_info, &p_scb->sep_info_idx,
                           p_info->seid, &cfg.num_protect, cfg.protect_info) != A2DP_SUCCESS) {
    p_scb->sep_info_idx++;
    log::verbose("result: next sep_info_idx:{}", p_scb->sep_info_idx);
  } else {
    // All capabilities found
    getcap_done = true;
    log::verbose("result: done sep_info_idx:{}", p_scb->sep_info_idx);
  }
  log::verbose("codec: {}", A2DP_CodecInfoString(cfg.codec_info));

  if (p_scb->num_seps > p_scb->sep_info_idx && !getcap_done) {
    /* Some devices have seps at the end of the discover list, which is not */
    /* matching media type(video not audio).                                */
    /* In this case, we are done with getcap without sending another        */
    /* request to AVDT.                                                     */
    if (!bta_av_next_getcap(p_scb, p_data)) {
      getcap_done = true;
    }
  } else {
    getcap_done = true;
  }

  if (getcap_done) {
    log::verbose("getcap_done: num_seps:{} sep_info_idx:{} wait:0x{:x}", p_scb->num_seps,
                 p_scb->sep_info_idx, p_scb->wait);
    p_scb->wait &= ~(BTA_AV_WAIT_ACP_CAPS_ON | BTA_AV_WAIT_ACP_CAPS_STARTED);
    if (old_wait & BTA_AV_WAIT_ACP_CAPS_STARTED) {
      bta_av_start_ok(p_scb, NULL);
    }
  }
}

/*******************************************************************************
 *
 * Function         bta_av_set_use_rc
 *
 * Description      set to use AVRC for this stream control block.
 *
 * Returns          void
 *
 ******************************************************************************/
void bta_av_set_use_rc(tBTA_AV_SCB* p_scb, tBTA_AV_DATA* /* p_data */) { p_scb->use_rc = true; }

/*******************************************************************************
 *
 * Function         bta_av_cco_close
 *
 * Description      call close call-out function.
 *
 * Returns          void
 *
 ******************************************************************************/
void bta_av_cco_close(tBTA_AV_SCB* p_scb, tBTA_AV_DATA* /* p_data */) {
  log::verbose("peer {} bta_handle:0x{:x}", p_scb->PeerAddress(), p_scb->hndl);
  p_scb->p_cos->close(p_scb->hndl, p_scb->PeerAddress());
}

/*******************************************************************************
 *
 * Function         bta_av_open_failed
 *
 * Description      Failed to open an AVDT stream
 *
 * Returns          void
 *
 ******************************************************************************/
void bta_av_open_failed(tBTA_AV_SCB* p_scb, tBTA_AV_DATA* p_data) {
  bool is_av_opened = false;
  tBTA_AV_SCB* p_opened_scb = NULL;
  uint8_t idx;

  log::error("peer_addr={}", p_scb->PeerAddress());
  p_scb->open_status = BTA_AV_FAIL_STREAM;
  bta_av_cco_close(p_scb, p_data);

  /* check whether there is already an opened audio or video connection with the
   * same device */
  for (idx = 0; (idx < BTA_AV_NUM_STRS) && (!is_av_opened); idx++) {
    p_opened_scb = bta_av_cb.p_scb[idx];
    if (p_opened_scb && (p_opened_scb->state == BTA_AV_OPEN_SST) &&
        (p_opened_scb->PeerAddress() == p_scb->PeerAddress())) {
      is_av_opened = true;
    }
  }

  /* if there is already an active AV connnection with the same bd_addr,
     don't send disconnect req, just report the open event with
     BTA_AV_FAIL_GET_CAP status */
  if (is_av_opened) {
    tBTA_AV bta_av_data = {.open = {
                                   .chnl = p_scb->chnl,
                                   .hndl = p_scb->hndl,
                                   .bd_addr = p_scb->PeerAddress(),
                                   .status = BTA_AV_FAIL_GET_CAP,
                                   .starting = bta_av_chk_start(p_scb),
                                   .edr = 0,
                                   .sep = AVDT_TSEP_INVALID,
                           }};
    /* set the state back to initial state */
    bta_av_set_scb_sst_init(p_scb);

    if (p_scb->seps[p_scb->sep_idx].tsep == AVDT_TSEP_SRC) {
      bta_av_data.open.sep = AVDT_TSEP_SNK;
    } else if (p_scb->seps[p_scb->sep_idx].tsep == AVDT_TSEP_SNK) {
      bta_av_data.open.sep = AVDT_TSEP_SRC;
    }

    log::error(
            "there is already an active connection: peer_addr={} chnl={} "
            "hndl=0x{:x} status={} starting={} edr={}",
            bta_av_data.open.bd_addr, bta_av_data.open.chnl, bta_av_data.open.hndl,
            bta_av_data.open.status, bta_av_data.open.starting, bta_av_data.open.edr);

    (*bta_av_cb.p_cback)(BTA_AV_OPEN_EVT, &bta_av_data);
  } else {
    AVDT_DisconnectReq(p_scb->PeerAddress(), &bta_av_proc_stream_evt);
  }
}

/*******************************************************************************
 *
 * Function         bta_av_getcap_results
 *
 * Description      Handle the AVDTP get capabilities results.  Check the codec
 *                  type and see if it matches ours.  If it does not, get the
 *                  capabilities of the next stream, if any.
 *
 * Returns          void
 *
 ******************************************************************************/
void bta_av_getcap_results(tBTA_AV_SCB* p_scb, tBTA_AV_DATA* p_data) {
  AvdtpSepConfig cfg = p_scb->cfg;
  uint8_t media_type = A2DP_GetMediaType(p_scb->peer_cap.codec_info);
  tAVDT_SEP_INFO* p_info = &p_scb->sep_info[p_scb->sep_info_idx];
  tA2DP_CODEC_TYPE codec_type;

  cfg.num_codec = 1;
  cfg.num_protect = p_scb->peer_cap.num_protect;

  log::verbose("peer {} bta_handle:0x{:x} num_codec:{} psc_mask=0x{:x}", p_scb->PeerAddress(),
               p_scb->hndl, p_scb->peer_cap.num_codec, p_scb->cfg.psc_mask);
  log::verbose("media type 0x{:x}, 0x{:x}", media_type, p_scb->media_type);
  log::verbose("codec: {}", A2DP_CodecInfoString(p_scb->cfg.codec_info));

  codec_type = A2DP_GetCodecType(p_scb->peer_cap.codec_info);
  log::verbose("codec_type: {}", codec_type);
  if (codec_type == A2DP_MEDIA_CT_SBC) {
    // minbitpool < 2, then set minbitpool = 2
    if ((p_scb->peer_cap.codec_info[A2DP_SBC_IE_MIN_BITPOOL_OFFSET]) < A2DP_SBC_IE_MIN_BITPOOL) {
      p_scb->peer_cap.codec_info[A2DP_SBC_IE_MIN_BITPOOL_OFFSET] = A2DP_SBC_IE_MIN_BITPOOL;
      log::verbose("Set min bitpool: {}",
                   p_scb->peer_cap.codec_info[A2DP_SBC_IE_MIN_BITPOOL_OFFSET]);
    }

    // minbitpool > 250, then set minbitpool = 250
    if ((p_scb->peer_cap.codec_info[A2DP_SBC_IE_MIN_BITPOOL_OFFSET]) > A2DP_SBC_IE_MAX_BITPOOL) {
      p_scb->peer_cap.codec_info[A2DP_SBC_IE_MIN_BITPOOL_OFFSET] = A2DP_SBC_IE_MAX_BITPOOL;
      log::verbose("Set min bitpool: {}",
                   p_scb->peer_cap.codec_info[A2DP_SBC_IE_MIN_BITPOOL_OFFSET]);
    }

    // maxbitpool > 250, then set maxbitpool = 250
    if ((p_scb->peer_cap.codec_info[A2DP_SBC_IE_MAX_BITPOOL_OFFSET]) > A2DP_SBC_IE_MAX_BITPOOL) {
      p_scb->peer_cap.codec_info[A2DP_SBC_IE_MAX_BITPOOL_OFFSET] = A2DP_SBC_IE_MAX_BITPOOL;
      log::verbose("Set max bitpool: {}",
                   p_scb->peer_cap.codec_info[A2DP_SBC_IE_MAX_BITPOOL_OFFSET]);
    }

    // minbitpool > maxbitpool, then set maxbitpool = minbitpool
    if ((p_scb->peer_cap.codec_info[A2DP_SBC_IE_MIN_BITPOOL_OFFSET]) >
        (p_scb->peer_cap.codec_info[A2DP_SBC_IE_MAX_BITPOOL_OFFSET])) {
      p_scb->peer_cap.codec_info[A2DP_SBC_IE_MAX_BITPOOL_OFFSET] =
              p_scb->peer_cap.codec_info[A2DP_SBC_IE_MIN_BITPOOL_OFFSET];
      log::verbose(
              "min bitpool value received for SBC is more than DUT supported Max bitpool"
              "Clamping the max bitpool configuration further from {} to {}.",
              p_scb->peer_cap.codec_info[A2DP_SBC_IE_MAX_BITPOOL_OFFSET],
              p_scb->peer_cap.codec_info[A2DP_SBC_IE_MIN_BITPOOL_OFFSET]);
    }
  }
  memcpy(cfg.codec_info, p_scb->peer_cap.codec_info, AVDT_CODEC_SIZE);
  memcpy(cfg.protect_info, p_scb->peer_cap.protect_info, AVDT_PROTECT_SIZE);

  /* if codec present and we get a codec configuration */
  if ((p_scb->peer_cap.num_codec != 0) && (media_type == p_scb->media_type) &&
      (p_scb->p_cos->getcfg(p_scb->hndl, p_scb->PeerAddress(), cfg.codec_info, &p_scb->sep_info_idx,
                            p_info->seid, &cfg.num_protect, cfg.protect_info) == A2DP_SUCCESS)) {
    /* UUID for which connection was initiatied */
    uint16_t uuid_int = p_scb->uuid_int;

    /* save copy of codec configuration */
    p_scb->cfg = cfg;

    log::verbose("result: sep_info_idx={}", p_scb->sep_info_idx);
    log::verbose("codec: {}", A2DP_CodecInfoString(p_scb->cfg.codec_info));

    log::verbose("initiator UUID = 0x{:x}", uuid_int);
    if (uuid_int == UUID_SERVCLASS_AUDIO_SOURCE) {
      bta_av_adjust_seps_idx(p_scb, bta_av_get_scb_handle(p_scb, AVDT_TSEP_SRC));
    } else if (uuid_int == UUID_SERVCLASS_AUDIO_SINK) {
      bta_av_adjust_seps_idx(p_scb, bta_av_get_scb_handle(p_scb, AVDT_TSEP_SNK));
    }
    log::info("sep_idx={} avdt_handle={} bta_handle=0x{:x}", p_scb->sep_idx, p_scb->avdt_handle,
              p_scb->hndl);

    /* use only the services peer supports */
    cfg.psc_mask &= p_scb->peer_cap.psc_mask;
    p_scb->cur_psc_mask = cfg.psc_mask;
    log::verbose("peer {} bta_handle:0x{:x} sep_idx:{} sep_info_idx:{} cur_psc_mask:0x{:x}",
                 p_scb->PeerAddress(), p_scb->hndl, p_scb->sep_idx, p_scb->sep_info_idx,
                 p_scb->cur_psc_mask);

    if ((uuid_int == UUID_SERVCLASS_AUDIO_SINK) &&
        (p_scb->seps[p_scb->sep_idx].p_app_sink_data_cback != NULL)) {
      log::verbose("configure decoder for Sink connection");
      tBTA_AV_MEDIA av_sink_codec_info = {
              .avk_config =
                      {
                              .codec_info = p_scb->cfg.codec_info,
                              .bd_addr = p_scb->PeerAddress(),
                      },
      };
      p_scb->seps[p_scb->sep_idx].p_app_sink_data_cback(
              p_scb->PeerAddress(), BTA_AV_SINK_MEDIA_CFG_EVT, &av_sink_codec_info);
    }

    if (uuid_int == UUID_SERVCLASS_AUDIO_SOURCE) {
      A2DP_AdjustCodec(cfg.codec_info);
    }

    /* open the stream */
    AVDT_OpenReq(p_scb->seps[p_scb->sep_idx].av_handle, p_scb->PeerAddress(), p_scb->hdi,
                 p_scb->sep_info[p_scb->sep_info_idx].seid, &cfg);
  } else {
    /* try the next stream, if any */
    p_scb->sep_info_idx++;
    bta_av_next_getcap(p_scb, p_data);
  }
}

/*******************************************************************************
 *
 * Function         bta_av_setconfig_rej
 *
 * Description      Send AVDTP set config reject.
 *
 * Returns          void
 *
 ******************************************************************************/
void bta_av_setconfig_rej(tBTA_AV_SCB* p_scb, tBTA_AV_DATA* p_data) {
  uint8_t avdt_handle = p_data->ci_setconfig.avdt_handle;
  uint8_t err_code = p_data->ci_setconfig.err_code;

  log::info("sep_idx={} avdt_handle={} bta_handle=0x{:x} err_code=0x{:x}", p_scb->sep_idx,
            p_scb->avdt_handle, p_scb->hndl, err_code);

  if (!com::android::bluetooth::flags::avdtp_error_codes()) {
    bta_av_adjust_seps_idx(p_scb, avdt_handle);
    err_code = AVDT_ERR_UNSUP_CFG;
  }

  // The error code might not be set when the configuration is rejected
  // based on the current AVDTP state.
  if (err_code == AVDT_SUCCESS) {
    err_code = AVDT_ERR_UNSUP_CFG;
  }

  AVDT_ConfigRsp(avdt_handle, p_scb->avdt_label, err_code, 0);

  tBTA_AV bta_av_data;

  if (com::android::bluetooth::flags::bta_av_setconfig_rej_type_confusion()) {
    bta_av_data = {
            .reject =
                    {
                            .bd_addr = p_scb->PeerAddress(),
                            .hndl = p_scb->hndl,
                    },
    };
  } else {
    bta_av_data = {
            .reject =
                    {
                            .bd_addr = p_data->str_msg.bd_addr,
                            .hndl = p_scb->hndl,
                    },
    };
  }

  (*bta_av_cb.p_cback)(BTA_AV_REJECT_EVT, &bta_av_data);
}

/*******************************************************************************
 *
 * Function         bta_av_discover_req
 *
 * Description      Send an AVDTP discover request to the peer.
 *
 * Returns          void
 *
 ******************************************************************************/
void bta_av_discover_req(tBTA_AV_SCB* p_scb, tBTA_AV_DATA* /* p_data */) {
  /* send avdtp discover request */

  AVDT_DiscoverReq(p_scb->PeerAddress(), p_scb->hdi, p_scb->sep_info, BTA_AV_NUM_SEPS,
                   &bta_av_proc_stream_evt);
}

/*******************************************************************************
 *
 * Function         bta_av_conn_failed
 *
 * Description      AVDTP connection failed.
 *
 * Returns          void
 *
 ******************************************************************************/
void bta_av_conn_failed(tBTA_AV_SCB* p_scb, tBTA_AV_DATA* p_data) {
  log::error("peer_addr={} open_status={}", p_scb->PeerAddress(), p_scb->open_status);

  p_scb->open_status = BTA_AV_FAIL_STREAM;
  bta_av_str_closed(p_scb, p_data);
}

/*******************************************************************************
 *
 * Function         bta_av_do_start
 *
 * Description      Start stream.
 *
 * Returns          void
 *
 ******************************************************************************/
void bta_av_do_start(tBTA_AV_SCB* p_scb, tBTA_AV_DATA* p_data) {
  log::info("A2dp stream start peer:{} sco_occupied:{} av_role:0x{:x} started:{} wait:0x{:x}",
            p_scb->PeerAddress(), bta_av_cb.sco_occupied, p_scb->role, p_scb->started, p_scb->wait);
  if (bta_av_cb.sco_occupied) {
    log::warn("A2dp stream start failed");
    bta_av_start_failed(p_scb, p_data);
    return;
  }

  if (p_scb->started) {
    p_scb->role |= BTA_AV_ROLE_START_INT;
    if (p_scb->wait != 0) {
      log::warn(
              "peer {} start stream request ignored: already waiting: "
              "sco_occupied:{} role:0x{:x} started:{} wait:0x{:x}",
              p_scb->PeerAddress(), bta_av_cb.sco_occupied, p_scb->role, p_scb->started,
              p_scb->wait);
      return;
    }
    if (p_scb->role & BTA_AV_ROLE_SUSPEND) {
      notify_start_failed(p_scb);
    } else {
      if (p_data) {
        bta_av_set_use_latency_mode(p_scb, p_data->do_start.use_latency_mode);
      }
      bta_av_start_ok(p_scb, NULL);
    }
    return;
  }

  if ((p_scb->role & BTA_AV_ROLE_START_INT) != 0) {
    log::warn(
            "peer {} start stream request ignored: already initiated: "
            "sco_occupied:{} role:0x{:x} started:{} wait:0x{:x}",
            p_scb->PeerAddress(), bta_av_cb.sco_occupied, p_scb->role, p_scb->started, p_scb->wait);
    return;
  }

  p_scb->role |= BTA_AV_ROLE_START_INT;
  bta_sys_busy(BTA_ID_AV, bta_av_cb.audio_open_cnt, p_scb->PeerAddress());
  /* disallow role switch during streaming, only if we are the central role
   * i.e. allow role switch, if we are peripheral.
   * It would not hurt us, if the peer device wants us to be central
   * disable sniff mode unconditionally during streaming */
  tHCI_ROLE cur_role;
  if ((get_btm_client_interface().link_policy.BTM_GetRole(p_scb->PeerAddress(), &cur_role) ==
       tBTM_STATUS::BTM_SUCCESS) &&
      (cur_role == HCI_ROLE_CENTRAL)) {
    BTM_block_role_switch_and_sniff_mode_for(p_scb->PeerAddress());
  } else {
    get_btm_client_interface().link_policy.BTM_block_sniff_mode_for(p_scb->PeerAddress());
  }

  uint16_t result = AVDT_StartReq(&p_scb->avdt_handle, 1);
  if (result != AVDT_SUCCESS) {
    log::error("AVDT_StartReq failed for peer {} result:{}", p_scb->PeerAddress(), result);
    bta_av_start_failed(p_scb, p_data);
  } else if (p_data) {
    bta_av_set_use_latency_mode(p_scb, p_data->do_start.use_latency_mode);
  }
  log::info("peer {} start requested: sco_occupied:{} role:0x{:x} started:{} wait:0x{:x}",
            p_scb->PeerAddress(), bta_av_cb.sco_occupied, p_scb->role, p_scb->started, p_scb->wait);
}

/*******************************************************************************
 *
 * Function         bta_av_str_stopped
 *
 * Description      Stream stopped.
 *
 * Returns          void
 *
 ******************************************************************************/
void bta_av_str_stopped(tBTA_AV_SCB* p_scb, tBTA_AV_DATA* p_data) {
  uint8_t start = p_scb->started;
  bool sus_evt = true;
  BT_HDR* p_buf;

  log::info("peer {} bta_handle:0x{:x} audio_open_cnt:{}, p_data {} start:{}", p_scb->PeerAddress(),
            p_scb->hndl, bta_av_cb.audio_open_cnt, fmt::ptr(p_data), start);

  bta_sys_idle(BTA_ID_AV, bta_av_cb.audio_open_cnt, p_scb->PeerAddress());
  BTM_unblock_role_switch_and_sniff_mode_for(p_scb->PeerAddress());

  if (p_scb->co_started) {
    if (bta_av_cb.offload_started_hndl == p_scb->hndl) {
      bta_av_vendor_offload_stop();
      bta_av_cb.offload_started_hndl = BTA_AV_INVALID_HANDLE;
    } else if (bta_av_cb.offload_start_pending_hndl == p_scb->hndl) {
      log::warn("Stop pending offload start command");
      bta_av_vendor_offload_stop();
      bta_av_cb.offload_start_pending_hndl = BTA_AV_INVALID_HANDLE;
    }

    bta_av_stream_chg(p_scb, false);
    p_scb->co_started = false;

    p_scb->p_cos->stop(p_scb->hndl, p_scb->PeerAddress());
  }

  /* if q_info.a2dp_list is not empty, drop it now */
  if (BTA_AV_CHNL_AUDIO == p_scb->chnl) {
    while (!list_is_empty(p_scb->a2dp_list)) {
      p_buf = reinterpret_cast<BT_HDR*>(list_front(p_scb->a2dp_list));
      list_remove(p_scb->a2dp_list, p_buf);
      osi_free(p_buf);
    }

    /* drop the audio buffers queued in L2CAP */
    if (p_data && p_data->api_stop.flush) {
      const uint16_t buffers_left = stack::l2cap::get_interface().L2CA_FlushChannel(
              p_scb->l2c_cid, L2CAP_FLUSH_CHANS_ALL);

      if (buffers_left) {
        log::warn("Unable to flush all L2CAP ALL channel peer:{} cid:{} buffers_left:{}",
                  p_scb->PeerAddress(), p_scb->l2c_cid, buffers_left);
      }
    }
  }

  tBTA_AV_SUSPEND suspend_rsp = {};
  suspend_rsp.chnl = p_scb->chnl;
  suspend_rsp.hndl = p_scb->hndl;

  if (p_data && p_data->api_stop.suspend) {
    log::verbose("peer {} suspending: {}, sup:{}", p_scb->PeerAddress(), start, p_scb->suspend_sup);
    if ((start) && (p_scb->suspend_sup) && (!p_scb->suspend_local_sent)) {
      sus_evt = false;
      p_scb->suspend_local_sent = true;
      p_scb->l2c_bufs = 0;
      AVDT_SuspendReq(&p_scb->avdt_handle, 1);
    }

    /* send SUSPEND_EVT event only if not in reconfiguring state and sus_evt is
     * true*/
    if ((sus_evt) && ((p_scb->suspend_local_sent) || (p_scb->state != BTA_AV_RCFG_SST))) {
      suspend_rsp.status = BTA_AV_SUCCESS;
      suspend_rsp.initiator = true;
      tBTA_AV bta_av_data;
      bta_av_data.suspend = suspend_rsp;
      (*bta_av_cb.p_cback)(BTA_AV_SUSPEND_EVT, &bta_av_data);
    }
  } else {
    suspend_rsp.status = BTA_AV_SUCCESS;
    suspend_rsp.initiator = true;
    log::verbose("status {}", suspend_rsp.status);

    // Send STOP_EVT event only if not in reconfiguring state.
    // However, we should send STOP_EVT if we are reconfiguring when taking
    // the Close->Configure->Open->Start path.
    if (p_scb->state != BTA_AV_RCFG_SST || (p_data && p_data->api_stop.reconfig_stop)) {
      tBTA_AV bta_av_data;
      bta_av_data.suspend = suspend_rsp;
      (*bta_av_cb.p_cback)(BTA_AV_STOP_EVT, &bta_av_data);
    }
  }
}

/*******************************************************************************
 *
 * Function         bta_av_reconfig
 *
 * Description      process the reconfigure request.
 *                  save the parameter in control block and
 *                  suspend, reconfigure or close the stream
 *
 * Returns          void
 *
 ******************************************************************************/
void bta_av_reconfig(tBTA_AV_SCB* p_scb, tBTA_AV_DATA* p_data) {
  AvdtpSepConfig* p_cfg;
  tBTA_AV_API_STOP stop = {};
  tBTA_AV_API_RCFG* p_rcfg = &p_data->api_reconfig;

  log::verbose("r:{}, s:{} idx: {} (o:{})", p_scb->recfg_sup, p_scb->suspend_sup, p_scb->rcfg_idx,
               p_scb->sep_info_idx);

  p_scb->num_recfg = 0;
  /* store the new configuration in control block */
  p_cfg = &p_scb->cfg;

  alarm_cancel(p_scb->avrc_ct_timer);

  log::debug("p_scb->sep_info_idx={} p_scb->rcfg_idx={} p_rcfg->sep_info_idx={}",
             p_scb->sep_info_idx, p_scb->rcfg_idx, p_rcfg->sep_info_idx);
  log::debug("Peer capable codec: {}", A2DP_CodecInfoString(p_scb->peer_cap.codec_info));
  log::debug("Current codec: {}", A2DP_CodecInfoString(p_scb->cfg.codec_info));
  log::debug("Reconfig codec: {}", A2DP_CodecInfoString(p_rcfg->codec_info));

  BTM_LogHistory(kBtmLogTag, p_scb->PeerAddress(), "Codec reconfig",
                 base::StringPrintf("%s => %s", A2DP_CodecName(p_scb->cfg.codec_info),
                                    A2DP_CodecName(p_rcfg->codec_info)));

  p_cfg->num_protect = p_rcfg->num_protect;
  memcpy(p_cfg->codec_info, p_rcfg->codec_info, AVDT_CODEC_SIZE);
  memcpy(p_cfg->protect_info, p_rcfg->p_protect_info, p_rcfg->num_protect);
  p_scb->rcfg_idx = p_rcfg->sep_info_idx;
  p_cfg->psc_mask = p_scb->cur_psc_mask;

  // If the requested SEP index is same as the current one, then we
  // can Suspend->Reconfigure->Start.
  // Otherwise, we have to Close->Configure->Open->Start or
  // Close->Configure->Open for streams that are / are not started.
  if ((p_scb->rcfg_idx == p_scb->sep_info_idx) && p_rcfg->suspend && p_scb->recfg_sup &&
      p_scb->suspend_sup) {
    if (p_scb->started) {
      // Suspend->Reconfigure->Start
      stop.flush = false;
      stop.suspend = true;
      stop.reconfig_stop = false;
      bta_av_str_stopped(p_scb, reinterpret_cast<tBTA_AV_DATA*>(&stop));
    } else {
      // Reconfigure
      log::verbose("reconfig");
      log::verbose("codec: {}", A2DP_CodecInfoString(p_scb->cfg.codec_info));
      AVDT_ReconfigReq(p_scb->avdt_handle, &p_scb->cfg);
      p_scb->cfg.psc_mask = p_scb->cur_psc_mask;
    }
  } else {
    // Close the stream first, and then Configure it
    log::verbose("Close/Open started: {} state: {} num_protect: {}", p_scb->started, p_scb->state,
                 p_cfg->num_protect);
    if (p_scb->started) {
      // Close->Configure->Open->Start
      if ((p_scb->rcfg_idx != p_scb->sep_info_idx) && p_scb->recfg_sup) {
        // Make sure we trigger STOP_EVT when taking the longer road to
        // reconfiguration, otherwise we don't call Start.
        stop.flush = false;
        stop.suspend = false;
        stop.reconfig_stop = true;
        bta_av_str_stopped(p_scb, reinterpret_cast<tBTA_AV_DATA*>(&stop));
      } else {
        bta_av_str_stopped(p_scb, NULL);
      }
      p_scb->started = false;
    } else {
      // Close->Configure->Open
      bta_av_str_stopped(p_scb, NULL);
    }
    // Drop the buffers queued in L2CAP
    const uint16_t buffers_left =
            stack::l2cap::get_interface().L2CA_FlushChannel(p_scb->l2c_cid, L2CAP_FLUSH_CHANS_ALL);
    if (buffers_left) {
      log::warn("Unable to flush all L2CAP ALL channel peer:{} cid:{} buffers_left:{}",
                p_scb->PeerAddress(), p_scb->l2c_cid, buffers_left);
    }
    AVDT_CloseReq(p_scb->avdt_handle);
  }
}

/*******************************************************************************
 *
 * Function         bta_av_data_path
 *
 * Description      Handle stream data path.
 *
 * Returns          void
 *
 ******************************************************************************/
void bta_av_data_path(tBTA_AV_SCB* p_scb, tBTA_AV_DATA* /* p_data */) {
  BT_HDR* p_buf = NULL;
  uint32_t timestamp;
  bool new_buf = false;
  uint8_t m_pt = 0x60;
  tAVDT_DATA_OPT_MASK opt;

  if (!p_scb->started) {
    return;
  }

  if (p_scb->cong) {
    return;
  }

  if (p_scb->use_rtp_header_marker_bit) {
    m_pt |= AVDT_MARKER_SET;
  }

  // Always get the current number of bufs que'd up
  p_scb->l2c_bufs = (uint8_t)stack::l2cap::get_interface().L2CA_FlushChannel(p_scb->l2c_cid,
                                                                             L2CAP_FLUSH_CHANS_GET);

  if (!list_is_empty(p_scb->a2dp_list)) {
    p_buf = reinterpret_cast<BT_HDR*>(list_front(p_scb->a2dp_list));
    list_remove(p_scb->a2dp_list, p_buf);
    /* use q_info.a2dp data, read the timestamp */
    timestamp = *reinterpret_cast<uint32_t*>(p_buf + 1);
  } else {
    new_buf = true;
    /* A2DP_list empty, call co_data, dup data to other channels */
    p_buf = p_scb->p_cos->data(p_scb->cfg.codec_info, &timestamp);

    if (p_buf) {
      /* use the offset area for the time stamp */
      *reinterpret_cast<uint32_t*>(p_buf + 1) = timestamp;

      /* dup the data to other channels */
      bta_av_dup_audio_buf(p_scb, p_buf);
    }
  }

  if (p_buf) {
    if (p_scb->l2c_bufs < (BTA_AV_QUEUE_DATA_CHK_NUM)) {
      /* There's a buffer, just queue it to L2CAP.
       * There's no need to increment it here, it is always read from
       * L2CAP (see above).
       */

      /* opt is a bit mask, it could have several options set */
      opt = AVDT_DATA_OPT_NONE;
      if (p_scb->no_rtp_header) {
        opt |= AVDT_DATA_OPT_NO_RTP;
      }

      //
      // Fragment the payload if larger than the MTU.
      // NOTE: The fragmentation is RTP-compatibie.
      //
      size_t extra_fragments_n = 0;
      if (p_buf->len > 0) {
        extra_fragments_n =
                (p_buf->len / p_scb->stream_mtu) + ((p_buf->len % p_scb->stream_mtu) ? 1 : 0) - 1;
      }
      std::vector<BT_HDR*> extra_fragments;
      extra_fragments.reserve(extra_fragments_n);

      uint8_t* data_begin = reinterpret_cast<uint8_t*>(p_buf + 1) + p_buf->offset;
      uint8_t* data_end = reinterpret_cast<uint8_t*>(p_buf + 1) + p_buf->offset + p_buf->len;
      while (extra_fragments_n-- > 0) {
        data_begin += p_scb->stream_mtu;
        size_t fragment_len = data_end - data_begin;
        if (fragment_len > p_scb->stream_mtu) {
          fragment_len = p_scb->stream_mtu;
        }

        BT_HDR* p_buf2 = reinterpret_cast<BT_HDR*>(osi_malloc(BT_DEFAULT_BUFFER_SIZE));
        p_buf2->offset = p_buf->offset;
        p_buf2->len = 0;
        p_buf2->layer_specific = 0;
        uint8_t* packet2 = reinterpret_cast<uint8_t*>(p_buf2 + 1) + p_buf2->offset + p_buf2->len;
        memcpy(packet2, data_begin, fragment_len);
        p_buf2->len += fragment_len;
        extra_fragments.push_back(p_buf2);
        p_buf->len -= fragment_len;
      }

      if (!extra_fragments.empty()) {
        // Reset the RTP Marker bit for all fragments except the last one
        m_pt &= ~AVDT_MARKER_SET;
      }
      AVDT_WriteReqOpt(p_scb->avdt_handle, p_buf, timestamp, m_pt, opt);
      for (size_t i = 0; i < extra_fragments.size(); i++) {
        if (i + 1 == extra_fragments.size()) {
          // Set the RTP Marker bit for the last fragment
          m_pt |= AVDT_MARKER_SET;
        }
        BT_HDR* p_buf2 = extra_fragments[i];
        AVDT_WriteReqOpt(p_scb->avdt_handle, p_buf2, timestamp, m_pt, opt);
      }
      p_scb->cong = true;
    } else {
      /* there's a buffer, but L2CAP does not seem to be moving data */
      if (new_buf) {
        /* just got this buffer from co_data,
         * put it in queue */
        list_append(p_scb->a2dp_list, p_buf);
      } else {
        /* just dequeue it from the a2dp_list */
        if (list_length(p_scb->a2dp_list) < 3) {
          /* put it back to the queue */
          list_prepend(p_scb->a2dp_list, p_buf);
        } else {
          /* too many buffers in a2dp_list, drop it. */
          bta_av_co_audio_drop(p_scb->hndl, p_scb->PeerAddress());
          osi_free(p_buf);
        }
      }
    }
  }
}

/*******************************************************************************
 *
 * Function         bta_av_start_ok
 *
 * Description      Stream started.
 *
 * Returns          void
 *
 ******************************************************************************/
void bta_av_start_ok(tBTA_AV_SCB* p_scb, tBTA_AV_DATA* p_data) {
  bool initiator = false;
  bool suspend = false;
  uint8_t new_role = p_scb->role;
  BT_HDR_RIGID hdr;
  tHCI_ROLE cur_role;
  uint8_t local_tsep = p_scb->seps[p_scb->sep_idx].tsep;

  log::info("peer {} bta_handle:0x{:x} wait:0x{:x} role:0x{:x} local_tsep:{}", p_scb->PeerAddress(),
            p_scb->hndl, p_scb->wait, p_scb->role, local_tsep);

  p_scb->started = true;

  if (local_tsep == AVDT_TSEP_SRC) {
    // The RTP Header marker bit for the A2DP Source encoder
    A2dpCodecConfig* codec_config = bta_av_get_a2dp_peer_current_codec(p_scb->PeerAddress());
    log::assert_that(codec_config != nullptr, "assert failed: codec_config != nullptr");
    p_scb->use_rtp_header_marker_bit = codec_config->useRtpHeaderMarkerBit();
  }

  if (p_scb->sco_suspend) {
    p_scb->sco_suspend = false;
  }

  if (new_role & BTA_AV_ROLE_START_INT) {
    initiator = true;
  }

  /* for A2DP SINK we do not send get_caps */
  if ((p_scb->avdt_handle == p_scb->seps[p_scb->sep_idx].av_handle) &&
      (local_tsep == AVDT_TSEP_SNK)) {
    p_scb->wait &= ~(BTA_AV_WAIT_ACP_CAPS_ON);
    log::verbose("local SEP type is SNK new wait is 0x{:x}", p_scb->wait);
  }
  if (p_scb->wait & BTA_AV_WAIT_ROLE_SW_FAILED) {
    /* role switch has failed */
    log::error("peer {} role switch failed: bta_handle:0x{:x} wait:0x{:x}, role:0x{:x}",
               p_scb->PeerAddress(), p_scb->hndl, p_scb->wait, p_scb->role);
    p_scb->wait &= ~BTA_AV_WAIT_ROLE_SW_FAILED;
    p_data = reinterpret_cast<tBTA_AV_DATA*>(&hdr);
    hdr.offset = BTA_AV_RS_FAIL;
  }
  log::verbose("peer {} wait:0x{:x} use_rtp_header_marker_bit:{}", p_scb->PeerAddress(),
               p_scb->wait, p_scb->use_rtp_header_marker_bit);

  if (p_data && (p_data->hdr.offset != BTA_AV_RS_NONE)) {
    p_scb->wait &= ~BTA_AV_WAIT_ROLE_SW_BITS;
    if (p_data->hdr.offset == BTA_AV_RS_FAIL) {
      bta_sys_idle(BTA_ID_AV, bta_av_cb.audio_open_cnt, p_scb->PeerAddress());
      tBTA_AV bta_av_data = {
              .start =
                      {
                              .chnl = p_scb->chnl,
                              .hndl = p_scb->hndl,
                              .status = BTA_AV_FAIL_ROLE,
                              .initiator = initiator,
                              .suspending = false,
                      },
      };
      (*bta_av_cb.p_cback)(BTA_AV_START_EVT, &bta_av_data);
      return;
    }
  }

  if (!bta_av_link_role_ok(p_scb, A2DP_SET_ONE_BIT)) {
    p_scb->q_tag = BTA_AV_Q_TAG_START;
  } else {
    /* The wait flag may be set here while we are already central on the link */
    /* this could happen if a role switch complete event occurred during
     * reconfig */
    /* if we are now central on the link, there is no need to wait for the role
     * switch, */
    /* complete anymore so we can clear the wait for role switch flag */
    p_scb->wait &= ~BTA_AV_WAIT_ROLE_SW_BITS;
  }

  if (p_scb->wait & (BTA_AV_WAIT_ROLE_SW_RES_OPEN | BTA_AV_WAIT_ROLE_SW_RES_START)) {
    p_scb->wait |= BTA_AV_WAIT_ROLE_SW_STARTED;
    p_scb->q_tag = BTA_AV_Q_TAG_START;
  }

  if (p_scb->wait) {
    log::error("peer {} wait:0x{:x} q_tag:{} not started", p_scb->PeerAddress(), p_scb->wait,
               p_scb->q_tag);
    /* Clear first bit of p_scb->wait and not to return from this point else
     * HAL layer gets blocked. And if there is delay in Get Capability response
     * as
     * first bit of p_scb->wait is cleared hence it ensures bt_av_start_ok is
     * not called
     * again from bta_av_save_caps.
     */
    p_scb->wait &= ~BTA_AV_WAIT_ACP_CAPS_ON;
  }

  /* tell role manager to check M/S role */
  bta_sys_conn_open(BTA_ID_AV, p_scb->app_id, p_scb->PeerAddress());

  bta_sys_busy(BTA_ID_AV, bta_av_cb.audio_open_cnt, p_scb->PeerAddress());

  if (p_scb->media_type == AVDT_MEDIA_TYPE_AUDIO) {
    /* in normal logic, conns should be bta_av_cb.audio_count - 1,
     * However, bta_av_stream_chg is not called to increase
     * bta_av_cb.audio_count yet.
     * If the code were to be re-arranged for some reasons, this number may need
     * to be changed
     */
    p_scb->co_started = bta_av_cb.audio_open_cnt;
  }

  /* clear the congestion flag */
  p_scb->cong = false;

  if (new_role & BTA_AV_ROLE_START_INT) {
    new_role &= ~BTA_AV_ROLE_START_INT;
  } else if ((new_role & BTA_AV_ROLE_AD_ACP) && (new_role & BTA_AV_ROLE_SUSPEND_OPT)) {
    suspend = true;
  }

  if (!suspend) {
    p_scb->q_tag = BTA_AV_Q_TAG_STREAM;
    bta_av_stream_chg(p_scb, true);
  }

  {
    /* If sink starts stream, disable sniff mode here */
    if (!initiator) {
      /* If source is the central role, disable role switch during streaming.
       * Otherwise allow role switch, if source is peripheral.
       * Because it would not hurt source, if the peer device wants source to be
       * central.
       * disable sniff mode unconditionally during streaming */
      if ((get_btm_client_interface().link_policy.BTM_GetRole(p_scb->PeerAddress(), &cur_role) ==
           tBTM_STATUS::BTM_SUCCESS) &&
          (cur_role == HCI_ROLE_CENTRAL)) {
        BTM_block_role_switch_and_sniff_mode_for(p_scb->PeerAddress());
      } else {
        get_btm_client_interface().link_policy.BTM_block_sniff_mode_for(p_scb->PeerAddress());
      }
    }

    p_scb->role = new_role;
    p_scb->role &= ~BTA_AV_ROLE_AD_ACP;
    p_scb->role &= ~BTA_AV_ROLE_SUSPEND_OPT;

    p_scb->no_rtp_header = false;
    p_scb->p_cos->start(p_scb->hndl, p_scb->PeerAddress(), p_scb->cfg.codec_info,
                        &p_scb->no_rtp_header);
    p_scb->co_started = true;

    log::verbose("peer {} suspending: {}, role:0x{:x}, init {}", p_scb->PeerAddress(), suspend,
                 p_scb->role, initiator);

    tBTA_AV bta_av_data = {
            .start =
                    {
                            .chnl = p_scb->chnl,
                            .hndl = p_scb->hndl,
                            .status = BTA_AV_SUCCESS,
                            .initiator = initiator,
                            .suspending = suspend,
                    },
    };
    (*bta_av_cb.p_cback)(BTA_AV_START_EVT, &bta_av_data);

    if (suspend) {
      p_scb->role |= BTA_AV_ROLE_SUSPEND;
      p_scb->cong = true; /* do not allow the media data to go through */
      /* do not duplicate the media packets to this channel */
      p_scb->p_cos->stop(p_scb->hndl, p_scb->PeerAddress());
      p_scb->co_started = false;
      tBTA_AV_API_STOP stop = {
              .hdr = {},
              .suspend = true,
              .flush = false,
              .reconfig_stop = false,
      };
      bta_av_ssm_execute(p_scb, BTA_AV_AP_STOP_EVT, reinterpret_cast<tBTA_AV_DATA*>(&stop));
    }
  }
}

/*******************************************************************************
 *
 * Function         bta_av_start_failed
 *
 * Description      Stream start failed.
 *
 * Returns          void
 *
 ******************************************************************************/
void bta_av_start_failed(tBTA_AV_SCB* p_scb, tBTA_AV_DATA* /* p_data */) {
  log::error("peer {} bta_handle:0x{:x} audio_open_cnt:{} started:{} co_started:{}",
             p_scb->PeerAddress(), p_scb->hndl, bta_av_cb.audio_open_cnt, p_scb->started,
             p_scb->co_started);

  if (!p_scb->started && !p_scb->co_started) {
    bta_sys_idle(BTA_ID_AV, bta_av_cb.audio_open_cnt, p_scb->PeerAddress());
    notify_start_failed(p_scb);
  }

  BTM_unblock_role_switch_and_sniff_mode_for(p_scb->PeerAddress());
  p_scb->sco_suspend = false;
}

/*******************************************************************************
 *
 * Function         bta_av_str_closed
 *
 * Description      Stream closed.
 *
 * Returns          void
 *
 ******************************************************************************/
void bta_av_str_closed(tBTA_AV_SCB* p_scb, tBTA_AV_DATA* p_data) {
  tBTA_AV data = {};
  tBTA_AV_EVT event = {};

  log::warn("peer {} bta_handle:0x{:x} open_status:{} chnl:{} co_started:{}", p_scb->PeerAddress(),
            p_scb->hndl, p_scb->open_status, p_scb->chnl, p_scb->co_started);

  BTM_unblock_role_switch_and_sniff_mode_for(p_scb->PeerAddress());
  if (bta_av_cb.audio_open_cnt <= 1) {
    get_btm_client_interface().link_policy.BTM_default_unblock_role_switch();
  }

  stack::l2cap::get_interface().L2CA_SetMediaStreamChannel(p_scb->l2c_cid, false);

  if (p_scb->open_status != BTA_AV_SUCCESS) {
    /* must be failure when opening the stream */
    data.open.bd_addr = p_scb->PeerAddress();
    data.open.status = p_scb->open_status;
    data.open.chnl = p_scb->chnl;
    data.open.hndl = p_scb->hndl;

    if (p_scb->seps[p_scb->sep_idx].tsep == AVDT_TSEP_SRC) {
      data.open.sep = AVDT_TSEP_SNK;
    } else if (p_scb->seps[p_scb->sep_idx].tsep == AVDT_TSEP_SNK) {
      data.open.sep = AVDT_TSEP_SRC;
    }

    event = BTA_AV_OPEN_EVT;
    p_scb->open_status = BTA_AV_SUCCESS;

    bta_sys_conn_close(BTA_ID_AV, p_scb->app_id, p_scb->PeerAddress());
    bta_av_cleanup(p_scb, p_data);
    (*bta_av_cb.p_cback)(event, &data);
  } else {
    /* do stop if we were started */
    if (p_scb->co_started) {
      bta_av_str_stopped(p_scb, NULL);
    }

    {
      p_scb->p_cos->close(p_scb->hndl, p_scb->PeerAddress());
      data.close.chnl = p_scb->chnl;
      data.close.hndl = p_scb->hndl;
      event = BTA_AV_CLOSE_EVT;

      bta_sys_conn_close(BTA_ID_AV, p_scb->app_id, p_scb->PeerAddress());
      bta_av_cleanup(p_scb, p_data);
      (*bta_av_cb.p_cback)(event, &data);
    }
  }
}

/*******************************************************************************
 *
 * Function         bta_av_clr_cong
 *
 * Description      Clear stream congestion flag.
 *
 * Returns          void
 *
 ******************************************************************************/
void bta_av_clr_cong(tBTA_AV_SCB* p_scb, tBTA_AV_DATA* /* p_data */) {
  log::verbose("");
  if (p_scb->co_started) {
    p_scb->cong = false;
  }
}

/*******************************************************************************
 *
 * Function         bta_av_suspend_cfm
 *
 * Description      process the suspend response
 *
 * Returns          void
 *
 ******************************************************************************/
void bta_av_suspend_cfm(tBTA_AV_SCB* p_scb, tBTA_AV_DATA* p_data) {
  tBTA_AV_SUSPEND suspend_rsp = {};
  uint8_t err_code = p_data->str_msg.msg.hdr.err_code;
  p_scb->suspend_local_sent = false;

  log::verbose("peer {} bta_handle:0x{:x} audio_open_cnt:{} err_code:{}", p_scb->PeerAddress(),
               p_scb->hndl, bta_av_cb.audio_open_cnt, err_code);

  if (!p_scb->started) {
    /* handle the condition where there is a collision of SUSPEND req from
     *either side
     ** Second SUSPEND req could be rejected. Do not treat this as a failure
     */
    log::warn("already suspended, ignore, err_code {}", err_code);
    return;
  }

  suspend_rsp.status = BTA_AV_SUCCESS;
  if (err_code && (err_code != AVDT_ERR_BAD_STATE)) {
    suspend_rsp.status = BTA_AV_FAIL;

    log::error("suspend failed, closing connection");

    /* SUSPEND failed. Close connection. */
    bta_av_ssm_execute(p_scb, BTA_AV_API_CLOSE_EVT, NULL);
  } else {
    /* only set started to false when suspend is successful */
    p_scb->started = false;
  }

  if (p_scb->role & BTA_AV_ROLE_SUSPEND) {
    p_scb->role &= ~BTA_AV_ROLE_SUSPEND;
    p_scb->cong = false;
  }

  bta_sys_idle(BTA_ID_AV, bta_av_cb.audio_open_cnt, p_scb->PeerAddress());
  BTM_unblock_role_switch_and_sniff_mode_for(p_scb->PeerAddress());

  /* in case that we received suspend_ind, we may need to call co_stop here */
  if (p_scb->co_started) {
    if (bta_av_cb.offload_started_hndl == p_scb->hndl) {
      bta_av_vendor_offload_stop();
      bta_av_cb.offload_started_hndl = BTA_AV_INVALID_HANDLE;
    } else if (bta_av_cb.offload_start_pending_hndl == p_scb->hndl) {
      log::warn("Stop pending offload start command");
      bta_av_vendor_offload_stop();
      bta_av_cb.offload_start_pending_hndl = BTA_AV_INVALID_HANDLE;
    }
    bta_av_stream_chg(p_scb, false);

    {
      p_scb->co_started = false;
      p_scb->p_cos->stop(p_scb->hndl, p_scb->PeerAddress());
    }
  }

  {
    suspend_rsp.chnl = p_scb->chnl;
    suspend_rsp.hndl = p_scb->hndl;
    suspend_rsp.initiator = p_data->str_msg.initiator;
    tBTA_AV bta_av_data;
    bta_av_data.suspend = suspend_rsp;
    (*bta_av_cb.p_cback)(BTA_AV_SUSPEND_EVT, &bta_av_data);
  }
}

/*******************************************************************************
 *
 * Function         bta_av_rcfg_str_ok
 *
 * Description      report reconfigure successful
 *
 * Returns          void
 *
 ******************************************************************************/
void bta_av_rcfg_str_ok(tBTA_AV_SCB* p_scb, tBTA_AV_DATA* p_data) {
  p_scb->l2c_cid = AVDT_GetL2CapChannel(p_scb->avdt_handle);
  log::verbose("peer {} bta_handle:0x{:x} l2c_cid:{}", p_scb->PeerAddress(), p_scb->hndl,
               p_scb->l2c_cid);

  if (p_data != NULL) {
    // p_data could be NULL if the reconfig was triggered by the local device
    p_scb->stream_mtu = p_data->str_msg.msg.open_ind.peer_mtu - AVDT_MEDIA_HDR_SIZE;
    log::verbose("l2c_cid: 0x{:x} stream_mtu: {}", p_scb->l2c_cid, p_scb->stream_mtu);
    p_scb->p_cos->update_mtu(p_scb->hndl, p_scb->PeerAddress(), p_scb->stream_mtu);
  }

  if (com::android::bluetooth::flags::fix_avdt_rconfig_not_setting_l2cap()) {
    /* Set the media channel as high priority */
    if (!stack::l2cap::get_interface().L2CA_SetTxPriority(p_scb->l2c_cid,
                                                          L2CAP_CHNL_PRIORITY_HIGH)) {
      log::warn("Unable to set L2CAP Tx priority peer:{} cid:{}", p_scb->PeerAddress(),
                p_scb->l2c_cid);
    }

    if (!stack::l2cap::get_interface().L2CA_SetChnlFlushability(p_scb->l2c_cid, true)) {
      log::warn("Unable to set L2CAP flush peer:{} cid:{}", p_scb->PeerAddress(), p_scb->l2c_cid);
    }

    stack::l2cap::get_interface().L2CA_SetMediaStreamChannel(p_scb->l2c_cid, true);
  }

  /* rc listen */
  bta_av_st_rc_timer(p_scb, NULL);

  if (p_scb->suspend_local_sent) {
    p_scb->suspend_local_sent = false;
  }

  /* No need to keep the role bits once reconfig is done. */
  p_scb->role &= ~BTA_AV_ROLE_AD_ACP;
  p_scb->role &= ~BTA_AV_ROLE_SUSPEND_OPT;
  p_scb->role &= ~BTA_AV_ROLE_START_INT;

  {
    /* reconfigure success  */
    tBTA_AV bta_av_data = {
            .reconfig =
                    {
                            .chnl = p_scb->chnl,
                            .hndl = p_scb->hndl,
                            .status = BTA_AV_SUCCESS,
                    },
    };
    (*bta_av_cb.p_cback)(BTA_AV_RECONFIG_EVT, &bta_av_data);
  }
}

/*******************************************************************************
 *
 * Function         bta_av_rcfg_failed
 *
 * Description      process reconfigure failed
 *
 * Returns          void
 *
 ******************************************************************************/
void bta_av_rcfg_failed(tBTA_AV_SCB* p_scb, tBTA_AV_DATA* p_data) {
  log::error("num_recfg={} conn_lcb=0x{:x} peer_addr={}", p_scb->num_recfg, bta_av_cb.conn_lcb,
             p_scb->PeerAddress());

  if (p_scb->num_recfg > BTA_AV_RECONFIG_RETRY) {
    bta_av_cco_close(p_scb, p_data);
    /* report failure */
    tBTA_AV bta_av_data = {
            .reconfig =
                    {
                            .chnl = p_scb->chnl,
                            .hndl = p_scb->hndl,
                            .status = BTA_AV_FAIL_STREAM,
                    },
    };
    (*bta_av_cb.p_cback)(BTA_AV_RECONFIG_EVT, &bta_av_data);
    /* go to closing state */
    bta_av_ssm_execute(p_scb, BTA_AV_API_CLOSE_EVT, NULL);
  } else {
    /* open failed. try again */
    p_scb->num_recfg++;
    // conn_lcb is the index bitmask of all used LCBs, and since LCB and SCB use
    // the same index, it should be safe to use SCB index here.
    if ((bta_av_cb.conn_lcb & (1 << p_scb->hdi)) != 0) {
      AVDT_DisconnectReq(p_scb->PeerAddress(), &bta_av_proc_stream_evt);
    } else {
      log::warn("conn_lcb=0x{:x} bta_handle=0x{:x} (hdi={}) no link", bta_av_cb.conn_lcb,
                p_scb->hndl, p_scb->hdi);
      bta_av_connect_req(p_scb, NULL);
    }
  }
}

/*******************************************************************************
 *
 * Function         bta_av_rcfg_connect
 *
 * Description      stream closed. reconnect the stream
 *
 * Returns          void
 *
 ******************************************************************************/
void bta_av_rcfg_connect(tBTA_AV_SCB* p_scb, tBTA_AV_DATA* /* p_data */) {
  log::verbose("");

  p_scb->cong = false;
  p_scb->num_recfg++;
  log::verbose("num_recfg: {}", p_scb->num_recfg);
  if (p_scb->num_recfg > BTA_AV_RECONFIG_RETRY) {
    /* let bta_av_rcfg_failed report fail */
    bta_av_rcfg_failed(p_scb, NULL);
  } else {
    AVDT_ConnectReq(p_scb->PeerAddress(), p_scb->hdi, &bta_av_proc_stream_evt);
  }
}

/*******************************************************************************
 *
 * Function         bta_av_rcfg_discntd
 *
 * Description      AVDT disconnected. reconnect the stream
 *
 * Returns          void
 *
 ******************************************************************************/
void bta_av_rcfg_discntd(tBTA_AV_SCB* p_scb, tBTA_AV_DATA* /*p_data*/) {
  log::error("num_recfg={} conn_lcb=0x{:x} peer_addr={}", p_scb->num_recfg, bta_av_cb.conn_lcb,
             p_scb->PeerAddress());

  p_scb->num_recfg++;
  if (p_scb->num_recfg > BTA_AV_RECONFIG_RETRY) {
    /* report failure */
    tBTA_AV bta_av_data = {
            .reconfig =
                    {
                            .chnl = p_scb->chnl,
                            .hndl = p_scb->hndl,
                            .status = BTA_AV_FAIL_STREAM,
                    },
    };
    (*bta_av_cb.p_cback)(BTA_AV_RECONFIG_EVT, &bta_av_data);
    /* report close event & go to init state */
    bta_av_ssm_execute(p_scb, BTA_AV_STR_DISC_FAIL_EVT, NULL);
  } else {
    AVDT_ConnectReq(p_scb->PeerAddress(), p_scb->hdi, &bta_av_proc_stream_evt);
  }
}

/*******************************************************************************
 *
 * Function         bta_av_suspend_cont
 *
 * Description      received the suspend response.
 *                  continue to reconfigure the stream
 *
 * Returns          void
 *
 ******************************************************************************/
void bta_av_suspend_cont(tBTA_AV_SCB* p_scb, tBTA_AV_DATA* p_data) {
  uint8_t err_code = p_data->str_msg.msg.hdr.err_code;

  log::verbose("err_code={}", err_code);

  p_scb->started = false;
  p_scb->cong = false;
  p_scb->suspend_local_sent = false;

  if (err_code) {
    if (AVDT_ERR_CONNECT == err_code) {
      /* report failure */
      tBTA_AV bta_av_data = {
              .reconfig =
                      {
                              .chnl = p_scb->chnl,
                              .hndl = p_scb->hndl,
                              .status = BTA_AV_FAIL,
                      },
      };
      (*bta_av_cb.p_cback)(BTA_AV_RECONFIG_EVT, &bta_av_data);
      log::error("BTA_AV_STR_DISC_FAIL_EVT: peer_addr={}", p_scb->PeerAddress());
      bta_av_ssm_execute(p_scb, BTA_AV_STR_DISC_FAIL_EVT, NULL);
    } else {
      /* drop the buffers queued in L2CAP */
      const uint16_t buffers_left = stack::l2cap::get_interface().L2CA_FlushChannel(
              p_scb->l2c_cid, L2CAP_FLUSH_CHANS_ALL);
      if (buffers_left) {
        log::error("suspend rejected, closing peer:{} cid:{} buffers_left:{}", p_scb->PeerAddress(),
                   p_scb->l2c_cid, buffers_left);
      }
      AVDT_CloseReq(p_scb->avdt_handle);
    }
  } else {
    log::verbose("calling AVDT_ReconfigReq");
    /* reconfig the stream */

    log::verbose("codec: {}", A2DP_CodecInfoString(p_scb->cfg.codec_info));
    AVDT_ReconfigReq(p_scb->avdt_handle, &p_scb->cfg);
    p_scb->cfg.psc_mask = p_scb->cur_psc_mask;
  }
}

/*******************************************************************************
 *
 * Function         bta_av_rcfg_cfm
 *
 * Description      if reconfigure is successful, report the event
 *                  otherwise, close the stream.
 *
 * Returns          void
 *
 ******************************************************************************/
void bta_av_rcfg_cfm(tBTA_AV_SCB* p_scb, tBTA_AV_DATA* p_data) {
  uint8_t err_code = p_data->str_msg.msg.hdr.err_code;

  log::verbose("err_code = {}", err_code);

  // Disable AVDTP RECONFIGURE for rejectlisted devices
  bool disable_avdtp_reconfigure = false;
  {
    char remote_name[BD_NAME_LEN] = "";
    if (btif_storage_get_stored_remote_name(p_scb->PeerAddress(), remote_name)) {
      if (interop_match_name(INTEROP_DISABLE_AVDTP_RECONFIGURE, remote_name) ||
          interop_match_addr(INTEROP_DISABLE_AVDTP_RECONFIGURE,
                             (const RawAddress*)&p_scb->PeerAddress())) {
        log::info("disable AVDTP RECONFIGURE: interop matched name {} address {}", remote_name,
                  p_scb->PeerAddress());
        disable_avdtp_reconfigure = true;
      }
    }
  }

  if ((err_code != 0) || disable_avdtp_reconfigure) {
    /* Disable reconfiguration feature only with explicit rejection(not with
     * timeout) */
    if ((err_code != AVDT_ERR_TIMEOUT) || disable_avdtp_reconfigure) {
      p_scb->recfg_sup = false;
    }
    /* started flag is false when reconfigure command is sent */
    /* drop the buffers queued in L2CAP */
    const uint16_t buffers_left =
            stack::l2cap::get_interface().L2CA_FlushChannel(p_scb->l2c_cid, L2CAP_FLUSH_CHANS_ALL);
    if (buffers_left) {
      log::error("reconfig rejected, closing queued  peer:{} cid:{} buffers_left:{}",
                 p_scb->PeerAddress(), p_scb->l2c_cid, buffers_left);
    }
    AVDT_CloseReq(p_scb->avdt_handle);
  } else {
    /* update the codec info after rcfg cfm */
    log::verbose("updating from codec {} to codec {}", A2DP_CodecName(p_scb->cfg.codec_info),
                 A2DP_CodecName(p_data->str_msg.msg.reconfig_cfm.p_cfg->codec_info));
    memcpy(p_scb->cfg.codec_info, p_data->str_msg.msg.reconfig_cfm.p_cfg->codec_info,
           AVDT_CODEC_SIZE);
    /* take the SSM back to OPEN state */
    bta_av_ssm_execute(p_scb, BTA_AV_STR_OPEN_OK_EVT, NULL);
  }
}

/*******************************************************************************
 *
 * Function         bta_av_rcfg_open
 *
 * Description      AVDT is connected. open the stream with the new
 *                  configuration
 *
 * Returns          void
 *
 ******************************************************************************/
void bta_av_rcfg_open(tBTA_AV_SCB* p_scb, tBTA_AV_DATA* /* p_data */) {
  log::verbose("peer {} bta_handle:0x{:x} num_disc_snks:{}", p_scb->PeerAddress(), p_scb->hndl,
               p_scb->num_disc_snks);

  if (p_scb->num_disc_snks == 0) {
    /* Need to update call-out module so that it will be ready for discover */
    p_scb->p_cos->stop(p_scb->hndl, p_scb->PeerAddress());

    /* send avdtp discover request */
    AVDT_DiscoverReq(p_scb->PeerAddress(), p_scb->hdi, p_scb->sep_info, BTA_AV_NUM_SEPS,
                     &bta_av_proc_stream_evt);
  } else {
    log::verbose("calling AVDT_OpenReq()");
    log::verbose("codec: {}", A2DP_CodecInfoString(p_scb->cfg.codec_info));

    /* we may choose to use a different SEP at reconfig.
     * adjust the sep_idx now */
    bta_av_adjust_seps_idx(p_scb, bta_av_get_scb_handle(p_scb, AVDT_TSEP_SRC));
    log::info("sep_idx={} avdt_handle={} bta_handle=0x{:x}", p_scb->sep_idx, p_scb->avdt_handle,
              p_scb->hndl);

    /* open the stream with the new config */
    p_scb->sep_info_idx = p_scb->rcfg_idx;
    AVDT_OpenReq(p_scb->avdt_handle, p_scb->PeerAddress(), p_scb->hdi,
                 p_scb->sep_info[p_scb->sep_info_idx].seid, &p_scb->cfg);
  }
}

/*******************************************************************************
 *
 * Function         bta_av_security_rej
 *
 * Description      Send an AVDTP security reject.
 *
 * Returns          void
 *
 ******************************************************************************/
void bta_av_security_rej(tBTA_AV_SCB* p_scb, tBTA_AV_DATA* /* p_data */) {
  AVDT_SecurityRsp(p_scb->avdt_handle, p_scb->avdt_label, AVDT_ERR_BAD_STATE, NULL, 0);
}

/*******************************************************************************
 *
 * Function         bta_av_open_rc
 *
 * Description      Send a message to main SM to open RC channel.
 *
 * Returns          void
 *
 ******************************************************************************/
void bta_av_open_rc(tBTA_AV_SCB* p_scb, tBTA_AV_DATA* p_data) {
  log::verbose("use_rc: {}, wait: 0x{:x} role: 0x{:x}", p_scb->use_rc, p_scb->wait, p_scb->role);
  if ((p_scb->wait & BTA_AV_WAIT_ROLE_SW_BITS) && (p_scb->q_tag == BTA_AV_Q_TAG_START)) {
    /* waiting for role switch for some reason & the timer expires */
    if (!bta_av_link_role_ok(p_scb, A2DP_SET_ONE_BIT)) {
      log::error("failed to start streaming for role management reasons!!");
      alarm_cancel(p_scb->avrc_ct_timer);

      tBTA_AV bta_av_data = {
              .start =
                      {
                              .chnl = p_scb->chnl,
                              .hndl = p_scb->hndl,
                              .status = BTA_AV_FAIL_ROLE,
                              .initiator = true,
                              .suspending = false,
                      },
      };
      p_scb->wait &= ~BTA_AV_WAIT_ROLE_SW_BITS;
      bta_av_cb.rs_idx = 0;
      (*bta_av_cb.p_cback)(BTA_AV_START_EVT, &bta_av_data);
    } else {
      /* role switch is done. continue to start streaming */
      bta_av_cb.rs_idx = 0;
      p_data->hdr.offset = BTA_AV_RS_OK;
      bta_av_start_ok(p_scb, p_data);
    }
    return;
  }

  if (p_scb->use_rc || (p_scb->role & BTA_AV_ROLE_AD_ACP)) {
    if (bta_av_cb.disc) {
      /* AVRC discover db is in use */
      if (p_scb->rc_handle == BTA_AV_RC_HANDLE_NONE) {
        /* AVRC channel is not connected. delay a little bit */
        if ((p_scb->wait & BTA_AV_WAIT_ROLE_SW_BITS) == 0) {
          bta_sys_start_timer(p_scb->avrc_ct_timer, BTA_AV_RC_DISC_TIME_VAL, BTA_AV_AVRC_TIMER_EVT,
                              p_scb->hndl);
        } else {
          p_scb->wait |= BTA_AV_WAIT_CHECK_RC;
        }
      }
    } else {
      /* use main SM for AVRC SDP activities */
      if (btif_av_both_enable()) {
        /* if peer is sink, it should run new avrcp */
        if ((p_scb->seps[p_scb->sep_idx].tsep == AVDT_TSEP_SRC) && is_new_avrcp_enabled()) {
          log::warn("local src Using the new AVRCP Profile");
          if (bluetooth::avrcp::AvrcpService::Get() != nullptr) {
            bluetooth::avrcp::AvrcpService::Get()->ConnectDevice(p_scb->PeerAddress());
            return;
          }
        }

        log::warn("local sink Using the legacy AVRCP Profile");
        bta_av_rc_disc((uint8_t)(p_scb->hdi + 1));

        return;
      }
      if (btif_av_is_source_enabled() && is_new_avrcp_enabled()) {
        log::warn("Using the new AVRCP Profile");
        bluetooth::avrcp::AvrcpService::Get()->ConnectDevice(p_scb->PeerAddress());
      } else {
        bta_av_rc_disc((uint8_t)(p_scb->hdi + 1));
      }
    }
  } else {
    if (BTA_AV_RC_HANDLE_NONE != p_scb->rc_handle) {
      /* the open API said that this handle does not want a RC connection.
       * disconnect it now */
      AVRC_Close(p_scb->rc_handle);
    }
  }
}

/*******************************************************************************
 *
 * Function         bta_av_open_at_inc
 *
 * Description      This function is called if API open is called by application
 *                  while state-machine is at incoming state.
 *
 * Returns          void
 *
 ******************************************************************************/
void bta_av_open_at_inc(tBTA_AV_SCB* p_scb, tBTA_AV_DATA* p_data) {
  memcpy(&(p_scb->open_api), &(p_data->api_open), sizeof(tBTA_AV_API_OPEN));

  log::verbose("peer {} coll_mask=0x{:02x}", p_scb->PeerAddress(), p_scb->coll_mask);

  if (p_scb->coll_mask & BTA_AV_COLL_INC_TMR) {
    p_scb->coll_mask |= BTA_AV_COLL_API_CALLED;

    /* API open will be handled at timeout if SNK did not start signalling. */
    /* API open will be ignored if SNK starts signalling.                   */
  } else {
    /* SNK did not start signalling, API was called N seconds timeout. */
    /* We need to switch to INIT state and start opening connection. */
    p_scb->coll_mask = 0;
    bta_av_set_scb_sst_init(p_scb);

    tBTA_AV_API_OPEN* p_buf =
            reinterpret_cast<tBTA_AV_API_OPEN*>(osi_malloc(sizeof(tBTA_AV_API_OPEN)));
    memcpy(p_buf, &(p_scb->open_api), sizeof(tBTA_AV_API_OPEN));
    bta_sys_sendmsg(p_buf);
  }
}

static void offload_vendor_callback(tBTM_VSC_CMPL* param) {
  tBTA_AV value{0};
  uint8_t sub_opcode = 0;
  if (param->param_len) {
    log::verbose("param_len = {} status = {}", param->param_len, param->p_param_buf[0]);
    value.status = static_cast<tBTA_AV_STATUS>(param->p_param_buf[0]);
  }
  if (value.status == 0) {
    sub_opcode = param->p_param_buf[1];
    log::verbose("subopcode = {}", sub_opcode);
    switch (sub_opcode) {
      case HCI_VSQC_CONTROLLER_A2DP_STOP_OPCODE:
      case VS_HCI_A2DP_OFFLOAD_STOP:
      case VS_HCI_A2DP_OFFLOAD_STOP_V2:
        log::verbose("VS_HCI_STOP_A2DP_MEDIA successful");
        break;
      case HCI_VSQC_CONTROLLER_A2DP_OPCODE:
      case VS_HCI_A2DP_OFFLOAD_START:
      case VS_HCI_A2DP_OFFLOAD_START_V2:
        if (bta_av_cb.offload_start_pending_hndl) {
          log::verbose("VS_HCI_START_A2DP_MEDIA successful");
          bta_av_cb.offload_started_hndl = bta_av_cb.offload_start_pending_hndl;
          bta_av_cb.offload_start_pending_hndl = BTA_AV_INVALID_HANDLE;
        } else {
          log::info("No pending start command due to AVDTP suspend immediately");
        }
        (*bta_av_cb.p_cback)(BTA_AV_OFFLOAD_START_RSP_EVT, &value);
        break;
      default:
        break;
    }
  } else {
    log::verbose("Offload failed for subopcode= {}", sub_opcode);
    if (param->opcode != VS_HCI_A2DP_OFFLOAD_STOP && param->opcode != VS_HCI_A2DP_OFFLOAD_STOP_V2) {
      bta_av_cb.offload_start_pending_hndl = BTA_AV_INVALID_HANDLE;
      (*bta_av_cb.p_cback)(BTA_AV_OFFLOAD_START_RSP_EVT, &value);
    }
  }
}

static void bta_av_vendor_offload_start(tBTA_AV_SCB* p_scb, tBT_A2DP_OFFLOAD* offload_start) {
  uint8_t param[sizeof(tBT_A2DP_OFFLOAD)];
  log::verbose("");

  uint8_t* p_param = param;
  *p_param++ = VS_HCI_A2DP_OFFLOAD_START;

  UINT32_TO_STREAM(p_param, offload_start->codec_type);
  UINT16_TO_STREAM(p_param, offload_start->max_latency);
  ARRAY_TO_STREAM(p_param, offload_start->scms_t_enable,
                  static_cast<int>(offload_start->scms_t_enable.size()));
  UINT32_TO_STREAM(p_param, offload_start->sample_rate);
  UINT8_TO_STREAM(p_param, offload_start->bits_per_sample);
  UINT8_TO_STREAM(p_param, offload_start->ch_mode);
  UINT32_TO_STREAM(p_param, offload_start->encoded_audio_bitrate);
  UINT16_TO_STREAM(p_param, offload_start->acl_hdl);
  UINT16_TO_STREAM(p_param, offload_start->l2c_rcid);
  UINT16_TO_STREAM(p_param, offload_start->mtu);
  ARRAY_TO_STREAM(p_param, offload_start->codec_info, (int8_t)sizeof(offload_start->codec_info));
  bta_av_cb.offload_start_pending_hndl = p_scb->hndl;
  bta_av_cb.offload_start_v2 = false;
  log::info(
          "codec: {:#x}, sample rate: {:#x}, bit depth: {:#x}, channel: {:#x}, "
          "bitrate: {:#x}, ACL: {:#x}, L2CAP: {:#x}, MTU: {:#x}",
          offload_start->codec_type, offload_start->sample_rate, offload_start->bits_per_sample,
          offload_start->ch_mode, offload_start->encoded_audio_bitrate, offload_start->acl_hdl,
          offload_start->l2c_rcid, offload_start->mtu);
  get_btm_client_interface().vendor.BTM_VendorSpecificCommand(HCI_CONTROLLER_A2DP, p_param - param,
                                                              param, offload_vendor_callback);
}

void bta_qti_av_vendor_offload_stop() {
  uint8_t param[sizeof(tBT_A2DP_OFFLOAD)];

  log::info("");
  param[0] = HCI_VSQC_CONTROLLER_A2DP_STOP_OPCODE;
  param[1] = 0;

  get_btm_client_interface().vendor.BTM_VendorSpecificCommand(HCI_QTI_CONTROLLER_A2DP_OPCODE, 2, param, offload_vendor_callback);
}

static void bta_av_vendor_offload_start_v2(tBTA_AV_SCB* p_scb, A2dpCodecConfigExt* offload_codec) {
  log::verbose("");

  uint16_t connection_handle = get_btm_client_interface().peer.BTM_GetHCIConnHandle(
          p_scb->PeerAddress(), BT_TRANSPORT_BR_EDR);
  btav_a2dp_scmst_info_t scmst_info = p_scb->p_cos->get_scmst_info(p_scb->PeerAddress());
  uint16_t mtu = p_scb->stream_mtu;
  uint16_t l2cap_channel_handle = 0;

  if (mtu > MAX_3MBPS_AVDTP_MTU) {
    mtu = MAX_3MBPS_AVDTP_MTU;
  }
  if (stack::l2cap::get_interface().L2CA_GetRemoteChannelId(p_scb->l2c_cid,
                                                            &l2cap_channel_handle) == false) {
    log::error("Failed to fetch l2c rcid");
  }

  uint8_t param[255];
  uint8_t* p_param = param;
  *p_param++ = VS_HCI_A2DP_OFFLOAD_START_V2;

  // Connection_Handle: 2 bytes
  UINT16_TO_STREAM(p_param, connection_handle);
  // L2CAP_Channel_ID: 2 bytes
  UINT16_TO_STREAM(p_param, l2cap_channel_handle);
  // Data_Path_Direction: 1 byte
  // TODO(b/305779580): Sink offload
  UINT8_TO_STREAM(p_param, 0x0);
  // Peer_MTU: 2 bytes
  UINT16_TO_STREAM(p_param, mtu);
  // CP_Enable_SCMS_T: 1 byte
  UINT8_TO_STREAM(p_param, scmst_info.enable_status);
  // CP_Header_SCMS_T: 1 byte
  UINT8_TO_STREAM(p_param, scmst_info.cp_header);
  // Vendor_Specific_Parameters_Len: 1 byte
  // Vendor_Specific_Parameters: N bytes
  auto const& vendor_specific_parameters = offload_codec->getVendorCodecParameters();
  UINT8_TO_STREAM(p_param, static_cast<uint8_t>(vendor_specific_parameters.size()));
  ARRAY_TO_STREAM(p_param, vendor_specific_parameters.data(),
                  static_cast<uint8_t>(vendor_specific_parameters.size()));

  // Update the pending state.
  bta_av_cb.offload_start_pending_hndl = p_scb->hndl;
  bta_av_cb.offload_start_v2 = true;

  get_btm_client_interface().vendor.BTM_VendorSpecificCommand(HCI_CONTROLLER_A2DP, p_param - param,
                                                              param, offload_vendor_callback);
}

void bta_av_vendor_offload_stop() {
  if (true) {
    bta_qti_av_vendor_offload_stop();
    return;
  }
  uint8_t param[255];
  uint8_t* p_param = param;

  log::verbose("");

  if (bta_av_cb.offload_start_v2) {
    tBTA_AV_SCB* p_scb = bta_av_hndl_to_scb(bta_av_cb.offload_start_pending_hndl);
    if (p_scb == nullptr) {
      return;
    }
    uint16_t connection_handle = get_btm_client_interface().peer.BTM_GetHCIConnHandle(
            p_scb->PeerAddress(), BT_TRANSPORT_BR_EDR);
    uint16_t l2cap_channel_handle = 0;

    if (stack::l2cap::get_interface().L2CA_GetRemoteChannelId(p_scb->l2c_cid,
                                                              &l2cap_channel_handle) == false) {
      log::error("Failed to fetch l2c rcid");
    }

    *p_param++ = VS_HCI_A2DP_OFFLOAD_STOP_V2;
    // Connection_Handle: 2 bytes
    UINT16_TO_STREAM(p_param, connection_handle);
    // L2CAP_Channel_ID: 2 bytes
    UINT16_TO_STREAM(p_param, l2cap_channel_handle);
    // Data_Path_Direction: 1 byte
    // TODO(b/305779580): Sink offload
    UINT8_TO_STREAM(p_param, 0x0);
  } else {
    *p_param++ = VS_HCI_A2DP_OFFLOAD_STOP;
  }

  get_btm_client_interface().vendor.BTM_VendorSpecificCommand(HCI_CONTROLLER_A2DP, p_param - param,
                                                              param, offload_vendor_callback);
}

void update_sub_band_info(uint8_t** param, int* p_param_len, uint8_t id, uint16_t data) {
  uint8_t* p_param = *param;
  *p_param++ = BTA_AV_ENCODER_MODE_CHANGE_ID;
  *p_param_len += 1;

  *p_param++ = 2; /* size of uint16_t */
  *p_param_len += 1;

  UINT16_TO_STREAM(p_param, data);
  *p_param_len += 2;
  *param = p_param;
}

void enc_mode_change_callback(tBTM_VSC_CMPL* param) {
  log::error("Received Encoder Mode Change Callback from Controller");
}

void update_sub_band_info(uint8_t** param, int* p_param_len, uint8_t id, uint8_t* data,
                          uint8_t size) {
  uint8_t* p_param = *param;
  *p_param++ = BTA_AV_ENCODER_DATA_ID;
  *p_param_len += 1;
  *p_param++ = 2;
  *p_param_len += 1;
  *p_param++ = id;
  *p_param++ = *data;
  *p_param_len += 2;
  *param = p_param;
}

/*******************************************************************************
 *
 * Function         bta_av_update_codec_mode
 *
 * Description      Sends Vendor Specific Command to SoC
 *                  with codec mode based on metadata.
 *
 * Returns          void
 *
 ******************************************************************************/
void bta_av_set_codec_mode(tBTA_AV_DATA* p_data) {
  uint8_t param[48];
  uint8_t* p_param;
  uint8_t* num_sub_band;
  int param_len = 0;
  uint16_t enc_mode = p_data->set_codec_mode.enc_mode;

  memset(param, 0, 48);
  p_param = param;

  *p_param++ = VS_QHCI_ENCODER_MODE_CHANGE;
  param_len++;
  num_sub_band = p_param++;
  param_len++;

  update_sub_band_info(&p_param, &param_len, BTA_AV_ENCODER_MODE_CHANGE_ID, enc_mode);
  *num_sub_band += 1;
  get_btm_client_interface().vendor.BTM_VendorSpecificCommand(HCI_QTI_CONTROLLER_A2DP_OPCODE, param_len, param, NULL);
}

void bta_av_update_aptx_data(tBTA_AV_DATA* p_data) {
  uint8_t param[48];
  uint8_t* p_param;
  uint8_t* num_sub_band;
  int param_len = 0;
  uint8_t subband_id = p_data->aptx_data.type;
  uint8_t subband_data = p_data->aptx_data.data;
  memset(param, 0, 48);
  p_param = param;
  *p_param++ = VS_QHCI_ENCODER_MODE_CHANGE;
  param_len++;
  num_sub_band = p_param++;
  param_len++;
  update_sub_band_info(&p_param, &param_len, subband_id, &subband_data, 1);
  *num_sub_band += 1;
  get_btm_client_interface().vendor.BTM_VendorSpecificCommand(HCI_VSQC_CONTROLLER_A2DP_OPCODE, param_len, param,
                            enc_mode_change_callback);
}

/*******************************************************************************
 *
 * Function         bta_av_offload_req
 *
 * Description      This function is called if application requests offload of
 *                  a2dp audio.
 *
 * Returns          void
 *
 ******************************************************************************/
<<<<<<< HEAD
void bta_av_qti_offload_req(tBTA_AV_SCB* p_scb, tBTA_AV_DATA* p_data) {
  tBT_A2DP_OFFLOAD offload_start;
  uint8_t param[sizeof(tBT_QTI_A2DP_OFFLOAD)];

  log::info("stream {}, audio channels open {}", p_scb->started ? "STARTED" : "STOPPED",
            bta_av_cb.audio_open_cnt);

  /* Check if stream has already been started. */
  /* Support offload if only one audio source stream is open. */
  if (p_scb->started != true) {
    return;
  }

  bta_av_offload_codec_builder(p_scb, &offload_start);
  switch (offload_start.codec_type) {
    case BTA_AV_CODEC_TYPE_SBC:
      offload_start.codec_type = 0;
      break;

    case BTA_AV_CODEC_TYPE_AAC:
      offload_start.codec_type = 2;
      break;

    case BTA_AV_CODEC_TYPE_APTX:
      offload_start.codec_type = 8;
      if (offload_start.mtu > MAX_2MBPS_AVDTP_MTU) {
        offload_start.mtu = MAX_2MBPS_AVDTP_MTU;
      }
      break;

    case BTA_AV_CODEC_TYPE_APTXHD:
      offload_start.codec_type = 9;
      if (offload_start.mtu > MAX_2MBPS_AVDTP_MTU) {
        offload_start.mtu = MAX_2MBPS_AVDTP_MTU;
      }
      break;

    case BTA_AV_CODEC_TYPE_LDAC:
      offload_start.codec_type = 4;
      if (offload_start.mtu > MAX_2MBPS_AVDTP_MTU) {
        offload_start.mtu = MAX_2MBPS_AVDTP_MTU;
      }
      break;

    case BTA_AV_CODEC_TYPE_APTX_ADAPTIVE:
      offload_start.codec_type = 10;
      break;

    default:
      log::info("Unknown Codec {}", offload_start.codec_type);
      return;
      break;
  }
  // offload_start.mtu = offload_start.mtu + AVDT_MEDIA_HDR_SIZE;

  uint8_t* p_param = param;

  *p_param++ = HCI_VSQC_CONTROLLER_A2DP_OPCODE;

  UINT8_TO_STREAM(p_param, offload_start.codec_type);
  UINT8_TO_STREAM(p_param, 0);  // transport type slimbus
  UINT8_TO_STREAM(p_param, offload_start.codec_type);
  UINT8_TO_STREAM(p_param, 0);  // dev_index
  UINT8_TO_STREAM(p_param, 0);  // max latency
  UINT8_TO_STREAM(p_param, 0);  // delay reporting

  // Update this when AOSP stack supports SCMS
  UINT8_TO_STREAM(p_param, offload_start.scms_t_enable[0]);  // cp is active
  UINT8_TO_STREAM(p_param, 2);                               // cp_flag
  UINT16_TO_STREAM(p_param, offload_start.sample_rate);
  UINT16_TO_STREAM(p_param, offload_start.acl_hdl);
  UINT16_TO_STREAM(p_param, offload_start.l2c_rcid);
  UINT16_TO_STREAM(p_param, offload_start.mtu);
  UINT8_TO_STREAM(p_param, 1);  // Stream Start
  UINT8_TO_STREAM(p_param, 0);  // tws is false
  // Left for non TWS device
  UINT8_TO_STREAM(p_param, 0);
  UINT16_TO_STREAM(p_param, 150);  // ttp

  memcpy(p_param, p_scb->cfg.codec_info, AVDT_CODEC_SIZE);
  p_param += AVDT_CODEC_SIZE;

  bta_av_cb.offload_start_pending_hndl = p_scb->hndl;

  get_btm_client_interface().vendor.BTM_VendorSpecificCommand(HCI_QTI_CONTROLLER_A2DP_OPCODE, (p_param - param) - 1, param,
                            offload_vendor_callback);
}

void bta_av_offload_req(tBTA_AV_SCB* p_scb, tBTA_AV_DATA* p_data) {
=======
void bta_av_offload_req(tBTA_AV_SCB* p_scb, tBTA_AV_DATA* /*p_data*/) {
>>>>>>> 0fbb36b6
  tBTA_AV_STATUS status = BTA_AV_FAIL_RESOURCES;

  if (true) {
    bta_av_qti_offload_req(p_scb, p_data);
    return;
  }

  tBT_A2DP_OFFLOAD offload_start;
  log::verbose("stream {}, audio channels open {}", p_scb->started ? "STARTED" : "STOPPED",
               bta_av_cb.audio_open_cnt);

  A2dpCodecConfig* codec_config = bta_av_get_a2dp_current_codec();
  log::assert_that(codec_config != nullptr, "assert failed: codec_config != nullptr");

  /* Check if stream has already been started. */
  /* Support offload if only one audio source stream is open. */
  if (p_scb->started != true) {
    status = BTA_AV_FAIL_STREAM;
  } else if (bta_av_cb.offload_start_pending_hndl || bta_av_cb.offload_started_hndl) {
    log::warn("offload already started, ignore request");
    return;
  } else if (::bluetooth::audio::a2dp::provider::supports_codec(codec_config->codecIndex())) {
    bta_av_vendor_offload_start_v2(p_scb, static_cast<A2dpCodecConfigExt*>(codec_config));
  } else {
    bta_av_offload_codec_builder(p_scb, &offload_start);
    bta_av_vendor_offload_start(p_scb, &offload_start);
    return;
  }
  if (status != BTA_AV_SUCCESS) {
    tBTA_AV bta_av_data;
    bta_av_data.status = status;
    (*bta_av_cb.p_cback)(BTA_AV_OFFLOAD_START_RSP_EVT, &bta_av_data);
  }
  /* TODO(eisenbach): RE-IMPLEMENT USING VSC OR HAL EXTENSION
  else if (bta_av_cb.audio_open_cnt == 1 &&
             p_scb->seps[p_scb->sep_idx].tsep == AVDT_TSEP_SRC &&
             p_scb->chnl == BTA_AV_CHNL_AUDIO) {
    bt_vendor_op_a2dp_offload_t a2dp_offload_start;

    if (L2CA_GetConnectionConfig(
            p_scb->l2c_cid, &a2dp_offload_start.acl_data_size,
            &a2dp_offload_start.remote_cid, &a2dp_offload_start.lm_handle)) {
      log::verbose("l2cmtu {} lcid 0x{:02X} rcid 0x{:02X} lm_handle 0x{:02X}",
  a2dp_offload_start.acl_data_size, p_scb->l2c_cid,
  a2dp_offload_start.remote_cid, a2dp_offload_start.lm_handle);

      a2dp_offload_start.bta_av_handle = p_scb->hndl;
      a2dp_offload_start.xmit_quota = BTA_AV_A2DP_OFFLOAD_XMIT_QUOTA;
      a2dp_offload_start.stream_mtu = p_scb->stream_mtu;
      a2dp_offload_start.local_cid = p_scb->l2c_cid;
      a2dp_offload_start.is_flushable = true;
      a2dp_offload_start.stream_source =
          ((uint32_t)(p_scb->cfg.codec_info[1] | p_scb->cfg.codec_info[2]));

      memcpy(a2dp_offload_start.codec_info, p_scb->cfg.codec_info,
             sizeof(a2dp_offload_start.codec_info));

      if (!vendor_get_interface()->send_command(
              (vendor_opcode_t)BT_VND_OP_A2DP_OFFLOAD_START,
              &a2dp_offload_start)) {
        status = BTA_AV_SUCCESS;
        p_scb->offload_start_pending = true;
      }
    }
  }
 */
}

/*******************************************************************************
 *
 * Function         bta_av_offload_rsp
 *
 * Description      This function is called when the vendor lib responds to
 *                  BT_VND_OP_A2DP_OFFLOAD_START.
 *
 * Returns          void
 *
 ******************************************************************************/
void bta_av_offload_rsp(tBTA_AV_SCB* p_scb, tBTA_AV_DATA* p_data) {
  tBTA_AV_STATUS status = p_data->api_status_rsp.status;

  log::verbose("stream {} status {}", p_scb->started ? "STARTED" : "STOPPED",
               status ? "FAIL" : "SUCCESS");

  /* Check if stream has already been started. */
  if (status == BTA_AV_SUCCESS && p_scb->started != true) {
    status = BTA_AV_FAIL_STREAM;
  }

  bta_av_cb.offload_start_pending_hndl = BTA_AV_INVALID_HANDLE;
  tBTA_AV bta_av_data;
  bta_av_data.status = status;
  (*bta_av_cb.p_cback)(BTA_AV_OFFLOAD_START_RSP_EVT, &bta_av_data);
}

static void bta_av_offload_codec_builder(tBTA_AV_SCB* p_scb, tBT_A2DP_OFFLOAD* p_a2dp_offload) {
  A2dpCodecConfig* CodecConfig = bta_av_get_a2dp_current_codec();
  btav_a2dp_codec_index_t codec_index = A2DP_SourceCodecIndex(p_scb->cfg.codec_info);
  uint32_t codec_type = 0;
  uint16_t mtu = p_scb->stream_mtu;
  log::verbose("codec_index = {}", codec_index);
  switch (codec_index) {
    case BTAV_A2DP_CODEC_INDEX_SOURCE_SBC:
      codec_type = BTA_AV_CODEC_TYPE_SBC;
      if (A2DP_GetMaxBitpoolSbc(p_scb->cfg.codec_info) <= A2DP_SBC_BITPOOL_MIDDLE_QUALITY) {
        log::warn("Restricting streaming MTU size for MQ Bitpool");
        mtu = MAX_2MBPS_AVDTP_MTU;
      }
      break;
    case BTAV_A2DP_CODEC_INDEX_SOURCE_AAC:
      codec_type = BTA_AV_CODEC_TYPE_AAC;
      break;
    case BTAV_A2DP_CODEC_INDEX_SOURCE_APTX:
      codec_type = BTA_AV_CODEC_TYPE_APTX;
      break;
    case BTAV_A2DP_CODEC_INDEX_SOURCE_APTX_HD:
      codec_type = BTA_AV_CODEC_TYPE_APTXHD;
      break;
    case BTAV_A2DP_CODEC_INDEX_SOURCE_APTX_ADAPTIVE:
      codec_type = BTA_AV_CODEC_TYPE_APTX_ADAPTIVE;
      break;
    case BTAV_A2DP_CODEC_INDEX_SOURCE_LDAC:
      codec_type = BTA_AV_CODEC_TYPE_LDAC;
      break;
    case BTAV_A2DP_CODEC_INDEX_SOURCE_OPUS:
      codec_type = BTA_AV_CODEC_TYPE_OPUS;
      break;
    default:
      log::error("Unknown Codec type");
      return;
  }
  if (mtu > MAX_3MBPS_AVDTP_MTU) {
    mtu = MAX_3MBPS_AVDTP_MTU;
  }
  p_a2dp_offload->codec_type = codec_type;
  p_a2dp_offload->max_latency = 0;
  p_a2dp_offload->mtu = mtu;
  p_a2dp_offload->acl_hdl = get_btm_client_interface().peer.BTM_GetHCIConnHandle(
          p_scb->PeerAddress(), BT_TRANSPORT_BR_EDR);
  btav_a2dp_scmst_info_t scmst_info = p_scb->p_cos->get_scmst_info(p_scb->PeerAddress());
  p_a2dp_offload->scms_t_enable[0] = scmst_info.enable_status;
  p_a2dp_offload->scms_t_enable[1] = scmst_info.cp_header;
  log::verbose("SCMS-T_enable status: {}, SCMS-T header (if it's enabled): 0x{:02x}",
               scmst_info.enable_status, scmst_info.cp_header);

  switch (A2DP_GetTrackSampleRate(p_scb->cfg.codec_info)) {
    case 44100:
      p_a2dp_offload->sample_rate = BTAV_A2DP_CODEC_SAMPLE_RATE_44100;
      break;
    case 48000:
      p_a2dp_offload->sample_rate = BTAV_A2DP_CODEC_SAMPLE_RATE_48000;
      break;
    case 88200:
      p_a2dp_offload->sample_rate = BTAV_A2DP_CODEC_SAMPLE_RATE_88200;
      break;
    case 96000:
      p_a2dp_offload->sample_rate = BTAV_A2DP_CODEC_SAMPLE_RATE_96000;
      break;
  }
  if (stack::l2cap::get_interface().L2CA_GetRemoteChannelId(p_scb->l2c_cid,
                                                            &p_a2dp_offload->l2c_rcid) == false) {
    log::error("Failed to fetch l2c rcid");
    return;
  }
  switch (CodecConfig->getAudioBitsPerSample()) {
    case 16:
      p_a2dp_offload->bits_per_sample = BTAV_A2DP_CODEC_BITS_PER_SAMPLE_16;
      break;
    case 24:
      p_a2dp_offload->bits_per_sample = BTAV_A2DP_CODEC_BITS_PER_SAMPLE_24;
      break;
    case 32:
      p_a2dp_offload->bits_per_sample = BTAV_A2DP_CODEC_BITS_PER_SAMPLE_32;
      break;
  }
  p_a2dp_offload->ch_mode = A2DP_GetTrackChannelCount(p_scb->cfg.codec_info);
  p_a2dp_offload->encoded_audio_bitrate = CodecConfig->getTrackBitRate();
  if (!CodecConfig->getCodecSpecificConfig(p_a2dp_offload)) {
    log::error("not a valid codec info");
  }
}
void bta_av_api_set_peer_sep(tBTA_AV_DATA* p_data) {
  log::verbose("bd_addr={}, sep:{}", p_data->peer_sep.addr, p_data->peer_sep.sep);
  const tBTA_AV_SCB* p_scb = bta_av_addr_to_scb(p_data->peer_sep.addr);
  if (!p_scb) {
    log::warn("scb not found");
    return;
  }
  log::verbose("rc_handle:{}", p_scb->rc_handle);
  if (btif_av_both_enable()) {
    if (p_data->peer_sep.sep == AVDT_TSEP_SNK) {
      // src close legacy cback
      log::warn("current dut is src");
      AVRC_UpdateCcb(&p_data->peer_sep.addr, AVRC_CO_METADATA);
    } else if (p_data->peer_sep.sep == AVDT_TSEP_SRC) {
      // sink close new cback
      log::warn("current dut is sink");
      AVRC_UpdateCcb(&p_data->peer_sep.addr, AVRC_CO_GOOGLE);
    }
  }
}<|MERGE_RESOLUTION|>--- conflicted
+++ resolved
@@ -3376,7 +3376,6 @@
  * Returns          void
  *
  ******************************************************************************/
-<<<<<<< HEAD
 void bta_av_qti_offload_req(tBTA_AV_SCB* p_scb, tBTA_AV_DATA* p_data) {
   tBT_A2DP_OFFLOAD offload_start;
   uint8_t param[sizeof(tBT_QTI_A2DP_OFFLOAD)];
@@ -3466,9 +3465,6 @@
 }
 
 void bta_av_offload_req(tBTA_AV_SCB* p_scb, tBTA_AV_DATA* p_data) {
-=======
-void bta_av_offload_req(tBTA_AV_SCB* p_scb, tBTA_AV_DATA* /*p_data*/) {
->>>>>>> 0fbb36b6
   tBTA_AV_STATUS status = BTA_AV_FAIL_RESOURCES;
 
   if (true) {
