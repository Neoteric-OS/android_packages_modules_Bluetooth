/******************************************************************************
 *
 *  Copyright 2004-2012 Broadcom Corporation
 *
 *  Licensed under the Apache License, Version 2.0 (the "License");
 *  you may not use this file except in compliance with the License.
 *  You may obtain a copy of the License at:
 *
 *  http://www.apache.org/licenses/LICENSE-2.0
 *
 *  Unless required by applicable law or agreed to in writing, software
 *  distributed under the License is distributed on an "AS IS" BASIS,
 *  WITHOUT WARRANTIES OR CONDITIONS OF ANY KIND, either express or implied.
 *  See the License for the specific language governing permissions and
 *  limitations under the License.
 *
 ******************************************************************************/

/******************************************************************************
 *
 *  This is the private interface file for the BTA advanced audio/video.
 *
 ******************************************************************************/
#ifndef BTA_AV_INT_H
#define BTA_AV_INT_H

#include <bluetooth/log.h>

#include <cstdint>
#include <string>

#include "bta/include/bta_av_api.h"
#include "bta/include/bta_sec_api.h"
#include "bta/sys/bta_sys.h"
#include "include/hardware/bt_av.h"
#include "internal_include/bt_target.h"
#include "macros.h"
#include "osi/include/list.h"
#include "stack/include/a2dp_constants.h"
#include "stack/include/avct_api.h"
#include "stack/include/avdt_api.h"
#include "stack/include/bt_hdr.h"
#include "stack/include/hci_error_code.h"
#include "stack/sdp/sdp_discovery_db.h"
#include "types/hci_role.h"
#include "types/raw_address.h"

/*****************************************************************************
 *  Constants
 ****************************************************************************/

enum {
  /* these events are handled by the AV main state machine */
  BTA_AV_API_DISABLE_EVT = BTA_SYS_EVT_START(BTA_ID_AV),
  BTA_AV_API_REMOTE_CMD_EVT,
  BTA_AV_API_VENDOR_CMD_EVT,
  BTA_AV_API_VENDOR_RSP_EVT,
  BTA_AV_API_META_RSP_EVT,
  BTA_AV_API_RC_CLOSE_EVT,
  BTA_AV_AVRC_OPEN_EVT,
  BTA_AV_AVRC_MSG_EVT,
  BTA_AV_AVRC_NONE_EVT,

  /* these events are handled by the AV stream state machine */
  BTA_AV_API_OPEN_EVT,
  BTA_AV_API_CLOSE_EVT,
  BTA_AV_AP_START_EVT,
  BTA_AV_AP_STOP_EVT,
  BTA_AV_API_RECONFIG_EVT,
  BTA_AV_API_PROTECT_REQ_EVT,
  BTA_AV_API_PROTECT_RSP_EVT,
  BTA_AV_API_RC_OPEN_EVT,
  BTA_AV_SRC_DATA_READY_EVT,
  BTA_AV_CI_SETCONFIG_OK_EVT,
  BTA_AV_CI_SETCONFIG_FAIL_EVT,
  BTA_AV_SDP_DISC_OK_EVT,
  BTA_AV_SDP_DISC_FAIL_EVT,
  BTA_AV_STR_DISC_OK_EVT,
  BTA_AV_STR_DISC_FAIL_EVT,
  BTA_AV_STR_GETCAP_OK_EVT,
  BTA_AV_STR_GETCAP_FAIL_EVT,
  BTA_AV_STR_OPEN_OK_EVT,
  BTA_AV_STR_OPEN_FAIL_EVT,
  BTA_AV_STR_START_OK_EVT,
  BTA_AV_STR_START_FAIL_EVT,
  BTA_AV_STR_CLOSE_EVT,
  BTA_AV_STR_CONFIG_IND_EVT,
  BTA_AV_STR_SECURITY_IND_EVT,
  BTA_AV_STR_SECURITY_CFM_EVT,
  BTA_AV_STR_WRITE_CFM_EVT,
  BTA_AV_STR_SUSPEND_CFM_EVT,
  BTA_AV_STR_RECONFIG_CFM_EVT,
  BTA_AV_AVRC_TIMER_EVT,
  BTA_AV_AVDT_CONNECT_EVT,
  BTA_AV_AVDT_DISCONNECT_EVT,
  BTA_AV_ROLE_CHANGE_EVT,
  BTA_AV_AVDT_DELAY_RPT_EVT,
  BTA_AV_AVDT_DELAY_RPT_CFM_EVT,
  BTA_AV_ACP_CONNECT_EVT,
  BTA_AV_API_OFFLOAD_START_EVT,
  BTA_AV_API_OFFLOAD_START_RSP_EVT,

  /* these events are handled outside of the state machine */
  BTA_AV_API_ENABLE_EVT,
  BTA_AV_API_REGISTER_EVT,
  BTA_AV_API_DEREGISTER_EVT,
  BTA_AV_API_DISCONNECT_EVT,
  BTA_AV_CI_SRC_DATA_READY_EVT,
  BTA_AV_SIG_CHG_EVT,
  BTA_AV_SIGNALLING_TIMER_EVT,
  BTA_AV_SDP_AVRC_DISC_EVT,
  BTA_AV_AVRC_CLOSE_EVT,
  BTA_AV_AVRC_BROWSE_OPEN_EVT,
  BTA_AV_AVRC_BROWSE_CLOSE_EVT,
  BTA_AV_CONN_CHG_EVT,
  BTA_AV_DEREG_COMP_EVT,
  BTA_AV_AVDT_RPT_CONN_EVT,
  BTA_AV_API_PEER_SEP_EVT,
  BTA_AV_API_SET_LATENCY_EVT,
  BTA_AV_SET_CODEC_MODE_EVT,
  BTA_AV_UPDATE_APTX_DATA_EVT,
};

/* events for AV control block state machine */
#define BTA_AV_FIRST_SM_EVT BTA_AV_API_DISABLE_EVT
#define BTA_AV_LAST_SM_EVT BTA_AV_AVRC_NONE_EVT

/* events for AV stream control block state machine */
#define BTA_AV_FIRST_SSM_EVT BTA_AV_API_OPEN_EVT

/* events that do not go through state machine */
#define BTA_AV_FIRST_NSM_EVT BTA_AV_API_ENABLE_EVT
#define BTA_AV_LAST_NSM_EVT BTA_AV_UPDATE_APTX_DATA_EVT

<<<<<<< HEAD
/* API events passed to both SSMs (by bta_av_api_to_ssm) */
#define BTA_AV_FIRST_A2S_API_EVT BTA_AV_API_START_EVT
#define BTA_AV_FIRST_A2S_SSM_EVT BTA_AV_AP_START_EVT

#define BTA_AV_LAST_EVT BTA_AV_UPDATE_APTX_DATA_EVT

/* Info ID from updating aptX Adaptive Encoder mode */
#define BTA_AV_ENCODER_MODE_CHANGE_ID 5

#define BTA_AV_ENCODER_DATA_ID 0x0E
=======
#define BTA_AV_LAST_EVT BTA_AV_API_SET_LATENCY_EVT
>>>>>>> 39678fb3

/* maximum number of SEPS in stream discovery results */
#define BTA_AV_NUM_SEPS 32

/* initialization value for AVRC handle */
#define BTA_AV_RC_HANDLE_NONE 0xFF

/* size of database for service discovery */
#define BTA_AV_DISC_BUF_SIZE 2000

/* maximum length of AVDTP security data */
#define BTA_AV_SECURITY_MAX_LEN 400

/* check number of buffers queued at L2CAP when this amount of buffers are
 * queued to L2CAP */
#define BTA_AV_QUEUE_DATA_CHK_NUM L2CAP_HIGH_PRI_MIN_XMIT_QUOTA

/* the number of ACL links with AVDT */
#define BTA_AV_NUM_LINKS AVDT_NUM_LINKS

#define BTA_AV_BE_STREAM_TO_CO_ID(u32, p)                                 \
  {                                                                       \
    (u32) = (((uint32_t)(*((p) + 2))) + (((uint32_t)(*((p) + 1))) << 8) + \
             (((uint32_t)(*(p))) << 16));                                 \
    (p) += 3;                                                             \
  }

/*****************************************************************************
 *  Data types
 ****************************************************************************/

/* function types for call-out functions */
typedef bool (*tBTA_AV_CO_INIT)(btav_a2dp_codec_index_t codec_index, AvdtpSepConfig* p_cfg);
typedef void (*tBTA_AV_CO_DISC_RES)(tBTA_AV_HNDL bta_av_handle, const RawAddress& peer_addr,
                                    uint8_t num_seps, uint8_t num_snk, uint8_t num_src,
                                    uint16_t uuid_local);
typedef tA2DP_STATUS (*tBTA_AV_CO_GETCFG)(tBTA_AV_HNDL bta_av_handle, const RawAddress& peer_addr,
                                          uint8_t* p_codec_info, uint8_t* p_sep_info_idx,
                                          uint8_t seid, uint8_t* p_num_protect,
                                          uint8_t* p_protect_info);
typedef void (*tBTA_AV_CO_SETCFG)(tBTA_AV_HNDL bta_av_handle, const RawAddress& peer_addr,
                                  const uint8_t* p_codec_info, uint8_t seid, uint8_t num_protect,
                                  const uint8_t* p_protect_info, uint8_t t_local_sep,
                                  uint8_t avdt_handle);
typedef void (*tBTA_AV_CO_OPEN)(tBTA_AV_HNDL bta_av_handle, const RawAddress& peer_addr,
                                uint16_t mtu);
typedef void (*tBTA_AV_CO_CLOSE)(tBTA_AV_HNDL bta_av_handle, const RawAddress& peer_addr);
typedef void (*tBTA_AV_CO_START)(tBTA_AV_HNDL bta_av_handle, const RawAddress& peer_addr,
                                 const uint8_t* p_codec_info, bool* p_no_rtp_header);
typedef void (*tBTA_AV_CO_STOP)(tBTA_AV_HNDL bta_av_handle, const RawAddress& peer_addr);
typedef BT_HDR* (*tBTA_AV_CO_DATAPATH)(const uint8_t* p_codec_info, uint32_t* p_timestamp);
typedef void (*tBTA_AV_CO_DELAY)(tBTA_AV_HNDL bta_av_handle, const RawAddress& peer_addr,
                                 uint16_t delay);
typedef void (*tBTA_AV_CO_UPDATE_MTU)(tBTA_AV_HNDL bta_av_handle, const RawAddress& peer_addr,
                                      uint16_t mtu);

typedef btav_a2dp_scmst_info_t (*tBTA_AV_CO_GET_SCMST_INFO)(const RawAddress& peer_addr);

/* the call-out functions for one stream */
typedef struct {
  tBTA_AV_CO_INIT init;
  tBTA_AV_CO_DISC_RES disc_res;
  tBTA_AV_CO_GETCFG getcfg;
  tBTA_AV_CO_SETCFG setcfg;
  tBTA_AV_CO_OPEN open;
  tBTA_AV_CO_CLOSE close;
  tBTA_AV_CO_START start;
  tBTA_AV_CO_STOP stop;
  tBTA_AV_CO_DATAPATH data;
  tBTA_AV_CO_DELAY delay;
  tBTA_AV_CO_UPDATE_MTU update_mtu;
  tBTA_AV_CO_GET_SCMST_INFO get_scmst_info;
} tBTA_AV_CO_FUNCTS;

/* data type for BTA_AV_API_ENABLE_EVT */
typedef struct {
  BT_HDR_RIGID hdr;
  tBTA_AV_CBACK* p_cback;
  tBTA_AV_FEAT features;
} tBTA_AV_API_ENABLE;

/* data type for BTA_AV_API_REGISTER_EVT */
typedef struct {
  BT_HDR_RIGID hdr;
  char p_service_name[BTA_SERVICE_NAME_LEN + 1];
  uint8_t app_id;
  tBTA_AV_SINK_DATA_CBACK* p_app_sink_data_cback;
  uint16_t service_uuid;
} tBTA_AV_API_REG;

typedef enum : uint8_t {
  BTA_AV_RS_NONE, /* straight API call */
  BTA_AV_RS_OK,   /* the role switch result - successful */
  BTA_AV_RS_FAIL, /* the role switch result - failed */
  BTA_AV_RS_DONE  /* the role switch is done - continue */
} tBTA_AV_RS_RES;

inline std::string bta_av_role_switch_result_text(const tBTA_AV_RS_RES& result) {
  switch (result) {
    CASE_RETURN_TEXT(BTA_AV_RS_NONE);
    CASE_RETURN_TEXT(BTA_AV_RS_OK);
    CASE_RETURN_TEXT(BTA_AV_RS_FAIL);
    CASE_RETURN_TEXT(BTA_AV_RS_DONE);
    default:
      return std::string("UNKNOWN");
  }
}

/* data type for BTA_AV_API_OPEN_EVT */
typedef struct {
  BT_HDR_RIGID hdr;
  RawAddress bd_addr;
  bool use_rc;
  tBTA_AV_RS_RES switch_res;
  uint16_t uuid; /* uuid of initiator */
  bool incoming; /* peer launch connection */
} tBTA_AV_API_OPEN;

/* data type for BTA_AV_API_SET_LATENCY_EVT */
typedef struct {
  BT_HDR_RIGID hdr;
  bool is_low_latency;
} tBTA_AV_API_SET_LATENCY;

<<<<<<< HEAD
/* data type for BTA_AV_SET_CODEC_MODE_EVT */
typedef struct {
  BT_HDR_RIGID hdr;
  uint16_t enc_mode;
} tBTA_AV_SET_CODEC_MODE;

typedef struct {
  BT_HDR_RIGID hdr;
  uint16_t type;
  uint16_t data;
} tBTA_AV_APTX_DATA;

/* data type for BTA_AV_API_START_EVT and bta_av_do_start */
=======
/* data type for BTA_AV_AP_START_EVT from API and bta_av_do_start */
>>>>>>> 39678fb3
typedef struct {
  BT_HDR_RIGID hdr;
  bool use_latency_mode;
} tBTA_AV_DO_START;

/* data type for BTA_AV_AP_STOP_EVT from API*/
typedef struct {
  BT_HDR_RIGID hdr;
  bool suspend;
  bool flush;
  bool reconfig_stop;  // True if the stream is stopped for reconfiguration
} tBTA_AV_API_STOP;

/* data type for BTA_AV_API_DISCONNECT_EVT */
typedef struct {
  BT_HDR_RIGID hdr;
} tBTA_AV_API_DISCNT;

/* data type for BTA_AV_API_PROTECT_REQ_EVT */
typedef struct {
  BT_HDR_RIGID hdr;
  uint8_t* p_data;
  uint16_t len;
} tBTA_AV_API_PROTECT_REQ;

/* data type for BTA_AV_API_PROTECT_RSP_EVT */
typedef struct {
  BT_HDR_RIGID hdr;
  uint8_t* p_data;
  uint16_t len;
  uint8_t error_code;
} tBTA_AV_API_PROTECT_RSP;

/* data type for BTA_AV_API_REMOTE_CMD_EVT */
typedef struct {
  BT_HDR_RIGID hdr;
  tAVRC_MSG_PASS msg;
  uint8_t label;
} tBTA_AV_API_REMOTE_CMD;

/* data type for BTA_AV_API_VENDOR_CMD_EVT and RSP */
typedef struct {
  BT_HDR_RIGID hdr;
  tAVRC_MSG_VENDOR msg;
  uint8_t label;
} tBTA_AV_API_VENDOR;

/* data type for BTA_AV_API_RC_OPEN_EVT */
typedef struct {
  BT_HDR_RIGID hdr;
} tBTA_AV_API_OPEN_RC;

/* data type for BTA_AV_API_RC_CLOSE_EVT */
typedef struct {
  BT_HDR_RIGID hdr;
} tBTA_AV_API_CLOSE_RC;

/* data type for BTA_AV_API_META_RSP_EVT */
typedef struct {
  BT_HDR_RIGID hdr;
  bool is_rsp;
  uint8_t label;
  tBTA_AV_CODE rsp_code;
  BT_HDR* p_pkt;
} tBTA_AV_API_META_RSP;

/* data type for BTA_AV_API_RECONFIG_EVT */
typedef struct {
  BT_HDR_RIGID hdr;
  uint8_t codec_info[AVDT_CODEC_SIZE]; /* codec configuration */
  uint8_t* p_protect_info;
  uint8_t num_protect;
  bool suspend;
  uint8_t sep_info_idx;
} tBTA_AV_API_RCFG;

/* data type for BTA_AV_CI_SETCONFIG_OK_EVT and BTA_AV_CI_SETCONFIG_FAIL_EVT */
typedef struct {
  BT_HDR_RIGID hdr;
  tBTA_AV_HNDL hndl;
  uint8_t err_code;
  uint8_t category;
  bool recfg_needed;
  uint8_t avdt_handle; /* local sep type for which this stream will be set up */
} tBTA_AV_CI_SETCONFIG;

/* data type for all stream events from AVDTP */
typedef struct {
  BT_HDR_RIGID hdr;
  AvdtpSepConfig cfg; /* configuration/capabilities parameters */
  tAVDT_CTRL msg;     /* AVDTP callback message parameters */
  RawAddress bd_addr; /* bd address */
  uint8_t scb_index;
  uint8_t handle;
  uint8_t avdt_event;
  bool initiator; /* true, if local device initiates the SUSPEND */
} tBTA_AV_STR_MSG;

/* data type for BTA_AV_AVRC_MSG_EVT */
typedef struct {
  BT_HDR_RIGID hdr;
  tAVRC_MSG msg;
  uint8_t handle;
  uint8_t label;
  uint8_t opcode;
} tBTA_AV_RC_MSG;

/* data type for BTA_AV_AVRC_OPEN_EVT, BTA_AV_AVRC_CLOSE_EVT */
typedef struct {
  BT_HDR_RIGID hdr;
  RawAddress peer_addr;
  uint8_t handle;
} tBTA_AV_RC_CONN_CHG;

/* data type for BTA_AV_CONN_CHG_EVT */
typedef struct {
  BT_HDR_RIGID hdr;
  RawAddress peer_addr;
  bool is_up;
} tBTA_AV_CONN_CHG;

/* data type for BTA_AV_ROLE_CHANGE_EVT */
typedef struct {
  BT_HDR_RIGID hdr;
  tHCI_ROLE new_role;
  tHCI_STATUS hci_status;
} tBTA_AV_ROLE_RES;

/* data type for BTA_AV_SDP_DISC_OK_EVT */
typedef struct {
  BT_HDR_RIGID hdr;
} tBTA_AV_SDP_RES;

/* data type for BTA_AV_API_OFFLOAD_RSP_EVT */
typedef struct {
  BT_HDR_RIGID hdr;
  tBTA_AV_STATUS status;
} tBTA_AV_API_STATUS_RSP;

/* type for SEP control block */
typedef struct {
  uint8_t av_handle;                              /* AVDTP handle */
  uint8_t tsep;                                   /* SEP type of local SEP */
  uint8_t codec_info[AVDT_CODEC_SIZE];            /* Codec info */
  tBTA_AV_SINK_DATA_CBACK* p_app_sink_data_cback; /* Sink application callback for media packets */
} tBTA_AV_SEP;

enum : uint8_t {
  /* initiator/acceptor role for adaptation */
  BTA_AV_ROLE_AD_INT = 0x00, /* initiator */
  BTA_AV_ROLE_AD_ACP = 0x01, /* acceptor */

  /* initiator/acceptor signaling roles */
  BTA_AV_ROLE_START_ACP = 0x00,
  BTA_AV_ROLE_START_INT = 0x10, /* do not change this value */

  BTA_AV_ROLE_SUSPEND = 0x20,     /* suspending on start */
  BTA_AV_ROLE_SUSPEND_OPT = 0x40, /* Suspend on Start option is set */
};
typedef uint8_t tBTA_AV_ROLE;

typedef struct {
  BT_HDR_RIGID hdr;
  RawAddress addr;
  uint8_t sep;
} tBTA_AV_API_PEER_SEP;

/* union of all event datatypes */
union tBTA_AV_DATA {
  BT_HDR_RIGID hdr;
  tBTA_AV_API_ENABLE api_enable;
  tBTA_AV_API_REG api_reg;
  tBTA_AV_API_OPEN api_open;
  tBTA_AV_API_SET_LATENCY api_set_latency;
  tBTA_AV_SET_CODEC_MODE set_codec_mode;
  tBTA_AV_APTX_DATA aptx_data;
  tBTA_AV_DO_START do_start;
  tBTA_AV_API_STOP api_stop;
  tBTA_AV_API_DISCNT api_discnt;
  tBTA_AV_API_PROTECT_REQ api_protect_req;
  tBTA_AV_API_PROTECT_RSP api_protect_rsp;
  tBTA_AV_API_REMOTE_CMD api_remote_cmd;
  tBTA_AV_API_VENDOR api_vendor;
  tBTA_AV_API_RCFG api_reconfig;
  tBTA_AV_CI_SETCONFIG ci_setconfig;
  tBTA_AV_STR_MSG str_msg;
  tBTA_AV_RC_MSG rc_msg;
  tBTA_AV_RC_CONN_CHG rc_conn_chg;
  tBTA_AV_CONN_CHG conn_chg;
  tBTA_AV_ROLE_RES role_res;
  tBTA_AV_SDP_RES sdp_res;
  tBTA_AV_API_META_RSP api_meta_rsp;
  tBTA_AV_API_STATUS_RSP api_status_rsp;
  tBTA_AV_API_PEER_SEP peer_sep;
};

typedef union {
  tBTA_AV_API_OPEN open; /* used only before open and role switch
                            is needed on another AV channel */
} tBTA_AV_Q_INFO;

#define BTA_AV_Q_TAG_OPEN 0x01   /* after API_OPEN, before STR_OPENED */
#define BTA_AV_Q_TAG_START 0x02  /* before start sending media packets */
#define BTA_AV_Q_TAG_STREAM 0x03 /* during streaming */

#define BTA_AV_WAIT_ACP_CAPS_ON 0x01      /* retrieving the peer capabilities */
#define BTA_AV_WAIT_ACP_CAPS_STARTED 0x02 /* started while retrieving peer capabilities */
#define BTA_AV_WAIT_ROLE_SW_RES_OPEN \
  0x04 /* waiting for role switch result after API_OPEN, before STR_OPENED */
#define BTA_AV_WAIT_ROLE_SW_RES_START 0x08 /* waiting for role switch result before streaming */
#define BTA_AV_WAIT_ROLE_SW_STARTED 0x10   /* started while waiting for role switch result */
#define BTA_AV_WAIT_ROLE_SW_RETRY 0x20     /* set when retry on timeout */
#define BTA_AV_WAIT_CHECK_RC 0x40          /* set when the timer is used by role switch */
#define BTA_AV_WAIT_ROLE_SW_FAILED 0x80    /* role switch failed */

#define BTA_AV_WAIT_ROLE_SW_BITS                                                                \
  (BTA_AV_WAIT_ROLE_SW_RES_OPEN | BTA_AV_WAIT_ROLE_SW_RES_START | BTA_AV_WAIT_ROLE_SW_STARTED | \
   BTA_AV_WAIT_ROLE_SW_RETRY)

/* Bitmap for collision, coll_mask */
#define BTA_AV_COLL_INC_TMR 0x01    /* Timer is running for incoming L2C connection */
#define BTA_AV_COLL_API_CALLED 0x02 /* API open was called while incoming timer is running */

/* type for AV stream control block */
// TODO: This should be renamed and changed to a proper class
struct tBTA_AV_SCB final {
public:
  const tBTA_AV_CO_FUNCTS* p_cos; /* the associated callout functions */
  bool sdp_discovery_started;     /* variable to determine whether SDP is started */
  tBTA_AV_SEP seps[BTAV_A2DP_CODEC_INDEX_MAX];
  AvdtpSepConfig peer_cap; /* buffer used for get capabilities */
  list_t* a2dp_list;       /* used for audio channels only */
  tBTA_AV_Q_INFO q_info;
  tAVDT_SEP_INFO sep_info[BTA_AV_NUM_SEPS]; /* stream discovery results */
  AvdtpSepConfig cfg;                       /* local SEP configuration */
  alarm_t* avrc_ct_timer;                   /* delay timer for AVRC CT */
  alarm_t* link_signalling_timer;
  alarm_t* accept_signalling_timer; /* timer to monitor signalling when accepting */
  uint16_t l2c_cid;                 /* L2CAP channel ID */
  uint16_t stream_mtu;              /* MTU of stream */
  uint8_t media_type;               /* Media type: AVDT_MEDIA_TYPE_* */
  bool cong;                        /* true if AVDTP congested */
  tBTA_AV_STATUS open_status;       /* open failure status */
  tBTA_AV_CHNL chnl;                /* the channel: audio/video */
  tBTA_AV_HNDL hndl;                /* the handle: ((hdi + 1)|chnl) */
  uint16_t cur_psc_mask;            /* Protocol service capabilities mask for current
                                       connection */
  uint8_t avdt_handle;              /* AVDTP handle */
  uint8_t hdi;                      /* the index to SCB[] */
  uint8_t num_seps;                 /* number of seps returned by stream discovery */
  uint8_t num_disc_snks;            /* number of discovered snks */
  uint8_t num_disc_srcs;            /* number of discovered srcs */
  uint8_t sep_info_idx;             /* current index into sep_info */
  uint8_t sep_idx;                  /* current index into local seps[] */
  uint8_t rcfg_idx;                 /* reconfig requested index into sep_info */
  uint8_t state;                    /* state machine state */
  uint8_t avdt_label;               /* AVDTP label */
  uint8_t app_id;                   /* application id */
  uint8_t num_recfg;                /* number of reconfigure sent */
  uint8_t role;
  uint8_t l2c_bufs;               /* the number of buffers queued to L2CAP */
  uint8_t rc_handle;              /* connected AVRCP handle */
  bool use_rc;                    /* true if AVRCP is allowed */
  bool started;                   /* true if stream started */
  bool use_rtp_header_marker_bit; /* true if the encoded data packets have RTP
                                   * headers, with the Marker bit in the header
                                   * is set according to RFC 6416 */
  uint8_t co_started;             /* non-zero, if stream started from call-out perspective */
  bool recfg_sup;                 /* true if the first attempt to reconfigure the stream was
                                     successful, false if command fails */
  bool suspend_sup;               /* true if Suspend stream is supported, false if suspend command
                                     fails */
  bool suspend_local_sent;        /* TRUE if outgoing Suspend is sent, else FALSE if
                               confirmation is received */
  bool deregistering;             /* true if deregistering */
  bool sco_suspend;               /* true if SUSPEND is issued automatically for SCO */
  uint8_t coll_mask;              /* Mask to check incoming and outgoing collision */
  tBTA_AV_API_OPEN open_api;      /* Saved OPEN api message */
  uint8_t wait;                   /* set 0x1, when getting Caps as ACP, set 0x2, when started */
  uint8_t q_tag;                  /* identify the associated q_info union member */
  bool no_rtp_header;             /* true if add no RTP header */
  uint16_t uuid_int;              /*intended UUID of Initiator to connect to */

  /**
   * Called to setup the state when connected to a peer.
   *
   * @param peer_address the peer address
   */
  void OnConnected(const RawAddress& peer_address);

  /**
   * Called to clear the state when disconnected from a peer.
   *
   */
  void OnDisconnected();

  /**
   * Get the peer address.
   */
  const RawAddress& PeerAddress() const { return peer_address_; }

  /**
   * Get the AVDTP version of the peer device.
   */
  uint16_t AvdtpVersion() const { return avdtp_version_; }

  /**
   * Set the AVDTP version of the peer device.
   *
   * @param avdtp_version the AVDTP version to use
   */
  void SetAvdtpVersion(uint16_t avdtp_version);

  /**
   * Check whether the entry is assigned and currenty used.
   *
   * @return true if the entry is assigned and currently used
   */
  bool IsAssigned() const { return !peer_address_.IsEmpty(); }

private:
  RawAddress peer_address_;  // Peer address
  uint16_t avdtp_version_;   // The AVDTP version of the peer device
};

#define BTA_AV_RC_ROLE_MASK 0x10
#define BTA_AV_RC_ROLE_INT 0x00
#define BTA_AV_RC_ROLE_ACP 0x10

#define BTA_AV_RC_CONN_MASK 0x20

/* type for AV RCP control block */
/* index to this control block is the rc handle */
typedef struct {
  uint8_t status;
  uint8_t handle;
  uint8_t shdl;               /* stream handle (hdi + 1) */
  uint8_t lidx;               /* (index+1) to LCB */
  tBTA_AV_FEAT peer_features; /* peer features mask */
  uint16_t cover_art_psm;     /* BIP PSM for cover art feature */
  tBTA_AV_FEAT peer_ct_features;
  tBTA_AV_FEAT peer_tg_features;
} tBTA_AV_RCB;
#define BTA_AV_NUM_RCB (BTA_AV_NUM_STRS + 2)

enum { BTA_AV_LCB_FREE, BTA_AV_LCB_FIND };

/* type for AV ACL Link control block */
typedef struct {
  RawAddress addr;  /* peer BD address */
  uint8_t conn_msk; /* handle mask of connected stream handle */
  uint8_t lidx;     /* index + 1 */
} tBTA_AV_LCB;

/* type for stream state machine action functions */
typedef void (*tBTA_AV_SACT)(tBTA_AV_SCB* p_scb, tBTA_AV_DATA* p_data);

/* type for AV control block */
typedef struct {
  tBTA_AV_SCB* p_scb[BTA_AV_NUM_STRS];   /* stream control block */
  tSDP_DISCOVERY_DB* p_disc_db;          /* pointer to discovery database */
  tBTA_AV_CBACK* p_cback;                /* application callback function */
  tBTA_AV_RCB rcb[BTA_AV_NUM_RCB];       /* RCB control block */
  tBTA_AV_LCB lcb[BTA_AV_NUM_LINKS + 1]; /* link control block */
  uint32_t sdp_a2dp_handle;              /* SDP record handle for audio src */
  uint32_t sdp_a2dp_snk_handle;          /* SDP record handle for audio snk */
  tBTA_AV_FEAT features;                 /* features mask */
  tBTA_SEC sec_mask;                     /* security mask */
  tBTA_AV_HNDL handle;                   /* the handle for SDP activity */
  bool disabling;                        /* true if api disabled called */
  uint8_t enabling_attempts;             // counter to wait for previous disabling
  uint8_t disc;           /* (hdi+1) or (rc_handle|BTA_AV_CHNL_MSK) if p_disc_db is in use */
  uint8_t state;          /* state machine state */
  uint8_t conn_audio;     /* handle mask of connected audio channels */
  uint8_t conn_lcb;       /* index mask of used LCBs */
  uint8_t audio_open_cnt; /* number of connected audio channels */
  uint8_t reg_audio;      /* handle mask of registered audio channels */
  uint8_t rc_acp_handle;
  uint8_t rc_acp_idx; /* (index + 1) to RCB */
  uint8_t rs_idx;     /* (index + 1) to SCB for the one waiting for RS on open */
  bool sco_occupied;  /* true if SCO is being used or call is in progress */
  uint16_t offload_start_pending_hndl;
  uint16_t offload_started_hndl;
  /* Set to true if the new offload start vendor command
   * was used to start the stream on the controller. */
  bool offload_start_v2;
  tBTA_AV_FEAT sink_features; /* sink features */
  uint8_t reg_role;           /* bit0-src, bit1-sink */
  tBTA_AV_RC_FEAT rc_feature; /* save peer rc feature */
} tBTA_AV_CB;

// total attempts are half seconds
constexpr uint32_t kEnablingAttemptsIntervalMs = 100;
constexpr uint8_t kEnablingAttemptsCountMaximum = 5;

// A2DP offload VSC parameters
class tBT_A2DP_OFFLOAD {
public:
  uint32_t codec_type;                  /* codec types ex: SBC/AAC/LDAC/APTx */
  uint16_t max_latency;                 /* maximum latency */
  std::array<uint8_t, 2> scms_t_enable; /* SCMS-T enable */
  uint32_t sample_rate;                 /* Sample rates ex: 44.1/48/88.2/96 Khz */
  uint8_t bits_per_sample;              /* bits per sample ex: 16/24/32 */
  uint8_t ch_mode;                      /* None:0 Left:1 Right:2 */
  uint32_t encoded_audio_bitrate;       /* encoder audio bitrates */
  uint16_t acl_hdl;                     /* connection handle */
  uint16_t l2c_rcid;                    /* l2cap channel id */
  uint16_t mtu;                         /* MTU size */
  uint8_t codec_info[AVDT_CODEC_SIZE];  /* Codec specific information */
};

typedef struct {
  uint8_t codec_type;
  uint8_t transport_type;
  uint8_t stream_type;
  uint8_t dev_index;
  uint8_t max_latency;
  uint8_t delay_reporting;
  uint8_t cp_active;
  uint8_t cp_flag;
  uint16_t sample_rate;
  uint16_t acl_hdl;
  uint16_t l2c_rcid;
  uint16_t mtu;
  // #ifdef TWS_ENABLED
  uint8_t stream_start;  // Start Stream:1
  uint8_t split_acl;     // BR-EDR Device:0 TWS Device:1
  uint8_t ch_mode;       // None:0 Left:1 Right:2
  uint16_t ttp;          // time to play
  // #endif
  uint8_t codec_info[AVDT_CODEC_SIZE];
  tBTA_AV_SCB* p_scb;
} tBT_QTI_A2DP_OFFLOAD;

/* Vendor OFFLOAD VSC */
#define HCI_VSQC_CONTROLLER_A2DP_OPCODE 0x0A
#define HCI_VSQC_CONTROLLER_A2DP_STOP_OPCODE 0x05

#define VS_HCI_A2DP_OFFLOAD_START 0x01
#define VS_HCI_A2DP_OFFLOAD_STOP 0x02
#define VS_HCI_A2DP_OFFLOAD_START_V2 0x03
#define VS_HCI_A2DP_OFFLOAD_STOP_V2 0x04

#define VS_QHCI_ENCODER_MODE_CHANGE 0X13
/*****************************************************************************
 *  Global data
 ****************************************************************************/

/* control block declaration */
extern tBTA_AV_CB bta_av_cb;

/* config struct */
extern const tBTA_AV_CFG* p_bta_av_cfg;
const tBTA_AV_CFG* get_bta_avk_cfg();
extern const tBTA_AV_CFG bta_av_cfg;
extern const tBTA_AV_CFG bta_av_cfg_compatibility;

/* rc id config struct */
extern uint16_t* p_bta_av_rc_id;
extern uint16_t* p_bta_av_rc_id_ac;

extern const tBTA_AV_CO_FUNCTS bta_av_a2dp_cos;
void bta_av_sink_data_cback(uint8_t handle, BT_HDR* p_pkt, uint32_t time_stamp, uint8_t m_pt);

/*****************************************************************************
 *  Function prototypes
 ****************************************************************************/
/* utility functions */
tBTA_AV_SCB* bta_av_hndl_to_scb(uint16_t handle);
tBTA_AV_SCB* bta_av_addr_to_scb(const RawAddress& bd_addr);
bool bta_av_chk_start(tBTA_AV_SCB* p_scb);
void bta_av_restore_switch(void);
void bta_av_conn_cback(uint8_t handle, const RawAddress& bd_addr, uint8_t event, tAVDT_CTRL* p_data,
                       uint8_t scb_index);
uint8_t bta_av_rc_create(tBTA_AV_CB* p_cb, tAVCT_ROLE role, uint8_t shdl, uint8_t lidx);
void bta_av_stream_chg(tBTA_AV_SCB* p_scb, bool started);
bool bta_av_is_scb_opening(tBTA_AV_SCB* p_scb);
bool bta_av_is_scb_incoming(tBTA_AV_SCB* p_scb);
void bta_av_set_scb_sst_init(tBTA_AV_SCB* p_scb);
tBTA_AV_LCB* bta_av_find_lcb(const RawAddress& addr, uint8_t op);
const char* bta_av_sst_code(uint8_t state);
void bta_av_free_scb(tBTA_AV_SCB* p_scb);

/* main functions */
void bta_av_api_deregister(tBTA_AV_DATA* p_data);
void bta_av_dup_audio_buf(tBTA_AV_SCB* p_scb, BT_HDR* p_buf);
void bta_av_sm_execute(tBTA_AV_CB* p_cb, uint16_t event, tBTA_AV_DATA* p_data);
void bta_av_ssm_execute(tBTA_AV_SCB* p_scb, uint16_t event, tBTA_AV_DATA* p_data);
bool bta_av_hdl_event(const BT_HDR_RIGID* p_msg);
const char* bta_av_evt_code(uint16_t evt_code);
bool bta_av_switch_if_needed(tBTA_AV_SCB* p_scb);
bool bta_av_link_role_ok(tBTA_AV_SCB* p_scb, uint8_t bits);

/* nsm action functions */
void bta_av_api_disconnect(tBTA_AV_DATA* p_data);
void bta_av_set_use_latency_mode(tBTA_AV_SCB* p_scb, bool use_latency_mode);
void bta_av_api_set_latency(tBTA_AV_DATA* p_data);
void bta_av_set_codec_mode(tBTA_AV_DATA* p_data);
void bta_av_update_aptx_data(tBTA_AV_DATA* p_data);
void bta_av_sig_chg(tBTA_AV_DATA* p_data);
void bta_av_signalling_timer(tBTA_AV_DATA* p_data);
void bta_av_rc_disc_done(tBTA_AV_DATA* p_data);
void bta_av_rc_closed(tBTA_AV_DATA* p_data);
void bta_av_rc_browse_opened(tBTA_AV_DATA* p_data);
void bta_av_rc_browse_closed(tBTA_AV_DATA* p_data);
void bta_av_rc_disc(uint8_t disc);
void bta_av_conn_chg(tBTA_AV_DATA* p_data);
void bta_av_dereg_comp(tBTA_AV_DATA* p_data);

/* sm action functions */
void bta_av_disable(tBTA_AV_CB* p_cb, tBTA_AV_DATA* p_data);
void bta_av_rc_opened(tBTA_AV_CB* p_cb, tBTA_AV_DATA* p_data);
void bta_av_rc_remote_cmd(tBTA_AV_CB* p_cb, tBTA_AV_DATA* p_data);
void bta_av_rc_vendor_cmd(tBTA_AV_CB* p_cb, tBTA_AV_DATA* p_data);
void bta_av_rc_vendor_rsp(tBTA_AV_CB* p_cb, tBTA_AV_DATA* p_data);
void bta_av_rc_msg(tBTA_AV_CB* p_cb, tBTA_AV_DATA* p_data);
void bta_av_rc_close(tBTA_AV_CB* p_cb, tBTA_AV_DATA* p_data);
void bta_av_rc_meta_rsp(tBTA_AV_CB* p_cb, tBTA_AV_DATA* p_data);
void bta_av_rc_free_rsp(tBTA_AV_CB* p_cb, tBTA_AV_DATA* p_data);
void bta_av_rc_free_browse_msg(tBTA_AV_CB* p_cb, tBTA_AV_DATA* p_data);

tBTA_AV_RCB* bta_av_get_rcb_by_shdl(uint8_t shdl);
void bta_av_del_rc(tBTA_AV_RCB* p_rcb);

void bta_av_proc_stream_evt(uint8_t handle, const RawAddress& bd_addr, uint8_t event,
                            tAVDT_CTRL* p_data, uint8_t scb_index);

/* ssm action functions */
void bta_av_do_disc_a2dp(tBTA_AV_SCB* p_scb, tBTA_AV_DATA* p_data);
void bta_av_cleanup(tBTA_AV_SCB* p_scb, tBTA_AV_DATA* p_data);
void bta_av_free_sdb(tBTA_AV_SCB* p_scb, tBTA_AV_DATA* p_data);
void bta_av_config_ind(tBTA_AV_SCB* p_scb, tBTA_AV_DATA* p_data);
void bta_av_disconnect_req(tBTA_AV_SCB* p_scb, tBTA_AV_DATA* p_data);
void bta_av_security_req(tBTA_AV_SCB* p_scb, tBTA_AV_DATA* p_data);
void bta_av_security_rsp(tBTA_AV_SCB* p_scb, tBTA_AV_DATA* p_data);
void bta_av_setconfig_rsp(tBTA_AV_SCB* p_scb, tBTA_AV_DATA* p_data);
void bta_av_str_opened(tBTA_AV_SCB* p_scb, tBTA_AV_DATA* p_data);
void bta_av_security_ind(tBTA_AV_SCB* p_scb, tBTA_AV_DATA* p_data);
void bta_av_security_cfm(tBTA_AV_SCB* p_scb, tBTA_AV_DATA* p_data);
void bta_av_do_close(tBTA_AV_SCB* p_scb, tBTA_AV_DATA* p_data);
void bta_av_connect_req(tBTA_AV_SCB* p_scb, tBTA_AV_DATA* p_data);
void bta_av_sdp_failed(tBTA_AV_SCB* p_scb, tBTA_AV_DATA* p_data);
void bta_av_disc_results(tBTA_AV_SCB* p_scb, tBTA_AV_DATA* p_data);
void bta_av_disc_res_as_acp(tBTA_AV_SCB* p_scb, tBTA_AV_DATA* p_data);
void bta_av_open_failed(tBTA_AV_SCB* p_scb, tBTA_AV_DATA* p_data);
void bta_av_getcap_results(tBTA_AV_SCB* p_scb, tBTA_AV_DATA* p_data);
void bta_av_setconfig_rej(tBTA_AV_SCB* p_scb, tBTA_AV_DATA* p_data);
void bta_av_discover_req(tBTA_AV_SCB* p_scb, tBTA_AV_DATA* p_data);
void bta_av_conn_failed(tBTA_AV_SCB* p_scb, tBTA_AV_DATA* p_data);
void bta_av_do_start(tBTA_AV_SCB* p_scb, tBTA_AV_DATA* p_data);
void bta_av_str_stopped(tBTA_AV_SCB* p_scb, tBTA_AV_DATA* p_data);
void bta_av_reconfig(tBTA_AV_SCB* p_scb, tBTA_AV_DATA* p_data);
void bta_av_data_path(tBTA_AV_SCB* p_scb, tBTA_AV_DATA* p_data);
void bta_av_start_ok(tBTA_AV_SCB* p_scb, tBTA_AV_DATA* p_data);
void bta_av_start_failed(tBTA_AV_SCB* p_scb, tBTA_AV_DATA* p_data);
void bta_av_str_closed(tBTA_AV_SCB* p_scb, tBTA_AV_DATA* p_data);
void bta_av_clr_cong(tBTA_AV_SCB* p_scb, tBTA_AV_DATA* p_data);
void bta_av_suspend_cfm(tBTA_AV_SCB* p_scb, tBTA_AV_DATA* p_data);
void bta_av_rcfg_str_ok(tBTA_AV_SCB* p_scb, tBTA_AV_DATA* p_data);
void bta_av_rcfg_failed(tBTA_AV_SCB* p_scb, tBTA_AV_DATA* p_data);
void bta_av_rcfg_connect(tBTA_AV_SCB* p_scb, tBTA_AV_DATA* p_data);
void bta_av_rcfg_discntd(tBTA_AV_SCB* p_scb, tBTA_AV_DATA* p_data);
void bta_av_suspend_cont(tBTA_AV_SCB* p_scb, tBTA_AV_DATA* p_data);
void bta_av_rcfg_cfm(tBTA_AV_SCB* p_scb, tBTA_AV_DATA* p_data);
void bta_av_rcfg_open(tBTA_AV_SCB* p_scb, tBTA_AV_DATA* p_data);
void bta_av_security_rej(tBTA_AV_SCB* p_scb, tBTA_AV_DATA* p_data);
void bta_av_open_rc(tBTA_AV_SCB* p_scb, tBTA_AV_DATA* p_data);
void bta_av_save_caps(tBTA_AV_SCB* p_scb, tBTA_AV_DATA* p_data);
void bta_av_rej_conn(tBTA_AV_SCB* p_scb, tBTA_AV_DATA* p_data);
void bta_av_rej_conn(tBTA_AV_SCB* p_scb, tBTA_AV_DATA* p_data);
void bta_av_set_use_rc(tBTA_AV_SCB* p_scb, tBTA_AV_DATA* p_data);
void bta_av_cco_close(tBTA_AV_SCB* p_scb, tBTA_AV_DATA* p_data);
void bta_av_switch_role(tBTA_AV_SCB* p_scb, tBTA_AV_DATA* p_data);
void bta_av_role_res(tBTA_AV_SCB* p_scb, tBTA_AV_DATA* p_data);
void bta_av_delay_co(tBTA_AV_SCB* p_scb, tBTA_AV_DATA* p_data);
void bta_av_open_at_inc(tBTA_AV_SCB* p_scb, tBTA_AV_DATA* p_data);
void bta_av_offload_req(tBTA_AV_SCB* p_scb, tBTA_AV_DATA* p_data);
void bta_av_offload_rsp(tBTA_AV_SCB* p_scb, tBTA_AV_DATA* p_data);
void bta_av_vendor_offload_stop(void);
void bta_av_st_rc_timer(tBTA_AV_SCB* p_scb, tBTA_AV_DATA* p_data);
void bta_av_api_set_peer_sep(tBTA_AV_DATA* p_data);

namespace fmt {
template <>
struct formatter<tBTA_AV_RS_RES> : enum_formatter<tBTA_AV_RS_RES> {};
}  // namespace fmt

#endif /* BTA_AV_INT_H */<|MERGE_RESOLUTION|>--- conflicted
+++ resolved
@@ -132,10 +132,6 @@
 #define BTA_AV_FIRST_NSM_EVT BTA_AV_API_ENABLE_EVT
 #define BTA_AV_LAST_NSM_EVT BTA_AV_UPDATE_APTX_DATA_EVT
 
-<<<<<<< HEAD
-/* API events passed to both SSMs (by bta_av_api_to_ssm) */
-#define BTA_AV_FIRST_A2S_API_EVT BTA_AV_API_START_EVT
-#define BTA_AV_FIRST_A2S_SSM_EVT BTA_AV_AP_START_EVT
 
 #define BTA_AV_LAST_EVT BTA_AV_UPDATE_APTX_DATA_EVT
 
@@ -143,9 +139,6 @@
 #define BTA_AV_ENCODER_MODE_CHANGE_ID 5
 
 #define BTA_AV_ENCODER_DATA_ID 0x0E
-=======
-#define BTA_AV_LAST_EVT BTA_AV_API_SET_LATENCY_EVT
->>>>>>> 39678fb3
 
 /* maximum number of SEPS in stream discovery results */
 #define BTA_AV_NUM_SEPS 32
@@ -270,7 +263,6 @@
   bool is_low_latency;
 } tBTA_AV_API_SET_LATENCY;
 
-<<<<<<< HEAD
 /* data type for BTA_AV_SET_CODEC_MODE_EVT */
 typedef struct {
   BT_HDR_RIGID hdr;
@@ -283,10 +275,7 @@
   uint16_t data;
 } tBTA_AV_APTX_DATA;
 
-/* data type for BTA_AV_API_START_EVT and bta_av_do_start */
-=======
 /* data type for BTA_AV_AP_START_EVT from API and bta_av_do_start */
->>>>>>> 39678fb3
 typedef struct {
   BT_HDR_RIGID hdr;
   bool use_latency_mode;
