/*
 * Copyright 2021 HIMSA II K/S - www.himsa.com.
 * Represented by EHIMA - www.ehima.com
 *
 * Licensed under the Apache License, Version 2.0 (the "License");
 * you may not use this file except in compliance with the License.
 * You may obtain a copy of the License at
 *
 *      http://www.apache.org/licenses/LICENSE-2.0
 *
 * Unless required by applicable law or agreed to in writing, software
 * distributed under the License is distributed on an "AS IS" BASIS,
 * WITHOUT WARRANTIES OR CONDITIONS OF ANY KIND, either express or implied.
 * See the License for the specific language governing permissions and
 * limitations under the License.
 *
 * Changes from Qualcomm Innovation Center, Inc. are provided under the following license:
 * Copyright (c) 2024 Qualcomm Innovation Center, Inc. All rights reserved.
 * SPDX-License-Identifier: BSD-3-Clause-Clear
 */

#include "state_machine.h"

#include <com_android_bluetooth_flags.h>
#include <flag_macros.h>
#include <gmock/gmock.h>
#include <gtest/gtest.h>

#include <future>

#include "../le_audio_types.h"
#include "broadcast_configuration_provider.h"
#include "btm_iso_api.h"
#include "stack/include/btm_ble_api_types.h"
#include "state_machine.h"
#include "test/common/mock_functions.h"
#include "test/mock/mock_main_shim_le_advertising_manager.h"
#include "test/mock/mock_stack_btm_iso.h"

#define TEST_BT com::android::bluetooth::flags

using namespace bluetooth::hci::iso_manager;

using bluetooth::hci::IsoManager;
using bluetooth::le_audio::BasicAudioAnnouncementData;
using testing::_;
using testing::Mock;
using testing::SaveArg;
using testing::Test;

// Disables most likely false-positives from base::SplitString()
extern "C" const char* __asan_default_options() { return "detect_container_overflow=0"; }

void btsnd_hcic_ble_rand(base::Callback<void(BT_OCTET8)> cb) {}

namespace bluetooth::le_audio {
namespace broadcaster {
namespace {
// bit 0: encrypted, bit 1: standard quality present
static const uint8_t test_public_broadcast_features = 0x3;
static const std::string test_broadcast_name = "Test";
static const std::vector<uint8_t> default_public_metadata = {
        5, bluetooth::le_audio::types::kLeAudioMetadataTypeProgramInfo, 0x1, 0x2, 0x3, 0x4};

class MockBroadcastStatMachineCallbacks : public IBroadcastStateMachineCallbacks {
public:
  MockBroadcastStatMachineCallbacks() = default;
  MockBroadcastStatMachineCallbacks(const MockBroadcastStatMachineCallbacks&) = delete;
  MockBroadcastStatMachineCallbacks& operator=(const MockBroadcastStatMachineCallbacks&) = delete;

  ~MockBroadcastStatMachineCallbacks() override = default;

  MOCK_METHOD((void), OnStateMachineCreateStatus, (uint32_t broadcast_id, bool initialized),
              (override));
  MOCK_METHOD((void), OnStateMachineDestroyed, (uint32_t broadcast_id), (override));
  MOCK_METHOD((void), OnStateMachineEvent,
              (uint32_t broadcast_id, BroadcastStateMachine::State state, const void* data),
              (override));
  MOCK_METHOD((void), OnOwnAddressResponse,
              (uint32_t broadcast_id, uint8_t addr_type, RawAddress addr), (override));
  MOCK_METHOD((void), OnBigCreated, (const std::vector<uint16_t>& conn_handle), (override));
  MOCK_METHOD((void), OnAnnouncementUpdated, (uint32_t broadcast_id), (override));
};

class MockBroadcastAdvertisingCallbacks : public AdvertisingCallbacks {
public:
  MockBroadcastAdvertisingCallbacks() = default;
  MockBroadcastAdvertisingCallbacks(const MockBroadcastAdvertisingCallbacks&) = delete;
  MockBroadcastAdvertisingCallbacks& operator=(const MockBroadcastAdvertisingCallbacks&) = delete;

  ~MockBroadcastAdvertisingCallbacks() override = default;

  MOCK_METHOD((void), OnAdvertisingSetStarted,
              (int reg_id, uint8_t advertiser_id, int8_t tx_power, uint8_t status), (override));
  MOCK_METHOD((void), OnAdvertisingEnabled, (uint8_t advertiser_id, bool enable, uint8_t status),
              (override));
  MOCK_METHOD((void), OnAdvertisingDataSet, (uint8_t advertiser_id, uint8_t status), (override));
  MOCK_METHOD((void), OnScanResponseDataSet, (uint8_t advertiser_id, uint8_t status), (override));
  MOCK_METHOD((void), OnAdvertisingParametersUpdated,
              (uint8_t advertiser_id, int8_t tx_power, uint8_t status), (override));
  MOCK_METHOD((void), OnPeriodicAdvertisingParametersUpdated,
              (uint8_t advertiser_id, uint8_t status), (override));
  MOCK_METHOD((void), OnPeriodicAdvertisingDataSet, (uint8_t advertiser_id, uint8_t status),
              (override));
  MOCK_METHOD((void), OnPeriodicAdvertisingEnabled,
              (uint8_t advertiser_id, bool enable, uint8_t status), (override));
  MOCK_METHOD((void), OnOwnAddressRead,
              (uint8_t advertiser_id, uint8_t address_type, RawAddress address), (override));
};

class StateMachineTest : public Test {
protected:
  void SetUp() override {
    reset_mock_function_count_map();
    MockBleAdvertisingManager::Initialize();

    mock_ble_advertising_manager_ = MockBleAdvertisingManager::Get();

    sm_callbacks_.reset(new MockBroadcastStatMachineCallbacks());
    adv_callbacks_.reset(new MockBroadcastAdvertisingCallbacks());
    BroadcastStateMachine::Initialize(sm_callbacks_.get(), adv_callbacks_.get());

    ON_CALL(*mock_ble_advertising_manager_, StartAdvertisingSet)
<<<<<<< HEAD
        .WillByDefault(
            [this](uint8_t client_id, int reg_id,
                   BleAdvertiserInterface::IdTxPowerStatusCallback register_cb,
                   AdvertiseParameters params,
                   std::vector<uint8_t> advertise_data,
                   std::vector<uint8_t> advertise_data_enc,
                   std::vector<uint8_t> scan_response_data,
                   std::vector<uint8_t> scan_response_data_enc,
                   PeriodicAdvertisingParameters periodic_params,
                   std::vector<uint8_t> periodic_data,
                   std::vector<uint8_t> periodic_data_enc, uint16_t duration,
                   uint8_t maxExtAdvEvents, std::vector<uint8_t> enc_key_value,
                   BleAdvertiserInterface::IdStatusCallback timeout_cb) {
=======
            .WillByDefault([this](uint8_t client_id, int reg_id,
                                  BleAdvertiserInterface::IdTxPowerStatusCallback register_cb,
                                  AdvertiseParameters params, std::vector<uint8_t> advertise_data,
                                  std::vector<uint8_t> scan_response_data,
                                  PeriodicAdvertisingParameters periodic_params,
                                  std::vector<uint8_t> periodic_data, uint16_t duration,
                                  uint8_t maxExtAdvEvents,
                                  BleAdvertiserInterface::IdStatusCallback timeout_cb) {
>>>>>>> 15c04564
              static uint8_t advertiser_id = 1;
              uint8_t tx_power = 32;
              uint8_t status = 0;
              this->adv_callbacks_->OnAdvertisingSetStarted(
                      BroadcastStateMachine::kLeAudioBroadcastRegId, advertiser_id++, tx_power,
                      status);
            });

    ON_CALL(*mock_ble_advertising_manager_, Enable)
            .WillByDefault([this](uint8_t advertiser_id, bool enable,
                                  BleAdvertiserInterface::StatusCallback cb, uint16_t duration,
                                  uint8_t maxExtAdvEvents,
                                  BleAdvertiserInterface::StatusCallback timeout_cb) {
              uint8_t status = 0;
              this->adv_callbacks_->OnAdvertisingEnabled(advertiser_id, enable, status);
            });

    ON_CALL(*mock_ble_advertising_manager_, GetOwnAddress)
            .WillByDefault([](uint8_t inst_id, BleAdvertiserInterface::GetAddressCallback cb) {
              uint8_t address_type = 0x02;
              RawAddress address;
              const uint8_t addr[] = {0x11, 0x22, 0x33, 0x44, 0x55, 0x66};
              address.FromOctets(addr);
              cb.Run(address_type, address);
            });

    ON_CALL(*mock_ble_advertising_manager_, SetData)
<<<<<<< HEAD
        .WillByDefault([this](int advertiser_id, bool set_scan_rsp,
                              std::vector<uint8_t> data, std::vector<uint8_t> encdata,
                              BleAdvertiserInterface::StatusCallback cb) {
          uint8_t status = 0;
          this->adv_callbacks_->OnAdvertisingDataSet(advertiser_id, status);
        });

    ON_CALL(*mock_ble_advertising_manager_, SetPeriodicAdvertisingData)
        .WillByDefault([this](int advertiser_id, std::vector<uint8_t> data,
                              std::vector<uint8_t> encdata,
                              BleAdvertiserInterface::StatusCallback cb) {
          uint8_t status = 0;
          this->adv_callbacks_->OnPeriodicAdvertisingDataSet(advertiser_id,
                                                             status);
        });
=======
            .WillByDefault([this](int advertiser_id, bool set_scan_rsp, std::vector<uint8_t> data,
                                  BleAdvertiserInterface::StatusCallback cb) {
              uint8_t status = 0;
              this->adv_callbacks_->OnAdvertisingDataSet(advertiser_id, status);
            });

    ON_CALL(*mock_ble_advertising_manager_, SetPeriodicAdvertisingData)
            .WillByDefault([this](int advertiser_id, std::vector<uint8_t> data,
                                  BleAdvertiserInterface::StatusCallback cb) {
              uint8_t status = 0;
              this->adv_callbacks_->OnPeriodicAdvertisingDataSet(advertiser_id, status);
            });
>>>>>>> 15c04564

    ON_CALL(*(sm_callbacks_.get()), OnStateMachineCreateStatus)
            .WillByDefault([this](uint32_t broadcast_id, bool initialized) {
              auto instance_it = std::find_if(
                      pending_broadcasts_.begin(), pending_broadcasts_.end(),
                      [broadcast_id](auto& up) { return up->GetBroadcastId() == broadcast_id; });
              if (instance_it != pending_broadcasts_.end()) {
                if (initialized) {
                  broadcasts_[broadcast_id] = std::move(*instance_it);
                }
                pending_broadcasts_.erase(instance_it);
              }
              instance_creation_promise_.set_value(broadcast_id);
            });

    ON_CALL(*(sm_callbacks_.get()), OnStateMachineDestroyed)
            .WillByDefault([this](uint32_t broadcast_id) {
              if (broadcasts_.count(broadcast_id)) {
                instance_destruction_promise_.set_value(broadcast_id);
              }
            });

    ON_CALL(*(adv_callbacks_.get()), OnAdvertisingSetStarted)
            .WillByDefault([this](int reg_id, uint8_t advertiser_id, int8_t tx_power,
                                  uint8_t status) {
              pending_broadcasts_.back()->OnCreateAnnouncement(advertiser_id, tx_power, status);
            });

    ON_CALL(*(adv_callbacks_.get()), OnAdvertisingEnabled)
            .WillByDefault([this](uint8_t advertiser_id, bool enable, uint8_t status) {
              auto const& iter = std::find_if(
                      broadcasts_.cbegin(), broadcasts_.cend(), [advertiser_id](auto const& sm) {
                        return sm.second->GetAdvertisingSid() == advertiser_id;
                      });
              if (iter != broadcasts_.cend()) {
                iter->second->OnEnableAnnouncement(enable, status);
              }
            });

    ON_CALL(*(adv_callbacks_.get()), OnAdvertisingDataSet)
            .WillByDefault([this](uint8_t advertiser_id, uint8_t status) {
              auto const& iter = std::find_if(
                      broadcasts_.cbegin(), broadcasts_.cend(), [advertiser_id](auto const& sm) {
                        return sm.second->GetAdvertisingSid() == advertiser_id;
                      });
              if (iter != broadcasts_.cend()) {
                iter->second->OnUpdateAnnouncement(status);
              }
            });

    ON_CALL(*(adv_callbacks_.get()), OnPeriodicAdvertisingDataSet)
            .WillByDefault([this](uint8_t advertiser_id, uint8_t status) {
              auto const& iter = std::find_if(
                      broadcasts_.cbegin(), broadcasts_.cend(), [advertiser_id](auto const& sm) {
                        return sm.second->GetAdvertisingSid() == advertiser_id;
                      });
              if (iter != broadcasts_.cend()) {
                iter->second->OnUpdateAnnouncement(status);
              }
            });

    ConfigureIsoManagerMock();
  }

  void ConfigureIsoManagerMock() {
    iso_manager_ = IsoManager::GetInstance();
    ASSERT_NE(iso_manager_, nullptr);
    iso_manager_->Start();

    mock_iso_manager_ = MockIsoManager::GetInstance();
    ASSERT_NE(mock_iso_manager_, nullptr);

    ON_CALL(*mock_iso_manager_, CreateBig)
            .WillByDefault([this](uint8_t big_id, big_create_params p) {
              auto bit = std::find_if(broadcasts_.begin(), broadcasts_.end(),
                                      [big_id](auto const& entry) {
                                        return entry.second->GetAdvertisingSid() == big_id;
                                      });
              if (bit == broadcasts_.end()) {
                return;
              }

              big_create_cmpl_evt evt;
              evt.big_id = big_id;

              // For test convenience lets encode big_id into conn_hdl MSB.
              // NOTE: In current implementation big_id is equal to advertising SID.
              //       This is an important detail exploited by the IsoManager mock
              static uint8_t conn_lsb = 1;
              uint16_t conn_msb = ((uint16_t)big_id) << 8;
              for (auto i = 0; i < p.num_bis; ++i) {
                evt.conn_handles.push_back(conn_msb | conn_lsb++);
              }

              bit->second->HandleHciEvent(HCI_BLE_CREATE_BIG_CPL_EVT, &evt);
            });

    ON_CALL(*mock_iso_manager_, SetupIsoDataPath)
            .WillByDefault([this](uint16_t conn_handle, iso_data_path_params p) {
              // Get the big_id encoded in conn_handle's MSB
              uint8_t big_id = conn_handle >> 8;
              auto bit = std::find_if(broadcasts_.begin(), broadcasts_.end(),
                                      [big_id](auto const& entry) {
                                        return entry.second->GetAdvertisingSid() == big_id;
                                      });
              if (bit == broadcasts_.end()) {
                return;
              }
              bit->second->OnSetupIsoDataPath(0, conn_handle);
            });

    ON_CALL(*mock_iso_manager_, RemoveIsoDataPath)
            .WillByDefault([this](uint16_t conn_handle, uint8_t iso_direction) {
              // Get the big_id encoded in conn_handle's MSB
              uint8_t big_id = conn_handle >> 8;
              auto bit = std::find_if(broadcasts_.begin(), broadcasts_.end(),
                                      [big_id](auto const& entry) {
                                        return entry.second->GetAdvertisingSid() == big_id;
                                      });
              if (bit == broadcasts_.end()) {
                return;
              }
              bit->second->OnRemoveIsoDataPath(0, conn_handle);
            });

    ON_CALL(*mock_iso_manager_, TerminateBig).WillByDefault([this](uint8_t big_id, uint8_t reason) {
      // Get the big_id encoded in conn_handle's MSB
      auto bit = std::find_if(broadcasts_.begin(), broadcasts_.end(), [big_id](auto const& entry) {
        return entry.second->GetAdvertisingSid() == big_id;
      });
      if (bit == broadcasts_.end()) {
        return;
      }

      big_terminate_cmpl_evt evt;
      evt.big_id = big_id;
      evt.reason = reason;

      bit->second->HandleHciEvent(HCI_BLE_TERM_BIG_CPL_EVT, &evt);
    });
  }

  void TearDown() override {
    iso_manager_->Stop();
    mock_iso_manager_ = nullptr;
    Mock::VerifyAndClearExpectations(sm_callbacks_.get());
    Mock::VerifyAndClearExpectations(adv_callbacks_.get());

    pending_broadcasts_.clear();
    broadcasts_.clear();
    sm_callbacks_.reset();
    adv_callbacks_.reset();

    MockBleAdvertisingManager::CleanUp();
    mock_ble_advertising_manager_ = nullptr;
  }

  uint32_t InstantiateStateMachine(
          bluetooth::le_audio::types::LeAudioContextType context =
                  bluetooth::le_audio::types::LeAudioContextType::UNSPECIFIED) {
    // We will get the state machine create status update in an async callback
    // so let's wait for it here.
    instance_creation_promise_ = std::promise<uint32_t>();
    std::future<uint32_t> instance_future = instance_creation_promise_.get_future();

    static uint8_t broadcast_id_lsb = 1;

    const std::vector<std::pair<types::LeAudioContextType, uint8_t>>& subgroup_quality = {
            {context, 1}};
    auto config = GetBroadcastConfig(subgroup_quality);
    auto broadcast_id = broadcast_id_lsb++;
    pending_broadcasts_.push_back(BroadcastStateMachine::CreateInstance({
            .is_public = true,
            .broadcast_id = broadcast_id,
            .broadcast_name = test_broadcast_name,
            .config = config,
            // .announcement = ,
            // .broadcast_code = ,
    }));
    pending_broadcasts_.back()->Initialize();
    return instance_future.get();
  }

  MockBleAdvertisingManager* mock_ble_advertising_manager_;
  IsoManager* iso_manager_;
  MockIsoManager* mock_iso_manager_;

  std::map<uint32_t, std::unique_ptr<BroadcastStateMachine>> broadcasts_;
  std::vector<std::unique_ptr<BroadcastStateMachine>> pending_broadcasts_;
  std::unique_ptr<MockBroadcastStatMachineCallbacks> sm_callbacks_;
  std::unique_ptr<MockBroadcastAdvertisingCallbacks> adv_callbacks_;
  std::promise<uint32_t> instance_creation_promise_;
  std::promise<uint8_t> instance_destruction_promise_;
};

TEST_F(StateMachineTest, CreateInstanceFailed) {
  EXPECT_CALL(*mock_ble_advertising_manager_, StartAdvertisingSet)
<<<<<<< HEAD
      .WillOnce(
          [this](uint8_t client_id, int reg_id,
                 BleAdvertiserInterface::IdTxPowerStatusCallback register_cb,
                 AdvertiseParameters params,
                 std::vector<uint8_t> advertise_data,
                 std::vector<uint8_t> advertise_data_enc,
                 std::vector<uint8_t> scan_response_data,
                 std::vector<uint8_t> scan_response_data_enc,
                 PeriodicAdvertisingParameters periodic_params,
                 std::vector<uint8_t> periodic_data,
                 std::vector<uint8_t> periodic_data_enc, uint16_t duration,
                 uint8_t maxExtAdvEvents, std::vector<uint8_t> enc_key_value,
                 BleAdvertiserInterface::IdStatusCallback timeout_cb) {
=======
          .WillOnce([this](uint8_t client_id, int reg_id,
                           BleAdvertiserInterface::IdTxPowerStatusCallback register_cb,
                           AdvertiseParameters params, std::vector<uint8_t> advertise_data,
                           std::vector<uint8_t> scan_response_data,
                           PeriodicAdvertisingParameters periodic_params,
                           std::vector<uint8_t> periodic_data, uint16_t duration,
                           uint8_t maxExtAdvEvents,
                           BleAdvertiserInterface::IdStatusCallback timeout_cb) {
>>>>>>> 15c04564
            uint8_t advertiser_id = 1;
            uint8_t tx_power = 0;
            uint8_t status = 1;
            this->adv_callbacks_->OnAdvertisingSetStarted(
                    BroadcastStateMachine::kLeAudioBroadcastRegId, advertiser_id, tx_power, status);
          });

  EXPECT_CALL(*(sm_callbacks_.get()), OnStateMachineCreateStatus(_, false)).Times(1);

  auto broadcast_id = InstantiateStateMachine();
  ASSERT_NE(broadcast_id, BroadcastStateMachine::kAdvSidUndefined);
  ASSERT_TRUE(pending_broadcasts_.empty());
  ASSERT_TRUE(broadcasts_.empty());
}

TEST_F(StateMachineTest, CreateInstanceSuccess) {
  EXPECT_CALL(*(sm_callbacks_.get()), OnStateMachineCreateStatus(_, true)).Times(1);

  auto broadcast_id = InstantiateStateMachine();
  ASSERT_NE(broadcast_id, BroadcastStateMachine::kAdvSidUndefined);
  ASSERT_TRUE(pending_broadcasts_.empty());
  ASSERT_FALSE(broadcasts_.empty());
  ASSERT_EQ(broadcasts_[broadcast_id]->GetBroadcastId(), broadcast_id);
  ASSERT_EQ(broadcasts_[broadcast_id]->GetState(), BroadcastStateMachine::State::CONFIGURED);
}

TEST_F(StateMachineTest, DestroyInstanceSuccess) {
  EXPECT_CALL(*(sm_callbacks_.get()), OnStateMachineCreateStatus(_, true)).Times(1);

  auto broadcast_id = InstantiateStateMachine();
  ASSERT_NE(broadcast_id, BroadcastStateMachine::kAdvSidUndefined);
  ASSERT_FALSE(broadcasts_.empty());

  instance_destruction_promise_ = std::promise<uint8_t>();
  std::future<uint8_t> instance_future = instance_destruction_promise_.get_future();

  broadcasts_.clear();
  EXPECT_EQ(instance_future.get(), broadcast_id);
}

TEST_F(StateMachineTest, GetAdvertisingAddress) {
  EXPECT_CALL(*(sm_callbacks_.get()), OnStateMachineCreateStatus(_, true)).Times(1);

  auto broadcast_id = InstantiateStateMachine();
  EXPECT_CALL(*(sm_callbacks_.get()), OnOwnAddressResponse(broadcast_id, _, _)).Times(1);
  broadcasts_[broadcast_id]->RequestOwnAddress();
}

TEST_F(StateMachineTest, Mute) {
  EXPECT_CALL(*(sm_callbacks_.get()), OnStateMachineCreateStatus(_, true)).Times(1);

  auto broadcast_id = InstantiateStateMachine();
  ASSERT_TRUE(pending_broadcasts_.empty());
  ASSERT_FALSE(broadcasts_.empty());

  ASSERT_FALSE(broadcasts_[broadcast_id]->IsMuted());
  broadcasts_[broadcast_id]->SetMuted(true);
  ASSERT_TRUE(broadcasts_[broadcast_id]->IsMuted());
  broadcasts_[broadcast_id]->SetMuted(false);
  ASSERT_FALSE(broadcasts_[broadcast_id]->IsMuted());
}

static BasicAudioAnnouncementData prepareAnnouncement(
        const BroadcastSubgroupCodecConfig& codec_config,
        std::map<uint8_t, std::vector<uint8_t>> metadata) {
  BasicAudioAnnouncementData announcement;

  announcement.presentation_delay_us = 40000;
  auto const& codec_id = codec_config.GetLeAudioCodecId();
  auto const subgroup_codec_spec = codec_config.GetCommonBisCodecSpecData();

  announcement.subgroup_configs = {{
          .codec_config =
                  {
                          .codec_id = codec_id.coding_format,
                          .vendor_company_id = codec_id.vendor_company_id,
                          .vendor_codec_id = codec_id.vendor_codec_id,
                          .codec_specific_params = subgroup_codec_spec.Values(),
                  },
          .metadata = std::move(metadata),
          .bis_configs = {},
  }};

  uint8_t bis_count = 0;
  for (uint8_t bis_idx = 0; bis_idx < codec_config.GetAllBisConfigCount(); ++bis_idx) {
    for (uint8_t bis_num = 0; bis_num < codec_config.GetNumBis(bis_idx); ++bis_num) {
      ++bis_count;

      // Check for vendor byte array
      bluetooth::le_audio::BasicAudioAnnouncementBisConfig bis_config;
      auto vendor_config = codec_config.GetBisVendorCodecSpecData(bis_idx);
      if (vendor_config) {
        bis_config.vendor_codec_specific_params = vendor_config.value();
      }

      // Check for non vendor LTVs
      auto config_ltv = codec_config.GetBisCodecSpecData(bis_num, bis_idx);
      if (config_ltv) {
        bis_config.codec_specific_params = config_ltv->Values();
      }

      // Internally BISes are indexed from 0 in each subgroup, but the BT spec
      // requires the indices to be indexed from 1 in the entire BIG.
      bis_config.bis_index = bis_count;
      announcement.subgroup_configs[0].bis_configs.push_back(std::move(bis_config));
    }
  }

  return announcement;
}

TEST_F(StateMachineTest, UpdateAnnouncement) {
  EXPECT_CALL(*(sm_callbacks_.get()), OnStateMachineCreateStatus(_, true)).Times(1);

  auto broadcast_id = InstantiateStateMachine();
  auto adv_sid = broadcasts_[broadcast_id]->GetAdvertisingSid();
  std::vector<uint8_t> data;
<<<<<<< HEAD
  std::vector<uint8_t> data_enc;
  EXPECT_CALL(*mock_ble_advertising_manager_,
              SetPeriodicAdvertisingData(adv_sid, _, _, _))
      .Times(2)
      .WillRepeatedly(SaveArg<1>(&data))
      .WillRepeatedly(SaveArg<2>(&data_enc));
=======
  EXPECT_CALL(*mock_ble_advertising_manager_, SetPeriodicAdvertisingData(adv_sid, _, _))
          .Times(2)
          .WillRepeatedly(SaveArg<1>(&data));
>>>>>>> 15c04564

  std::map<uint8_t, std::vector<uint8_t>> metadata = {};
  auto codec_config = lc3_mono_16_2;
  auto announcement = prepareAnnouncement(codec_config, metadata);
  broadcasts_[broadcast_id]->UpdateBroadcastAnnouncement(std::move(announcement));

  uint8_t first_len = data.size();
  ASSERT_NE(first_len, 0);  // Non-zero length
  ASSERT_EQ(data[1], BTM_BLE_AD_TYPE_SERVICE_DATA_TYPE);
  ASSERT_EQ(data[2], (kBasicAudioAnnouncementServiceUuid & 0x00FF));
  ASSERT_EQ(data[3], ((kBasicAudioAnnouncementServiceUuid >> 8) & 0x00FF));
  // The rest of the packet data is already covered by the announcement tests

  // Verify that changes in the announcement makes a difference
  metadata = {{0x01, {0x03}}};
  announcement = prepareAnnouncement(codec_config, metadata);
  broadcasts_[broadcast_id]->UpdateBroadcastAnnouncement(std::move(announcement));
  uint8_t second_len = data.size();

  // These should differ by the difference in metadata
  ASSERT_EQ(first_len + types::LeAudioLtvMap(metadata).RawPacketSize(), second_len);
}

TEST_F_WITH_FLAGS(
        StateMachineTest, UpdateBroadcastAnnouncementWithCallback,
        REQUIRES_FLAGS_ENABLED(ACONFIG_FLAG(TEST_BT, leaudio_broadcast_update_metadata_callback))) {
  EXPECT_CALL(*(sm_callbacks_.get()), OnStateMachineCreateStatus(_, true)).Times(1);

  auto broadcast_id = InstantiateStateMachine();
  auto adv_sid = broadcasts_[broadcast_id]->GetAdvertisingSid();

<<<<<<< HEAD
  EXPECT_CALL(*mock_ble_advertising_manager_,
              SetPeriodicAdvertisingData(adv_sid, _, _, _))
      .Times(1)
      .WillRepeatedly(testing::DoDefault());
=======
  EXPECT_CALL(*mock_ble_advertising_manager_, SetPeriodicAdvertisingData(adv_sid, _, _))
          .Times(1)
          .WillRepeatedly(testing::DoDefault());
>>>>>>> 15c04564

  EXPECT_CALL(*(sm_callbacks_.get()), OnAnnouncementUpdated(broadcast_id)).Times(1);

  std::map<uint8_t, std::vector<uint8_t>> metadata = {};
  auto codec_config = lc3_mono_16_2;
  auto announcement = prepareAnnouncement(codec_config, metadata);
  broadcasts_[broadcast_id]->UpdateBroadcastAnnouncement(announcement);

  ASSERT_EQ(announcement, broadcasts_[broadcast_id]->GetBroadcastAnnouncement());
}

TEST_F_WITH_FLAGS(
        StateMachineTest, UpdatePublicBroadcastAnnouncementWithCallback,
        REQUIRES_FLAGS_ENABLED(ACONFIG_FLAG(TEST_BT, leaudio_broadcast_update_metadata_callback))) {
  EXPECT_CALL(*(sm_callbacks_.get()), OnStateMachineCreateStatus(_, true)).Times(1);

  auto broadcast_id = InstantiateStateMachine();
  auto adv_sid = broadcasts_[broadcast_id]->GetAdvertisingSid();

<<<<<<< HEAD
  EXPECT_CALL(*mock_ble_advertising_manager_, SetData(adv_sid, _, _, _, _))
      .Times(1)
      .WillRepeatedly(testing::DoDefault());
=======
  EXPECT_CALL(*mock_ble_advertising_manager_, SetData(adv_sid, _, _, _))
          .Times(1)
          .WillRepeatedly(testing::DoDefault());
>>>>>>> 15c04564

  EXPECT_CALL(*(sm_callbacks_.get()), OnAnnouncementUpdated(broadcast_id)).Times(1);

  bool is_public_metadata_valid;
  types::LeAudioLtvMap public_ltv = types::LeAudioLtvMap::Parse(
          default_public_metadata.data(), default_public_metadata.size(), is_public_metadata_valid);
  bluetooth::le_audio::PublicBroadcastAnnouncementData pb_announcement = {
          .features = test_public_broadcast_features, .metadata = public_ltv.Values()};

  broadcasts_[broadcast_id]->UpdatePublicBroadcastAnnouncement(broadcast_id, test_broadcast_name,
                                                               pb_announcement);

  ASSERT_EQ(pb_announcement, broadcasts_[broadcast_id]->GetPublicBroadcastAnnouncement());
}

TEST_F(StateMachineTest, ProcessMessageStartWhenConfigured) {
  EXPECT_CALL(*(sm_callbacks_.get()), OnStateMachineCreateStatus(_, true)).Times(1);

  auto sound_context = bluetooth::le_audio::types::LeAudioContextType::MEDIA;
  uint8_t num_channels = 2;

  auto broadcast_id = InstantiateStateMachine(sound_context);
  ASSERT_EQ(broadcasts_[broadcast_id]->GetState(), BroadcastStateMachine::State::CONFIGURED);

  uint8_t num_bises = 0;
  EXPECT_CALL(*mock_iso_manager_, CreateBig)
          .WillOnce([this, &num_bises](uint8_t big_id, big_create_params p) {
            auto bit = std::find_if(broadcasts_.begin(), broadcasts_.end(),
                                    [big_id](auto const& entry) {
                                      return entry.second->GetAdvertisingSid() == big_id;
                                    });
            if (bit == broadcasts_.end()) {
              return;
            }

            num_bises = p.num_bis;

            big_create_cmpl_evt evt;
            evt.big_id = big_id;

            // For test convenience lets encode big_id into conn_hdl's
            // MSB
            static uint8_t conn_lsb = 1;
            uint16_t conn_msb = ((uint16_t)big_id) << 8;
            for (auto i = 0; i < p.num_bis; ++i) {
              evt.conn_handles.push_back(conn_msb | conn_lsb++);
            }

            bit->second->HandleHciEvent(HCI_BLE_CREATE_BIG_CPL_EVT, &evt);
          });

  EXPECT_CALL(*mock_iso_manager_, SetupIsoDataPath).Times(num_channels);
  EXPECT_CALL(*mock_iso_manager_, RemoveIsoDataPath).Times(0);
  EXPECT_CALL(*(sm_callbacks_.get()),
              OnStateMachineEvent(broadcast_id, BroadcastStateMachine::State::STREAMING, _))
          .Times(1);
  broadcasts_[broadcast_id]->ProcessMessage(BroadcastStateMachine::Message::START);

  // Verify the right number of BISes in the BIG being created
  ASSERT_EQ(num_bises, num_channels);
  ASSERT_EQ(broadcasts_[broadcast_id]->GetState(), BroadcastStateMachine::State::STREAMING);
}

TEST_F(StateMachineTest, ProcessMessageStopWhenConfigured) {
  EXPECT_CALL(*(sm_callbacks_.get()), OnStateMachineCreateStatus(_, true)).Times(1);

  auto broadcast_id =
          InstantiateStateMachine(bluetooth::le_audio::types::LeAudioContextType::MEDIA);
  ASSERT_EQ(broadcasts_[broadcast_id]->GetState(), BroadcastStateMachine::State::CONFIGURED);

  EXPECT_CALL(*mock_iso_manager_, SetupIsoDataPath).Times(0);
  EXPECT_CALL(*mock_iso_manager_, RemoveIsoDataPath).Times(0);
  EXPECT_CALL(*(sm_callbacks_.get()),
              OnStateMachineEvent(broadcast_id, BroadcastStateMachine::State::STOPPING, _))
          .Times(1);
  EXPECT_CALL(*(sm_callbacks_.get()),
              OnStateMachineEvent(broadcast_id, BroadcastStateMachine::State::STOPPED, _))
          .Times(1);
  broadcasts_[broadcast_id]->ProcessMessage(BroadcastStateMachine::Message::STOP);

  ASSERT_EQ(broadcasts_[broadcast_id]->GetState(), BroadcastStateMachine::State::STOPPED);
}

TEST_F(StateMachineTest, ProcessMessageSuspendWhenConfigured) {
  EXPECT_CALL(*(sm_callbacks_.get()), OnStateMachineCreateStatus(_, true)).Times(1);

  auto broadcast_id =
          InstantiateStateMachine(bluetooth::le_audio::types::LeAudioContextType::MEDIA);
  ASSERT_EQ(broadcasts_[broadcast_id]->GetState(), BroadcastStateMachine::State::CONFIGURED);

  EXPECT_CALL(*mock_iso_manager_, SetupIsoDataPath).Times(0);
  EXPECT_CALL(*mock_iso_manager_, RemoveIsoDataPath).Times(0);
  EXPECT_CALL(*(sm_callbacks_.get()), OnStateMachineEvent(broadcast_id, _, _)).Times(0);
  broadcasts_[broadcast_id]->ProcessMessage(BroadcastStateMachine::Message::SUSPEND);
  // There shall be no change in state
  ASSERT_EQ(broadcasts_[broadcast_id]->GetState(), BroadcastStateMachine::State::CONFIGURED);
}

TEST_F(StateMachineTest, ProcessMessageStartWhenStreaming) {
  auto broadcast_id =
          InstantiateStateMachine(bluetooth::le_audio::types::LeAudioContextType::MEDIA);

  broadcasts_[broadcast_id]->ProcessMessage(BroadcastStateMachine::Message::START);
  ASSERT_EQ(broadcasts_[broadcast_id]->GetState(), BroadcastStateMachine::State::STREAMING);

  EXPECT_CALL(*mock_iso_manager_, SetupIsoDataPath).Times(0);
  EXPECT_CALL(*mock_iso_manager_, RemoveIsoDataPath).Times(0);
  EXPECT_CALL(*(sm_callbacks_.get()), OnStateMachineEvent(broadcast_id, _, _)).Times(0);
  broadcasts_[broadcast_id]->ProcessMessage(BroadcastStateMachine::Message::START);

  // There shall be no change in state
  ASSERT_EQ(broadcasts_[broadcast_id]->GetState(), BroadcastStateMachine::State::STREAMING);
}

TEST_F(StateMachineTest, ProcessMessageStopWhenStreaming) {
  auto broadcast_id =
          InstantiateStateMachine(bluetooth::le_audio::types::LeAudioContextType::MEDIA);

  broadcasts_[broadcast_id]->ProcessMessage(BroadcastStateMachine::Message::START);
  ASSERT_EQ(broadcasts_[broadcast_id]->GetState(), BroadcastStateMachine::State::STREAMING);

  EXPECT_CALL(*mock_iso_manager_, SetupIsoDataPath).Times(0);
  EXPECT_CALL(*mock_iso_manager_, RemoveIsoDataPath).Times(2);
  EXPECT_CALL(*(sm_callbacks_.get()),
              OnStateMachineEvent(broadcast_id, BroadcastStateMachine::State::STOPPING, _))
          .Times(1);
  EXPECT_CALL(*(sm_callbacks_.get()),
              OnStateMachineEvent(broadcast_id, BroadcastStateMachine::State::STOPPED, _))
          .Times(1);
  broadcasts_[broadcast_id]->ProcessMessage(BroadcastStateMachine::Message::STOP);

  ASSERT_EQ(broadcasts_[broadcast_id]->GetState(), BroadcastStateMachine::State::STOPPED);
}

TEST_F(StateMachineTest, ProcessMessageSuspendWhenStreaming) {
  auto broadcast_id =
          InstantiateStateMachine(bluetooth::le_audio::types::LeAudioContextType::MEDIA);

  broadcasts_[broadcast_id]->ProcessMessage(BroadcastStateMachine::Message::START);
  ASSERT_EQ(broadcasts_[broadcast_id]->GetState(), BroadcastStateMachine::State::STREAMING);

  EXPECT_CALL(*mock_iso_manager_, SetupIsoDataPath).Times(0);
  EXPECT_CALL(*mock_iso_manager_, RemoveIsoDataPath).Times(2);
  EXPECT_CALL(*(sm_callbacks_.get()),
              OnStateMachineEvent(broadcast_id, BroadcastStateMachine::State::CONFIGURED, _))
          .Times(1);
  broadcasts_[broadcast_id]->ProcessMessage(BroadcastStateMachine::Message::SUSPEND);

  ASSERT_EQ(broadcasts_[broadcast_id]->GetState(), BroadcastStateMachine::State::CONFIGURED);
}

TEST_F(StateMachineTest, ProcessMessageStartWhenStopped) {
  auto broadcast_id =
          InstantiateStateMachine(bluetooth::le_audio::types::LeAudioContextType::MEDIA);

  broadcasts_[broadcast_id]->ProcessMessage(BroadcastStateMachine::Message::STOP);
  ASSERT_EQ(broadcasts_[broadcast_id]->GetState(), BroadcastStateMachine::State::STOPPED);

  EXPECT_CALL(*mock_iso_manager_, SetupIsoDataPath).Times(2);
  EXPECT_CALL(*mock_iso_manager_, RemoveIsoDataPath).Times(0);
  EXPECT_CALL(*(sm_callbacks_.get()),
              OnStateMachineEvent(broadcast_id, BroadcastStateMachine::State::CONFIGURING, _))
          .Times(1);
  EXPECT_CALL(*(sm_callbacks_.get()),
              OnStateMachineEvent(broadcast_id, BroadcastStateMachine::State::STREAMING, _))
          .Times(1);
  broadcasts_[broadcast_id]->ProcessMessage(BroadcastStateMachine::Message::START);

  ASSERT_EQ(broadcasts_[broadcast_id]->GetState(), BroadcastStateMachine::State::STREAMING);
}

TEST_F(StateMachineTest, ProcessMessageStopWhenStopped) {
  auto broadcast_id =
          InstantiateStateMachine(bluetooth::le_audio::types::LeAudioContextType::MEDIA);

  broadcasts_[broadcast_id]->ProcessMessage(BroadcastStateMachine::Message::STOP);
  ASSERT_EQ(broadcasts_[broadcast_id]->GetState(), BroadcastStateMachine::State::STOPPED);

  EXPECT_CALL(*mock_iso_manager_, SetupIsoDataPath).Times(0);
  EXPECT_CALL(*mock_iso_manager_, RemoveIsoDataPath).Times(0);
  EXPECT_CALL(*(sm_callbacks_.get()), OnStateMachineEvent(broadcast_id, _, _)).Times(0);
  broadcasts_[broadcast_id]->ProcessMessage(BroadcastStateMachine::Message::STOP);

  // There shall be no change in state
  ASSERT_EQ(broadcasts_[broadcast_id]->GetState(), BroadcastStateMachine::State::STOPPED);
}

TEST_F(StateMachineTest, ProcessMessageSuspendWhenStopped) {
  auto broadcast_id =
          InstantiateStateMachine(bluetooth::le_audio::types::LeAudioContextType::MEDIA);

  broadcasts_[broadcast_id]->ProcessMessage(BroadcastStateMachine::Message::STOP);
  ASSERT_EQ(broadcasts_[broadcast_id]->GetState(), BroadcastStateMachine::State::STOPPED);

  EXPECT_CALL(*mock_iso_manager_, SetupIsoDataPath).Times(0);
  EXPECT_CALL(*mock_iso_manager_, RemoveIsoDataPath).Times(0);
  EXPECT_CALL(*(sm_callbacks_.get()), OnStateMachineEvent(broadcast_id, _, _)).Times(0);
  broadcasts_[broadcast_id]->ProcessMessage(BroadcastStateMachine::Message::SUSPEND);

  // There shall be no change in state
  ASSERT_EQ(broadcasts_[broadcast_id]->GetState(), BroadcastStateMachine::State::STOPPED);
}

TEST_F(StateMachineTest, OnSetupIsoDataPathError) {
  EXPECT_CALL(*(sm_callbacks_.get()), OnStateMachineCreateStatus(_, true)).Times(1);

  auto broadcast_id =
          InstantiateStateMachine(bluetooth::le_audio::types::LeAudioContextType::MEDIA);
  ASSERT_EQ(broadcasts_[broadcast_id]->GetState(), BroadcastStateMachine::State::CONFIGURED);

  EXPECT_CALL(*mock_iso_manager_, SetupIsoDataPath)
          .WillOnce([this](uint16_t conn_handle, iso_data_path_params p) {
            // Get the big_id encoded in conn_handle's MSB
            uint8_t big_id = conn_handle >> 8;
            auto bit = std::find_if(broadcasts_.begin(), broadcasts_.end(),
                                    [big_id](auto const& entry) {
                                      return entry.second->GetAdvertisingSid() == big_id;
                                    });
            if (bit == broadcasts_.end()) {
              return;
            }
            bit->second->OnSetupIsoDataPath(0, conn_handle);
          })
          .WillOnce([this](uint16_t conn_handle, iso_data_path_params p) {
            // Get the big_id encoded in conn_handle's MSB
            uint8_t big_id = conn_handle >> 8;
            auto bit = std::find_if(broadcasts_.begin(), broadcasts_.end(),
                                    [big_id](auto const& entry) {
                                      return entry.second->GetAdvertisingSid() == big_id;
                                    });
            if (bit == broadcasts_.end()) {
              return;
            }
            bit->second->OnSetupIsoDataPath(1, conn_handle);
          })
          .RetiresOnSaturation();
  broadcasts_[broadcast_id]->ProcessMessage(BroadcastStateMachine::Message::START);

  // On datapath setup failure we should go back to configured with BIG being
  // destroyed. Maybe it will work out next time for the new BIG.
  ASSERT_EQ(broadcasts_[broadcast_id]->GetState(), BroadcastStateMachine::State::CONFIGURED);

  // And still be able to start again
  ON_CALL(*mock_iso_manager_, SetupIsoDataPath)
          .WillByDefault([this](uint16_t conn_handle, iso_data_path_params p) {
            // Get the big_id encoded in conn_handle's MSB
            uint8_t big_id = conn_handle >> 8;
            auto bit = std::find_if(broadcasts_.begin(), broadcasts_.end(),
                                    [big_id](auto const& entry) {
                                      return entry.second->GetAdvertisingSid() == big_id;
                                    });
            if (bit == broadcasts_.end()) {
              return;
            }
            bit->second->OnSetupIsoDataPath(0, conn_handle);
          });
  EXPECT_CALL(*mock_iso_manager_, SetupIsoDataPath).Times(2);

  broadcasts_[broadcast_id]->ProcessMessage(BroadcastStateMachine::Message::START);
  ASSERT_EQ(broadcasts_[broadcast_id]->GetState(), BroadcastStateMachine::State::STREAMING);
}

TEST_F(StateMachineTest, OnRemoveIsoDataPathError) {
  auto broadcast_id =
          InstantiateStateMachine(bluetooth::le_audio::types::LeAudioContextType::MEDIA);

  broadcasts_[broadcast_id]->ProcessMessage(BroadcastStateMachine::Message::START);
  ASSERT_EQ(broadcasts_[broadcast_id]->GetState(), BroadcastStateMachine::State::STREAMING);

  EXPECT_CALL(*mock_iso_manager_, RemoveIsoDataPath)
          .WillOnce([this](uint16_t conn_handle, uint8_t iso_direction) {
            // Get the big_id encoded in conn_handle's MSB
            uint8_t big_id = conn_handle >> 8;
            auto bit = std::find_if(broadcasts_.begin(), broadcasts_.end(),
                                    [big_id](auto const& entry) {
                                      return entry.second->GetAdvertisingSid() == big_id;
                                    });
            if (bit == broadcasts_.end()) {
              return;
            }
            bit->second->OnRemoveIsoDataPath(0, conn_handle);
          })
          .WillOnce([this](uint16_t conn_handle, uint8_t iso_direction) {
            // Get the big_id encoded in conn_handle's MSB
            uint8_t big_id = conn_handle >> 8;
            auto bit = std::find_if(broadcasts_.begin(), broadcasts_.end(),
                                    [big_id](auto const& entry) {
                                      return entry.second->GetAdvertisingSid() == big_id;
                                    });
            if (bit == broadcasts_.end()) {
              return;
            }
            bit->second->OnRemoveIsoDataPath(1, conn_handle);
          })
          .RetiresOnSaturation();
  broadcasts_[broadcast_id]->ProcessMessage(BroadcastStateMachine::Message::SUSPEND);

  // On datapath teardown failure we should stay in CONFIGURED with BIG being
  // destroyed.
  ASSERT_EQ(broadcasts_[broadcast_id]->GetState(), BroadcastStateMachine::State::CONFIGURED);

  // And still be able to start again
  broadcasts_[broadcast_id]->ProcessMessage(BroadcastStateMachine::Message::START);
  ASSERT_EQ(broadcasts_[broadcast_id]->GetState(), BroadcastStateMachine::State::STREAMING);
}

TEST_F(StateMachineTest, GetConfig) {
  EXPECT_CALL(*(sm_callbacks_.get()), OnStateMachineCreateStatus(_, true)).Times(1);

  auto sound_context = bluetooth::le_audio::types::LeAudioContextType::MEDIA;
  uint8_t num_channels = 2;

  auto broadcast_id = InstantiateStateMachine(sound_context);
  ASSERT_EQ(broadcasts_[broadcast_id]->GetState(), BroadcastStateMachine::State::CONFIGURED);

  std::optional<BigConfig> const& big_cfg = broadcasts_[broadcast_id]->GetBigConfig();
  ASSERT_FALSE(big_cfg.has_value());

  broadcasts_[broadcast_id]->ProcessMessage(BroadcastStateMachine::Message::START);
  ASSERT_EQ(broadcasts_[broadcast_id]->GetState(), BroadcastStateMachine::State::STREAMING);

  ASSERT_TRUE(big_cfg.has_value());
  ASSERT_EQ(big_cfg->status, 0);
  // This is an implementation specific thing
  ASSERT_EQ(big_cfg->big_id, broadcasts_[broadcast_id]->GetAdvertisingSid());
  ASSERT_EQ(big_cfg->connection_handles.size(), num_channels);
}

TEST_F(StateMachineTest, GetBroadcastId) {
  EXPECT_CALL(*(sm_callbacks_.get()), OnStateMachineCreateStatus(_, true)).Times(1);

  auto broadcast_id = InstantiateStateMachine();
  ASSERT_NE(bluetooth::le_audio::kBroadcastIdInvalid, broadcast_id);
  ASSERT_EQ(broadcasts_[broadcast_id]->GetState(), BroadcastStateMachine::State::CONFIGURED);
}

TEST_F(StateMachineTest, IsPublicBroadcast) {
  EXPECT_CALL(*(sm_callbacks_.get()), OnStateMachineCreateStatus(_, true)).Times(1);

  auto broadcast_id = InstantiateStateMachine();
  ASSERT_EQ(broadcasts_[broadcast_id]->IsPublicBroadcast(), true);
}

TEST_F(StateMachineTest, GetBroadcastName) {
  EXPECT_CALL(*(sm_callbacks_.get()), OnStateMachineCreateStatus(_, true)).Times(1);

  auto broadcast_id = InstantiateStateMachine();
  ASSERT_EQ(broadcasts_[broadcast_id]->GetBroadcastName(), test_broadcast_name);
}

TEST_F(StateMachineTest, GetBroadcastAnnouncement) {
  EXPECT_CALL(*(sm_callbacks_.get()), OnStateMachineCreateStatus(_, true)).Times(1);

  auto broadcast_id = InstantiateStateMachine();
  std::map<uint8_t, std::vector<uint8_t>> metadata = {};
  auto codec_config = lc3_mono_16_2;
  auto announcement = prepareAnnouncement(codec_config, metadata);
  broadcasts_[broadcast_id]->UpdateBroadcastAnnouncement(announcement);

  ASSERT_EQ(announcement, broadcasts_[broadcast_id]->GetBroadcastAnnouncement());
}

TEST_F(StateMachineTest, GetPublicBroadcastAnnouncement) {
  EXPECT_CALL(*(sm_callbacks_.get()), OnStateMachineCreateStatus(_, true)).Times(1);

  auto broadcast_id = InstantiateStateMachine();
  bool is_public_metadata_valid;
  types::LeAudioLtvMap public_ltv = types::LeAudioLtvMap::Parse(
          default_public_metadata.data(), default_public_metadata.size(), is_public_metadata_valid);
  bluetooth::le_audio::PublicBroadcastAnnouncementData pb_announcement = {
          .features = test_public_broadcast_features, .metadata = public_ltv.Values()};

  broadcasts_[broadcast_id]->UpdatePublicBroadcastAnnouncement(broadcast_id, test_broadcast_name,
                                                               pb_announcement);

  ASSERT_EQ(pb_announcement, broadcasts_[broadcast_id]->GetPublicBroadcastAnnouncement());
}

TEST_F(StateMachineTest, AnnouncementTest) {
  AdvertiseParameters adv_params;
  std::vector<uint8_t> a_data;
  std::vector<uint8_t> p_data;
  std::vector<uint8_t> a_e_data;
  std::vector<uint8_t> p_e_data;

  EXPECT_CALL(*mock_ble_advertising_manager_, StartAdvertisingSet)
<<<<<<< HEAD
      .WillOnce([this, &p_data, &p_e_data, &a_data, &a_e_data, &adv_params](
                    uint8_t client_id, int reg_id,
                    BleAdvertiserInterface::IdTxPowerStatusCallback register_cb,
                    AdvertiseParameters params,
                    std::vector<uint8_t> advertise_data,
                    std::vector<uint8_t> advertise_data_enc,
                    std::vector<uint8_t> scan_response_data,
                    std::vector<uint8_t> scan_response_data_enc,
                    PeriodicAdvertisingParameters periodic_params,
                    std::vector<uint8_t> periodic_data,
                    std::vector<uint8_t> periodic_data_enc, uint16_t duration,
                    uint8_t maxExtAdvEvents, std::vector<uint8_t> enc_key_value,
                    BleAdvertiserInterface::IdStatusCallback timeout_cb) {
        uint8_t advertiser_id = 1;
        uint8_t tx_power = 0;
        uint8_t status = 0;

        // Since we are not using these buffers in this callback it is safe to
        // move them.
        a_data = std::move(advertise_data);
        p_data = std::move(periodic_data);
        a_e_data = std::move(advertise_data_enc);
        p_e_data = std::move(periodic_data_enc);

        adv_params = params;

        this->adv_callbacks_->OnAdvertisingSetStarted(
            BroadcastStateMachine::kLeAudioBroadcastRegId, advertiser_id,
            tx_power, status);
      });
=======
          .WillOnce([this, &p_data, &a_data, &adv_params](
                            uint8_t client_id, int reg_id,
                            BleAdvertiserInterface::IdTxPowerStatusCallback register_cb,
                            AdvertiseParameters params, std::vector<uint8_t> advertise_data,
                            std::vector<uint8_t> scan_response_data,
                            PeriodicAdvertisingParameters periodic_params,
                            std::vector<uint8_t> periodic_data, uint16_t duration,
                            uint8_t maxExtAdvEvents,
                            BleAdvertiserInterface::IdStatusCallback timeout_cb) {
            uint8_t advertiser_id = 1;
            uint8_t tx_power = 0;
            uint8_t status = 0;
>>>>>>> 15c04564

            // Since we are not using these buffers in this callback it is safe to
            // move them.
            a_data = std::move(advertise_data);
            p_data = std::move(periodic_data);

            adv_params = params;

            this->adv_callbacks_->OnAdvertisingSetStarted(
                    BroadcastStateMachine::kLeAudioBroadcastRegId, advertiser_id, tx_power, status);
          });

  EXPECT_CALL(*(sm_callbacks_.get()), OnStateMachineCreateStatus(_, true)).Times(1);

  auto broadcast_id = InstantiateStateMachine();
  ASSERT_NE(broadcast_id, BroadcastStateMachine::kAdvSidUndefined);

  // Check ext. advertising data for Broadcast Announcement UUID
  ASSERT_NE(a_data[0], 0);     // size
  ASSERT_EQ(a_data[1], 0x16);  // BTM_BLE_AD_TYPE_SERVICE_DATA_TYPE
  ASSERT_EQ(a_data[2], (kBroadcastAudioAnnouncementServiceUuid & 0x00FF));
  ASSERT_EQ(a_data[3], ((kBroadcastAudioAnnouncementServiceUuid >> 8) & 0x00FF));
  ASSERT_EQ(a_data[4], (broadcast_id & 0x0000FF));
  ASSERT_EQ(a_data[5], ((broadcast_id >> 8) & 0x0000FF));
  ASSERT_EQ(a_data[6], ((broadcast_id >> 16) & 0x0000FF));

  ASSERT_NE(a_data[7], 0);     // size
  ASSERT_EQ(a_data[8], 0x16);  // BTM_BLE_AD_TYPE_SERVICE_DATA_TYPE
  ASSERT_EQ(a_data[9], (kPublicBroadcastAnnouncementServiceUuid & 0x00FF));
  ASSERT_EQ(a_data[10], ((kPublicBroadcastAnnouncementServiceUuid >> 8) & 0x00FF));

  // Check periodic data for Basic Announcement UUID
  ASSERT_NE(p_data[0], 0);     // size
  ASSERT_EQ(p_data[1], 0x16);  // BTM_BLE_AD_TYPE_SERVICE_DATA_TYPE
  ASSERT_EQ(p_data[2], (kBasicAudioAnnouncementServiceUuid & 0x00FF));
  ASSERT_EQ(p_data[3], ((kBasicAudioAnnouncementServiceUuid >> 8) & 0x00FF));

  // Check advertising parameters
  ASSERT_EQ(adv_params.own_address_type, BroadcastStateMachine::kBroadcastAdvertisingType);
}

TEST_F(StateMachineTest, GetMetadataBeforeGettingAddress) {
  unsigned int broadcast_id = 0;

  BleAdvertiserInterface::GetAddressCallback cb;

  /* Address should be already known after notifying callback recipients */
  EXPECT_CALL(*(sm_callbacks_.get()),
              OnStateMachineEvent(_, BroadcastStateMachine::State::CONFIGURED, _))
          .WillOnce([this](uint32_t broadcast_id, BroadcastStateMachine::State state,
                           const void* data) {
            RawAddress test_address;

            RawAddress::FromString("00:00:00:00:00:00", test_address);
            ASSERT_NE(test_address, this->broadcasts_[broadcast_id]->GetOwnAddress());
          });

  broadcast_id = InstantiateStateMachine();
  ASSERT_NE(broadcast_id, 0u);
  ASSERT_TRUE(pending_broadcasts_.empty());
  ASSERT_FALSE(broadcasts_.empty());
  ASSERT_TRUE(broadcasts_[broadcast_id]->GetBroadcastId() == broadcast_id);
}

}  // namespace
}  // namespace broadcaster
}  // namespace bluetooth::le_audio<|MERGE_RESOLUTION|>--- conflicted
+++ resolved
@@ -121,30 +121,17 @@
     BroadcastStateMachine::Initialize(sm_callbacks_.get(), adv_callbacks_.get());
 
     ON_CALL(*mock_ble_advertising_manager_, StartAdvertisingSet)
-<<<<<<< HEAD
-        .WillByDefault(
-            [this](uint8_t client_id, int reg_id,
-                   BleAdvertiserInterface::IdTxPowerStatusCallback register_cb,
-                   AdvertiseParameters params,
-                   std::vector<uint8_t> advertise_data,
-                   std::vector<uint8_t> advertise_data_enc,
-                   std::vector<uint8_t> scan_response_data,
-                   std::vector<uint8_t> scan_response_data_enc,
-                   PeriodicAdvertisingParameters periodic_params,
-                   std::vector<uint8_t> periodic_data,
-                   std::vector<uint8_t> periodic_data_enc, uint16_t duration,
-                   uint8_t maxExtAdvEvents, std::vector<uint8_t> enc_key_value,
-                   BleAdvertiserInterface::IdStatusCallback timeout_cb) {
-=======
             .WillByDefault([this](uint8_t client_id, int reg_id,
                                   BleAdvertiserInterface::IdTxPowerStatusCallback register_cb,
                                   AdvertiseParameters params, std::vector<uint8_t> advertise_data,
+                                  std::vector<uint8_t> advertise_data_enc,
                                   std::vector<uint8_t> scan_response_data,
+                                  std::vector<uint8_t> scan_response_data_enc,
                                   PeriodicAdvertisingParameters periodic_params,
-                                  std::vector<uint8_t> periodic_data, uint16_t duration,
-                                  uint8_t maxExtAdvEvents,
+                                  std::vector<uint8_t> periodic_data,
+                                  std::vector<uint8_t> periodic_data_enc, uint16_t duration,
+                                  uint8_t maxExtAdvEvents, std::vector<uint8_t> enc_key_value,
                                   BleAdvertiserInterface::IdStatusCallback timeout_cb) {
->>>>>>> 15c04564
               static uint8_t advertiser_id = 1;
               uint8_t tx_power = 32;
               uint8_t status = 0;
@@ -172,24 +159,8 @@
             });
 
     ON_CALL(*mock_ble_advertising_manager_, SetData)
-<<<<<<< HEAD
-        .WillByDefault([this](int advertiser_id, bool set_scan_rsp,
-                              std::vector<uint8_t> data, std::vector<uint8_t> encdata,
-                              BleAdvertiserInterface::StatusCallback cb) {
-          uint8_t status = 0;
-          this->adv_callbacks_->OnAdvertisingDataSet(advertiser_id, status);
-        });
-
-    ON_CALL(*mock_ble_advertising_manager_, SetPeriodicAdvertisingData)
-        .WillByDefault([this](int advertiser_id, std::vector<uint8_t> data,
-                              std::vector<uint8_t> encdata,
-                              BleAdvertiserInterface::StatusCallback cb) {
-          uint8_t status = 0;
-          this->adv_callbacks_->OnPeriodicAdvertisingDataSet(advertiser_id,
-                                                             status);
-        });
-=======
             .WillByDefault([this](int advertiser_id, bool set_scan_rsp, std::vector<uint8_t> data,
+                                  std::vector<uint8_t> encdata,
                                   BleAdvertiserInterface::StatusCallback cb) {
               uint8_t status = 0;
               this->adv_callbacks_->OnAdvertisingDataSet(advertiser_id, status);
@@ -197,11 +168,11 @@
 
     ON_CALL(*mock_ble_advertising_manager_, SetPeriodicAdvertisingData)
             .WillByDefault([this](int advertiser_id, std::vector<uint8_t> data,
+                                  std::vector<uint8_t> encdata,
                                   BleAdvertiserInterface::StatusCallback cb) {
               uint8_t status = 0;
               this->adv_callbacks_->OnPeriodicAdvertisingDataSet(advertiser_id, status);
             });
->>>>>>> 15c04564
 
     ON_CALL(*(sm_callbacks_.get()), OnStateMachineCreateStatus)
             .WillByDefault([this](uint32_t broadcast_id, bool initialized) {
@@ -399,30 +370,17 @@
 
 TEST_F(StateMachineTest, CreateInstanceFailed) {
   EXPECT_CALL(*mock_ble_advertising_manager_, StartAdvertisingSet)
-<<<<<<< HEAD
-      .WillOnce(
-          [this](uint8_t client_id, int reg_id,
-                 BleAdvertiserInterface::IdTxPowerStatusCallback register_cb,
-                 AdvertiseParameters params,
-                 std::vector<uint8_t> advertise_data,
-                 std::vector<uint8_t> advertise_data_enc,
-                 std::vector<uint8_t> scan_response_data,
-                 std::vector<uint8_t> scan_response_data_enc,
-                 PeriodicAdvertisingParameters periodic_params,
-                 std::vector<uint8_t> periodic_data,
-                 std::vector<uint8_t> periodic_data_enc, uint16_t duration,
-                 uint8_t maxExtAdvEvents, std::vector<uint8_t> enc_key_value,
-                 BleAdvertiserInterface::IdStatusCallback timeout_cb) {
-=======
           .WillOnce([this](uint8_t client_id, int reg_id,
                            BleAdvertiserInterface::IdTxPowerStatusCallback register_cb,
                            AdvertiseParameters params, std::vector<uint8_t> advertise_data,
+                           std::vector<uint8_t> advertise_data_enc,
                            std::vector<uint8_t> scan_response_data,
+                           std::vector<uint8_t> scan_response_data_enc,
                            PeriodicAdvertisingParameters periodic_params,
-                           std::vector<uint8_t> periodic_data, uint16_t duration,
-                           uint8_t maxExtAdvEvents,
+                           std::vector<uint8_t> periodic_data,
+                           std::vector<uint8_t> periodic_data_enc, uint16_t duration,
+                           uint8_t maxExtAdvEvents, std::vector<uint8_t> enc_key_value,
                            BleAdvertiserInterface::IdStatusCallback timeout_cb) {
->>>>>>> 15c04564
             uint8_t advertiser_id = 1;
             uint8_t tx_power = 0;
             uint8_t status = 1;
@@ -540,18 +498,11 @@
   auto broadcast_id = InstantiateStateMachine();
   auto adv_sid = broadcasts_[broadcast_id]->GetAdvertisingSid();
   std::vector<uint8_t> data;
-<<<<<<< HEAD
   std::vector<uint8_t> data_enc;
-  EXPECT_CALL(*mock_ble_advertising_manager_,
-              SetPeriodicAdvertisingData(adv_sid, _, _, _))
-      .Times(2)
-      .WillRepeatedly(SaveArg<1>(&data))
-      .WillRepeatedly(SaveArg<2>(&data_enc));
-=======
-  EXPECT_CALL(*mock_ble_advertising_manager_, SetPeriodicAdvertisingData(adv_sid, _, _))
+  EXPECT_CALL(*mock_ble_advertising_manager_, SetPeriodicAdvertisingData(adv_sid, _, _, _))
           .Times(2)
-          .WillRepeatedly(SaveArg<1>(&data));
->>>>>>> 15c04564
+          .WillRepeatedly(SaveArg<1>(&data))
+          .WillRepeatedly(SaveArg<2>(&data_enc));
 
   std::map<uint8_t, std::vector<uint8_t>> metadata = {};
   auto codec_config = lc3_mono_16_2;
@@ -583,16 +534,9 @@
   auto broadcast_id = InstantiateStateMachine();
   auto adv_sid = broadcasts_[broadcast_id]->GetAdvertisingSid();
 
-<<<<<<< HEAD
-  EXPECT_CALL(*mock_ble_advertising_manager_,
-              SetPeriodicAdvertisingData(adv_sid, _, _, _))
-      .Times(1)
-      .WillRepeatedly(testing::DoDefault());
-=======
-  EXPECT_CALL(*mock_ble_advertising_manager_, SetPeriodicAdvertisingData(adv_sid, _, _))
+  EXPECT_CALL(*mock_ble_advertising_manager_, SetPeriodicAdvertisingData(adv_sid, _, _, _))
           .Times(1)
           .WillRepeatedly(testing::DoDefault());
->>>>>>> 15c04564
 
   EXPECT_CALL(*(sm_callbacks_.get()), OnAnnouncementUpdated(broadcast_id)).Times(1);
 
@@ -612,15 +556,9 @@
   auto broadcast_id = InstantiateStateMachine();
   auto adv_sid = broadcasts_[broadcast_id]->GetAdvertisingSid();
 
-<<<<<<< HEAD
   EXPECT_CALL(*mock_ble_advertising_manager_, SetData(adv_sid, _, _, _, _))
-      .Times(1)
-      .WillRepeatedly(testing::DoDefault());
-=======
-  EXPECT_CALL(*mock_ble_advertising_manager_, SetData(adv_sid, _, _, _))
           .Times(1)
           .WillRepeatedly(testing::DoDefault());
->>>>>>> 15c04564
 
   EXPECT_CALL(*(sm_callbacks_.get()), OnAnnouncementUpdated(broadcast_id)).Times(1);
 
@@ -1007,56 +945,28 @@
   std::vector<uint8_t> p_e_data;
 
   EXPECT_CALL(*mock_ble_advertising_manager_, StartAdvertisingSet)
-<<<<<<< HEAD
-      .WillOnce([this, &p_data, &p_e_data, &a_data, &a_e_data, &adv_params](
-                    uint8_t client_id, int reg_id,
-                    BleAdvertiserInterface::IdTxPowerStatusCallback register_cb,
-                    AdvertiseParameters params,
-                    std::vector<uint8_t> advertise_data,
-                    std::vector<uint8_t> advertise_data_enc,
-                    std::vector<uint8_t> scan_response_data,
-                    std::vector<uint8_t> scan_response_data_enc,
-                    PeriodicAdvertisingParameters periodic_params,
-                    std::vector<uint8_t> periodic_data,
-                    std::vector<uint8_t> periodic_data_enc, uint16_t duration,
-                    uint8_t maxExtAdvEvents, std::vector<uint8_t> enc_key_value,
-                    BleAdvertiserInterface::IdStatusCallback timeout_cb) {
-        uint8_t advertiser_id = 1;
-        uint8_t tx_power = 0;
-        uint8_t status = 0;
-
-        // Since we are not using these buffers in this callback it is safe to
-        // move them.
-        a_data = std::move(advertise_data);
-        p_data = std::move(periodic_data);
-        a_e_data = std::move(advertise_data_enc);
-        p_e_data = std::move(periodic_data_enc);
-
-        adv_params = params;
-
-        this->adv_callbacks_->OnAdvertisingSetStarted(
-            BroadcastStateMachine::kLeAudioBroadcastRegId, advertiser_id,
-            tx_power, status);
-      });
-=======
-          .WillOnce([this, &p_data, &a_data, &adv_params](
+          .WillOnce([this, &p_data, &p_e_data, &a_data, &a_e_data, &adv_params](
                             uint8_t client_id, int reg_id,
                             BleAdvertiserInterface::IdTxPowerStatusCallback register_cb,
                             AdvertiseParameters params, std::vector<uint8_t> advertise_data,
+                            std::vector<uint8_t> advertise_data_enc,
                             std::vector<uint8_t> scan_response_data,
+                            std::vector<uint8_t> scan_response_data_enc,
                             PeriodicAdvertisingParameters periodic_params,
-                            std::vector<uint8_t> periodic_data, uint16_t duration,
-                            uint8_t maxExtAdvEvents,
+                            std::vector<uint8_t> periodic_data,
+                            std::vector<uint8_t> periodic_data_enc, uint16_t duration,
+                            uint8_t maxExtAdvEvents, std::vector<uint8_t> enc_key_value,
                             BleAdvertiserInterface::IdStatusCallback timeout_cb) {
             uint8_t advertiser_id = 1;
             uint8_t tx_power = 0;
             uint8_t status = 0;
->>>>>>> 15c04564
 
             // Since we are not using these buffers in this callback it is safe to
             // move them.
             a_data = std::move(advertise_data);
             p_data = std::move(periodic_data);
+            a_e_data = std::move(advertise_data_enc);
+            p_e_data = std::move(periodic_data_enc);
 
             adv_params = params;
 
