--- conflicted
+++ resolved
@@ -122,26 +122,16 @@
 
     ON_CALL(*mock_ble_advertising_manager_, StartAdvertisingSet)
             .WillByDefault([this](uint8_t client_id, int reg_id,
-<<<<<<< HEAD
-                                  BleAdvertiserInterface::IdTxPowerStatusCallback register_cb,
-                                  AdvertiseParameters params, std::vector<uint8_t> advertise_data,
+                                  ::BleAdvertiserInterface::IdTxPowerStatusCallback register_cb,
+                                  ::AdvertiseParameters params, std::vector<uint8_t> advertise_data,
                                   std::vector<uint8_t> advertise_data_enc,
                                   std::vector<uint8_t> scan_response_data,
                                   std::vector<uint8_t> scan_response_data_enc,
-                                  PeriodicAdvertisingParameters periodic_params,
+                                  ::PeriodicAdvertisingParameters periodic_params,
                                   std::vector<uint8_t> periodic_data,
                                   std::vector<uint8_t> periodic_data_enc, uint16_t duration,
                                   uint8_t maxExtAdvEvents, std::vector<uint8_t> enc_key_value,
-                                  BleAdvertiserInterface::IdStatusCallback timeout_cb) {
-=======
-                                  ::BleAdvertiserInterface::IdTxPowerStatusCallback register_cb,
-                                  ::AdvertiseParameters params, std::vector<uint8_t> advertise_data,
-                                  std::vector<uint8_t> scan_response_data,
-                                  ::PeriodicAdvertisingParameters periodic_params,
-                                  std::vector<uint8_t> periodic_data, uint16_t duration,
-                                  uint8_t maxExtAdvEvents,
                                   ::BleAdvertiserInterface::IdStatusCallback timeout_cb) {
->>>>>>> a59db3a4
               static uint8_t advertiser_id = 1;
               uint8_t tx_power = 32;
               uint8_t status = 0;
@@ -170,24 +160,16 @@
 
     ON_CALL(*mock_ble_advertising_manager_, SetData)
             .WillByDefault([this](int advertiser_id, bool set_scan_rsp, std::vector<uint8_t> data,
-<<<<<<< HEAD
                                   std::vector<uint8_t> encdata,
-                                  BleAdvertiserInterface::StatusCallback cb) {
-=======
                                   ::BleAdvertiserInterface::StatusCallback cb) {
->>>>>>> a59db3a4
               uint8_t status = 0;
               this->adv_callbacks_->OnAdvertisingDataSet(advertiser_id, status);
             });
 
     ON_CALL(*mock_ble_advertising_manager_, SetPeriodicAdvertisingData)
             .WillByDefault([this](int advertiser_id, std::vector<uint8_t> data,
-<<<<<<< HEAD
                                   std::vector<uint8_t> encdata,
-                                  BleAdvertiserInterface::StatusCallback cb) {
-=======
                                   ::BleAdvertiserInterface::StatusCallback cb) {
->>>>>>> a59db3a4
               uint8_t status = 0;
               this->adv_callbacks_->OnPeriodicAdvertisingDataSet(advertiser_id, status);
             });
@@ -389,26 +371,16 @@
 TEST_F(StateMachineTest, CreateInstanceFailed) {
   EXPECT_CALL(*mock_ble_advertising_manager_, StartAdvertisingSet)
           .WillOnce([this](uint8_t client_id, int reg_id,
-<<<<<<< HEAD
-                           BleAdvertiserInterface::IdTxPowerStatusCallback register_cb,
-                           AdvertiseParameters params, std::vector<uint8_t> advertise_data,
+                           ::BleAdvertiserInterface::IdTxPowerStatusCallback register_cb,
+                           ::AdvertiseParameters params, std::vector<uint8_t> advertise_data,
                            std::vector<uint8_t> advertise_data_enc,
                            std::vector<uint8_t> scan_response_data,
                            std::vector<uint8_t> scan_response_data_enc,
-                           PeriodicAdvertisingParameters periodic_params,
+                           ::PeriodicAdvertisingParameters periodic_params,
                            std::vector<uint8_t> periodic_data,
                            std::vector<uint8_t> periodic_data_enc, uint16_t duration,
                            uint8_t maxExtAdvEvents, std::vector<uint8_t> enc_key_value,
-                           BleAdvertiserInterface::IdStatusCallback timeout_cb) {
-=======
-                           ::BleAdvertiserInterface::IdTxPowerStatusCallback register_cb,
-                           ::AdvertiseParameters params, std::vector<uint8_t> advertise_data,
-                           std::vector<uint8_t> scan_response_data,
-                           ::PeriodicAdvertisingParameters periodic_params,
-                           std::vector<uint8_t> periodic_data, uint16_t duration,
-                           uint8_t maxExtAdvEvents,
                            ::BleAdvertiserInterface::IdStatusCallback timeout_cb) {
->>>>>>> a59db3a4
             uint8_t advertiser_id = 1;
             uint8_t tx_power = 0;
             uint8_t status = 1;
@@ -975,26 +947,16 @@
   EXPECT_CALL(*mock_ble_advertising_manager_, StartAdvertisingSet)
           .WillOnce([this, &p_data, &p_e_data, &a_data, &a_e_data, &adv_params](
                             uint8_t client_id, int reg_id,
-<<<<<<< HEAD
-                            BleAdvertiserInterface::IdTxPowerStatusCallback register_cb,
-                            AdvertiseParameters params, std::vector<uint8_t> advertise_data,
+                            ::BleAdvertiserInterface::IdTxPowerStatusCallback register_cb,
+                            ::AdvertiseParameters params, std::vector<uint8_t> advertise_data,
                             std::vector<uint8_t> advertise_data_enc,
                             std::vector<uint8_t> scan_response_data,
                             std::vector<uint8_t> scan_response_data_enc,
-                            PeriodicAdvertisingParameters periodic_params,
+                            ::PeriodicAdvertisingParameters periodic_params,
                             std::vector<uint8_t> periodic_data,
                             std::vector<uint8_t> periodic_data_enc, uint16_t duration,
                             uint8_t maxExtAdvEvents, std::vector<uint8_t> enc_key_value,
-                            BleAdvertiserInterface::IdStatusCallback timeout_cb) {
-=======
-                            ::BleAdvertiserInterface::IdTxPowerStatusCallback register_cb,
-                            ::AdvertiseParameters params, std::vector<uint8_t> advertise_data,
-                            std::vector<uint8_t> scan_response_data,
-                            ::PeriodicAdvertisingParameters periodic_params,
-                            std::vector<uint8_t> periodic_data, uint16_t duration,
-                            uint8_t maxExtAdvEvents,
                             ::BleAdvertiserInterface::IdStatusCallback timeout_cb) {
->>>>>>> a59db3a4
             uint8_t advertiser_id = 1;
             uint8_t tx_power = 0;
             uint8_t status = 0;
