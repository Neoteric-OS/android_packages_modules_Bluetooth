--- conflicted
+++ resolved
@@ -455,18 +455,12 @@
     BasicAudioAnnouncementData announcement =
             prepareBasicAnnouncement(subgroup_configs, subgroup_ltvs);
 
-<<<<<<< HEAD
-    broadcasts_[broadcast_id]->UpdateBroadcastAnnouncement(
-        std::move(announcement));
+    broadcasts_[broadcast_id]->UpdateBroadcastAnnouncement(std::move(announcement));
     auto meta = GetBroadcastMetadataOpt(broadcast_id);
     if (meta) {
-        log::info("OnBroadcastMetadataChanged: boradcast_id = {}", broadcast_id);
-        callbacks_->OnBroadcastMetadataChanged(broadcast_id,
-            std::move(meta.value()));
-    }
-=======
-    broadcasts_[broadcast_id]->UpdateBroadcastAnnouncement(std::move(announcement));
->>>>>>> 15c04564
+      log::info("OnBroadcastMetadataChanged: boradcast_id = {}", broadcast_id);
+      callbacks_->OnBroadcastMetadataChanged(broadcast_id, std::move(meta.value()));
+    }
   }
 
   /* Choose the dominating audio context when multiple contexts are mixed */
@@ -609,19 +603,15 @@
     // differs in codec configuration.
     CodecManager::BroadcastConfigurationRequirements requirements;
     for (auto& idx : subgroup_quality) {
-<<<<<<< HEAD
-      if (osi_property_get_bool("persist.vendor.btstack.bis_audio_config.enabled", true)
-          && !is_public) {
+      if (osi_property_get_bool("persist.vendor.btstack.bis_audio_config.enabled", true) &&
+          !is_public) {
         // Use high quality audio for non-public broadcast
         requirements.subgroup_quality.push_back(
-            {ChooseConfigurationContextType(context_type), bluetooth::le_audio::QUALITY_HIGH});
+                {ChooseConfigurationContextType(context_type), bluetooth::le_audio::QUALITY_HIGH});
       } else {
         requirements.subgroup_quality.push_back(
-            {ChooseConfigurationContextType(context_type), idx});
-      }
-=======
-      requirements.subgroup_quality.push_back({ChooseConfigurationContextType(context_type), idx});
->>>>>>> 15c04564
+                {ChooseConfigurationContextType(context_type), idx});
+      }
     }
 
     if (!le_audio_source_hal_client_) {
