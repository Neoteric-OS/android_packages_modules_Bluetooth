--- conflicted
+++ resolved
@@ -1408,11 +1408,8 @@
       }
 
       instance->audio_state_ = AudioState::SUSPENDED;
-<<<<<<< HEAD
       instance->le_audio_source_hal_client_->ConfirmSuspendRequest();
 
-=======
->>>>>>> 81b2986b
       if (com::android::bluetooth::flags::leaudio_big_depends_on_audio_state()) {
         instance->UpdateAudioActiveStateInPublicAnnouncement();
         instance->setBroadcastTimers();
