--- conflicted
+++ resolved
@@ -31,13 +31,9 @@
   static void DebugDump(int fd);
   static void Cleanup();
   virtual const set_configurations::AudioSetConfigurations* GetConfigurations(
-<<<<<<< HEAD
-      ::bluetooth::le_audio::types::LeAudioContextType content_type) const;
+          ::bluetooth::le_audio::types::LeAudioContextType content_type) const;
   virtual bool CheckEnhancedGamingConfig(
-      const set_configurations::AudioSetConfiguration& set_configuration) const;
-=======
-          ::bluetooth::le_audio::types::LeAudioContextType content_type) const;
->>>>>>> 15c04564
+          const set_configurations::AudioSetConfiguration& set_configuration) const;
   virtual bool CheckConfigurationIsBiDirSwb(
           const set_configurations::AudioSetConfiguration& set_configuration) const;
   virtual bool CheckConfigurationIsDualBiDirSwb(
