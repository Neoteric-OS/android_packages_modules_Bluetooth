/*
 * Copyright 2021 HIMSA II K/S - www.himsa.com. Represented by EHIMA -
 * www.ehima.com
 *
 * Licensed under the Apache License, Version 2.0 (the "License");
 * you may not use this file except in compliance with the License.
 * You may obtain a copy of the License at
 *
 *      http://www.apache.org/licenses/LICENSE-2.0
 *
 * Unless required by applicable law or agreed to in writing, software
 * distributed under the License is distributed on an "AS IS" BASIS,
 * WITHOUT WARRANTIES OR CONDITIONS OF ANY KIND, either express or implied.
 * See the License for the specific language governing permissions and
 * limitations under the License.
 */

#include "state_machine.h"

#include <base/functional/bind.h>
#include <base/functional/callback.h>
#include <base/strings/string_number_conversions.h>
#include <bluetooth/log.h>
#include <com_android_bluetooth_flags.h>

#include <algorithm>
#include <cstddef>
#include <cstdint>
#include <memory>
#include <sstream>
#include <string>
#include <utility>
#include <vector>

#include "bta_gatt_queue.h"
#include "btm_iso_api.h"
#include "btm_iso_api_types.h"
#include "client_parser.h"
#include "codec_manager.h"
#include "common/strings.h"
#include "device_groups.h"
#include "devices.h"
#include "gatt_api.h"
#include "hardware/bt_le_audio.h"
#include "hci/hci_packets.h"
#include "hci_error_code.h"
#include "hcimsgs.h"
#include "internal_include/bt_trace.h"
#include "le_audio_health_status.h"
#include "le_audio_log_history.h"
#include "le_audio_types.h"
#include "osi/include/alarm.h"
#include "osi/include/osi.h"
#include "osi/include/properties.h"
#include "stack/include/btm_client_interface.h"
#include "stack/include/hcimsgs.h"
#include "audio_hal_client/audio_hal_client.h"
#include "types/bt_transport.h"
#include "types/raw_address.h"

#ifdef TARGET_FLOSS
#include <audio_hal_interface/audio_linux.h>
#else
#include <hardware/audio.h>
#endif  // TARGET_FLOSS

// clang-format off
/* ASCS state machine 1.0
 *
 * State machine manages group of ASEs to make transition from one state to
 * another according to specification and keeping involved necessary externals
 * like: ISO, CIG, ISO data path, audio path form/to upper layer.
 *
 * GroupStream (API): GroupStream method of this le audio implementation class
 *                    object should allow transition from Idle (No Caching),
 *                    Codec Configured (Caching after release) state to
 *                    Streaming for all ASEs in group within time limit. Time
 *                    limit should keep safe whole state machine from being
 *                    stucked in any in-middle state, which is not a destination
 *                    state.
 *
 *                    TODO Second functionality of streaming should be switch
 *                    context which will base on previous state, context type.
 *
 * GroupStop (API): GroupStop method of this le audio implementation class
 *                  object should allow safe transition from any state to Idle
 *                  or Codec Configured (if caching supported).
 *
 * ╔══════════════════╦═════════════════════════════╦══════════════╦══════════════════╦══════╗
 * ║  Current State   ║ ASE Control Point Operation ║    Result    ║    Next State    ║ Note ║
 * ╠══════════════════╬═════════════════════════════╬══════════════╬══════════════════╬══════╣
 * ║ Idle             ║ Config Codec                ║ Success      ║ Codec Configured ║  +   ║
 * ║ Codec Configured ║ Config Codec                ║ Success      ║ Codec Configured ║  -   ║
 * ║ Codec Configured ║ Release                     ║ Success      ║ Releasing        ║  +   ║
 * ║ Codec Configured ║ Config QoS                  ║ Success      ║ QoS Configured   ║  +   ║
 * ║ QoS Configured   ║ Config Codec                ║ Success      ║ Codec Configured ║  -   ║
 * ║ QoS Configured   ║ Config QoS                  ║ Success      ║ QoS Configured   ║  -   ║
 * ║ QoS Configured   ║ Release                     ║ Success      ║ Releasing        ║  +   ║
 * ║ QoS Configured   ║ Enable                      ║ Success      ║ Enabling         ║  +   ║
 * ║ Enabling         ║ Release                     ║ Success      ║ Releasing        ║  +   ║
 * ║ Enabling         ║ Update Metadata             ║ Success      ║ Enabling         ║  -   ║
 * ║ Enabling         ║ Disable                     ║ Success      ║ Disabling        ║  -   ║
 * ║ Enabling         ║ Receiver Start Ready        ║ Success      ║ Streaming        ║  +   ║
 * ║ Streaming        ║ Update Metadata             ║ Success      ║ Streaming        ║  -   ║
 * ║ Streaming        ║ Disable                     ║ Success      ║ Disabling        ║  +   ║
 * ║ Streaming        ║ Release                     ║ Success      ║ Releasing        ║  +   ║
 * ║ Disabling        ║ Receiver Stop Ready         ║ Success      ║ QoS Configured   ║  +   ║
 * ║ Disabling        ║ Release                     ║ Success      ║ Releasing        ║  +   ║
 * ║ Releasing        ║ Released (no caching)       ║ Success      ║ Idle             ║  +   ║
 * ║ Releasing        ║ Released (caching)          ║ Success      ║ Codec Configured ║  -   ║
 * ╚══════════════════╩═════════════════════════════╩══════════════╩══════════════════╩══════╝
 *
 * + - supported transition
 * - - not supported
 */
// clang-format on

constexpr uint16_t HCI_VS_QBCE_OCF = 0xFC51;

constexpr uint8_t LTV_TYPE_VS_METADATA = 0xFF;
constexpr uint8_t LTV_TYPE_VS_METADATA_FE = 0xFE;

constexpr uint8_t LTV_TYPE_MIN_FT = 0X00;
constexpr uint8_t LTV_TYPE_MIN_BIT_RATE = 0X01;
constexpr uint8_t LTV_TYPE_MIN_MAX_ERROR_RESILIENCE = 0X02;
constexpr uint8_t LTV_TYPE_LATENCY_MODE = 0X03;
constexpr uint8_t LTV_TYPE_MAX_FT = 0X04;

constexpr uint8_t LTV_LEN_MIN_FT = 0X01;
constexpr uint8_t LTV_LEN_MIN_BIT_RATE = 0X01;
constexpr uint8_t LTV_LEN_MIN_MAX_ERROR_RESILIENCE = 0X01;
constexpr uint8_t LTV_LEN_LATENCY_MODE = 0X01;
constexpr uint8_t LTV_LEN_MAX_FT = 0X01;

constexpr uint8_t ENCODER_LIMITS_SUB_OP = 0x24;
constexpr uint8_t HCI_VS_SET_CIG_CONTEXT_TYPE = 0x3C;

typedef struct {
  uint8_t cig_id;
  uint8_t cis_id;
  std::vector<uint8_t> encoder_params;
  uint8_t encoder_mode;
} tBTM_BLE_SET_ENCODER_LIMITS_PARAM;

bool isRecordReadable(uint8_t total_len, uint8_t processed_len, uint8_t req_len) {
  LOG(WARNING) << __func__ << ": total_len: " << loghex(total_len)
               << ", processed_len: " << loghex(processed_len) << ", req_len: " << loghex(req_len);
  if ((total_len > processed_len) && ((total_len - processed_len) >= req_len)) {
    return true;
  } else {
    return false;
  }
}

uint8_t* PrepareSetEncoderLimitsPayload(tBTM_BLE_SET_ENCODER_LIMITS_PARAM* params, uint8_t* length,
                                        uint8_t* p) {
  uint8_t param_len = 0;
  uint8_t size = params->encoder_params.size();
  uint8_t num_limits = (size == 0) ? 1 : size;
  LOG(INFO) << __func__ << "num_limits = " << loghex(num_limits);
  LOG(INFO) << __func__ << "params->cig_id = " << loghex(params->cig_id);
  LOG(INFO) << __func__ << "params->cis_id = " << loghex(params->cis_id);
  UINT8_TO_STREAM(p, ENCODER_LIMITS_SUB_OP);  // sub-opcode
  param_len++;
  UINT8_TO_STREAM(p, params->cig_id);
  param_len++;
  UINT8_TO_STREAM(p, params->cis_id);
  param_len++;
  UINT8_TO_STREAM(p, num_limits);  // numlimits
  param_len++;
  UINT8_TO_STREAM(p, LTV_TYPE_MIN_FT);
  param_len++;
  UINT8_TO_STREAM(p, LTV_LEN_MIN_FT);
  param_len++;
  UINT8_TO_STREAM(p, params->encoder_params[0]);
  param_len++;
  UINT8_TO_STREAM(p, LTV_TYPE_MIN_BIT_RATE);
  param_len++;
  UINT8_TO_STREAM(p, LTV_LEN_MIN_BIT_RATE);
  param_len++;
  UINT8_TO_STREAM(p, params->encoder_params[2]);
  param_len++;
  UINT8_TO_STREAM(p, LTV_TYPE_MIN_MAX_ERROR_RESILIENCE);
  param_len++;
  UINT8_TO_STREAM(p, LTV_LEN_MIN_MAX_ERROR_RESILIENCE);
  param_len++;
  UINT8_TO_STREAM(p, params->encoder_params[3]);
  param_len++;
  UINT8_TO_STREAM(p, LTV_TYPE_LATENCY_MODE);
  param_len++;
  UINT8_TO_STREAM(p, LTV_LEN_LATENCY_MODE);
  param_len++;
  UINT8_TO_STREAM(p, params->encoder_params[4]);
  param_len++;
  UINT8_TO_STREAM(p, LTV_TYPE_MAX_FT);
  param_len++;
  UINT8_TO_STREAM(p, LTV_LEN_MAX_FT);
  param_len++;
  UINT8_TO_STREAM(p, params->encoder_params[1]);
  param_len++;
  *length = param_len;
  LOG(INFO) << __func__ << "param_len = " << loghex(param_len);
  return p;
}

void UpdateEncoderParams(uint8_t cig_id, uint8_t cis_id, std::vector<uint8_t> encoder_limit_params,
                         uint8_t encoder_mode) {
  tBTM_BLE_SET_ENCODER_LIMITS_PARAM encoder_params = {.cig_id = cig_id,
                                                      .cis_id = cis_id,
                                                      .encoder_params = encoder_limit_params,
                                                      .encoder_mode = encoder_mode};
  uint8_t length = 0;
  uint8_t size = 1;
  if (encoder_params.encoder_params.size()) {
    size = encoder_params.encoder_params.size();
  }
  uint16_t len = 4 + size * 3;
  LOG(INFO) << __func__ << "len = " << loghex(len);
  uint8_t param_arr[len];
  uint8_t* param = param_arr;
  PrepareSetEncoderLimitsPayload(&encoder_params, &length, param);
  bluetooth::legacy::hci::GetInterface().SendVendorSpecificCmd(HCI_VS_QBCE_OCF, length, param,
                                                               NULL);
}

void send_vs_cmd(const uint16_t content_type, const uint8_t cig_id, const uint8_t cis_cnt,
  const std::vector<uint16_t> cis_conn_handles, bool remote_support) {
  if (osi_property_get_bool("persist.vendor.service.bt.adv_transport", false) && remote_support) {
    std::vector<uint8_t> param;
    param.push_back(HCI_VS_SET_CIG_CONTEXT_TYPE);
    param.push_back(cig_id);
    param.push_back(content_type & 0x00FF);
    param.push_back((content_type & 0xFF00) >> 8);
    param.push_back(cis_cnt);
    for (auto& cis_handle: cis_conn_handles) {
      param.push_back(cis_handle & 0x00FF);
      param.push_back((cis_handle & 0xFF00) >> 8);
    }
    bluetooth::legacy::hci::GetInterface().SendVendorSpecificCmd(HCI_VS_QBCE_OCF,
        param.size(), param.data(), NULL);
  }
}

using bluetooth::common::ToString;
using bluetooth::hci::IsoManager;
using bluetooth::le_audio::CodecManager;
using bluetooth::legacy::hci::GetInterface;
using bluetooth::le_audio::GroupStreamStatus;
using bluetooth::le_audio::LeAudioDevice;
using bluetooth::le_audio::LeAudioDeviceGroup;
using bluetooth::le_audio::LeAudioGroupStateMachine;

using bluetooth::hci::ErrorCode;
using bluetooth::hci::ErrorCodeText;
using bluetooth::le_audio::DsaMode;
using bluetooth::le_audio::DsaModes;
using bluetooth::le_audio::types::ase;
using bluetooth::le_audio::types::AseState;
using bluetooth::le_audio::types::AudioContexts;
using bluetooth::le_audio::types::BidirectionalPair;
using bluetooth::le_audio::types::CigState;
using bluetooth::le_audio::types::CisState;
using bluetooth::le_audio::types::CodecLocation;
using bluetooth::le_audio::types::DataPathState;
using bluetooth::le_audio::types::LeAudioContextType;
using bluetooth::le_audio::types::LeAudioCoreCodecConfig;
using bluetooth::le_audio::types::VendorDataPathConfiguration;
using bluetooth::le_audio::LeAudioSourceAudioHalClient;
using bluetooth::le_audio::LeAudioSinkAudioHalClient;

void parseVSMetadata(uint8_t total_len, std::vector<uint8_t>& metadata,
                     uint8_t cig_id, uint8_t cis_id, struct ase* ase) {
  LOG(INFO) << __func__ ;
  const uint8_t* p = metadata.data();
  uint8_t ltv_len, ltv_type;
  uint8_t processed_len = 0;
  std::vector<uint8_t> vs_meta_data;
  uint8_t meta_data_len = total_len;

  while (meta_data_len > 0) {
    STREAM_TO_UINT8(ltv_len, p);
    processed_len++;

    if (!ltv_len || !isRecordReadable(total_len, processed_len, ltv_len)) {
      LOG(INFO) << __func__ << ": Data is not readable ";
      break;
    }

    STREAM_TO_UINT8(ltv_type, p);
    processed_len++;

    if (ltv_type == LTV_TYPE_VS_METADATA) {
      uint16_t company_id;
      uint8_t vs_meta_data_len, vs_meta_data_type;
      STREAM_TO_UINT16(company_id, p);
      LOG(INFO) << ": company_id = " << loghex(company_id);
      processed_len += 2;
      ltv_len -= 3;  // company id and ltv_type
      while(ltv_len > 0) {
        STREAM_TO_UINT8(vs_meta_data_len, p);
        LOG(INFO) << __func__ << ": vs_meta_data_len = " << loghex(vs_meta_data_len);
        processed_len++;

        if (!vs_meta_data_len || !isRecordReadable(total_len, processed_len, vs_meta_data_len)) {
          LOG(INFO) << __func__ << ": Data is not readable ";
          break;
        }

        STREAM_TO_UINT8(vs_meta_data_type, p);
        LOG(INFO) << __func__ << ": vs_meta_data_type = " << loghex(vs_meta_data_type);
        processed_len++;
        if (vs_meta_data_type == LTV_TYPE_VS_METADATA_FE) {
          vs_meta_data.resize(vs_meta_data_len - 1);
          STREAM_TO_ARRAY(vs_meta_data.data(), p,
                          vs_meta_data_len - 1);  // "ltv_len - 1" because 1B for type
          LOG(INFO) << __func__ << ": STREAM_TO_ARRAY done ";
          processed_len += vs_meta_data_len - 1;
          if (ase->state == AseState::BTA_LE_AUDIO_ASE_STATE_STREAMING) {
            LOG(INFO) << __func__ << ": straight away call UpdateEncoderParams ";
            if (!osi_property_get_bool("persist.vendor.qcom.bluetooth.vsc_enabled", false)) {
              UpdateEncoderParams(cig_id, cis_id, vs_meta_data, 0xFF);
            }
          } else {
            LOG(INFO) << __func__ << ": Cache it untill encoder is up ";
            ase->vs_metadata = vs_meta_data;
            ase->is_vsmetadata_available = true;
          }
        } else {
          (p) += (vs_meta_data_len - 1);  // just ignore and increase pointer
          processed_len += (vs_meta_data_len - 1);
        }
        ltv_len -= (vs_meta_data_len + 1);
      }
    } else {
      (p) += (ltv_len - 1);
    }
    meta_data_len -= (ltv_len + 1);
  }
}

std::map<uint32_t, uint8_t> freq_to_ltv_map = {
        {8000, bluetooth::le_audio::codec_spec_conf::kLeAudioSamplingFreq8000Hz},
        {11025, bluetooth::le_audio::codec_spec_conf::kLeAudioSamplingFreq11025Hz},
        {16000, bluetooth::le_audio::codec_spec_conf::kLeAudioSamplingFreq16000Hz},
        {22050, bluetooth::le_audio::codec_spec_conf::kLeAudioSamplingFreq22050Hz},
        {24000, bluetooth::le_audio::codec_spec_conf::kLeAudioSamplingFreq24000Hz},
        {32000, bluetooth::le_audio::codec_spec_conf::kLeAudioSamplingFreq32000Hz},
        {44100, bluetooth::le_audio::codec_spec_conf::kLeAudioSamplingFreq44100Hz},
        {48000, bluetooth::le_audio::codec_spec_conf::kLeAudioSamplingFreq48000Hz},
        {88200, bluetooth::le_audio::codec_spec_conf::kLeAudioSamplingFreq88200Hz},
        {96000, bluetooth::le_audio::codec_spec_conf::kLeAudioSamplingFreq96000Hz},
        {176400, bluetooth::le_audio::codec_spec_conf::kLeAudioSamplingFreq176400Hz},
        {192000, bluetooth::le_audio::codec_spec_conf::kLeAudioSamplingFreq192000Hz},
        {384000, bluetooth::le_audio::codec_spec_conf::kLeAudioSamplingFreq384000Hz},
};

constexpr int kIsoDataPathPlatformDefault = 0x01;
using bluetooth::le_audio::types::LeAudioLtvMap;

namespace {

using namespace bluetooth;

constexpr int linkQualityCheckInterval = 4000;
constexpr int kAutonomousTransitionTimeoutMs = 5000;
constexpr int kNumberOfCisRetries = 2;

static void link_quality_cb(void* data) {
  // very ugly, but we need to pass just two bytes
  uint16_t cis_conn_handle = *((uint16_t*)data);

  IsoManager::GetInstance()->ReadIsoLinkQuality(cis_conn_handle);
}

class LeAudioGroupStateMachineImpl;
LeAudioGroupStateMachineImpl* instance;

class LeAudioGroupStateMachineImpl : public LeAudioGroupStateMachine {
public:
  LeAudioGroupStateMachineImpl(Callbacks* state_machine_callbacks)
      : state_machine_callbacks_(state_machine_callbacks),
        watchdog_(alarm_new("LeAudioStateMachineTimer")) {
    log_history_ = LeAudioLogHistory::Get();
  }

  ~LeAudioGroupStateMachineImpl() {
    alarm_free(watchdog_);
    watchdog_ = nullptr;
    log_history_->Cleanup();
    log_history_ = nullptr;
  }

  bool UpdateActiveUnicastAudioHalClient(LeAudioSourceAudioHalClient* source_unicast_client,
                                         LeAudioSinkAudioHalClient* sink_unicast_client,
                                         bool is_active) {
    log::debug("local_source: {}, local_sink: {}, is_active: {}", std::format_ptr(source_unicast_client),
               std::format_ptr(sink_unicast_client), is_active);

    if (source_unicast_client == nullptr && sink_unicast_client == nullptr) {
      return false;
    }

    if (is_active) {
      if (source_unicast_client && unicast_local_source_hal_client != nullptr) {
        log::error("Trying to override previous source hal client {}",
                   std::format_ptr(unicast_local_source_hal_client));
        return false;
      }

      if (sink_unicast_client && unicast_local_sink_hal_client != nullptr) {
        log::error("Trying to override previous sink hal client {}",
                   std::format_ptr(unicast_local_sink_hal_client));
        return false;
      }

      if (source_unicast_client) {
        unicast_local_source_hal_client = source_unicast_client;
      }

      if (sink_unicast_client) {
        unicast_local_sink_hal_client = sink_unicast_client;
      }

      return true;
    }

    if (source_unicast_client && source_unicast_client != unicast_local_source_hal_client) {
      log::error("local source session does not match {} != {}", std::format_ptr(source_unicast_client),
                 std::format_ptr(unicast_local_source_hal_client));
      return false;
    }

    if (sink_unicast_client && sink_unicast_client != unicast_local_sink_hal_client) {
      log::error("local source session does not match {} != {}", std::format_ptr(sink_unicast_client),
                 std::format_ptr(unicast_local_sink_hal_client));
      return false;
    }

    if (source_unicast_client) {
      unicast_local_source_hal_client = nullptr;
    }

    if (sink_unicast_client) {
      unicast_local_sink_hal_client = nullptr;
    }

    return true;
  }

  bool AttachToStream(LeAudioDeviceGroup* group, LeAudioDevice* leAudioDevice,
                      BidirectionalPair<std::vector<uint8_t>> ccids) override {
    log::info("group id: {} device: {}", group->group_id_, leAudioDevice->address_);

    /* This function is used to attach the device to the stream.
     * Limitation here is that device should be previously in the streaming
     * group and just got reconnected.
     */
    if (group->GetState() != AseState::BTA_LE_AUDIO_ASE_STATE_STREAMING ||
        group->GetTargetState() != AseState::BTA_LE_AUDIO_ASE_STATE_STREAMING) {
      log::error("Group {} is not streaming or is in transition, state: {}, target state: {}",
                 group->group_id_, ToString(group->GetState()), ToString(group->GetTargetState()));
      return false;
    }

    /*Return false if device is not CONNECTED, it will
     *retry AttachToStream after kDeviceAttachDelayMs.
     */
    if (leAudioDevice->GetConnectionState() !=
                       bluetooth::le_audio::DeviceConnectState::CONNECTED) {
      log::error("device: {}, in the state: {}", leAudioDevice->address_,
          bluetooth::common::ToString(leAudioDevice->GetConnectionState()));
      return false;
    }

    /* This is cautious - mostly needed for unit test only */
    auto group_metadata_contexts = get_bidirectional(group->GetMetadataContexts());
    auto device_available_contexts = leAudioDevice->GetAvailableContexts();
    if (!group_metadata_contexts.test_any(device_available_contexts)) {
      log::info("{} does is not have required context type", leAudioDevice->address_);
      return false;
    }

    /* If remote device is in QoS state, go to enabling state. */
    if (leAudioDevice->HaveActiveAse() &&
        leAudioDevice->HaveAllActiveAsesSameState(
                AseState::BTA_LE_AUDIO_ASE_STATE_QOS_CONFIGURED)) {
      log::info("{} in QoS state, proceed to Enable state", leAudioDevice->address_);
      PrepareAndSendEnable(leAudioDevice);
      return true;
    }

    /* Invalidate configuration to make sure it is chosen properly when new
     * member connects
     */
    group->InvalidateCachedConfigurations();

    if (!group->Configure(group->GetConfigurationContextType(), group->GetMetadataContexts(),
                          ccids)) {
      log::error("failed to set ASE configuration");
      return false;
    }

    PrepareAndSendCodecConfigure(group, leAudioDevice);
    return true;
  }

  bool StartStream(LeAudioDeviceGroup* group, LeAudioContextType context_type,
                   const BidirectionalPair<AudioContexts>& metadata_context_types,
                   BidirectionalPair<std::vector<uint8_t>> ccid_lists) override {
    log::info("current state: {}", ToString(group->GetState()));

    switch (group->GetState()) {
      case AseState::BTA_LE_AUDIO_ASE_STATE_CODEC_CONFIGURED:
        if (group->IsConfiguredForContext(context_type)) {
          if (group->Activate(context_type, metadata_context_types, ccid_lists)) {
            SetTargetState(group, AseState::BTA_LE_AUDIO_ASE_STATE_STREAMING);

            if (CigCreate(group)) {
              return true;
            }
          }
          log::info("Could not activate device, try to configure it again");
        }

        /* Deactivate previousely activated ASEs in case if there were just a
         * reconfiguration (group target state as CODEC CONFIGURED) and no
         * deactivation. Currently activated ASEs cannot be used for different
         * context.
         */
        group->Deactivate();

        /* We are going to reconfigure whole group. Clear Cises.*/
        ReleaseCisIds(group);

        /* If configuration is needed */
        [[fallthrough]];

      case AseState::BTA_LE_AUDIO_ASE_STATE_IDLE:
        if (!group->Configure(context_type, metadata_context_types, ccid_lists)) {
          log::error("failed to set ASE configuration");
          return false;
        }

        group->cig.GenerateCisIds(context_type);
        /* All ASEs should aim to achieve target state */
        SetTargetState(group, AseState::BTA_LE_AUDIO_ASE_STATE_STREAMING);
        if (!PrepareAndSendCodecConfigToTheGroup(group)) {
          group->PrintDebugState();
          ClearGroup(group, true);
          return false;
        }
        break;

      case AseState::BTA_LE_AUDIO_ASE_STATE_QOS_CONFIGURED: {
        LeAudioDevice* leAudioDevice = group->GetFirstActiveDevice();
        if (!leAudioDevice) {
          group->PrintDebugState();
          log::error("group_id: {} has no active devices", group->group_id_);
          return false;
        }

        if (!group->IsConfiguredForContext(context_type)) {
          if (group->GetConfigurationContextType() == context_type) {
            log::info(
                    "Looks like another device connected in the meantime to group_id: {}, try to "
                    "reconfigure.",
                    group->group_id_);
            if (group->Configure(context_type, metadata_context_types, ccid_lists)) {
              return PrepareAndSendCodecConfigToTheGroup(group);
            }
          }
          log::error("Trying to start stream not configured for the context {} in group_id: {} ",
                     ToString(context_type), group->group_id_);
          group->PrintDebugState();
          StopStream(group);
          return false;
        }

        // Even stream is already configured for the context, update the metadata.
        group->SetMetadataContexts(metadata_context_types);

        /* All ASEs should aim to achieve target state */
        SetTargetState(group, AseState::BTA_LE_AUDIO_ASE_STATE_STREAMING);
        PrepareAndSendEnableToTheGroup(group);
        break;
      }

      case AseState::BTA_LE_AUDIO_ASE_STATE_STREAMING: {
        /* This case just updates the metadata for the stream, in case
         * stream configuration is satisfied. We can do that already for
         * all the devices in a group, without any state transitions.
         */
        if (!group->IsMetadataChanged(metadata_context_types, ccid_lists)) {
          return true;
        }

        group->SetMetadataContexts(metadata_context_types);

        LeAudioDevice* leAudioDevice = group->GetFirstActiveDevice();
        if (!leAudioDevice) {
          log::error("group has no active devices");
          return false;
        }

        while (leAudioDevice) {
          PrepareAndSendUpdateMetadata(group, leAudioDevice, metadata_context_types, ccid_lists);
          leAudioDevice = group->GetNextActiveDevice(leAudioDevice);
        }
        break;
      }

      default:
        log::error("Unable to transit from {}", ToString(group->GetState()));
        return false;
    }

    return true;
  }

  bool ConfigureStream(LeAudioDeviceGroup* group, LeAudioContextType context_type,
                       const BidirectionalPair<AudioContexts>& metadata_context_types,
                       BidirectionalPair<std::vector<uint8_t>> ccid_lists,
                       bool configure_qos) override {
    if (group->GetState() > AseState::BTA_LE_AUDIO_ASE_STATE_CODEC_CONFIGURED) {
      log::error("Stream should be stopped or in configured stream. Current state: {}",
                 ToString(group->GetState()));
      return false;
    }

    if (configure_qos) {
      if (group->IsConfiguredForContext(context_type)) {
        if (group->Activate(context_type, metadata_context_types, ccid_lists)) {
          SetTargetState(group, AseState::BTA_LE_AUDIO_ASE_STATE_QOS_CONFIGURED);
          if (CigCreate(group)) {
            return true;
          }
        }
      }
      log::info("Could not activate device, try to configure it again");
    }

    group->Deactivate();
    ReleaseCisIds(group);

    if (!group->Configure(context_type, metadata_context_types, ccid_lists)) {
      log::error("Could not configure ASEs for group {} content type {}", group->group_id_,
                 int(context_type));

      return false;
    }

    group->cig.GenerateCisIds(context_type);
    if (configure_qos) {
      SetTargetState(group, AseState::BTA_LE_AUDIO_ASE_STATE_QOS_CONFIGURED);
    } else {
      SetTargetState(group, AseState::BTA_LE_AUDIO_ASE_STATE_CODEC_CONFIGURED);
    }
    return PrepareAndSendCodecConfigToTheGroup(group);
  }

  void SuspendStream(LeAudioDeviceGroup* group) override {
    /* All ASEs should aim to achieve target state */
    SetTargetState(group, AseState::BTA_LE_AUDIO_ASE_STATE_QOS_CONFIGURED);
    auto status = PrepareAndSendDisableToTheGroup(group);
    state_machine_callbacks_->StatusReportCb(group->group_id_, status);
  }

  void StopStream(LeAudioDeviceGroup* group) override {
    if (group->IsReleasingOrIdle()) {
      log::info("group: {} in_transition: {}, current_state {}", group->group_id_,
                group->IsInTransition(), ToString(group->GetState()));
      return;
    }

    /* All Ases should aim to achieve target state */
    SetTargetState(group, AseState::BTA_LE_AUDIO_ASE_STATE_IDLE);

    auto status = PrepareAndSendReleaseToTheGroup(group);
    state_machine_callbacks_->StatusReportCb(group->group_id_, status);
  }

  void notifyLeAudioHealth(LeAudioDeviceGroup* group,
                           bluetooth::le_audio::LeAudioHealthGroupStatType stat) {
    auto leAudioHealthStatus = bluetooth::le_audio::LeAudioHealthStatus::Get();
    if (leAudioHealthStatus) {
      leAudioHealthStatus->AddStatisticForGroup(group, stat);
    }
  }

  void ProcessGattCtpNotification(LeAudioDeviceGroup* group, LeAudioDevice* leAudioDevice,
                                  uint8_t* value, uint16_t len) {
    auto ntf = std::make_unique<struct bluetooth::le_audio::client_parser::ascs::ctp_ntf>();

    bool valid_notification = ParseAseCtpNotification(*ntf, len, value);
    if (group == nullptr) {
      log::warn("Notification received to invalid group");
      return;
    }

    /* State machine looks on ASE state and base on it take decisions.
     * If ASE state is not achieve on time, timeout is reported and upper
     * layer mostlikely drops ACL considers that remote is in bad state.
     * However, it might happen that remote device rejects ASE configuration for
     * some reason and ASCS specification defines tones of different reasons.
     * Maybe in the future we will be able to handle all of them but for now it
     * seems to be important to allow remote device to reject ASE configuration
     * when stream is creating. e.g. Allow remote to reject Enable on unwanted
     * context type.
     */

    auto target_state = group->GetTargetState();
    auto current_state = group->GetState();
    auto in_transition = group->IsInTransition();
    if (!in_transition || target_state != AseState::BTA_LE_AUDIO_ASE_STATE_STREAMING) {
      log::debug(
              "Not interested in ctp result for group {} inTransition: {} , targetState: {}, "
              "currentState: {}",
              group->group_id_, in_transition, ToString(target_state), ToString(current_state));
      return;
    }

    if (!valid_notification) {
      /* Do nothing, just allow guard timer to fire */
      log::error("Invalid CTP notification for group {}", group->group_id_);
      return;
    }

    for (auto& entry : ntf->entries) {
      // release ASEs on device which did not accept control point command
      if (entry.response_code !=
          bluetooth::le_audio::client_parser::ascs::kCtpResponseCodeSuccess) {
        if (ntf->op == bluetooth::le_audio::client_parser::ascs::kCtpOpcodeRelease) {
          log::warn(
                  "Release failed for {}, ase: {}, last_ase_ctp_command_sent: {:#x}, error: {:#x}, "
                  "reason: {:#x}, let "
                  "watchdog to fire",
                  leAudioDevice->address_, entry.ase_id, leAudioDevice->last_ase_ctp_command_sent,
                  entry.response_code, entry.reason);
          return;
        }

        auto release_sent_to_remote = PrepareAndSendRelease(leAudioDevice);
        auto active_devices = group->GetNumOfActiveDevices();

        int releasing_devices = 0;
        for (auto dev = group->GetFirstActiveDevice(); dev; dev = group->GetNextActiveDevice(dev)) {
          if (dev->last_ase_ctp_command_sent ==
              bluetooth::le_audio::client_parser::ascs::kCtpOpcodeRelease) {
            releasing_devices++;
          }
        }

        log::error(
                "Releasing ASE due to control point error for {}, ase: {}, opcode: {:#x}, "
                "last_ase_ctp_command_sent: {:#x}, error: "
                "{:#x}, reason: {:#x}. release_sent_to_remote: {}, active_devices: {}, "
                "releasing_devices: {}",
                leAudioDevice->address_, entry.ase_id, ntf->op,
                leAudioDevice->last_ase_ctp_command_sent, entry.response_code, entry.reason,
                release_sent_to_remote, active_devices, releasing_devices);

        // If there is no active devices it means, the whole set got released
        if (releasing_devices == 0 && active_devices == 0) {
          /* No remote communication expected */
          ClearGroup(group, true);
          notifyLeAudioHealth(
                  group,
                  bluetooth::le_audio::LeAudioHealthGroupStatType::STREAM_CREATE_SIGNALING_FAILED);
        } else if (active_devices != 0 && releasing_devices == active_devices) {
          group->SetTargetState(AseState::BTA_LE_AUDIO_ASE_STATE_IDLE);
          state_machine_callbacks_->StatusReportCb(group->group_id_, GroupStreamStatus::RELEASING);
          notifyLeAudioHealth(
                  group,
                  bluetooth::le_audio::LeAudioHealthGroupStatType::STREAM_CREATE_SIGNALING_FAILED);
        }
        return;
      }
    }

    log::debug("Ctp result OK for group {} inTransition: {} , targetState: {}, currentState: {}",
               group->group_id_, in_transition, ToString(target_state), ToString(current_state));
  }

  void ProcessGattNotifEvent(uint8_t* value, uint16_t len, struct ase* ase,
                             LeAudioDevice* leAudioDevice, LeAudioDeviceGroup* group) override {
    struct bluetooth::le_audio::client_parser::ascs::ase_rsp_hdr arh;

    ParseAseStatusHeader(arh, len, value);

    if (ase->id == 0x00) {
      /* Initial state of Ase - update id */
      log::info(", discovered ase id: {}", arh.id);
      ase->id = arh.id;
    }

    auto state = static_cast<AseState>(arh.state);

    log::info("{} , ASE id: {}, state changed {} -> {}", leAudioDevice->address_, ase->id,
              ToString(ase->state), ToString(state));

    log_history_->AddLogHistory(kLogAseStateNotif, leAudioDevice->group_id_,
                                leAudioDevice->address_,
                                "ASE_ID " + std::to_string(arh.id) + ": " + ToString(state),
                                "curr: " + ToString(ase->state));

    switch (state) {
      case AseState::BTA_LE_AUDIO_ASE_STATE_IDLE:
        AseStateMachineProcessIdle(arh, ase, group, leAudioDevice);
        break;
      case AseState::BTA_LE_AUDIO_ASE_STATE_CODEC_CONFIGURED:
        AseStateMachineProcessCodecConfigured(
                arh, ase, value + bluetooth::le_audio::client_parser::ascs::kAseRspHdrMinLen,
                len - bluetooth::le_audio::client_parser::ascs::kAseRspHdrMinLen, group,
                leAudioDevice);
        break;
      case AseState::BTA_LE_AUDIO_ASE_STATE_QOS_CONFIGURED:
        AseStateMachineProcessQosConfigured(arh, ase, group, leAudioDevice);
        break;
      case AseState::BTA_LE_AUDIO_ASE_STATE_ENABLING:
        AseStateMachineProcessEnabling(
                arh, ase, value + le_audio::client_parser::ascs::kAseRspHdrMinLen,
                len - le_audio::client_parser::ascs::kAseRspHdrMinLen, group, leAudioDevice);
        break;
      case AseState::BTA_LE_AUDIO_ASE_STATE_STREAMING:
        AseStateMachineProcessStreaming(
                arh, ase, value + bluetooth::le_audio::client_parser::ascs::kAseRspHdrMinLen,
                len - bluetooth::le_audio::client_parser::ascs::kAseRspHdrMinLen, group,
                leAudioDevice);
        break;
      case AseState::BTA_LE_AUDIO_ASE_STATE_DISABLING:
        AseStateMachineProcessDisabling(arh, ase, group, leAudioDevice);
        break;
      case AseState::BTA_LE_AUDIO_ASE_STATE_RELEASING:
        AseStateMachineProcessReleasing(arh, ase, group, leAudioDevice);
        break;
      default:
        log::error("Wrong AES status: {}", static_cast<int>(arh.state));
        StopStream(group);
        break;
    }
  }

  void ProcessHciNotifOnCigCreate(LeAudioDeviceGroup* group, uint8_t status, uint8_t cig_id,
                                  std::vector<uint16_t> conn_handles) override {
    /* TODO: What if not all cises will be configured ?
     * conn_handle.size() != active ases in group
     */

    if (!group) {
      log::error(", group is null");
      return;
    }

    log_history_->AddLogHistory(kLogHciEvent, group->group_id_, RawAddress::kEmpty,
                                kLogCisCreateOp + "STATUS=" + loghex(status));

    log::info(": CIG create status: {}", status);
    if (status != HCI_SUCCESS) {
      if (status == HCI_ERR_COMMAND_DISALLOWED) {
        /*
         * We are here, because stack has no chance to remove CIG when it was
         * shut during streaming. In the same time, controller probably was not
         * Reseted, which creates the issue. Lets remove CIG and try to create
         * it again.
         */
        group->cig.SetState(CigState::RECOVERING);
        IsoManager::GetInstance()->RemoveCig(group->group_id_, true);
        return;
      }

      group->cig.SetState(CigState::NONE);
      log::error(", failed to create CIG, reason: 0x{:02x}, new cig state: {}", status,
                 ToString(group->cig.GetState()));
      StopStream(group);
      return;
    }

    log::assert_that(group->cig.GetState() == CigState::CREATING,
                     "Unexpected CIG creation group id: {}, cig state: {}", group->group_id_,
                     ToString(group->cig.GetState()));

    group->cig.SetState(CigState::CREATED);
    log::info("Group: {}, id: {} cig state: {}, number of cis handles: {}", std::format_ptr(group),
              group->group_id_, ToString(group->cig.GetState()),
              static_cast<int>(conn_handles.size()));

    if (group->GetTargetState() != AseState::BTA_LE_AUDIO_ASE_STATE_STREAMING &&
        group->GetTargetState() != AseState::BTA_LE_AUDIO_ASE_STATE_QOS_CONFIGURED) {
      /* Group is not going to stream. It happen while CIG was creating.
       * Remove CIG in such a case
       */
      log::warn("group_id {} is not going to stream anymore. Remove CIG.", group->group_id_);
      group->PrintDebugState();
      RemoveCigForGroup(group);
      return;
    }

    /* Assign all connection handles to CIS ids of the CIG */
    group->cig.AssignCisConnHandles(conn_handles);

    /* Assign all connection handles to multiple device ASEs */
    group->AssignCisConnHandlesToAses();
    group->SetState(AseState::BTA_LE_AUDIO_ASE_STATE_QOS_CONFIGURED);
    /* As streaming is about to start send HCI configure data path
     * based on codec selected before CIS creation ensuring order
     * Connected_Iso_Group_Create -> HCI_Configure Data path ->
     * Create CIS -> SetUp ISO Datapath
     * (need to ensure HCI Datapath is configure just after group creation
     * and before CIS/ISO Data path creation so that vendor offload path
     *  is configured properly between ADSP and BT Controller
     */
    bool config_host_to_controller_sent = false;
    bool config_controller_to_host_sent = false;
    bool config_bi_directional_sent = false;
    /* Above flags to ensure HCI Config data path sent only once for Tx only
     * OR Rx only OR Tx/Rx both based on cis type direction
     */
    for (struct bluetooth::le_audio::types::cis& cis : group->cig.cises) {
      if (!CodecManager::GetInstance()->IsUsingCodecExtensibility()) {
        if (cis.type == bluetooth::le_audio::types::CisType::CIS_TYPE_BIDIRECTIONAL) {
          if (!config_host_to_controller_sent) {
            std::vector<uint8_t> vendor_config_sink = PrepareVendorConfigPayloadData(
                    group, conn_handles, bluetooth::le_audio::types::kLeAudioDirectionSink);
            GetInterface().ConfigureDataPath(hci_data_direction_t::HOST_TO_CONTROLLER,
                                             kIsoDataPathPlatformDefault, vendor_config_sink);
            config_host_to_controller_sent = true;
          }
          if (!config_controller_to_host_sent) {
            std::vector<uint8_t> vendor_config_source = PrepareVendorConfigPayloadData(
                    group, conn_handles, bluetooth::le_audio::types::kLeAudioDirectionSource);
            GetInterface().ConfigureDataPath(hci_data_direction_t::CONTROLLER_TO_HOST,
                                             kIsoDataPathPlatformDefault, vendor_config_source);
            config_controller_to_host_sent = true;
          }
        } else if (cis.type == bluetooth::le_audio::types::CisType::CIS_TYPE_UNIDIRECTIONAL_SINK) {
          if (config_host_to_controller_sent) {
            continue;
          }
          std::vector<uint8_t> vendor_config_sink = PrepareVendorConfigPayloadData(
                  group, conn_handles, bluetooth::le_audio::types::kLeAudioDirectionSink);
          GetInterface().ConfigureDataPath(hci_data_direction_t::HOST_TO_CONTROLLER,
                                           kIsoDataPathPlatformDefault, vendor_config_sink);
          config_host_to_controller_sent = true;
        } else {
          if (config_controller_to_host_sent) {
            continue;
          }
          std::vector<uint8_t> vendor_config_source = PrepareVendorConfigPayloadData(
                  group, conn_handles, bluetooth::le_audio::types::kLeAudioDirectionSource);
          GetInterface().ConfigureDataPath(hci_data_direction_t::CONTROLLER_TO_HOST,
                                           kIsoDataPathPlatformDefault, vendor_config_source);
          config_controller_to_host_sent = false;
        }
      } else {
        log::warn(": Fetching vendor data for cis tyte: {}", cis.type);
        if (cis.type == bluetooth::le_audio::types::CisType::CIS_TYPE_BIDIRECTIONAL) {
          if (!config_bi_directional_sent) {
            VendorDataPathConfiguration bidirection_vendor_config =
              PrepareConfigureDataPathPayloadFromVendorHal(group, conn_handles, true, true);
            std::vector<uint8_t> vendor_config_sink = bidirection_vendor_config.sinkdataPathConfig;
            std::vector<uint8_t> vendor_config_source = bidirection_vendor_config.sourcedataPathConfig;
            GetInterface().ConfigureDataPath(hci_data_direction_t::HOST_TO_CONTROLLER,
                                             kIsoDataPathPlatformDefault, vendor_config_sink);
            GetInterface().ConfigureDataPath(hci_data_direction_t::CONTROLLER_TO_HOST,
                                             kIsoDataPathPlatformDefault, vendor_config_source);
            config_bi_directional_sent = true;
          }
        } else if (cis.type == bluetooth::le_audio::types::CisType::CIS_TYPE_UNIDIRECTIONAL_SINK) {
          if (config_host_to_controller_sent) {
            continue;
          }
          VendorDataPathConfiguration sink_dir_vendor_config =
            PrepareConfigureDataPathPayloadFromVendorHal(group, conn_handles, true, false);
          std::vector<uint8_t> vendor_config_sink = sink_dir_vendor_config.sinkdataPathConfig;
          GetInterface().ConfigureDataPath(hci_data_direction_t::HOST_TO_CONTROLLER,
                                           kIsoDataPathPlatformDefault, vendor_config_sink);
          config_host_to_controller_sent = true;
        } else {
          if (config_controller_to_host_sent) {
            continue;
          }
          VendorDataPathConfiguration source_dir_vendor_config =
            PrepareConfigureDataPathPayloadFromVendorHal(group, conn_handles, false, true);
          std::vector<uint8_t> vendor_config_source = source_dir_vendor_config.sourcedataPathConfig;
          GetInterface().ConfigureDataPath(hci_data_direction_t::CONTROLLER_TO_HOST,
                                           kIsoDataPathPlatformDefault, vendor_config_source);
          config_controller_to_host_sent = true;
        }
      }
    }
    if (!osi_property_get_bool("persist.vendor.qcom.bluetooth.vsc_enabled", false)) {
      send_vs_cmd(static_cast<uint16_t>(group->GetConfigurationContextType()),
        cig_id, group->cig.cises.size(), conn_handles, group->IsLeXDevice());
    }
    PrepareAndSendQoSToTheGroup(group);
  }

  void FreeLinkQualityReports(LeAudioDevice* leAudioDevice) {
    if (leAudioDevice->link_quality_timer == nullptr) {
      return;
    }

    alarm_free(leAudioDevice->link_quality_timer);
    leAudioDevice->link_quality_timer = nullptr;
  }

  void ProcessHciNotifyOnCigRemoveRecovering(uint8_t status, LeAudioDeviceGroup* group) {
    group->cig.SetState(CigState::NONE);

    log_history_->AddLogHistory(kLogHciEvent, group->group_id_, RawAddress::kEmpty,
                                kLogCigRemoveOp + " STATUS=" + loghex(status));
    if (status != HCI_SUCCESS) {
      log::error(
              "Could not recover from the COMMAND DISALLOAD on CigCreate. Status "
              "on CIG remove is 0x{:02x}",
              status);
      StopStream(group);
      return;
    }
    log::info("Succeed on CIG Recover - back to creating CIG");
    if (!CigCreate(group)) {
      log::error("Could not create CIG. Stop the stream for group {}", group->group_id_);
      StopStream(group);
    }
  }

  void ProcessHciNotifOnCigRemove(uint8_t status, LeAudioDeviceGroup* group) override {
    if (group->cig.GetState() == CigState::RECOVERING) {
      ProcessHciNotifyOnCigRemoveRecovering(status, group);
      return;
    }

    log_history_->AddLogHistory(kLogHciEvent, group->group_id_, RawAddress::kEmpty,
                                kLogCigRemoveOp + " STATUS=" + loghex(status));

    if (status != HCI_SUCCESS) {
      group->cig.SetState(CigState::CREATED);
      log::error("failed to remove cig, id: {}, status 0x{:02x}, new cig state: {}",
                 group->group_id_, status, ToString(group->cig.GetState()));
      return;
    }

    log::assert_that(group->cig.GetState() == CigState::REMOVING,
                     "Unexpected CIG remove group id: {}, cig state {}", group->group_id_,
                     ToString(group->cig.GetState()));

    group->cig.SetState(CigState::NONE);

    LeAudioDevice* leAudioDevice = group->GetFirstDevice();
    if (!leAudioDevice) {
      return;
    }

    do {
      FreeLinkQualityReports(leAudioDevice);

      for (auto& ase : leAudioDevice->ases_) {
        ase.cis_state = CisState::IDLE;
        ase.data_path_state = DataPathState::IDLE;
      }
    } while ((leAudioDevice = group->GetNextDevice(leAudioDevice)));
  }

  void ProcessHciNotifSetupIsoDataPath(LeAudioDeviceGroup* group, LeAudioDevice* leAudioDevice,
                                       uint8_t status, uint16_t conn_handle) override {
    log_history_->AddLogHistory(
            kLogHciEvent, group->group_id_, leAudioDevice->address_,
            kLogSetDataPathOp + "cis_h:" + loghex(conn_handle) + " STATUS=" + loghex(status));

<<<<<<< HEAD
    log::warn(": Group: {}, status: {}, conn_handle: {} ", group->group_id_, status, conn_handle);
=======
    /* Find ASE and later update state for the given cis.*/
    auto ase = leAudioDevice->GetFirstActiveAseByCisAndDataPathState(CisState::CONNECTED,
                                                                     DataPathState::CONFIGURING);

>>>>>>> f3d3aaea
    if (status) {
      log::error("Failed to setup data path for {}, cis handle: {:#x}, error: {:#x}",
                 leAudioDevice->address_, conn_handle, status);
      if (ase && ase->cis_conn_hdl == conn_handle) {
        ase->data_path_state = DataPathState::IDLE;
      }
      StopStream(group);

      return;
    }

    if (group->dsa_.active &&
        (group->dsa_.mode == DsaMode::ISO_SW || group->dsa_.mode == DsaMode::ISO_HW) &&
        leAudioDevice->GetDsaDataPathState() == DataPathState::CONFIGURING) {
      log::info("Datapath configured for headtracking");
      leAudioDevice->SetDsaDataPathState(DataPathState::CONFIGURED);
      return;
    }

    if (!ase || ase->cis_conn_hdl != conn_handle) {
      log::error("Cannot find ase by handle {}", conn_handle);
      return;
    }

    ase->data_path_state = DataPathState::CONFIGURED;

    if (group->GetTargetState() != AseState::BTA_LE_AUDIO_ASE_STATE_STREAMING) {
      log::warn("Group {} is not targeting streaming state any more", group->group_id_);
      return;
    }

    AddCisToStreamConfiguration(group, leAudioDevice, ase);

    if (group->GetState() == AseState::BTA_LE_AUDIO_ASE_STATE_STREAMING &&
        !group->GetFirstActiveDeviceByCisAndDataPathState(CisState::CONNECTED,
                                                          DataPathState::IDLE)) {
      /* No more transition for group. Here we are for the late join device
       * scenario */
      cancel_watchdog_if_needed(group->group_id_);
    }

    if (group->GetNotifyStreamingWhenCisesAreReadyFlag() && group->IsGroupStreamReady()) {
      group->SetNotifyStreamingWhenCisesAreReadyFlag(false);
      log::info("Ready to notify Group Streaming.");
      cancel_watchdog_if_needed(group->group_id_);
      if (group->GetState() != AseState::BTA_LE_AUDIO_ASE_STATE_STREAMING) {
        group->SetState(AseState::BTA_LE_AUDIO_ASE_STATE_STREAMING);
      }
      state_machine_callbacks_->StatusReportCb(group->group_id_, GroupStreamStatus::STREAMING);
    }
  }

  void ProcessHciNotifRemoveIsoDataPath(LeAudioDeviceGroup* group, LeAudioDevice* leAudioDevice,
                                        uint8_t status, uint16_t conn_hdl) override {
    log_history_->AddLogHistory(kLogHciEvent, group->group_id_, leAudioDevice->address_,
                                kLogRemoveDataPathOp + "STATUS=" + loghex(status));

    if (status != HCI_SUCCESS) {
      log::error("failed to remove ISO data path, reason: 0x{:0x} - continuing stream closing",
                 status);
      /* Just continue - disconnecting CIS removes data path as well.*/
    }

    bool do_disconnect = false;

    auto ases_pair = leAudioDevice->GetAsesByCisConnHdl(conn_hdl);
    if (ases_pair.sink && (ases_pair.sink->data_path_state == DataPathState::REMOVING)) {
      ases_pair.sink->data_path_state = DataPathState::IDLE;

      if (ases_pair.sink->cis_state == CisState::CONNECTED) {
        ases_pair.sink->cis_state = CisState::DISCONNECTING;
        do_disconnect = true;
      }
    }

    if (ases_pair.source && (ases_pair.source->data_path_state == DataPathState::REMOVING)) {
      ases_pair.source->data_path_state = DataPathState::IDLE;

      if (ases_pair.source->cis_state == CisState::CONNECTED) {
        ases_pair.source->cis_state = CisState::DISCONNECTING;
        do_disconnect = true;
      }
    } else {
      if (group->dsa_.active && leAudioDevice->GetDsaDataPathState() == DataPathState::REMOVING) {
        log::info("DSA data path removed");
        leAudioDevice->SetDsaDataPathState(DataPathState::IDLE);
        leAudioDevice->SetDsaCisHandle(LE_AUDIO_INVALID_CIS_HANDLE);
      }
    }

    if (do_disconnect) {
      group->RemoveCisFromStreamIfNeeded(leAudioDevice, conn_hdl);
      IsoManager::GetInstance()->DisconnectCis(conn_hdl, HCI_ERR_PEER_USER);

      log_history_->AddLogHistory(kLogStateMachineTag, group->group_id_, leAudioDevice->address_,
                                  kLogCisDisconnectOp + "cis_h:" + loghex(conn_hdl));
    }
  }

  void ProcessHciNotifIsoLinkQualityRead(LeAudioDeviceGroup* /*group*/,
                                         LeAudioDevice* /*leAudioDevice*/, uint8_t conn_handle,
                                         uint32_t txUnackedPackets, uint32_t txFlushedPackets,
                                         uint32_t txLastSubeventPackets,
                                         uint32_t retransmittedPackets, uint32_t crcErrorPackets,
                                         uint32_t rxUnreceivedPackets, uint32_t duplicatePackets) {
    log::info(
            "conn_handle: 0x{:x}, txUnackedPackets: 0x{:x}, txFlushedPackets: "
            "0x{:x}, txLastSubeventPackets: 0x{:x}, retransmittedPackets: 0x{:x}, "
            "crcErrorPackets: 0x{:x}, rxUnreceivedPackets: 0x{:x}, "
            "duplicatePackets: 0x{:x}",
            conn_handle, txUnackedPackets, txFlushedPackets, txLastSubeventPackets,
            retransmittedPackets, crcErrorPackets, rxUnreceivedPackets, duplicatePackets);
  }

  void ReleaseCisIds(LeAudioDeviceGroup* group) {
    if (group == nullptr) {
      log::debug("Group is null.");
      return;
    }
    log::debug("Releasing CIS is for group {}", group->group_id_);

    LeAudioDevice* leAudioDevice = group->GetFirstDevice();
    while (leAudioDevice != nullptr) {
      for (auto& ase : leAudioDevice->ases_) {
        ase.cis_id = bluetooth::le_audio::kInvalidCisId;
        ase.cis_conn_hdl = bluetooth::le_audio::kInvalidCisConnHandle;
      }
      leAudioDevice = group->GetNextDevice(leAudioDevice);
    }

    group->ClearAllCises();
  }

  void SendStreamingStatusCbIfNeeded(LeAudioDeviceGroup* group) {
    /* This function should be called when some of the set members got disconnected but there are
     * still other CISes connected. When state machine is in STREAMING state, status will be sent up
     * to the user, so it can update encoder or offloader.
     */
    log::info("group_id: {}", group->group_id_);
    if (group->HaveAllCisesDisconnected()) {
      log::info("All cises disconnected;");
      return;
    }

    if ((group->GetState() == AseState::BTA_LE_AUDIO_ASE_STATE_STREAMING) &&
        (group->GetTargetState() == AseState::BTA_LE_AUDIO_ASE_STATE_STREAMING)) {
      state_machine_callbacks_->StatusReportCb(group->group_id_, GroupStreamStatus::STREAMING);
    } else {
      log::warn("group_id {} not in streaming, CISes are still there", group->group_id_);
      group->PrintDebugState();
    }
  }

  void RemoveCigForGroup(LeAudioDeviceGroup* group) {
    log::debug("Group: {}, id: {} cig state: {}", std::format_ptr(group), group->group_id_,
               ToString(group->cig.GetState()));
    if (group->cig.GetState() != CigState::CREATED) {
      log::warn("Group: {}, id: {} cig state: {} cannot be removed", std::format_ptr(group),
                group->group_id_, ToString(group->cig.GetState()));
      return;
    }

    group->cig.SetState(CigState::REMOVING);
    IsoManager::GetInstance()->RemoveCig(group->group_id_);
    log::debug("Group: {}, id: {} cig state: {}", std::format_ptr(group), group->group_id_,
               ToString(group->cig.GetState()));
    log_history_->AddLogHistory(kLogStateMachineTag, group->group_id_, RawAddress::kEmpty,
                                kLogCigRemoveOp);
  }

  void ProcessHciNotifAclDisconnected(LeAudioDeviceGroup* group, LeAudioDevice* leAudioDevice) {
    FreeLinkQualityReports(leAudioDevice);
    if (!group) {
      log::error("group is null for device: {} group_id: {}", leAudioDevice->address_,
                 leAudioDevice->group_id_);
      /* mark ASEs as not used. */
      leAudioDevice->DeactivateAllAses();
      return;
    }

    /* It is possible that ACL disconnection came before CIS disconnect event */
    for (auto& ase : leAudioDevice->ases_) {
      if (ase.data_path_state == DataPathState::CONFIGURED ||
          ase.data_path_state == DataPathState::CONFIGURING) {
        RemoveDataPathByCisHandle(leAudioDevice, ase.cis_conn_hdl);
      }
      group->RemoveCisFromStreamIfNeeded(leAudioDevice, ase.cis_conn_hdl);
    }

    /* mark ASEs as not used. */
    leAudioDevice->DeactivateAllAses();

    /* Update the current group audio context availability which could change
     * due to disconnected group member.
     */
    group->ReloadAudioLocations();
    group->ReloadAudioDirections();
    group->InvalidateCachedConfigurations();
    group->InvalidateGroupStrategy();

    /* If group is in Idle and not transitioning, update the current group
     * audio context availability which could change due to disconnected group
     * member.
     */
    if ((group->GetState() == AseState::BTA_LE_AUDIO_ASE_STATE_IDLE) && !group->IsInTransition()) {
      log::info("group: {} is in IDLE", group->group_id_);

      /* When OnLeAudioDeviceSetStateTimeout happens, group will transition
       * to IDLE, and after that an ACL disconnect will be triggered. We need
       * to check if CIG is created and if it is, remove it so it can be created
       * again after reconnect. Otherwise we will get Command Disallowed on CIG
       * Create when starting stream.
       */
      if (group->cig.GetState() == CigState::CREATED) {
        log::info("CIG is in CREATED state so removing CIG for Group {}", group->group_id_);
        RemoveCigForGroup(group);
      }
      return;
    }

    log::debug("device: {}, group connected: {}, all active ase disconnected:: {}",
               leAudioDevice->address_, group->IsAnyDeviceConnected(),
               group->HaveAllCisesDisconnected());

    if (group->IsAnyDeviceConnected()) {
      /*
       * ACL of one of the device has been dropped. If number of CISes has
       * changed notify upper layer so the CodecManager can be updated with CIS
       * information.
       */
      if (!group->HaveAllCisesDisconnected()) {
        /* some CISes are connected */
        SendStreamingStatusCbIfNeeded(group);
        return;
      }

      if (!group->IsInTransitionTo(AseState::BTA_LE_AUDIO_ASE_STATE_IDLE)) {
        /* do nothing if not transitioning to IDLE */
        return;
      }
    }

    /* Group is not connected and all the CISes are down.
     * Clean states and destroy HCI group
     */
    log::debug("Clearing inactive group");
    ClearGroup(group, true);
  }

  void cancel_watchdog_if_needed(int group_id) {
    if (alarm_is_scheduled(watchdog_)) {
      log_history_->AddLogHistory(kLogStateMachineTag, group_id, RawAddress::kEmpty,
                                  "WATCHDOG STOPPED");
      alarm_cancel(watchdog_);
    }
  }

  void applyDsaDataPath(LeAudioDeviceGroup* group, LeAudioDevice* leAudioDevice,
                        uint16_t conn_hdl) {
    if (!group->dsa_.active) {
      log::info("DSA mode not used");
      return;
    }

    DsaModes dsa_modes = leAudioDevice->GetDsaModes();
    if (dsa_modes.empty()) {
      log::warn("DSA mode not supported by this LE Audio device: {}", leAudioDevice->address_);
      group->dsa_.active = false;
      return;
    }

    if (std::find(dsa_modes.begin(), dsa_modes.end(), DsaMode::ISO_SW) == dsa_modes.end() &&
        std::find(dsa_modes.begin(), dsa_modes.end(), DsaMode::ISO_HW) == dsa_modes.end()) {
      log::warn("DSA mode not supported by this LE Audio device: {}", leAudioDevice->address_);
      group->dsa_.active = false;
      return;
    }

    uint8_t data_path_id = bluetooth::hci::iso_manager::kIsoDataPathHci;
    bluetooth::le_audio::types::LeAudioCodecId codec = {
            .coding_format = bluetooth::hci::kIsoCodingFormatTransparent,
            .vendor_company_id = 0x0000,
            .vendor_codec_id = 0x0000};
    log::info("DSA mode used: {}", static_cast<int>(group->dsa_.mode));
    switch (group->dsa_.mode) {
      case DsaMode::ISO_HW:
        data_path_id = bluetooth::hci::iso_manager::kIsoDataPathPlatformDefault;
        if (!com::android::bluetooth::flags::dsa_hw_transparent_codec()) {
          codec = bluetooth::le_audio::types::kLeAudioCodecHeadtracking;
        }
        break;
      case DsaMode::ISO_SW:
        data_path_id = bluetooth::hci::iso_manager::kIsoDataPathHci;
        codec = bluetooth::le_audio::types::kLeAudioCodecHeadtracking;
        break;
      default:
        log::warn("Unexpected DsaMode: {}", static_cast<int>(group->dsa_.mode));
        group->dsa_.active = false;
        return;
    }

    leAudioDevice->SetDsaDataPathState(DataPathState::CONFIGURING);
    leAudioDevice->SetDsaCisHandle(conn_hdl);

    log::verbose("DSA mode supported on this LE Audio device: {}, apply data path: {}",
                 leAudioDevice->address_, data_path_id);

    LeAudioLogHistory::Get()->AddLogHistory(
            kLogStateMachineTag, group->group_id_, RawAddress::kEmpty,
            kLogSetDataPathOp + "cis_h:" + loghex(conn_hdl),
            "direction: " + loghex(bluetooth::hci::iso_manager::kIsoDataPathDirectionOut));

    bluetooth::hci::iso_manager::iso_data_path_params param = {
            .data_path_dir = bluetooth::hci::iso_manager::kIsoDataPathDirectionOut,
            .data_path_id = data_path_id,
            .codec_id_format = codec.coding_format,
            .codec_id_company = codec.vendor_company_id,
            .codec_id_vendor = codec.vendor_codec_id,
            .controller_delay = 0x00000000,
            .codec_conf = std::vector<uint8_t>(),
    };
    IsoManager::GetInstance()->SetupIsoDataPath(conn_hdl, std::move(param));
  }

  void ProcessHciNotifCisEstablished(
          LeAudioDeviceGroup* group, LeAudioDevice* leAudioDevice,
          const bluetooth::hci::iso_manager::cis_establish_cmpl_evt* event) override {
    auto ases_pair = leAudioDevice->GetAsesByCisConnHdl(event->cis_conn_hdl);

    log_history_->AddLogHistory(kLogHciEvent, group->group_id_, leAudioDevice->address_,
                                kLogCisEstablishedOp + "cis_h:" + loghex(event->cis_conn_hdl) +
                                        " STATUS=" + loghex(event->status));

    log::warn("CIS established status:{}", event->status);
    if (event->status != HCI_SUCCESS) {
      log::warn("{}: failed to create CIS 0x{:04x}, status: {} (0x{:02x})", leAudioDevice->address_,
                event->cis_conn_hdl, ErrorCodeText((ErrorCode)event->status), event->status);

      if (event->status == HCI_ERR_CANCELLED_BY_LOCAL_HOST) {
        log::info("{} CIS creation aborted by us, waiting for disconnection complete",
                  leAudioDevice->address_);
        return;
      }

      if (ases_pair.sink) {
        ases_pair.sink->cis_state = CisState::ASSIGNED;
      }
      if (ases_pair.source) {
        ases_pair.source->cis_state = CisState::ASSIGNED;
      }

      if (event->status == HCI_ERR_CONN_FAILED_ESTABLISHMENT &&
          ((leAudioDevice->cis_failed_to_be_established_retry_cnt_++) < kNumberOfCisRetries) &&
          (CisCreateForDevice(group, leAudioDevice))) {
        log::info("Retrying ({}) to create CIS for {}",
                  leAudioDevice->cis_failed_to_be_established_retry_cnt_, leAudioDevice->address_);
        return;
      }

      if (event->status == HCI_ERR_UNSUPPORTED_REM_FEATURE &&
          group->asymmetric_phy_for_unidirectional_cis_supported == true &&
          group->GetSduInterval(bluetooth::le_audio::types::kLeAudioDirectionSource) == 0) {
        log::info(
                "Remote device may not support asymmetric phy for CIS, retry "
                "symmetric setting again");
        group->asymmetric_phy_for_unidirectional_cis_supported = false;
      }

      log::error("CIS creation failed {} times, stopping the stream",
                 leAudioDevice->cis_failed_to_be_established_retry_cnt_);
      leAudioDevice->cis_failed_to_be_established_retry_cnt_ = 0;

      /* CIS establishment failed. Remove CIG if no other CIS is already created
       * or pending. If CIS is established, this will be handled in disconnected
       * complete event
       */
      if (group->HaveAllCisesDisconnected()) {
        RemoveCigForGroup(group);
      }

      StopStream(group);
      return;
    }

    if (leAudioDevice->cis_failed_to_be_established_retry_cnt_ > 0) {
      /* Reset retry counter */
      leAudioDevice->cis_failed_to_be_established_retry_cnt_ = 0;
    }

    bool is_cis_connecting =
            (ases_pair.sink && ases_pair.sink->cis_state == CisState::CONNECTING) ||
            (ases_pair.source && ases_pair.source->cis_state == CisState::CONNECTING);

    if (group->GetTargetState() != AseState::BTA_LE_AUDIO_ASE_STATE_STREAMING ||
        !is_cis_connecting) {
      bool is_cis_disconnecting =
              (ases_pair.sink && ases_pair.sink->cis_state == CisState::DISCONNECTING) ||
              (ases_pair.source && ases_pair.source->cis_state == CisState::DISCONNECTING);
      if (is_cis_disconnecting) {
        /* We are in the process of CIS disconnection while the Established event came.
         * The Disconnection Complete shall come right after.
         */
        log::info("{} got CIS is in disconnecting state", leAudioDevice->address_);
      } else {
        log::error("Unintended CIS establishment event came for group id: {}", group->group_id_);
        StopStream(group);
      }

      return;
    }

    if (ases_pair.sink) {
      ases_pair.sink->cis_state = CisState::CONNECTED;
    }
    if (ases_pair.source) {
      ases_pair.source->cis_state = CisState::CONNECTED;
    }

    if (ases_pair.sink && (ases_pair.sink->data_path_state == DataPathState::IDLE)) {
      PrepareDataPath(group->group_id_, ases_pair.sink);
    }

    if (ases_pair.source && (ases_pair.source->data_path_state == DataPathState::IDLE)) {
      PrepareDataPath(group->group_id_, ases_pair.source);
    } else {
      applyDsaDataPath(group, leAudioDevice, event->cis_conn_hdl);
    }

    if (osi_property_get_bool("persist.bluetooth.iso_link_quality_report", false)) {
      leAudioDevice->link_quality_timer = alarm_new_periodic("le_audio_cis_link_quality");
      leAudioDevice->link_quality_timer_data = event->cis_conn_hdl;
      alarm_set_on_mloop(leAudioDevice->link_quality_timer, linkQualityCheckInterval,
                         link_quality_cb, &leAudioDevice->link_quality_timer_data);
    }

    if (!leAudioDevice->HaveAllActiveAsesCisEst()) {
      /* More cis established events has to come */
      return;
    }

    if (!leAudioDevice->IsReadyToCreateStream()) {
      /* Device still remains in ready to create stream state. It means that
       * more enabling status notifications has to come. This may only happen
       * for reconnection scenario for bi-directional CIS.
       */
      return;
    }

    /* All CISes created. Send start ready for source ASE before we can go
     * to streaming state.
     */
    struct ase* ase = leAudioDevice->GetFirstActiveAse();
    log::assert_that(ase != nullptr,
                     "shouldn't be called without an active ASE, device {}, "
                     "group id: {}, cis handle 0x{:04x}",
                     leAudioDevice->address_, event->cig_id, event->cis_conn_hdl);

    PrepareAndSendReceiverStartReady(leAudioDevice, ase);
  }

  static void WriteToControlPoint(LeAudioDevice* leAudioDevice, std::vector<uint8_t> value) {
    tGATT_WRITE_TYPE write_type = GATT_WRITE_NO_RSP;

    if (value.size() > (leAudioDevice->mtu_ - 3)) {
      log::warn("{}, using long write procedure ({} > {})", leAudioDevice->address_, value.size(),
                leAudioDevice->mtu_ - 3);

      /* Note, that this type is actually LONG WRITE.
       * Meaning all the Prepare Writes plus Execute is handled in the stack
       */
      write_type = GATT_WRITE;
    }

    BtaGattQueue::WriteCharacteristic(leAudioDevice->conn_id_, leAudioDevice->ctp_hdls_.val_hdl,
                                      value, write_type, NULL, NULL);
  }

  static void RemoveDataPathByCisHandle(LeAudioDevice* leAudioDevice, uint16_t cis_conn_hdl) {
    auto ases_pair = leAudioDevice->GetAsesByCisConnHdl(cis_conn_hdl);
    uint8_t value = 0;

    if (ases_pair.sink && (ases_pair.sink->data_path_state == DataPathState::CONFIGURED ||
                           ases_pair.sink->data_path_state == DataPathState::CONFIGURING)) {
      value |= bluetooth::hci::iso_manager::kRemoveIsoDataPathDirectionInput;
      ases_pair.sink->data_path_state = DataPathState::REMOVING;
    }

    if (ases_pair.source && (ases_pair.source->data_path_state == DataPathState::CONFIGURED ||
                             ases_pair.source->data_path_state == DataPathState::CONFIGURING)) {
      value |= bluetooth::hci::iso_manager::kRemoveIsoDataPathDirectionOutput;
      ases_pair.source->data_path_state = DataPathState::REMOVING;
    } else {
      if (leAudioDevice->GetDsaDataPathState() == DataPathState::CONFIGURED ||
          leAudioDevice->GetDsaDataPathState() == DataPathState::CONFIGURING) {
        value |= bluetooth::hci::iso_manager::kRemoveIsoDataPathDirectionOutput;
        leAudioDevice->SetDsaDataPathState(DataPathState::REMOVING);
      }
    }

    if (value == 0) {
      log::info("Data path was not set. Nothing to do here.");
      return;
    }

    IsoManager::GetInstance()->RemoveIsoDataPath(cis_conn_hdl, value);

    LeAudioLogHistory::Get()->AddLogHistory(
            kLogStateMachineTag, leAudioDevice->group_id_, leAudioDevice->address_,
            kLogRemoveDataPathOp + " cis_h:" + loghex(cis_conn_hdl));
  }

  void ProcessHciNotifCisDisconnected(
          LeAudioDeviceGroup* group, LeAudioDevice* leAudioDevice,
          const bluetooth::hci::iso_manager::cis_disconnected_evt* event) override {
    /* Reset the disconnected CIS states */

    FreeLinkQualityReports(leAudioDevice);

    auto ases_pair = leAudioDevice->GetAsesByCisConnHdl(event->cis_conn_hdl);

    log_history_->AddLogHistory(kLogHciEvent, group->group_id_, leAudioDevice->address_,
                                kLogCisDisconnectedOp + "cis_h:" + loghex(event->cis_conn_hdl) +
                                        " REASON=" + loghex(event->reason));

    if (ases_pair.sink) {
      ases_pair.sink->cis_state = CisState::ASSIGNED;
    }
    if (ases_pair.source) {
      ases_pair.source->cis_state = CisState::ASSIGNED;
    }

    RemoveDataPathByCisHandle(leAudioDevice, event->cis_conn_hdl);

    /* If this is peer disconnecting CIS, make sure to clear data path */
    if (event->reason != HCI_ERR_CONN_CAUSE_LOCAL_HOST) {
      // Make sure we won't stay in STREAMING state
      if (ases_pair.sink && ases_pair.sink->state == AseState::BTA_LE_AUDIO_ASE_STATE_STREAMING) {
        SetAseState(leAudioDevice, ases_pair.sink, AseState::BTA_LE_AUDIO_ASE_STATE_QOS_CONFIGURED);
      }
      if (ases_pair.source &&
          ases_pair.source->state == AseState::BTA_LE_AUDIO_ASE_STATE_STREAMING) {
        SetAseState(leAudioDevice, ases_pair.source,
                    AseState::BTA_LE_AUDIO_ASE_STATE_QOS_CONFIGURED);
      }
    }

    group->RemoveCisFromStreamIfNeeded(leAudioDevice, event->cis_conn_hdl);

    auto target_state = group->GetTargetState();
    log::info(" group id {}, state {}, target state {}", group->group_id_,
              bluetooth::common::ToString(group->GetState()),
              bluetooth::common::ToString(target_state));

    switch (target_state) {
      case AseState::BTA_LE_AUDIO_ASE_STATE_STREAMING: {
        /* Something wrong happen when streaming or when creating stream.
         * If there is other device connected and streaming, just leave it as it
         * is, otherwise stop the stream.
         */
        if (!group->HaveAllCisesDisconnected()) {
          /* There is ASE streaming for some device. Continue streaming. */
          SendStreamingStatusCbIfNeeded(group);
          log::warn("Group member disconnected during streaming. Cis handle 0x{:04x}",
                    event->cis_conn_hdl);
          return;
        }

        /* CISes are disconnected, but it could be a case here, that there is
         * another set member trying to get STREAMING state. Can happen when
         * while streaming user switch buds. In such a case, lets try to allow
         * that device to continue
         */

        LeAudioDevice* attaching_device = getDeviceTryingToAttachTheStream(group);
        if (attaching_device != nullptr) {
          /* There is a device willitng to stream. Let's wait for it to start
           * streaming */
          auto active_ase = attaching_device->GetFirstActiveAse();
          group->SetState(active_ase->state);

          /* this is just to start timer */
          group->SetTargetState(AseState::BTA_LE_AUDIO_ASE_STATE_STREAMING);
          log::info(
                  "{} is still attaching to stream while other members got "
                  "disconnected from the group_id: {}",
                  attaching_device->address_, group->group_id_);
          return;
        }

        log::info("Lost all members from the group {}", group->group_id_);
        group->cig.cises.clear();
        RemoveCigForGroup(group);

        group->SetState(AseState::BTA_LE_AUDIO_ASE_STATE_IDLE);
        group->SetTargetState(AseState::BTA_LE_AUDIO_ASE_STATE_IDLE);
        /* If there is no more ase to stream. Notify it is in IDLE. */
        state_machine_callbacks_->StatusReportCb(group->group_id_, GroupStreamStatus::IDLE);
        return;
      }

      case AseState::BTA_LE_AUDIO_ASE_STATE_QOS_CONFIGURED:
        /* Intentional group disconnect has finished, but the last CIS in the
         * event came after the ASE notification.
         * If group is already suspended and all CIS are disconnected, we can
         * report SUSPENDED state.
         */
        if ((group->GetState() == AseState::BTA_LE_AUDIO_ASE_STATE_QOS_CONFIGURED) &&
            group->HaveAllCisesDisconnected()) {
          /* No more transition for group */
          cancel_watchdog_if_needed(group->group_id_);

          state_machine_callbacks_->StatusReportCb(group->group_id_, GroupStreamStatus::SUSPENDED);
          return;
        }
        break;
      case AseState::BTA_LE_AUDIO_ASE_STATE_IDLE:
      case AseState::BTA_LE_AUDIO_ASE_STATE_CODEC_CONFIGURED: {
        /* Those two are used when closing the stream and CIS disconnection is
         * expected */
        if (!group->HaveAllCisesDisconnected()) {
          log::debug("Still waiting for all CISes being disconnected for group:{}",
                     group->group_id_);
          return;
        }

        auto current_group_state = group->GetState();
        log::info("group {} current state: {}, target state: {}", group->group_id_,
                  bluetooth::common::ToString(current_group_state),
                  bluetooth::common::ToString(target_state));
        /* It might happen that controller notified about CIS disconnection
         * later, after ASE state already changed.
         * In such an event, there is need to notify upper layer about state
         * from here.
         */
        if (current_group_state == AseState::BTA_LE_AUDIO_ASE_STATE_IDLE) {
          cancel_watchdog_if_needed(group->group_id_);
          log::info("Cises disconnected for group {}, we are good in Idle state.",
                    group->group_id_);
          ReleaseCisIds(group);
          state_machine_callbacks_->StatusReportCb(group->group_id_, GroupStreamStatus::IDLE);
        } else if (current_group_state == AseState::BTA_LE_AUDIO_ASE_STATE_CODEC_CONFIGURED) {
          cancel_watchdog_if_needed(group->group_id_);
          auto reconfig = group->IsPendingConfiguration();
          log::info(
                  "Cises disconnected for group: {}, we are good in Configured "
                  "state, reconfig={}.",
                  group->group_id_, reconfig);

          /* This is Autonomous change if both, target and current state
           * is CODEC_CONFIGURED
           */
          if (target_state == current_group_state) {
            state_machine_callbacks_->StatusReportCb(group->group_id_,
                                                     GroupStreamStatus::CONFIGURED_AUTONOMOUS);
          }
        }
        RemoveCigForGroup(group);
      } break;
      default:
        break;
    }

    /* We should send Receiver Stop Ready when acting as a source */
    if (ases_pair.source && ases_pair.source->state == AseState::BTA_LE_AUDIO_ASE_STATE_DISABLING) {
      leAudioDevice->last_ase_ctp_command_sent =
              bluetooth::le_audio::client_parser::ascs::kCtpOpcodeReceiverStopReady;

      std::vector<uint8_t> ids = {ases_pair.source->id};
      std::vector<uint8_t> value;

      bluetooth::le_audio::client_parser::ascs::PrepareAseCtpAudioReceiverStopReady(ids, value);
      WriteToControlPoint(leAudioDevice, value);

      log_history_->AddLogHistory(
              kLogControlPointCmd, leAudioDevice->group_id_, leAudioDevice->address_,
              kLogAseStopReadyOp + "ASE_ID " + std::to_string(ases_pair.source->id));
    }

    /* Tear down CIS's data paths within the group */
    struct ase* ase = leAudioDevice->GetFirstActiveAseByCisAndDataPathState(
            CisState::CONNECTED, DataPathState::CONFIGURED);
    if (!ase) {
      leAudioDevice = group->GetNextActiveDevice(leAudioDevice);
      /* No more ASEs to disconnect their CISes */
      if (!leAudioDevice) {
        return;
      }

      ase = leAudioDevice->GetFirstActiveAse();
    }

    log::assert_that(ase, "shouldn't be called without an active ASE");
    if (ase->data_path_state == DataPathState::CONFIGURED) {
      RemoveDataPathByCisHandle(leAudioDevice, ase->cis_conn_hdl);
    }
  }

private:
  static constexpr uint64_t kStateTransitionTimeoutMs = 3500;
  static constexpr char kStateTransitionTimeoutMsProp[] =
          "persist.bluetooth.leaudio.device.set.state.timeoutms";
  Callbacks* state_machine_callbacks_;
  alarm_t* watchdog_;
  LeAudioLogHistory* log_history_;
  LeAudioSourceAudioHalClient* unicast_local_source_hal_client = nullptr;
  LeAudioSinkAudioHalClient* unicast_local_sink_hal_client = nullptr;
  //LeAudioSourceAudioHalClient* broadcast_local_source_hal_client = nullptr;

  /* This callback is called on timeout during transition to target state */
  void OnStateTransitionTimeout(int group_id) {
    log_history_->AddLogHistory(kLogStateMachineTag, group_id, RawAddress::kEmpty,
                                "WATCHDOG FIRED");
    state_machine_callbacks_->OnStateTransitionTimeout(group_id);
  }

  void SetTargetState(LeAudioDeviceGroup* group, AseState state) {
    auto current_state = ToString(group->GetTargetState());
    auto new_state = ToString(state);

    log::debug("Watchdog watch started for group={} transition from {} to {}", group->group_id_,
               current_state, new_state);

    group->SetTargetState(state);

    /* Group should tie in time to get requested status */
    uint64_t timeoutMs = kStateTransitionTimeoutMs;
    timeoutMs = osi_property_get_int32(kStateTransitionTimeoutMsProp, timeoutMs);

    cancel_watchdog_if_needed(group->group_id_);

    alarm_set_on_mloop(
            watchdog_, timeoutMs,
            [](void* data) {
              if (instance) {
                instance->OnStateTransitionTimeout(PTR_TO_INT(data));
              }
            },
            INT_TO_PTR(group->group_id_));

    log_history_->AddLogHistory(kLogStateMachineTag, group->group_id_, RawAddress::kEmpty,
                                "WATCHDOG STARTED");
  }

  void AddCisToStreamConfiguration(LeAudioDeviceGroup* group, LeAudioDevice* leAudioDevice,
                                   const struct ase* ase) {
    group->stream_conf.codec_id = ase->codec_config.id;

    log::debug( ": coding_format = {}, vendor_codec_id = {}",
                ase->codec_config.id.coding_format, ase->codec_config.id.vendor_codec_id);

    auto cis_conn_hdl = ase->cis_conn_hdl;
    auto& params = group->stream_conf.stream_params.get(ase->direction);
    auto context_type = group->GetConfigurationContextType();
    log::info("Adding cis handle 0x{:04x} ({}) to stream list", cis_conn_hdl,
              ase->direction == bluetooth::le_audio::types::kLeAudioDirectionSink ? "sink"
                                                                                  : "source");

    auto iter = std::find_if(
            params.stream_config.stream_map.begin(), params.stream_config.stream_map.end(),
            [cis_conn_hdl](auto& info) { return cis_conn_hdl == info.stream_handle; });
    log::assert_that(iter == params.stream_config.stream_map.end(),
                     "Stream is already there 0x{:04x}", cis_conn_hdl);

    params.num_of_devices++;
    params.num_of_channels += ase->codec_config.channel_count_per_iso_stream;

    auto ase_audio_channel_allocation = ase->codec_config.GetAudioChannelAllocation();
    params.audio_channel_allocation |= ase_audio_channel_allocation;

    params.stream_config.bits_per_sample = ase->codec_config.GetBitsPerSample();

    auto address_with_type = leAudioDevice->GetAddressWithType();
    auto info = ::bluetooth::le_audio::stream_map_info(ase->cis_conn_hdl,
                                                       ase_audio_channel_allocation, true);
    info.codec_config = ase->codec_config;
    info.target_latency = ase->target_latency;
    info.target_phy = ase->qos_config.phy;
    info.metadata = ase->metadata;
    info.address = address_with_type.bda;
    info.address_type = address_with_type.type;
    params.stream_config.stream_map.push_back(info);

    // Note that for the vendor codec some of the parameters will be missing
    auto core_config = ase->codec_config.params.GetAsCoreCodecConfig();
    if (params.stream_config.sampling_frequency_hz == 0) {
      params.stream_config.sampling_frequency_hz = core_config.GetSamplingFrequencyHz();
    } else {
      log::assert_that(
              params.stream_config.sampling_frequency_hz == core_config.GetSamplingFrequencyHz(),
              "sample freq mismatch: {}!={}", params.stream_config.sampling_frequency_hz,
              core_config.GetSamplingFrequencyHz());
    }

    if (params.stream_config.octets_per_codec_frame == 0) {
      params.stream_config.octets_per_codec_frame = *core_config.octets_per_codec_frame;
    } else {
      log::assert_that(
              params.stream_config.octets_per_codec_frame == *core_config.octets_per_codec_frame,
              "octets per frame mismatch: {}!={}", params.stream_config.octets_per_codec_frame,
              *core_config.octets_per_codec_frame);
    }

    if (params.stream_config.codec_frames_blocks_per_sdu == 0) {
      params.stream_config.codec_frames_blocks_per_sdu = *core_config.codec_frames_blocks_per_sdu;
    } else {
      log::assert_that(params.stream_config.codec_frames_blocks_per_sdu ==
                               *core_config.codec_frames_blocks_per_sdu,
                       "codec_frames_blocks_per_sdu: {}!={}",
                       params.stream_config.codec_frames_blocks_per_sdu,
                       *core_config.codec_frames_blocks_per_sdu);
    }

    if (params.stream_config.frame_duration_us == 0) {
      params.stream_config.frame_duration_us = core_config.GetFrameDurationUs();
    } else {
      log::assert_that(params.stream_config.frame_duration_us == core_config.GetFrameDurationUs(),
                       "frame_duration_us: {}!={}", params.stream_config.frame_duration_us,
                       core_config.GetFrameDurationUs());
    }


    params.stream_config.codec_spec_metadata = group->GetCodecVendorMetadata(ase->direction, context_type);

    params.stream_config.peer_delay_ms = group->GetRemoteDelay(ase->direction);

    log::info(
            "Added {} Stream Configuration. CIS Connection Handle: {}, Audio "
            "Channel Allocation: {}, Number Of Devices: {}, Number Of Channels: {}",
            (ase->direction == bluetooth::le_audio::types::kLeAudioDirectionSink ? "Sink"
                                                                                 : "Source"),
            cis_conn_hdl, ase_audio_channel_allocation, params.num_of_devices,
            params.num_of_channels);

    /* Update CodecManager stream configuration */
    state_machine_callbacks_->OnUpdatedCisConfiguration(group->group_id_, ase->direction);
  }

  static bool isIntervalAndLatencyProperlySet(uint32_t sdu_interval_us, uint16_t max_latency_ms) {
    log::verbose("sdu_interval_us: {}, max_latency_ms: {}", sdu_interval_us, max_latency_ms);

    if (sdu_interval_us == 0) {
      return max_latency_ms == bluetooth::le_audio::types::kMaxTransportLatencyMin;
    }
    return (1000 * max_latency_ms) >= sdu_interval_us;
  }

  void ApplyDsaParams(LeAudioDeviceGroup* group,
                      bluetooth::hci::iso_manager::cig_create_params& param) {
    log::info("DSA mode selected: {}", (int)group->dsa_.mode);
    group->dsa_.active = false;

    /* Unidirectional streaming */
    if (param.sdu_itv_stom == 0) {
      log::info("Media streaming, apply DSA parameters");

      switch (group->dsa_.mode) {
        case DsaMode::ISO_HW:
        case DsaMode::ISO_SW: {
          auto& cis_cfgs = param.cis_cfgs;
          auto it = cis_cfgs.begin();

          for (auto dsa_modes : group->GetAllowedDsaModesList()) {
            if (!dsa_modes.empty() && it != cis_cfgs.end()) {
              if (std::find(dsa_modes.begin(), dsa_modes.end(), group->dsa_.mode) !=
                  dsa_modes.end()) {
                log::info("Device found with support for selected DsaMode");

                group->dsa_.active = true;

                param.sdu_itv_stom = bluetooth::le_audio::types::kLeAudioHeadtrackerSduItv;
                param.max_trans_lat_stom =
                        bluetooth::le_audio::types::kLeAudioHeadtrackerMaxTransLat;
                it->max_sdu_size_stom = bluetooth::le_audio::types::kLeAudioHeadtrackerMaxSduSize;

                // Early draft of DSA 2.0 spec mentioned allocating 15 bytes for headtracker data
                if (!group->DsaReducedSduSizeSupported()) {
                  log::verbose("Device does not support reduced headtracker SDU");
                  it->max_sdu_size_stom = 15;
                }

                it->rtn_stom = bluetooth::le_audio::types::kLeAudioHeadtrackerRtn;

                it++;
              }
            }
          }
        } break;

        case DsaMode::ACL:
          /* Todo: Prioritize the ACL */
          break;

        case DsaMode::DISABLED:
        default:
          /* No need to change ISO parameters */
          break;
      }
    } else {
      log::debug("Bidirection streaming, ignore DSA mode");
    }
  }

  bool CigCreate(LeAudioDeviceGroup* group) {
    uint32_t sdu_interval_mtos, sdu_interval_stom;
    uint16_t max_trans_lat_mtos, max_trans_lat_stom;
    uint8_t packing, framing, sca;
    std::vector<EXT_CIS_CFG> cis_cfgs;

    log::debug("Group: {}, id: {} cig state: {}", std::format_ptr(group), group->group_id_,
               ToString(group->cig.GetState()));

    if (group->cig.GetState() != CigState::NONE) {
      log::warn("Group {}, id: {} has invalid cig state: {}", std::format_ptr(group),
                group->group_id_, ToString(group->cig.GetState()));
      return false;
    }

    sdu_interval_mtos = group->GetSduInterval(bluetooth::le_audio::types::kLeAudioDirectionSink);
    sdu_interval_stom = group->GetSduInterval(bluetooth::le_audio::types::kLeAudioDirectionSource);
    sca = group->GetSCA();
    packing = group->GetPacking();
    framing = group->GetFraming();
    max_trans_lat_mtos = group->GetMaxTransportLatencyMtos();
    max_trans_lat_stom = group->GetMaxTransportLatencyStom();

    uint16_t max_sdu_size_mtos = 0;
    uint16_t max_sdu_size_stom = 0;
    uint8_t phy_mtos = group->GetPhyBitmask(bluetooth::le_audio::types::kLeAudioDirectionSink);
    uint8_t phy_stom = group->GetPhyBitmask(bluetooth::le_audio::types::kLeAudioDirectionSource);

    if (!isIntervalAndLatencyProperlySet(sdu_interval_mtos, max_trans_lat_mtos) ||
        !isIntervalAndLatencyProperlySet(sdu_interval_stom, max_trans_lat_stom)) {
      log::error("Latency and interval not properly set");
      group->PrintDebugState();
      return false;
    }

    // Use 1M Phy for the ACK packet from remote device to phone for better
    // sensitivity
    if (group->asymmetric_phy_for_unidirectional_cis_supported && sdu_interval_stom == 0 &&
        (phy_stom & bluetooth::hci::kIsoCigPhy1M) != 0) {
      log::info("Use asymmetric PHY for unidirectional CIS");
      phy_stom = bluetooth::hci::kIsoCigPhy1M;
    }

    uint8_t rtn_mtos = 0;
    uint8_t rtn_stom = 0;

    /* Currently assumed Sink/Source configuration is same across cis types.
     * If a cis in cises_ is currently associated with active device/ASE(s),
     * use the Sink/Source configuration for the same.
     * If a cis in cises_ is not currently associated with active device/ASE(s),
     * use the Sink/Source configuration for the cis in cises_
     * associated with a active device/ASE(s). When the same cis is associated
     * later, with active device/ASE(s), check if current configuration is
     * supported or not, if not, reconfigure CIG.
     */
    for (struct bluetooth::le_audio::types::cis& cis : group->cig.cises) {
      uint16_t max_sdu_size_mtos_temp =
              group->GetMaxSduSize(bluetooth::le_audio::types::kLeAudioDirectionSink, cis.id);
      uint16_t max_sdu_size_stom_temp =
              group->GetMaxSduSize(bluetooth::le_audio::types::kLeAudioDirectionSource, cis.id);
      uint8_t rtn_mtos_temp =
              group->GetRtn(bluetooth::le_audio::types::kLeAudioDirectionSink, cis.id);
      uint8_t rtn_stom_temp =
              group->GetRtn(bluetooth::le_audio::types::kLeAudioDirectionSource, cis.id);

      max_sdu_size_mtos = max_sdu_size_mtos_temp ? max_sdu_size_mtos_temp : max_sdu_size_mtos;
      max_sdu_size_stom = max_sdu_size_stom_temp ? max_sdu_size_stom_temp : max_sdu_size_stom;
      rtn_mtos = rtn_mtos_temp ? rtn_mtos_temp : rtn_mtos;
      rtn_stom = rtn_stom_temp ? rtn_stom_temp : rtn_stom;
    }

    for (struct bluetooth::le_audio::types::cis& cis : group->cig.cises) {
      EXT_CIS_CFG cis_cfg = {};

      cis_cfg.cis_id = cis.id;
      cis_cfg.phy_mtos = phy_mtos;
      cis_cfg.phy_stom = phy_stom;
      if (cis.type == bluetooth::le_audio::types::CisType::CIS_TYPE_BIDIRECTIONAL) {
        cis_cfg.max_sdu_size_mtos = max_sdu_size_mtos;
        cis_cfg.rtn_mtos = rtn_mtos;
        cis_cfg.max_sdu_size_stom = max_sdu_size_stom;
        cis_cfg.rtn_stom = rtn_stom;
        cis_cfgs.push_back(cis_cfg);
      } else if (cis.type == bluetooth::le_audio::types::CisType::CIS_TYPE_UNIDIRECTIONAL_SINK) {
        cis_cfg.max_sdu_size_mtos = max_sdu_size_mtos;
        cis_cfg.rtn_mtos = rtn_mtos;
        cis_cfg.max_sdu_size_stom = 0;
        cis_cfg.rtn_stom = 0;
        cis_cfgs.push_back(cis_cfg);
      } else {
        cis_cfg.max_sdu_size_mtos = 0;
        cis_cfg.rtn_mtos = 0;
        cis_cfg.max_sdu_size_stom = max_sdu_size_stom;
        cis_cfg.rtn_stom = rtn_stom;
        cis_cfgs.push_back(cis_cfg);
      }
      log::verbose("cis.id: {}, phy_mtos: {}, phy_stom: {}, cis.type: {}, max_sdu_size_mtos: {},"
                   " max_sdu_size_stom: {}, rtn_mtos: {}, rtn_stom: {}", cis.id, phy_mtos, phy_stom,
                   cis.type, max_sdu_size_mtos, max_sdu_size_stom, rtn_mtos, rtn_stom);
    }

    log::verbose("sdu_interval_mtos: {}, sdu_interval_stom: {}, max_trans_lat_mtos: {},"
                 " max_trans_lat_stom: {}, max_sdu_size_mtos: {}, max_sdu_size_stom: {}",
                 sdu_interval_mtos, sdu_interval_stom, max_trans_lat_mtos, max_trans_lat_stom,
                 max_sdu_size_mtos, max_sdu_size_stom);

    if ((sdu_interval_mtos == 0 && sdu_interval_stom == 0) ||
        (max_trans_lat_mtos == bluetooth::le_audio::types::kMaxTransportLatencyMin &&
         max_trans_lat_stom == bluetooth::le_audio::types::kMaxTransportLatencyMin) ||
        (max_sdu_size_mtos == 0 && max_sdu_size_stom == 0)) {
      log::error("Trying to create invalid group");
      group->PrintDebugState();
      return false;
    }

    bluetooth::hci::iso_manager::cig_create_params param = {
            .sdu_itv_mtos = sdu_interval_mtos,
            .sdu_itv_stom = sdu_interval_stom,
            .sca = sca,
            .packing = packing,
            .framing = framing,
            .max_trans_lat_stom = max_trans_lat_stom,
            .max_trans_lat_mtos = max_trans_lat_mtos,
            .cis_cfgs = std::move(cis_cfgs),
    };

    ApplyDsaParams(group, param);

    log_history_->AddLogHistory(kLogStateMachineTag, group->group_id_, RawAddress::kEmpty,
                                kLogCigCreateOp + "#CIS: " + std::to_string(param.cis_cfgs.size()));

    group->cig.SetState(CigState::CREATING);
    IsoManager::GetInstance()->CreateCig(group->group_id_, std::move(param));
    log::debug("Group: {}, id: {} cig state: {}", std::format_ptr(group), group->group_id_,
               ToString(group->cig.GetState()));
    return true;
  }

  static bool CisCreateForDevice(LeAudioDeviceGroup* group, LeAudioDevice* leAudioDevice) {
    std::vector<EXT_CIS_CREATE_CFG> conn_pairs;
    struct ase* ase = leAudioDevice->GetFirstActiveAse();

    /* Make sure CIG is there */
    if (group->cig.GetState() != CigState::CREATED) {
      log::error("CIG is not created for group_id {}", group->group_id_);
      group->PrintDebugState();
      return false;
    }

    std::stringstream extra_stream;
    do {
      /* First in ase pair is Sink, second Source */
      auto ases_pair = leAudioDevice->GetAsesByCisConnHdl(ase->cis_conn_hdl);

      /* Already in pending state - bi-directional CIS or seconde CIS to same
       * device */
      if (ase->cis_state == CisState::CONNECTING || ase->cis_state == CisState::CONNECTED) {
        continue;
      }

      if (ases_pair.sink) {
        ases_pair.sink->cis_state = CisState::CONNECTING;
      }
      if (ases_pair.source) {
        ases_pair.source->cis_state = CisState::CONNECTING;
      }

      uint16_t acl_handle = get_btm_client_interface().peer.BTM_GetHCIConnHandle(
              leAudioDevice->address_, BT_TRANSPORT_LE);
      conn_pairs.push_back({.cis_conn_handle = ase->cis_conn_hdl, .acl_conn_handle = acl_handle});
      log::info("cis handle: 0x{:04x}, acl handle: 0x{:04x}", ase->cis_conn_hdl, acl_handle);
      extra_stream << "cis_h:" << loghex(ase->cis_conn_hdl) << " acl_h:" << loghex(acl_handle)
                   << ";;";
    } while ((ase = leAudioDevice->GetNextActiveAse(ase)));

    LeAudioLogHistory::Get()->AddLogHistory(
            kLogStateMachineTag, leAudioDevice->group_id_, RawAddress::kEmpty,
            kLogCisCreateOp + "#CIS: " + std::to_string(conn_pairs.size()), extra_stream.str());

    IsoManager::GetInstance()->EstablishCis({.conn_pairs = std::move(conn_pairs)});

    return true;
  }

  static bool CisCreate(LeAudioDeviceGroup* group) {
    LeAudioDevice* leAudioDevice = group->GetFirstActiveDevice();
    struct ase* ase;
    std::vector<EXT_CIS_CREATE_CFG> conn_pairs;

    log::assert_that(leAudioDevice, "Shouldn't be called without an active device.");

    /* Make sure CIG is there */
    if (group->cig.GetState() != CigState::CREATED) {
      log::error("CIG is not created for group_id {}", group->group_id_);
      group->PrintDebugState();
      return false;
    }

    do {
      ase = leAudioDevice->GetFirstActiveAse();
      log::assert_that(ase, "shouldn't be called without an active ASE");
      do {
        /* First is ase pair is Sink, second Source */
        auto ases_pair = leAudioDevice->GetAsesByCisConnHdl(ase->cis_conn_hdl);

        /* Already in pending state - bi-directional CIS or second CIS to */
        /* same device*/
        if (ase->cis_state == CisState::CONNECTING ||
            ase->cis_state == CisState::CONNECTED) {
          continue;
        }

        if (ases_pair.sink) {
          ases_pair.sink->cis_state = CisState::CONNECTING;
        }
        if (ases_pair.source) {
          ases_pair.source->cis_state = CisState::CONNECTING;
        }

        uint16_t acl_handle = get_btm_client_interface().peer.BTM_GetHCIConnHandle(
                leAudioDevice->address_, BT_TRANSPORT_LE);
        conn_pairs.push_back({.cis_conn_handle = ase->cis_conn_hdl, .acl_conn_handle = acl_handle});
        log::debug("cis handle: {} acl handle : 0x{:x}", ase->cis_conn_hdl, acl_handle);
      } while ((ase = leAudioDevice->GetNextActiveAse(ase)));
    } while ((leAudioDevice = group->GetNextActiveDevice(leAudioDevice)));

    bool ignore_cis_create = false;
    for (auto& it : conn_pairs) {
      if (!it.cis_conn_handle) {
        log::error("cis handle 0. Is CreateCig skipped ?");
        ignore_cis_create = true;
        break;
      }
    }
    if (ignore_cis_create) {
      log::error("cannot proceed cis create");
      return false;
    }

    IsoManager::GetInstance()->EstablishCis({.conn_pairs = std::move(conn_pairs)});

    return true;
  }

  static void PrepareDataPath(int group_id, struct ase* ase) {
    log::debug(": group_id: {}", group_id);
    bluetooth::hci::iso_manager::iso_data_path_params param = {
            .data_path_dir = ase->direction == bluetooth::le_audio::types::kLeAudioDirectionSink
                                     ? bluetooth::hci::iso_manager::kIsoDataPathDirectionIn
                                     : bluetooth::hci::iso_manager::kIsoDataPathDirectionOut,
            .data_path_id = ase->data_path_configuration.dataPathId,
            .codec_id_format = ase->data_path_configuration.isoDataPathConfig.codecId.coding_format,
            .codec_id_company =
                    ase->data_path_configuration.isoDataPathConfig.codecId.vendor_company_id,
            .codec_id_vendor =
                    ase->data_path_configuration.isoDataPathConfig.codecId.vendor_codec_id,
            .controller_delay = ase->data_path_configuration.isoDataPathConfig.controllerDelayUs,
            .codec_conf = ase->data_path_configuration.isoDataPathConfig.configuration,
    };

    if (!ase->is_codec_in_controller) {
      param.codec_id_company = 0x0000;
      param.codec_id_vendor = 0x0000;
    }

    LeAudioLogHistory::Get()->AddLogHistory(
            kLogStateMachineTag, group_id, RawAddress::kEmpty,
            kLogSetDataPathOp + "cis_h:" + loghex(ase->cis_conn_hdl),
            "direction: " + loghex(param.data_path_dir) + ", codecId: " +
                    ToString(ase->data_path_configuration.isoDataPathConfig.codecId));

    ase->data_path_state = DataPathState::CONFIGURING;
    IsoManager::GetInstance()->SetupIsoDataPath(ase->cis_conn_hdl, std::move(param));
  }

  static void ReleaseDataPath(LeAudioDeviceGroup* group) {
    LeAudioDevice* leAudioDevice = group->GetFirstActiveDevice();
    log::assert_that(leAudioDevice, "Shouldn't be called without an active device.");

    auto ase = leAudioDevice->GetFirstActiveAseByCisAndDataPathState(CisState::CONNECTED,
                                                                     DataPathState::CONFIGURED);
    log::assert_that(ase, "Shouldn't be called without an active ASE.");
    RemoveDataPathByCisHandle(leAudioDevice, ase->cis_conn_hdl);
  }

  static uint8_t audioContextToUseCase(const LeAudioContextType& context) {
    switch (context) {
      case LeAudioContextType::UNINITIALIZED:
      case LeAudioContextType::UNSPECIFIED:
      case LeAudioContextType::MEDIA:
      case LeAudioContextType::INSTRUCTIONAL:
      case LeAudioContextType::ALERTS:
      case LeAudioContextType::SOUNDEFFECTS:
      case LeAudioContextType::NOTIFICATIONS:
      case LeAudioContextType::EMERGENCYALARM:
        return HQ_AUDIO_USE_CASE;
      case LeAudioContextType::CONVERSATIONAL:
      case LeAudioContextType::VOICEASSISTANTS:
      case LeAudioContextType::RINGTONE:
        return VOICE_USE_CASE;
      case LeAudioContextType::GAME:
        return GAMING_VBC_USE_CASE;
      case LeAudioContextType::LIVE:
        return STEREO_REC_USE_CASE;
      default:
        return HQ_AUDIO_USE_CASE;
    }
  }

  VendorDataPathConfiguration PrepareConfigureDataPathPayloadFromVendorHal(
                                     LeAudioDeviceGroup* group,
                                     std::vector<uint16_t> conn_handles,
                                     bool is_cis_dir_sink, bool is_cis_dir_source) {

    log::debug(": is_cis_dir_sink: {}, is_cis_dir_source: {}",
                                     is_cis_dir_sink, is_cis_dir_source);

    VendorDataPathConfiguration vendor_datapath_config = {};
    auto context_type = group->GetConfigurationContextType();

    if (CodecManager::GetInstance()->GetCodecLocation() == CodecLocation::HOST) {
      LOG(INFO) << __func__ << "send empty payload for non-offload";
      return vendor_datapath_config;
    }

    LeAudioDevice* leAudioDevice = group->GetFirstActiveDevice();
    LOG_ASSERT(leAudioDevice) << __func__ << " Shouldn't be called without an active device.";

    /*auto datapath_state = CisState::ASSIGNED;
    auto ase = leAudioDevice->GetFirstActiveAseByCisAndDataPathState(datapath_state,
                                                                     DataPathState::IDLE);
    if (!ase) {
      LOG(INFO) << __func__ << "Invalid datapath state " << datapath_state;
      return vendor_datapath_config;
    }

    if (is_cis_dir_sink) {
      ase = leAudioDevice->GetFirstActiveAseByDirection(bluetooth::le_audio::types::kLeAudioDirectionSink);
      if (!ase) {
        LOG(INFO) << __func__ << "Inactive ASE for direction " << direction;
        return vendor_datapath_config;
      }
    }*/

    auto hal_payload =
      unicast_local_source_hal_client->GetVendorConfigureDataPathPayload(
                      conn_handles, context_type, is_cis_dir_sink, is_cis_dir_source);
    vendor_datapath_config.sinkdataPathConfig = hal_payload.sinkdataPathConfig;
    vendor_datapath_config.sourcedataPathConfig = hal_payload.sourcedataPathConfig;

    return vendor_datapath_config;
  }

  std::vector<uint8_t> PrepareVendorConfigPayloadData(LeAudioDeviceGroup* group,
                                                             std::vector<uint16_t> conn_handles,
                                                             uint8_t direction) {
    std::vector<uint8_t> vendor_datapath_config;
    auto context_type = group->GetConfigurationContextType();

    if (CodecManager::GetInstance()->GetCodecLocation() == CodecLocation::HOST) {
      LOG(INFO) << __func__ << "send empty payload for non-offload";
      return vendor_datapath_config;
    }

    LeAudioDevice* leAudioDevice = group->GetFirstActiveDevice();
    LOG_ASSERT(leAudioDevice) << __func__ << " Shouldn't be called without an active device.";

    auto datapath_state = CisState::ASSIGNED;
    auto ase = leAudioDevice->GetFirstActiveAseByCisAndDataPathState(datapath_state,
                                                                     DataPathState::IDLE);
    if (!ase) {
      LOG(INFO) << __func__ << "Invalid datapath state " << datapath_state;
      return vendor_datapath_config;
    }

    ase = leAudioDevice->GetFirstActiveAseByDirection(direction);
    if (!ase) {
      LOG(INFO) << __func__ << "Inactive ASE for direction " << direction;
      return vendor_datapath_config;
    }

    // Populate codec version number
    uint8_t codec_ver = 0;
    uint8_t len = LTV_LEN_VER_NUM;
    uint8_t type = LTV_TYPE_VER_NUM;
    auto vendor_metadata = group->GetCodecVendorMetadata(direction, context_type);

    if (vendor_metadata.empty()) {
      codec_ver = 0;
    } else {
      codec_ver = ase->codec_config.id.coding_format == bluetooth::le_audio::types::kLeAudioCodingFormatLC3
                          ? (direction == bluetooth::le_audio::types::kLeAudioDirectionSink
                                     ? vendor_metadata[6]
                                     : vendor_metadata[7])
                          : vendor_metadata[7] & 0x0F;
    }
    vendor_datapath_config.insert(vendor_datapath_config.end(), &len, &len + 1);
    vendor_datapath_config.insert(vendor_datapath_config.end(), &type, &type + 1);
    vendor_datapath_config.insert(vendor_datapath_config.end(), &codec_ver, &codec_ver + 1);

    // Populate frequency
    uint32_t frequency = ase->codec_config.params.GetAsCoreCodecConfig().GetSamplingFrequencyHz();
    uint8_t freq = freq_to_ltv_map.count(frequency) ? freq_to_ltv_map.at(frequency) : 0;
    len = LTV_LEN_FREQ;
    type = LTV_TYPE_FREQ;
    vendor_datapath_config.insert(vendor_datapath_config.end(), &len, &len + 1);
    vendor_datapath_config.insert(vendor_datapath_config.end(), &type, &type + 1);
    vendor_datapath_config.insert(vendor_datapath_config.end(), &freq, &freq + 1);

    // Populate usecase number
    uint8_t usecase = HQ_AUDIO_USE_CASE;
    len = LTV_LEN_USE_CASE;
    type = LTV_TYPE_USE_CASE;
    usecase = audioContextToUseCase(context_type);
    vendor_datapath_config.insert(vendor_datapath_config.end(), &len, &len + 1);
    vendor_datapath_config.insert(vendor_datapath_config.end(), &type, &type + 1);
    vendor_datapath_config.insert(vendor_datapath_config.end(), &usecase, &usecase + 1);

    // Populated codec ID
    uint16_t vendor_company_id = ase->codec_config.id.vendor_company_id;
    uint16_t vendor_codec_id = ase->codec_config.id.vendor_codec_id;
    len = LTV_LEN_CODEC_ID;
    type = LTV_TYPE_CODEC_ID;
    vendor_datapath_config.insert(vendor_datapath_config.end(), &len, &len + 1);
    vendor_datapath_config.insert(vendor_datapath_config.end(), &type, &type + 1);
    vendor_datapath_config.insert(vendor_datapath_config.end(), &ase->codec_config.id.coding_format,
                                  &ase->codec_config.id.coding_format + 1);
    vendor_datapath_config.insert(vendor_datapath_config.end(), vendor_company_id);
    vendor_datapath_config.insert(vendor_datapath_config.end(), vendor_company_id >> 8);
    vendor_datapath_config.insert(vendor_datapath_config.end(), vendor_codec_id);
    vendor_datapath_config.insert(vendor_datapath_config.end(), vendor_codec_id >> 8);

    // Populate connection handle
    uint16_t connection_handle = conn_handles[0];
    len = LTV_LEN_CONN_HANDLE;
    type = LTV_TYPE_CONN_HANDLE;
    vendor_datapath_config.insert(vendor_datapath_config.end(), &len, &len + 1);
    vendor_datapath_config.insert(vendor_datapath_config.end(), &type, &type + 1);
    vendor_datapath_config.insert(vendor_datapath_config.end(), connection_handle);
    vendor_datapath_config.insert(vendor_datapath_config.end(), connection_handle >> 8);

    return vendor_datapath_config;
  }

  void SetAseState(LeAudioDevice* leAudioDevice, struct ase* ase, AseState state) {
    log::info("{} ({}), ase_id: {}, {} -> {}", leAudioDevice->address_, leAudioDevice->group_id_,
              ase->id, ToString(ase->state), ToString(state));

    log_history_->AddLogHistory(kLogStateMachineTag, leAudioDevice->group_id_,
                                leAudioDevice->address_,
                                "ASE_ID " + std::to_string(ase->id) + ": " + kLogStateChangedOp,
                                ToString(ase->state) + "->" + ToString(state));

    ase->state = state;
  }

  LeAudioDevice* getDeviceTryingToAttachTheStream(LeAudioDeviceGroup* group) {
    /* Device which is attaching the stream is just an active device not in
     * STREAMING state and NOT in  the RELEASING state.
     * The precondition is, that TargetState is Streaming
     */

    log::debug("group_id: {}, targetState: {}", group->group_id_,
               ToString(group->GetTargetState()));

    if (group->GetTargetState() != AseState::BTA_LE_AUDIO_ASE_STATE_STREAMING) {
      return nullptr;
    }

    for (auto dev = group->GetFirstActiveDevice(); dev != nullptr;
         dev = group->GetNextActiveDevice(dev)) {
      if (!dev->HaveAllActiveAsesSameState(AseState::BTA_LE_AUDIO_ASE_STATE_STREAMING) &&
          !dev->HaveAnyReleasingAse()) {
        log::debug("Attaching device {} to group_id: {}", dev->address_, group->group_id_);
        return dev;
      }
    }
    return nullptr;
  }

  void AseStateMachineProcessIdle(
          struct bluetooth::le_audio::client_parser::ascs::ase_rsp_hdr& /*arh*/, struct ase* ase,
          LeAudioDeviceGroup* group, LeAudioDevice* leAudioDevice) {
    log::info("group_id: {}", group->group_id_);
    log::debug("ase state: {}", static_cast<int>(ase->state));
    switch (ase->state) {
      case AseState::BTA_LE_AUDIO_ASE_STATE_IDLE:
      case AseState::BTA_LE_AUDIO_ASE_STATE_CODEC_CONFIGURED:
        break;
      case AseState::BTA_LE_AUDIO_ASE_STATE_RELEASING: {
        SetAseState(leAudioDevice, ase, AseState::BTA_LE_AUDIO_ASE_STATE_IDLE);
        ase->active = false;
        ase->configured_for_context_type =
                bluetooth::le_audio::types::LeAudioContextType::UNINITIALIZED;

        if (!leAudioDevice->HaveAllActiveAsesSameState(AseState::BTA_LE_AUDIO_ASE_STATE_IDLE)) {
          /* More ASEs notification from this device has to come for this group
           */
          log::debug("Wait for more ASE to configure for device {}", leAudioDevice->address_);
          return;
        }

        if (!group->HaveAllActiveDevicesAsesTheSameState(AseState::BTA_LE_AUDIO_ASE_STATE_IDLE)) {
          log::debug("Waiting for more devices to get into idle state");
          return;
        }

        /* Last node is in releasing state*/
        group->SetState(AseState::BTA_LE_AUDIO_ASE_STATE_IDLE);
        group->PrintDebugState();

        /* If all CISes are disconnected, notify upper layer about IDLE state,
         * otherwise wait for */
        if (!group->HaveAllCisesDisconnected() ||
            getDeviceTryingToAttachTheStream(group) != nullptr) {
          log::warn("Not all CISes removed before going to IDLE for group {}, waiting...",
                    group->group_id_);
          group->PrintDebugState();
          return;
        }

        cancel_watchdog_if_needed(group->group_id_);
        ReleaseCisIds(group);
        RemoveCigForGroup(group);
        group->SetTargetState(AseState::BTA_LE_AUDIO_ASE_STATE_IDLE);
        state_machine_callbacks_->StatusReportCb(group->group_id_, GroupStreamStatus::IDLE);

        break;
      }
      case AseState::BTA_LE_AUDIO_ASE_STATE_QOS_CONFIGURED:
      case AseState::BTA_LE_AUDIO_ASE_STATE_DISABLING:
        log::error("Ignore invalid attempt of state transition from  {} to {}, {}, ase_id: {}",
                   ToString(ase->state), ToString(AseState::BTA_LE_AUDIO_ASE_STATE_IDLE),
                   leAudioDevice->address_, ase->id);
        group->PrintDebugState();
        break;
      case AseState::BTA_LE_AUDIO_ASE_STATE_ENABLING:
      case AseState::BTA_LE_AUDIO_ASE_STATE_STREAMING:
        log::error("Invalid state transition from {} to {}, {}, ase_id: {}. Stopping the stream.",
                   ToString(ase->state), ToString(AseState::BTA_LE_AUDIO_ASE_STATE_IDLE),
                   leAudioDevice->address_, ase->id);
        group->PrintDebugState();
        StopStream(group);
        break;
    }
  }

  void PrepareAndSendQoSToTheGroup(LeAudioDeviceGroup* group) {
    LeAudioDevice* leAudioDevice = group->GetFirstActiveDevice();
    if (!leAudioDevice) {
      log::error("No active device for the group");
      group->PrintDebugState();
      ClearGroup(group, true);
      return;
    }

    for (; leAudioDevice; leAudioDevice = group->GetNextActiveDevice(leAudioDevice)) {
      PrepareAndSendConfigQos(group, leAudioDevice);
    }
  }

  bool PrepareAndSendCodecConfigToTheGroup(LeAudioDeviceGroup* group) {
    log::info("group_id: {}", group->group_id_);
    auto leAudioDevice = group->GetFirstActiveDevice();
    if (!leAudioDevice) {
      log::error("No active device for the group");
      return false;
    }

    for (; leAudioDevice; leAudioDevice = group->GetNextActiveDevice(leAudioDevice)) {
      if (!group->cig.AssignCisIds(leAudioDevice)) {
        log::error("unable to assign CIS IDs");
        StopStream(group);
        return false;
      }
      PrepareAndSendCodecConfigure(group, leAudioDevice);
    }
    return true;
  }

  void PrepareAndSendCodecConfigure(LeAudioDeviceGroup* group, LeAudioDevice* leAudioDevice) {
    struct bluetooth::le_audio::client_parser::ascs::ctp_codec_conf conf;
    std::vector<struct bluetooth::le_audio::client_parser::ascs::ctp_codec_conf> confs;
    struct ase* ase;
    std::stringstream msg_stream;
    std::stringstream extra_stream;

    if (!group->cig.AssignCisIds(leAudioDevice)) {
      log::error("unable to assign CIS IDs");
      StopStream(group);
      return;
    }

    if (group->cig.GetState() == CigState::CREATED) {
      group->AssignCisConnHandlesToAses(leAudioDevice);
    }

    msg_stream << kLogAseConfigOp;

    ase = leAudioDevice->GetFirstActiveAse();
    log::assert_that(ase, "shouldn't be called without an active ASE");
    for (; ase != nullptr; ase = leAudioDevice->GetNextActiveAse(ase)) {
      log::debug("device: {}, ase_id: {}, cis_id: {}, ase state: {}", leAudioDevice->address_,
                 ase->id, ase->cis_id, ToString(ase->state));
      conf.ase_id = ase->id;
      conf.target_latency = ase->target_latency;
      conf.target_phy = group->GetTargetPhy(ase->direction);
      conf.codec_id = ase->codec_config.id;

      if (!ase->codec_config.vendor_params.empty()) {
        log::debug("Using vendor codec configuration.");
        conf.codec_config = ase->codec_config.vendor_params;
      } else {
        conf.codec_config = ase->codec_config.params.RawPacket();
      }
      confs.push_back(conf);

      msg_stream << "ASE_ID " << +conf.ase_id << ",";
      if (ase->direction == bluetooth::le_audio::types::kLeAudioDirectionSink) {
        extra_stream << "snk,";
      } else {
        extra_stream << "src,";
      }
      extra_stream << +conf.codec_id.coding_format << "," << +conf.target_latency << ";;";
    }

    leAudioDevice->last_ase_ctp_command_sent =
            bluetooth::le_audio::client_parser::ascs::kCtpOpcodeCodecConfiguration;

    std::vector<uint8_t> value;
    log::info("{} -> ", leAudioDevice->address_);
    bluetooth::le_audio::client_parser::ascs::PrepareAseCtpCodecConfig(confs, value);
    WriteToControlPoint(leAudioDevice, value);

    log_history_->AddLogHistory(kLogControlPointCmd, group->group_id_, leAudioDevice->address_,
                                msg_stream.str(), extra_stream.str());
  }

  void AseStateMachineProcessCodecConfigured(
          struct bluetooth::le_audio::client_parser::ascs::ase_rsp_hdr& /*arh*/, struct ase* ase,
          uint8_t* data, uint16_t len, LeAudioDeviceGroup* group, LeAudioDevice* leAudioDevice) {
    if (!group) {
      log::error("leAudioDevice doesn't belong to any group");

      return;
    }

    /* Internal helper for filling in the QoS parameters for an ASE, based
     * on the codec configure state and the prefferend ASE QoS parameters.
     * Note: The whole group state dependent parameters (out_cfg.framing, and
     *       out.cfg.presentation_delay) are calculated later, in the
     *       PrepareAndSendConfigQos(), once the whole group transitions to a
     *       proper state.
     */
    auto qos_config_update = [leAudioDevice](
                                     const struct bluetooth::le_audio::client_parser::ascs::
                                             ase_codec_configured_state_params& rsp,
                                     bluetooth::le_audio::types::AseQosPreferences& out_qos,
                                     bluetooth::le_audio::types::AseQosConfiguration& out_cfg) {
      out_qos.supported_framing = rsp.framing;
      out_qos.preferred_phy = rsp.preferred_phy;
      out_qos.preferred_retrans_nb = rsp.preferred_retrans_nb;
      out_qos.pres_delay_min = rsp.pres_delay_min;
      out_qos.pres_delay_max = rsp.pres_delay_max;
      out_qos.preferred_pres_delay_min = rsp.preferred_pres_delay_min;
      out_qos.preferred_pres_delay_max = rsp.preferred_pres_delay_max;

      log::debug(
              "Max Transport Latency: {}, "
              "rsp_mtl: {}, Retransmission Number: {}, Phy: {}, preferred_phy: {}",
              out_cfg.max_transport_latency, rsp.max_transport_latency, out_cfg.retrans_nb,
              out_cfg.phy, rsp.preferred_phy);

      /* Validate and update QoS to be consistent */
      if ((!out_cfg.max_transport_latency ||
           out_cfg.max_transport_latency > rsp.max_transport_latency) ||
          !out_cfg.retrans_nb) {
        out_cfg.max_transport_latency = rsp.max_transport_latency;
        out_cfg.retrans_nb = rsp.preferred_retrans_nb;
        log::info(
                "Using server preferred QoS settings. Max Transport Latency: {}, "
                "Retransmission Number: {}, Phy: {}",
                out_cfg.max_transport_latency, out_cfg.retrans_nb, out_cfg.phy);
      }
      if (!out_cfg.phy) {
        out_cfg.phy = leAudioDevice->GetPreferredPhyBitmask(rsp.preferred_phy);
        log::debug("Using server preferred Phy: {}", out_cfg.phy);
      }
    };

    log::debug("ase state: {}", static_cast<int>(ase->state));

    /* ase contain current ASE state. New state is in "arh" */
    switch (ase->state) {
      case AseState::BTA_LE_AUDIO_ASE_STATE_IDLE: {
        struct bluetooth::le_audio::client_parser::ascs::ase_codec_configured_state_params rsp;

        /* Cache codec configured status values for further
         * configuration/reconfiguration
         */
        if (!ParseAseStatusCodecConfiguredStateParams(rsp, len, data)) {
          StopStream(group);
          return;
        }

        uint16_t cig_curr_max_trans_lat_mtos = group->GetMaxTransportLatencyMtos();
        uint16_t cig_curr_max_trans_lat_stom = group->GetMaxTransportLatencyStom();

        if (group->GetState() == AseState::BTA_LE_AUDIO_ASE_STATE_STREAMING) {
          /* We are here because of the reconnection of the single device.
           * Reconfigure CIG if current CIG supported Max Transport Latency for
           * a direction, cannot be supported by the newly connected member
           * device's ASE for the direction.
           */
          if ((ase->direction == bluetooth::le_audio::types::kLeAudioDirectionSink &&
               cig_curr_max_trans_lat_mtos > rsp.max_transport_latency) ||
              (ase->direction == bluetooth::le_audio::types::kLeAudioDirectionSource &&
               cig_curr_max_trans_lat_stom > rsp.max_transport_latency)) {
            group->SetPendingConfiguration();
            StopStream(group);
            return;
          }
        }

        qos_config_update(rsp, ase->qos_preferences, ase->qos_config);
        SetAseState(leAudioDevice, ase, AseState::BTA_LE_AUDIO_ASE_STATE_CODEC_CONFIGURED);

        if (group->GetTargetState() == AseState::BTA_LE_AUDIO_ASE_STATE_IDLE) {
          /* This is autonomus change of the remote device */
          log::debug("Autonomus change for device {}, ase id {}. Just store it.",
                     leAudioDevice->address_, ase->id);
          if (group->HaveAllActiveDevicesAsesTheSameState(
                      AseState::BTA_LE_AUDIO_ASE_STATE_CODEC_CONFIGURED)) {
            group->SetState(AseState::BTA_LE_AUDIO_ASE_STATE_CODEC_CONFIGURED);
          }
          return;
        }

        if (leAudioDevice->HaveAnyUnconfiguredAses()) {
          /* More ASEs notification from this device has to come for this group
           */
          log::debug("More Ases to be configured for the device {}", leAudioDevice->address_);
          return;
        }

        if (group->GetState() == AseState::BTA_LE_AUDIO_ASE_STATE_STREAMING) {
          /* We are here because of the reconnection of the single device. */
          /* Make sure that device is ready to be configured as we could also
           * get here triggered by the remote device. If device is not connected
           * yet, we should wait for the stack to trigger adding device to the
           * stream */
          if (leAudioDevice->GetConnectionState() ==
              bluetooth::le_audio::DeviceConnectState::CONNECTED) {
            PrepareAndSendConfigQos(group, leAudioDevice);
          } else {
            log::debug(
                    "Device {} initiated configured state but it is not yet ready to be configured",
                    leAudioDevice->address_);
          }
          return;
        }

        /* Configure ASEs for next device in group */
        if (group->HaveAnyActiveDeviceInUnconfiguredState()) {
          log::debug("Waiting for all the ASES in the Configured state");
          return;
        }

        /* Last node configured, process group to codec configured state */
        group->SetState(AseState::BTA_LE_AUDIO_ASE_STATE_CODEC_CONFIGURED);

        if (group->GetTargetState() == AseState::BTA_LE_AUDIO_ASE_STATE_STREAMING ||
            group->GetTargetState() == AseState::BTA_LE_AUDIO_ASE_STATE_QOS_CONFIGURED) {
          if (group->cig.GetState() == CigState::CREATED) {
            /* It can happen on the earbuds switch scenario. When one device
             * is getting remove while other is adding to the stream and CIG is
             * already created.
             * Also if one of the set members got reconnected while the other was in QoSConfigured
             * state. In this case, state machine will keep CIG but will send Codec Config to all
             * the set members and when ASEs will move to Codec Configured State, we would like a
             * whole group to move to QoS Configure.*/
            PrepareAndSendQoSToTheGroup(group);
          } else if (!CigCreate(group)) {
            log::error("Could not create CIG. Stop the stream for group {}", group->group_id_);
            StopStream(group);
          }
          return;
        }

        if (group->GetTargetState() == AseState::BTA_LE_AUDIO_ASE_STATE_CODEC_CONFIGURED) {
          log::info("Configured state completed");

          /* If all CISes are disconnected, notify upper layer about IDLE
           * state, otherwise wait for */
          if (!group->HaveAllCisesDisconnected()) {
            log::warn("Not all CISes removed before going to CONFIGURED for group {}, waiting...",
                      group->group_id_);
            group->PrintDebugState();
            return;
          }

          group->ClearPendingConfiguration();
          state_machine_callbacks_->StatusReportCb(group->group_id_,
                                                   GroupStreamStatus::CONFIGURED_BY_USER);

          /* No more transition for group */
          cancel_watchdog_if_needed(group->group_id_);
          return;
        }

        log::error(", invalid state transition, from: {} to {}", ToString(group->GetState()),
                   ToString(group->GetTargetState()));
        StopStream(group);

        break;
      }
      case AseState::BTA_LE_AUDIO_ASE_STATE_CODEC_CONFIGURED: {
        /* Received Configured in Configured state. This could be done
         * autonomously because of the reconfiguration done by us
         */

        struct bluetooth::le_audio::client_parser::ascs::ase_codec_configured_state_params rsp;

        /* Cache codec configured status values for further
         * configuration/reconfiguration
         */
        if (!ParseAseStatusCodecConfiguredStateParams(rsp, len, data)) {
          StopStream(group);
          return;
        }

        /* This may be a notification from a re-configured ASE */
        ase->reconfigure = false;
        qos_config_update(rsp, ase->qos_preferences, ase->qos_config);

        if (leAudioDevice->HaveAnyUnconfiguredAses()) {
          /* Waiting for others to be reconfigured */
          return;
        }

        if (group->GetState() == AseState::BTA_LE_AUDIO_ASE_STATE_STREAMING &&
            group->GetTargetState() == AseState::BTA_LE_AUDIO_ASE_STATE_STREAMING) {
          /* We are here because of the reconnection of the single device. */
          /* Make sure that device is ready to be configured as we could also
           * get here triggered by the remote device. If device is not connected
           * yet, we should wait for the stack to trigger adding device to the
           * stream */
          if (leAudioDevice->GetConnectionState() ==
              bluetooth::le_audio::DeviceConnectState::CONNECTED) {
            PrepareAndSendConfigQos(group, leAudioDevice);
          } else {
            log::debug(
                    "Device {} initiated configured state but it is not yet ready to be configured",
                    leAudioDevice->address_);
          }
          return;
        }

        if (group->HaveAnyActiveDeviceInUnconfiguredState()) {
          log::debug("Waiting for all the devices to be configured for group id {}",
                     group->group_id_);
          return;
        }

        /* Last node configured, process group to codec configured state */
        group->SetState(AseState::BTA_LE_AUDIO_ASE_STATE_CODEC_CONFIGURED);

        if (group->GetTargetState() == AseState::BTA_LE_AUDIO_ASE_STATE_STREAMING ||
            group->GetTargetState() == AseState::BTA_LE_AUDIO_ASE_STATE_QOS_CONFIGURED) {
          if (group->cig.GetState() == CigState::CREATED) {
            /* It can happen on the earbuds switch scenario. When one device
             * is getting remove while other is adding to the stream and CIG is
             * already created */
            PrepareAndSendConfigQos(group, leAudioDevice);
          } else if (!CigCreate(group)) {
            log::error("Could not create CIG. Stop the stream for group {}", group->group_id_);
            StopStream(group);
          }
          return;
        }

        if (group->GetTargetState() == AseState::BTA_LE_AUDIO_ASE_STATE_CODEC_CONFIGURED &&
            group->IsPendingConfiguration()) {
          log::info("Configured state completed");
          group->ClearPendingConfiguration();
          state_machine_callbacks_->StatusReportCb(group->group_id_,
                                                   GroupStreamStatus::CONFIGURED_BY_USER);

          /* No more transition for group */
          cancel_watchdog_if_needed(group->group_id_);
          return;
        }

        if (group->GetTargetState() == AseState::BTA_LE_AUDIO_ASE_STATE_IDLE) {
          log::info("Cancel watchdog");
          cancel_watchdog_if_needed(group->group_id_);
          return;
        }

        log::info("Autonomous change, from: {} to {}", ToString(group->GetState()),
                  ToString(group->GetTargetState()));

        break;
      }
      case AseState::BTA_LE_AUDIO_ASE_STATE_QOS_CONFIGURED:
        SetAseState(leAudioDevice, ase, AseState::BTA_LE_AUDIO_ASE_STATE_CODEC_CONFIGURED);
        group->PrintDebugState();
        break;
      case AseState::BTA_LE_AUDIO_ASE_STATE_DISABLING:
        log::error("Ignore invalid attempt of state transition from {} to {}, {}, ase_id: {}",
                   ToString(ase->state),
                   ToString(AseState::BTA_LE_AUDIO_ASE_STATE_CODEC_CONFIGURED),
                   leAudioDevice->address_, ase->id);
        group->PrintDebugState();
        break;
      case AseState::BTA_LE_AUDIO_ASE_STATE_RELEASING:
        SetAseState(leAudioDevice, ase, AseState::BTA_LE_AUDIO_ASE_STATE_CODEC_CONFIGURED);
        ase->active = false;

        if (!leAudioDevice->HaveAllActiveAsesSameState(
                    AseState::BTA_LE_AUDIO_ASE_STATE_CODEC_CONFIGURED)) {
          /* More ASEs notification from this device has to come for this group
           */
          log::debug("Wait for more ASE to configure for device {}", leAudioDevice->address_);
          return;
        }

        {
          auto activeDevice = group->GetFirstActiveDevice();
          if (activeDevice) {
            log::debug("There is at least one active device {}, wait to become inactive",
                       activeDevice->address_);
            return;
          }
        }

        /* Last node is in releasing state*/
        group->SetState(AseState::BTA_LE_AUDIO_ASE_STATE_CODEC_CONFIGURED);
        /* Remote device has cache and keep staying in configured state after
         * release. Therefore, we assume this is a target state requested by
         * remote device.
         */
        group->SetTargetState(group->GetState());

        if (!group->HaveAllCisesDisconnected()) {
          log::warn("Not all CISes removed before going to IDLE for group {}, waiting...",
                    group->group_id_);
          group->PrintDebugState();
          return;
        }

        cancel_watchdog_if_needed(group->group_id_);
        ReleaseCisIds(group);
        RemoveCigForGroup(group);

        state_machine_callbacks_->StatusReportCb(group->group_id_,
                                                 GroupStreamStatus::CONFIGURED_AUTONOMOUS);
        break;
      case AseState::BTA_LE_AUDIO_ASE_STATE_STREAMING:
      case AseState::BTA_LE_AUDIO_ASE_STATE_ENABLING:
        log::error("Invalid state transition from {} to {}, {}, ase_id: {}. Stopping the stream",
                   ToString(ase->state),
                   ToString(AseState::BTA_LE_AUDIO_ASE_STATE_CODEC_CONFIGURED),
                   leAudioDevice->address_, ase->id);
        group->PrintDebugState();
        StopStream(group);
        break;
    }
  }

  void AseStateMachineProcessQosConfigured(
          struct bluetooth::le_audio::client_parser::ascs::ase_rsp_hdr& /*arh*/, struct ase* ase,
          LeAudioDeviceGroup* group, LeAudioDevice* leAudioDevice) {
    if (!group) {
      log::error("leAudioDevice doesn't belong to any group");

      return;
    }

    log::debug("ase state: {}", static_cast<int>(ase->state));

    switch (ase->state) {
      case AseState::BTA_LE_AUDIO_ASE_STATE_QOS_CONFIGURED:
        log::info(
                "Unexpected state transition from {} to {}, {}, ase_id: {}, "
                "fallback to transition from {} to {}",
                ToString(ase->state), ToString(AseState::BTA_LE_AUDIO_ASE_STATE_QOS_CONFIGURED),
                leAudioDevice->address_, ase->id,
                ToString(AseState::BTA_LE_AUDIO_ASE_STATE_CODEC_CONFIGURED),
                ToString(AseState::BTA_LE_AUDIO_ASE_STATE_QOS_CONFIGURED));
        group->PrintDebugState();
        [[fallthrough]];

      case AseState::BTA_LE_AUDIO_ASE_STATE_CODEC_CONFIGURED: {
        SetAseState(leAudioDevice, ase, AseState::BTA_LE_AUDIO_ASE_STATE_QOS_CONFIGURED);

        if (group->GetTargetState() != AseState::BTA_LE_AUDIO_ASE_STATE_STREAMING &&
            group->GetTargetState() != AseState::BTA_LE_AUDIO_ASE_STATE_QOS_CONFIGURED) {
          log::warn("{}, ase_id: {}, target state: {}", leAudioDevice->address_, ase->id,
                    ToString(group->GetTargetState()));
          group->PrintDebugState();
          return;
        }

        if (!leAudioDevice->HaveAllActiveAsesSameState(
                    AseState::BTA_LE_AUDIO_ASE_STATE_QOS_CONFIGURED)) {
          /* More ASEs notification from this device has to come for this group
           */
          return;
        }

        if (group->GetState() == AseState::BTA_LE_AUDIO_ASE_STATE_STREAMING ||
            (group->GetTargetState() == AseState::BTA_LE_AUDIO_ASE_STATE_STREAMING &&
                                       group->cig.GetState() == CigState::CREATED)) {
          /* We are here because of the reconnection of the single device. */
          PrepareAndSendEnable(leAudioDevice);
          return;
        }

        if (!group->HaveAllActiveDevicesAsesTheSameState(
                    AseState::BTA_LE_AUDIO_ASE_STATE_QOS_CONFIGURED)) {
          log::debug("Waiting for all the devices to be in QoS state");
          return;
        }

        group->SetState(AseState::BTA_LE_AUDIO_ASE_STATE_QOS_CONFIGURED);

        if (group->GetTargetState() == AseState::BTA_LE_AUDIO_ASE_STATE_QOS_CONFIGURED) {
          cancel_watchdog_if_needed(group->group_id_);
          group->ClearPendingConfiguration();
          state_machine_callbacks_->StatusReportCb(group->group_id_,
                                                   GroupStreamStatus::CONFIGURED_BY_USER);
          return;
        }
        PrepareAndSendEnableToTheGroup(group);

        break;
      }
      case AseState::BTA_LE_AUDIO_ASE_STATE_STREAMING:
        if (ase->direction == bluetooth::le_audio::types::kLeAudioDirectionSource) {
          /* Source ASE cannot go from Streaming to QoS Configured state */
          log::error("invalid state transition, from: {}, to: {}", static_cast<int>(ase->state),
                     static_cast<int>(AseState::BTA_LE_AUDIO_ASE_STATE_QOS_CONFIGURED));
          StopStream(group);
          return;
        }

        SetAseState(leAudioDevice, ase, AseState::BTA_LE_AUDIO_ASE_STATE_QOS_CONFIGURED);

        if (group->HaveAllActiveDevicesAsesTheSameState(
                    AseState::BTA_LE_AUDIO_ASE_STATE_QOS_CONFIGURED)) {
          group->SetState(AseState::BTA_LE_AUDIO_ASE_STATE_QOS_CONFIGURED);
        }

        if (group->GetTargetState() == AseState::BTA_LE_AUDIO_ASE_STATE_QOS_CONFIGURED) {
          /* Process the Disable Transition of the rest of group members if no
           * more ASE notifications has to come from this device. */
          ProcessGroupDisable(group);
        } else {
          /* Remote may autonomously bring ASEs to QoS configured state */
          ProcessAutonomousDisable(group, leAudioDevice, ase);
        }

        break;

      case AseState::BTA_LE_AUDIO_ASE_STATE_DISABLING: {
        SetAseState(leAudioDevice, ase, AseState::BTA_LE_AUDIO_ASE_STATE_QOS_CONFIGURED);

        /* More ASEs notification from this device has to come for this group */
        if (!group->HaveAllActiveDevicesAsesTheSameState(
                    AseState::BTA_LE_AUDIO_ASE_STATE_QOS_CONFIGURED)) {
          return;
        }

        group->SetState(AseState::BTA_LE_AUDIO_ASE_STATE_QOS_CONFIGURED);

        if (!group->HaveAllCisesDisconnected()) {
          return;
        }

        if (group->GetTargetState() == AseState::BTA_LE_AUDIO_ASE_STATE_QOS_CONFIGURED) {
          /* No more transition for group */
          cancel_watchdog_if_needed(group->group_id_);

          state_machine_callbacks_->StatusReportCb(group->group_id_, GroupStreamStatus::SUSPENDED);
        } else {
          log::error(", invalid state transition, from: {}, to: {}", ToString(group->GetState()),
                     ToString(group->GetTargetState()));
          StopStream(group);
          return;
        }
        break;
      }
      case AseState::BTA_LE_AUDIO_ASE_STATE_IDLE:
      case AseState::BTA_LE_AUDIO_ASE_STATE_RELEASING:
        // Do nothing here, just print an error message
        log::error("Ignore invalid attempt of state transition from {} to {}, {}, ase_id: {}",
                   ToString(ase->state), ToString(AseState::BTA_LE_AUDIO_ASE_STATE_QOS_CONFIGURED),
                   leAudioDevice->address_, ase->id);
        group->PrintDebugState();
        break;
      case AseState::BTA_LE_AUDIO_ASE_STATE_ENABLING:
        log::error("Invalid state transition from {} to {}, {}, ase_id: {}. Stopping the stream.",
                   ToString(ase->state), ToString(AseState::BTA_LE_AUDIO_ASE_STATE_QOS_CONFIGURED),
                   leAudioDevice->address_, ase->id);
        StopStream(group);
        break;
    }
  }

  void ClearGroup(LeAudioDeviceGroup* group, bool report_idle_state) {
    log::debug("group_id: {}", group->group_id_);
    group->SetState(AseState::BTA_LE_AUDIO_ASE_STATE_IDLE);
    group->SetTargetState(AseState::BTA_LE_AUDIO_ASE_STATE_IDLE);

    /* Clear group pending status */
    group->ClearStreamingMetadataContexts();
    group->ClearPendingConfiguration();

    cancel_watchdog_if_needed(group->group_id_);
    ReleaseCisIds(group);
    RemoveCigForGroup(group);

    if (report_idle_state) {
      state_machine_callbacks_->StatusReportCb(group->group_id_, GroupStreamStatus::IDLE);
    }
  }

  void PrepareAndSendEnableToTheGroup(LeAudioDeviceGroup* group) {
    log::info("group_id: {}", group->group_id_);

    auto leAudioDevice = group->GetFirstActiveDevice();
    if (!leAudioDevice) {
      log::error("No active device for the group");
      group->PrintDebugState();
      ClearGroup(group, true);
      return;
    }

    for (; leAudioDevice; leAudioDevice = group->GetNextActiveDevice(leAudioDevice)) {
      PrepareAndSendEnable(leAudioDevice);
    }
  }

  void PrepareAndSendEnable(LeAudioDevice* leAudioDevice) {
    struct bluetooth::le_audio::client_parser::ascs::ctp_enable conf;
    std::vector<struct bluetooth::le_audio::client_parser::ascs::ctp_enable> confs;
    std::vector<uint8_t> value;
    struct ase* ase;
    std::stringstream msg_stream;
    std::stringstream extra_stream;

    msg_stream << kLogAseEnableOp;

    ase = leAudioDevice->GetFirstActiveAse();
    log::assert_that(ase, "shouldn't be called without an active ASE");
    do {
      log::debug("device: {}, ase_id: {}, cis_id: {}, ase state: {}", leAudioDevice->address_,
                 ase->id, ase->cis_id, ToString(ase->state));
      conf.ase_id = ase->id;
      conf.metadata = ase->metadata.RawPacket();
      confs.push_back(conf);

      /* Below is just for log history */
      msg_stream << "ASE_ID " << +ase->id << ",";
      extra_stream << "meta: " << base::HexEncode(conf.metadata.data(), conf.metadata.size())
                   << ";;";
    } while ((ase = leAudioDevice->GetNextActiveAse(ase)));

    leAudioDevice->last_ase_ctp_command_sent =
            bluetooth::le_audio::client_parser::ascs::kCtpOpcodeEnable;

    bluetooth::le_audio::client_parser::ascs::PrepareAseCtpEnable(confs, value);
    WriteToControlPoint(leAudioDevice, value);

    log::info("group_id: {}, {}", leAudioDevice->group_id_, leAudioDevice->address_);
    log_history_->AddLogHistory(kLogControlPointCmd, leAudioDevice->group_id_,
                                leAudioDevice->address_, msg_stream.str(), extra_stream.str());
  }

  GroupStreamStatus PrepareAndSendDisableToTheGroup(LeAudioDeviceGroup* group) {
    log::info("grop_id: {}", group->group_id_);

    auto leAudioDevice = group->GetFirstActiveDevice();
    if (!leAudioDevice) {
      log::error("No active device for the group");
      group->PrintDebugState();
      ClearGroup(group, false);
      return GroupStreamStatus::IDLE;
    }

    for (; leAudioDevice; leAudioDevice = group->GetNextActiveDevice(leAudioDevice)) {
      PrepareAndSendDisable(leAudioDevice);
    }
    return GroupStreamStatus::SUSPENDING;
  }

  void PrepareAndSendDisable(LeAudioDevice* leAudioDevice) {
    ase* ase = leAudioDevice->GetFirstActiveAse();
    log::assert_that(ase, "shouldn't be called without an active ASE");

    std::stringstream msg_stream;
    msg_stream << kLogAseDisableOp;

    std::vector<uint8_t> ids;
    do {
      log::debug("device: {}, ase_id: {}, cis_id: {}, ase state: {}", leAudioDevice->address_,
                 ase->id, ase->cis_id, ToString(ase->state));
      ids.push_back(ase->id);

      msg_stream << "ASE_ID " << +ase->id << ", ";
    } while ((ase = leAudioDevice->GetNextActiveAse(ase)));

    leAudioDevice->last_ase_ctp_command_sent =
            bluetooth::le_audio::client_parser::ascs::kCtpOpcodeDisable;

    log::info("group_id: {}, {}", leAudioDevice->group_id_, leAudioDevice->address_);
    std::vector<uint8_t> value;
    bluetooth::le_audio::client_parser::ascs::PrepareAseCtpDisable(ids, value);
    WriteToControlPoint(leAudioDevice, value);

    log_history_->AddLogHistory(kLogControlPointCmd, leAudioDevice->group_id_,
                                leAudioDevice->address_, msg_stream.str());
  }

  GroupStreamStatus PrepareAndSendReleaseToTheGroup(LeAudioDeviceGroup* group) {
    log::info("group_id: {}", group->group_id_);
    LeAudioDevice* leAudioDevice = group->GetFirstActiveDevice();
    if (!leAudioDevice) {
      log::error("No active device for the group");
      group->PrintDebugState();
      ClearGroup(group, false);
      return GroupStreamStatus::IDLE;
    }

    bool releasing = false;
    for (; leAudioDevice; leAudioDevice = group->GetNextActiveDevice(leAudioDevice)) {
      releasing |= PrepareAndSendRelease(leAudioDevice);
    }

    if (releasing) {
      return GroupStreamStatus::RELEASING;
    }

    return GroupStreamStatus::IDLE;
  }

  bool PrepareAndSendRelease(LeAudioDevice* leAudioDevice) {
    ase* ase = leAudioDevice->GetFirstActiveAse();
    log::assert_that(ase, "shouldn't be called without an active ASE");

    std::vector<uint8_t> ids;
    std::stringstream stream;
    stream << kLogAseReleaseOp;

    do {
      log::debug("device: {}, ase_id: {}, cis_id: {}, ase state: {}", leAudioDevice->address_,
                 ase->id, ase->cis_id, ToString(ase->state));
      if (ase->state != AseState::BTA_LE_AUDIO_ASE_STATE_IDLE) {
        ids.push_back(ase->id);
        stream << "ASE_ID " << +ase->id << ",";
      } else {
        log::info("{}, ase: {} already in idle. Deactivate it", leAudioDevice->address_, ase->id);
        ase->active = false;
      }
    } while ((ase = leAudioDevice->GetNextActiveAse(ase)));

    if (ids.empty()) {
      log::info("Nothing to send to {}", leAudioDevice->address_);
      return false;
    }

    leAudioDevice->last_ase_ctp_command_sent =
            bluetooth::le_audio::client_parser::ascs::kCtpOpcodeRelease;

    std::vector<uint8_t> value;
    bluetooth::le_audio::client_parser::ascs::PrepareAseCtpRelease(ids, value);
    WriteToControlPoint(leAudioDevice, value);

    log::info("group_id: {}, {}", leAudioDevice->group_id_, leAudioDevice->address_);
    log_history_->AddLogHistory(kLogControlPointCmd, leAudioDevice->group_id_,
                                leAudioDevice->address_, stream.str());
    return true;
  }

  void PrepareAndSendConfigQos(LeAudioDeviceGroup* group, LeAudioDevice* leAudioDevice) {
    std::vector<struct bluetooth::le_audio::client_parser::ascs::ctp_qos_conf> confs;

    bool validate_transport_latency = false;
    bool validate_max_sdu_size = false;

    std::stringstream msg_stream;
    msg_stream << kLogAseQoSConfigOp;

    std::stringstream extra_stream;
    int number_of_active_ases = 0;
    int number_of_streaming_ases = 0;

    for (struct ase* ase = leAudioDevice->GetFirstActiveAse(); ase != nullptr;
         ase = leAudioDevice->GetNextActiveAse(ase)) {
      log::debug("device: {}, ase_id: {}, cis_id: {}, ase state: {}", leAudioDevice->address_,
                 ase->id, ase->cis_id, ToString(ase->state));

      /* QoS Config can be done on ASEs which are in Codec Configured and QoS Configured state.
       * If ASE is streaming, it can be skipped.
       */
      number_of_active_ases++;
      if (ase->state == AseState::BTA_LE_AUDIO_ASE_STATE_STREAMING) {
        number_of_streaming_ases++;
        continue;
      }

      /* Fill in the whole group dependent ASE parameters */
      if (!group->GetPresentationDelay(&ase->qos_config.presentation_delay, ase->direction)) {
        log::error("inconsistent presentation delay for group");
        group->PrintDebugState();
        StopStream(group);
        return;
      }
      ase->qos_config.framing = group->GetFraming();

      struct bluetooth::le_audio::client_parser::ascs::ctp_qos_conf conf;
      conf.ase_id = ase->id;
      conf.cig = group->group_id_;
      conf.cis = ase->cis_id;
      conf.framing = ase->qos_config.framing;
      conf.phy = ase->qos_config.phy;
      conf.max_sdu = ase->qos_config.max_sdu_size;
      conf.retrans_nb = ase->qos_config.retrans_nb;
      conf.pres_delay = ase->qos_config.presentation_delay;
      conf.sdu_interval = ase->qos_config.sdu_interval;

      if (!conf.sdu_interval) {
        log::error("unsupported SDU interval for group");
        group->PrintDebugState();
        StopStream(group);
        return;
      }

      msg_stream << "ASE " << +conf.ase_id << ",";
      if (ase->direction == bluetooth::le_audio::types::kLeAudioDirectionSink) {
        conf.max_transport_latency = group->GetMaxTransportLatencyMtos();
        extra_stream << "snk,";
      } else {
        conf.max_transport_latency = group->GetMaxTransportLatencyStom();
        extra_stream << "src,";
      }

      if (conf.max_transport_latency > bluetooth::le_audio::types::kMaxTransportLatencyMin) {
        validate_transport_latency = true;
      }

      if (conf.max_sdu > 0) {
        validate_max_sdu_size = true;
      }
      confs.push_back(conf);

      // dir...cis_id,sdu,lat,rtn,phy,frm;;
      extra_stream << +conf.cis << "," << +conf.max_sdu << "," << +conf.max_transport_latency << ","
                   << +conf.retrans_nb << "," << +conf.phy << "," << +conf.framing << ";;";
    }

    if (number_of_streaming_ases > 0 && number_of_streaming_ases == number_of_active_ases) {
      log::debug("Device {} is already streaming", leAudioDevice->address_);
      return;
    }

    if (confs.size() == 0 || !validate_transport_latency || !validate_max_sdu_size) {
      log::error("Invalid configuration or latency or sdu size");
      group->PrintDebugState();
      StopStream(group);
      return;
    }

    leAudioDevice->last_ase_ctp_command_sent =
            bluetooth::le_audio::client_parser::ascs::kCtpOpcodeQosConfiguration;

    std::vector<uint8_t> value;
    bluetooth::le_audio::client_parser::ascs::PrepareAseCtpConfigQos(confs, value);
    WriteToControlPoint(leAudioDevice, value);

    log::info("group_id: {}, {}", leAudioDevice->group_id_, leAudioDevice->address_);
    log_history_->AddLogHistory(kLogControlPointCmd, group->group_id_, leAudioDevice->address_,
                                msg_stream.str(), extra_stream.str());
  }

  void PrepareAndSendUpdateMetadata(LeAudioDeviceGroup* group, LeAudioDevice* leAudioDevice,
                                    const BidirectionalPair<AudioContexts>& context_types,
                                    const BidirectionalPair<std::vector<uint8_t>>& ccid_lists) {
    std::vector<struct bluetooth::le_audio::client_parser::ascs::ctp_update_metadata> confs;

    std::stringstream msg_stream;
    msg_stream << kLogAseUpdateMetadataOp;

    std::stringstream extra_stream;

    if (!leAudioDevice->IsMetadataChanged(context_types, ccid_lists)) {
      return;
    }

    std::vector<uint16_t> conn_handles;
    AudioContexts ctx_type;

    /* Request server to update ASEs with new metadata */
    for (struct ase* ase = leAudioDevice->GetFirstActiveAse(); ase != nullptr;
         ase = leAudioDevice->GetNextActiveAse(ase)) {
      log::debug("device: {}, ase_id: {}, cis_id: {}, ase state: {}", leAudioDevice->address_,
                 ase->id, ase->cis_id, ToString(ase->state));

      if (ase->state != AseState::BTA_LE_AUDIO_ASE_STATE_ENABLING &&
          ase->state != AseState::BTA_LE_AUDIO_ASE_STATE_STREAMING) {
        /* This might happen when update metadata happens on late connect */
        log::debug(
                "Metadata for ase_id {} cannot be updated due to invalid ase state - see log above",
                ase->id);
        continue;
      }

      msg_stream << "ASE_ID " << +ase->id << ",";
      if (ase->direction == bluetooth::le_audio::types::kLeAudioDirectionSink) {
        extra_stream << "snk,";
      } else {
        extra_stream << "src,";
      }

      /* Filter multidirectional audio context for each ase direction */
      auto directional_audio_context =
              context_types.get(ase->direction) & group->GetAvailableContexts(ase->direction);

      LeAudioLtvMap new_metadata;
      if (directional_audio_context.any()) {
        new_metadata = leAudioDevice->GetMetadata(directional_audio_context,
                                                  ccid_lists.get(ase->direction));
      } else {
        new_metadata = leAudioDevice->GetMetadata(AudioContexts(LeAudioContextType::UNSPECIFIED),
                                                  std::vector<uint8_t>());
      }

      /* Do not update if metadata did not changed. */
      if (ase->metadata == new_metadata) {
        continue;
      }

      ase->metadata = new_metadata;

      struct bluetooth::le_audio::client_parser::ascs::ctp_update_metadata conf;

      conf.ase_id = ase->id;
      conf.metadata = ase->metadata.RawPacket();
      confs.push_back(conf);
      conn_handles.push_back(ase->cis_conn_hdl);
      ctx_type = directional_audio_context;

      extra_stream << "meta: " << base::HexEncode(conf.metadata.data(), conf.metadata.size())
                   << ";;";
    }

    if (confs.size() != 0) {
      leAudioDevice->last_ase_ctp_command_sent =
              bluetooth::le_audio::client_parser::ascs::kCtpOpcodeUpdateMetadata;

      std::vector<uint8_t> value;
      bluetooth::le_audio::client_parser::ascs::PrepareAseCtpUpdateMetadata(confs, value);
      WriteToControlPoint(leAudioDevice, value);

      if (!osi_property_get_bool("persist.vendor.qcom.bluetooth.vsc_enabled", false)) {
        send_vs_cmd(static_cast<uint16_t>(ctx_type.value()),
         leAudioDevice->group_id_, conn_handles.size(), conn_handles, leAudioDevice->isLeXDevice());
      }
      log::info("group_id: {}, {}", leAudioDevice->group_id_, leAudioDevice->address_);

      log_history_->AddLogHistory(kLogControlPointCmd, leAudioDevice->group_id_,
                                  leAudioDevice->address_, msg_stream.str(), extra_stream.str());
    }
  }

  void PrepareAndSendReceiverStartReady(LeAudioDevice* leAudioDevice, struct ase* ase) {
    std::vector<uint8_t> ids;
    std::vector<uint8_t> value;
    std::stringstream stream;

    stream << kLogAseStartReadyOp;

    do {
      if (ase->direction == bluetooth::le_audio::types::kLeAudioDirectionSource) {
        stream << "ASE_ID " << +ase->id << ",";
        ids.push_back(ase->id);
      }
    } while ((ase = leAudioDevice->GetNextActiveAse(ase)));

    if (ids.size() > 0) {
      leAudioDevice->last_ase_ctp_command_sent =
              bluetooth::le_audio::client_parser::ascs::kCtpOpcodeReceiverStartReady;

      bluetooth::le_audio::client_parser::ascs::PrepareAseCtpAudioReceiverStartReady(ids, value);
      WriteToControlPoint(leAudioDevice, value);

      log::info("group_id: {}, {}", leAudioDevice->group_id_, leAudioDevice->address_);
      log_history_->AddLogHistory(kLogControlPointCmd, leAudioDevice->group_id_,
                                  leAudioDevice->address_, stream.str());
    }
  }

  void AseStateMachineProcessEnabling(
          struct bluetooth::le_audio::client_parser::ascs::ase_rsp_hdr& /*arh*/, struct ase* ase,
          uint8_t* data, uint16_t len, LeAudioDeviceGroup* group, LeAudioDevice* leAudioDevice) {
    if (!group) {
      log::error("leAudioDevice doesn't belong to any group");
      return;
    }

    log::debug("ase state: {}", static_cast<int>(ase->state));

    switch (ase->state) {
      case AseState::BTA_LE_AUDIO_ASE_STATE_QOS_CONFIGURED:
        SetAseState(leAudioDevice, ase, AseState::BTA_LE_AUDIO_ASE_STATE_ENABLING);

        if (group->GetTargetState() != AseState::BTA_LE_AUDIO_ASE_STATE_STREAMING) {
          log::warn("{}, ase_id: {}, target state: {}", leAudioDevice->address_, ase->id,
                    ToString(group->GetTargetState()));
          group->PrintDebugState();
          return;
        }

        {
          struct le_audio::client_parser::ascs::ase_transient_state_params rsp;

          if (ParseAseStatusTransientStateParams(rsp, len, data)) {
            if (CodecManager::GetInstance()->IsUsingCodecExtensibility()) {
              state_machine_callbacks_->UpdateMetadataCb(ase->state, rsp.cig_id, rsp.cis_id,
                rsp.metadata);
            } else {
              parseVSMetadata(rsp.metadata.size(), rsp.metadata, rsp.cig_id,
                 rsp.cis_id, ase);
            }
          }
        }

        if (group->GetState() == AseState::BTA_LE_AUDIO_ASE_STATE_STREAMING) {
          if (ase->cis_state < CisState::CONNECTING) {
            /* We are here because of the reconnection of the single device. */
            if (!CisCreateForDevice(group, leAudioDevice)) {
              StopStream(group);
              return;
            }
          }

          if (!leAudioDevice->HaveAllActiveAsesCisEst()) {
            /* More cis established events has to come */
            return;
          }

          if (!leAudioDevice->IsReadyToCreateStream()) {
            /* Device still remains in ready to create stream state. It means
             * that more enabling status notifications has to come.
             */
            return;
          }

          /* All CISes created. Send start ready for source ASE before we can go
           * to streaming state.
           */
          struct ase* ase = leAudioDevice->GetFirstActiveAse();
          log::assert_that(ase != nullptr, "shouldn't be called without an active ASE, device {}",
                           leAudioDevice->address_.ToString());
          PrepareAndSendReceiverStartReady(leAudioDevice, ase);

          return;
        }

        if (leAudioDevice->IsReadyToCreateStream()) {
          ProcessGroupEnable(group);
        }

        break;

      case AseState::BTA_LE_AUDIO_ASE_STATE_ENABLING:
      /* Enable/Switch Content */
      break;
      default:
        log::error("invalid state transition, from: {}, to: {}", static_cast<int>(ase->state),
                   static_cast<int>(AseState::BTA_LE_AUDIO_ASE_STATE_ENABLING));
        StopStream(group);
        break;
    }
  }

  void AseStateMachineProcessStreaming(
          struct bluetooth::le_audio::client_parser::ascs::ase_rsp_hdr& /*arh*/, struct ase* ase,
          uint8_t* data, uint16_t len, LeAudioDeviceGroup* group, LeAudioDevice* leAudioDevice) {
    if (!group) {
      log::error("leAudioDevice doesn't belong to any group");

      return;
    }

    log::debug("ase state: {}", static_cast<int>(ase->state));

    struct bluetooth::le_audio::client_parser::ascs::ase_transient_state_params rsp;

    bool valid_response = ParseAseStatusTransientStateParams(rsp, len, data);

    std::optional<AudioContexts> streaming_audio_context;
    LeAudioLtvMap meta;
    if (valid_response && !rsp.metadata.empty() &&
        meta.Parse(rsp.metadata.data(), rsp.metadata.size())) {
      streaming_audio_context = meta.GetAsLeAudioMetadata().streaming_audio_context;
      if (!streaming_audio_context) {
        log::error("{}, ase_id: {}, Did not found streaming metadata while parsing metadata: {}",
                   leAudioDevice->address_, ase->id, bluetooth::common::ToHexString(rsp.metadata));
      }
    }

    switch (ase->state) {
      case AseState::BTA_LE_AUDIO_ASE_STATE_QOS_CONFIGURED:
        log::error("{}, ase_id: {}, moving from QoS Configured to Streaming is impossible.",
                   leAudioDevice->address_, ase->id);
        group->PrintDebugState();
        StopStream(group);
        break;

      case AseState::BTA_LE_AUDIO_ASE_STATE_ENABLING: {
        std::vector<uint8_t> value;

        SetAseState(leAudioDevice, ase, AseState::BTA_LE_AUDIO_ASE_STATE_STREAMING);
        if (streaming_audio_context) {
          group->SetStreamingMetadataContexts(streaming_audio_context.value(), ase->direction);
        }

        if (!group->HaveAllActiveDevicesAsesTheSameState(
                    AseState::BTA_LE_AUDIO_ASE_STATE_STREAMING)) {
          /* More ASEs notification form this device has to come for this group
           */
          return;
        }

        /* The group is not ready to stream yet as there is still pending CIS Establish event and/or
         * Data Path setup complete event */
        if (!group->IsGroupStreamReady()) {
          log::info("CISes are not yet ready, wait for it.");
          group->SetNotifyStreamingWhenCisesAreReadyFlag(true);
          return;
        }

        if (group->GetState() == AseState::BTA_LE_AUDIO_ASE_STATE_STREAMING) {
          /* We are here because of the reconnection of the single device */
          log::info("{}, Ase id: {}, ase state: {}", leAudioDevice->address_, ase->id,
                    bluetooth::common::ToString(ase->state));
          cancel_watchdog_if_needed(group->group_id_);
          state_machine_callbacks_->StatusReportCb(group->group_id_, GroupStreamStatus::STREAMING);
          return;
        }

        if (group->GetTargetState() == AseState::BTA_LE_AUDIO_ASE_STATE_STREAMING) {
          /* No more transition for group */
          cancel_watchdog_if_needed(group->group_id_);

          /* Last node is in streaming state */
          group->SetState(AseState::BTA_LE_AUDIO_ASE_STATE_STREAMING);

          state_machine_callbacks_->StatusReportCb(group->group_id_, GroupStreamStatus::STREAMING);
          return;
        }

        log::error(", invalid state transition, from: {}, to: {}", ToString(group->GetState()),
                   ToString(group->GetTargetState()));
        StopStream(group);

        break;
      }
      case AseState::BTA_LE_AUDIO_ASE_STATE_STREAMING: {
        if (!valid_response) {
          StopStream(group);
          return;
        }

        if (CodecManager::GetInstance()->IsUsingCodecExtensibility()) {
          state_machine_callbacks_->UpdateMetadataCb(ase->state, rsp.cig_id, rsp.cis_id,
            rsp.metadata);
        } else {
          parseVSMetadata(rsp.metadata.size(), rsp.metadata, rsp.cig_id,
             rsp.cis_id, ase);
        }
        /* Cache current as streaming metadata */
        if (streaming_audio_context) {
          group->SetStreamingMetadataContexts(streaming_audio_context.value(), ase->direction);
        }

        break;
      }
      default:
        log::error("invalid state transition, from: {}, to: {}", static_cast<int>(ase->state),
                   static_cast<int>(AseState::BTA_LE_AUDIO_ASE_STATE_STREAMING));
        StopStream(group);
        break;
    }
  }

  void AseStateMachineProcessDisabling(
          struct bluetooth::le_audio::client_parser::ascs::ase_rsp_hdr& /*arh*/, struct ase* ase,
          LeAudioDeviceGroup* group, LeAudioDevice* leAudioDevice) {
    if (!group) {
      log::error("leAudioDevice doesn't belong to any group");

      return;
    }

    if (ase->direction == bluetooth::le_audio::types::kLeAudioDirectionSink) {
      /* Sink ASE state machine does not have Disabling state */
      log::error(", invalid state transition, from: {} , to: {}", ToString(group->GetState()),
                 ToString(group->GetTargetState()));
      StopStream(group);
      return;
    }

    log::debug("ase state: {}", static_cast<int>(ase->state));

    switch (ase->state) {
      case AseState::BTA_LE_AUDIO_ASE_STATE_ENABLING:
        /* TODO: Disable */
        break;
      case AseState::BTA_LE_AUDIO_ASE_STATE_STREAMING:
        SetAseState(leAudioDevice, ase, AseState::BTA_LE_AUDIO_ASE_STATE_DISABLING);

        /* Remote may autonomously bring ASEs to QoS configured state */
        if (group->GetTargetState() != AseState::BTA_LE_AUDIO_ASE_STATE_QOS_CONFIGURED) {
          ProcessAutonomousDisable(group, leAudioDevice, ase);
          return;
        }

        /* Process the Disable Transition of the rest of group members if no
         * more ASE notifications has to come from this device. */
        if (leAudioDevice->IsReadyToSuspendStream()) {
          ProcessGroupDisable(group);
        }

        break;

      default:
        log::error("invalid state transition, from: {}, to: {}", static_cast<int>(ase->state),
                   static_cast<int>(AseState::BTA_LE_AUDIO_ASE_STATE_DISABLING));
        StopStream(group);
        break;
    }
  }

  typedef enum {
    CIS_DISCONNECTED,
    CIS_DISCONNECTING,
    CIS_STILL_NEEDED,
  } LocalCisDisconnectResult_t;

  LocalCisDisconnectResult_t DisconnectCisIfNeeded(LeAudioDeviceGroup* group,
                                                   LeAudioDevice* leAudioDevice, struct ase* ase) {
    log::debug(
            "Group id: {}, {}, ase id: {}, cis_handle: 0x{:04x}, direction: {}, "
            "data_path_state: {}, cis_state: {}",
            group->group_id_, leAudioDevice->address_, ase->id, ase->cis_conn_hdl,
            ase->direction == bluetooth::le_audio::types::kLeAudioDirectionSink ? "sink" : "source",
            bluetooth::common::ToString(ase->data_path_state),
            bluetooth::common::ToString(ase->cis_state));

    if (ase->cis_state == CisState::IDLE || ase->cis_state == CisState::ASSIGNED) {
      return CIS_DISCONNECTED;
    }

    if (ase->cis_state == CisState::DISCONNECTING) {
      log::debug(" CIS is already disconnecting, nothing to do here.");
      return CIS_DISCONNECTING;
    }

    auto bidirection_ase = leAudioDevice->GetAseToMatchBidirectionCis(ase);
    if (bidirection_ase != nullptr && bidirection_ase->cis_state == CisState::CONNECTED &&
        (bidirection_ase->state == AseState::BTA_LE_AUDIO_ASE_STATE_STREAMING ||
         bidirection_ase->state == AseState::BTA_LE_AUDIO_ASE_STATE_ENABLING)) {
      log::info("Still waiting for the bidirectional ase {} to be released ({})",
                bidirection_ase->id, bluetooth::common::ToString(bidirection_ase->state));
      return CIS_STILL_NEEDED;
    }

    ase->cis_state = CisState::DISCONNECTING;
    if (bidirection_ase) {
      bidirection_ase->cis_state = CisState::DISCONNECTING;
    }

    group->RemoveCisFromStreamIfNeeded(leAudioDevice, ase->cis_conn_hdl);
    IsoManager::GetInstance()->DisconnectCis(ase->cis_conn_hdl, HCI_ERR_PEER_USER);
    log_history_->AddLogHistory(kLogStateMachineTag, group->group_id_, leAudioDevice->address_,
                                kLogCisDisconnectOp + "cis_h:" + loghex(ase->cis_conn_hdl));
    return CIS_DISCONNECTING;
  }

  void AseStateMachineProcessReleasing(
          struct bluetooth::le_audio::client_parser::ascs::ase_rsp_hdr& /*arh*/, struct ase* ase,
          LeAudioDeviceGroup* group, LeAudioDevice* leAudioDevice) {
    if (!group) {
      log::error("leAudioDevice doesn't belong to any group");

      return;
    }

    log::debug("ase state: {}", static_cast<int>(ase->state));

    switch (ase->state) {
      case AseState::BTA_LE_AUDIO_ASE_STATE_DISABLING:
      case AseState::BTA_LE_AUDIO_ASE_STATE_CODEC_CONFIGURED: {
        SetAseState(leAudioDevice, ase,
                    AseState::BTA_LE_AUDIO_ASE_STATE_RELEASING);

        if (group->HaveAllActiveDevicesAsesTheSameState(
                    AseState::BTA_LE_AUDIO_ASE_STATE_RELEASING)) {
          group->SetState(AseState::BTA_LE_AUDIO_ASE_STATE_RELEASING);
        }

        bool remove_cig = (DisconnectCisIfNeeded(group, leAudioDevice, ase) == CIS_DISCONNECTED);

        if (remove_cig && group->cig.GetState() == CigState::CREATED &&
            group->HaveAllCisesDisconnected() &&
            getDeviceTryingToAttachTheStream(group) == nullptr) {
          RemoveCigForGroup(group);
        }

        break;
      }
      case AseState::BTA_LE_AUDIO_ASE_STATE_ENABLING: {
        SetAseState(leAudioDevice, ase, AseState::BTA_LE_AUDIO_ASE_STATE_RELEASING);

        bool remove_cig = (DisconnectCisIfNeeded(group, leAudioDevice, ase) == CIS_DISCONNECTED);

        if (!group->HaveAllActiveDevicesAsesTheSameState(
                    AseState::BTA_LE_AUDIO_ASE_STATE_RELEASING)) {
          return;
        }
        group->SetState(AseState::BTA_LE_AUDIO_ASE_STATE_RELEASING);

        if (remove_cig) {
          /* In the ENABLING state most probably there was no CISes created.
           * Make sure group is destroyed here */
          RemoveCigForGroup(group);
        }
        break;
      }
      case AseState::BTA_LE_AUDIO_ASE_STATE_QOS_CONFIGURED:
      case AseState::BTA_LE_AUDIO_ASE_STATE_STREAMING: {
        SetAseState(leAudioDevice, ase, AseState::BTA_LE_AUDIO_ASE_STATE_RELEASING);

        log::debug("cis_state: {}", static_cast<int>(ase->cis_state));
        log::debug("data_path_state: {}", static_cast<int>(ase->data_path_state));

        /* Happens when bi-directional completive ASE releasing state came */
        if (ase->cis_state == CisState::DISCONNECTING) {
          break;
        }

        if (ase->data_path_state == DataPathState::CONFIGURED) {
          RemoveDataPathByCisHandle(leAudioDevice, ase->cis_conn_hdl);
        } else if ((ase->cis_state == CisState::CONNECTED ||
                    ase->cis_state == CisState::CONNECTING) &&
                   ase->data_path_state == DataPathState::IDLE) {
          DisconnectCisIfNeeded(group, leAudioDevice, ase);
        } else {
          log::debug("Nothing to do ase data path state: {}",
                     static_cast<int>(ase->data_path_state));
        }

        if (group->HaveAllActiveDevicesAsesTheSameState(
                    AseState::BTA_LE_AUDIO_ASE_STATE_RELEASING)) {
          group->SetState(AseState::BTA_LE_AUDIO_ASE_STATE_RELEASING);
          group->ClearStreamingMetadataContexts();
          if (group->GetTargetState() == AseState::BTA_LE_AUDIO_ASE_STATE_STREAMING) {
            log::info("Group {} is doing autonomous release", group->group_id_);
            SetTargetState(group, AseState::BTA_LE_AUDIO_ASE_STATE_IDLE);
            state_machine_callbacks_->StatusReportCb(group->group_id_,
                                                     GroupStreamStatus::RELEASING_AUTONOMOUS);
          }
        }

        break;
      }
      default:
        log::error("invalid state transition, from: {}, to: {}", static_cast<int>(ase->state),
                   static_cast<int>(AseState::BTA_LE_AUDIO_ASE_STATE_RELEASING));
        break;
    }
  }

  void ProcessGroupEnable(LeAudioDeviceGroup* group) {
    if (group->GetState() != AseState::BTA_LE_AUDIO_ASE_STATE_ENABLING) {
      /* Check if the group is ready to create stream. If not, keep waiting. */
      if (!group->IsGroupReadyToCreateStream()) {
        log::debug("Waiting for more ASEs to be in enabling or directly in streaming state");
        return;
      }

      /* Group can move to Enabling state now. */
      group->SetState(AseState::BTA_LE_AUDIO_ASE_STATE_ENABLING);
    }

    /* If Target State is not streaming, then something is wrong. */
    if (group->GetTargetState() != AseState::BTA_LE_AUDIO_ASE_STATE_STREAMING) {
      log::error(", invalid state transition, from: {} , to: {}", ToString(group->GetState()),
                 ToString(group->GetTargetState()));
      StopStream(group);
      return;
    }

    /* Try to create CISes for the group */
    if (!CisCreate(group)) {
      StopStream(group);
    }
  }

  void ProcessGroupDisable(LeAudioDeviceGroup* group) {
    /* Disable ASEs for next device in group. */
    if (group->GetState() != AseState::BTA_LE_AUDIO_ASE_STATE_DISABLING) {
      if (!group->IsGroupReadyToSuspendStream()) {
        log::info("Waiting for all devices to be in disable state");
        return;
      }
      group->SetState(AseState::BTA_LE_AUDIO_ASE_STATE_DISABLING);
    }

    /* At this point all of the active ASEs within group are disabled. As there
     * is no Disabling state for Sink ASE, it might happen that all of the
     * active ASEs are Sink ASE and will transit to QoS state. So check
     * the group state, because we might be ready to release data path. */
    if (group->HaveAllActiveDevicesAsesTheSameState(
                AseState::BTA_LE_AUDIO_ASE_STATE_QOS_CONFIGURED)) {
      group->SetState(AseState::BTA_LE_AUDIO_ASE_STATE_QOS_CONFIGURED);
    }

    /* Transition to QoS configured is done by CIS disconnection */
    if (group->GetTargetState() == AseState::BTA_LE_AUDIO_ASE_STATE_QOS_CONFIGURED) {
      ReleaseDataPath(group);
    } else {
      log::error(", invalid state transition, from: {} , to: {}", ToString(group->GetState()),
                 ToString(group->GetTargetState()));
      StopStream(group);
    }
  }

  void ProcessAutonomousDisable(LeAudioDeviceGroup* group, LeAudioDevice* leAudioDevice,
                                struct ase* ase) {
    /* If there is any streaming ASE and connected CIS, there is nothing to do.
     * Otherwise, Release all the ASEs.
     */
    log::info("{}, ase {}", leAudioDevice->address_, ase->id);

    if (group->HaveAnyActiveDeviceInStreamingState() && !group->HaveAllCisesDisconnected()) {
      log::info("There is still some ASE streaming, do nothing");
      return;
    }

    /* If there is no more ASEs streaming, just stop the stream */
    StopStream(group);
  }
};
}  // namespace

namespace bluetooth::le_audio {
void LeAudioGroupStateMachine::Initialize(Callbacks* state_machine_callbacks_) {
  if (instance) {
    log::error("Already initialized");
    return;
  }

  instance = new LeAudioGroupStateMachineImpl(state_machine_callbacks_);
}

void LeAudioGroupStateMachine::Cleanup() {
  if (!instance) {
    return;
  }

  LeAudioGroupStateMachineImpl* ptr = instance;
  instance = nullptr;

  delete ptr;
}

LeAudioGroupStateMachine* LeAudioGroupStateMachine::Get() {
  log::assert_that(instance != nullptr, "assert failed: instance != nullptr");
  return instance;
}
}  // namespace bluetooth::le_audio<|MERGE_RESOLUTION|>--- conflicted
+++ resolved
@@ -1067,14 +1067,11 @@
             kLogHciEvent, group->group_id_, leAudioDevice->address_,
             kLogSetDataPathOp + "cis_h:" + loghex(conn_handle) + " STATUS=" + loghex(status));
 
-<<<<<<< HEAD
     log::warn(": Group: {}, status: {}, conn_handle: {} ", group->group_id_, status, conn_handle);
-=======
     /* Find ASE and later update state for the given cis.*/
     auto ase = leAudioDevice->GetFirstActiveAseByCisAndDataPathState(CisState::CONNECTED,
                                                                      DataPathState::CONFIGURING);
 
->>>>>>> f3d3aaea
     if (status) {
       log::error("Failed to setup data path for {}, cis handle: {:#x}, error: {:#x}",
                  leAudioDevice->address_, conn_handle, status);
