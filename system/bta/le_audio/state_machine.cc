/*
 * Copyright 2021 HIMSA II K/S - www.himsa.com. Represented by EHIMA -
 * www.ehima.com
 *
 * Licensed under the Apache License, Version 2.0 (the "License");
 * you may not use this file except in compliance with the License.
 * You may obtain a copy of the License at
 *
 *      http://www.apache.org/licenses/LICENSE-2.0
 *
 * Unless required by applicable law or agreed to in writing, software
 * distributed under the License is distributed on an "AS IS" BASIS,
 * WITHOUT WARRANTIES OR CONDITIONS OF ANY KIND, either express or implied.
 * See the License for the specific language governing permissions and
 * limitations under the License.
 */

#include "state_machine.h"

#include <base/functional/bind.h>
#include <base/functional/callback.h>
#include <base/strings/string_number_conversions.h>
#include <bluetooth/log.h>
#include <com_android_bluetooth_flags.h>

#include "bta_gatt_queue.h"
#include "btm_iso_api.h"
#include "client_parser.h"
#include "codec_manager.h"
#include "common/strings.h"
#include "devices.h"
#include "hci/hci_packets.h"
#include "internal_include/bt_trace.h"
#include "le_audio_health_status.h"
#include "le_audio_log_history.h"
#include "le_audio_types.h"
#include "osi/include/alarm.h"
#include "osi/include/osi.h"
#include "osi/include/properties.h"
<<<<<<< HEAD
#include "stack/include/hcimsgs.h"
=======
#include "stack/include/btm_client_interface.h"
>>>>>>> b87708e6

// clang-format off
/* ASCS state machine 1.0
 *
 * State machine manages group of ASEs to make transition from one state to
 * another according to specification and keeping involved necessary externals
 * like: ISO, CIG, ISO data path, audio path form/to upper layer.
 *
 * GroupStream (API): GroupStream method of this le audio implementation class
 *                    object should allow transition from Idle (No Caching),
 *                    Codec Configured (Caching after release) state to
 *                    Streaming for all ASEs in group within time limit. Time
 *                    limit should keep safe whole state machine from being
 *                    stucked in any in-middle state, which is not a destination
 *                    state.
 *
 *                    TODO Second functionality of streaming should be switch
 *                    context which will base on previous state, context type.
 *
 * GroupStop (API): GroupStop method of this le audio implementation class
 *                  object should allow safe transition from any state to Idle
 *                  or Codec Configured (if caching supported).
 *
 * ╔══════════════════╦═════════════════════════════╦══════════════╦══════════════════╦══════╗
 * ║  Current State   ║ ASE Control Point Operation ║    Result    ║    Next State    ║ Note ║
 * ╠══════════════════╬═════════════════════════════╬══════════════╬══════════════════╬══════╣
 * ║ Idle             ║ Config Codec                ║ Success      ║ Codec Configured ║  +   ║
 * ║ Codec Configured ║ Config Codec                ║ Success      ║ Codec Configured ║  -   ║
 * ║ Codec Configured ║ Release                     ║ Success      ║ Releasing        ║  +   ║
 * ║ Codec Configured ║ Config QoS                  ║ Success      ║ QoS Configured   ║  +   ║
 * ║ QoS Configured   ║ Config Codec                ║ Success      ║ Codec Configured ║  -   ║
 * ║ QoS Configured   ║ Config QoS                  ║ Success      ║ QoS Configured   ║  -   ║
 * ║ QoS Configured   ║ Release                     ║ Success      ║ Releasing        ║  +   ║
 * ║ QoS Configured   ║ Enable                      ║ Success      ║ Enabling         ║  +   ║
 * ║ Enabling         ║ Release                     ║ Success      ║ Releasing        ║  +   ║
 * ║ Enabling         ║ Update Metadata             ║ Success      ║ Enabling         ║  -   ║
 * ║ Enabling         ║ Disable                     ║ Success      ║ Disabling        ║  -   ║
 * ║ Enabling         ║ Receiver Start Ready        ║ Success      ║ Streaming        ║  +   ║
 * ║ Streaming        ║ Update Metadata             ║ Success      ║ Streaming        ║  -   ║
 * ║ Streaming        ║ Disable                     ║ Success      ║ Disabling        ║  +   ║
 * ║ Streaming        ║ Release                     ║ Success      ║ Releasing        ║  +   ║
 * ║ Disabling        ║ Receiver Stop Ready         ║ Success      ║ QoS Configured   ║  +   ║
 * ║ Disabling        ║ Release                     ║ Success      ║ Releasing        ║  +   ║
 * ║ Releasing        ║ Released (no caching)       ║ Success      ║ Idle             ║  +   ║
 * ║ Releasing        ║ Released (caching)          ║ Success      ║ Codec Configured ║  -   ║
 * ╚══════════════════╩═════════════════════════════╩══════════════╩══════════════════╩══════╝
 *
 * + - supported transition
 * - - not supported
 */
// clang-format on

constexpr uint16_t  HCI_VS_QBCE_OCF                     = 0xFC51;

constexpr uint8_t  LTV_TYPE_VS_METADATA                 = 0xFF;
constexpr uint8_t  LTV_TYPE_VS_METADATA_FE              = 0xFE;

constexpr uint8_t  LTV_TYPE_MIN_FT                      = 0X00;
constexpr uint8_t  LTV_TYPE_MIN_BIT_RATE                = 0X01;
constexpr uint8_t  LTV_TYPE_MIN_MAX_ERROR_RESILIENCE    = 0X02;
constexpr uint8_t  LTV_TYPE_LATENCY_MODE                = 0X03;
constexpr uint8_t  LTV_TYPE_MAX_FT                      = 0X04;

constexpr uint8_t  LTV_LEN_MIN_FT                       = 0X01;
constexpr uint8_t  LTV_LEN_MIN_BIT_RATE                 = 0X01;
constexpr uint8_t  LTV_LEN_MIN_MAX_ERROR_RESILIENCE     = 0X01;
constexpr uint8_t  LTV_LEN_LATENCY_MODE                 = 0X01;
constexpr uint8_t  LTV_LEN_MAX_FT                       = 0X01;

constexpr uint8_t  ENCODER_LIMITS_SUB_OP                = 0x24;

typedef struct {
  uint8_t cig_id;
  uint8_t cis_id;
  std::vector<uint8_t> encoder_params;
  uint8_t encoder_mode;
} tBTM_BLE_SET_ENCODER_LIMITS_PARAM;

bool isRecordReadable(uint8_t total_len, uint8_t processed_len,
                      uint8_t req_len) {
  LOG(WARNING) << __func__ << ": total_len: " << loghex(total_len)
                           << ", processed_len: " << loghex(processed_len)
                           << ", req_len: " << loghex(req_len);
  if((total_len > processed_len) &&
     ((total_len - processed_len) >= req_len)) {
    return true;
  } else {
    return false;
  }
}

uint8_t* PrepareSetEncoderLimitsPayload(tBTM_BLE_SET_ENCODER_LIMITS_PARAM *params,
                                        uint8_t *length, uint8_t *p) {
  uint8_t param_len = 0;
  uint8_t size = params->encoder_params.size();
  uint8_t num_limits = (size == 0) ? 1 : size;
  LOG(INFO) <<__func__  << "num_limits = "<<loghex(num_limits);
  LOG(INFO) <<__func__  << "params->cig_id = "<<loghex(params->cig_id);
  LOG(INFO) <<__func__  << "params->cis_id = "<<loghex(params->cis_id);
  UINT8_TO_STREAM(p, ENCODER_LIMITS_SUB_OP); //sub-opcode
  param_len++;
  UINT8_TO_STREAM(p, params->cig_id);
  param_len++;
  UINT8_TO_STREAM(p, params->cis_id);
  param_len++;
  UINT8_TO_STREAM(p, num_limits); //numlimits
  param_len++;
  UINT8_TO_STREAM(p, LTV_TYPE_MIN_FT);
  param_len++;
  UINT8_TO_STREAM(p, LTV_LEN_MIN_FT);
  param_len++;
  UINT8_TO_STREAM(p, params->encoder_params[0]);
  param_len++;
  UINT8_TO_STREAM(p, LTV_TYPE_MIN_BIT_RATE);
  param_len++;
  UINT8_TO_STREAM(p, LTV_LEN_MIN_BIT_RATE);
  param_len++;
  UINT8_TO_STREAM(p, params->encoder_params[2]);
  param_len++;
  UINT8_TO_STREAM(p, LTV_TYPE_MIN_MAX_ERROR_RESILIENCE);
  param_len++;
  UINT8_TO_STREAM(p, LTV_LEN_MIN_MAX_ERROR_RESILIENCE);
  param_len++;
  UINT8_TO_STREAM(p, params->encoder_params[3]);
  param_len++;
  UINT8_TO_STREAM(p, LTV_TYPE_LATENCY_MODE);
  param_len++;
  UINT8_TO_STREAM(p, LTV_LEN_LATENCY_MODE);
  param_len++;
  UINT8_TO_STREAM(p, params->encoder_params[4]);
  param_len++;
  UINT8_TO_STREAM(p, LTV_TYPE_MAX_FT);
  param_len++;
  UINT8_TO_STREAM(p, LTV_LEN_MAX_FT);
  param_len++;
  UINT8_TO_STREAM(p, params->encoder_params[1]);
  param_len++;
  *length = param_len;
  LOG(INFO) <<__func__  << "param_len = "<<loghex(param_len);
  return p;
}

void UpdateEncoderParams(uint8_t cig_id, uint8_t cis_id,
                                 std::vector<uint8_t> encoder_limit_params,
                                 uint8_t encoder_mode) {
  tBTM_BLE_SET_ENCODER_LIMITS_PARAM encoder_params = {
                                       .cig_id = cig_id,
                                       .cis_id = cis_id,
                                       .encoder_params = encoder_limit_params,
                                       .encoder_mode = encoder_mode};
    uint8_t length = 0;
    uint8_t size = 1;
    if (encoder_params.encoder_params.size())
      size = encoder_params.encoder_params.size();
    uint16_t len = 4 + size * 3;
    LOG(INFO) <<__func__  << "len = "<<loghex(len);
    uint8_t param_arr[len];
    uint8_t *param = param_arr;
    PrepareSetEncoderLimitsPayload(&encoder_params, &length, param);
    bluetooth::legacy::hci::GetInterface().SendVendorSpecificCmd(HCI_VS_QBCE_OCF, length, param, NULL);
}

void parseVSMetadata(uint8_t total_len, std::vector<uint8_t> metadata,
                     uint8_t cig_id, uint8_t cis_id) {
  LOG(INFO) << __func__ ;
  uint8_t* p = metadata.data();
  uint8_t ltv_len, ltv_type;
  uint8_t processed_len = 0;
  std::vector<uint8_t> vs_meta_data;
  uint8_t meta_data_len = total_len;

  while(meta_data_len > 0) {
    STREAM_TO_UINT8(ltv_len, p);
    processed_len++;

    if(!ltv_len || !isRecordReadable(total_len, processed_len, ltv_len)) {
      LOG(INFO) << __func__ << ": Data is not readable ";
      break;
    }

    STREAM_TO_UINT8(ltv_type, p);
    processed_len++;

    if(ltv_type == LTV_TYPE_VS_METADATA) {
      uint16_t company_id;
      uint8_t vs_meta_data_len, vs_meta_data_type;
      STREAM_TO_UINT16(company_id, p);
      LOG(INFO) << ": company_id = " << loghex(company_id);
      processed_len += 2;
      ltv_len -= 3; //company id and ltv_type
      while(ltv_len) {
        STREAM_TO_UINT8(vs_meta_data_len, p);
        LOG(INFO) << __func__ << ": vs_meta_data_len = " << loghex(vs_meta_data_len);
        processed_len++;

        if(!vs_meta_data_len || !isRecordReadable(total_len, processed_len, vs_meta_data_len)) {
          LOG(INFO) << __func__ << ": Data is not readable ";
          break;
        }

        STREAM_TO_UINT8(vs_meta_data_type, p);
        LOG(INFO) << __func__ << ": vs_meta_data_type = " << loghex(vs_meta_data_type);
        processed_len++;
        if(vs_meta_data_type == LTV_TYPE_VS_METADATA_FE) {
          vs_meta_data.resize(vs_meta_data_len - 1);
          STREAM_TO_ARRAY(vs_meta_data.data(), p, vs_meta_data_len - 1); // "ltv_len - 1" because 1B for type
          LOG(INFO) << __func__ << ": STREAM_TO_ARRAY done ";
          processed_len += static_cast<int> (sizeof(vs_meta_data));
          LOG(INFO) << __func__ << ": straight away call UpdateEncoderParams ";
          UpdateEncoderParams(cig_id, cis_id, vs_meta_data, 0xFF);
          vs_meta_data.clear();
        } else {
          (p) += (vs_meta_data_len - 1); //just ignore and increase pointer
          processed_len += (vs_meta_data_len - 1);
        }
        ltv_len -= (vs_meta_data_len + 1);
      }
    } else {
      (p) += (ltv_len - 1);
    }
    meta_data_len -= (ltv_len + 1);
  }
}

using bluetooth::common::ToString;
using bluetooth::hci::IsoManager;
using bluetooth::legacy::hci::GetInterface;
using bluetooth::le_audio::CodecManager;
using bluetooth::le_audio::GroupStreamStatus;
using bluetooth::le_audio::LeAudioDevice;
using bluetooth::le_audio::LeAudioDeviceGroup;
using bluetooth::le_audio::LeAudioGroupStateMachine;

using bluetooth::hci::ErrorCode;
using bluetooth::hci::ErrorCodeText;
using bluetooth::le_audio::DsaMode;
using bluetooth::le_audio::DsaModes;
using bluetooth::le_audio::types::ase;
using bluetooth::le_audio::types::AseState;
using bluetooth::le_audio::types::AudioContexts;
using bluetooth::le_audio::types::BidirectionalPair;
using bluetooth::le_audio::types::CigState;
using bluetooth::le_audio::types::CisState;
using bluetooth::le_audio::types::CodecLocation;
using bluetooth::le_audio::types::DataPathState;
using bluetooth::le_audio::types::LeAudioContextType;
using bluetooth::le_audio::types::LeAudioCoreCodecConfig;

std::map<uint32_t, uint8_t> freq_to_ltv_map = {
     {8000,     bluetooth::le_audio::codec_spec_conf::kLeAudioSamplingFreq8000Hz},
     {11025,    bluetooth::le_audio::codec_spec_conf::kLeAudioSamplingFreq11025Hz},
     {16000,    bluetooth::le_audio::codec_spec_conf::kLeAudioSamplingFreq16000Hz},
     {22050,    bluetooth::le_audio::codec_spec_conf::kLeAudioSamplingFreq22050Hz},
     {24000,    bluetooth::le_audio::codec_spec_conf::kLeAudioSamplingFreq24000Hz},
     {32000,    bluetooth::le_audio::codec_spec_conf::kLeAudioSamplingFreq32000Hz},
     {44100,    bluetooth::le_audio::codec_spec_conf::kLeAudioSamplingFreq44100Hz},
     {48000,    bluetooth::le_audio::codec_spec_conf::kLeAudioSamplingFreq48000Hz},
     {88200,    bluetooth::le_audio::codec_spec_conf::kLeAudioSamplingFreq88200Hz},
     {96000,    bluetooth::le_audio::codec_spec_conf::kLeAudioSamplingFreq96000Hz},
     {176400,   bluetooth::le_audio::codec_spec_conf::kLeAudioSamplingFreq176400Hz},
     {192000,   bluetooth::le_audio::codec_spec_conf::kLeAudioSamplingFreq192000Hz},
     {384000,   bluetooth::le_audio::codec_spec_conf::kLeAudioSamplingFreq384000Hz},
};

constexpr int kIsoDataPathPlatformDefault = 0x01;

namespace {

using namespace bluetooth;

constexpr int linkQualityCheckInterval = 4000;
constexpr int kAutonomousTransitionTimeoutMs = 5000;
constexpr int kNumberOfCisRetries = 2;

static void link_quality_cb(void* data) {
  // very ugly, but we need to pass just two bytes
  uint16_t cis_conn_handle = *((uint16_t*)data);

  IsoManager::GetInstance()->ReadIsoLinkQuality(cis_conn_handle);
}

class LeAudioGroupStateMachineImpl;
LeAudioGroupStateMachineImpl* instance;

class LeAudioGroupStateMachineImpl : public LeAudioGroupStateMachine {
 public:
  LeAudioGroupStateMachineImpl(Callbacks* state_machine_callbacks_)
      : state_machine_callbacks_(state_machine_callbacks_),
        watchdog_(alarm_new("LeAudioStateMachineTimer")) {
    log_history_ = LeAudioLogHistory::Get();
  }

  ~LeAudioGroupStateMachineImpl() {
    alarm_free(watchdog_);
    watchdog_ = nullptr;
    log_history_->Cleanup();
    log_history_ = nullptr;
  }

  bool AttachToStream(LeAudioDeviceGroup* group, LeAudioDevice* leAudioDevice,
                      BidirectionalPair<std::vector<uint8_t>> ccids) override {
    log::info("group id: {} device: {}", group->group_id_,
              leAudioDevice->address_);

    /* This function is used to attach the device to the stream.
     * Limitation here is that device should be previously in the streaming
     * group and just got reconnected.
     */
    if (group->GetState() != AseState::BTA_LE_AUDIO_ASE_STATE_STREAMING ||
        group->GetTargetState() != AseState::BTA_LE_AUDIO_ASE_STATE_STREAMING) {
      log::error(
          "group {} no in correct streaming state: {} or target state: {}",
          group->group_id_, ToString(group->GetState()),
          ToString(group->GetTargetState()));
      return false;
    }

    /* This is cautious - mostly needed for unit test only */
    auto group_metadata_contexts =
        get_bidirectional(group->GetMetadataContexts());
    auto device_available_contexts = leAudioDevice->GetAvailableContexts();
    if (!group_metadata_contexts.test_any(device_available_contexts)) {
      log::info("{} does is not have required context type",
                leAudioDevice->address_);
      return false;
    }

    /* If remote device is in QoS state, go to enabling state. */
    if (leAudioDevice->HaveActiveAse() &&
        leAudioDevice->HaveAllActiveAsesSameState(
            AseState::BTA_LE_AUDIO_ASE_STATE_QOS_CONFIGURED)) {
      log::info("{} in QoS state, proceed to Enable state",
                leAudioDevice->address_);
      PrepareAndSendEnable(leAudioDevice);
      return true;
    }

    /* Invalidate configuration to make sure it is chosen properly when new
     * member connects
     */
    group->InvalidateCachedConfigurations();

    if (!group->Configure(group->GetConfigurationContextType(),
                          group->GetMetadataContexts(), ccids)) {
      log::error("failed to set ASE configuration");
      return false;
    }

    PrepareAndSendCodecConfigure(group, leAudioDevice);
    return true;
  }

  bool StartStream(
      LeAudioDeviceGroup* group, LeAudioContextType context_type,
      const BidirectionalPair<AudioContexts>& metadata_context_types,
      BidirectionalPair<std::vector<uint8_t>> ccid_lists) override {
    log::info("current state: {}", ToString(group->GetState()));

    switch (group->GetState()) {
      case AseState::BTA_LE_AUDIO_ASE_STATE_CODEC_CONFIGURED:
        if (group->IsConfiguredForContext(context_type)) {
          if (group->Activate(context_type, metadata_context_types,
                              ccid_lists)) {
            SetTargetState(group, AseState::BTA_LE_AUDIO_ASE_STATE_STREAMING);

            if (CigCreate(group)) {
              return true;
            }
          }
          log::info("Could not activate device, try to configure it again");
        }

        /* Deactivate previousely activated ASEs in case if there were just a
         * reconfiguration (group target state as CODEC CONFIGURED) and no
         * deactivation. Currently activated ASEs cannot be used for different
         * context.
         */
        group->Deactivate();

        /* We are going to reconfigure whole group. Clear Cises.*/
        ReleaseCisIds(group);

        /* If configuration is needed */
        FALLTHROUGH_INTENDED;
      case AseState::BTA_LE_AUDIO_ASE_STATE_IDLE:
        if (!group->Configure(context_type, metadata_context_types,
                              ccid_lists)) {
          log::error("failed to set ASE configuration");
          return false;
        }

        group->cig.GenerateCisIds(context_type);
        /* All ASEs should aim to achieve target state */
        SetTargetState(group, AseState::BTA_LE_AUDIO_ASE_STATE_STREAMING);
        if (!PrepareAndSendCodecConfigToTheGroup(group)) {
          group->PrintDebugState();
          ClearGroup(group, true);
        }
        break;

      case AseState::BTA_LE_AUDIO_ASE_STATE_QOS_CONFIGURED: {
        LeAudioDevice* leAudioDevice = group->GetFirstActiveDevice();
        if (!leAudioDevice) {
          log::error("group has no active devices");
          return false;
        }

        /* All ASEs should aim to achieve target state */
        SetTargetState(group, AseState::BTA_LE_AUDIO_ASE_STATE_STREAMING);
        PrepareAndSendEnableToTheGroup(group);
        break;
      }

      case AseState::BTA_LE_AUDIO_ASE_STATE_STREAMING: {
        /* This case just updates the metadata for the stream, in case
         * stream configuration is satisfied. We can do that already for
         * all the devices in a group, without any state transitions.
         */
        if (!group->IsMetadataChanged(metadata_context_types, ccid_lists))
          return true;

        LeAudioDevice* leAudioDevice = group->GetFirstActiveDevice();
        if (!leAudioDevice) {
          log::error("group has no active devices");
          return false;
        }

        while (leAudioDevice) {
          PrepareAndSendUpdateMetadata(leAudioDevice, metadata_context_types,
                                       ccid_lists);
          leAudioDevice = group->GetNextActiveDevice(leAudioDevice);
        }
        break;
      }

      default:
        log::error("Unable to transit from {}", ToString(group->GetState()));
        return false;
    }

    return true;
  }

  bool ConfigureStream(
      LeAudioDeviceGroup* group, LeAudioContextType context_type,
      const BidirectionalPair<AudioContexts>& metadata_context_types,
      BidirectionalPair<std::vector<uint8_t>> ccid_lists) override {
    if (group->GetState() > AseState::BTA_LE_AUDIO_ASE_STATE_CODEC_CONFIGURED) {
      log::error(
          "Stream should be stopped or in configured stream. Current state: {}",
          ToString(group->GetState()));
      return false;
    }

    group->Deactivate();
    ReleaseCisIds(group);

    if (!group->Configure(context_type, metadata_context_types, ccid_lists)) {
      log::error("Could not configure ASEs for group {} content type {}",
                 group->group_id_, int(context_type));

      return false;
    }

    group->cig.GenerateCisIds(context_type);
    SetTargetState(group, AseState::BTA_LE_AUDIO_ASE_STATE_CODEC_CONFIGURED);
    return PrepareAndSendCodecConfigToTheGroup(group);
  }

  void SuspendStream(LeAudioDeviceGroup* group) override {
    /* All ASEs should aim to achieve target state */
    SetTargetState(group, AseState::BTA_LE_AUDIO_ASE_STATE_QOS_CONFIGURED);
    auto status = PrepareAndSendDisableToTheGroup(group);
    state_machine_callbacks_->StatusReportCb(group->group_id_, status);
  }

  void StopStream(LeAudioDeviceGroup* group) override {
    if (group->IsReleasingOrIdle()) {
      log::info("group: {} already in releasing process", group->group_id_);
      return;
    }

    /* All Ases should aim to achieve target state */
    SetTargetState(group, AseState::BTA_LE_AUDIO_ASE_STATE_IDLE);

    auto status = PrepareAndSendReleaseToTheGroup(group);
    state_machine_callbacks_->StatusReportCb(group->group_id_, status);
  }

  void notifyLeAudioHealth(
      LeAudioDeviceGroup* group,
      bluetooth::le_audio::LeAudioHealthGroupStatType stat) {
    auto leAudioHealthStatus = bluetooth::le_audio::LeAudioHealthStatus::Get();
    if (leAudioHealthStatus) {
      leAudioHealthStatus->AddStatisticForGroup(group, stat);
    }
  }

  void ProcessGattCtpNotification(LeAudioDeviceGroup* group, uint8_t* value,
                                  uint16_t len) {
    auto ntf = std::make_unique<
        struct bluetooth::le_audio::client_parser::ascs::ctp_ntf>();

    bool valid_notification = ParseAseCtpNotification(*ntf, len, value);
    if (group == nullptr) {
      log::warn("Notification received to invalid group");
      return;
    }

    /* State machine looks on ASE state and base on it take decisions.
     * If ASE state is not achieve on time, timeout is reported and upper
     * layer mostlikely drops ACL considers that remote is in bad state.
     * However, it might happen that remote device rejects ASE configuration for
     * some reason and ASCS specification defines tones of different reasons.
     * Maybe in the future we will be able to handle all of them but for now it
     * seems to be important to allow remote device to reject ASE configuration
     * when stream is creating. e.g. Allow remote to reject Enable on unwanted
     * context type.
     */

    auto target_state = group->GetTargetState();
    auto in_transition = group->IsInTransition();
    if (!in_transition ||
        target_state != AseState::BTA_LE_AUDIO_ASE_STATE_STREAMING) {
      log::debug(
          "Not interested in ctp result for group {} inTransistion: {} , "
          "targetState: {}",
          group->group_id_, in_transition, ToString(target_state));
      return;
    }

    if (!valid_notification) {
      /* Do nothing, just allow guard timer to fire */
      log::error("Invalid CTP notification for group {}", group->group_id_);
      return;
    }

    for (auto& entry : ntf->entries) {
      if (entry.response_code !=
          bluetooth::le_audio::client_parser::ascs::kCtpResponseCodeSuccess) {
        /* Gracefully stop the stream */
        log::error(
            "Stoping stream due to control point error for ase: {}, error: "
            "0x{:02x}, reason: 0x{:02x}",
            entry.ase_id, entry.response_code, entry.reason);

        notifyLeAudioHealth(group,
                            bluetooth::le_audio::LeAudioHealthGroupStatType::
                                STREAM_CREATE_SIGNALING_FAILED);
        StopStream(group);
        return;
      }
    }

    log::debug("Ctp result OK for group {} inTransistion: {} , targetState: {}",
               group->group_id_, in_transition, ToString(target_state));
  }

  void ProcessGattNotifEvent(uint8_t* value, uint16_t len, struct ase* ase,
                             LeAudioDevice* leAudioDevice,
                             LeAudioDeviceGroup* group) override {
    struct bluetooth::le_audio::client_parser::ascs::ase_rsp_hdr arh;

    ParseAseStatusHeader(arh, len, value);

    if (ase->id == 0x00) {
      /* Initial state of Ase - update id */
      log::info(", discovered ase id: {}", arh.id);
      ase->id = arh.id;
    }

    auto state = static_cast<AseState>(arh.state);

    log::info("{} , ASE id: {}, state changed {} -> {}",
              leAudioDevice->address_, ase->id, ToString(ase->state),
              ToString(state));

    log_history_->AddLogHistory(
        kLogAseStateNotif, leAudioDevice->group_id_, leAudioDevice->address_,
        "ASE_ID " + std::to_string(arh.id) + ": " + ToString(state),
        "curr: " + ToString(ase->state));

    switch (state) {
      case AseState::BTA_LE_AUDIO_ASE_STATE_IDLE:
        AseStateMachineProcessIdle(arh, ase, group, leAudioDevice);
        break;
      case AseState::BTA_LE_AUDIO_ASE_STATE_CODEC_CONFIGURED:
        AseStateMachineProcessCodecConfigured(
            arh, ase,
            value + bluetooth::le_audio::client_parser::ascs::kAseRspHdrMinLen,
            len - bluetooth::le_audio::client_parser::ascs::kAseRspHdrMinLen,
            group, leAudioDevice);
        break;
      case AseState::BTA_LE_AUDIO_ASE_STATE_QOS_CONFIGURED:
        AseStateMachineProcessQosConfigured(arh, ase, group, leAudioDevice);
        break;
      case AseState::BTA_LE_AUDIO_ASE_STATE_ENABLING:
        AseStateMachineProcessEnabling(
            arh, ase, value + le_audio::client_parser::ascs::kAseRspHdrMinLen,
            len - le_audio::client_parser::ascs::kAseRspHdrMinLen, group,
            leAudioDevice);
        break;
      case AseState::BTA_LE_AUDIO_ASE_STATE_STREAMING:
        AseStateMachineProcessStreaming(
            arh, ase,
            value + bluetooth::le_audio::client_parser::ascs::kAseRspHdrMinLen,
            len - bluetooth::le_audio::client_parser::ascs::kAseRspHdrMinLen,
            group, leAudioDevice);
        break;
      case AseState::BTA_LE_AUDIO_ASE_STATE_DISABLING:
        AseStateMachineProcessDisabling(arh, ase, group, leAudioDevice);
        break;
      case AseState::BTA_LE_AUDIO_ASE_STATE_RELEASING:
        AseStateMachineProcessReleasing(arh, ase, group, leAudioDevice);
        break;
      default:
        log::error("Wrong AES status: {}", static_cast<int>(arh.state));
        StopStream(group);
        break;
    }
  }

  void ProcessHciNotifOnCigCreate(LeAudioDeviceGroup* group, uint8_t status,
                                  uint8_t cig_id,
                                  std::vector<uint16_t> conn_handles) override {
    /* TODO: What if not all cises will be configured ?
     * conn_handle.size() != active ases in group
     */

    if (!group) {
      log::error(", group is null");
      return;
    }

    log_history_->AddLogHistory(kLogHciEvent, group->group_id_,
                                RawAddress::kEmpty,
                                kLogCisCreateOp + "STATUS=" + loghex(status));

    if (status != HCI_SUCCESS) {
      if (status == HCI_ERR_COMMAND_DISALLOWED) {
        /*
         * We are here, because stack has no chance to remove CIG when it was
         * shut during streaming. In the same time, controller probably was not
         * Reseted, which creates the issue. Lets remove CIG and try to create
         * it again.
         */
        group->cig.SetState(CigState::RECOVERING);
        IsoManager::GetInstance()->RemoveCig(group->group_id_, true);
        return;
      }

      group->cig.SetState(CigState::NONE);
      log::error(", failed to create CIG, reason: 0x{:02x}, new cig state: {}",
                 status, ToString(group->cig.GetState()));
      StopStream(group);
      return;
    }

    log::assert_that(group->cig.GetState() == CigState::CREATING,
                     "Unexpected CIG creation group id: {}, cig state: {}",
                     group->group_id_, ToString(group->cig.GetState()));

    group->cig.SetState(CigState::CREATED);
    log::info("Group: {}, id: {} cig state: {}, number of cis handles: {}",
              fmt::ptr(group), group->group_id_,
              ToString(group->cig.GetState()),
              static_cast<int>(conn_handles.size()));

    if (group->GetTargetState() != AseState::BTA_LE_AUDIO_ASE_STATE_STREAMING) {
      /* Group is not going to stream. It happen while CIG was creating.
       * Remove CIG in such a case
       */
      log::warn("group_id {} is not going to stream anymore. Remove CIG.",
                group->group_id_);
      group->PrintDebugState();
      RemoveCigForGroup(group);
      return;
    }

    /* Assign all connection handles to CIS ids of the CIG */
    group->cig.AssignCisConnHandles(conn_handles);

    /* Assign all connection handles to multiple device ASEs */
    group->AssignCisConnHandlesToAses();

    /* Last node configured, process group to codec configured state */
    group->SetState(AseState::BTA_LE_AUDIO_ASE_STATE_QOS_CONFIGURED);

    /* As streaming is about to start send HCI configure data path
      * based on codec selected before CIS creation ensuring order
      * Connected_Iso_Group_Create -> HCI_Configure Data path ->
      * Create CIS -> SetUp ISO Datapath
      * (need to ensure HCI Datapath is configure just after group creation
      * and before CIS/ISO Data path creation so that vendor offload path
      *  is configured properly between ADSP and BT Controller
      */
    bool config_host_to_controller_sent = false;
    bool config_controller_to_host_sent = false;
    /* Above flags to ensure HCI Config data path sent only once for Tx only
      * OR Rx only OR Tx/Rx both based on cis type direction
      */
    for (struct bluetooth::le_audio::types::cis& cis : group->cig.cises) {
      if (cis.type == bluetooth::le_audio::types::CisType::CIS_TYPE_BIDIRECTIONAL) {
        if (!config_host_to_controller_sent) {
          std::vector<uint8_t> vendor_config_sink = PrepareVendorConfigPayloadData(
              group, conn_handles, bluetooth::le_audio::types::kLeAudioDirectionSink);
          GetInterface().ConfigureDataPath(hci_data_direction_t::HOST_TO_CONTROLLER,
                                kIsoDataPathPlatformDefault, vendor_config_sink);
          config_host_to_controller_sent = true;
        }
        if (!config_controller_to_host_sent) {
          std::vector<uint8_t> vendor_config_source = PrepareVendorConfigPayloadData(
              group, conn_handles, bluetooth::le_audio::types::kLeAudioDirectionSource);
          GetInterface().ConfigureDataPath(hci_data_direction_t::CONTROLLER_TO_HOST,
                                kIsoDataPathPlatformDefault, vendor_config_source);
          config_controller_to_host_sent = true;
        }
      } else if (cis.type == bluetooth::le_audio::types::CisType::CIS_TYPE_UNIDIRECTIONAL_SINK) {
        if (config_host_to_controller_sent) continue;
        std::vector<uint8_t> vendor_config_sink = PrepareVendorConfigPayloadData(
            group, conn_handles, bluetooth::le_audio::types::kLeAudioDirectionSink);
        GetInterface().ConfigureDataPath(hci_data_direction_t::HOST_TO_CONTROLLER,
                              kIsoDataPathPlatformDefault, vendor_config_sink);
        config_host_to_controller_sent = true;
      } else {
        if (config_controller_to_host_sent) continue;
        std::vector<uint8_t> vendor_config_source = PrepareVendorConfigPayloadData(
            group, conn_handles, bluetooth::le_audio::types::kLeAudioDirectionSource);
        GetInterface().ConfigureDataPath(hci_data_direction_t::CONTROLLER_TO_HOST,
                              kIsoDataPathPlatformDefault, vendor_config_source);
        config_controller_to_host_sent = false;
      }
    }
    PrepareAndSendQoSToTheGroup(group);
  }

  void FreeLinkQualityReports(LeAudioDevice* leAudioDevice) {
    if (leAudioDevice->link_quality_timer == nullptr) return;

    alarm_free(leAudioDevice->link_quality_timer);
    leAudioDevice->link_quality_timer = nullptr;
  }

  void ProcessHciNotifyOnCigRemoveRecovering(uint8_t status,
                                             LeAudioDeviceGroup* group) {
    group->cig.SetState(CigState::NONE);

    log_history_->AddLogHistory(kLogHciEvent, group->group_id_,
                                RawAddress::kEmpty,
                                kLogCigRemoveOp + " STATUS=" + loghex(status));
    if (status != HCI_SUCCESS) {
      log::error(
          "Could not recover from the COMMAND DISALLOAD on CigCreate. Status "
          "on CIG remove is 0x{:02x}",
          status);
      StopStream(group);
      return;
    }
    log::info("Succeed on CIG Recover - back to creating CIG");
    if (!CigCreate(group)) {
      log::error("Could not create CIG. Stop the stream for group {}",
                 group->group_id_);
      StopStream(group);
    }
  }

  void ProcessHciNotifOnCigRemove(uint8_t status,
                                  LeAudioDeviceGroup* group) override {
    if (group->cig.GetState() == CigState::RECOVERING) {
      ProcessHciNotifyOnCigRemoveRecovering(status, group);
      return;
    }

    log_history_->AddLogHistory(kLogHciEvent, group->group_id_,
                                RawAddress::kEmpty,
                                kLogCigRemoveOp + " STATUS=" + loghex(status));

    if (status != HCI_SUCCESS) {
      group->cig.SetState(CigState::CREATED);
      log::error(
          "failed to remove cig, id: {}, status 0x{:02x}, new cig state: {}",
          group->group_id_, status, ToString(group->cig.GetState()));
      return;
    }

    log::assert_that(group->cig.GetState() == CigState::REMOVING,
                     "Unexpected CIG remove group id: {}, cig state {}",
                     group->group_id_, ToString(group->cig.GetState()));

    group->cig.SetState(CigState::NONE);

    LeAudioDevice* leAudioDevice = group->GetFirstDevice();
    if (!leAudioDevice) return;

    do {
      FreeLinkQualityReports(leAudioDevice);

      for (auto& ase : leAudioDevice->ases_) {
        ase.cis_state = CisState::IDLE;
        ase.data_path_state = DataPathState::IDLE;
      }
    } while ((leAudioDevice = group->GetNextDevice(leAudioDevice)));
  }

  void ProcessHciNotifSetupIsoDataPath(LeAudioDeviceGroup* group,
                                       LeAudioDevice* leAudioDevice,
                                       uint8_t status,
                                       uint16_t conn_handle) override {
    log_history_->AddLogHistory(
        kLogHciEvent, group->group_id_, leAudioDevice->address_,
        kLogSetDataPathOp + "cis_h:" + loghex(conn_handle) +
            " STATUS=" + loghex(status));

    if (status) {
      log::error("failed to setup data path");
      StopStream(group);

      return;
    }

    if (com::android::bluetooth::flags::leaudio_dynamic_spatial_audio()) {
      if (group->dsa_.active &&
          (group->dsa_.mode == DsaMode::ISO_SW ||
           group->dsa_.mode == DsaMode::ISO_HW) &&
          leAudioDevice->GetDsaDataPathState() == DataPathState::CONFIGURING) {
        log::info("Datapath configured for headtracking");
        leAudioDevice->SetDsaDataPathState(DataPathState::CONFIGURED);
        return;
      }
    }

    /* Update state for the given cis.*/
    auto ase = leAudioDevice->GetFirstActiveAseByCisAndDataPathState(
        CisState::CONNECTED, DataPathState::CONFIGURING);

    if (!ase || ase->cis_conn_hdl != conn_handle) {
      log::error("Cannot find ase by handle {}", conn_handle);
      return;
    }

    ase->data_path_state = DataPathState::CONFIGURED;

    if (group->GetTargetState() != AseState::BTA_LE_AUDIO_ASE_STATE_STREAMING) {
      log::warn("Group {} is not targeting streaming state any more",
                group->group_id_);
      return;
    }

    AddCisToStreamConfiguration(group, ase);

    if (group->GetState() == AseState::BTA_LE_AUDIO_ASE_STATE_STREAMING &&
        !group->GetFirstActiveDeviceByCisAndDataPathState(
            CisState::CONNECTED, DataPathState::IDLE)) {
      /* No more transition for group. Here we are for the late join device
       * scenario */
      cancel_watchdog_if_needed(group->group_id_);
    }

    if (group->GetNotifyStreamingWhenCisesAreReadyFlag() &&
        group->IsGroupStreamReady()) {
      group->SetNotifyStreamingWhenCisesAreReadyFlag(false);
      log::info("Ready to notify Group Streaming.");
      cancel_watchdog_if_needed(group->group_id_);
      if (group->GetState() != AseState::BTA_LE_AUDIO_ASE_STATE_STREAMING) {
        group->SetState(AseState::BTA_LE_AUDIO_ASE_STATE_STREAMING);
      }
      state_machine_callbacks_->StatusReportCb(group->group_id_,
                                               GroupStreamStatus::STREAMING);
    };
  }

  void ProcessHciNotifRemoveIsoDataPath(LeAudioDeviceGroup* group,
                                        LeAudioDevice* leAudioDevice,
                                        uint8_t status,
                                        uint16_t conn_hdl) override {
    log_history_->AddLogHistory(
        kLogHciEvent, group->group_id_, leAudioDevice->address_,
        kLogRemoveDataPathOp + "STATUS=" + loghex(status));

    if (status != HCI_SUCCESS) {
      log::error(
          "failed to remove ISO data path, reason: 0x{:0x} - contining stream "
          "closing",
          status);
      /* Just continue - disconnecting CIS removes data path as well.*/
    }

    bool do_disconnect = false;

    auto ases_pair = leAudioDevice->GetAsesByCisConnHdl(conn_hdl);
    if (ases_pair.sink &&
        (ases_pair.sink->data_path_state == DataPathState::REMOVING)) {
      ases_pair.sink->data_path_state = DataPathState::IDLE;

      if (ases_pair.sink->cis_state == CisState::CONNECTED) {
        ases_pair.sink->cis_state = CisState::DISCONNECTING;
        do_disconnect = true;
      }
    }

    if (ases_pair.source &&
        (ases_pair.source->data_path_state == DataPathState::REMOVING)) {
      ases_pair.source->data_path_state = DataPathState::IDLE;

      if (ases_pair.source->cis_state == CisState::CONNECTED) {
        ases_pair.source->cis_state = CisState::DISCONNECTING;
        do_disconnect = true;
      }
    } else if (com::android::bluetooth::flags::
                   leaudio_dynamic_spatial_audio()) {
      if (group->dsa_.active &&
          leAudioDevice->GetDsaDataPathState() == DataPathState::REMOVING) {
        log::info("DSA data path removed");
        leAudioDevice->SetDsaDataPathState(DataPathState::IDLE);
        leAudioDevice->SetDsaCisHandle(GATT_INVALID_CONN_ID);
      }
    }

    if (do_disconnect) {
      group->RemoveCisFromStreamIfNeeded(leAudioDevice, conn_hdl);
      IsoManager::GetInstance()->DisconnectCis(conn_hdl, HCI_ERR_PEER_USER);

      log_history_->AddLogHistory(
          kLogStateMachineTag, group->group_id_, leAudioDevice->address_,
          kLogCisDisconnectOp + "cis_h:" + loghex(conn_hdl));
    }
  }

  void ProcessHciNotifIsoLinkQualityRead(
      LeAudioDeviceGroup* group, LeAudioDevice* leAudioDevice,
      uint8_t conn_handle, uint32_t txUnackedPackets, uint32_t txFlushedPackets,
      uint32_t txLastSubeventPackets, uint32_t retransmittedPackets,
      uint32_t crcErrorPackets, uint32_t rxUnreceivedPackets,
      uint32_t duplicatePackets) {
    log::info(
        "conn_handle: 0x{:x}, txUnackedPackets: 0x{:x}, txFlushedPackets: "
        "0x{:x}, txLastSubeventPackets: 0x{:x}, retransmittedPackets: 0x{:x}, "
        "crcErrorPackets: 0x{:x}, rxUnreceivedPackets: 0x{:x}, "
        "duplicatePackets: 0x{:x}",
        conn_handle, txUnackedPackets, txFlushedPackets, txLastSubeventPackets,
        retransmittedPackets, crcErrorPackets, rxUnreceivedPackets,
        duplicatePackets);
  }

  void ReleaseCisIds(LeAudioDeviceGroup* group) {
    if (group == nullptr) {
      log::debug("Group is null.");
      return;
    }
    log::debug("Releasing CIS is for group {}", group->group_id_);

    LeAudioDevice* leAudioDevice = group->GetFirstDevice();
    while (leAudioDevice != nullptr) {
      for (auto& ase : leAudioDevice->ases_) {
        ase.cis_id = bluetooth::le_audio::kInvalidCisId;
        ase.cis_conn_hdl = 0;
      }
      leAudioDevice = group->GetNextDevice(leAudioDevice);
    }

    group->ClearAllCises();
  }

  void RemoveCigForGroup(LeAudioDeviceGroup* group) {
    log::debug("Group: {}, id: {} cig state: {}", fmt::ptr(group),
               group->group_id_, ToString(group->cig.GetState()));
    if (group->cig.GetState() != CigState::CREATED) {
      log::warn("Group: {}, id: {} cig state: {} cannot be removed",
                fmt::ptr(group), group->group_id_,
                ToString(group->cig.GetState()));
      return;
    }

    group->cig.SetState(CigState::REMOVING);
    IsoManager::GetInstance()->RemoveCig(group->group_id_);
    log::debug("Group: {}, id: {} cig state: {}", fmt::ptr(group),
               group->group_id_, ToString(group->cig.GetState()));
    log_history_->AddLogHistory(kLogStateMachineTag, group->group_id_,
                                RawAddress::kEmpty, kLogCigRemoveOp);
  }

  void ProcessHciNotifAclDisconnected(LeAudioDeviceGroup* group,
                                      LeAudioDevice* leAudioDevice) {
    FreeLinkQualityReports(leAudioDevice);
    if (!group) {
      log::error("group is null for device: {} group_id: {}",
                 leAudioDevice->address_, leAudioDevice->group_id_);
      /* mark ASEs as not used. */
      leAudioDevice->DeactivateAllAses();
      return;
    }

    /* It is possible that ACL disconnection came before CIS disconnect event */
    for (auto& ase : leAudioDevice->ases_) {
      group->RemoveCisFromStreamIfNeeded(leAudioDevice, ase.cis_conn_hdl);
    }

    /* mark ASEs as not used. */
    leAudioDevice->DeactivateAllAses();

    /* Update the current group audio context availability which could change
     * due to disconnected group member.
     */
    group->ReloadAudioLocations();
    group->ReloadAudioDirections();
    group->UpdateAudioContextAvailability();
    group->InvalidateCachedConfigurations();
    group->InvalidateGroupStrategy();

    /* If group is in Idle and not transitioning, update the current group
     * audio context availability which could change due to disconnected group
     * member.
     */
    if ((group->GetState() == AseState::BTA_LE_AUDIO_ASE_STATE_IDLE) &&
        !group->IsInTransition()) {
      log::info("group: {} is in IDLE", group->group_id_);

      /* When OnLeAudioDeviceSetStateTimeout happens, group will transition
       * to IDLE, and after that an ACL disconnect will be triggered. We need
       * to check if CIG is created and if it is, remove it so it can be created
       * again after reconnect. Otherwise we will get Command Disallowed on CIG
       * Create when starting stream.
       */
      if (group->cig.GetState() == CigState::CREATED) {
        log::info("CIG is in CREATED state so removing CIG for Group {}",
                  group->group_id_);
        RemoveCigForGroup(group);
      }
      return;
    }

    log::debug(
        "device: {}, group connected: {}, all active ase disconnected:: {}",
        leAudioDevice->address_, group->IsAnyDeviceConnected(),
        group->HaveAllCisesDisconnected());

    if (group->IsAnyDeviceConnected()) {
      /*
       * ACL of one of the device has been dropped. If number of CISes has
       * changed notify upper layer so the CodecManager can be updated with CIS
       * information.
       */
      if (!group->HaveAllCisesDisconnected()) {
        /* some CISes are connected */

        if ((group->GetState() == AseState::BTA_LE_AUDIO_ASE_STATE_STREAMING) &&
            (group->GetTargetState() ==
             AseState::BTA_LE_AUDIO_ASE_STATE_STREAMING)) {
          /* We keep streaming but want others to let know user that it might
           * be need to update CodecManager with new CIS configuration
           */
          state_machine_callbacks_->StatusReportCb(
              group->group_id_, GroupStreamStatus::STREAMING);
        } else {
          log::warn("group_id {} not in streaming, CISes are still there",
                    group->group_id_);
          group->PrintDebugState();
        }

        return;
      }
    }

    /* Group is not connected and all the CISes are down.
     * Clean states and destroy HCI group
     */
    ClearGroup(group, true);
  }

  void cancel_watchdog_if_needed(int group_id) {
    if (alarm_is_scheduled(watchdog_)) {
      log_history_->AddLogHistory(kLogStateMachineTag, group_id,
                                  RawAddress::kEmpty, "WATCHDOG STOPPED");
      alarm_cancel(watchdog_);
    }
  }

  void applyDsaDataPath(LeAudioDeviceGroup* group, LeAudioDevice* leAudioDevice,
                        uint16_t conn_hdl) {
    if (!com::android::bluetooth::flags::leaudio_dynamic_spatial_audio()) {
      return;
    }

    if (!group->dsa_.active) {
      log::info("DSA mode not used");
      return;
    }

    DsaModes dsa_modes = leAudioDevice->GetDsaModes();
    if (dsa_modes.empty()) {
      log::warn("DSA mode not supported by this LE Audio device: {}",
                leAudioDevice->address_);
      group->dsa_.active = false;
      return;
    }

    if (std::find(dsa_modes.begin(), dsa_modes.end(), DsaMode::ISO_SW) ==
            dsa_modes.end() &&
        std::find(dsa_modes.begin(), dsa_modes.end(), DsaMode::ISO_HW) ==
            dsa_modes.end()) {
      log::warn("DSA mode not supported by this LE Audio device: {}",
                leAudioDevice->address_);
      group->dsa_.active = false;
      return;
    }

    uint8_t data_path_id = bluetooth::hci::iso_manager::kIsoDataPathHci;
    log::info("DSA mode used: {}", static_cast<int>(group->dsa_.mode));
    switch (group->dsa_.mode) {
      case DsaMode::ISO_HW:
        data_path_id = bluetooth::hci::iso_manager::kIsoDataPathPlatformDefault;
        break;
      case DsaMode::ISO_SW:
        data_path_id = bluetooth::hci::iso_manager::kIsoDataPathHci;
        break;
      default:
        log::warn("Unexpected DsaMode: {}", static_cast<int>(group->dsa_.mode));
        group->dsa_.active = false;
        return;
    }

    leAudioDevice->SetDsaDataPathState(DataPathState::CONFIGURING);
    leAudioDevice->SetDsaCisHandle(conn_hdl);

    log::verbose(
        "DSA mode supported on this LE Audio device: {}, apply data path: {}",
        leAudioDevice->address_, data_path_id);

    LeAudioLogHistory::Get()->AddLogHistory(
        kLogStateMachineTag, group->group_id_, RawAddress::kEmpty,
        kLogSetDataPathOp + "cis_h:" + loghex(conn_hdl),
        "direction: " +
            loghex(bluetooth::hci::iso_manager::kIsoDataPathDirectionOut));

    bluetooth::hci::iso_manager::iso_data_path_params param = {
        .data_path_dir = bluetooth::hci::iso_manager::kIsoDataPathDirectionOut,
        .data_path_id = data_path_id,
        .codec_id_format =
            bluetooth::le_audio::types::kLeAudioCodecHeadtracking.coding_format,
        .codec_id_company =
            bluetooth::le_audio::types::kLeAudioCodecHeadtracking
                .vendor_company_id,
        .codec_id_vendor = bluetooth::le_audio::types::kLeAudioCodecHeadtracking
                               .vendor_codec_id,
        .controller_delay = 0x00000000,
        .codec_conf = std::vector<uint8_t>(),
    };
    IsoManager::GetInstance()->SetupIsoDataPath(conn_hdl, std::move(param));
  }

  void ProcessHciNotifCisEstablished(
      LeAudioDeviceGroup* group, LeAudioDevice* leAudioDevice,
      const bluetooth::hci::iso_manager::cis_establish_cmpl_evt* event)
      override {
    auto ases_pair = leAudioDevice->GetAsesByCisConnHdl(event->cis_conn_hdl);

    log_history_->AddLogHistory(
        kLogHciEvent, group->group_id_, leAudioDevice->address_,
        kLogCisEstablishedOp + "cis_h:" + loghex(event->cis_conn_hdl) +
            " STATUS=" + loghex(event->status));

    if (event->status != HCI_SUCCESS) {
      if (ases_pair.sink) ases_pair.sink->cis_state = CisState::ASSIGNED;
      if (ases_pair.source) ases_pair.source->cis_state = CisState::ASSIGNED;

      log::warn("{}: failed to create CIS 0x{:04x}, status: {} (0x{:02x})",
                leAudioDevice->address_, event->cis_conn_hdl,
                ErrorCodeText((ErrorCode)event->status), event->status);

      if (event->status == HCI_ERR_CONN_FAILED_ESTABLISHMENT &&
          ((leAudioDevice->cis_failed_to_be_established_retry_cnt_++) <
           kNumberOfCisRetries) &&
          (CisCreateForDevice(group, leAudioDevice))) {
        log::info("Retrying ({}) to create CIS for {}",
                  leAudioDevice->cis_failed_to_be_established_retry_cnt_,
                  leAudioDevice->address_);
        return;
      }

      if (event->status == HCI_ERR_UNSUPPORTED_REM_FEATURE &&
          group->asymmetric_phy_for_unidirectional_cis_supported == true &&
          group->GetSduInterval(
              bluetooth::le_audio::types::kLeAudioDirectionSource) == 0) {
        log::info(
            "Remote device may not support asymmetric phy for CIS, retry "
            "symmetric setting again");
        group->asymmetric_phy_for_unidirectional_cis_supported = false;
      }

      log::error("CIS creation failed {} times, stopping the stream",
                 leAudioDevice->cis_failed_to_be_established_retry_cnt_);
      leAudioDevice->cis_failed_to_be_established_retry_cnt_ = 0;

      /* CIS establishment failed. Remove CIG if no other CIS is already created
       * or pending. If CIS is established, this will be handled in disconnected
       * complete event
       */
      if (group->HaveAllCisesDisconnected()) {
        RemoveCigForGroup(group);
      }

      StopStream(group);
      return;
    }

    if (leAudioDevice->cis_failed_to_be_established_retry_cnt_ > 0) {
      /* Reset retry counter */
      leAudioDevice->cis_failed_to_be_established_retry_cnt_ = 0;
    }

    if (group->GetTargetState() != AseState::BTA_LE_AUDIO_ASE_STATE_STREAMING) {
      log::error("Unintended CIS establishement event came for group id: {}",
                 group->group_id_);
      StopStream(group);
      return;
    }

    if (ases_pair.sink) ases_pair.sink->cis_state = CisState::CONNECTED;
    if (ases_pair.source) ases_pair.source->cis_state = CisState::CONNECTED;

    if (ases_pair.sink &&
        (ases_pair.sink->data_path_state == DataPathState::IDLE)) {
      PrepareDataPath(group->group_id_, ases_pair.sink);
    }

    if (ases_pair.source &&
        (ases_pair.source->data_path_state == DataPathState::IDLE)) {
      PrepareDataPath(group->group_id_, ases_pair.source);
    } else {
      applyDsaDataPath(group, leAudioDevice, event->cis_conn_hdl);
    }

    if (osi_property_get_bool("persist.bluetooth.iso_link_quality_report",
                              false)) {
      leAudioDevice->link_quality_timer =
          alarm_new_periodic("le_audio_cis_link_quality");
      leAudioDevice->link_quality_timer_data = event->cis_conn_hdl;
      alarm_set_on_mloop(leAudioDevice->link_quality_timer,
                         linkQualityCheckInterval, link_quality_cb,
                         &leAudioDevice->link_quality_timer_data);
    }

    if (!leAudioDevice->HaveAllActiveAsesCisEst()) {
      /* More cis established events has to come */
      return;
    }

    if (!leAudioDevice->IsReadyToCreateStream()) {
      /* Device still remains in ready to create stream state. It means that
       * more enabling status notifications has to come. This may only happen
       * for reconnection scenario for bi-directional CIS.
       */
      return;
    }

    /* All CISes created. Send start ready for source ASE before we can go
     * to streaming state.
     */
    struct ase* ase = leAudioDevice->GetFirstActiveAse();
    log::assert_that(ase != nullptr,
                     "shouldn't be called without an active ASE, device {}, "
                     "group id: {}, cis handle 0x{:04x}",
                     ADDRESS_TO_LOGGABLE_CSTR(leAudioDevice->address_),
                     event->cig_id, event->cis_conn_hdl);

    PrepareAndSendReceiverStartReady(leAudioDevice, ase);
  }

  static void WriteToControlPoint(LeAudioDevice* leAudioDevice,
                                  std::vector<uint8_t> value) {
    tGATT_WRITE_TYPE write_type = GATT_WRITE_NO_RSP;

    if (value.size() > (leAudioDevice->mtu_ - 3)) {
      log::warn("{}, using long write procedure ({} > {})",
                leAudioDevice->address_, static_cast<int>(value.size()),
                leAudioDevice->mtu_ - 3);

      /* Note, that this type is actually LONG WRITE.
       * Meaning all the Prepare Writes plus Execute is handled in the stack
       */
      write_type = GATT_WRITE_PREPARE;
    }

    BtaGattQueue::WriteCharacteristic(leAudioDevice->conn_id_,
                                      leAudioDevice->ctp_hdls_.val_hdl, value,
                                      write_type, NULL, NULL);
  }

  static void RemoveDataPathByCisHandle(LeAudioDevice* leAudioDevice,
                                        uint16_t cis_conn_hdl) {
    auto ases_pair = leAudioDevice->GetAsesByCisConnHdl(cis_conn_hdl);
    uint8_t value = 0;

    if (ases_pair.sink &&
        ases_pair.sink->data_path_state == DataPathState::CONFIGURED) {
      value |= bluetooth::hci::iso_manager::kRemoveIsoDataPathDirectionInput;
      ases_pair.sink->data_path_state = DataPathState::REMOVING;
    }

    if (ases_pair.source &&
        ases_pair.source->data_path_state == DataPathState::CONFIGURED) {
      value |= bluetooth::hci::iso_manager::kRemoveIsoDataPathDirectionOutput;
      ases_pair.source->data_path_state = DataPathState::REMOVING;
    } else {
      if (com::android::bluetooth::flags::leaudio_dynamic_spatial_audio()) {
        if (leAudioDevice->GetDsaDataPathState() == DataPathState::CONFIGURED) {
          value |=
              bluetooth::hci::iso_manager::kRemoveIsoDataPathDirectionOutput;
          leAudioDevice->SetDsaDataPathState(DataPathState::REMOVING);
        }
      }
    }

    if (value == 0) {
      log::info("Data path was not set. Nothing to do here.");
      return;
    }

    IsoManager::GetInstance()->RemoveIsoDataPath(cis_conn_hdl, value);

    LeAudioLogHistory::Get()->AddLogHistory(
        kLogStateMachineTag, leAudioDevice->group_id_, leAudioDevice->address_,
        kLogRemoveDataPathOp + " cis_h:" + loghex(cis_conn_hdl));
  }

  void ProcessHciNotifCisDisconnected(
      LeAudioDeviceGroup* group, LeAudioDevice* leAudioDevice,
      const bluetooth::hci::iso_manager::cis_disconnected_evt* event) override {
    /* Reset the disconnected CIS states */

    FreeLinkQualityReports(leAudioDevice);

    auto ases_pair = leAudioDevice->GetAsesByCisConnHdl(event->cis_conn_hdl);

    log_history_->AddLogHistory(
        kLogHciEvent, group->group_id_, leAudioDevice->address_,
        kLogCisDisconnectedOp + "cis_h:" + loghex(event->cis_conn_hdl) +
            " REASON=" + loghex(event->reason));

    if (ases_pair.sink) {
      ases_pair.sink->cis_state = CisState::ASSIGNED;
    }
    if (ases_pair.source) {
      ases_pair.source->cis_state = CisState::ASSIGNED;
    }

    RemoveDataPathByCisHandle(leAudioDevice, event->cis_conn_hdl);

    /* If this is peer disconnecting CIS, make sure to clear data path */
    if (event->reason != HCI_ERR_CONN_CAUSE_LOCAL_HOST) {
      // Make sure we won't stay in STREAMING state
      if (ases_pair.sink &&
          ases_pair.sink->state == AseState::BTA_LE_AUDIO_ASE_STATE_STREAMING) {
        SetAseState(leAudioDevice, ases_pair.sink,
                    AseState::BTA_LE_AUDIO_ASE_STATE_QOS_CONFIGURED);
      }
      if (ases_pair.source && ases_pair.source->state ==
                                  AseState::BTA_LE_AUDIO_ASE_STATE_STREAMING) {
        SetAseState(leAudioDevice, ases_pair.source,
                    AseState::BTA_LE_AUDIO_ASE_STATE_QOS_CONFIGURED);
      }
    }

    group->RemoveCisFromStreamIfNeeded(leAudioDevice, event->cis_conn_hdl);

    auto target_state = group->GetTargetState();
    log::info(" group id {}, state {}, target state {}", group->group_id_,
              bluetooth::common::ToString(group->GetState()),
              bluetooth::common::ToString(target_state));

    switch (target_state) {
      case AseState::BTA_LE_AUDIO_ASE_STATE_STREAMING: {
        /* Something wrong happen when streaming or when creating stream.
         * If there is other device connected and streaming, just leave it as it
         * is, otherwise stop the stream.
         */
        if (!group->HaveAllCisesDisconnected()) {
          /* There is ASE streaming for some device. Continue streaming. */
          log::warn(
              "Group member disconnected during streaming. Cis handle 0x{:04x}",
              event->cis_conn_hdl);
          return;
        }

        /* CISes are disconnected, but it could be a case here, that there is
         * another set member trying to get STREAMING state. Can happen when
         * while streaming user switch buds. In such a case, lets try to allow
         * that device to continue
         */

        LeAudioDevice* attaching_device =
            getDeviceTryingToAttachTheStream(group);
        if (attaching_device != nullptr) {
          /* There is a device willitng to stream. Let's wait for it to start
           * streaming */
          auto active_ase = attaching_device->GetFirstActiveAse();
          group->SetState(active_ase->state);

          /* this is just to start timer */
          group->SetTargetState(AseState::BTA_LE_AUDIO_ASE_STATE_STREAMING);
          log::info(
              "{} is still attaching to stream while other members got "
              "disconnected from the group_id: {}",
              attaching_device->address_, group->group_id_);
          return;
        }

        log::info("Lost all members from the group {}", group->group_id_);
        group->cig.cises.clear();
        RemoveCigForGroup(group);

        group->SetState(AseState::BTA_LE_AUDIO_ASE_STATE_IDLE);
        group->SetTargetState(AseState::BTA_LE_AUDIO_ASE_STATE_IDLE);
        /* If there is no more ase to stream. Notify it is in IDLE. */
        state_machine_callbacks_->StatusReportCb(group->group_id_,
                                                 GroupStreamStatus::IDLE);
        return;
      }

      case AseState::BTA_LE_AUDIO_ASE_STATE_QOS_CONFIGURED:
        /* Intentional group disconnect has finished, but the last CIS in the
         * event came after the ASE notification.
         * If group is already suspended and all CIS are disconnected, we can
         * report SUSPENDED state.
         */
        if ((group->GetState() ==
             AseState::BTA_LE_AUDIO_ASE_STATE_QOS_CONFIGURED) &&
            group->HaveAllCisesDisconnected()) {
          /* No more transition for group */
          cancel_watchdog_if_needed(group->group_id_);

          state_machine_callbacks_->StatusReportCb(
              group->group_id_, GroupStreamStatus::SUSPENDED);
          return;
        }
        break;
      case AseState::BTA_LE_AUDIO_ASE_STATE_IDLE:
      case AseState::BTA_LE_AUDIO_ASE_STATE_CODEC_CONFIGURED: {
        /* Those two are used when closing the stream and CIS disconnection is
         * expected */
        if (!group->HaveAllCisesDisconnected()) {
          log::debug(
              "Still waiting for all CISes being disconnected for group:{}",
              group->group_id_);
          return;
        }

        auto current_group_state = group->GetState();
        log::info("group {} current state: {}, target state: {}",
                  group->group_id_,
                  bluetooth::common::ToString(current_group_state),
                  bluetooth::common::ToString(target_state));
        /* It might happen that controller notified about CIS disconnection
         * later, after ASE state already changed.
         * In such an event, there is need to notify upper layer about state
         * from here.
         */
        cancel_watchdog_if_needed(group->group_id_);

        if (current_group_state == AseState::BTA_LE_AUDIO_ASE_STATE_IDLE) {
          log::info(
              "Cises disconnected for group {}, we are good in Idle state.",
              group->group_id_);
          ReleaseCisIds(group);
          state_machine_callbacks_->StatusReportCb(group->group_id_,
                                                   GroupStreamStatus::IDLE);
        } else if (current_group_state ==
                   AseState::BTA_LE_AUDIO_ASE_STATE_CODEC_CONFIGURED) {
          auto reconfig = group->IsPendingConfiguration();
          log::info(
              "Cises disconnected for group: {}, we are good in Configured "
              "state, reconfig={}.",
              group->group_id_, reconfig);

          /* This is Autonomous change if both, target and current state
           * is CODEC_CONFIGURED
           */
          if (target_state == current_group_state) {
            state_machine_callbacks_->StatusReportCb(
                group->group_id_, GroupStreamStatus::CONFIGURED_AUTONOMOUS);
          }
        }
        RemoveCigForGroup(group);
      } break;
      default:
        break;
    }

    /* We should send Receiver Stop Ready when acting as a source */
    if (ases_pair.source &&
        ases_pair.source->state == AseState::BTA_LE_AUDIO_ASE_STATE_DISABLING) {
      std::vector<uint8_t> ids = {ases_pair.source->id};
      std::vector<uint8_t> value;

      bluetooth::le_audio::client_parser::ascs::
          PrepareAseCtpAudioReceiverStopReady(ids, value);
      WriteToControlPoint(leAudioDevice, value);

      log_history_->AddLogHistory(kLogControlPointCmd, leAudioDevice->group_id_,
                                  leAudioDevice->address_,
                                  kLogAseStopReadyOp + "ASE_ID " +
                                      std::to_string(ases_pair.source->id));
    }

    /* Tear down CIS's data paths within the group */
    struct ase* ase = leAudioDevice->GetFirstActiveAseByCisAndDataPathState(
        CisState::CONNECTED, DataPathState::CONFIGURED);
    if (!ase) {
      leAudioDevice = group->GetNextActiveDevice(leAudioDevice);
      /* No more ASEs to disconnect their CISes */
      if (!leAudioDevice) return;

      ase = leAudioDevice->GetFirstActiveAse();
    }

    log::assert_that(ase, "shouldn't be called without an active ASE");
    if (ase->data_path_state == DataPathState::CONFIGURED) {
      RemoveDataPathByCisHandle(leAudioDevice, ase->cis_conn_hdl);
    }
  }

 private:
  static constexpr uint64_t kStateTransitionTimeoutMs = 3500;
  static constexpr char kStateTransitionTimeoutMsProp[] =
      "persist.bluetooth.leaudio.device.set.state.timeoutms";
  Callbacks* state_machine_callbacks_;
  alarm_t* watchdog_;
  LeAudioLogHistory* log_history_;

  /* This callback is called on timeout during transition to target state */
  void OnStateTransitionTimeout(int group_id) {
    log_history_->AddLogHistory(kLogStateMachineTag, group_id,
                                RawAddress::kEmpty, "WATCHDOG FIRED");
    state_machine_callbacks_->OnStateTransitionTimeout(group_id);
  }

  void SetTargetState(LeAudioDeviceGroup* group, AseState state) {
    auto current_state = ToString(group->GetTargetState());
    auto new_state = ToString(state);

    log::debug("Watchdog watch started for group={} transition from {} to {}",
               group->group_id_, current_state, new_state);

    group->SetTargetState(state);

    /* Group should tie in time to get requested status */
    uint64_t timeoutMs = kStateTransitionTimeoutMs;
    timeoutMs =
        osi_property_get_int32(kStateTransitionTimeoutMsProp, timeoutMs);

    cancel_watchdog_if_needed(group->group_id_);

    alarm_set_on_mloop(
        watchdog_, timeoutMs,
        [](void* data) {
          if (instance) instance->OnStateTransitionTimeout(PTR_TO_INT(data));
        },
        INT_TO_PTR(group->group_id_));

    log_history_->AddLogHistory(kLogStateMachineTag, group->group_id_,
                                RawAddress::kEmpty, "WATCHDOG STARTED");
  }

  void AddCisToStreamConfiguration(LeAudioDeviceGroup* group,
                                   const struct ase* ase) {
    group->stream_conf.codec_id = ase->codec_id;

    auto cis_conn_hdl = ase->cis_conn_hdl;
    auto& params = group->stream_conf.stream_params.get(ase->direction);
    auto context_type = group->GetConfigurationContextType();
    log::info(
        "Adding cis handle 0x{:04x} ({}) to stream list", cis_conn_hdl,
        ase->direction == bluetooth::le_audio::types::kLeAudioDirectionSink
            ? "sink"
            : "source");

    auto iter = std::find_if(
        params.stream_locations.begin(), params.stream_locations.end(),
        [cis_conn_hdl](auto& pair) { return cis_conn_hdl == pair.first; });
    log::assert_that(iter == params.stream_locations.end(),
                     "Stream is already there 0x{:04x}", cis_conn_hdl);

    auto core_config = ase->codec_config.GetAsCoreCodecConfig();

    params.num_of_devices++;
    params.num_of_channels += ase->channel_count;

    if (!core_config.audio_channel_allocation.has_value()) {
      log::warn("ASE has invalid audio location");
    }
    auto ase_audio_channel_allocation =
        core_config.audio_channel_allocation.value_or(0);
    params.audio_channel_allocation |= ase_audio_channel_allocation;
    params.stream_locations.emplace_back(
        std::make_pair(ase->cis_conn_hdl, ase_audio_channel_allocation));

    if (params.sample_frequency_hz == 0) {
      params.sample_frequency_hz = core_config.GetSamplingFrequencyHz();
    } else {
      log::assert_that(
          params.sample_frequency_hz == core_config.GetSamplingFrequencyHz(),
          "sample freq mismatch: {}!={}", params.sample_frequency_hz,
          core_config.GetSamplingFrequencyHz());
    }

    if (params.octets_per_codec_frame == 0) {
      params.octets_per_codec_frame = *core_config.octets_per_codec_frame;
    } else {
      log::assert_that(
          params.octets_per_codec_frame == *core_config.octets_per_codec_frame,
          "octets per frame mismatch: {}!={}", params.octets_per_codec_frame,
          *core_config.octets_per_codec_frame);
    }

    if (params.codec_frames_blocks_per_sdu == 0) {
      params.codec_frames_blocks_per_sdu =
          *core_config.codec_frames_blocks_per_sdu;
    } else {
      log::assert_that(params.codec_frames_blocks_per_sdu ==
                           *core_config.codec_frames_blocks_per_sdu,
                       "codec_frames_blocks_per_sdu: {}!={}",
                       params.codec_frames_blocks_per_sdu,
                       *core_config.codec_frames_blocks_per_sdu);
    }

    if (params.frame_duration_us == 0) {
      params.frame_duration_us = core_config.GetFrameDurationUs();
    } else {
      log::assert_that(
          params.frame_duration_us == core_config.GetFrameDurationUs(),
          "frame_duration_us: {}!={}", params.frame_duration_us,
          core_config.GetFrameDurationUs());
    }

    params.codec_spec_metadata = group->GetCodecVendorMetadata(ase->direction, context_type);

    log::info(
        "Added {} Stream Configuration. CIS Connection Handle: {}, Audio "
        "Channel Allocation: {}, Number Of Devices: {}, Number Of Channels: {}",
        (ase->direction == bluetooth::le_audio::types::kLeAudioDirectionSink
             ? "Sink"
             : "Source"),
        cis_conn_hdl, ase_audio_channel_allocation, params.num_of_devices,
        params.num_of_channels);

    /* Update CodecManager stream configuration */
    state_machine_callbacks_->OnUpdatedCisConfiguration(group->group_id_,
                                                        ase->direction);
  }

  static bool isIntervalAndLatencyProperlySet(uint32_t sdu_interval_us,
                                              uint16_t max_latency_ms) {
    log::verbose("sdu_interval_us: {}, max_latency_ms: {}", sdu_interval_us,
                 max_latency_ms);

    if (sdu_interval_us == 0) {
      return max_latency_ms ==
             bluetooth::le_audio::types::kMaxTransportLatencyMin;
    }
    return ((1000 * max_latency_ms) >= sdu_interval_us);
  }

  void ApplyDsaParams(LeAudioDeviceGroup* group,
                      bluetooth::hci::iso_manager::cig_create_params& param) {
    if (!com::android::bluetooth::flags::leaudio_dynamic_spatial_audio()) {
      return;
    }

    log::info("DSA mode selected: {}", (int)group->dsa_.mode);
    group->dsa_.active = false;

    /* Unidirectional streaming */
    if (param.sdu_itv_stom == 0) {
      log::info("Media streaming, apply DSA parameters");

      switch (group->dsa_.mode) {
        case DsaMode::ISO_HW:
        case DsaMode::ISO_SW: {
          auto& cis_cfgs = param.cis_cfgs;
          auto it = cis_cfgs.begin();

          for (auto dsa_modes : group->GetAllowedDsaModesList()) {
            if (!dsa_modes.empty() && it != cis_cfgs.end()) {
              if (std::find(dsa_modes.begin(), dsa_modes.end(),
                            group->dsa_.mode) != dsa_modes.end()) {
                log::info("Device found with support for selected DsaMode");

                group->dsa_.active = true;

                /* Todo: Replace literal values */
                param.sdu_itv_stom = 20000;
                param.max_trans_lat_stom = 20;
                it->max_sdu_size_stom = 15;
                it->rtn_stom = 2;

                it++;
              }
            }
          }
        } break;

        case DsaMode::ACL:
          /* Todo: Prioritize the ACL */
          break;

        case DsaMode::DISABLED:
        default:
          /* No need to change ISO parameters */
          break;
      }
    } else {
      log::debug("Bidirection streaming, ignore DSA mode");
    }
  }

  bool CigCreate(LeAudioDeviceGroup* group) {
    uint32_t sdu_interval_mtos, sdu_interval_stom;
    uint16_t max_trans_lat_mtos, max_trans_lat_stom;
    uint8_t packing, framing, sca;
    std::vector<EXT_CIS_CFG> cis_cfgs;

    log::debug("Group: {}, id: {} cig state: {}", fmt::ptr(group),
               group->group_id_, ToString(group->cig.GetState()));

    if (group->cig.GetState() != CigState::NONE) {
      log::warn("Group {}, id: {} has invalid cig state: {}", fmt::ptr(group),
                group->group_id_, ToString(group->cig.GetState()));
      return false;
    }

    sdu_interval_mtos = group->GetSduInterval(
        bluetooth::le_audio::types::kLeAudioDirectionSink);
    sdu_interval_stom = group->GetSduInterval(
        bluetooth::le_audio::types::kLeAudioDirectionSource);
    sca = group->GetSCA();
    packing = group->GetPacking();
    framing = group->GetFraming();
    max_trans_lat_mtos = group->GetMaxTransportLatencyMtos();
    max_trans_lat_stom = group->GetMaxTransportLatencyStom();

    uint16_t max_sdu_size_mtos = 0;
    uint16_t max_sdu_size_stom = 0;
    uint8_t phy_mtos =
        group->GetPhyBitmask(bluetooth::le_audio::types::kLeAudioDirectionSink);
    uint8_t phy_stom = group->GetPhyBitmask(
        bluetooth::le_audio::types::kLeAudioDirectionSource);

    if (!isIntervalAndLatencyProperlySet(sdu_interval_mtos,
                                         max_trans_lat_mtos) ||
        !isIntervalAndLatencyProperlySet(sdu_interval_stom,
                                         max_trans_lat_stom)) {
      log::error("Latency and interval not properly set");
      group->PrintDebugState();
      return false;
    }

    // Use 1M Phy for the ACK packet from remote device to phone for better
    // sensitivity
    if (group->asymmetric_phy_for_unidirectional_cis_supported &&
        sdu_interval_stom == 0 &&
        (phy_stom & bluetooth::hci::kIsoCigPhy1M) != 0) {
      log::info("Use asymmetric PHY for unidirectional CIS");
      phy_stom = bluetooth::hci::kIsoCigPhy1M;
    }

    uint8_t rtn_mtos = 0;
    uint8_t rtn_stom = 0;

    /* Currently assumed Sink/Source configuration is same across cis types.
     * If a cis in cises_ is currently associated with active device/ASE(s),
     * use the Sink/Source configuration for the same.
     * If a cis in cises_ is not currently associated with active device/ASE(s),
     * use the Sink/Source configuration for the cis in cises_
     * associated with a active device/ASE(s). When the same cis is associated
     * later, with active device/ASE(s), check if current configuration is
     * supported or not, if not, reconfigure CIG.
     */
    for (struct bluetooth::le_audio::types::cis& cis : group->cig.cises) {
      uint16_t max_sdu_size_mtos_temp = group->GetMaxSduSize(
          bluetooth::le_audio::types::kLeAudioDirectionSink, cis.id);
      uint16_t max_sdu_size_stom_temp = group->GetMaxSduSize(
          bluetooth::le_audio::types::kLeAudioDirectionSource, cis.id);
      uint8_t rtn_mtos_temp = group->GetRtn(
          bluetooth::le_audio::types::kLeAudioDirectionSink, cis.id);
      uint8_t rtn_stom_temp = group->GetRtn(
          bluetooth::le_audio::types::kLeAudioDirectionSource, cis.id);

      max_sdu_size_mtos =
          max_sdu_size_mtos_temp ? max_sdu_size_mtos_temp : max_sdu_size_mtos;
      max_sdu_size_stom =
          max_sdu_size_stom_temp ? max_sdu_size_stom_temp : max_sdu_size_stom;
      rtn_mtos = rtn_mtos_temp ? rtn_mtos_temp : rtn_mtos;
      rtn_stom = rtn_stom_temp ? rtn_stom_temp : rtn_stom;
    }

    for (struct bluetooth::le_audio::types::cis& cis : group->cig.cises) {
      EXT_CIS_CFG cis_cfg = {};

      cis_cfg.cis_id = cis.id;
      cis_cfg.phy_mtos = phy_mtos;
      cis_cfg.phy_stom = phy_stom;
      if (cis.type ==
          bluetooth::le_audio::types::CisType::CIS_TYPE_BIDIRECTIONAL) {
        cis_cfg.max_sdu_size_mtos = max_sdu_size_mtos;
        cis_cfg.rtn_mtos = rtn_mtos;
        cis_cfg.max_sdu_size_stom = max_sdu_size_stom;
        cis_cfg.rtn_stom = rtn_stom;
        cis_cfgs.push_back(cis_cfg);
      } else if (cis.type == bluetooth::le_audio::types::CisType::
                                 CIS_TYPE_UNIDIRECTIONAL_SINK) {
        cis_cfg.max_sdu_size_mtos = max_sdu_size_mtos;
        cis_cfg.rtn_mtos = rtn_mtos;
        cis_cfg.max_sdu_size_stom = 0;
        cis_cfg.rtn_stom = 0;
        cis_cfgs.push_back(cis_cfg);
      } else {
        cis_cfg.max_sdu_size_mtos = 0;
        cis_cfg.rtn_mtos = 0;
        cis_cfg.max_sdu_size_stom = max_sdu_size_stom;
        cis_cfg.rtn_stom = rtn_stom;
        cis_cfgs.push_back(cis_cfg);
      }
    }

    if ((sdu_interval_mtos == 0 && sdu_interval_stom == 0) ||
        (max_trans_lat_mtos ==
             bluetooth::le_audio::types::kMaxTransportLatencyMin &&
         max_trans_lat_stom ==
             bluetooth::le_audio::types::kMaxTransportLatencyMin) ||
        (max_sdu_size_mtos == 0 && max_sdu_size_stom == 0)) {
      log::error("Trying to create invalid group");
      group->PrintDebugState();
      return false;
    }

    bluetooth::hci::iso_manager::cig_create_params param = {
        .sdu_itv_mtos = sdu_interval_mtos,
        .sdu_itv_stom = sdu_interval_stom,
        .sca = sca,
        .packing = packing,
        .framing = framing,
        .max_trans_lat_stom = max_trans_lat_stom,
        .max_trans_lat_mtos = max_trans_lat_mtos,
        .cis_cfgs = std::move(cis_cfgs),
    };

    ApplyDsaParams(group, param);

    log_history_->AddLogHistory(
        kLogStateMachineTag, group->group_id_, RawAddress::kEmpty,
        kLogCigCreateOp + "#CIS: " + std::to_string(param.cis_cfgs.size()));

    group->cig.SetState(CigState::CREATING);
    IsoManager::GetInstance()->CreateCig(group->group_id_, std::move(param));
    log::debug("Group: {}, id: {} cig state: {}", fmt::ptr(group),
               group->group_id_, ToString(group->cig.GetState()));
    return true;
  }

  static bool CisCreateForDevice(LeAudioDeviceGroup* group,
                                 LeAudioDevice* leAudioDevice) {
    std::vector<EXT_CIS_CREATE_CFG> conn_pairs;
    struct ase* ase = leAudioDevice->GetFirstActiveAse();

    /* Make sure CIG is there */
    if (group->cig.GetState() != CigState::CREATED) {
      log::error("CIG is not created for group_id {}", group->group_id_);
      group->PrintDebugState();
      return false;
    }

    std::stringstream extra_stream;
    do {
      /* First in ase pair is Sink, second Source */
      auto ases_pair = leAudioDevice->GetAsesByCisConnHdl(ase->cis_conn_hdl);

      /* Already in pending state - bi-directional CIS or seconde CIS to same
       * device */
      if (ase->cis_state == CisState::CONNECTING ||
          ase->cis_state == CisState::CONNECTED)
        continue;

      if (ases_pair.sink) ases_pair.sink->cis_state = CisState::CONNECTING;
      if (ases_pair.source) ases_pair.source->cis_state = CisState::CONNECTING;

      uint16_t acl_handle = get_btm_client_interface().peer.BTM_GetHCIConnHandle(
              leAudioDevice->address_, BT_TRANSPORT_LE);
      conn_pairs.push_back({.cis_conn_handle = ase->cis_conn_hdl,
                            .acl_conn_handle = acl_handle});
      log::info("cis handle: 0x{:04x}, acl handle: 0x{:04x}", ase->cis_conn_hdl,
                acl_handle);
      extra_stream << "cis_h:" << loghex(ase->cis_conn_hdl)
                   << " acl_h:" << loghex(acl_handle) << ";;";
    } while ((ase = leAudioDevice->GetNextActiveAse(ase)));

    LeAudioLogHistory::Get()->AddLogHistory(
        kLogStateMachineTag, leAudioDevice->group_id_, RawAddress::kEmpty,
        kLogCisCreateOp + "#CIS: " + std::to_string(conn_pairs.size()),
        extra_stream.str());

    IsoManager::GetInstance()->EstablishCis(
        {.conn_pairs = std::move(conn_pairs)});

    return true;
  }

  static bool CisCreate(LeAudioDeviceGroup* group) {
    LeAudioDevice* leAudioDevice = group->GetFirstActiveDevice();
    struct ase* ase;
    std::vector<EXT_CIS_CREATE_CFG> conn_pairs;

    log::assert_that(leAudioDevice,
                     "Shouldn't be called without an active device.");

    /* Make sure CIG is there */
    if (group->cig.GetState() != CigState::CREATED) {
      log::error("CIG is not created for group_id {}", group->group_id_);
      group->PrintDebugState();
      return false;
    }

    do {
      ase = leAudioDevice->GetFirstActiveAse();
      log::assert_that(ase, "shouldn't be called without an active ASE");
      do {
        /* First is ase pair is Sink, second Source */
        auto ases_pair = leAudioDevice->GetAsesByCisConnHdl(ase->cis_conn_hdl);

        /* Already in pending state - bi-directional CIS */
        if (ase->cis_state == CisState::CONNECTING) continue;

        if (ases_pair.sink) ases_pair.sink->cis_state = CisState::CONNECTING;
        if (ases_pair.source)
          ases_pair.source->cis_state = CisState::CONNECTING;

        uint16_t acl_handle = get_btm_client_interface().peer.BTM_GetHCIConnHandle(
                leAudioDevice->address_, BT_TRANSPORT_LE);
        conn_pairs.push_back({.cis_conn_handle = ase->cis_conn_hdl,
                              .acl_conn_handle = acl_handle});
        log::debug("cis handle: {} acl handle : 0x{:x}", ase->cis_conn_hdl,
                   acl_handle);

      } while ((ase = leAudioDevice->GetNextActiveAse(ase)));
    } while ((leAudioDevice = group->GetNextActiveDevice(leAudioDevice)));

    IsoManager::GetInstance()->EstablishCis(
        {.conn_pairs = std::move(conn_pairs)});

    return true;
  }

  static void PrepareDataPath(int group_id, struct ase* ase) {
    bluetooth::hci::iso_manager::iso_data_path_params param = {
        .data_path_dir =
            ase->direction == bluetooth::le_audio::types::kLeAudioDirectionSink
                ? bluetooth::hci::iso_manager::kIsoDataPathDirectionIn
                : bluetooth::hci::iso_manager::kIsoDataPathDirectionOut,
        .data_path_id = ase->data_path_configuration.dataPathId,
        .codec_id_format = ase->data_path_configuration.isoDataPathConfig
                               .codecId.coding_format,
        .codec_id_company = ase->data_path_configuration.isoDataPathConfig
                                .codecId.vendor_company_id,
        .codec_id_vendor = ase->data_path_configuration.isoDataPathConfig
                               .codecId.vendor_codec_id,
        .controller_delay =
            ase->data_path_configuration.isoDataPathConfig.controllerDelayUs,
        .codec_conf =
            ase->data_path_configuration.isoDataPathConfig.configuration,
    };

    if (!ase->is_codec_in_controller) {
      param.codec_id_company = 0x0000;
      param.codec_id_vendor = 0x0000;
    }

    LeAudioLogHistory::Get()->AddLogHistory(
        kLogStateMachineTag, group_id, RawAddress::kEmpty,
        kLogSetDataPathOp + "cis_h:" + loghex(ase->cis_conn_hdl),
        "direction: " + loghex(param.data_path_dir) + ", codecId: " +
            ToString(ase->data_path_configuration.isoDataPathConfig.codecId));

    ase->data_path_state = DataPathState::CONFIGURING;
    IsoManager::GetInstance()->SetupIsoDataPath(ase->cis_conn_hdl,
                                                std::move(param));
  }

  static void ReleaseDataPath(LeAudioDeviceGroup* group) {
    LeAudioDevice* leAudioDevice = group->GetFirstActiveDevice();
    log::assert_that(leAudioDevice,
                     "Shouldn't be called without an active device.");

    auto ase = leAudioDevice->GetFirstActiveAseByCisAndDataPathState(
        CisState::CONNECTED, DataPathState::CONFIGURED);
    log::assert_that(ase, "Shouldn't be called without an active ASE.");
    RemoveDataPathByCisHandle(leAudioDevice, ase->cis_conn_hdl);
  }

  static uint8_t audioContextToUseCase(const LeAudioContextType& context) {
    switch (context) {
      case LeAudioContextType::UNINITIALIZED:
      case LeAudioContextType::UNSPECIFIED:
      case LeAudioContextType::MEDIA:
      case LeAudioContextType::INSTRUCTIONAL:
      case LeAudioContextType::ALERTS:
      case LeAudioContextType::SOUNDEFFECTS:
      case LeAudioContextType::NOTIFICATIONS:
      case LeAudioContextType::EMERGENCYALARM:
        return HQ_AUDIO_USE_CASE;
      case LeAudioContextType::CONVERSATIONAL:
      case LeAudioContextType::VOICEASSISTANTS:
      case LeAudioContextType::RINGTONE:
        return VOICE_USE_CASE;
      case LeAudioContextType::GAME:
        return GAMING_VBC_USE_CASE;
      case LeAudioContextType::LIVE:
        return STEREO_REC_USE_CASE;
      default:
        return HQ_AUDIO_USE_CASE;
    }
  }

  static std::vector<uint8_t> PrepareVendorConfigPayloadData(
      LeAudioDeviceGroup* group, std::vector<uint16_t> conn_handles,
      uint8_t direction) {
    std::vector<uint8_t> vendor_datapath_config;
    auto context_type = group->GetConfigurationContextType();

    if (CodecManager::GetInstance()->GetCodecLocation() ==
        CodecLocation::HOST) {
      LOG(INFO) << __func__ << "send empty payload for non-offload";
      return vendor_datapath_config;
    }

    LeAudioDevice* leAudioDevice = group->GetFirstActiveDevice();
    LOG_ASSERT(leAudioDevice)
        << __func__ << " Shouldn't be called without an active device.";

    auto datapath_state = CisState::ASSIGNED;
    auto ase = leAudioDevice->GetFirstActiveAseByCisAndDataPathState(
        datapath_state, DataPathState::IDLE);
    if (!ase) {
      LOG(INFO) << __func__ << "Invalid datapath state " << datapath_state;
      return vendor_datapath_config;
    }

    ase = leAudioDevice->GetFirstActiveAseByDirection(direction);
    if (!ase) {
      LOG(INFO) << __func__ << "Inactive ASE for direction " << direction;
      return vendor_datapath_config;
    }

    // Populate codec version number
    uint8_t codec_ver = 0;
    uint8_t len = LTV_LEN_VER_NUM;
    uint8_t type = LTV_TYPE_VER_NUM;
    auto vendor_metadata = group->GetCodecVendorMetadata(direction, context_type);

    if (vendor_metadata.empty())
      codec_ver = 0;
    else
      codec_ver = ase->codec_id.coding_format == bluetooth::le_audio::types::kLeAudioCodingFormatLC3 ?
                  (direction == bluetooth::le_audio::types::kLeAudioDirectionSink ?
                  vendor_metadata[6] : vendor_metadata[7]) : vendor_metadata[7] & 0x0F;
    vendor_datapath_config.insert(vendor_datapath_config.end(), &len, &len + 1);
    vendor_datapath_config.insert(vendor_datapath_config.end(), &type, &type + 1);
    vendor_datapath_config.insert(vendor_datapath_config.end(), &codec_ver, &codec_ver + 1);

    // Populate frequency
    uint32_t frequency =
        ase->codec_config.GetAsCoreCodecConfig().GetSamplingFrequencyHz();
    uint8_t freq = freq_to_ltv_map.count(frequency) ? freq_to_ltv_map.at(frequency) : 0;
    len = LTV_LEN_FREQ;
    type = LTV_TYPE_FREQ;
    vendor_datapath_config.insert(vendor_datapath_config.end(), &len, &len + 1);
    vendor_datapath_config.insert(vendor_datapath_config.end(), &type, &type + 1);
    vendor_datapath_config.insert(vendor_datapath_config.end(), &freq, &freq + 1);

    // Populate usecase number
    uint8_t usecase = HQ_AUDIO_USE_CASE;
    len = LTV_LEN_USE_CASE;
    type = LTV_TYPE_USE_CASE;
    usecase = audioContextToUseCase(context_type);
    vendor_datapath_config.insert(vendor_datapath_config.end(), &len, &len + 1);
    vendor_datapath_config.insert(vendor_datapath_config.end(), &type, &type + 1);
    vendor_datapath_config.insert(vendor_datapath_config.end(), &usecase, &usecase + 1);

    // Populated codec ID
    uint16_t vendor_company_id = ase->codec_id.vendor_company_id;
    uint16_t vendor_codec_id = ase->codec_id.vendor_codec_id;
    len = LTV_LEN_CODEC_ID;
    type = LTV_TYPE_CODEC_ID;
    vendor_datapath_config.insert(vendor_datapath_config.end(), &len, &len + 1);
    vendor_datapath_config.insert(vendor_datapath_config.end(), &type, &type + 1);
    vendor_datapath_config.insert(vendor_datapath_config.end(), &ase->codec_id.coding_format,
                                  &ase->codec_id.coding_format + 1);
    vendor_datapath_config.insert(vendor_datapath_config.end(), vendor_company_id);
    vendor_datapath_config.insert(vendor_datapath_config.end(), vendor_company_id >> 8);
    vendor_datapath_config.insert(vendor_datapath_config.end(), vendor_codec_id);
    vendor_datapath_config.insert(vendor_datapath_config.end(), vendor_codec_id >> 8);

    // Populate connection handle
    uint16_t connection_handle = conn_handles[0];
    len = LTV_LEN_CONN_HANDLE;
    type = LTV_TYPE_CONN_HANDLE;
    vendor_datapath_config.insert(vendor_datapath_config.end(), &len, &len + 1);
    vendor_datapath_config.insert(vendor_datapath_config.end(), &type, &type + 1);
    vendor_datapath_config.insert(vendor_datapath_config.end(), connection_handle);
    vendor_datapath_config.insert(vendor_datapath_config.end(), connection_handle >> 8);

    return vendor_datapath_config;
  }

  void SetAseState(LeAudioDevice* leAudioDevice, struct ase* ase,
                   AseState state) {
    log::info("{}, ase_id: {}, {} -> {}", leAudioDevice->address_, ase->id,
              ToString(ase->state), ToString(state));

    log_history_->AddLogHistory(
        kLogStateMachineTag, leAudioDevice->group_id_, leAudioDevice->address_,
        "ASE_ID " + std::to_string(ase->id) + ": " + kLogStateChangedOp,
        ToString(ase->state) + "->" + ToString(state));

    ase->state = state;
  }

  LeAudioDevice* getDeviceTryingToAttachTheStream(LeAudioDeviceGroup* group) {
    /* Device which is attaching the stream is just an active device not in
     * STREAMING state. the precondition is, that TargetState is Streaming  */

    log::debug("group_id: {}, targetState: {}", group->group_id_,
               ToString(group->GetTargetState()));

    if (group->GetTargetState() != AseState::BTA_LE_AUDIO_ASE_STATE_STREAMING) {
      return nullptr;
    }

    for (auto dev = group->GetFirstActiveDevice(); dev != nullptr;
         dev = group->GetNextActiveDevice(dev)) {
      if (!dev->HaveAllActiveAsesSameState(
              AseState::BTA_LE_AUDIO_ASE_STATE_STREAMING)) {
        log::debug("Attaching device {} to group_id: {}", dev->address_,
                   group->group_id_);
        return dev;
      }
    }
    return nullptr;
  }

  void AseStateMachineProcessIdle(
      struct bluetooth::le_audio::client_parser::ascs::ase_rsp_hdr& arh,
      struct ase* ase, LeAudioDeviceGroup* group,
      LeAudioDevice* leAudioDevice) {
    switch (ase->state) {
      case AseState::BTA_LE_AUDIO_ASE_STATE_IDLE:
      case AseState::BTA_LE_AUDIO_ASE_STATE_CODEC_CONFIGURED:
        break;
      case AseState::BTA_LE_AUDIO_ASE_STATE_RELEASING: {
        SetAseState(leAudioDevice, ase, AseState::BTA_LE_AUDIO_ASE_STATE_IDLE);
        ase->active = false;
        ase->configured_for_context_type =
            bluetooth::le_audio::types::LeAudioContextType::UNINITIALIZED;

        if (!leAudioDevice->HaveAllActiveAsesSameState(
                AseState::BTA_LE_AUDIO_ASE_STATE_IDLE)) {
          /* More ASEs notification from this device has to come for this group
           */
          log::debug("Wait for more ASE to configure for device {}",
                     leAudioDevice->address_);
          return;
        }

        if (!group->HaveAllActiveDevicesAsesTheSameState(
                AseState::BTA_LE_AUDIO_ASE_STATE_IDLE)) {
          log::debug("Waiting for more devices to get into idle state");
          return;
        }

        /* Last node is in releasing state*/
        group->SetState(AseState::BTA_LE_AUDIO_ASE_STATE_IDLE);
        group->PrintDebugState();

        /* If all CISes are disconnected, notify upper layer about IDLE state,
         * otherwise wait for */
        if (!group->HaveAllCisesDisconnected() ||
            getDeviceTryingToAttachTheStream(group) != nullptr) {
          log::warn(
              "Not all CISes removed before going to IDLE for group {}, "
              "waiting...",
              group->group_id_);
          group->PrintDebugState();
          return;
        }

        cancel_watchdog_if_needed(group->group_id_);
        ReleaseCisIds(group);
        state_machine_callbacks_->StatusReportCb(group->group_id_,
                                                 GroupStreamStatus::IDLE);

        break;
      }
      case AseState::BTA_LE_AUDIO_ASE_STATE_QOS_CONFIGURED:
      case AseState::BTA_LE_AUDIO_ASE_STATE_DISABLING:
        log::error(
            "Ignore invalid attempt of state transition from  {} to {}, {}, "
            "ase_id: {}",
            ToString(ase->state),
            ToString(AseState::BTA_LE_AUDIO_ASE_STATE_IDLE),
            leAudioDevice->address_, ase->id);
        group->PrintDebugState();
        break;
      case AseState::BTA_LE_AUDIO_ASE_STATE_ENABLING:
      case AseState::BTA_LE_AUDIO_ASE_STATE_STREAMING:
        log::error(
            "Invalid state transition from {} to {}, {}, ase_id: {}. Stopping "
            "the stream.",
            ToString(ase->state),
            ToString(AseState::BTA_LE_AUDIO_ASE_STATE_IDLE),
            leAudioDevice->address_, ase->id);
        group->PrintDebugState();
        StopStream(group);
        break;
    }
  }

  void PrepareAndSendQoSToTheGroup(LeAudioDeviceGroup* group) {
    LeAudioDevice* leAudioDevice = group->GetFirstActiveDevice();
    if (!leAudioDevice) {
      log::error("No active device for the group");
      group->PrintDebugState();
      ClearGroup(group, true);
      return;
    }

    for (; leAudioDevice;
         leAudioDevice = group->GetNextActiveDevice(leAudioDevice)) {
      PrepareAndSendConfigQos(group, leAudioDevice);
    }
  }

  bool PrepareAndSendCodecConfigToTheGroup(LeAudioDeviceGroup* group) {
    log::info("group_id: {}", group->group_id_);
    auto leAudioDevice = group->GetFirstActiveDevice();
    if (!leAudioDevice) {
      log::error("No active device for the group");
      return false;
    }

    for (; leAudioDevice;
         leAudioDevice = group->GetNextActiveDevice(leAudioDevice)) {
      PrepareAndSendCodecConfigure(group, leAudioDevice);
    }
    return true;
  }

  void PrepareAndSendCodecConfigure(LeAudioDeviceGroup* group,
                                    LeAudioDevice* leAudioDevice) {
    struct bluetooth::le_audio::client_parser::ascs::ctp_codec_conf conf;
    std::vector<struct bluetooth::le_audio::client_parser::ascs::ctp_codec_conf>
        confs;
    struct ase* ase;
    std::stringstream msg_stream;
    std::stringstream extra_stream;

    if (!group->cig.AssignCisIds(leAudioDevice)) {
      log::error("unable to assign CIS IDs");
      StopStream(group);
      return;
    }

    if (group->cig.GetState() == CigState::CREATED)
      group->AssignCisConnHandlesToAses(leAudioDevice);

    msg_stream << kLogAseConfigOp;

    ase = leAudioDevice->GetFirstActiveAse();
    log::assert_that(ase, "shouldn't be called without an active ASE");
    for (; ase != nullptr; ase = leAudioDevice->GetNextActiveAse(ase)) {
      log::debug("device: {}, ase_id: {}, cis_id: {}, ase state: {}",
                 leAudioDevice->address_, ase->id, ase->cis_id,
                 ToString(ase->state));
      conf.ase_id = ase->id;
      conf.target_latency = ase->target_latency;
      conf.target_phy = group->GetTargetPhy(ase->direction);
      conf.codec_id = ase->codec_id;

      if (!ase->vendor_codec_config.empty()) {
        log::debug("Using vendor codec configuration.");
        conf.codec_config = ase->vendor_codec_config;
      } else {
        conf.codec_config = ase->codec_config.RawPacket();
      }
      confs.push_back(conf);

      msg_stream << "ASE_ID " << +conf.ase_id << ",";
      if (ase->direction == bluetooth::le_audio::types::kLeAudioDirectionSink) {
        extra_stream << "snk,";
      } else {
        extra_stream << "src,";
      }
      extra_stream << +conf.codec_id.coding_format << ","
                   << +conf.target_latency << ";;";
    }

    std::vector<uint8_t> value;
    bluetooth::le_audio::client_parser::ascs::PrepareAseCtpCodecConfig(confs,
                                                                       value);
    WriteToControlPoint(leAudioDevice, value);

    log_history_->AddLogHistory(kLogControlPointCmd, group->group_id_,
                                leAudioDevice->address_, msg_stream.str(),
                                extra_stream.str());
  }

  void AseStateMachineProcessCodecConfigured(
      struct bluetooth::le_audio::client_parser::ascs::ase_rsp_hdr& arh,
      struct ase* ase, uint8_t* data, uint16_t len, LeAudioDeviceGroup* group,
      LeAudioDevice* leAudioDevice) {
    if (!group) {
      log::error("leAudioDevice doesn't belong to any group");

      return;
    }

    /* Internal helper for filling in the QoS parameters for an ASE, based
     * on the codec configure state and the prefferend ASE QoS parameters.
     * Note: The whole group state dependent parameters (out_cfg.framing, and
     *       out.cfg.presentation_delay) are calculated later, in the
     *       PrepareAndSendConfigQos(), once the whole group transitions to a
     *       proper state.
     */
    auto qos_config_update = [leAudioDevice](
                                 const struct bluetooth::le_audio::
                                     client_parser::ascs::
                                         ase_codec_configured_state_params& rsp,
                                 bluetooth::le_audio::types::AseQosPreferences&
                                     out_qos,
                                 bluetooth::le_audio::types::
                                     AseQosConfiguration& out_cfg) {
      out_qos.supported_framing = rsp.framing;
      out_qos.preferred_phy = rsp.preferred_phy;
      out_qos.preferred_retrans_nb = rsp.preferred_retrans_nb;
      out_qos.pres_delay_min = rsp.pres_delay_min;
      out_qos.pres_delay_max = rsp.pres_delay_max;
      out_qos.preferred_pres_delay_min = rsp.preferred_pres_delay_min;
      out_qos.preferred_pres_delay_max = rsp.preferred_pres_delay_max;

      log::debug(
            "Max Transport Latency: {}, "
            "rsp_mtl: {}, Retransmission Number: {}, Phy: {}, preferred_phy: {}",
            out_cfg.max_transport_latency, rsp.max_transport_latency,
            out_cfg.retrans_nb, out_cfg.phy, rsp.preferred_phy);

      /* Validate and update QoS to be consistent */
      if ((!out_cfg.max_transport_latency ||
           out_cfg.max_transport_latency > rsp.max_transport_latency) ||
          !out_cfg.retrans_nb) {
        out_cfg.max_transport_latency = rsp.max_transport_latency;
        out_cfg.retrans_nb = rsp.preferred_retrans_nb;
        log::info(
            "Using server preferred QoS settings. Max Transport Latency: {}, "
            "Retransmission Number: {}, Phy: {}",
            out_cfg.max_transport_latency, out_cfg.retrans_nb, out_cfg.phy);
      }
      if (!out_cfg.phy) {
        out_cfg.phy = leAudioDevice->GetPreferredPhyBitmask(rsp.preferred_phy);
        log::debug( "Using server preferred Phy: {}", out_cfg.phy);
      }
    };

    log::debug("ase state: {}", static_cast<int>(ase->state));

    /* ase contain current ASE state. New state is in "arh" */
    switch (ase->state) {
      case AseState::BTA_LE_AUDIO_ASE_STATE_IDLE: {
        struct bluetooth::le_audio::client_parser::ascs::
            ase_codec_configured_state_params rsp;

        /* Cache codec configured status values for further
         * configuration/reconfiguration
         */
        if (!ParseAseStatusCodecConfiguredStateParams(rsp, len, data)) {
          StopStream(group);
          return;
        }

        uint16_t cig_curr_max_trans_lat_mtos =
            group->GetMaxTransportLatencyMtos();
        uint16_t cig_curr_max_trans_lat_stom =
            group->GetMaxTransportLatencyStom();

        if (group->GetState() == AseState::BTA_LE_AUDIO_ASE_STATE_STREAMING) {
          /* We are here because of the reconnection of the single device.
           * Reconfigure CIG if current CIG supported Max Transport Latency for
           * a direction, cannot be supported by the newly connected member
           * device's ASE for the direction.
           */
          if ((ase->direction ==
                   bluetooth::le_audio::types::kLeAudioDirectionSink &&
               cig_curr_max_trans_lat_mtos > rsp.max_transport_latency) ||
              (ase->direction ==
                   bluetooth::le_audio::types::kLeAudioDirectionSource &&
               cig_curr_max_trans_lat_stom > rsp.max_transport_latency)) {
            group->SetPendingConfiguration();
            StopStream(group);
            return;
          }
        }

        qos_config_update(rsp, ase->qos_preferences, ase->qos_config);
        SetAseState(leAudioDevice, ase,
                    AseState::BTA_LE_AUDIO_ASE_STATE_CODEC_CONFIGURED);

        if (group->GetTargetState() == AseState::BTA_LE_AUDIO_ASE_STATE_IDLE) {
          /* This is autonomus change of the remote device */
          log::debug(
              "Autonomus change for device {}, ase id {}. Just store it.",
              leAudioDevice->address_, ase->id);

          /* Since at least one ASE is in configured state, we should admit
           * group is configured state */
          group->SetState(AseState::BTA_LE_AUDIO_ASE_STATE_CODEC_CONFIGURED);
          return;
        }

        if (leAudioDevice->HaveAnyUnconfiguredAses()) {
          /* More ASEs notification from this device has to come for this group
           */
          log::debug("More Ases to be configured for the device {}",
                     leAudioDevice->address_);
          return;
        }

        if (group->GetState() == AseState::BTA_LE_AUDIO_ASE_STATE_STREAMING) {
          /* We are here because of the reconnection of the single device. */
          /* Make sure that device is ready to be configured as we could also
           * get here triggered by the remote device. If device is not connected
           * yet, we should wait for the stack to trigger adding device to the
           * stream */
          if (leAudioDevice->GetConnectionState() ==
              bluetooth::le_audio::DeviceConnectState::CONNECTED) {
            PrepareAndSendConfigQos(group, leAudioDevice);
          } else {
            log::debug(
                "Device {} initiated configured state but it is not yet ready "
                "to be configured",
                leAudioDevice->address_);
          }
          return;
        }

        /* Configure ASEs for next device in group */
        if (group->HaveAnyActiveDeviceInUnconfiguredState()) {
          log::debug("Waiting for all the ASES in the Configured state");
          return;
        }

        /* Last node configured, process group to codec configured state */
        group->SetState(AseState::BTA_LE_AUDIO_ASE_STATE_CODEC_CONFIGURED);

        if (group->GetTargetState() ==
            AseState::BTA_LE_AUDIO_ASE_STATE_STREAMING) {
          if (group->cig.GetState() == CigState::CREATED) {
            /* It can happen on the earbuds switch scenario. When one device
             * is getting remove while other is adding to the stream and CIG is
             * already created */
            PrepareAndSendConfigQos(group, leAudioDevice);
          } else if (!CigCreate(group)) {
            log::error("Could not create CIG. Stop the stream for group {}",
                       group->group_id_);
            StopStream(group);
          }
          return;
        }

        if (group->GetTargetState() ==
                AseState::BTA_LE_AUDIO_ASE_STATE_CODEC_CONFIGURED &&
            group->IsPendingConfiguration()) {
          log::info("Configured state completed");

          /* If all CISes are disconnected, notify upper layer about IDLE
           * state, otherwise wait for */
          if (!group->HaveAllCisesDisconnected()) {
            log::warn(
                "Not all CISes removed before going to CONFIGURED for group "
                "{}, waiting...",
                group->group_id_);
            group->PrintDebugState();
            return;
          }

          group->ClearPendingConfiguration();
          state_machine_callbacks_->StatusReportCb(
              group->group_id_, GroupStreamStatus::CONFIGURED_BY_USER);

          /* No more transition for group */
          cancel_watchdog_if_needed(group->group_id_);
          return;
        }

        log::error(", invalid state transition, from: {} to {}",
                   ToString(group->GetState()),
                   ToString(group->GetTargetState()));
        StopStream(group);

        break;
      }
      case AseState::BTA_LE_AUDIO_ASE_STATE_CODEC_CONFIGURED: {
        /* Received Configured in Configured state. This could be done
         * autonomously because of the reconfiguration done by us
         */

        struct bluetooth::le_audio::client_parser::ascs::
            ase_codec_configured_state_params rsp;

        /* Cache codec configured status values for further
         * configuration/reconfiguration
         */
        if (!ParseAseStatusCodecConfiguredStateParams(rsp, len, data)) {
          StopStream(group);
          return;
        }

        /* This may be a notification from a re-configured ASE */
        ase->reconfigure = false;
        qos_config_update(rsp, ase->qos_preferences, ase->qos_config);

        if (leAudioDevice->HaveAnyUnconfiguredAses()) {
          /* Waiting for others to be reconfigured */
          return;
        }

        if (group->GetState() == AseState::BTA_LE_AUDIO_ASE_STATE_STREAMING) {
          /* We are here because of the reconnection of the single device. */
          /* Make sure that device is ready to be configured as we could also
           * get here triggered by the remote device. If device is not connected
           * yet, we should wait for the stack to trigger adding device to the
           * stream */
          if (leAudioDevice->GetConnectionState() ==
              bluetooth::le_audio::DeviceConnectState::CONNECTED) {
            PrepareAndSendConfigQos(group, leAudioDevice);
          } else {
            log::debug(
                "Device {} initiated configured state but it is not yet ready "
                "to be configured",
                leAudioDevice->address_);
          }
          return;
        }

        if (group->HaveAnyActiveDeviceInUnconfiguredState()) {
          log::debug(
              "Waiting for all the devices to be configured for group id {}",
              group->group_id_);
          return;
        }

        /* Last node configured, process group to codec configured state */
        group->SetState(AseState::BTA_LE_AUDIO_ASE_STATE_CODEC_CONFIGURED);

        if (group->GetTargetState() ==
            AseState::BTA_LE_AUDIO_ASE_STATE_STREAMING) {
          if (group->cig.GetState() == CigState::CREATED) {
            /* It can happen on the earbuds switch scenario. When one device
             * is getting remove while other is adding to the stream and CIG is
             * already created */
            PrepareAndSendConfigQos(group, leAudioDevice);
          } else if (!CigCreate(group)) {
            log::error("Could not create CIG. Stop the stream for group {}",
                       group->group_id_);
            StopStream(group);
          }
          return;
        }

        if (group->GetTargetState() ==
                AseState::BTA_LE_AUDIO_ASE_STATE_CODEC_CONFIGURED &&
            group->IsPendingConfiguration()) {
          log::info("Configured state completed");
          group->ClearPendingConfiguration();
          state_machine_callbacks_->StatusReportCb(
              group->group_id_, GroupStreamStatus::CONFIGURED_BY_USER);

          /* No more transition for group */
          cancel_watchdog_if_needed(group->group_id_);
          return;
        }

        if (group->GetTargetState() == AseState::BTA_LE_AUDIO_ASE_STATE_IDLE) {
          log::info("Cancel watchdog");
          cancel_watchdog_if_needed(group->group_id_);
          return;
        }

        log::info("Autonomous change, from: {} to {}",
                  ToString(group->GetState()),
                  ToString(group->GetTargetState()));

        break;
      }
      case AseState::BTA_LE_AUDIO_ASE_STATE_QOS_CONFIGURED:
        SetAseState(leAudioDevice, ase,
                    AseState::BTA_LE_AUDIO_ASE_STATE_CODEC_CONFIGURED);
        group->PrintDebugState();
        break;
      case AseState::BTA_LE_AUDIO_ASE_STATE_DISABLING:
        log::error(
            "Ignore invalid attempt of state transition from {} to {}, {}, "
            "ase_id: {}",
            ToString(ase->state),
            ToString(AseState::BTA_LE_AUDIO_ASE_STATE_CODEC_CONFIGURED),
            leAudioDevice->address_, ase->id);
        group->PrintDebugState();
        break;
      case AseState::BTA_LE_AUDIO_ASE_STATE_RELEASING:
        SetAseState(leAudioDevice, ase,
                    AseState::BTA_LE_AUDIO_ASE_STATE_CODEC_CONFIGURED);
        ase->active = false;

        if (!leAudioDevice->HaveAllActiveAsesSameState(
                AseState::BTA_LE_AUDIO_ASE_STATE_CODEC_CONFIGURED)) {
          /* More ASEs notification from this device has to come for this group
           */
          log::debug("Wait for more ASE to configure for device {}",
                     leAudioDevice->address_);
          return;
        }

        {
          auto activeDevice = group->GetFirstActiveDevice();
          if (activeDevice) {
            log::debug(
                "There is at least one active device {}, wait to become "
                "inactive",
                activeDevice->address_);
            return;
          }
        }

        /* Last node is in releasing state*/
        group->SetState(AseState::BTA_LE_AUDIO_ASE_STATE_CODEC_CONFIGURED);
        /* Remote device has cache and keep staying in configured state after
         * release. Therefore, we assume this is a target state requested by
         * remote device.
         */
        group->SetTargetState(group->GetState());

        if (!group->HaveAllCisesDisconnected()) {
          log::warn(
              "Not all CISes removed before going to IDLE for group {}, "
              "waiting...",
              group->group_id_);
          group->PrintDebugState();
          return;
        }

        cancel_watchdog_if_needed(group->group_id_);

        state_machine_callbacks_->StatusReportCb(
            group->group_id_, GroupStreamStatus::CONFIGURED_AUTONOMOUS);
        break;
      case AseState::BTA_LE_AUDIO_ASE_STATE_STREAMING:
      case AseState::BTA_LE_AUDIO_ASE_STATE_ENABLING:
        log::error(
            "Invalid state transition from {} to {}, {}, ase_id: {}. Stopping "
            "the stream",
            ToString(ase->state),
            ToString(AseState::BTA_LE_AUDIO_ASE_STATE_CODEC_CONFIGURED),
            leAudioDevice->address_, ase->id);
        group->PrintDebugState();
        StopStream(group);
        break;
    }
  }

  void AseStateMachineProcessQosConfigured(
      struct bluetooth::le_audio::client_parser::ascs::ase_rsp_hdr& arh,
      struct ase* ase, LeAudioDeviceGroup* group,
      LeAudioDevice* leAudioDevice) {
    if (!group) {
      log::error("leAudioDevice doesn't belong to any group");

      return;
    }

    log::debug("ase state: {}", static_cast<int>(ase->state));

    switch (ase->state) {
      case AseState::BTA_LE_AUDIO_ASE_STATE_QOS_CONFIGURED:
        log::info(
            "Unexpected state transition from {} to {}, {}, ase_id: {}, "
            "fallback to transition from {} to {}",
            ToString(ase->state),
            ToString(AseState::BTA_LE_AUDIO_ASE_STATE_QOS_CONFIGURED),
            leAudioDevice->address_, ase->id,
            ToString(AseState::BTA_LE_AUDIO_ASE_STATE_CODEC_CONFIGURED),
            ToString(AseState::BTA_LE_AUDIO_ASE_STATE_QOS_CONFIGURED));
        group->PrintDebugState();
        FMT_FALLTHROUGH;
      case AseState::BTA_LE_AUDIO_ASE_STATE_CODEC_CONFIGURED: {
        SetAseState(leAudioDevice, ase,
                    AseState::BTA_LE_AUDIO_ASE_STATE_QOS_CONFIGURED);

        if (!leAudioDevice->HaveAllActiveAsesSameState(
                AseState::BTA_LE_AUDIO_ASE_STATE_QOS_CONFIGURED)) {
          /* More ASEs notification from this device has to come for this group
           */
          return;
        }

        if (group->GetState() == AseState::BTA_LE_AUDIO_ASE_STATE_STREAMING) {
          /* We are here because of the reconnection of the single device. */
          PrepareAndSendEnable(leAudioDevice);
          return;
        }

        if (!group->HaveAllActiveDevicesAsesTheSameState(
                AseState::BTA_LE_AUDIO_ASE_STATE_QOS_CONFIGURED)) {
          log::debug("Waiting for all the devices to be in QoS state");
          return;
        }

        PrepareAndSendEnableToTheGroup(group);

        break;
      }
      case AseState::BTA_LE_AUDIO_ASE_STATE_STREAMING:
        if (ase->direction ==
            bluetooth::le_audio::types::kLeAudioDirectionSource) {
          /* Source ASE cannot go from Streaming to QoS Configured state */
          log::error("invalid state transition, from: {}, to: {}",
                     static_cast<int>(ase->state),
                     static_cast<int>(
                         AseState::BTA_LE_AUDIO_ASE_STATE_QOS_CONFIGURED));
          StopStream(group);
          return;
        }

        SetAseState(leAudioDevice, ase,
                    AseState::BTA_LE_AUDIO_ASE_STATE_QOS_CONFIGURED);

        if (group->HaveAllActiveDevicesAsesTheSameState(
                AseState::BTA_LE_AUDIO_ASE_STATE_QOS_CONFIGURED)) {
          group->SetState(AseState::BTA_LE_AUDIO_ASE_STATE_QOS_CONFIGURED);
        }

        if (group->GetTargetState() ==
            AseState::BTA_LE_AUDIO_ASE_STATE_QOS_CONFIGURED) {
          /* Process the Disable Transition of the rest of group members if no
           * more ASE notifications has to come from this device. */
          ProcessGroupDisable(group);
        } else {
          /* Remote may autonomously bring ASEs to QoS configured state */
          ProcessAutonomousDisable(group, leAudioDevice, ase);
        }

        break;

      case AseState::BTA_LE_AUDIO_ASE_STATE_DISABLING: {
        SetAseState(leAudioDevice, ase,
                    AseState::BTA_LE_AUDIO_ASE_STATE_QOS_CONFIGURED);

        /* More ASEs notification from this device has to come for this group */
        if (!group->HaveAllActiveDevicesAsesTheSameState(
                AseState::BTA_LE_AUDIO_ASE_STATE_QOS_CONFIGURED))
          return;

        group->SetState(AseState::BTA_LE_AUDIO_ASE_STATE_QOS_CONFIGURED);

        if (!group->HaveAllCisesDisconnected()) return;

        if (group->GetTargetState() ==
            AseState::BTA_LE_AUDIO_ASE_STATE_QOS_CONFIGURED) {
          /* No more transition for group */
          cancel_watchdog_if_needed(group->group_id_);

          state_machine_callbacks_->StatusReportCb(
              group->group_id_, GroupStreamStatus::SUSPENDED);
        } else {
          log::error(", invalid state transition, from: {}, to: {}",
                     ToString(group->GetState()),
                     ToString(group->GetTargetState()));
          StopStream(group);
          return;
        }
        break;
      }
      case AseState::BTA_LE_AUDIO_ASE_STATE_IDLE:
      case AseState::BTA_LE_AUDIO_ASE_STATE_RELEASING:
        // Do nothing here, just print an error message
        log::error(
            "Ignore invalid attempt of state transition from {} to {}, {}, "
            "ase_id: {}",
            ToString(ase->state),
            ToString(AseState::BTA_LE_AUDIO_ASE_STATE_QOS_CONFIGURED),
            leAudioDevice->address_, ase->id);
        group->PrintDebugState();
        break;
      case AseState::BTA_LE_AUDIO_ASE_STATE_ENABLING:
        log::error(
            "Invalid state transition from {} to {}, {}, ase_id: {}. Stopping "
            "the stream.",
            ToString(ase->state),
            ToString(AseState::BTA_LE_AUDIO_ASE_STATE_QOS_CONFIGURED),
            leAudioDevice->address_, ase->id);
        StopStream(group);
        break;
    }
  }

  void ClearGroup(LeAudioDeviceGroup* group, bool report_idle_state) {
    log::debug("group_id: {}", group->group_id_);
    group->SetState(AseState::BTA_LE_AUDIO_ASE_STATE_IDLE);
    group->SetTargetState(AseState::BTA_LE_AUDIO_ASE_STATE_IDLE);

    /* Clear group pending status */
    group->ClearPendingAvailableContextsChange();
    group->ClearPendingConfiguration();

    cancel_watchdog_if_needed(group->group_id_);
    ReleaseCisIds(group);
    RemoveCigForGroup(group);

    if (report_idle_state) {
      state_machine_callbacks_->StatusReportCb(group->group_id_,
                                               GroupStreamStatus::IDLE);
    }
  }

  void PrepareAndSendEnableToTheGroup(LeAudioDeviceGroup* group) {
    log::info("group_id: {}", group->group_id_);

    auto leAudioDevice = group->GetFirstActiveDevice();
    if (!leAudioDevice) {
      log::error("No active device for the group");
      group->PrintDebugState();
      ClearGroup(group, true);
      return;
    }

    for (; leAudioDevice;
         leAudioDevice = group->GetNextActiveDevice(leAudioDevice)) {
      PrepareAndSendEnable(leAudioDevice);
    }
  }

  void PrepareAndSendEnable(LeAudioDevice* leAudioDevice) {
    struct bluetooth::le_audio::client_parser::ascs::ctp_enable conf;
    std::vector<struct bluetooth::le_audio::client_parser::ascs::ctp_enable>
        confs;
    std::vector<uint8_t> value;
    struct ase* ase;
    std::stringstream msg_stream;
    std::stringstream extra_stream;

    msg_stream << kLogAseEnableOp;

    ase = leAudioDevice->GetFirstActiveAse();
    log::assert_that(ase, "shouldn't be called without an active ASE");
    do {
      log::debug("device: {}, ase_id: {}, cis_id: {}, ase state: {}",
                 leAudioDevice->address_, ase->id, ase->cis_id,
                 ToString(ase->state));
      conf.ase_id = ase->id;
      conf.metadata = ase->metadata;
      confs.push_back(conf);

      /* Below is just for log history */
      msg_stream << "ASE_ID " << +ase->id << ",";
      extra_stream << "meta: "
                   << base::HexEncode(conf.metadata.data(),
                                      conf.metadata.size())
                   << ";;";

    } while ((ase = leAudioDevice->GetNextActiveAse(ase)));

    bluetooth::le_audio::client_parser::ascs::PrepareAseCtpEnable(confs, value);
    WriteToControlPoint(leAudioDevice, value);

    log::info("group_id: {}, {}", leAudioDevice->group_id_,
              leAudioDevice->address_);
    log_history_->AddLogHistory(kLogControlPointCmd, leAudioDevice->group_id_,
                                leAudioDevice->address_, msg_stream.str(),
                                extra_stream.str());
  }

  GroupStreamStatus PrepareAndSendDisableToTheGroup(LeAudioDeviceGroup* group) {
    log::info("grop_id: {}", group->group_id_);

    auto leAudioDevice = group->GetFirstActiveDevice();
    if (!leAudioDevice) {
      log::error("No active device for the group");
      group->PrintDebugState();
      ClearGroup(group, false);
      return GroupStreamStatus::IDLE;
    }

    for (; leAudioDevice;
         leAudioDevice = group->GetNextActiveDevice(leAudioDevice)) {
      PrepareAndSendDisable(leAudioDevice);
    }
    return GroupStreamStatus::SUSPENDING;
  }

  void PrepareAndSendDisable(LeAudioDevice* leAudioDevice) {
    ase* ase = leAudioDevice->GetFirstActiveAse();
    log::assert_that(ase, "shouldn't be called without an active ASE");

    std::stringstream msg_stream;
    msg_stream << kLogAseDisableOp;

    std::vector<uint8_t> ids;
    do {
      log::debug("device: {}, ase_id: {}, cis_id: {}, ase state: {}",
                 leAudioDevice->address_, ase->id, ase->cis_id,
                 ToString(ase->state));
      ids.push_back(ase->id);

      msg_stream << "ASE_ID " << +ase->id << ", ";
    } while ((ase = leAudioDevice->GetNextActiveAse(ase)));

    log::info("group_id: {}, {}", leAudioDevice->group_id_,
              leAudioDevice->address_);
    std::vector<uint8_t> value;
    bluetooth::le_audio::client_parser::ascs::PrepareAseCtpDisable(ids, value);

    WriteToControlPoint(leAudioDevice, value);

    log_history_->AddLogHistory(kLogControlPointCmd, leAudioDevice->group_id_,
                                leAudioDevice->address_, msg_stream.str());
  }

  GroupStreamStatus PrepareAndSendReleaseToTheGroup(LeAudioDeviceGroup* group) {
    log::info("group_id: {}", group->group_id_);
    LeAudioDevice* leAudioDevice = group->GetFirstActiveDevice();
    if (!leAudioDevice) {
      log::error("No active device for the group");
      group->PrintDebugState();
      ClearGroup(group, false);
      return GroupStreamStatus::IDLE;
    }

    for (; leAudioDevice;
         leAudioDevice = group->GetNextActiveDevice(leAudioDevice)) {
      PrepareAndSendRelease(leAudioDevice);
    }

    return GroupStreamStatus::RELEASING;
  }

  void PrepareAndSendRelease(LeAudioDevice* leAudioDevice) {
    ase* ase = leAudioDevice->GetFirstActiveAse();
    log::assert_that(ase, "shouldn't be called without an active ASE");

    std::vector<uint8_t> ids;
    std::stringstream stream;
    stream << kLogAseReleaseOp;

    do {
      log::debug("device: {}, ase_id: {}, cis_id: {}, ase state: {}",
                 leAudioDevice->address_, ase->id, ase->cis_id,
                 ToString(ase->state));
      ids.push_back(ase->id);
      stream << "ASE_ID " << +ase->id << ",";
    } while ((ase = leAudioDevice->GetNextActiveAse(ase)));

    std::vector<uint8_t> value;
    bluetooth::le_audio::client_parser::ascs::PrepareAseCtpRelease(ids, value);
    WriteToControlPoint(leAudioDevice, value);

    log::info("group_id: {}, {}", leAudioDevice->group_id_,
              leAudioDevice->address_);
    log_history_->AddLogHistory(kLogControlPointCmd, leAudioDevice->group_id_,
                                leAudioDevice->address_, stream.str());
  }

  void PrepareAndSendConfigQos(LeAudioDeviceGroup* group,
                               LeAudioDevice* leAudioDevice) {
    std::vector<struct bluetooth::le_audio::client_parser::ascs::ctp_qos_conf>
        confs;

    bool validate_transport_latency = false;
    bool validate_max_sdu_size = false;

    std::stringstream msg_stream;
    msg_stream << kLogAseQoSConfigOp;

    std::stringstream extra_stream;

    for (struct ase* ase = leAudioDevice->GetFirstActiveAse(); ase != nullptr;
         ase = leAudioDevice->GetNextActiveAse(ase)) {
      log::debug("device: {}, ase_id: {}, cis_id: {}, ase state: {}",
                 leAudioDevice->address_, ase->id, ase->cis_id,
                 ToString(ase->state));

      /* Fill in the whole group dependent ASE parameters */
      if (!group->GetPresentationDelay(&ase->qos_config.presentation_delay,
                                       ase->direction)) {
        log::error("inconsistent presentation delay for group");
        group->PrintDebugState();
        StopStream(group);
        return;
      }
      ase->qos_config.framing = group->GetFraming();

      struct bluetooth::le_audio::client_parser::ascs::ctp_qos_conf conf;
      conf.ase_id = ase->id;
      conf.cig = group->group_id_;
      conf.cis = ase->cis_id;
      conf.framing = ase->qos_config.framing;
      conf.phy = ase->qos_config.phy;
      conf.max_sdu = ase->qos_config.max_sdu_size;
      conf.retrans_nb = ase->qos_config.retrans_nb;
      conf.pres_delay = ase->qos_config.presentation_delay;
      conf.sdu_interval = ase->qos_config.sdu_interval;

      if (!conf.sdu_interval) {
        log::error("unsupported SDU interval for group");
        group->PrintDebugState();
        StopStream(group);
        return;
      }

      msg_stream << "ASE " << +conf.ase_id << ",";
      if (ase->direction == bluetooth::le_audio::types::kLeAudioDirectionSink) {
        conf.max_transport_latency = group->GetMaxTransportLatencyMtos();
        extra_stream << "snk,";
      } else {
        conf.max_transport_latency = group->GetMaxTransportLatencyStom();
        extra_stream << "src,";
      }

      if (conf.max_transport_latency >
          bluetooth::le_audio::types::kMaxTransportLatencyMin) {
        validate_transport_latency = true;
      }

      if (conf.max_sdu > 0) {
        validate_max_sdu_size = true;
      }
      confs.push_back(conf);

      // dir...cis_id,sdu,lat,rtn,phy,frm;;
      extra_stream << +conf.cis << "," << +conf.max_sdu << ","
                   << +conf.max_transport_latency << "," << +conf.retrans_nb
                   << "," << +conf.phy << "," << +conf.framing << ";;";
    }

    if (confs.size() == 0 || !validate_transport_latency ||
        !validate_max_sdu_size) {
      log::error("Invalid configuration or latency or sdu size");
      group->PrintDebugState();
      StopStream(group);
      return;
    }

    std::vector<uint8_t> value;
    bluetooth::le_audio::client_parser::ascs::PrepareAseCtpConfigQos(confs,
                                                                     value);
    WriteToControlPoint(leAudioDevice, value);

    log::info("group_id: {}, {}", leAudioDevice->group_id_,
              leAudioDevice->address_);
    log_history_->AddLogHistory(kLogControlPointCmd, group->group_id_,
                                leAudioDevice->address_, msg_stream.str(),
                                extra_stream.str());
  }

  void PrepareAndSendUpdateMetadata(
      LeAudioDevice* leAudioDevice,
      const BidirectionalPair<AudioContexts>& context_types,
      const BidirectionalPair<std::vector<uint8_t>>& ccid_lists) {
    std::vector<
        struct bluetooth::le_audio::client_parser::ascs::ctp_update_metadata>
        confs;

    std::stringstream msg_stream;
    msg_stream << kLogAseUpdateMetadataOp;

    std::stringstream extra_stream;

    if (!leAudioDevice->IsMetadataChanged(context_types, ccid_lists)) return;

    /* Request server to update ASEs with new metadata */
    for (struct ase* ase = leAudioDevice->GetFirstActiveAse(); ase != nullptr;
         ase = leAudioDevice->GetNextActiveAse(ase)) {
      log::debug("device: {}, ase_id: {}, cis_id: {}, ase state: {}",
                 leAudioDevice->address_, ase->id, ase->cis_id,
                 ToString(ase->state));

      if (ase->state != AseState::BTA_LE_AUDIO_ASE_STATE_ENABLING &&
          ase->state != AseState::BTA_LE_AUDIO_ASE_STATE_STREAMING) {
        /* This might happen when update metadata happens on late connect */
        log::debug(
            "Metadata for ase_id {} cannot be updated due to invalid ase state "
            "- see log above",
            ase->id);
        continue;
      }

      msg_stream << "ASE_ID " << +ase->id << ",";
      if (ase->direction == bluetooth::le_audio::types::kLeAudioDirectionSink) {
        extra_stream << "snk,";
      } else {
        extra_stream << "src,";
      }

      /* Filter multidirectional audio context for each ase direction */
      auto directional_audio_context =
          context_types.get(ase->direction) &
          leAudioDevice->GetAvailableContexts(ase->direction);

      std::vector<uint8_t> new_metadata;
      if (directional_audio_context.any()) {
        new_metadata = leAudioDevice->GetMetadata(
            directional_audio_context, ccid_lists.get(ase->direction));
      } else {
        new_metadata = leAudioDevice->GetMetadata(
            AudioContexts(LeAudioContextType::UNSPECIFIED),
            std::vector<uint8_t>());
      }

      /* Do not update if metadata did not changed. */
      if (ase->metadata == new_metadata) {
        continue;
      }

      ase->metadata = new_metadata;

      struct bluetooth::le_audio::client_parser::ascs::ctp_update_metadata conf;

      conf.ase_id = ase->id;
      conf.metadata = ase->metadata;
      confs.push_back(conf);

      extra_stream << "meta: "
                   << base::HexEncode(conf.metadata.data(),
                                      conf.metadata.size())
                   << ";;";
    }

    if (confs.size() != 0) {
      std::vector<uint8_t> value;
      bluetooth::le_audio::client_parser::ascs::PrepareAseCtpUpdateMetadata(
          confs, value);
      WriteToControlPoint(leAudioDevice, value);

      log::info("group_id: {}, {}", leAudioDevice->group_id_,
                leAudioDevice->address_);

      log_history_->AddLogHistory(kLogControlPointCmd, leAudioDevice->group_id_,
                                  leAudioDevice->address_, msg_stream.str(),
                                  extra_stream.str());
    }
  }

  void PrepareAndSendReceiverStartReady(LeAudioDevice* leAudioDevice,
                                        struct ase* ase) {
    std::vector<uint8_t> ids;
    std::vector<uint8_t> value;
    std::stringstream stream;

    stream << kLogAseStartReadyOp;

    do {
      if (ase->direction ==
          bluetooth::le_audio::types::kLeAudioDirectionSource) {
        stream << "ASE_ID " << +ase->id << ",";
        ids.push_back(ase->id);
      }
    } while ((ase = leAudioDevice->GetNextActiveAse(ase)));

    if (ids.size() > 0) {
      bluetooth::le_audio::client_parser::ascs::
          PrepareAseCtpAudioReceiverStartReady(ids, value);
      WriteToControlPoint(leAudioDevice, value);

      log::info("group_id: {}, {}", leAudioDevice->group_id_,
                leAudioDevice->address_);
      log_history_->AddLogHistory(kLogControlPointCmd, leAudioDevice->group_id_,
                                  leAudioDevice->address_, stream.str());
    }
  }

  void AseStateMachineProcessEnabling(
      struct bluetooth::le_audio::client_parser::ascs::ase_rsp_hdr& arh,
      struct ase* ase, uint8_t* data, uint16_t len, LeAudioDeviceGroup* group,
      LeAudioDevice* leAudioDevice) {
    if (!group) {
      log::error("leAudioDevice doesn't belong to any group");
      return;
    }

    log::debug("ase state: {}", static_cast<int>(ase->state));

    switch (ase->state) {
      case AseState::BTA_LE_AUDIO_ASE_STATE_QOS_CONFIGURED:
        SetAseState(leAudioDevice, ase,
                    AseState::BTA_LE_AUDIO_ASE_STATE_ENABLING);

        if (group->GetState() == AseState::BTA_LE_AUDIO_ASE_STATE_STREAMING) {
          if (ase->cis_state < CisState::CONNECTING) {
            /* We are here because of the reconnection of the single device. */
            if (!CisCreateForDevice(group, leAudioDevice)) {
              StopStream(group);
              return;
            }
          }

          if (!leAudioDevice->HaveAllActiveAsesCisEst()) {
            /* More cis established events has to come */
            return;
          }

          if (!leAudioDevice->IsReadyToCreateStream()) {
            /* Device still remains in ready to create stream state. It means
             * that more enabling status notifications has to come.
             */
            return;
          }

          /* All CISes created. Send start ready for source ASE before we can go
           * to streaming state.
           */
          struct ase* ase = leAudioDevice->GetFirstActiveAse();
          log::assert_that(
              ase != nullptr,
              "shouldn't be called without an active ASE, device {}",
              leAudioDevice->address_.ToString());
          PrepareAndSendReceiverStartReady(leAudioDevice, ase);

          return;
        }

        if (leAudioDevice->IsReadyToCreateStream())
          ProcessGroupEnable(group);

        break;

      case AseState::BTA_LE_AUDIO_ASE_STATE_ENABLING: {
        struct le_audio::client_parser::ascs::ase_transient_state_params rsp;

        if (ParseAseStatusTransientStateParams(rsp, len, data)) {
          parseVSMetadata(rsp.metadata.size(), rsp.metadata, rsp.cig_id, rsp.cis_id);
        }

        /* Enable/Switch Content */
        break;
      }
        /* Enable/Switch Content */
        break;
      default:
        log::error("invalid state transition, from: {}, to: {}",
                   static_cast<int>(ase->state),
                   static_cast<int>(AseState::BTA_LE_AUDIO_ASE_STATE_ENABLING));
        StopStream(group);
        break;
    }
  }

  void AseStateMachineProcessStreaming(
      struct bluetooth::le_audio::client_parser::ascs::ase_rsp_hdr& arh,
      struct ase* ase, uint8_t* data, uint16_t len, LeAudioDeviceGroup* group,
      LeAudioDevice* leAudioDevice) {
    if (!group) {
      log::error("leAudioDevice doesn't belong to any group");

      return;
    }

    log::debug("ase state: {}", static_cast<int>(ase->state));

    switch (ase->state) {
      case AseState::BTA_LE_AUDIO_ASE_STATE_QOS_CONFIGURED:
        log::error(
            "{}, ase_id: {}, moving from QoS Configured to Streaming is "
            "impossible.",
            leAudioDevice->address_, ase->id);
        group->PrintDebugState();
        StopStream(group);
        break;

      case AseState::BTA_LE_AUDIO_ASE_STATE_ENABLING: {
        std::vector<uint8_t> value;

        SetAseState(leAudioDevice, ase,
                    AseState::BTA_LE_AUDIO_ASE_STATE_STREAMING);

        if (!group->HaveAllActiveDevicesAsesTheSameState(
                AseState::BTA_LE_AUDIO_ASE_STATE_STREAMING)) {
          /* More ASEs notification form this device has to come for this group
           */
          return;
        }

        if (group->GetState() == AseState::BTA_LE_AUDIO_ASE_STATE_STREAMING) {
          /* We are here because of the reconnection of the single device */
          log::info("{}, Ase id: {}, ase state: {}", leAudioDevice->address_,
                    ase->id, bluetooth::common::ToString(ase->state));
          cancel_watchdog_if_needed(group->group_id_);
          state_machine_callbacks_->StatusReportCb(
              group->group_id_, GroupStreamStatus::STREAMING);
          return;
        }

        /* Not all CISes establish events will came */
        if (!group->IsGroupStreamReady()) {
          log::info("CISes are not yet ready, wait for it.");
          group->SetNotifyStreamingWhenCisesAreReadyFlag(true);
          return;
        }

        if (group->GetTargetState() ==
            AseState::BTA_LE_AUDIO_ASE_STATE_STREAMING) {
          /* No more transition for group */
          cancel_watchdog_if_needed(group->group_id_);

          /* Last node is in streaming state */
          group->SetState(AseState::BTA_LE_AUDIO_ASE_STATE_STREAMING);

          state_machine_callbacks_->StatusReportCb(
              group->group_id_, GroupStreamStatus::STREAMING);
          return;
        }

        log::error(", invalid state transition, from: {}, to: {}",
                   ToString(group->GetState()),
                   ToString(group->GetTargetState()));
        StopStream(group);

        break;
      }
      case AseState::BTA_LE_AUDIO_ASE_STATE_STREAMING: {
        struct bluetooth::le_audio::client_parser::ascs::
            ase_transient_state_params rsp;

        if (!ParseAseStatusTransientStateParams(rsp, len, data)) {
          StopStream(group);
          return;
        }

        parseVSMetadata(rsp.metadata.size(), rsp.metadata, rsp.cig_id, rsp.cis_id);
        /* Cache current set up metadata values for for further possible
         * reconfiguration
         */
        if (!rsp.metadata.empty()) {
          ase->metadata = rsp.metadata;
        }

        break;
      }
      default:
        log::error(
            "invalid state transition, from: {}, to: {}",
            static_cast<int>(ase->state),
            static_cast<int>(AseState::BTA_LE_AUDIO_ASE_STATE_STREAMING));
        StopStream(group);
        break;
    }
  }

  void AseStateMachineProcessDisabling(
      struct bluetooth::le_audio::client_parser::ascs::ase_rsp_hdr& arh,
      struct ase* ase, LeAudioDeviceGroup* group,
      LeAudioDevice* leAudioDevice) {
    if (!group) {
      log::error("leAudioDevice doesn't belong to any group");

      return;
    }

    if (ase->direction == bluetooth::le_audio::types::kLeAudioDirectionSink) {
      /* Sink ASE state machine does not have Disabling state */
      log::error(", invalid state transition, from: {} , to: {}",
                 ToString(group->GetState()),
                 ToString(group->GetTargetState()));
      StopStream(group);
      return;
    }

    log::debug("ase state: {}", static_cast<int>(ase->state));

    switch (ase->state) {
      case AseState::BTA_LE_AUDIO_ASE_STATE_ENABLING:
        /* TODO: Disable */
        break;
      case AseState::BTA_LE_AUDIO_ASE_STATE_STREAMING:
        SetAseState(leAudioDevice, ase,
                    AseState::BTA_LE_AUDIO_ASE_STATE_DISABLING);

        /* Remote may autonomously bring ASEs to QoS configured state */
        if (group->GetTargetState() !=
            AseState::BTA_LE_AUDIO_ASE_STATE_QOS_CONFIGURED) {
          ProcessAutonomousDisable(group, leAudioDevice, ase);
          return;
        }

        /* Process the Disable Transition of the rest of group members if no
         * more ASE notifications has to come from this device. */
        if (leAudioDevice->IsReadyToSuspendStream()) ProcessGroupDisable(group);

        break;

      default:
        log::error(
            "invalid state transition, from: {}, to: {}",
            static_cast<int>(ase->state),
            static_cast<int>(AseState::BTA_LE_AUDIO_ASE_STATE_DISABLING));
        StopStream(group);
        break;
    }
  }

  typedef enum {
    CIS_DISCONNECTED,
    CIS_DISCONNECTING,
    CIS_STILL_NEEDED,
  } LocalCisDisconnectResult_t;

  LocalCisDisconnectResult_t DisconnectCisIfNeeded(LeAudioDeviceGroup* group,
                                                   LeAudioDevice* leAudioDevice,
                                                   struct ase* ase) {
    log::debug(
        "Group id: {}, {}, ase id: {}, cis_handle: 0x{:04x}, direction: {}, "
        "data_path_state: {}, cis_state: {}",
        group->group_id_, leAudioDevice->address_, ase->id, ase->cis_conn_hdl,
        ase->direction == bluetooth::le_audio::types::kLeAudioDirectionSink
            ? "sink"
            : "source",
        bluetooth::common::ToString(ase->data_path_state),
        bluetooth::common::ToString(ase->cis_state));

    if (ase->cis_state == CisState::IDLE ||
        ase->cis_state == CisState::ASSIGNED) {
      return CIS_DISCONNECTED;
    }

    if (ase->cis_state == CisState::DISCONNECTING) {
      log::debug(" CIS is already disconnecting, nothing to do here.");
      return CIS_DISCONNECTING;
    }

    auto bidirection_ase = leAudioDevice->GetAseToMatchBidirectionCis(ase);
    if (bidirection_ase != nullptr &&
        bidirection_ase->cis_state == CisState::CONNECTED &&
        (bidirection_ase->state == AseState::BTA_LE_AUDIO_ASE_STATE_STREAMING ||
         bidirection_ase->state == AseState::BTA_LE_AUDIO_ASE_STATE_ENABLING)) {
      log::info(
          "Still waiting for the bidirectional ase {} to be released ({})",
          bidirection_ase->id,
          bluetooth::common::ToString(bidirection_ase->state));
      return CIS_STILL_NEEDED;
    }

    group->RemoveCisFromStreamIfNeeded(leAudioDevice, ase->cis_conn_hdl);
    IsoManager::GetInstance()->DisconnectCis(ase->cis_conn_hdl,
                                             HCI_ERR_PEER_USER);
    log_history_->AddLogHistory(
        kLogStateMachineTag, group->group_id_, leAudioDevice->address_,
        kLogCisDisconnectOp + "cis_h:" + loghex(ase->cis_conn_hdl));
    return CIS_DISCONNECTING;
  }

  void AseStateMachineProcessReleasing(
      struct bluetooth::le_audio::client_parser::ascs::ase_rsp_hdr& arh,
      struct ase* ase, LeAudioDeviceGroup* group,
      LeAudioDevice* leAudioDevice) {
    if (!group) {
      log::error("leAudioDevice doesn't belong to any group");

      return;
    }

    log::debug("ase state: {}", static_cast<int>(ase->state));

    switch (ase->state) {
      case AseState::BTA_LE_AUDIO_ASE_STATE_DISABLING:
      case AseState::BTA_LE_AUDIO_ASE_STATE_CODEC_CONFIGURED:
      case AseState::BTA_LE_AUDIO_ASE_STATE_QOS_CONFIGURED: {
        SetAseState(leAudioDevice, ase,
                    AseState::BTA_LE_AUDIO_ASE_STATE_RELEASING);

        if (group->HaveAllActiveDevicesAsesTheSameState(
                AseState::BTA_LE_AUDIO_ASE_STATE_RELEASING)) {
          group->SetState(AseState::BTA_LE_AUDIO_ASE_STATE_RELEASING);
        }

        bool remove_cig = (DisconnectCisIfNeeded(group, leAudioDevice, ase) ==
                           CIS_DISCONNECTED);

        if (remove_cig && group->cig.GetState() == CigState::CREATED &&
            group->HaveAllCisesDisconnected() &&
            getDeviceTryingToAttachTheStream(group) == nullptr) {
          RemoveCigForGroup(group);
        }

        break;
      }
      case AseState::BTA_LE_AUDIO_ASE_STATE_ENABLING: {
        SetAseState(leAudioDevice, ase,
                    AseState::BTA_LE_AUDIO_ASE_STATE_RELEASING);

<<<<<<< HEAD
        bool remove_cig = true;

        log::debug("cis_state: {}", static_cast<int>(ase->cis_state));
        log::debug("data_path_state: {}", static_cast<int>(ase->data_path_state));

        /* Happens when bi-directional completive ASE releasing state came */
        if (ase->cis_state == CisState::DISCONNECTING) break;

        if (ase->data_path_state == DataPathState::CONFIGURED) {
          RemoveDataPathByCisHandle(leAudioDevice, ase->cis_conn_hdl);
          remove_cig = false;
        } else if ((ase->cis_state == CisState::CONNECTED ||
             ase->cis_state == CisState::CONNECTING) &&
            ase->data_path_state == DataPathState::IDLE) {
          DisconnectCisIfNeeded(group, leAudioDevice, ase);
          /* CISes are still there. CIG will be removed when CIS is down. */
          remove_cig = false;
        }
=======
        bool remove_cig = (DisconnectCisIfNeeded(group, leAudioDevice, ase) ==
                           CIS_DISCONNECTED);
>>>>>>> b87708e6

        if (!group->HaveAllActiveDevicesAsesTheSameState(
                AseState::BTA_LE_AUDIO_ASE_STATE_RELEASING)) {
          return;
        }
        group->SetState(AseState::BTA_LE_AUDIO_ASE_STATE_RELEASING);

        if (remove_cig) {
          /* In the ENABLING state most probably there was no CISes created.
           * Make sure group is destroyed here */
          RemoveCigForGroup(group);
        }
        break;
      }
      case AseState::BTA_LE_AUDIO_ASE_STATE_STREAMING: {
        SetAseState(leAudioDevice, ase,
                    AseState::BTA_LE_AUDIO_ASE_STATE_RELEASING);

        log::debug("cis_state: {}", static_cast<int>(ase->cis_state));
        log::debug("data_path_state: {}", static_cast<int>(ase->data_path_state));

        /* Happens when bi-directional completive ASE releasing state came */
        if (ase->cis_state == CisState::DISCONNECTING) break;

        if (ase->data_path_state == DataPathState::CONFIGURED) {
          RemoveDataPathByCisHandle(leAudioDevice, ase->cis_conn_hdl);
        } else if ((ase->cis_state == CisState::CONNECTED ||
                    ase->cis_state == CisState::CONNECTING) &&
                   ase->data_path_state == DataPathState::IDLE) {
          DisconnectCisIfNeeded(group, leAudioDevice, ase);
        } else {
          log::debug("Nothing to do ase data path state: {}",
                     static_cast<int>(ase->data_path_state));
        }
        break;
      }
      default:
        log::error(
            "invalid state transition, from: {}, to: {}",
            static_cast<int>(ase->state),
            static_cast<int>(AseState::BTA_LE_AUDIO_ASE_STATE_RELEASING));
        break;
    }
  }

  void ProcessGroupEnable(LeAudioDeviceGroup* group) {
    if (group->GetState() != AseState::BTA_LE_AUDIO_ASE_STATE_ENABLING) {
      /* Check if the group is ready to create stream. If not, keep waiting. */
      if (!group->IsGroupReadyToCreateStream()) {
        log::debug(
            "Waiting for more ASEs to be in enabling or directly in streaming "
            "state");
        return;
      }

      /* Group can move to Enabling state now. */
      group->SetState(AseState::BTA_LE_AUDIO_ASE_STATE_ENABLING);
    }

    /* If Target State is not streaming, then something is wrong. */
    if (group->GetTargetState() != AseState::BTA_LE_AUDIO_ASE_STATE_STREAMING) {
      log::error(", invalid state transition, from: {} , to: {}",
                 ToString(group->GetState()),
                 ToString(group->GetTargetState()));
      StopStream(group);
      return;
    }

    /* Try to create CISes for the group */
    if (!CisCreate(group)) {
      StopStream(group);
    }
  }

  void ProcessGroupDisable(LeAudioDeviceGroup* group) {
    /* Disable ASEs for next device in group. */
    if (group->GetState() != AseState::BTA_LE_AUDIO_ASE_STATE_DISABLING) {
      if (!group->IsGroupReadyToSuspendStream()) {
        log::info("Waiting for all devices to be in disable state");
        return;
      }
      group->SetState(AseState::BTA_LE_AUDIO_ASE_STATE_DISABLING);
    }

    /* At this point all of the active ASEs within group are disabled. As there
     * is no Disabling state for Sink ASE, it might happen that all of the
     * active ASEs are Sink ASE and will transit to QoS state. So check
     * the group state, because we might be ready to release data path. */
    if (group->HaveAllActiveDevicesAsesTheSameState(
            AseState::BTA_LE_AUDIO_ASE_STATE_QOS_CONFIGURED)) {
      group->SetState(AseState::BTA_LE_AUDIO_ASE_STATE_QOS_CONFIGURED);
    }

    /* Transition to QoS configured is done by CIS disconnection */
    if (group->GetTargetState() ==
        AseState::BTA_LE_AUDIO_ASE_STATE_QOS_CONFIGURED) {
      ReleaseDataPath(group);
    } else {
      log::error(", invalid state transition, from: {} , to: {}",
                 ToString(group->GetState()),
                 ToString(group->GetTargetState()));
      StopStream(group);
    }
  }

  void ProcessAutonomousDisable(LeAudioDeviceGroup* group,
                                LeAudioDevice* leAudioDevice, struct ase* ase) {
    /* If there is any streaming ASE and connected CIS, there is nothing to do.
     * Otherwise, Release all the ASEs.
     */
    log::info("{}, ase {}", leAudioDevice->address_, ase->id);

    if (group->HaveAnyActiveDeviceInStreamingState() &&
        !group->HaveAllCisesDisconnected()) {
      log::info("There is still some ASE streaming, do nothing");
      return;
    }

    /* If there is no more ASEs streaming, just stop the stream */
    StopStream(group);
  }
};
}  // namespace

namespace bluetooth::le_audio {
void LeAudioGroupStateMachine::Initialize(Callbacks* state_machine_callbacks_) {
  if (instance) {
    log::error("Already initialized");
    return;
  }

  instance = new LeAudioGroupStateMachineImpl(state_machine_callbacks_);
}

void LeAudioGroupStateMachine::Cleanup() {
  if (!instance) return;

  LeAudioGroupStateMachineImpl* ptr = instance;
  instance = nullptr;

  delete ptr;
}

LeAudioGroupStateMachine* LeAudioGroupStateMachine::Get() {
  log::assert_that(instance != nullptr, "assert failed: instance != nullptr");
  return instance;
}
}  // namespace bluetooth::le_audio<|MERGE_RESOLUTION|>--- conflicted
+++ resolved
@@ -37,11 +37,8 @@
 #include "osi/include/alarm.h"
 #include "osi/include/osi.h"
 #include "osi/include/properties.h"
-<<<<<<< HEAD
 #include "stack/include/hcimsgs.h"
-=======
 #include "stack/include/btm_client_interface.h"
->>>>>>> b87708e6
 
 // clang-format off
 /* ASCS state machine 1.0
@@ -3543,29 +3540,8 @@
         SetAseState(leAudioDevice, ase,
                     AseState::BTA_LE_AUDIO_ASE_STATE_RELEASING);
 
-<<<<<<< HEAD
-        bool remove_cig = true;
-
-        log::debug("cis_state: {}", static_cast<int>(ase->cis_state));
-        log::debug("data_path_state: {}", static_cast<int>(ase->data_path_state));
-
-        /* Happens when bi-directional completive ASE releasing state came */
-        if (ase->cis_state == CisState::DISCONNECTING) break;
-
-        if (ase->data_path_state == DataPathState::CONFIGURED) {
-          RemoveDataPathByCisHandle(leAudioDevice, ase->cis_conn_hdl);
-          remove_cig = false;
-        } else if ((ase->cis_state == CisState::CONNECTED ||
-             ase->cis_state == CisState::CONNECTING) &&
-            ase->data_path_state == DataPathState::IDLE) {
-          DisconnectCisIfNeeded(group, leAudioDevice, ase);
-          /* CISes are still there. CIG will be removed when CIS is down. */
-          remove_cig = false;
-        }
-=======
         bool remove_cig = (DisconnectCisIfNeeded(group, leAudioDevice, ase) ==
                            CIS_DISCONNECTED);
->>>>>>> b87708e6
 
         if (!group->HaveAllActiveDevicesAsesTheSameState(
                 AseState::BTA_LE_AUDIO_ASE_STATE_RELEASING)) {
