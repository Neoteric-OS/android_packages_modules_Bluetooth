/*
 * Copyright 2021 HIMSA II K/S - www.himsa.com. Represented by EHIMA -
 * www.ehima.com
 *
 * Licensed under the Apache License, Version 2.0 (the "License");
 * you may not use this file except in compliance with the License.
 * You may obtain a copy of the License at
 *
 *      http://www.apache.org/licenses/LICENSE-2.0
 *
 * Unless required by applicable law or agreed to in writing, software
 * distributed under the License is distributed on an "AS IS" BASIS,
 * WITHOUT WARRANTIES OR CONDITIONS OF ANY KIND, either express or implied.
 * See the License for the specific language governing permissions and
 * limitations under the License.
 */

#include "state_machine.h"

#include <base/functional/bind.h>
#include <base/functional/callback.h>
#include <base/strings/string_number_conversions.h>
#include <bluetooth/log.h>
#include <com_android_bluetooth_flags.h>

#include <algorithm>
#include <cstddef>
#include <cstdint>
#include <memory>
#include <sstream>
#include <string>
#include <utility>
#include <vector>

#include "bta_gatt_queue.h"
#include "btm_iso_api.h"
#include "btm_iso_api_types.h"
#include "client_parser.h"
#include "codec_manager.h"
#include "common/strings.h"
#include "device_groups.h"
#include "devices.h"
#include "gatt_api.h"
#include "hardware/bt_le_audio.h"
#include "hci/hci_packets.h"
#include "hci_error_code.h"
#include "hcimsgs.h"
#include "internal_include/bt_trace.h"
#include "le_audio_health_status.h"
#include "le_audio_log_history.h"
#include "le_audio_types.h"
#include "osi/include/alarm.h"
#include "osi/include/osi.h"
#include "osi/include/properties.h"
#include "stack/include/btm_client_interface.h"
#include "stack/include/hcimsgs.h"
#include "audio_hal_client/audio_hal_client.h"
#include "types/bt_transport.h"
#include "types/raw_address.h"

#ifdef TARGET_FLOSS
#include <audio_hal_interface/audio_linux.h>
#else
#include <hardware/audio.h>
#endif  // TARGET_FLOSS

// clang-format off
/* ASCS state machine 1.0
 *
 * State machine manages group of ASEs to make transition from one state to
 * another according to specification and keeping involved necessary externals
 * like: ISO, CIG, ISO data path, audio path form/to upper layer.
 *
 * GroupStream (API): GroupStream method of this le audio implementation class
 *                    object should allow transition from Idle (No Caching),
 *                    Codec Configured (Caching after release) state to
 *                    Streaming for all ASEs in group within time limit. Time
 *                    limit should keep safe whole state machine from being
 *                    stucked in any in-middle state, which is not a destination
 *                    state.
 *
 *                    TODO Second functionality of streaming should be switch
 *                    context which will base on previous state, context type.
 *
 * GroupStop (API): GroupStop method of this le audio implementation class
 *                  object should allow safe transition from any state to Idle
 *                  or Codec Configured (if caching supported).
 *
 * ╔══════════════════╦═════════════════════════════╦══════════════╦══════════════════╦══════╗
 * ║  Current State   ║ ASE Control Point Operation ║    Result    ║    Next State    ║ Note ║
 * ╠══════════════════╬═════════════════════════════╬══════════════╬══════════════════╬══════╣
 * ║ Idle             ║ Config Codec                ║ Success      ║ Codec Configured ║  +   ║
 * ║ Codec Configured ║ Config Codec                ║ Success      ║ Codec Configured ║  -   ║
 * ║ Codec Configured ║ Release                     ║ Success      ║ Releasing        ║  +   ║
 * ║ Codec Configured ║ Config QoS                  ║ Success      ║ QoS Configured   ║  +   ║
 * ║ QoS Configured   ║ Config Codec                ║ Success      ║ Codec Configured ║  -   ║
 * ║ QoS Configured   ║ Config QoS                  ║ Success      ║ QoS Configured   ║  -   ║
 * ║ QoS Configured   ║ Release                     ║ Success      ║ Releasing        ║  +   ║
 * ║ QoS Configured   ║ Enable                      ║ Success      ║ Enabling         ║  +   ║
 * ║ Enabling         ║ Release                     ║ Success      ║ Releasing        ║  +   ║
 * ║ Enabling         ║ Update Metadata             ║ Success      ║ Enabling         ║  -   ║
 * ║ Enabling         ║ Disable                     ║ Success      ║ Disabling        ║  -   ║
 * ║ Enabling         ║ Receiver Start Ready        ║ Success      ║ Streaming        ║  +   ║
 * ║ Streaming        ║ Update Metadata             ║ Success      ║ Streaming        ║  -   ║
 * ║ Streaming        ║ Disable                     ║ Success      ║ Disabling        ║  +   ║
 * ║ Streaming        ║ Release                     ║ Success      ║ Releasing        ║  +   ║
 * ║ Disabling        ║ Receiver Stop Ready         ║ Success      ║ QoS Configured   ║  +   ║
 * ║ Disabling        ║ Release                     ║ Success      ║ Releasing        ║  +   ║
 * ║ Releasing        ║ Released (no caching)       ║ Success      ║ Idle             ║  +   ║
 * ║ Releasing        ║ Released (caching)          ║ Success      ║ Codec Configured ║  -   ║
 * ╚══════════════════╩═════════════════════════════╩══════════════╩══════════════════╩══════╝
 *
 * + - supported transition
 * - - not supported
 */
// clang-format on

constexpr uint16_t HCI_VS_QBCE_OCF = 0xFC51;

constexpr uint8_t LTV_TYPE_VS_METADATA = 0xFF;
constexpr uint8_t LTV_TYPE_VS_METADATA_FE = 0xFE;

constexpr uint8_t LTV_TYPE_MIN_FT = 0X00;
constexpr uint8_t LTV_TYPE_MIN_BIT_RATE = 0X01;
constexpr uint8_t LTV_TYPE_MIN_MAX_ERROR_RESILIENCE = 0X02;
constexpr uint8_t LTV_TYPE_LATENCY_MODE = 0X03;
constexpr uint8_t LTV_TYPE_MAX_FT = 0X04;

constexpr uint8_t LTV_LEN_MIN_FT = 0X01;
constexpr uint8_t LTV_LEN_MIN_BIT_RATE = 0X01;
constexpr uint8_t LTV_LEN_MIN_MAX_ERROR_RESILIENCE = 0X01;
constexpr uint8_t LTV_LEN_LATENCY_MODE = 0X01;
constexpr uint8_t LTV_LEN_MAX_FT = 0X01;

constexpr uint8_t ENCODER_LIMITS_SUB_OP = 0x24;
constexpr uint8_t HCI_VS_SET_CIG_CONTEXT_TYPE = 0x3C;

typedef struct {
  uint8_t cig_id;
  uint8_t cis_id;
  std::vector<uint8_t> encoder_params;
  uint8_t encoder_mode;
} tBTM_BLE_SET_ENCODER_LIMITS_PARAM;

bool isRecordReadable(uint8_t total_len, uint8_t processed_len, uint8_t req_len) {
  LOG(WARNING) << __func__ << ": total_len: " << loghex(total_len)
               << ", processed_len: " << loghex(processed_len) << ", req_len: " << loghex(req_len);
  if ((total_len > processed_len) && ((total_len - processed_len) >= req_len)) {
    return true;
  } else {
    return false;
  }
}

uint8_t* PrepareSetEncoderLimitsPayload(tBTM_BLE_SET_ENCODER_LIMITS_PARAM* params, uint8_t* length,
                                        uint8_t* p) {
  uint8_t param_len = 0;
  uint8_t size = params->encoder_params.size();
  uint8_t num_limits = (size == 0) ? 1 : size;
  LOG(INFO) << __func__ << "num_limits = " << loghex(num_limits);
  LOG(INFO) << __func__ << "params->cig_id = " << loghex(params->cig_id);
  LOG(INFO) << __func__ << "params->cis_id = " << loghex(params->cis_id);
  UINT8_TO_STREAM(p, ENCODER_LIMITS_SUB_OP);  // sub-opcode
  param_len++;
  UINT8_TO_STREAM(p, params->cig_id);
  param_len++;
  UINT8_TO_STREAM(p, params->cis_id);
  param_len++;
  UINT8_TO_STREAM(p, num_limits);  // numlimits
  param_len++;
  UINT8_TO_STREAM(p, LTV_TYPE_MIN_FT);
  param_len++;
  UINT8_TO_STREAM(p, LTV_LEN_MIN_FT);
  param_len++;
  UINT8_TO_STREAM(p, params->encoder_params[0]);
  param_len++;
  UINT8_TO_STREAM(p, LTV_TYPE_MIN_BIT_RATE);
  param_len++;
  UINT8_TO_STREAM(p, LTV_LEN_MIN_BIT_RATE);
  param_len++;
  UINT8_TO_STREAM(p, params->encoder_params[2]);
  param_len++;
  UINT8_TO_STREAM(p, LTV_TYPE_MIN_MAX_ERROR_RESILIENCE);
  param_len++;
  UINT8_TO_STREAM(p, LTV_LEN_MIN_MAX_ERROR_RESILIENCE);
  param_len++;
  UINT8_TO_STREAM(p, params->encoder_params[3]);
  param_len++;
  UINT8_TO_STREAM(p, LTV_TYPE_LATENCY_MODE);
  param_len++;
  UINT8_TO_STREAM(p, LTV_LEN_LATENCY_MODE);
  param_len++;
  UINT8_TO_STREAM(p, params->encoder_params[4]);
  param_len++;
  UINT8_TO_STREAM(p, LTV_TYPE_MAX_FT);
  param_len++;
  UINT8_TO_STREAM(p, LTV_LEN_MAX_FT);
  param_len++;
  UINT8_TO_STREAM(p, params->encoder_params[1]);
  param_len++;
  *length = param_len;
  LOG(INFO) << __func__ << "param_len = " << loghex(param_len);
  return p;
}

void UpdateEncoderParams(uint8_t cig_id, uint8_t cis_id, std::vector<uint8_t> encoder_limit_params,
                         uint8_t encoder_mode) {
  tBTM_BLE_SET_ENCODER_LIMITS_PARAM encoder_params = {.cig_id = cig_id,
                                                      .cis_id = cis_id,
                                                      .encoder_params = encoder_limit_params,
                                                      .encoder_mode = encoder_mode};
  uint8_t length = 0;
  uint8_t size = 1;
  if (encoder_params.encoder_params.size()) {
    size = encoder_params.encoder_params.size();
  }
  uint16_t len = 4 + size * 3;
  LOG(INFO) << __func__ << "len = " << loghex(len);
  uint8_t param_arr[len];
  uint8_t* param = param_arr;
  PrepareSetEncoderLimitsPayload(&encoder_params, &length, param);
  bluetooth::legacy::hci::GetInterface().SendVendorSpecificCmd(HCI_VS_QBCE_OCF, length, param,
                                                               NULL);
}

void send_vs_cmd(const uint16_t content_type, const uint8_t cig_id, const uint8_t cis_cnt,
  const std::vector<uint16_t> cis_conn_handles, bool remote_support) {
  if (osi_property_get_bool("persist.vendor.service.bt.adv_transport", false) && remote_support) {
    std::vector<uint8_t> param;
    param.push_back(HCI_VS_SET_CIG_CONTEXT_TYPE);
    param.push_back(cig_id);
    param.push_back(content_type & 0x00FF);
    param.push_back((content_type & 0xFF00) >> 8);
    param.push_back(cis_cnt);
    for (auto& cis_handle: cis_conn_handles) {
      param.push_back(cis_handle & 0x00FF);
      param.push_back((cis_handle & 0xFF00) >> 8);
    }
    bluetooth::legacy::hci::GetInterface().SendVendorSpecificCmd(HCI_VS_QBCE_OCF,
        param.size(), param.data(), NULL);
  }
}

using bluetooth::common::ToString;
using bluetooth::hci::IsoManager;
using bluetooth::le_audio::CodecManager;
using bluetooth::legacy::hci::GetInterface;
using bluetooth::le_audio::GroupStreamStatus;
using bluetooth::le_audio::LeAudioDevice;
using bluetooth::le_audio::LeAudioDeviceGroup;
using bluetooth::le_audio::LeAudioGroupStateMachine;

using bluetooth::hci::ErrorCode;
using bluetooth::hci::ErrorCodeText;
using bluetooth::le_audio::DsaMode;
using bluetooth::le_audio::DsaModes;
using bluetooth::le_audio::types::ase;
using bluetooth::le_audio::types::AseState;
using bluetooth::le_audio::types::AudioContexts;
using bluetooth::le_audio::types::BidirectionalPair;
using bluetooth::le_audio::types::CigState;
using bluetooth::le_audio::types::CisState;
using bluetooth::le_audio::types::CodecLocation;
using bluetooth::le_audio::types::DataPathState;
using bluetooth::le_audio::types::LeAudioContextType;
using bluetooth::le_audio::types::LeAudioCoreCodecConfig;
using bluetooth::le_audio::types::VendorDataPathConfiguration;
using bluetooth::le_audio::LeAudioSourceAudioHalClient;
using bluetooth::le_audio::LeAudioSinkAudioHalClient;

void parseVSMetadata(uint8_t total_len, std::vector<uint8_t> metadata,
                     uint8_t cig_id, uint8_t cis_id, struct ase* ase) {
  LOG(INFO) << __func__ ;
  uint8_t* p = metadata.data();
  uint8_t ltv_len, ltv_type;
  uint8_t processed_len = 0;
  std::vector<uint8_t> vs_meta_data;
  uint8_t meta_data_len = total_len;

  while (meta_data_len > 0) {
    STREAM_TO_UINT8(ltv_len, p);
    processed_len++;

    if (!ltv_len || !isRecordReadable(total_len, processed_len, ltv_len)) {
      LOG(INFO) << __func__ << ": Data is not readable ";
      break;
    }

    STREAM_TO_UINT8(ltv_type, p);
    processed_len++;

    if (ltv_type == LTV_TYPE_VS_METADATA) {
      uint16_t company_id;
      uint8_t vs_meta_data_len, vs_meta_data_type;
      STREAM_TO_UINT16(company_id, p);
      LOG(INFO) << ": company_id = " << loghex(company_id);
      processed_len += 2;
      ltv_len -= 3;  // company id and ltv_type
      while (ltv_len) {
        STREAM_TO_UINT8(vs_meta_data_len, p);
        LOG(INFO) << __func__ << ": vs_meta_data_len = " << loghex(vs_meta_data_len);
        processed_len++;

        if (!vs_meta_data_len || !isRecordReadable(total_len, processed_len, vs_meta_data_len)) {
          LOG(INFO) << __func__ << ": Data is not readable ";
          break;
        }

        STREAM_TO_UINT8(vs_meta_data_type, p);
        LOG(INFO) << __func__ << ": vs_meta_data_type = " << loghex(vs_meta_data_type);
        processed_len++;
        if (vs_meta_data_type == LTV_TYPE_VS_METADATA_FE) {
          vs_meta_data.resize(vs_meta_data_len - 1);
          STREAM_TO_ARRAY(vs_meta_data.data(), p,
                          vs_meta_data_len - 1);  // "ltv_len - 1" because 1B for type
          LOG(INFO) << __func__ << ": STREAM_TO_ARRAY done ";
          processed_len += static_cast<int> (sizeof(vs_meta_data));
          if (ase->state == AseState::BTA_LE_AUDIO_ASE_STATE_STREAMING) {
            LOG(INFO) << __func__ << ": straight away call UpdateEncoderParams ";
            UpdateEncoderParams(cig_id, cis_id, vs_meta_data, 0xFF);
          } else {
            LOG(INFO) << __func__ << ": Cache it untill encoder is up ";
            ase->vs_metadata = vs_meta_data;
            ase->is_vsmetadata_available = true;
          }
          vs_meta_data.clear();
        } else {
          (p) += (vs_meta_data_len - 1);  // just ignore and increase pointer
          processed_len += (vs_meta_data_len - 1);
        }
        ltv_len -= (vs_meta_data_len + 1);
      }
    } else {
      (p) += (ltv_len - 1);
    }
    meta_data_len -= (ltv_len + 1);
  }
}

std::map<uint32_t, uint8_t> freq_to_ltv_map = {
        {8000, bluetooth::le_audio::codec_spec_conf::kLeAudioSamplingFreq8000Hz},
        {11025, bluetooth::le_audio::codec_spec_conf::kLeAudioSamplingFreq11025Hz},
        {16000, bluetooth::le_audio::codec_spec_conf::kLeAudioSamplingFreq16000Hz},
        {22050, bluetooth::le_audio::codec_spec_conf::kLeAudioSamplingFreq22050Hz},
        {24000, bluetooth::le_audio::codec_spec_conf::kLeAudioSamplingFreq24000Hz},
        {32000, bluetooth::le_audio::codec_spec_conf::kLeAudioSamplingFreq32000Hz},
        {44100, bluetooth::le_audio::codec_spec_conf::kLeAudioSamplingFreq44100Hz},
        {48000, bluetooth::le_audio::codec_spec_conf::kLeAudioSamplingFreq48000Hz},
        {88200, bluetooth::le_audio::codec_spec_conf::kLeAudioSamplingFreq88200Hz},
        {96000, bluetooth::le_audio::codec_spec_conf::kLeAudioSamplingFreq96000Hz},
        {176400, bluetooth::le_audio::codec_spec_conf::kLeAudioSamplingFreq176400Hz},
        {192000, bluetooth::le_audio::codec_spec_conf::kLeAudioSamplingFreq192000Hz},
        {384000, bluetooth::le_audio::codec_spec_conf::kLeAudioSamplingFreq384000Hz},
};

constexpr int kIsoDataPathPlatformDefault = 0x01;

namespace {

using namespace bluetooth;

constexpr int linkQualityCheckInterval = 4000;
constexpr int kAutonomousTransitionTimeoutMs = 5000;
constexpr int kNumberOfCisRetries = 2;

static void link_quality_cb(void* data) {
  // very ugly, but we need to pass just two bytes
  uint16_t cis_conn_handle = *((uint16_t*)data);

  IsoManager::GetInstance()->ReadIsoLinkQuality(cis_conn_handle);
}

class LeAudioGroupStateMachineImpl;
LeAudioGroupStateMachineImpl* instance;

class LeAudioGroupStateMachineImpl : public LeAudioGroupStateMachine {
public:
  LeAudioGroupStateMachineImpl(Callbacks* state_machine_callbacks)
      : state_machine_callbacks_(state_machine_callbacks),
        watchdog_(alarm_new("LeAudioStateMachineTimer")) {
    log_history_ = LeAudioLogHistory::Get();
  }

  ~LeAudioGroupStateMachineImpl() {
    alarm_free(watchdog_);
    watchdog_ = nullptr;
    log_history_->Cleanup();
    log_history_ = nullptr;
  }

  bool UpdateActiveUnicastAudioHalClient(LeAudioSourceAudioHalClient* source_unicast_client,
                                         LeAudioSinkAudioHalClient* sink_unicast_client,
                                         bool is_active) {
    log::debug("local_source: {}, local_sink: {}, is_active: {}", std::format_ptr(source_unicast_client),
               std::format_ptr(sink_unicast_client), is_active);

    if (source_unicast_client == nullptr && sink_unicast_client == nullptr) {
      return false;
    }

    if (is_active) {
      if (source_unicast_client && unicast_local_source_hal_client != nullptr) {
        log::error("Trying to override previous source hal client {}",
                   std::format_ptr(unicast_local_source_hal_client));
        return false;
      }

      if (sink_unicast_client && unicast_local_sink_hal_client != nullptr) {
        log::error("Trying to override previous sink hal client {}",
                   std::format_ptr(unicast_local_sink_hal_client));
        return false;
      }

      if (source_unicast_client) {
        unicast_local_source_hal_client = source_unicast_client;
      }

      if (sink_unicast_client) {
        unicast_local_sink_hal_client = sink_unicast_client;
      }

      return true;
    }

    if (source_unicast_client && source_unicast_client != unicast_local_source_hal_client) {
      log::error("local source session does not match {} != {}", std::format_ptr(source_unicast_client),
                 std::format_ptr(unicast_local_source_hal_client));
      return false;
    }

    if (sink_unicast_client && sink_unicast_client != unicast_local_sink_hal_client) {
      log::error("local source session does not match {} != {}", std::format_ptr(sink_unicast_client),
                 std::format_ptr(unicast_local_sink_hal_client));
      return false;
    }

    if (source_unicast_client) {
      unicast_local_source_hal_client = nullptr;
    }

    if (sink_unicast_client) {
      unicast_local_sink_hal_client = nullptr;
    }

    return true;
  }

  bool AttachToStream(LeAudioDeviceGroup* group, LeAudioDevice* leAudioDevice,
                      BidirectionalPair<std::vector<uint8_t>> ccids) override {
    log::info("group id: {} device: {}", group->group_id_, leAudioDevice->address_);

    /* This function is used to attach the device to the stream.
     * Limitation here is that device should be previously in the streaming
     * group and just got reconnected.
     */
    if (group->GetState() != AseState::BTA_LE_AUDIO_ASE_STATE_STREAMING ||
        group->GetTargetState() != AseState::BTA_LE_AUDIO_ASE_STATE_STREAMING) {
      log::error("Group {} is not streaming or is in transition, state: {}, target state: {}",
                 group->group_id_, ToString(group->GetState()), ToString(group->GetTargetState()));
      return false;
    }

    /*Return false if device is not CONNECTED, it will
     *retry AttachToStream after kDeviceAttachDelayMs.
     */
    if (leAudioDevice->GetConnectionState() !=
                       bluetooth::le_audio::DeviceConnectState::CONNECTED) {
      log::error("device: {}, in the state: {}", leAudioDevice->address_,
          bluetooth::common::ToString(leAudioDevice->GetConnectionState()));
      return false;
    }

    /* This is cautious - mostly needed for unit test only */
    auto group_metadata_contexts = get_bidirectional(group->GetMetadataContexts());
    auto device_available_contexts = leAudioDevice->GetAvailableContexts();
    if (!group_metadata_contexts.test_any(device_available_contexts)) {
      log::info("{} does is not have required context type", leAudioDevice->address_);
      return false;
    }

    /* If remote device is in QoS state, go to enabling state. */
    if (leAudioDevice->HaveActiveAse() &&
        leAudioDevice->HaveAllActiveAsesSameState(
                AseState::BTA_LE_AUDIO_ASE_STATE_QOS_CONFIGURED)) {
      log::info("{} in QoS state, proceed to Enable state", leAudioDevice->address_);
      PrepareAndSendEnable(leAudioDevice);
      return true;
    }

    /* Invalidate configuration to make sure it is chosen properly when new
     * member connects
     */
    group->InvalidateCachedConfigurations();

    if (!group->Configure(group->GetConfigurationContextType(), group->GetMetadataContexts(),
                          ccids)) {
      log::error("failed to set ASE configuration");
      return false;
    }

    PrepareAndSendCodecConfigure(group, leAudioDevice);
    return true;
  }

  bool StartStream(LeAudioDeviceGroup* group, LeAudioContextType context_type,
                   const BidirectionalPair<AudioContexts>& metadata_context_types,
                   BidirectionalPair<std::vector<uint8_t>> ccid_lists) override {
    log::info("current state: {}", ToString(group->GetState()));

    switch (group->GetState()) {
      case AseState::BTA_LE_AUDIO_ASE_STATE_CODEC_CONFIGURED:
        if (group->IsConfiguredForContext(context_type)) {
          if (group->Activate(context_type, metadata_context_types, ccid_lists)) {
            SetTargetState(group, AseState::BTA_LE_AUDIO_ASE_STATE_STREAMING);

            if (CigCreate(group)) {
              return true;
            }
          }
          log::info("Could not activate device, try to configure it again");
        }

        /* Deactivate previousely activated ASEs in case if there were just a
         * reconfiguration (group target state as CODEC CONFIGURED) and no
         * deactivation. Currently activated ASEs cannot be used for different
         * context.
         */
        group->Deactivate();

        /* We are going to reconfigure whole group. Clear Cises.*/
        ReleaseCisIds(group);

        /* If configuration is needed */
        [[fallthrough]];

      case AseState::BTA_LE_AUDIO_ASE_STATE_IDLE:
        if (!group->Configure(context_type, metadata_context_types, ccid_lists)) {
          log::error("failed to set ASE configuration");
          return false;
        }

        group->cig.GenerateCisIds(context_type);
        /* All ASEs should aim to achieve target state */
        SetTargetState(group, AseState::BTA_LE_AUDIO_ASE_STATE_STREAMING);
        if (!PrepareAndSendCodecConfigToTheGroup(group)) {
          group->PrintDebugState();
          ClearGroup(group, true);
          return false;
        }
        break;

      case AseState::BTA_LE_AUDIO_ASE_STATE_QOS_CONFIGURED: {
        LeAudioDevice* leAudioDevice = group->GetFirstActiveDevice();
        if (!leAudioDevice) {
          group->PrintDebugState();
          log::error("group_id: {} has no active devices", group->group_id_);
          return false;
        }

        if (!group->IsConfiguredForContext(context_type)) {
          if (group->GetConfigurationContextType() == context_type) {
            log::info(
                    "Looks like another device connected in the meantime to group_id: {}, try to "
                    "reconfigure.",
                    group->group_id_);
            if (group->Configure(context_type, metadata_context_types, ccid_lists)) {
              return PrepareAndSendCodecConfigToTheGroup(group);
            }
          }
          log::error("Trying to start stream not configured for the context {} in group_id: {} ",
                     ToString(context_type), group->group_id_);
          group->PrintDebugState();
          StopStream(group);
          return false;
        }

        /* All ASEs should aim to achieve target state */
        SetTargetState(group, AseState::BTA_LE_AUDIO_ASE_STATE_STREAMING);
        PrepareAndSendEnableToTheGroup(group);
        break;
      }

      case AseState::BTA_LE_AUDIO_ASE_STATE_STREAMING: {
        /* This case just updates the metadata for the stream, in case
         * stream configuration is satisfied. We can do that already for
         * all the devices in a group, without any state transitions.
         */
        if (!group->IsMetadataChanged(metadata_context_types, ccid_lists)) {
          return true;
        }

        LeAudioDevice* leAudioDevice = group->GetFirstActiveDevice();
        if (!leAudioDevice) {
          log::error("group has no active devices");
          return false;
        }

        while (leAudioDevice) {
          PrepareAndSendUpdateMetadata(leAudioDevice, metadata_context_types, ccid_lists);
          leAudioDevice = group->GetNextActiveDevice(leAudioDevice);
        }
        break;
      }

      default:
        log::error("Unable to transit from {}", ToString(group->GetState()));
        return false;
    }

    return true;
  }

  bool ConfigureStream(LeAudioDeviceGroup* group, LeAudioContextType context_type,
                       const BidirectionalPair<AudioContexts>& metadata_context_types,
                       BidirectionalPair<std::vector<uint8_t>> ccid_lists,
                       bool configure_qos) override {
    if (group->GetState() > AseState::BTA_LE_AUDIO_ASE_STATE_CODEC_CONFIGURED) {
      log::error("Stream should be stopped or in configured stream. Current state: {}",
                 ToString(group->GetState()));
      return false;
    }

    if (configure_qos) {
      if (group->IsConfiguredForContext(context_type)) {
        if (group->Activate(context_type, metadata_context_types, ccid_lists)) {
          SetTargetState(group, AseState::BTA_LE_AUDIO_ASE_STATE_QOS_CONFIGURED);
          if (CigCreate(group)) {
            return true;
          }
        }
      }
      log::info("Could not activate device, try to configure it again");
    }

    group->Deactivate();
    ReleaseCisIds(group);

    if (!group->Configure(context_type, metadata_context_types, ccid_lists)) {
      log::error("Could not configure ASEs for group {} content type {}", group->group_id_,
                 int(context_type));

      return false;
    }

    group->cig.GenerateCisIds(context_type);
    if (configure_qos) {
      SetTargetState(group, AseState::BTA_LE_AUDIO_ASE_STATE_QOS_CONFIGURED);
    } else {
      SetTargetState(group, AseState::BTA_LE_AUDIO_ASE_STATE_CODEC_CONFIGURED);
    }
    return PrepareAndSendCodecConfigToTheGroup(group);
  }

  void SuspendStream(LeAudioDeviceGroup* group) override {
    /* All ASEs should aim to achieve target state */
    SetTargetState(group, AseState::BTA_LE_AUDIO_ASE_STATE_QOS_CONFIGURED);
    auto status = PrepareAndSendDisableToTheGroup(group);
    state_machine_callbacks_->StatusReportCb(group->group_id_, status);
  }

  void StopStream(LeAudioDeviceGroup* group) override {
    if (group->IsReleasingOrIdle()) {
      log::info("group: {} in_transition: {}, current_state {}", group->group_id_,
                group->IsInTransition(), ToString(group->GetState()));
      return;
    }

    /* All Ases should aim to achieve target state */
    SetTargetState(group, AseState::BTA_LE_AUDIO_ASE_STATE_IDLE);

    auto status = PrepareAndSendReleaseToTheGroup(group);
    state_machine_callbacks_->StatusReportCb(group->group_id_, status);
  }

  void notifyLeAudioHealth(LeAudioDeviceGroup* group,
                           bluetooth::le_audio::LeAudioHealthGroupStatType stat) {
    auto leAudioHealthStatus = bluetooth::le_audio::LeAudioHealthStatus::Get();
    if (leAudioHealthStatus) {
      leAudioHealthStatus->AddStatisticForGroup(group, stat);
    }
  }

  void ProcessGattCtpNotification(LeAudioDeviceGroup* group, uint8_t* value, uint16_t len) {
    auto ntf = std::make_unique<struct bluetooth::le_audio::client_parser::ascs::ctp_ntf>();

    bool valid_notification = ParseAseCtpNotification(*ntf, len, value);
    if (group == nullptr) {
      log::warn("Notification received to invalid group");
      return;
    }

    /* State machine looks on ASE state and base on it take decisions.
     * If ASE state is not achieve on time, timeout is reported and upper
     * layer mostlikely drops ACL considers that remote is in bad state.
     * However, it might happen that remote device rejects ASE configuration for
     * some reason and ASCS specification defines tones of different reasons.
     * Maybe in the future we will be able to handle all of them but for now it
     * seems to be important to allow remote device to reject ASE configuration
     * when stream is creating. e.g. Allow remote to reject Enable on unwanted
     * context type.
     */

    auto target_state = group->GetTargetState();
    auto in_transition = group->IsInTransition();
    if (!in_transition || target_state != AseState::BTA_LE_AUDIO_ASE_STATE_STREAMING) {
      log::debug("Not interested in ctp result for group {} inTransition: {} , targetState: {}",
                 group->group_id_, in_transition, ToString(target_state));
      return;
    }

    if (!valid_notification) {
      /* Do nothing, just allow guard timer to fire */
      log::error("Invalid CTP notification for group {}", group->group_id_);
      return;
    }

    for (auto& entry : ntf->entries) {
      if (entry.response_code !=
          bluetooth::le_audio::client_parser::ascs::kCtpResponseCodeSuccess) {
        /* Gracefully stop the stream */
        log::error(
                "Stopping stream due to control point error for ase: {}, error: "
                "0x{:02x}, reason: 0x{:02x}",
                entry.ase_id, entry.response_code, entry.reason);

        notifyLeAudioHealth(
                group,
                bluetooth::le_audio::LeAudioHealthGroupStatType::STREAM_CREATE_SIGNALING_FAILED);
        StopStream(group);
        return;
      }
    }

    log::debug("Ctp result OK for group {} inTransition: {} , targetState: {}", group->group_id_,
               in_transition, ToString(target_state));
  }

  void ProcessGattNotifEvent(uint8_t* value, uint16_t len, struct ase* ase,
                             LeAudioDevice* leAudioDevice, LeAudioDeviceGroup* group) override {
    struct bluetooth::le_audio::client_parser::ascs::ase_rsp_hdr arh;

    ParseAseStatusHeader(arh, len, value);

    if (ase->id == 0x00) {
      /* Initial state of Ase - update id */
      log::info(", discovered ase id: {}", arh.id);
      ase->id = arh.id;
    }

    auto state = static_cast<AseState>(arh.state);

    log::info("{} , ASE id: {}, state changed {} -> {}", leAudioDevice->address_, ase->id,
              ToString(ase->state), ToString(state));

    log_history_->AddLogHistory(kLogAseStateNotif, leAudioDevice->group_id_,
                                leAudioDevice->address_,
                                "ASE_ID " + std::to_string(arh.id) + ": " + ToString(state),
                                "curr: " + ToString(ase->state));

    switch (state) {
      case AseState::BTA_LE_AUDIO_ASE_STATE_IDLE:
        AseStateMachineProcessIdle(arh, ase, group, leAudioDevice);
        break;
      case AseState::BTA_LE_AUDIO_ASE_STATE_CODEC_CONFIGURED:
        AseStateMachineProcessCodecConfigured(
                arh, ase, value + bluetooth::le_audio::client_parser::ascs::kAseRspHdrMinLen,
                len - bluetooth::le_audio::client_parser::ascs::kAseRspHdrMinLen, group,
                leAudioDevice);
        break;
      case AseState::BTA_LE_AUDIO_ASE_STATE_QOS_CONFIGURED:
        AseStateMachineProcessQosConfigured(arh, ase, group, leAudioDevice);
        break;
      case AseState::BTA_LE_AUDIO_ASE_STATE_ENABLING:
        AseStateMachineProcessEnabling(
                arh, ase, value + le_audio::client_parser::ascs::kAseRspHdrMinLen,
                len - le_audio::client_parser::ascs::kAseRspHdrMinLen, group, leAudioDevice);
        break;
      case AseState::BTA_LE_AUDIO_ASE_STATE_STREAMING:
        AseStateMachineProcessStreaming(
                arh, ase, value + bluetooth::le_audio::client_parser::ascs::kAseRspHdrMinLen,
                len - bluetooth::le_audio::client_parser::ascs::kAseRspHdrMinLen, group,
                leAudioDevice);
        break;
      case AseState::BTA_LE_AUDIO_ASE_STATE_DISABLING:
        AseStateMachineProcessDisabling(arh, ase, group, leAudioDevice);
        break;
      case AseState::BTA_LE_AUDIO_ASE_STATE_RELEASING:
        AseStateMachineProcessReleasing(arh, ase, group, leAudioDevice);
        break;
      default:
        log::error("Wrong AES status: {}", static_cast<int>(arh.state));
        StopStream(group);
        break;
    }
  }

  void ProcessHciNotifOnCigCreate(LeAudioDeviceGroup* group, uint8_t status, uint8_t cig_id,
                                  std::vector<uint16_t> conn_handles) override {
    /* TODO: What if not all cises will be configured ?
     * conn_handle.size() != active ases in group
     */

    if (!group) {
      log::error(", group is null");
      return;
    }

    log_history_->AddLogHistory(kLogHciEvent, group->group_id_, RawAddress::kEmpty,
                                kLogCisCreateOp + "STATUS=" + loghex(status));

    log::info(": CIG create status: {}", status);
    if (status != HCI_SUCCESS) {
      if (status == HCI_ERR_COMMAND_DISALLOWED) {
        /*
         * We are here, because stack has no chance to remove CIG when it was
         * shut during streaming. In the same time, controller probably was not
         * Reseted, which creates the issue. Lets remove CIG and try to create
         * it again.
         */
        group->cig.SetState(CigState::RECOVERING);
        IsoManager::GetInstance()->RemoveCig(group->group_id_, true);
        return;
      }

      group->cig.SetState(CigState::NONE);
      log::error(", failed to create CIG, reason: 0x{:02x}, new cig state: {}", status,
                 ToString(group->cig.GetState()));
      StopStream(group);
      return;
    }

    log::assert_that(group->cig.GetState() == CigState::CREATING,
                     "Unexpected CIG creation group id: {}, cig state: {}", group->group_id_,
                     ToString(group->cig.GetState()));

    group->cig.SetState(CigState::CREATED);
    log::info("Group: {}, id: {} cig state: {}, number of cis handles: {}", std::format_ptr(group),
              group->group_id_, ToString(group->cig.GetState()),
              static_cast<int>(conn_handles.size()));

    if (group->GetTargetState() != AseState::BTA_LE_AUDIO_ASE_STATE_STREAMING &&
        group->GetTargetState() != AseState::BTA_LE_AUDIO_ASE_STATE_QOS_CONFIGURED) {
      /* Group is not going to stream. It happen while CIG was creating.
       * Remove CIG in such a case
       */
      log::warn("group_id {} is not going to stream anymore. Remove CIG.", group->group_id_);
      group->PrintDebugState();
      RemoveCigForGroup(group);
      return;
    }

    /* Assign all connection handles to CIS ids of the CIG */
    group->cig.AssignCisConnHandles(conn_handles);

    /* Assign all connection handles to multiple device ASEs */
    group->AssignCisConnHandlesToAses();
    group->SetState(AseState::BTA_LE_AUDIO_ASE_STATE_QOS_CONFIGURED);
    /* As streaming is about to start send HCI configure data path
     * based on codec selected before CIS creation ensuring order
     * Connected_Iso_Group_Create -> HCI_Configure Data path ->
     * Create CIS -> SetUp ISO Datapath
     * (need to ensure HCI Datapath is configure just after group creation
     * and before CIS/ISO Data path creation so that vendor offload path
     *  is configured properly between ADSP and BT Controller
     */
    bool config_host_to_controller_sent = false;
    bool config_controller_to_host_sent = false;
    bool config_bi_directional_sent = false;
    /* Above flags to ensure HCI Config data path sent only once for Tx only
     * OR Rx only OR Tx/Rx both based on cis type direction
     */
    for (struct bluetooth::le_audio::types::cis& cis : group->cig.cises) {
      if (!CodecManager::GetInstance()->IsUsingCodecExtensibility()) {
        if (cis.type == bluetooth::le_audio::types::CisType::CIS_TYPE_BIDIRECTIONAL) {
          if (!config_host_to_controller_sent) {
            std::vector<uint8_t> vendor_config_sink = PrepareVendorConfigPayloadData(
                    group, conn_handles, bluetooth::le_audio::types::kLeAudioDirectionSink);
            GetInterface().ConfigureDataPath(hci_data_direction_t::HOST_TO_CONTROLLER,
                                             kIsoDataPathPlatformDefault, vendor_config_sink);
            config_host_to_controller_sent = true;
          }
          if (!config_controller_to_host_sent) {
            std::vector<uint8_t> vendor_config_source = PrepareVendorConfigPayloadData(
                    group, conn_handles, bluetooth::le_audio::types::kLeAudioDirectionSource);
            GetInterface().ConfigureDataPath(hci_data_direction_t::CONTROLLER_TO_HOST,
                                             kIsoDataPathPlatformDefault, vendor_config_source);
            config_controller_to_host_sent = true;
          }
        } else if (cis.type == bluetooth::le_audio::types::CisType::CIS_TYPE_UNIDIRECTIONAL_SINK) {
          if (config_host_to_controller_sent) {
            continue;
          }
          std::vector<uint8_t> vendor_config_sink = PrepareVendorConfigPayloadData(
                  group, conn_handles, bluetooth::le_audio::types::kLeAudioDirectionSink);
          GetInterface().ConfigureDataPath(hci_data_direction_t::HOST_TO_CONTROLLER,
                                           kIsoDataPathPlatformDefault, vendor_config_sink);
          config_host_to_controller_sent = true;
        } else {
          if (config_controller_to_host_sent) {
            continue;
          }
          std::vector<uint8_t> vendor_config_source = PrepareVendorConfigPayloadData(
                  group, conn_handles, bluetooth::le_audio::types::kLeAudioDirectionSource);
          GetInterface().ConfigureDataPath(hci_data_direction_t::CONTROLLER_TO_HOST,
                                           kIsoDataPathPlatformDefault, vendor_config_source);
          config_controller_to_host_sent = false;
        }
      } else {
        log::warn(": Fetching vendor data for cis tyte: {}", cis.type);
        if (cis.type == bluetooth::le_audio::types::CisType::CIS_TYPE_BIDIRECTIONAL) {
          if (!config_bi_directional_sent) {
            VendorDataPathConfiguration bidirection_vendor_config =
              PrepareConfigureDataPathPayloadFromVendorHal(group, conn_handles, true, true);
            std::vector<uint8_t> vendor_config_sink = bidirection_vendor_config.sinkdataPathConfig;
            std::vector<uint8_t> vendor_config_source = bidirection_vendor_config.sourcedataPathConfig;
            GetInterface().ConfigureDataPath(hci_data_direction_t::HOST_TO_CONTROLLER,
                                             kIsoDataPathPlatformDefault, vendor_config_sink);
            GetInterface().ConfigureDataPath(hci_data_direction_t::CONTROLLER_TO_HOST,
                                             kIsoDataPathPlatformDefault, vendor_config_source);
            config_bi_directional_sent = true;
          }
        } else if (cis.type == bluetooth::le_audio::types::CisType::CIS_TYPE_UNIDIRECTIONAL_SINK) {
          if (config_host_to_controller_sent) {
            continue;
          }
          VendorDataPathConfiguration sink_dir_vendor_config =
            PrepareConfigureDataPathPayloadFromVendorHal(group, conn_handles, true, false);
          std::vector<uint8_t> vendor_config_sink = sink_dir_vendor_config.sinkdataPathConfig;
          GetInterface().ConfigureDataPath(hci_data_direction_t::HOST_TO_CONTROLLER,
                                           kIsoDataPathPlatformDefault, vendor_config_sink);
          config_host_to_controller_sent = true;
        } else {
          if (config_controller_to_host_sent) {
            continue;
          }
          VendorDataPathConfiguration source_dir_vendor_config =
            PrepareConfigureDataPathPayloadFromVendorHal(group, conn_handles, false, true);
          std::vector<uint8_t> vendor_config_source = source_dir_vendor_config.sourcedataPathConfig;
          GetInterface().ConfigureDataPath(hci_data_direction_t::CONTROLLER_TO_HOST,
                                           kIsoDataPathPlatformDefault, vendor_config_source);
          config_controller_to_host_sent = true;
        }
      }
    }
    send_vs_cmd(static_cast<uint16_t>(group->GetConfigurationContextType()),
        cig_id, group->cig.cises.size(), conn_handles, group->IsLeXDevice());
    PrepareAndSendQoSToTheGroup(group);
  }

  void FreeLinkQualityReports(LeAudioDevice* leAudioDevice) {
    if (leAudioDevice->link_quality_timer == nullptr) {
      return;
    }

    alarm_free(leAudioDevice->link_quality_timer);
    leAudioDevice->link_quality_timer = nullptr;
  }

  void ProcessHciNotifyOnCigRemoveRecovering(uint8_t status, LeAudioDeviceGroup* group) {
    group->cig.SetState(CigState::NONE);

    log_history_->AddLogHistory(kLogHciEvent, group->group_id_, RawAddress::kEmpty,
                                kLogCigRemoveOp + " STATUS=" + loghex(status));
    if (status != HCI_SUCCESS) {
      log::error(
              "Could not recover from the COMMAND DISALLOAD on CigCreate. Status "
              "on CIG remove is 0x{:02x}",
              status);
      StopStream(group);
      return;
    }
    log::info("Succeed on CIG Recover - back to creating CIG");
    if (!CigCreate(group)) {
      log::error("Could not create CIG. Stop the stream for group {}", group->group_id_);
      StopStream(group);
    }
  }

  void ProcessHciNotifOnCigRemove(uint8_t status, LeAudioDeviceGroup* group) override {
    if (group->cig.GetState() == CigState::RECOVERING) {
      ProcessHciNotifyOnCigRemoveRecovering(status, group);
      return;
    }

    log_history_->AddLogHistory(kLogHciEvent, group->group_id_, RawAddress::kEmpty,
                                kLogCigRemoveOp + " STATUS=" + loghex(status));

    if (status != HCI_SUCCESS) {
      group->cig.SetState(CigState::CREATED);
      log::error("failed to remove cig, id: {}, status 0x{:02x}, new cig state: {}",
                 group->group_id_, status, ToString(group->cig.GetState()));
      return;
    }

    log::assert_that(group->cig.GetState() == CigState::REMOVING,
                     "Unexpected CIG remove group id: {}, cig state {}", group->group_id_,
                     ToString(group->cig.GetState()));

    group->cig.SetState(CigState::NONE);

    LeAudioDevice* leAudioDevice = group->GetFirstDevice();
    if (!leAudioDevice) {
      return;
    }

    do {
      FreeLinkQualityReports(leAudioDevice);

      for (auto& ase : leAudioDevice->ases_) {
        ase.cis_state = CisState::IDLE;
        ase.data_path_state = DataPathState::IDLE;
      }
    } while ((leAudioDevice = group->GetNextDevice(leAudioDevice)));
  }

  void ProcessHciNotifSetupIsoDataPath(LeAudioDeviceGroup* group, LeAudioDevice* leAudioDevice,
                                       uint8_t status, uint16_t conn_handle) override {
    log_history_->AddLogHistory(
            kLogHciEvent, group->group_id_, leAudioDevice->address_,
            kLogSetDataPathOp + "cis_h:" + loghex(conn_handle) + " STATUS=" + loghex(status));

    log::warn(": Group: {}, status: {}, conn_handle: {} ", group->group_id_, status, conn_handle);
    if (status) {
      log::error("failed to setup data path");
      StopStream(group);

      return;
    }

    if (group->dsa_.active &&
        (group->dsa_.mode == DsaMode::ISO_SW || group->dsa_.mode == DsaMode::ISO_HW) &&
        leAudioDevice->GetDsaDataPathState() == DataPathState::CONFIGURING) {
      log::info("Datapath configured for headtracking");
      leAudioDevice->SetDsaDataPathState(DataPathState::CONFIGURED);
      return;
    }

    /* Update state for the given cis.*/
    auto ase = leAudioDevice->GetFirstActiveAseByCisAndDataPathState(CisState::CONNECTED,
                                                                     DataPathState::CONFIGURING);

    if (!ase || ase->cis_conn_hdl != conn_handle) {
      log::error("Cannot find ase by handle {}", conn_handle);
      return;
    }

    ase->data_path_state = DataPathState::CONFIGURED;

    if (group->GetTargetState() != AseState::BTA_LE_AUDIO_ASE_STATE_STREAMING) {
      log::warn("Group {} is not targeting streaming state any more", group->group_id_);
      return;
    }

    AddCisToStreamConfiguration(group, ase);

    if (group->GetState() == AseState::BTA_LE_AUDIO_ASE_STATE_STREAMING &&
        !group->GetFirstActiveDeviceByCisAndDataPathState(CisState::CONNECTED,
                                                          DataPathState::IDLE)) {
      /* No more transition for group. Here we are for the late join device
       * scenario */
      cancel_watchdog_if_needed(group->group_id_);
    }

    if (group->GetNotifyStreamingWhenCisesAreReadyFlag() && group->IsGroupStreamReady()) {
      group->SetNotifyStreamingWhenCisesAreReadyFlag(false);
      log::info("Ready to notify Group Streaming.");
      cancel_watchdog_if_needed(group->group_id_);
      if (group->GetState() != AseState::BTA_LE_AUDIO_ASE_STATE_STREAMING) {
        group->SetState(AseState::BTA_LE_AUDIO_ASE_STATE_STREAMING);
      }
      state_machine_callbacks_->StatusReportCb(group->group_id_, GroupStreamStatus::STREAMING);
    }
  }

  void ProcessHciNotifRemoveIsoDataPath(LeAudioDeviceGroup* group, LeAudioDevice* leAudioDevice,
                                        uint8_t status, uint16_t conn_hdl) override {
    log_history_->AddLogHistory(kLogHciEvent, group->group_id_, leAudioDevice->address_,
                                kLogRemoveDataPathOp + "STATUS=" + loghex(status));

    if (status != HCI_SUCCESS) {
      log::error("failed to remove ISO data path, reason: 0x{:0x} - continuing stream closing",
                 status);
      /* Just continue - disconnecting CIS removes data path as well.*/
    }

    bool do_disconnect = false;

    auto ases_pair = leAudioDevice->GetAsesByCisConnHdl(conn_hdl);
    if (ases_pair.sink && (ases_pair.sink->data_path_state == DataPathState::REMOVING)) {
      ases_pair.sink->data_path_state = DataPathState::IDLE;

      if (ases_pair.sink->cis_state == CisState::CONNECTED) {
        ases_pair.sink->cis_state = CisState::DISCONNECTING;
        do_disconnect = true;
      }
    }

    if (ases_pair.source && (ases_pair.source->data_path_state == DataPathState::REMOVING)) {
      ases_pair.source->data_path_state = DataPathState::IDLE;

      if (ases_pair.source->cis_state == CisState::CONNECTED) {
        ases_pair.source->cis_state = CisState::DISCONNECTING;
        do_disconnect = true;
      }
    } else {
      if (group->dsa_.active && leAudioDevice->GetDsaDataPathState() == DataPathState::REMOVING) {
        log::info("DSA data path removed");
        leAudioDevice->SetDsaDataPathState(DataPathState::IDLE);
        leAudioDevice->SetDsaCisHandle(LE_AUDIO_INVALID_CIS_HANDLE);
      }
    }

    if (do_disconnect) {
      group->RemoveCisFromStreamIfNeeded(leAudioDevice, conn_hdl);
      IsoManager::GetInstance()->DisconnectCis(conn_hdl, HCI_ERR_PEER_USER);

      log_history_->AddLogHistory(kLogStateMachineTag, group->group_id_, leAudioDevice->address_,
                                  kLogCisDisconnectOp + "cis_h:" + loghex(conn_hdl));
    }
  }

  void ProcessHciNotifIsoLinkQualityRead(LeAudioDeviceGroup* /*group*/,
                                         LeAudioDevice* /*leAudioDevice*/, uint8_t conn_handle,
                                         uint32_t txUnackedPackets, uint32_t txFlushedPackets,
                                         uint32_t txLastSubeventPackets,
                                         uint32_t retransmittedPackets, uint32_t crcErrorPackets,
                                         uint32_t rxUnreceivedPackets, uint32_t duplicatePackets) {
    log::info(
            "conn_handle: 0x{:x}, txUnackedPackets: 0x{:x}, txFlushedPackets: "
            "0x{:x}, txLastSubeventPackets: 0x{:x}, retransmittedPackets: 0x{:x}, "
            "crcErrorPackets: 0x{:x}, rxUnreceivedPackets: 0x{:x}, "
            "duplicatePackets: 0x{:x}",
            conn_handle, txUnackedPackets, txFlushedPackets, txLastSubeventPackets,
            retransmittedPackets, crcErrorPackets, rxUnreceivedPackets, duplicatePackets);
  }

  void ReleaseCisIds(LeAudioDeviceGroup* group) {
    if (group == nullptr) {
      log::debug("Group is null.");
      return;
    }
    log::debug("Releasing CIS is for group {}", group->group_id_);

    LeAudioDevice* leAudioDevice = group->GetFirstDevice();
    while (leAudioDevice != nullptr) {
      for (auto& ase : leAudioDevice->ases_) {
        ase.cis_id = bluetooth::le_audio::kInvalidCisId;
        ase.cis_conn_hdl = bluetooth::le_audio::kInvalidCisConnHandle;
      }
      leAudioDevice = group->GetNextDevice(leAudioDevice);
    }

    group->ClearAllCises();
  }

  void SendStreamingStatusCbIfNeeded(LeAudioDeviceGroup* group) {
    /* This function should be called when some of the set members got disconnected but there are
     * still other CISes connected. When state machine is in STREAMING state, status will be sent up
     * to the user, so it can update encoder or offloader.
     */
    log::info("group_id: {}", group->group_id_);
    if (group->HaveAllCisesDisconnected()) {
      log::info("All cises disconnected;");
      return;
    }

    if ((group->GetState() == AseState::BTA_LE_AUDIO_ASE_STATE_STREAMING) &&
        (group->GetTargetState() == AseState::BTA_LE_AUDIO_ASE_STATE_STREAMING)) {
      state_machine_callbacks_->StatusReportCb(group->group_id_, GroupStreamStatus::STREAMING);
    } else {
      log::warn("group_id {} not in streaming, CISes are still there", group->group_id_);
      group->PrintDebugState();
    }
  }

  void RemoveCigForGroup(LeAudioDeviceGroup* group) {
    log::debug("Group: {}, id: {} cig state: {}", std::format_ptr(group), group->group_id_,
               ToString(group->cig.GetState()));
    if (group->cig.GetState() != CigState::CREATED) {
      log::warn("Group: {}, id: {} cig state: {} cannot be removed", std::format_ptr(group),
                group->group_id_, ToString(group->cig.GetState()));
      return;
    }

    group->cig.SetState(CigState::REMOVING);
    IsoManager::GetInstance()->RemoveCig(group->group_id_);
    log::debug("Group: {}, id: {} cig state: {}", std::format_ptr(group), group->group_id_,
               ToString(group->cig.GetState()));
    log_history_->AddLogHistory(kLogStateMachineTag, group->group_id_, RawAddress::kEmpty,
                                kLogCigRemoveOp);
  }

  void ProcessHciNotifAclDisconnected(LeAudioDeviceGroup* group, LeAudioDevice* leAudioDevice) {
    FreeLinkQualityReports(leAudioDevice);
    if (!group) {
      log::error("group is null for device: {} group_id: {}", leAudioDevice->address_,
                 leAudioDevice->group_id_);
      /* mark ASEs as not used. */
      leAudioDevice->DeactivateAllAses();
      return;
    }

    /* It is possible that ACL disconnection came before CIS disconnect event */
    for (auto& ase : leAudioDevice->ases_) {
      if (ase.data_path_state == DataPathState::CONFIGURED ||
          ase.data_path_state == DataPathState::CONFIGURING) {
        RemoveDataPathByCisHandle(leAudioDevice, ase.cis_conn_hdl);
      }
      group->RemoveCisFromStreamIfNeeded(leAudioDevice, ase.cis_conn_hdl);
    }

    /* mark ASEs as not used. */
    leAudioDevice->DeactivateAllAses();

    /* Update the current group audio context availability which could change
     * due to disconnected group member.
     */
    group->ReloadAudioLocations();
    group->ReloadAudioDirections();
    group->UpdateAudioContextAvailability();
    group->InvalidateCachedConfigurations();
    group->InvalidateGroupStrategy();

    /* If group is in Idle and not transitioning, update the current group
     * audio context availability which could change due to disconnected group
     * member.
     */
    if ((group->GetState() == AseState::BTA_LE_AUDIO_ASE_STATE_IDLE) && !group->IsInTransition()) {
      log::info("group: {} is in IDLE", group->group_id_);

      /* When OnLeAudioDeviceSetStateTimeout happens, group will transition
       * to IDLE, and after that an ACL disconnect will be triggered. We need
       * to check if CIG is created and if it is, remove it so it can be created
       * again after reconnect. Otherwise we will get Command Disallowed on CIG
       * Create when starting stream.
       */
      if (group->cig.GetState() == CigState::CREATED) {
        log::info("CIG is in CREATED state so removing CIG for Group {}", group->group_id_);
        RemoveCigForGroup(group);
      }
      return;
    }

    log::debug("device: {}, group connected: {}, all active ase disconnected:: {}",
               leAudioDevice->address_, group->IsAnyDeviceConnected(),
               group->HaveAllCisesDisconnected());

    if (group->IsAnyDeviceConnected()) {
      /*
       * ACL of one of the device has been dropped. If number of CISes has
       * changed notify upper layer so the CodecManager can be updated with CIS
       * information.
       */
      if (!group->HaveAllCisesDisconnected()) {
        /* some CISes are connected */
        SendStreamingStatusCbIfNeeded(group);
        return;
      }

      if (!group->IsInTransitionTo(AseState::BTA_LE_AUDIO_ASE_STATE_IDLE)) {
        /* do nothing if not transitioning to IDLE */
        return;
      }
    }

    /* Group is not connected and all the CISes are down.
     * Clean states and destroy HCI group
     */
    log::debug("Clearing inactive group");
    ClearGroup(group, true);
  }

  void cancel_watchdog_if_needed(int group_id) {
    if (alarm_is_scheduled(watchdog_)) {
      log_history_->AddLogHistory(kLogStateMachineTag, group_id, RawAddress::kEmpty,
                                  "WATCHDOG STOPPED");
      alarm_cancel(watchdog_);
    }
  }

  void applyDsaDataPath(LeAudioDeviceGroup* group, LeAudioDevice* leAudioDevice,
                        uint16_t conn_hdl) {
    if (!group->dsa_.active) {
      log::info("DSA mode not used");
      return;
    }

    DsaModes dsa_modes = leAudioDevice->GetDsaModes();
    if (dsa_modes.empty()) {
      log::warn("DSA mode not supported by this LE Audio device: {}", leAudioDevice->address_);
      group->dsa_.active = false;
      return;
    }

    if (std::find(dsa_modes.begin(), dsa_modes.end(), DsaMode::ISO_SW) == dsa_modes.end() &&
        std::find(dsa_modes.begin(), dsa_modes.end(), DsaMode::ISO_HW) == dsa_modes.end()) {
      log::warn("DSA mode not supported by this LE Audio device: {}", leAudioDevice->address_);
      group->dsa_.active = false;
      return;
    }

    uint8_t data_path_id = bluetooth::hci::iso_manager::kIsoDataPathHci;
    bluetooth::le_audio::types::LeAudioCodecId codec = {
            .coding_format = bluetooth::hci::kIsoCodingFormatTransparent,
            .vendor_company_id = 0x0000,
            .vendor_codec_id = 0x0000};
    log::info("DSA mode used: {}", static_cast<int>(group->dsa_.mode));
    switch (group->dsa_.mode) {
      case DsaMode::ISO_HW:
        data_path_id = bluetooth::hci::iso_manager::kIsoDataPathPlatformDefault;
        if (!com::android::bluetooth::flags::dsa_hw_transparent_codec()) {
          codec = bluetooth::le_audio::types::kLeAudioCodecHeadtracking;
        }
        break;
      case DsaMode::ISO_SW:
        data_path_id = bluetooth::hci::iso_manager::kIsoDataPathHci;
        codec = bluetooth::le_audio::types::kLeAudioCodecHeadtracking;
        break;
      default:
        log::warn("Unexpected DsaMode: {}", static_cast<int>(group->dsa_.mode));
        group->dsa_.active = false;
        return;
    }

    leAudioDevice->SetDsaDataPathState(DataPathState::CONFIGURING);
    leAudioDevice->SetDsaCisHandle(conn_hdl);

    log::verbose("DSA mode supported on this LE Audio device: {}, apply data path: {}",
                 leAudioDevice->address_, data_path_id);

    LeAudioLogHistory::Get()->AddLogHistory(
            kLogStateMachineTag, group->group_id_, RawAddress::kEmpty,
            kLogSetDataPathOp + "cis_h:" + loghex(conn_hdl),
            "direction: " + loghex(bluetooth::hci::iso_manager::kIsoDataPathDirectionOut));

    bluetooth::hci::iso_manager::iso_data_path_params param = {
            .data_path_dir = bluetooth::hci::iso_manager::kIsoDataPathDirectionOut,
            .data_path_id = data_path_id,
            .codec_id_format = codec.coding_format,
            .codec_id_company = codec.vendor_company_id,
            .codec_id_vendor = codec.vendor_codec_id,
            .controller_delay = 0x00000000,
            .codec_conf = std::vector<uint8_t>(),
    };
    IsoManager::GetInstance()->SetupIsoDataPath(conn_hdl, std::move(param));
  }

  void ProcessHciNotifCisEstablished(
          LeAudioDeviceGroup* group, LeAudioDevice* leAudioDevice,
          const bluetooth::hci::iso_manager::cis_establish_cmpl_evt* event) override {
    auto ases_pair = leAudioDevice->GetAsesByCisConnHdl(event->cis_conn_hdl);

    log_history_->AddLogHistory(kLogHciEvent, group->group_id_, leAudioDevice->address_,
                                kLogCisEstablishedOp + "cis_h:" + loghex(event->cis_conn_hdl) +
                                        " STATUS=" + loghex(event->status));

    log::warn("CIS established status:{}", event->status);
    if (event->status != HCI_SUCCESS) {
      if (ases_pair.sink) {
        ases_pair.sink->cis_state = CisState::ASSIGNED;
      }
      if (ases_pair.source) {
        ases_pair.source->cis_state = CisState::ASSIGNED;
      }

      log::warn("{}: failed to create CIS 0x{:04x}, status: {} (0x{:02x})", leAudioDevice->address_,
                event->cis_conn_hdl, ErrorCodeText((ErrorCode)event->status), event->status);

      if (event->status == HCI_ERR_CONN_FAILED_ESTABLISHMENT &&
          ((leAudioDevice->cis_failed_to_be_established_retry_cnt_++) < kNumberOfCisRetries) &&
          (CisCreateForDevice(group, leAudioDevice))) {
        log::info("Retrying ({}) to create CIS for {}",
                  leAudioDevice->cis_failed_to_be_established_retry_cnt_, leAudioDevice->address_);
        return;
      }

      if (event->status == HCI_ERR_UNSUPPORTED_REM_FEATURE &&
          group->asymmetric_phy_for_unidirectional_cis_supported == true &&
          group->GetSduInterval(bluetooth::le_audio::types::kLeAudioDirectionSource) == 0) {
        log::info(
                "Remote device may not support asymmetric phy for CIS, retry "
                "symmetric setting again");
        group->asymmetric_phy_for_unidirectional_cis_supported = false;
      }

      log::error("CIS creation failed {} times, stopping the stream",
                 leAudioDevice->cis_failed_to_be_established_retry_cnt_);
      leAudioDevice->cis_failed_to_be_established_retry_cnt_ = 0;

      /* CIS establishment failed. Remove CIG if no other CIS is already created
       * or pending. If CIS is established, this will be handled in disconnected
       * complete event
       */
      if (group->HaveAllCisesDisconnected()) {
        RemoveCigForGroup(group);
      }

      StopStream(group);
      return;
    }

    if (leAudioDevice->cis_failed_to_be_established_retry_cnt_ > 0) {
      /* Reset retry counter */
      leAudioDevice->cis_failed_to_be_established_retry_cnt_ = 0;
    }

    if (group->GetTargetState() != AseState::BTA_LE_AUDIO_ASE_STATE_STREAMING) {
      log::error("Unintended CIS establishement event came for group id: {}", group->group_id_);
      StopStream(group);
      return;
    }

    if (ases_pair.sink) {
      ases_pair.sink->cis_state = CisState::CONNECTED;
    }
    if (ases_pair.source) {
      ases_pair.source->cis_state = CisState::CONNECTED;
    }

    if (ases_pair.sink && (ases_pair.sink->data_path_state == DataPathState::IDLE)) {
      PrepareDataPath(group->group_id_, ases_pair.sink);
    }

    if (ases_pair.source && (ases_pair.source->data_path_state == DataPathState::IDLE)) {
      PrepareDataPath(group->group_id_, ases_pair.source);
    } else {
      applyDsaDataPath(group, leAudioDevice, event->cis_conn_hdl);
    }

    if (osi_property_get_bool("persist.bluetooth.iso_link_quality_report", false)) {
      leAudioDevice->link_quality_timer = alarm_new_periodic("le_audio_cis_link_quality");
      leAudioDevice->link_quality_timer_data = event->cis_conn_hdl;
      alarm_set_on_mloop(leAudioDevice->link_quality_timer, linkQualityCheckInterval,
                         link_quality_cb, &leAudioDevice->link_quality_timer_data);
    }

    if (!leAudioDevice->HaveAllActiveAsesCisEst()) {
      /* More cis established events has to come */
      return;
    }

    if (!leAudioDevice->IsReadyToCreateStream()) {
      /* Device still remains in ready to create stream state. It means that
       * more enabling status notifications has to come. This may only happen
       * for reconnection scenario for bi-directional CIS.
       */
      return;
    }

    /* All CISes created. Send start ready for source ASE before we can go
     * to streaming state.
     */
    struct ase* ase = leAudioDevice->GetFirstActiveAse();
    log::assert_that(ase != nullptr,
                     "shouldn't be called without an active ASE, device {}, "
                     "group id: {}, cis handle 0x{:04x}",
                     leAudioDevice->address_, event->cig_id, event->cis_conn_hdl);

    PrepareAndSendReceiverStartReady(leAudioDevice, ase);
  }

  static void WriteToControlPoint(LeAudioDevice* leAudioDevice, std::vector<uint8_t> value) {
    tGATT_WRITE_TYPE write_type = GATT_WRITE_NO_RSP;

    if (value.size() > (leAudioDevice->mtu_ - 3)) {
      log::warn("{}, using long write procedure ({} > {})", leAudioDevice->address_, value.size(),
                leAudioDevice->mtu_ - 3);

      /* Note, that this type is actually LONG WRITE.
       * Meaning all the Prepare Writes plus Execute is handled in the stack
       */
      write_type = GATT_WRITE;
    }

    BtaGattQueue::WriteCharacteristic(leAudioDevice->conn_id_, leAudioDevice->ctp_hdls_.val_hdl,
                                      value, write_type, NULL, NULL);
  }

  static void RemoveDataPathByCisHandle(LeAudioDevice* leAudioDevice, uint16_t cis_conn_hdl) {
    auto ases_pair = leAudioDevice->GetAsesByCisConnHdl(cis_conn_hdl);
    uint8_t value = 0;

    if (ases_pair.sink && ases_pair.sink->data_path_state == DataPathState::CONFIGURED) {
      value |= bluetooth::hci::iso_manager::kRemoveIsoDataPathDirectionInput;
      ases_pair.sink->data_path_state = DataPathState::REMOVING;
    }

    if (ases_pair.source && ases_pair.source->data_path_state == DataPathState::CONFIGURED) {
      value |= bluetooth::hci::iso_manager::kRemoveIsoDataPathDirectionOutput;
      ases_pair.source->data_path_state = DataPathState::REMOVING;
    } else {
      if (leAudioDevice->GetDsaDataPathState() == DataPathState::CONFIGURED) {
        value |= bluetooth::hci::iso_manager::kRemoveIsoDataPathDirectionOutput;
        leAudioDevice->SetDsaDataPathState(DataPathState::REMOVING);
      }
    }

    if (value == 0) {
      log::info("Data path was not set. Nothing to do here.");
      return;
    }

    IsoManager::GetInstance()->RemoveIsoDataPath(cis_conn_hdl, value);

    LeAudioLogHistory::Get()->AddLogHistory(
            kLogStateMachineTag, leAudioDevice->group_id_, leAudioDevice->address_,
            kLogRemoveDataPathOp + " cis_h:" + loghex(cis_conn_hdl));
  }

  void ProcessHciNotifCisDisconnected(
          LeAudioDeviceGroup* group, LeAudioDevice* leAudioDevice,
          const bluetooth::hci::iso_manager::cis_disconnected_evt* event) override {
    /* Reset the disconnected CIS states */

    FreeLinkQualityReports(leAudioDevice);

    auto ases_pair = leAudioDevice->GetAsesByCisConnHdl(event->cis_conn_hdl);

    log_history_->AddLogHistory(kLogHciEvent, group->group_id_, leAudioDevice->address_,
                                kLogCisDisconnectedOp + "cis_h:" + loghex(event->cis_conn_hdl) +
                                        " REASON=" + loghex(event->reason));

    if (ases_pair.sink) {
      ases_pair.sink->cis_state = CisState::ASSIGNED;
    }
    if (ases_pair.source) {
      ases_pair.source->cis_state = CisState::ASSIGNED;
    }

    RemoveDataPathByCisHandle(leAudioDevice, event->cis_conn_hdl);

    /* If this is peer disconnecting CIS, make sure to clear data path */
    if (event->reason != HCI_ERR_CONN_CAUSE_LOCAL_HOST) {
      // Make sure we won't stay in STREAMING state
      if (ases_pair.sink && ases_pair.sink->state == AseState::BTA_LE_AUDIO_ASE_STATE_STREAMING) {
        SetAseState(leAudioDevice, ases_pair.sink, AseState::BTA_LE_AUDIO_ASE_STATE_QOS_CONFIGURED);
      }
      if (ases_pair.source &&
          ases_pair.source->state == AseState::BTA_LE_AUDIO_ASE_STATE_STREAMING) {
        SetAseState(leAudioDevice, ases_pair.source,
                    AseState::BTA_LE_AUDIO_ASE_STATE_QOS_CONFIGURED);
      }
    }

    group->RemoveCisFromStreamIfNeeded(leAudioDevice, event->cis_conn_hdl);

    auto target_state = group->GetTargetState();
    log::info(" group id {}, state {}, target state {}", group->group_id_,
              bluetooth::common::ToString(group->GetState()),
              bluetooth::common::ToString(target_state));

    switch (target_state) {
      case AseState::BTA_LE_AUDIO_ASE_STATE_STREAMING: {
        /* Something wrong happen when streaming or when creating stream.
         * If there is other device connected and streaming, just leave it as it
         * is, otherwise stop the stream.
         */
        if (!group->HaveAllCisesDisconnected()) {
          /* There is ASE streaming for some device. Continue streaming. */
          SendStreamingStatusCbIfNeeded(group);
          log::warn("Group member disconnected during streaming. Cis handle 0x{:04x}",
                    event->cis_conn_hdl);
          return;
        }

        /* CISes are disconnected, but it could be a case here, that there is
         * another set member trying to get STREAMING state. Can happen when
         * while streaming user switch buds. In such a case, lets try to allow
         * that device to continue
         */

        LeAudioDevice* attaching_device = getDeviceTryingToAttachTheStream(group);
        if (attaching_device != nullptr) {
          /* There is a device willitng to stream. Let's wait for it to start
           * streaming */
          auto active_ase = attaching_device->GetFirstActiveAse();
          group->SetState(active_ase->state);

          /* this is just to start timer */
          group->SetTargetState(AseState::BTA_LE_AUDIO_ASE_STATE_STREAMING);
          log::info(
                  "{} is still attaching to stream while other members got "
                  "disconnected from the group_id: {}",
                  attaching_device->address_, group->group_id_);
          return;
        }

        log::info("Lost all members from the group {}", group->group_id_);
        group->cig.cises.clear();
        RemoveCigForGroup(group);

        group->SetState(AseState::BTA_LE_AUDIO_ASE_STATE_IDLE);
        group->SetTargetState(AseState::BTA_LE_AUDIO_ASE_STATE_IDLE);
        /* If there is no more ase to stream. Notify it is in IDLE. */
        state_machine_callbacks_->StatusReportCb(group->group_id_, GroupStreamStatus::IDLE);
        return;
      }

      case AseState::BTA_LE_AUDIO_ASE_STATE_QOS_CONFIGURED:
        /* Intentional group disconnect has finished, but the last CIS in the
         * event came after the ASE notification.
         * If group is already suspended and all CIS are disconnected, we can
         * report SUSPENDED state.
         */
        if ((group->GetState() == AseState::BTA_LE_AUDIO_ASE_STATE_QOS_CONFIGURED) &&
            group->HaveAllCisesDisconnected()) {
          /* No more transition for group */
          cancel_watchdog_if_needed(group->group_id_);

          state_machine_callbacks_->StatusReportCb(group->group_id_, GroupStreamStatus::SUSPENDED);
          return;
        }
        break;
      case AseState::BTA_LE_AUDIO_ASE_STATE_IDLE:
      case AseState::BTA_LE_AUDIO_ASE_STATE_CODEC_CONFIGURED: {
        /* Those two are used when closing the stream and CIS disconnection is
         * expected */
        if (!group->HaveAllCisesDisconnected()) {
          log::debug("Still waiting for all CISes being disconnected for group:{}",
                     group->group_id_);
          return;
        }

        auto current_group_state = group->GetState();
        log::info("group {} current state: {}, target state: {}", group->group_id_,
                  bluetooth::common::ToString(current_group_state),
                  bluetooth::common::ToString(target_state));
        /* It might happen that controller notified about CIS disconnection
         * later, after ASE state already changed.
         * In such an event, there is need to notify upper layer about state
         * from here.
         */
        if (current_group_state == AseState::BTA_LE_AUDIO_ASE_STATE_IDLE) {
          cancel_watchdog_if_needed(group->group_id_);
          log::info("Cises disconnected for group {}, we are good in Idle state.",
                    group->group_id_);
          ReleaseCisIds(group);
          state_machine_callbacks_->StatusReportCb(group->group_id_, GroupStreamStatus::IDLE);
        } else if (current_group_state == AseState::BTA_LE_AUDIO_ASE_STATE_CODEC_CONFIGURED) {
          cancel_watchdog_if_needed(group->group_id_);
          auto reconfig = group->IsPendingConfiguration();
          log::info(
                  "Cises disconnected for group: {}, we are good in Configured "
                  "state, reconfig={}.",
                  group->group_id_, reconfig);

          /* This is Autonomous change if both, target and current state
           * is CODEC_CONFIGURED
           */
          if (target_state == current_group_state) {
            state_machine_callbacks_->StatusReportCb(group->group_id_,
                                                     GroupStreamStatus::CONFIGURED_AUTONOMOUS);
          }
        }
        RemoveCigForGroup(group);
      } break;
      default:
        break;
    }

    /* We should send Receiver Stop Ready when acting as a source */
    if (ases_pair.source && ases_pair.source->state == AseState::BTA_LE_AUDIO_ASE_STATE_DISABLING) {
      std::vector<uint8_t> ids = {ases_pair.source->id};
      std::vector<uint8_t> value;

      bluetooth::le_audio::client_parser::ascs::PrepareAseCtpAudioReceiverStopReady(ids, value);
      WriteToControlPoint(leAudioDevice, value);

      log_history_->AddLogHistory(
              kLogControlPointCmd, leAudioDevice->group_id_, leAudioDevice->address_,
              kLogAseStopReadyOp + "ASE_ID " + std::to_string(ases_pair.source->id));
    }

    /* Tear down CIS's data paths within the group */
    struct ase* ase = leAudioDevice->GetFirstActiveAseByCisAndDataPathState(
            CisState::CONNECTED, DataPathState::CONFIGURED);
    if (!ase) {
      leAudioDevice = group->GetNextActiveDevice(leAudioDevice);
      /* No more ASEs to disconnect their CISes */
      if (!leAudioDevice) {
        return;
      }

      ase = leAudioDevice->GetFirstActiveAse();
    }

    log::assert_that(ase, "shouldn't be called without an active ASE");
    if (ase->data_path_state == DataPathState::CONFIGURED) {
      RemoveDataPathByCisHandle(leAudioDevice, ase->cis_conn_hdl);
    }
  }

private:
  static constexpr uint64_t kStateTransitionTimeoutMs = 3500;
  static constexpr char kStateTransitionTimeoutMsProp[] =
          "persist.bluetooth.leaudio.device.set.state.timeoutms";
  Callbacks* state_machine_callbacks_;
  alarm_t* watchdog_;
  LeAudioLogHistory* log_history_;
  LeAudioSourceAudioHalClient* unicast_local_source_hal_client = nullptr;
  LeAudioSinkAudioHalClient* unicast_local_sink_hal_client = nullptr;
  //LeAudioSourceAudioHalClient* broadcast_local_source_hal_client = nullptr;

  /* This callback is called on timeout during transition to target state */
  void OnStateTransitionTimeout(int group_id) {
    log_history_->AddLogHistory(kLogStateMachineTag, group_id, RawAddress::kEmpty,
                                "WATCHDOG FIRED");
    state_machine_callbacks_->OnStateTransitionTimeout(group_id);
  }

  void SetTargetState(LeAudioDeviceGroup* group, AseState state) {
    auto current_state = ToString(group->GetTargetState());
    auto new_state = ToString(state);

    log::debug("Watchdog watch started for group={} transition from {} to {}", group->group_id_,
               current_state, new_state);

    group->SetTargetState(state);

    /* Group should tie in time to get requested status */
    uint64_t timeoutMs = kStateTransitionTimeoutMs;
    timeoutMs = osi_property_get_int32(kStateTransitionTimeoutMsProp, timeoutMs);

    cancel_watchdog_if_needed(group->group_id_);

    alarm_set_on_mloop(
            watchdog_, timeoutMs,
            [](void* data) {
              if (instance) {
                instance->OnStateTransitionTimeout(PTR_TO_INT(data));
              }
            },
            INT_TO_PTR(group->group_id_));

    log_history_->AddLogHistory(kLogStateMachineTag, group->group_id_, RawAddress::kEmpty,
                                "WATCHDOG STARTED");
  }

  void AddCisToStreamConfiguration(LeAudioDeviceGroup* group, const struct ase* ase) {
    group->stream_conf.codec_id = ase->codec_config.id;

    auto cis_conn_hdl = ase->cis_conn_hdl;
    auto& params = group->stream_conf.stream_params.get(ase->direction);
    auto context_type = group->GetConfigurationContextType();
    log::info("Adding cis handle 0x{:04x} ({}) to stream list", cis_conn_hdl,
              ase->direction == bluetooth::le_audio::types::kLeAudioDirectionSink ? "sink"
                                                                                  : "source");

    auto iter = std::find_if(
            params.stream_config.stream_map.begin(), params.stream_config.stream_map.end(),
            [cis_conn_hdl](auto& info) { return cis_conn_hdl == info.stream_handle; });
    log::assert_that(iter == params.stream_config.stream_map.end(),
                     "Stream is already there 0x{:04x}", cis_conn_hdl);

    params.num_of_devices++;
    params.num_of_channels += ase->codec_config.channel_count_per_iso_stream;

    auto ase_audio_channel_allocation = ase->codec_config.GetAudioChannelAllocation();
    params.audio_channel_allocation |= ase_audio_channel_allocation;
    params.stream_config.stream_map.emplace_back(ase->cis_conn_hdl, ase_audio_channel_allocation,
                                                 true);

    auto core_config = ase->codec_config.params.GetAsCoreCodecConfig();
    if (params.stream_config.sampling_frequency_hz == 0) {
      params.stream_config.sampling_frequency_hz = core_config.GetSamplingFrequencyHz();
    } else {
      log::assert_that(
              params.stream_config.sampling_frequency_hz == core_config.GetSamplingFrequencyHz(),
              "sample freq mismatch: {}!={}", params.stream_config.sampling_frequency_hz,
              core_config.GetSamplingFrequencyHz());
    }

    if (params.stream_config.octets_per_codec_frame == 0) {
      params.stream_config.octets_per_codec_frame = *core_config.octets_per_codec_frame;
    } else {
      log::assert_that(
              params.stream_config.octets_per_codec_frame == *core_config.octets_per_codec_frame,
              "octets per frame mismatch: {}!={}", params.stream_config.octets_per_codec_frame,
              *core_config.octets_per_codec_frame);
    }

    if (params.stream_config.codec_frames_blocks_per_sdu == 0) {
      params.stream_config.codec_frames_blocks_per_sdu = *core_config.codec_frames_blocks_per_sdu;
    } else {
      log::assert_that(params.stream_config.codec_frames_blocks_per_sdu ==
                               *core_config.codec_frames_blocks_per_sdu,
                       "codec_frames_blocks_per_sdu: {}!={}",
                       params.stream_config.codec_frames_blocks_per_sdu,
                       *core_config.codec_frames_blocks_per_sdu);
    }

    if (params.stream_config.frame_duration_us == 0) {
      params.stream_config.frame_duration_us = core_config.GetFrameDurationUs();
    } else {
      log::assert_that(params.stream_config.frame_duration_us == core_config.GetFrameDurationUs(),
                       "frame_duration_us: {}!={}", params.stream_config.frame_duration_us,
                       core_config.GetFrameDurationUs());
    }

<<<<<<< HEAD
    params.codec_spec_metadata = group->GetCodecVendorMetadata(ase->direction, context_type);
=======
    params.stream_config.peer_delay_ms = group->GetRemoteDelay(ase->direction);
>>>>>>> 526743fd

    log::info(
            "Added {} Stream Configuration. CIS Connection Handle: {}, Audio "
            "Channel Allocation: {}, Number Of Devices: {}, Number Of Channels: {}",
            (ase->direction == bluetooth::le_audio::types::kLeAudioDirectionSink ? "Sink"
                                                                                 : "Source"),
            cis_conn_hdl, ase_audio_channel_allocation, params.num_of_devices,
            params.num_of_channels);

    /* Update CodecManager stream configuration */
    state_machine_callbacks_->OnUpdatedCisConfiguration(group->group_id_, ase->direction);
  }

  static bool isIntervalAndLatencyProperlySet(uint32_t sdu_interval_us, uint16_t max_latency_ms) {
    log::verbose("sdu_interval_us: {}, max_latency_ms: {}", sdu_interval_us, max_latency_ms);

    if (sdu_interval_us == 0) {
      return max_latency_ms == bluetooth::le_audio::types::kMaxTransportLatencyMin;
    }
    return (1000 * max_latency_ms) >= sdu_interval_us;
  }

  void ApplyDsaParams(LeAudioDeviceGroup* group,
                      bluetooth::hci::iso_manager::cig_create_params& param) {
    log::info("DSA mode selected: {}", (int)group->dsa_.mode);
    group->dsa_.active = false;

    /* Unidirectional streaming */
    if (param.sdu_itv_stom == 0) {
      log::info("Media streaming, apply DSA parameters");

      switch (group->dsa_.mode) {
        case DsaMode::ISO_HW:
        case DsaMode::ISO_SW: {
          auto& cis_cfgs = param.cis_cfgs;
          auto it = cis_cfgs.begin();

          for (auto dsa_modes : group->GetAllowedDsaModesList()) {
            if (!dsa_modes.empty() && it != cis_cfgs.end()) {
              if (std::find(dsa_modes.begin(), dsa_modes.end(), group->dsa_.mode) !=
                  dsa_modes.end()) {
                log::info("Device found with support for selected DsaMode");

                group->dsa_.active = true;

                param.sdu_itv_stom = bluetooth::le_audio::types::kLeAudioHeadtrackerSduItv;
                param.max_trans_lat_stom =
                        bluetooth::le_audio::types::kLeAudioHeadtrackerMaxTransLat;
                it->max_sdu_size_stom = bluetooth::le_audio::types::kLeAudioHeadtrackerMaxSduSize;

                // Early draft of DSA 2.0 spec mentioned allocating 15 bytes for headtracker data
                if (!com::android::bluetooth::flags::headtracker_sdu_size()) {
                  it->max_sdu_size_stom = 15;
                } else if (!group->DsaReducedSduSizeSupported()) {
                  log::verbose("Device does not support reduced headtracker SDU");
                  it->max_sdu_size_stom = 15;
                }

                it->rtn_stom = bluetooth::le_audio::types::kLeAudioHeadtrackerRtn;

                it++;
              }
            }
          }
        } break;

        case DsaMode::ACL:
          /* Todo: Prioritize the ACL */
          break;

        case DsaMode::DISABLED:
        default:
          /* No need to change ISO parameters */
          break;
      }
    } else {
      log::debug("Bidirection streaming, ignore DSA mode");
    }
  }

  bool CigCreate(LeAudioDeviceGroup* group) {
    uint32_t sdu_interval_mtos, sdu_interval_stom;
    uint16_t max_trans_lat_mtos, max_trans_lat_stom;
    uint8_t packing, framing, sca;
    std::vector<EXT_CIS_CFG> cis_cfgs;

    log::debug("Group: {}, id: {} cig state: {}", std::format_ptr(group), group->group_id_,
               ToString(group->cig.GetState()));

    if (group->cig.GetState() != CigState::NONE) {
      log::warn("Group {}, id: {} has invalid cig state: {}", std::format_ptr(group),
                group->group_id_, ToString(group->cig.GetState()));
      return false;
    }

    sdu_interval_mtos = group->GetSduInterval(bluetooth::le_audio::types::kLeAudioDirectionSink);
    sdu_interval_stom = group->GetSduInterval(bluetooth::le_audio::types::kLeAudioDirectionSource);
    sca = group->GetSCA();
    packing = group->GetPacking();
    framing = group->GetFraming();
    max_trans_lat_mtos = group->GetMaxTransportLatencyMtos();
    max_trans_lat_stom = group->GetMaxTransportLatencyStom();

    uint16_t max_sdu_size_mtos = 0;
    uint16_t max_sdu_size_stom = 0;
    uint8_t phy_mtos = group->GetPhyBitmask(bluetooth::le_audio::types::kLeAudioDirectionSink);
    uint8_t phy_stom = group->GetPhyBitmask(bluetooth::le_audio::types::kLeAudioDirectionSource);

    if (!isIntervalAndLatencyProperlySet(sdu_interval_mtos, max_trans_lat_mtos) ||
        !isIntervalAndLatencyProperlySet(sdu_interval_stom, max_trans_lat_stom)) {
      log::error("Latency and interval not properly set");
      group->PrintDebugState();
      return false;
    }

    // Use 1M Phy for the ACK packet from remote device to phone for better
    // sensitivity
    if (group->asymmetric_phy_for_unidirectional_cis_supported && sdu_interval_stom == 0 &&
        (phy_stom & bluetooth::hci::kIsoCigPhy1M) != 0) {
      log::info("Use asymmetric PHY for unidirectional CIS");
      phy_stom = bluetooth::hci::kIsoCigPhy1M;
    }

    uint8_t rtn_mtos = 0;
    uint8_t rtn_stom = 0;

    /* Currently assumed Sink/Source configuration is same across cis types.
     * If a cis in cises_ is currently associated with active device/ASE(s),
     * use the Sink/Source configuration for the same.
     * If a cis in cises_ is not currently associated with active device/ASE(s),
     * use the Sink/Source configuration for the cis in cises_
     * associated with a active device/ASE(s). When the same cis is associated
     * later, with active device/ASE(s), check if current configuration is
     * supported or not, if not, reconfigure CIG.
     */
    for (struct bluetooth::le_audio::types::cis& cis : group->cig.cises) {
      uint16_t max_sdu_size_mtos_temp =
              group->GetMaxSduSize(bluetooth::le_audio::types::kLeAudioDirectionSink, cis.id);
      uint16_t max_sdu_size_stom_temp =
              group->GetMaxSduSize(bluetooth::le_audio::types::kLeAudioDirectionSource, cis.id);
      uint8_t rtn_mtos_temp =
              group->GetRtn(bluetooth::le_audio::types::kLeAudioDirectionSink, cis.id);
      uint8_t rtn_stom_temp =
              group->GetRtn(bluetooth::le_audio::types::kLeAudioDirectionSource, cis.id);

      max_sdu_size_mtos = max_sdu_size_mtos_temp ? max_sdu_size_mtos_temp : max_sdu_size_mtos;
      max_sdu_size_stom = max_sdu_size_stom_temp ? max_sdu_size_stom_temp : max_sdu_size_stom;
      rtn_mtos = rtn_mtos_temp ? rtn_mtos_temp : rtn_mtos;
      rtn_stom = rtn_stom_temp ? rtn_stom_temp : rtn_stom;
    }

    for (struct bluetooth::le_audio::types::cis& cis : group->cig.cises) {
      EXT_CIS_CFG cis_cfg = {};

      cis_cfg.cis_id = cis.id;
      cis_cfg.phy_mtos = phy_mtos;
      cis_cfg.phy_stom = phy_stom;
      if (cis.type == bluetooth::le_audio::types::CisType::CIS_TYPE_BIDIRECTIONAL) {
        cis_cfg.max_sdu_size_mtos = max_sdu_size_mtos;
        cis_cfg.rtn_mtos = rtn_mtos;
        cis_cfg.max_sdu_size_stom = max_sdu_size_stom;
        cis_cfg.rtn_stom = rtn_stom;
        cis_cfgs.push_back(cis_cfg);
      } else if (cis.type == bluetooth::le_audio::types::CisType::CIS_TYPE_UNIDIRECTIONAL_SINK) {
        cis_cfg.max_sdu_size_mtos = max_sdu_size_mtos;
        cis_cfg.rtn_mtos = rtn_mtos;
        cis_cfg.max_sdu_size_stom = 0;
        cis_cfg.rtn_stom = 0;
        cis_cfgs.push_back(cis_cfg);
      } else {
        cis_cfg.max_sdu_size_mtos = 0;
        cis_cfg.rtn_mtos = 0;
        cis_cfg.max_sdu_size_stom = max_sdu_size_stom;
        cis_cfg.rtn_stom = rtn_stom;
        cis_cfgs.push_back(cis_cfg);
      }
      log::verbose("cis.id: {}, phy_mtos: {}, phy_stom: {}, cis.type: {}, max_sdu_size_mtos: {},"
                   " max_sdu_size_stom: {}, rtn_mtos: {}, rtn_stom: {}", cis.id, phy_mtos, phy_stom,
                   cis.type, max_sdu_size_mtos, max_sdu_size_stom, rtn_mtos, rtn_stom);
    }

    log::verbose("sdu_interval_mtos: {}, sdu_interval_stom: {}, max_trans_lat_mtos: {},"
                 " max_trans_lat_stom: {}, max_sdu_size_mtos: {}, max_sdu_size_stom: {}",
                 sdu_interval_mtos, sdu_interval_stom, max_trans_lat_mtos, max_trans_lat_stom,
                 max_sdu_size_mtos, max_sdu_size_stom);

    if ((sdu_interval_mtos == 0 && sdu_interval_stom == 0) ||
        (max_trans_lat_mtos == bluetooth::le_audio::types::kMaxTransportLatencyMin &&
         max_trans_lat_stom == bluetooth::le_audio::types::kMaxTransportLatencyMin) ||
        (max_sdu_size_mtos == 0 && max_sdu_size_stom == 0)) {
      log::error("Trying to create invalid group");
      group->PrintDebugState();
      return false;
    }

    bluetooth::hci::iso_manager::cig_create_params param = {
            .sdu_itv_mtos = sdu_interval_mtos,
            .sdu_itv_stom = sdu_interval_stom,
            .sca = sca,
            .packing = packing,
            .framing = framing,
            .max_trans_lat_stom = max_trans_lat_stom,
            .max_trans_lat_mtos = max_trans_lat_mtos,
            .cis_cfgs = std::move(cis_cfgs),
    };

    ApplyDsaParams(group, param);

    log_history_->AddLogHistory(kLogStateMachineTag, group->group_id_, RawAddress::kEmpty,
                                kLogCigCreateOp + "#CIS: " + std::to_string(param.cis_cfgs.size()));

    group->cig.SetState(CigState::CREATING);
    IsoManager::GetInstance()->CreateCig(group->group_id_, std::move(param));
    log::debug("Group: {}, id: {} cig state: {}", std::format_ptr(group), group->group_id_,
               ToString(group->cig.GetState()));
    return true;
  }

  static bool CisCreateForDevice(LeAudioDeviceGroup* group, LeAudioDevice* leAudioDevice) {
    std::vector<EXT_CIS_CREATE_CFG> conn_pairs;
    struct ase* ase = leAudioDevice->GetFirstActiveAse();

    /* Make sure CIG is there */
    if (group->cig.GetState() != CigState::CREATED) {
      log::error("CIG is not created for group_id {}", group->group_id_);
      group->PrintDebugState();
      return false;
    }

    std::stringstream extra_stream;
    do {
      /* First in ase pair is Sink, second Source */
      auto ases_pair = leAudioDevice->GetAsesByCisConnHdl(ase->cis_conn_hdl);

      /* Already in pending state - bi-directional CIS or seconde CIS to same
       * device */
      if (ase->cis_state == CisState::CONNECTING || ase->cis_state == CisState::CONNECTED) {
        continue;
      }

      if (ases_pair.sink) {
        ases_pair.sink->cis_state = CisState::CONNECTING;
      }
      if (ases_pair.source) {
        ases_pair.source->cis_state = CisState::CONNECTING;
      }

      uint16_t acl_handle = get_btm_client_interface().peer.BTM_GetHCIConnHandle(
              leAudioDevice->address_, BT_TRANSPORT_LE);
      conn_pairs.push_back({.cis_conn_handle = ase->cis_conn_hdl, .acl_conn_handle = acl_handle});
      log::info("cis handle: 0x{:04x}, acl handle: 0x{:04x}", ase->cis_conn_hdl, acl_handle);
      extra_stream << "cis_h:" << loghex(ase->cis_conn_hdl) << " acl_h:" << loghex(acl_handle)
                   << ";;";
    } while ((ase = leAudioDevice->GetNextActiveAse(ase)));

    LeAudioLogHistory::Get()->AddLogHistory(
            kLogStateMachineTag, leAudioDevice->group_id_, RawAddress::kEmpty,
            kLogCisCreateOp + "#CIS: " + std::to_string(conn_pairs.size()), extra_stream.str());

    IsoManager::GetInstance()->EstablishCis({.conn_pairs = std::move(conn_pairs)});

    return true;
  }

  static bool CisCreate(LeAudioDeviceGroup* group) {
    LeAudioDevice* leAudioDevice = group->GetFirstActiveDevice();
    struct ase* ase;
    std::vector<EXT_CIS_CREATE_CFG> conn_pairs;

    log::assert_that(leAudioDevice, "Shouldn't be called without an active device.");

    /* Make sure CIG is there */
    if (group->cig.GetState() != CigState::CREATED) {
      log::error("CIG is not created for group_id {}", group->group_id_);
      group->PrintDebugState();
      return false;
    }

    do {
      ase = leAudioDevice->GetFirstActiveAse();
      log::assert_that(ase, "shouldn't be called without an active ASE");
      do {
        /* First is ase pair is Sink, second Source */
        auto ases_pair = leAudioDevice->GetAsesByCisConnHdl(ase->cis_conn_hdl);

        /* Already in pending state - bi-directional CIS or second CIS to */
        /* same device*/
        if (ase->cis_state == CisState::CONNECTING ||
            ase->cis_state == CisState::CONNECTED) {
          continue;
        }

        if (ases_pair.sink) {
          ases_pair.sink->cis_state = CisState::CONNECTING;
        }
        if (ases_pair.source) {
          ases_pair.source->cis_state = CisState::CONNECTING;
        }

        uint16_t acl_handle = get_btm_client_interface().peer.BTM_GetHCIConnHandle(
                leAudioDevice->address_, BT_TRANSPORT_LE);
        conn_pairs.push_back({.cis_conn_handle = ase->cis_conn_hdl, .acl_conn_handle = acl_handle});
        log::debug("cis handle: {} acl handle : 0x{:x}", ase->cis_conn_hdl, acl_handle);
      } while ((ase = leAudioDevice->GetNextActiveAse(ase)));
    } while ((leAudioDevice = group->GetNextActiveDevice(leAudioDevice)));

    bool ignore_cis_create = false;
    for (auto& it : conn_pairs) {
      if (!it.cis_conn_handle) {
        log::error("cis handle 0. Is CreateCig skipped ?");
        ignore_cis_create = true;
        break;
      }
    }
    if (ignore_cis_create) {
      log::error("cannot proceed cis create");
      return false;
    }

    IsoManager::GetInstance()->EstablishCis({.conn_pairs = std::move(conn_pairs)});

    return true;
  }

  static void PrepareDataPath(int group_id, struct ase* ase) {
    log::debug(": group_id: {}", group_id);
    bluetooth::hci::iso_manager::iso_data_path_params param = {
            .data_path_dir = ase->direction == bluetooth::le_audio::types::kLeAudioDirectionSink
                                     ? bluetooth::hci::iso_manager::kIsoDataPathDirectionIn
                                     : bluetooth::hci::iso_manager::kIsoDataPathDirectionOut,
            .data_path_id = ase->data_path_configuration.dataPathId,
            .codec_id_format = ase->data_path_configuration.isoDataPathConfig.codecId.coding_format,
            .codec_id_company =
                    ase->data_path_configuration.isoDataPathConfig.codecId.vendor_company_id,
            .codec_id_vendor =
                    ase->data_path_configuration.isoDataPathConfig.codecId.vendor_codec_id,
            .controller_delay = ase->data_path_configuration.isoDataPathConfig.controllerDelayUs,
            .codec_conf = ase->data_path_configuration.isoDataPathConfig.configuration,
    };

    if (!ase->is_codec_in_controller) {
      param.codec_id_company = 0x0000;
      param.codec_id_vendor = 0x0000;
    }

    LeAudioLogHistory::Get()->AddLogHistory(
            kLogStateMachineTag, group_id, RawAddress::kEmpty,
            kLogSetDataPathOp + "cis_h:" + loghex(ase->cis_conn_hdl),
            "direction: " + loghex(param.data_path_dir) + ", codecId: " +
                    ToString(ase->data_path_configuration.isoDataPathConfig.codecId));

    ase->data_path_state = DataPathState::CONFIGURING;
    IsoManager::GetInstance()->SetupIsoDataPath(ase->cis_conn_hdl, std::move(param));
  }

  static void ReleaseDataPath(LeAudioDeviceGroup* group) {
    LeAudioDevice* leAudioDevice = group->GetFirstActiveDevice();
    log::assert_that(leAudioDevice, "Shouldn't be called without an active device.");

    auto ase = leAudioDevice->GetFirstActiveAseByCisAndDataPathState(CisState::CONNECTED,
                                                                     DataPathState::CONFIGURED);
    log::assert_that(ase, "Shouldn't be called without an active ASE.");
    RemoveDataPathByCisHandle(leAudioDevice, ase->cis_conn_hdl);
  }

  static uint8_t audioContextToUseCase(const LeAudioContextType& context) {
    switch (context) {
      case LeAudioContextType::UNINITIALIZED:
      case LeAudioContextType::UNSPECIFIED:
      case LeAudioContextType::MEDIA:
      case LeAudioContextType::INSTRUCTIONAL:
      case LeAudioContextType::ALERTS:
      case LeAudioContextType::SOUNDEFFECTS:
      case LeAudioContextType::NOTIFICATIONS:
      case LeAudioContextType::EMERGENCYALARM:
        return HQ_AUDIO_USE_CASE;
      case LeAudioContextType::CONVERSATIONAL:
      case LeAudioContextType::VOICEASSISTANTS:
      case LeAudioContextType::RINGTONE:
        return VOICE_USE_CASE;
      case LeAudioContextType::GAME:
        return GAMING_VBC_USE_CASE;
      case LeAudioContextType::LIVE:
        return STEREO_REC_USE_CASE;
      default:
        return HQ_AUDIO_USE_CASE;
    }
  }

  VendorDataPathConfiguration PrepareConfigureDataPathPayloadFromVendorHal(
                                     LeAudioDeviceGroup* group,
                                     std::vector<uint16_t> conn_handles,
                                     bool is_cis_dir_sink, bool is_cis_dir_source) {

    log::debug(": is_cis_dir_sink: {}, is_cis_dir_source: {}",
                                     is_cis_dir_sink, is_cis_dir_source);

    VendorDataPathConfiguration vendor_datapath_config = {};
    auto context_type = group->GetConfigurationContextType();

    if (CodecManager::GetInstance()->GetCodecLocation() == CodecLocation::HOST) {
      LOG(INFO) << __func__ << "send empty payload for non-offload";
      return vendor_datapath_config;
    }

    LeAudioDevice* leAudioDevice = group->GetFirstActiveDevice();
    LOG_ASSERT(leAudioDevice) << __func__ << " Shouldn't be called without an active device.";

    /*auto datapath_state = CisState::ASSIGNED;
    auto ase = leAudioDevice->GetFirstActiveAseByCisAndDataPathState(datapath_state,
                                                                     DataPathState::IDLE);
    if (!ase) {
      LOG(INFO) << __func__ << "Invalid datapath state " << datapath_state;
      return vendor_datapath_config;
    }

    if (is_cis_dir_sink) {
      ase = leAudioDevice->GetFirstActiveAseByDirection(bluetooth::le_audio::types::kLeAudioDirectionSink);
      if (!ase) {
        LOG(INFO) << __func__ << "Inactive ASE for direction " << direction;
        return vendor_datapath_config;
      }
    }*/

    auto hal_payload =
      unicast_local_source_hal_client->GetVendorConfigureDataPathPayload(
                      conn_handles, context_type, is_cis_dir_sink, is_cis_dir_source);
    vendor_datapath_config.sinkdataPathConfig = hal_payload.sinkdataPathConfig;
    vendor_datapath_config.sourcedataPathConfig = hal_payload.sourcedataPathConfig;

    return vendor_datapath_config;
  }

  std::vector<uint8_t> PrepareVendorConfigPayloadData(LeAudioDeviceGroup* group,
                                                             std::vector<uint16_t> conn_handles,
                                                             uint8_t direction) {
    std::vector<uint8_t> vendor_datapath_config;
    auto context_type = group->GetConfigurationContextType();

    if (CodecManager::GetInstance()->GetCodecLocation() == CodecLocation::HOST) {
      LOG(INFO) << __func__ << "send empty payload for non-offload";
      return vendor_datapath_config;
    }

    LeAudioDevice* leAudioDevice = group->GetFirstActiveDevice();
    LOG_ASSERT(leAudioDevice) << __func__ << " Shouldn't be called without an active device.";

    auto datapath_state = CisState::ASSIGNED;
    auto ase = leAudioDevice->GetFirstActiveAseByCisAndDataPathState(datapath_state,
                                                                     DataPathState::IDLE);
    if (!ase) {
      LOG(INFO) << __func__ << "Invalid datapath state " << datapath_state;
      return vendor_datapath_config;
    }

    ase = leAudioDevice->GetFirstActiveAseByDirection(direction);
    if (!ase) {
      LOG(INFO) << __func__ << "Inactive ASE for direction " << direction;
      return vendor_datapath_config;
    }

    // Populate codec version number
    uint8_t codec_ver = 0;
    uint8_t len = LTV_LEN_VER_NUM;
    uint8_t type = LTV_TYPE_VER_NUM;
    auto vendor_metadata = group->GetCodecVendorMetadata(direction, context_type);

    if (vendor_metadata.empty()) {
      codec_ver = 0;
    } else {
      codec_ver = ase->codec_id.coding_format == bluetooth::le_audio::types::kLeAudioCodingFormatLC3
                          ? (direction == bluetooth::le_audio::types::kLeAudioDirectionSink
                                     ? vendor_metadata[6]
                                     : vendor_metadata[7])
                          : vendor_metadata[7] & 0x0F;
    }
    vendor_datapath_config.insert(vendor_datapath_config.end(), &len, &len + 1);
    vendor_datapath_config.insert(vendor_datapath_config.end(), &type, &type + 1);
    vendor_datapath_config.insert(vendor_datapath_config.end(), &codec_ver, &codec_ver + 1);

    // Populate frequency
    uint32_t frequency = ase->codec_config.GetAsCoreCodecConfig().GetSamplingFrequencyHz();
    uint8_t freq = freq_to_ltv_map.count(frequency) ? freq_to_ltv_map.at(frequency) : 0;
    len = LTV_LEN_FREQ;
    type = LTV_TYPE_FREQ;
    vendor_datapath_config.insert(vendor_datapath_config.end(), &len, &len + 1);
    vendor_datapath_config.insert(vendor_datapath_config.end(), &type, &type + 1);
    vendor_datapath_config.insert(vendor_datapath_config.end(), &freq, &freq + 1);

    // Populate usecase number
    uint8_t usecase = HQ_AUDIO_USE_CASE;
    len = LTV_LEN_USE_CASE;
    type = LTV_TYPE_USE_CASE;
    usecase = audioContextToUseCase(context_type);
    vendor_datapath_config.insert(vendor_datapath_config.end(), &len, &len + 1);
    vendor_datapath_config.insert(vendor_datapath_config.end(), &type, &type + 1);
    vendor_datapath_config.insert(vendor_datapath_config.end(), &usecase, &usecase + 1);

    // Populated codec ID
    uint16_t vendor_company_id = ase->codec_id.vendor_company_id;
    uint16_t vendor_codec_id = ase->codec_id.vendor_codec_id;
    len = LTV_LEN_CODEC_ID;
    type = LTV_TYPE_CODEC_ID;
    vendor_datapath_config.insert(vendor_datapath_config.end(), &len, &len + 1);
    vendor_datapath_config.insert(vendor_datapath_config.end(), &type, &type + 1);
    vendor_datapath_config.insert(vendor_datapath_config.end(), &ase->codec_id.coding_format,
                                  &ase->codec_id.coding_format + 1);
    vendor_datapath_config.insert(vendor_datapath_config.end(), vendor_company_id);
    vendor_datapath_config.insert(vendor_datapath_config.end(), vendor_company_id >> 8);
    vendor_datapath_config.insert(vendor_datapath_config.end(), vendor_codec_id);
    vendor_datapath_config.insert(vendor_datapath_config.end(), vendor_codec_id >> 8);

    // Populate connection handle
    uint16_t connection_handle = conn_handles[0];
    len = LTV_LEN_CONN_HANDLE;
    type = LTV_TYPE_CONN_HANDLE;
    vendor_datapath_config.insert(vendor_datapath_config.end(), &len, &len + 1);
    vendor_datapath_config.insert(vendor_datapath_config.end(), &type, &type + 1);
    vendor_datapath_config.insert(vendor_datapath_config.end(), connection_handle);
    vendor_datapath_config.insert(vendor_datapath_config.end(), connection_handle >> 8);

    return vendor_datapath_config;
  }

  void SetAseState(LeAudioDevice* leAudioDevice, struct ase* ase, AseState state) {
    log::info("{} ({}), ase_id: {}, {} -> {}", leAudioDevice->address_, leAudioDevice->group_id_, ase->id, ToString(ase->state),
              ToString(state));

    log_history_->AddLogHistory(kLogStateMachineTag, leAudioDevice->group_id_,
                                leAudioDevice->address_,
                                "ASE_ID " + std::to_string(ase->id) + ": " + kLogStateChangedOp,
                                ToString(ase->state) + "->" + ToString(state));

    ase->state = state;
  }

  LeAudioDevice* getDeviceTryingToAttachTheStream(LeAudioDeviceGroup* group) {
    /* Device which is attaching the stream is just an active device not in
     * STREAMING state and NOT in  the RELEASING state.
     * The precondition is, that TargetState is Streaming
     */

    log::debug("group_id: {}, targetState: {}", group->group_id_,
               ToString(group->GetTargetState()));

    if (group->GetTargetState() != AseState::BTA_LE_AUDIO_ASE_STATE_STREAMING) {
      return nullptr;
    }

    for (auto dev = group->GetFirstActiveDevice(); dev != nullptr;
         dev = group->GetNextActiveDevice(dev)) {
      if (!dev->HaveAllActiveAsesSameState(AseState::BTA_LE_AUDIO_ASE_STATE_STREAMING) &&
          !dev->HaveAnyReleasingAse()) {
        log::debug("Attaching device {} to group_id: {}", dev->address_, group->group_id_);
        return dev;
      }
    }
    return nullptr;
  }

  void AseStateMachineProcessIdle(
          struct bluetooth::le_audio::client_parser::ascs::ase_rsp_hdr& /*arh*/, struct ase* ase,
          LeAudioDeviceGroup* group, LeAudioDevice* leAudioDevice) {
    log::info("group_id: {}", group->group_id_);
    log::debug("ase state: {}", static_cast<int>(ase->state));
    switch (ase->state) {
      case AseState::BTA_LE_AUDIO_ASE_STATE_IDLE:
      case AseState::BTA_LE_AUDIO_ASE_STATE_CODEC_CONFIGURED:
        break;
      case AseState::BTA_LE_AUDIO_ASE_STATE_RELEASING: {
        SetAseState(leAudioDevice, ase, AseState::BTA_LE_AUDIO_ASE_STATE_IDLE);
        ase->active = false;
        ase->configured_for_context_type =
                bluetooth::le_audio::types::LeAudioContextType::UNINITIALIZED;

        if (!leAudioDevice->HaveAllActiveAsesSameState(AseState::BTA_LE_AUDIO_ASE_STATE_IDLE)) {
          /* More ASEs notification from this device has to come for this group
           */
          log::debug("Wait for more ASE to configure for device {}", leAudioDevice->address_);
          return;
        }

        if (!group->HaveAllActiveDevicesAsesTheSameState(AseState::BTA_LE_AUDIO_ASE_STATE_IDLE)) {
          log::debug("Waiting for more devices to get into idle state");
          return;
        }

        /* Last node is in releasing state*/
        group->SetState(AseState::BTA_LE_AUDIO_ASE_STATE_IDLE);
        group->PrintDebugState();

        /* If all CISes are disconnected, notify upper layer about IDLE state,
         * otherwise wait for */
        if (!group->HaveAllCisesDisconnected() ||
            getDeviceTryingToAttachTheStream(group) != nullptr) {
          log::warn("Not all CISes removed before going to IDLE for group {}, waiting...",
                    group->group_id_);
          group->PrintDebugState();
          return;
        }

        cancel_watchdog_if_needed(group->group_id_);
        ReleaseCisIds(group);
        RemoveCigForGroup(group);
        group->SetTargetState(AseState::BTA_LE_AUDIO_ASE_STATE_IDLE);
        state_machine_callbacks_->StatusReportCb(group->group_id_, GroupStreamStatus::IDLE);

        break;
      }
      case AseState::BTA_LE_AUDIO_ASE_STATE_QOS_CONFIGURED:
      case AseState::BTA_LE_AUDIO_ASE_STATE_DISABLING:
        log::error("Ignore invalid attempt of state transition from  {} to {}, {}, ase_id: {}",
                   ToString(ase->state), ToString(AseState::BTA_LE_AUDIO_ASE_STATE_IDLE),
                   leAudioDevice->address_, ase->id);
        group->PrintDebugState();
        break;
      case AseState::BTA_LE_AUDIO_ASE_STATE_ENABLING:
      case AseState::BTA_LE_AUDIO_ASE_STATE_STREAMING:
        log::error("Invalid state transition from {} to {}, {}, ase_id: {}. Stopping the stream.",
                   ToString(ase->state), ToString(AseState::BTA_LE_AUDIO_ASE_STATE_IDLE),
                   leAudioDevice->address_, ase->id);
        group->PrintDebugState();
        StopStream(group);
        break;
    }
  }

  void PrepareAndSendQoSToTheGroup(LeAudioDeviceGroup* group) {
    LeAudioDevice* leAudioDevice = group->GetFirstActiveDevice();
    if (!leAudioDevice) {
      log::error("No active device for the group");
      group->PrintDebugState();
      ClearGroup(group, true);
      return;
    }

    for (; leAudioDevice; leAudioDevice = group->GetNextActiveDevice(leAudioDevice)) {
      PrepareAndSendConfigQos(group, leAudioDevice);
    }
  }

  bool PrepareAndSendCodecConfigToTheGroup(LeAudioDeviceGroup* group) {
    log::info("group_id: {}", group->group_id_);
    auto leAudioDevice = group->GetFirstActiveDevice();
    if (!leAudioDevice) {
      log::error("No active device for the group");
      return false;
    }

    for (; leAudioDevice; leAudioDevice = group->GetNextActiveDevice(leAudioDevice)) {
      if (!group->cig.AssignCisIds(leAudioDevice)) {
        log::error("unable to assign CIS IDs");
        StopStream(group);
        return false;
      }
      PrepareAndSendCodecConfigure(group, leAudioDevice);
    }
    return true;
  }

  void PrepareAndSendCodecConfigure(LeAudioDeviceGroup* group, LeAudioDevice* leAudioDevice) {
    struct bluetooth::le_audio::client_parser::ascs::ctp_codec_conf conf;
    std::vector<struct bluetooth::le_audio::client_parser::ascs::ctp_codec_conf> confs;
    struct ase* ase;
    std::stringstream msg_stream;
    std::stringstream extra_stream;

    if (!group->cig.AssignCisIds(leAudioDevice)) {
      log::error("unable to assign CIS IDs");
      StopStream(group);
      return;
    }

    if (group->cig.GetState() == CigState::CREATED) {
      group->AssignCisConnHandlesToAses(leAudioDevice);
    }

    msg_stream << kLogAseConfigOp;

    ase = leAudioDevice->GetFirstActiveAse();
    log::assert_that(ase, "shouldn't be called without an active ASE");
    for (; ase != nullptr; ase = leAudioDevice->GetNextActiveAse(ase)) {
      log::debug("device: {}, ase_id: {}, cis_id: {}, ase state: {}", leAudioDevice->address_,
                 ase->id, ase->cis_id, ToString(ase->state));
      conf.ase_id = ase->id;
      conf.target_latency = ase->target_latency;
      conf.target_phy = group->GetTargetPhy(ase->direction);
      conf.codec_id = ase->codec_config.id;

      if (!ase->codec_config.vendor_params.empty()) {
        log::debug("Using vendor codec configuration.");
        conf.codec_config = ase->codec_config.vendor_params;
      } else {
        conf.codec_config = ase->codec_config.params.RawPacket();
      }
      confs.push_back(conf);

      msg_stream << "ASE_ID " << +conf.ase_id << ",";
      if (ase->direction == bluetooth::le_audio::types::kLeAudioDirectionSink) {
        extra_stream << "snk,";
      } else {
        extra_stream << "src,";
      }
      extra_stream << +conf.codec_id.coding_format << "," << +conf.target_latency << ";;";
    }

    std::vector<uint8_t> value;
    log::info("{} -> ", leAudioDevice->address_);
    bluetooth::le_audio::client_parser::ascs::PrepareAseCtpCodecConfig(confs, value);
    WriteToControlPoint(leAudioDevice, value);

    log_history_->AddLogHistory(kLogControlPointCmd, group->group_id_, leAudioDevice->address_,
                                msg_stream.str(), extra_stream.str());
  }

  void AseStateMachineProcessCodecConfigured(
          struct bluetooth::le_audio::client_parser::ascs::ase_rsp_hdr& /*arh*/, struct ase* ase,
          uint8_t* data, uint16_t len, LeAudioDeviceGroup* group, LeAudioDevice* leAudioDevice) {
    if (!group) {
      log::error("leAudioDevice doesn't belong to any group");

      return;
    }

    /* Internal helper for filling in the QoS parameters for an ASE, based
     * on the codec configure state and the prefferend ASE QoS parameters.
     * Note: The whole group state dependent parameters (out_cfg.framing, and
     *       out.cfg.presentation_delay) are calculated later, in the
     *       PrepareAndSendConfigQos(), once the whole group transitions to a
     *       proper state.
     */
    auto qos_config_update = [leAudioDevice](
                                     const struct bluetooth::le_audio::client_parser::ascs::
                                             ase_codec_configured_state_params& rsp,
                                     bluetooth::le_audio::types::AseQosPreferences& out_qos,
                                     bluetooth::le_audio::types::AseQosConfiguration& out_cfg) {
      out_qos.supported_framing = rsp.framing;
      out_qos.preferred_phy = rsp.preferred_phy;
      out_qos.preferred_retrans_nb = rsp.preferred_retrans_nb;
      out_qos.pres_delay_min = rsp.pres_delay_min;
      out_qos.pres_delay_max = rsp.pres_delay_max;
      out_qos.preferred_pres_delay_min = rsp.preferred_pres_delay_min;
      out_qos.preferred_pres_delay_max = rsp.preferred_pres_delay_max;

      log::debug(
              "Max Transport Latency: {}, "
              "rsp_mtl: {}, Retransmission Number: {}, Phy: {}, preferred_phy: {}",
              out_cfg.max_transport_latency, rsp.max_transport_latency, out_cfg.retrans_nb,
              out_cfg.phy, rsp.preferred_phy);

      /* Validate and update QoS to be consistent */
      if ((!out_cfg.max_transport_latency ||
           out_cfg.max_transport_latency > rsp.max_transport_latency) ||
          !out_cfg.retrans_nb) {
        out_cfg.max_transport_latency = rsp.max_transport_latency;
        out_cfg.retrans_nb = rsp.preferred_retrans_nb;
        log::info(
                "Using server preferred QoS settings. Max Transport Latency: {}, "
                "Retransmission Number: {}, Phy: {}",
                out_cfg.max_transport_latency, out_cfg.retrans_nb, out_cfg.phy);
      }
      if (!out_cfg.phy) {
        out_cfg.phy = leAudioDevice->GetPreferredPhyBitmask(rsp.preferred_phy);
        log::debug("Using server preferred Phy: {}", out_cfg.phy);
      }
    };

    log::debug("ase state: {}", static_cast<int>(ase->state));

    /* ase contain current ASE state. New state is in "arh" */
    switch (ase->state) {
      case AseState::BTA_LE_AUDIO_ASE_STATE_IDLE: {
        struct bluetooth::le_audio::client_parser::ascs::ase_codec_configured_state_params rsp;

        /* Cache codec configured status values for further
         * configuration/reconfiguration
         */
        if (!ParseAseStatusCodecConfiguredStateParams(rsp, len, data)) {
          StopStream(group);
          return;
        }

        uint16_t cig_curr_max_trans_lat_mtos = group->GetMaxTransportLatencyMtos();
        uint16_t cig_curr_max_trans_lat_stom = group->GetMaxTransportLatencyStom();

        if (group->GetState() == AseState::BTA_LE_AUDIO_ASE_STATE_STREAMING) {
          /* We are here because of the reconnection of the single device.
           * Reconfigure CIG if current CIG supported Max Transport Latency for
           * a direction, cannot be supported by the newly connected member
           * device's ASE for the direction.
           */
          if ((ase->direction == bluetooth::le_audio::types::kLeAudioDirectionSink &&
               cig_curr_max_trans_lat_mtos > rsp.max_transport_latency) ||
              (ase->direction == bluetooth::le_audio::types::kLeAudioDirectionSource &&
               cig_curr_max_trans_lat_stom > rsp.max_transport_latency)) {
            group->SetPendingConfiguration();
            StopStream(group);
            return;
          }
        }

        qos_config_update(rsp, ase->qos_preferences, ase->qos_config);
        SetAseState(leAudioDevice, ase, AseState::BTA_LE_AUDIO_ASE_STATE_CODEC_CONFIGURED);

        if (group->GetTargetState() == AseState::BTA_LE_AUDIO_ASE_STATE_IDLE) {
          /* This is autonomus change of the remote device */
          log::debug("Autonomus change for device {}, ase id {}. Just store it.",
                     leAudioDevice->address_, ase->id);
          if (group->HaveAllActiveDevicesAsesTheSameState(
                      AseState::BTA_LE_AUDIO_ASE_STATE_CODEC_CONFIGURED)) {
            group->SetState(AseState::BTA_LE_AUDIO_ASE_STATE_CODEC_CONFIGURED);
          }
          return;
        }

        if (leAudioDevice->HaveAnyUnconfiguredAses()) {
          /* More ASEs notification from this device has to come for this group
           */
          log::debug("More Ases to be configured for the device {}", leAudioDevice->address_);
          return;
        }

        if (group->GetState() == AseState::BTA_LE_AUDIO_ASE_STATE_STREAMING) {
          /* We are here because of the reconnection of the single device. */
          /* Make sure that device is ready to be configured as we could also
           * get here triggered by the remote device. If device is not connected
           * yet, we should wait for the stack to trigger adding device to the
           * stream */
          if (leAudioDevice->GetConnectionState() ==
              bluetooth::le_audio::DeviceConnectState::CONNECTED) {
            PrepareAndSendConfigQos(group, leAudioDevice);
          } else {
            log::debug(
                    "Device {} initiated configured state but it is not yet ready to be configured",
                    leAudioDevice->address_);
          }
          return;
        }

        /* Configure ASEs for next device in group */
        if (group->HaveAnyActiveDeviceInUnconfiguredState()) {
          log::debug("Waiting for all the ASES in the Configured state");
          return;
        }

        /* Last node configured, process group to codec configured state */
        group->SetState(AseState::BTA_LE_AUDIO_ASE_STATE_CODEC_CONFIGURED);

        if (group->GetTargetState() == AseState::BTA_LE_AUDIO_ASE_STATE_STREAMING ||
            group->GetTargetState() == AseState::BTA_LE_AUDIO_ASE_STATE_QOS_CONFIGURED) {
          if (group->cig.GetState() == CigState::CREATED) {
            /* It can happen on the earbuds switch scenario. When one device
             * is getting remove while other is adding to the stream and CIG is
             * already created.
             * Also if one of the set members got reconnected while the other was in QoSConfigured
             * state. In this case, state machine will keep CIG but will send Codec Config to all
             * the set members and when ASEs will move to Codec Configured State, we would like a
             * whole group to move to QoS Configure.*/
            PrepareAndSendQoSToTheGroup(group);
          } else if (!CigCreate(group)) {
            log::error("Could not create CIG. Stop the stream for group {}", group->group_id_);
            StopStream(group);
          }
          return;
        }

        if (group->GetTargetState() == AseState::BTA_LE_AUDIO_ASE_STATE_CODEC_CONFIGURED &&
            group->IsPendingConfiguration()) {
          log::info("Configured state completed");

          /* If all CISes are disconnected, notify upper layer about IDLE
           * state, otherwise wait for */
          if (!group->HaveAllCisesDisconnected()) {
            log::warn("Not all CISes removed before going to CONFIGURED for group {}, waiting...",
                      group->group_id_);
            group->PrintDebugState();
            return;
          }

          group->ClearPendingConfiguration();
          state_machine_callbacks_->StatusReportCb(group->group_id_,
                                                   GroupStreamStatus::CONFIGURED_BY_USER);

          /* No more transition for group */
          cancel_watchdog_if_needed(group->group_id_);
          return;
        }

        log::error(", invalid state transition, from: {} to {}", ToString(group->GetState()),
                   ToString(group->GetTargetState()));
        StopStream(group);

        break;
      }
      case AseState::BTA_LE_AUDIO_ASE_STATE_CODEC_CONFIGURED: {
        /* Received Configured in Configured state. This could be done
         * autonomously because of the reconfiguration done by us
         */

        struct bluetooth::le_audio::client_parser::ascs::ase_codec_configured_state_params rsp;

        /* Cache codec configured status values for further
         * configuration/reconfiguration
         */
        if (!ParseAseStatusCodecConfiguredStateParams(rsp, len, data)) {
          StopStream(group);
          return;
        }

        /* This may be a notification from a re-configured ASE */
        ase->reconfigure = false;
        qos_config_update(rsp, ase->qos_preferences, ase->qos_config);

        if (leAudioDevice->HaveAnyUnconfiguredAses()) {
          /* Waiting for others to be reconfigured */
          return;
        }

        if (group->GetState() == AseState::BTA_LE_AUDIO_ASE_STATE_STREAMING) {
          /* We are here because of the reconnection of the single device. */
          /* Make sure that device is ready to be configured as we could also
           * get here triggered by the remote device. If device is not connected
           * yet, we should wait for the stack to trigger adding device to the
           * stream */
          if (leAudioDevice->GetConnectionState() ==
              bluetooth::le_audio::DeviceConnectState::CONNECTED) {
            PrepareAndSendConfigQos(group, leAudioDevice);
          } else {
            log::debug(
                    "Device {} initiated configured state but it is not yet ready to be configured",
                    leAudioDevice->address_);
          }
          return;
        }

        if (group->HaveAnyActiveDeviceInUnconfiguredState()) {
          log::debug("Waiting for all the devices to be configured for group id {}",
                     group->group_id_);
          return;
        }

        /* Last node configured, process group to codec configured state */
        group->SetState(AseState::BTA_LE_AUDIO_ASE_STATE_CODEC_CONFIGURED);

        if (group->GetTargetState() == AseState::BTA_LE_AUDIO_ASE_STATE_STREAMING ||
            group->GetTargetState() == AseState::BTA_LE_AUDIO_ASE_STATE_QOS_CONFIGURED) {
          if (group->cig.GetState() == CigState::CREATED) {
            /* It can happen on the earbuds switch scenario. When one device
             * is getting remove while other is adding to the stream and CIG is
             * already created */
            PrepareAndSendConfigQos(group, leAudioDevice);
          } else if (!CigCreate(group)) {
            log::error("Could not create CIG. Stop the stream for group {}", group->group_id_);
            StopStream(group);
          }
          return;
        }

        if (group->GetTargetState() == AseState::BTA_LE_AUDIO_ASE_STATE_CODEC_CONFIGURED &&
            group->IsPendingConfiguration()) {
          log::info("Configured state completed");
          group->ClearPendingConfiguration();
          state_machine_callbacks_->StatusReportCb(group->group_id_,
                                                   GroupStreamStatus::CONFIGURED_BY_USER);

          /* No more transition for group */
          cancel_watchdog_if_needed(group->group_id_);
          return;
        }

        if (group->GetTargetState() == AseState::BTA_LE_AUDIO_ASE_STATE_IDLE) {
          log::info("Cancel watchdog");
          cancel_watchdog_if_needed(group->group_id_);
          return;
        }

        log::info("Autonomous change, from: {} to {}", ToString(group->GetState()),
                  ToString(group->GetTargetState()));

        break;
      }
      case AseState::BTA_LE_AUDIO_ASE_STATE_QOS_CONFIGURED:
        SetAseState(leAudioDevice, ase, AseState::BTA_LE_AUDIO_ASE_STATE_CODEC_CONFIGURED);
        group->PrintDebugState();
        break;
      case AseState::BTA_LE_AUDIO_ASE_STATE_DISABLING:
        log::error("Ignore invalid attempt of state transition from {} to {}, {}, ase_id: {}",
                   ToString(ase->state),
                   ToString(AseState::BTA_LE_AUDIO_ASE_STATE_CODEC_CONFIGURED),
                   leAudioDevice->address_, ase->id);
        group->PrintDebugState();
        break;
      case AseState::BTA_LE_AUDIO_ASE_STATE_RELEASING:
        SetAseState(leAudioDevice, ase, AseState::BTA_LE_AUDIO_ASE_STATE_CODEC_CONFIGURED);
        ase->active = false;

        if (!leAudioDevice->HaveAllActiveAsesSameState(
                    AseState::BTA_LE_AUDIO_ASE_STATE_CODEC_CONFIGURED)) {
          /* More ASEs notification from this device has to come for this group
           */
          log::debug("Wait for more ASE to configure for device {}", leAudioDevice->address_);
          return;
        }

        {
          auto activeDevice = group->GetFirstActiveDevice();
          if (activeDevice) {
            log::debug("There is at least one active device {}, wait to become inactive",
                       activeDevice->address_);
            return;
          }
        }

        /* Last node is in releasing state*/
        group->SetState(AseState::BTA_LE_AUDIO_ASE_STATE_CODEC_CONFIGURED);
        /* Remote device has cache and keep staying in configured state after
         * release. Therefore, we assume this is a target state requested by
         * remote device.
         */
        group->SetTargetState(group->GetState());

        if (!group->HaveAllCisesDisconnected()) {
          log::warn("Not all CISes removed before going to IDLE for group {}, waiting...",
                    group->group_id_);
          group->PrintDebugState();
          return;
        }

        cancel_watchdog_if_needed(group->group_id_);
        ReleaseCisIds(group);
        RemoveCigForGroup(group);

        state_machine_callbacks_->StatusReportCb(group->group_id_,
                                                 GroupStreamStatus::CONFIGURED_AUTONOMOUS);
        break;
      case AseState::BTA_LE_AUDIO_ASE_STATE_STREAMING:
      case AseState::BTA_LE_AUDIO_ASE_STATE_ENABLING:
        log::error("Invalid state transition from {} to {}, {}, ase_id: {}. Stopping the stream",
                   ToString(ase->state),
                   ToString(AseState::BTA_LE_AUDIO_ASE_STATE_CODEC_CONFIGURED),
                   leAudioDevice->address_, ase->id);
        group->PrintDebugState();
        StopStream(group);
        break;
    }
  }

  void AseStateMachineProcessQosConfigured(
          struct bluetooth::le_audio::client_parser::ascs::ase_rsp_hdr& /*arh*/, struct ase* ase,
          LeAudioDeviceGroup* group, LeAudioDevice* leAudioDevice) {
    if (!group) {
      log::error("leAudioDevice doesn't belong to any group");

      return;
    }

    log::debug("ase state: {}", static_cast<int>(ase->state));

    switch (ase->state) {
      case AseState::BTA_LE_AUDIO_ASE_STATE_QOS_CONFIGURED:
        log::info(
                "Unexpected state transition from {} to {}, {}, ase_id: {}, "
                "fallback to transition from {} to {}",
                ToString(ase->state), ToString(AseState::BTA_LE_AUDIO_ASE_STATE_QOS_CONFIGURED),
                leAudioDevice->address_, ase->id,
                ToString(AseState::BTA_LE_AUDIO_ASE_STATE_CODEC_CONFIGURED),
                ToString(AseState::BTA_LE_AUDIO_ASE_STATE_QOS_CONFIGURED));
        group->PrintDebugState();
        [[fallthrough]];

      case AseState::BTA_LE_AUDIO_ASE_STATE_CODEC_CONFIGURED: {
        SetAseState(leAudioDevice, ase, AseState::BTA_LE_AUDIO_ASE_STATE_QOS_CONFIGURED);

        if (group->GetTargetState() != AseState::BTA_LE_AUDIO_ASE_STATE_STREAMING &&
            group->GetTargetState() != AseState::BTA_LE_AUDIO_ASE_STATE_QOS_CONFIGURED) {
          log::warn("{}, ase_id: {}, target state: {}", leAudioDevice->address_, ase->id,
                    ToString(group->GetTargetState()));
          group->PrintDebugState();
          return;
        }

        if (!leAudioDevice->HaveAllActiveAsesSameState(
                    AseState::BTA_LE_AUDIO_ASE_STATE_QOS_CONFIGURED)) {
          /* More ASEs notification from this device has to come for this group
           */
          return;
        }

        if (group->GetState() == AseState::BTA_LE_AUDIO_ASE_STATE_STREAMING ||
            (group->GetTargetState() == AseState::BTA_LE_AUDIO_ASE_STATE_STREAMING &&
                                       group->cig.GetState() == CigState::CREATED)) {
          /* We are here because of the reconnection of the single device. */
          PrepareAndSendEnable(leAudioDevice);
          return;
        }

        if (!group->HaveAllActiveDevicesAsesTheSameState(
                    AseState::BTA_LE_AUDIO_ASE_STATE_QOS_CONFIGURED)) {
          log::debug("Waiting for all the devices to be in QoS state");
          return;
        }

        group->SetState(AseState::BTA_LE_AUDIO_ASE_STATE_QOS_CONFIGURED);

        if (group->GetTargetState() == AseState::BTA_LE_AUDIO_ASE_STATE_QOS_CONFIGURED) {
          cancel_watchdog_if_needed(group->group_id_);
          group->ClearPendingConfiguration();
          state_machine_callbacks_->StatusReportCb(group->group_id_,
                                                   GroupStreamStatus::CONFIGURED_BY_USER);
          return;
        }
        PrepareAndSendEnableToTheGroup(group);

        break;
      }
      case AseState::BTA_LE_AUDIO_ASE_STATE_STREAMING:
        if (ase->direction == bluetooth::le_audio::types::kLeAudioDirectionSource) {
          /* Source ASE cannot go from Streaming to QoS Configured state */
          log::error("invalid state transition, from: {}, to: {}", static_cast<int>(ase->state),
                     static_cast<int>(AseState::BTA_LE_AUDIO_ASE_STATE_QOS_CONFIGURED));
          StopStream(group);
          return;
        }

        SetAseState(leAudioDevice, ase, AseState::BTA_LE_AUDIO_ASE_STATE_QOS_CONFIGURED);

        if (group->HaveAllActiveDevicesAsesTheSameState(
                    AseState::BTA_LE_AUDIO_ASE_STATE_QOS_CONFIGURED)) {
          group->SetState(AseState::BTA_LE_AUDIO_ASE_STATE_QOS_CONFIGURED);
        }

        if (group->GetTargetState() == AseState::BTA_LE_AUDIO_ASE_STATE_QOS_CONFIGURED) {
          /* Process the Disable Transition of the rest of group members if no
           * more ASE notifications has to come from this device. */
          ProcessGroupDisable(group);
        } else {
          /* Remote may autonomously bring ASEs to QoS configured state */
          ProcessAutonomousDisable(group, leAudioDevice, ase);
        }

        break;

      case AseState::BTA_LE_AUDIO_ASE_STATE_DISABLING: {
        SetAseState(leAudioDevice, ase, AseState::BTA_LE_AUDIO_ASE_STATE_QOS_CONFIGURED);

        /* More ASEs notification from this device has to come for this group */
        if (!group->HaveAllActiveDevicesAsesTheSameState(
                    AseState::BTA_LE_AUDIO_ASE_STATE_QOS_CONFIGURED)) {
          return;
        }

        group->SetState(AseState::BTA_LE_AUDIO_ASE_STATE_QOS_CONFIGURED);

        if (!group->HaveAllCisesDisconnected()) {
          return;
        }

        if (group->GetTargetState() == AseState::BTA_LE_AUDIO_ASE_STATE_QOS_CONFIGURED) {
          /* No more transition for group */
          cancel_watchdog_if_needed(group->group_id_);

          state_machine_callbacks_->StatusReportCb(group->group_id_, GroupStreamStatus::SUSPENDED);
        } else {
          log::error(", invalid state transition, from: {}, to: {}", ToString(group->GetState()),
                     ToString(group->GetTargetState()));
          StopStream(group);
          return;
        }
        break;
      }
      case AseState::BTA_LE_AUDIO_ASE_STATE_IDLE:
      case AseState::BTA_LE_AUDIO_ASE_STATE_RELEASING:
        // Do nothing here, just print an error message
        log::error("Ignore invalid attempt of state transition from {} to {}, {}, ase_id: {}",
                   ToString(ase->state), ToString(AseState::BTA_LE_AUDIO_ASE_STATE_QOS_CONFIGURED),
                   leAudioDevice->address_, ase->id);
        group->PrintDebugState();
        break;
      case AseState::BTA_LE_AUDIO_ASE_STATE_ENABLING:
        log::error("Invalid state transition from {} to {}, {}, ase_id: {}. Stopping the stream.",
                   ToString(ase->state), ToString(AseState::BTA_LE_AUDIO_ASE_STATE_QOS_CONFIGURED),
                   leAudioDevice->address_, ase->id);
        StopStream(group);
        break;
    }
  }

  void ClearGroup(LeAudioDeviceGroup* group, bool report_idle_state) {
    log::debug("group_id: {}", group->group_id_);
    group->SetState(AseState::BTA_LE_AUDIO_ASE_STATE_IDLE);
    group->SetTargetState(AseState::BTA_LE_AUDIO_ASE_STATE_IDLE);

    /* Clear group pending status */
    group->ClearPendingAvailableContextsChange();
    group->ClearPendingConfiguration();

    cancel_watchdog_if_needed(group->group_id_);
    ReleaseCisIds(group);
    RemoveCigForGroup(group);

    if (report_idle_state) {
      state_machine_callbacks_->StatusReportCb(group->group_id_, GroupStreamStatus::IDLE);
    }
  }

  void PrepareAndSendEnableToTheGroup(LeAudioDeviceGroup* group) {
    log::info("group_id: {}", group->group_id_);

    auto leAudioDevice = group->GetFirstActiveDevice();
    if (!leAudioDevice) {
      log::error("No active device for the group");
      group->PrintDebugState();
      ClearGroup(group, true);
      return;
    }

    for (; leAudioDevice; leAudioDevice = group->GetNextActiveDevice(leAudioDevice)) {
      PrepareAndSendEnable(leAudioDevice);
    }
  }

  void PrepareAndSendEnable(LeAudioDevice* leAudioDevice) {
    struct bluetooth::le_audio::client_parser::ascs::ctp_enable conf;
    std::vector<struct bluetooth::le_audio::client_parser::ascs::ctp_enable> confs;
    std::vector<uint8_t> value;
    struct ase* ase;
    std::stringstream msg_stream;
    std::stringstream extra_stream;

    msg_stream << kLogAseEnableOp;

    ase = leAudioDevice->GetFirstActiveAse();
    log::assert_that(ase, "shouldn't be called without an active ASE");
    do {
      log::debug("device: {}, ase_id: {}, cis_id: {}, ase state: {}", leAudioDevice->address_,
                 ase->id, ase->cis_id, ToString(ase->state));
      conf.ase_id = ase->id;
      conf.metadata = ase->metadata.RawPacket();
      confs.push_back(conf);

      /* Below is just for log history */
      msg_stream << "ASE_ID " << +ase->id << ",";
      extra_stream << "meta: " << base::HexEncode(conf.metadata.data(), conf.metadata.size())
                   << ";;";
    } while ((ase = leAudioDevice->GetNextActiveAse(ase)));

    bluetooth::le_audio::client_parser::ascs::PrepareAseCtpEnable(confs, value);
    WriteToControlPoint(leAudioDevice, value);

    log::info("group_id: {}, {}", leAudioDevice->group_id_, leAudioDevice->address_);
    log_history_->AddLogHistory(kLogControlPointCmd, leAudioDevice->group_id_,
                                leAudioDevice->address_, msg_stream.str(), extra_stream.str());
  }

  GroupStreamStatus PrepareAndSendDisableToTheGroup(LeAudioDeviceGroup* group) {
    log::info("grop_id: {}", group->group_id_);

    auto leAudioDevice = group->GetFirstActiveDevice();
    if (!leAudioDevice) {
      log::error("No active device for the group");
      group->PrintDebugState();
      ClearGroup(group, false);
      return GroupStreamStatus::IDLE;
    }

    for (; leAudioDevice; leAudioDevice = group->GetNextActiveDevice(leAudioDevice)) {
      PrepareAndSendDisable(leAudioDevice);
    }
    return GroupStreamStatus::SUSPENDING;
  }

  void PrepareAndSendDisable(LeAudioDevice* leAudioDevice) {
    ase* ase = leAudioDevice->GetFirstActiveAse();
    log::assert_that(ase, "shouldn't be called without an active ASE");

    std::stringstream msg_stream;
    msg_stream << kLogAseDisableOp;

    std::vector<uint8_t> ids;
    do {
      log::debug("device: {}, ase_id: {}, cis_id: {}, ase state: {}", leAudioDevice->address_,
                 ase->id, ase->cis_id, ToString(ase->state));
      ids.push_back(ase->id);

      msg_stream << "ASE_ID " << +ase->id << ", ";
    } while ((ase = leAudioDevice->GetNextActiveAse(ase)));

    log::info("group_id: {}, {}", leAudioDevice->group_id_, leAudioDevice->address_);
    std::vector<uint8_t> value;
    bluetooth::le_audio::client_parser::ascs::PrepareAseCtpDisable(ids, value);

    WriteToControlPoint(leAudioDevice, value);

    log_history_->AddLogHistory(kLogControlPointCmd, leAudioDevice->group_id_,
                                leAudioDevice->address_, msg_stream.str());
  }

  GroupStreamStatus PrepareAndSendReleaseToTheGroup(LeAudioDeviceGroup* group) {
    log::info("group_id: {}", group->group_id_);
    LeAudioDevice* leAudioDevice = group->GetFirstActiveDevice();
    if (!leAudioDevice) {
      log::error("No active device for the group");
      group->PrintDebugState();
      ClearGroup(group, false);
      return GroupStreamStatus::IDLE;
    }

    for (; leAudioDevice; leAudioDevice = group->GetNextActiveDevice(leAudioDevice)) {
      PrepareAndSendRelease(leAudioDevice);
    }

    return GroupStreamStatus::RELEASING;
  }

  void PrepareAndSendRelease(LeAudioDevice* leAudioDevice) {
    ase* ase = leAudioDevice->GetFirstActiveAse();
    log::assert_that(ase, "shouldn't be called without an active ASE");

    std::vector<uint8_t> ids;
    std::stringstream stream;
    stream << kLogAseReleaseOp;

    do {
      log::debug("device: {}, ase_id: {}, cis_id: {}, ase state: {}", leAudioDevice->address_,
                 ase->id, ase->cis_id, ToString(ase->state));
      ids.push_back(ase->id);
      stream << "ASE_ID " << +ase->id << ",";
    } while ((ase = leAudioDevice->GetNextActiveAse(ase)));

    std::vector<uint8_t> value;
    bluetooth::le_audio::client_parser::ascs::PrepareAseCtpRelease(ids, value);
    WriteToControlPoint(leAudioDevice, value);

    log::info("group_id: {}, {}", leAudioDevice->group_id_, leAudioDevice->address_);
    log_history_->AddLogHistory(kLogControlPointCmd, leAudioDevice->group_id_,
                                leAudioDevice->address_, stream.str());
  }

  void PrepareAndSendConfigQos(LeAudioDeviceGroup* group, LeAudioDevice* leAudioDevice) {
    std::vector<struct bluetooth::le_audio::client_parser::ascs::ctp_qos_conf> confs;

    bool validate_transport_latency = false;
    bool validate_max_sdu_size = false;

    std::stringstream msg_stream;
    msg_stream << kLogAseQoSConfigOp;

    std::stringstream extra_stream;
    int number_of_active_ases = 0;
    int number_of_streaming_ases = 0;

    for (struct ase* ase = leAudioDevice->GetFirstActiveAse(); ase != nullptr;
         ase = leAudioDevice->GetNextActiveAse(ase)) {
      log::debug("device: {}, ase_id: {}, cis_id: {}, ase state: {}", leAudioDevice->address_,
                 ase->id, ase->cis_id, ToString(ase->state));

      /* QoS Config can be done on ASEs which are in Codec Configured and QoS Configured state.
       * If ASE is streaming, it can be skipped.
       */
      number_of_active_ases++;
      if (ase->state == AseState::BTA_LE_AUDIO_ASE_STATE_STREAMING) {
        number_of_streaming_ases++;
        continue;
      }

      /* Fill in the whole group dependent ASE parameters */
      if (!group->GetPresentationDelay(&ase->qos_config.presentation_delay, ase->direction)) {
        log::error("inconsistent presentation delay for group");
        group->PrintDebugState();
        StopStream(group);
        return;
      }
      ase->qos_config.framing = group->GetFraming();

      struct bluetooth::le_audio::client_parser::ascs::ctp_qos_conf conf;
      conf.ase_id = ase->id;
      conf.cig = group->group_id_;
      conf.cis = ase->cis_id;
      conf.framing = ase->qos_config.framing;
      conf.phy = ase->qos_config.phy;
      conf.max_sdu = ase->qos_config.max_sdu_size;
      conf.retrans_nb = ase->qos_config.retrans_nb;
      conf.pres_delay = ase->qos_config.presentation_delay;
      conf.sdu_interval = ase->qos_config.sdu_interval;

      if (!conf.sdu_interval) {
        log::error("unsupported SDU interval for group");
        group->PrintDebugState();
        StopStream(group);
        return;
      }

      msg_stream << "ASE " << +conf.ase_id << ",";
      if (ase->direction == bluetooth::le_audio::types::kLeAudioDirectionSink) {
        conf.max_transport_latency = group->GetMaxTransportLatencyMtos();
        extra_stream << "snk,";
      } else {
        conf.max_transport_latency = group->GetMaxTransportLatencyStom();
        extra_stream << "src,";
      }

      if (conf.max_transport_latency > bluetooth::le_audio::types::kMaxTransportLatencyMin) {
        validate_transport_latency = true;
      }

      if (conf.max_sdu > 0) {
        validate_max_sdu_size = true;
      }
      confs.push_back(conf);

      // dir...cis_id,sdu,lat,rtn,phy,frm;;
      extra_stream << +conf.cis << "," << +conf.max_sdu << "," << +conf.max_transport_latency << ","
                   << +conf.retrans_nb << "," << +conf.phy << "," << +conf.framing << ";;";
    }

    if (number_of_streaming_ases > 0 && number_of_streaming_ases == number_of_active_ases) {
      log::debug("Device {} is already streaming", leAudioDevice->address_);
      return;
    }

    if (confs.size() == 0 || !validate_transport_latency || !validate_max_sdu_size) {
      log::error("Invalid configuration or latency or sdu size");
      group->PrintDebugState();
      StopStream(group);
      return;
    }

    std::vector<uint8_t> value;
    bluetooth::le_audio::client_parser::ascs::PrepareAseCtpConfigQos(confs, value);
    WriteToControlPoint(leAudioDevice, value);

    log::info("group_id: {}, {}", leAudioDevice->group_id_, leAudioDevice->address_);
    log_history_->AddLogHistory(kLogControlPointCmd, group->group_id_, leAudioDevice->address_,
                                msg_stream.str(), extra_stream.str());
  }

  void PrepareAndSendUpdateMetadata(LeAudioDevice* leAudioDevice,
                                    const BidirectionalPair<AudioContexts>& context_types,
                                    const BidirectionalPair<std::vector<uint8_t>>& ccid_lists) {
    std::vector<struct bluetooth::le_audio::client_parser::ascs::ctp_update_metadata> confs;

    std::stringstream msg_stream;
    msg_stream << kLogAseUpdateMetadataOp;

    std::stringstream extra_stream;

    if (!leAudioDevice->IsMetadataChanged(context_types, ccid_lists)) {
      return;
    }

    std::vector<uint16_t> conn_handles;
    AudioContexts ctx_type;

    /* Request server to update ASEs with new metadata */
    for (struct ase* ase = leAudioDevice->GetFirstActiveAse(); ase != nullptr;
         ase = leAudioDevice->GetNextActiveAse(ase)) {
      log::debug("device: {}, ase_id: {}, cis_id: {}, ase state: {}", leAudioDevice->address_,
                 ase->id, ase->cis_id, ToString(ase->state));

      if (ase->state != AseState::BTA_LE_AUDIO_ASE_STATE_ENABLING &&
          ase->state != AseState::BTA_LE_AUDIO_ASE_STATE_STREAMING) {
        /* This might happen when update metadata happens on late connect */
        log::debug(
                "Metadata for ase_id {} cannot be updated due to invalid ase state - see log above",
                ase->id);
        continue;
      }

      msg_stream << "ASE_ID " << +ase->id << ",";
      if (ase->direction == bluetooth::le_audio::types::kLeAudioDirectionSink) {
        extra_stream << "snk,";
      } else {
        extra_stream << "src,";
      }

      /* Filter multidirectional audio context for each ase direction */
      auto directional_audio_context = context_types.get(ase->direction) &
                                       leAudioDevice->GetAvailableContexts(ase->direction);

      bluetooth::le_audio::types::LeAudioLtvMap new_metadata;
      if (directional_audio_context.any()) {
        new_metadata = leAudioDevice->GetMetadata(directional_audio_context,
                                                  ccid_lists.get(ase->direction));
      } else {
        new_metadata = leAudioDevice->GetMetadata(AudioContexts(LeAudioContextType::UNSPECIFIED),
                                                  std::vector<uint8_t>());
      }

      /* Do not update if metadata did not changed. */
      if (ase->metadata == new_metadata) {
        continue;
      }

      ase->metadata = new_metadata;

      struct bluetooth::le_audio::client_parser::ascs::ctp_update_metadata conf;

      conf.ase_id = ase->id;
      conf.metadata = ase->metadata.RawPacket();
      confs.push_back(conf);
      conn_handles.push_back(ase->cis_conn_hdl);
      ctx_type = directional_audio_context;

      extra_stream << "meta: " << base::HexEncode(conf.metadata.data(), conf.metadata.size())
                   << ";;";
    }

    if (confs.size() != 0) {
      std::vector<uint8_t> value;
      bluetooth::le_audio::client_parser::ascs::PrepareAseCtpUpdateMetadata(confs, value);
      WriteToControlPoint(leAudioDevice, value);

      send_vs_cmd(static_cast<uint16_t>(ctx_type.value()),
         leAudioDevice->group_id_, conn_handles.size(), conn_handles, leAudioDevice->isLeXDevice());

      log::info("group_id: {}, {}", leAudioDevice->group_id_, leAudioDevice->address_);

      log_history_->AddLogHistory(kLogControlPointCmd, leAudioDevice->group_id_,
                                  leAudioDevice->address_, msg_stream.str(), extra_stream.str());
    }
  }

  void PrepareAndSendReceiverStartReady(LeAudioDevice* leAudioDevice, struct ase* ase) {
    std::vector<uint8_t> ids;
    std::vector<uint8_t> value;
    std::stringstream stream;

    stream << kLogAseStartReadyOp;

    do {
      if (ase->direction == bluetooth::le_audio::types::kLeAudioDirectionSource) {
        stream << "ASE_ID " << +ase->id << ",";
        ids.push_back(ase->id);
      }
    } while ((ase = leAudioDevice->GetNextActiveAse(ase)));

    if (ids.size() > 0) {
      bluetooth::le_audio::client_parser::ascs::PrepareAseCtpAudioReceiverStartReady(ids, value);
      WriteToControlPoint(leAudioDevice, value);

      log::info("group_id: {}, {}", leAudioDevice->group_id_, leAudioDevice->address_);
      log_history_->AddLogHistory(kLogControlPointCmd, leAudioDevice->group_id_,
                                  leAudioDevice->address_, stream.str());
    }
  }

  void AseStateMachineProcessEnabling(
          struct bluetooth::le_audio::client_parser::ascs::ase_rsp_hdr& /*arh*/, struct ase* ase,
          uint8_t* data, uint16_t len, LeAudioDeviceGroup* group, LeAudioDevice* leAudioDevice) {
    if (!group) {
      log::error("leAudioDevice doesn't belong to any group");
      return;
    }

    log::debug("ase state: {}", static_cast<int>(ase->state));

    switch (ase->state) {
      case AseState::BTA_LE_AUDIO_ASE_STATE_QOS_CONFIGURED:
        SetAseState(leAudioDevice, ase, AseState::BTA_LE_AUDIO_ASE_STATE_ENABLING);

        if (group->GetTargetState() != AseState::BTA_LE_AUDIO_ASE_STATE_STREAMING) {
          log::warn("{}, ase_id: {}, target state: {}", leAudioDevice->address_, ase->id,
                    ToString(group->GetTargetState()));
          group->PrintDebugState();
          return;
        }

        {
          struct le_audio::client_parser::ascs::ase_transient_state_params rsp;

          if (ParseAseStatusTransientStateParams(rsp, len, data)) {
            if (CodecManager::GetInstance()->IsUsingCodecExtensibility()) {
              state_machine_callbacks_->UpdateMetadataCb(ase->state, rsp.cig_id, rsp.cis_id,
                rsp.metadata);
            } else {
              parseVSMetadata(rsp.metadata.size(), rsp.metadata, rsp.cig_id,
                 rsp.cis_id, ase);
            }
          }
        }

        if (group->GetState() == AseState::BTA_LE_AUDIO_ASE_STATE_STREAMING) {
          if (ase->cis_state < CisState::CONNECTING) {
            /* We are here because of the reconnection of the single device. */
            if (!CisCreateForDevice(group, leAudioDevice)) {
              StopStream(group);
              return;
            }
          }

          if (!leAudioDevice->HaveAllActiveAsesCisEst()) {
            /* More cis established events has to come */
            return;
          }

          if (!leAudioDevice->IsReadyToCreateStream()) {
            /* Device still remains in ready to create stream state. It means
             * that more enabling status notifications has to come.
             */
            return;
          }

          /* All CISes created. Send start ready for source ASE before we can go
           * to streaming state.
           */
          struct ase* ase = leAudioDevice->GetFirstActiveAse();
          log::assert_that(ase != nullptr, "shouldn't be called without an active ASE, device {}",
                           leAudioDevice->address_.ToString());
          PrepareAndSendReceiverStartReady(leAudioDevice, ase);

          return;
        }

        if (leAudioDevice->IsReadyToCreateStream()) {
          ProcessGroupEnable(group);
        }

        break;

      case AseState::BTA_LE_AUDIO_ASE_STATE_ENABLING:
      /* Enable/Switch Content */
      break;
      default:
        log::error("invalid state transition, from: {}, to: {}", static_cast<int>(ase->state),
                   static_cast<int>(AseState::BTA_LE_AUDIO_ASE_STATE_ENABLING));
        StopStream(group);
        break;
    }
  }

  void AseStateMachineProcessStreaming(
          struct bluetooth::le_audio::client_parser::ascs::ase_rsp_hdr& /*arh*/, struct ase* ase,
          uint8_t* data, uint16_t len, LeAudioDeviceGroup* group, LeAudioDevice* leAudioDevice) {
    if (!group) {
      log::error("leAudioDevice doesn't belong to any group");

      return;
    }

    log::debug("ase state: {}", static_cast<int>(ase->state));

    switch (ase->state) {
      case AseState::BTA_LE_AUDIO_ASE_STATE_QOS_CONFIGURED:
        log::error("{}, ase_id: {}, moving from QoS Configured to Streaming is impossible.",
                   leAudioDevice->address_, ase->id);
        group->PrintDebugState();
        StopStream(group);
        break;

      case AseState::BTA_LE_AUDIO_ASE_STATE_ENABLING: {
        std::vector<uint8_t> value;

        SetAseState(leAudioDevice, ase, AseState::BTA_LE_AUDIO_ASE_STATE_STREAMING);

        if (!group->HaveAllActiveDevicesAsesTheSameState(
                    AseState::BTA_LE_AUDIO_ASE_STATE_STREAMING)) {
          /* More ASEs notification form this device has to come for this group
           */
          return;
        }

        if (group->GetState() == AseState::BTA_LE_AUDIO_ASE_STATE_STREAMING) {
          /* We are here because of the reconnection of the single device */
          log::info("{}, Ase id: {}, ase state: {}", leAudioDevice->address_, ase->id,
                    bluetooth::common::ToString(ase->state));
          cancel_watchdog_if_needed(group->group_id_);
          state_machine_callbacks_->StatusReportCb(group->group_id_, GroupStreamStatus::STREAMING);
          return;
        }

        /* Not all CISes establish events will came */
        if (!group->IsGroupStreamReady()) {
          log::info("CISes are not yet ready, wait for it.");
          group->SetNotifyStreamingWhenCisesAreReadyFlag(true);
          return;
        }

        if (group->GetTargetState() == AseState::BTA_LE_AUDIO_ASE_STATE_STREAMING) {
          /* No more transition for group */
          cancel_watchdog_if_needed(group->group_id_);

          /* Last node is in streaming state */
          group->SetState(AseState::BTA_LE_AUDIO_ASE_STATE_STREAMING);

          state_machine_callbacks_->StatusReportCb(group->group_id_, GroupStreamStatus::STREAMING);
          return;
        }

        log::error(", invalid state transition, from: {}, to: {}", ToString(group->GetState()),
                   ToString(group->GetTargetState()));
        StopStream(group);

        break;
      }
      case AseState::BTA_LE_AUDIO_ASE_STATE_STREAMING: {
        struct bluetooth::le_audio::client_parser::ascs::ase_transient_state_params rsp;

        if (!ParseAseStatusTransientStateParams(rsp, len, data)) {
          StopStream(group);
          return;
        }

        if (CodecManager::GetInstance()->IsUsingCodecExtensibility()) {
          state_machine_callbacks_->UpdateMetadataCb(ase->state, rsp.cig_id, rsp.cis_id,
            rsp.metadata);
        } else {
          parseVSMetadata(rsp.metadata.size(), rsp.metadata, rsp.cig_id,
             rsp.cis_id, ase);
        }
        /* Cache current set up metadata values for for further possible
         * reconfiguration
         */
        if (!rsp.metadata.empty() &&
            !ase->metadata.Parse(rsp.metadata.data(), rsp.metadata.size())) {
          log::error("Error while parsing metadata: {}",
                     bluetooth::common::ToHexString(rsp.metadata));
        }

        break;
      }
      default:
        log::error("invalid state transition, from: {}, to: {}", static_cast<int>(ase->state),
                   static_cast<int>(AseState::BTA_LE_AUDIO_ASE_STATE_STREAMING));
        StopStream(group);
        break;
    }
  }

  void AseStateMachineProcessDisabling(
          struct bluetooth::le_audio::client_parser::ascs::ase_rsp_hdr& /*arh*/, struct ase* ase,
          LeAudioDeviceGroup* group, LeAudioDevice* leAudioDevice) {
    if (!group) {
      log::error("leAudioDevice doesn't belong to any group");

      return;
    }

    if (ase->direction == bluetooth::le_audio::types::kLeAudioDirectionSink) {
      /* Sink ASE state machine does not have Disabling state */
      log::error(", invalid state transition, from: {} , to: {}", ToString(group->GetState()),
                 ToString(group->GetTargetState()));
      StopStream(group);
      return;
    }

    log::debug("ase state: {}", static_cast<int>(ase->state));

    switch (ase->state) {
      case AseState::BTA_LE_AUDIO_ASE_STATE_ENABLING:
        /* TODO: Disable */
        break;
      case AseState::BTA_LE_AUDIO_ASE_STATE_STREAMING:
        SetAseState(leAudioDevice, ase, AseState::BTA_LE_AUDIO_ASE_STATE_DISABLING);

        /* Remote may autonomously bring ASEs to QoS configured state */
        if (group->GetTargetState() != AseState::BTA_LE_AUDIO_ASE_STATE_QOS_CONFIGURED) {
          ProcessAutonomousDisable(group, leAudioDevice, ase);
          return;
        }

        /* Process the Disable Transition of the rest of group members if no
         * more ASE notifications has to come from this device. */
        if (leAudioDevice->IsReadyToSuspendStream()) {
          ProcessGroupDisable(group);
        }

        break;

      default:
        log::error("invalid state transition, from: {}, to: {}", static_cast<int>(ase->state),
                   static_cast<int>(AseState::BTA_LE_AUDIO_ASE_STATE_DISABLING));
        StopStream(group);
        break;
    }
  }

  typedef enum {
    CIS_DISCONNECTED,
    CIS_DISCONNECTING,
    CIS_STILL_NEEDED,
  } LocalCisDisconnectResult_t;

  LocalCisDisconnectResult_t DisconnectCisIfNeeded(LeAudioDeviceGroup* group,
                                                   LeAudioDevice* leAudioDevice, struct ase* ase) {
    log::debug(
            "Group id: {}, {}, ase id: {}, cis_handle: 0x{:04x}, direction: {}, "
            "data_path_state: {}, cis_state: {}",
            group->group_id_, leAudioDevice->address_, ase->id, ase->cis_conn_hdl,
            ase->direction == bluetooth::le_audio::types::kLeAudioDirectionSink ? "sink" : "source",
            bluetooth::common::ToString(ase->data_path_state),
            bluetooth::common::ToString(ase->cis_state));

    if (ase->cis_state == CisState::IDLE || ase->cis_state == CisState::ASSIGNED) {
      return CIS_DISCONNECTED;
    }

    if (ase->cis_state == CisState::DISCONNECTING) {
      log::debug(" CIS is already disconnecting, nothing to do here.");
      return CIS_DISCONNECTING;
    }

    auto bidirection_ase = leAudioDevice->GetAseToMatchBidirectionCis(ase);
    if (bidirection_ase != nullptr && bidirection_ase->cis_state == CisState::CONNECTED &&
        (bidirection_ase->state == AseState::BTA_LE_AUDIO_ASE_STATE_STREAMING ||
         bidirection_ase->state == AseState::BTA_LE_AUDIO_ASE_STATE_ENABLING)) {
      log::info("Still waiting for the bidirectional ase {} to be released ({})",
                bidirection_ase->id, bluetooth::common::ToString(bidirection_ase->state));
      return CIS_STILL_NEEDED;
    }

    ase->cis_state = CisState::DISCONNECTING;
    if (bidirection_ase) {
      bidirection_ase->cis_state = CisState::DISCONNECTING;
    }

    group->RemoveCisFromStreamIfNeeded(leAudioDevice, ase->cis_conn_hdl);
    IsoManager::GetInstance()->DisconnectCis(ase->cis_conn_hdl, HCI_ERR_PEER_USER);
    log_history_->AddLogHistory(kLogStateMachineTag, group->group_id_, leAudioDevice->address_,
                                kLogCisDisconnectOp + "cis_h:" + loghex(ase->cis_conn_hdl));
    return CIS_DISCONNECTING;
  }

  void AseStateMachineProcessReleasing(
          struct bluetooth::le_audio::client_parser::ascs::ase_rsp_hdr& /*arh*/, struct ase* ase,
          LeAudioDeviceGroup* group, LeAudioDevice* leAudioDevice) {
    if (!group) {
      log::error("leAudioDevice doesn't belong to any group");

      return;
    }

    log::debug("ase state: {}", static_cast<int>(ase->state));

    switch (ase->state) {
      case AseState::BTA_LE_AUDIO_ASE_STATE_DISABLING:
      case AseState::BTA_LE_AUDIO_ASE_STATE_CODEC_CONFIGURED: {
        SetAseState(leAudioDevice, ase,
                    AseState::BTA_LE_AUDIO_ASE_STATE_RELEASING);

        if (group->HaveAllActiveDevicesAsesTheSameState(
                    AseState::BTA_LE_AUDIO_ASE_STATE_RELEASING)) {
          group->SetState(AseState::BTA_LE_AUDIO_ASE_STATE_RELEASING);
        }

        bool remove_cig = (DisconnectCisIfNeeded(group, leAudioDevice, ase) == CIS_DISCONNECTED);

        if (remove_cig && group->cig.GetState() == CigState::CREATED &&
            group->HaveAllCisesDisconnected() &&
            getDeviceTryingToAttachTheStream(group) == nullptr) {
          RemoveCigForGroup(group);
        }

        break;
      }
      case AseState::BTA_LE_AUDIO_ASE_STATE_ENABLING: {
        SetAseState(leAudioDevice, ase, AseState::BTA_LE_AUDIO_ASE_STATE_RELEASING);

        bool remove_cig = (DisconnectCisIfNeeded(group, leAudioDevice, ase) == CIS_DISCONNECTED);

        if (!group->HaveAllActiveDevicesAsesTheSameState(
                    AseState::BTA_LE_AUDIO_ASE_STATE_RELEASING)) {
          return;
        }
        group->SetState(AseState::BTA_LE_AUDIO_ASE_STATE_RELEASING);

        if (remove_cig) {
          /* In the ENABLING state most probably there was no CISes created.
           * Make sure group is destroyed here */
          RemoveCigForGroup(group);
        }
        break;
      }
      case AseState::BTA_LE_AUDIO_ASE_STATE_QOS_CONFIGURED:
      case AseState::BTA_LE_AUDIO_ASE_STATE_STREAMING: {
        SetAseState(leAudioDevice, ase, AseState::BTA_LE_AUDIO_ASE_STATE_RELEASING);

        log::debug("cis_state: {}", static_cast<int>(ase->cis_state));
        log::debug("data_path_state: {}", static_cast<int>(ase->data_path_state));

        /* Happens when bi-directional completive ASE releasing state came */
        if (ase->cis_state == CisState::DISCONNECTING) {
          break;
        }

        if (ase->data_path_state == DataPathState::CONFIGURED) {
          RemoveDataPathByCisHandle(leAudioDevice, ase->cis_conn_hdl);
        } else if ((ase->cis_state == CisState::CONNECTED ||
                    ase->cis_state == CisState::CONNECTING) &&
                   ase->data_path_state == DataPathState::IDLE) {
          DisconnectCisIfNeeded(group, leAudioDevice, ase);
        } else {
          log::debug("Nothing to do ase data path state: {}",
                     static_cast<int>(ase->data_path_state));
        }

        if (group->HaveAllActiveDevicesAsesTheSameState(
                    AseState::BTA_LE_AUDIO_ASE_STATE_RELEASING)) {
          group->SetState(AseState::BTA_LE_AUDIO_ASE_STATE_RELEASING);
          if (group->GetTargetState() == AseState::BTA_LE_AUDIO_ASE_STATE_STREAMING) {
            log::info("Group {} is doing autonomous release", group->group_id_);
            SetTargetState(group, AseState::BTA_LE_AUDIO_ASE_STATE_IDLE);
            state_machine_callbacks_->StatusReportCb(group->group_id_,
                                                     GroupStreamStatus::RELEASING_AUTONOMOUS);
          }
        }

        break;
      }
      default:
        log::error("invalid state transition, from: {}, to: {}", static_cast<int>(ase->state),
                   static_cast<int>(AseState::BTA_LE_AUDIO_ASE_STATE_RELEASING));
        break;
    }
  }

  void ProcessGroupEnable(LeAudioDeviceGroup* group) {
    if (group->GetState() != AseState::BTA_LE_AUDIO_ASE_STATE_ENABLING) {
      /* Check if the group is ready to create stream. If not, keep waiting. */
      if (!group->IsGroupReadyToCreateStream()) {
        log::debug("Waiting for more ASEs to be in enabling or directly in streaming state");
        return;
      }

      /* Group can move to Enabling state now. */
      group->SetState(AseState::BTA_LE_AUDIO_ASE_STATE_ENABLING);
    }

    /* If Target State is not streaming, then something is wrong. */
    if (group->GetTargetState() != AseState::BTA_LE_AUDIO_ASE_STATE_STREAMING) {
      log::error(", invalid state transition, from: {} , to: {}", ToString(group->GetState()),
                 ToString(group->GetTargetState()));
      StopStream(group);
      return;
    }

    /* Try to create CISes for the group */
    if (!CisCreate(group)) {
      StopStream(group);
    }
  }

  void ProcessGroupDisable(LeAudioDeviceGroup* group) {
    /* Disable ASEs for next device in group. */
    if (group->GetState() != AseState::BTA_LE_AUDIO_ASE_STATE_DISABLING) {
      if (!group->IsGroupReadyToSuspendStream()) {
        log::info("Waiting for all devices to be in disable state");
        return;
      }
      group->SetState(AseState::BTA_LE_AUDIO_ASE_STATE_DISABLING);
    }

    /* At this point all of the active ASEs within group are disabled. As there
     * is no Disabling state for Sink ASE, it might happen that all of the
     * active ASEs are Sink ASE and will transit to QoS state. So check
     * the group state, because we might be ready to release data path. */
    if (group->HaveAllActiveDevicesAsesTheSameState(
                AseState::BTA_LE_AUDIO_ASE_STATE_QOS_CONFIGURED)) {
      group->SetState(AseState::BTA_LE_AUDIO_ASE_STATE_QOS_CONFIGURED);
    }

    /* Transition to QoS configured is done by CIS disconnection */
    if (group->GetTargetState() == AseState::BTA_LE_AUDIO_ASE_STATE_QOS_CONFIGURED) {
      ReleaseDataPath(group);
    } else {
      log::error(", invalid state transition, from: {} , to: {}", ToString(group->GetState()),
                 ToString(group->GetTargetState()));
      StopStream(group);
    }
  }

  void ProcessAutonomousDisable(LeAudioDeviceGroup* group, LeAudioDevice* leAudioDevice,
                                struct ase* ase) {
    /* If there is any streaming ASE and connected CIS, there is nothing to do.
     * Otherwise, Release all the ASEs.
     */
    log::info("{}, ase {}", leAudioDevice->address_, ase->id);

    if (group->HaveAnyActiveDeviceInStreamingState() && !group->HaveAllCisesDisconnected()) {
      log::info("There is still some ASE streaming, do nothing");
      return;
    }

    /* If there is no more ASEs streaming, just stop the stream */
    StopStream(group);
  }
};
}  // namespace

namespace bluetooth::le_audio {
void LeAudioGroupStateMachine::Initialize(Callbacks* state_machine_callbacks_) {
  if (instance) {
    log::error("Already initialized");
    return;
  }

  instance = new LeAudioGroupStateMachineImpl(state_machine_callbacks_);
}

void LeAudioGroupStateMachine::Cleanup() {
  if (!instance) {
    return;
  }

  LeAudioGroupStateMachineImpl* ptr = instance;
  instance = nullptr;

  delete ptr;
}

LeAudioGroupStateMachine* LeAudioGroupStateMachine::Get() {
  log::assert_that(instance != nullptr, "assert failed: instance != nullptr");
  return instance;
}
}  // namespace bluetooth::le_audio<|MERGE_RESOLUTION|>--- conflicted
+++ resolved
@@ -1797,11 +1797,9 @@
                        core_config.GetFrameDurationUs());
     }
 
-<<<<<<< HEAD
     params.codec_spec_metadata = group->GetCodecVendorMetadata(ase->direction, context_type);
-=======
+
     params.stream_config.peer_delay_ms = group->GetRemoteDelay(ase->direction);
->>>>>>> 526743fd
 
     log::info(
             "Added {} Stream Configuration. CIS Connection Handle: {}, Audio "
@@ -2272,7 +2270,7 @@
     if (vendor_metadata.empty()) {
       codec_ver = 0;
     } else {
-      codec_ver = ase->codec_id.coding_format == bluetooth::le_audio::types::kLeAudioCodingFormatLC3
+      codec_ver = ase->codec_config.id.coding_format == bluetooth::le_audio::types::kLeAudioCodingFormatLC3
                           ? (direction == bluetooth::le_audio::types::kLeAudioDirectionSink
                                      ? vendor_metadata[6]
                                      : vendor_metadata[7])
@@ -2283,7 +2281,7 @@
     vendor_datapath_config.insert(vendor_datapath_config.end(), &codec_ver, &codec_ver + 1);
 
     // Populate frequency
-    uint32_t frequency = ase->codec_config.GetAsCoreCodecConfig().GetSamplingFrequencyHz();
+    uint32_t frequency = ase->codec_config.params.GetAsCoreCodecConfig().GetSamplingFrequencyHz();
     uint8_t freq = freq_to_ltv_map.count(frequency) ? freq_to_ltv_map.at(frequency) : 0;
     len = LTV_LEN_FREQ;
     type = LTV_TYPE_FREQ;
@@ -2301,14 +2299,14 @@
     vendor_datapath_config.insert(vendor_datapath_config.end(), &usecase, &usecase + 1);
 
     // Populated codec ID
-    uint16_t vendor_company_id = ase->codec_id.vendor_company_id;
-    uint16_t vendor_codec_id = ase->codec_id.vendor_codec_id;
+    uint16_t vendor_company_id = ase->codec_config.id.vendor_company_id;
+    uint16_t vendor_codec_id = ase->codec_config.id.vendor_codec_id;
     len = LTV_LEN_CODEC_ID;
     type = LTV_TYPE_CODEC_ID;
     vendor_datapath_config.insert(vendor_datapath_config.end(), &len, &len + 1);
     vendor_datapath_config.insert(vendor_datapath_config.end(), &type, &type + 1);
-    vendor_datapath_config.insert(vendor_datapath_config.end(), &ase->codec_id.coding_format,
-                                  &ase->codec_id.coding_format + 1);
+    vendor_datapath_config.insert(vendor_datapath_config.end(), &ase->codec_config.id.coding_format,
+                                  &ase->codec_config.id.coding_format + 1);
     vendor_datapath_config.insert(vendor_datapath_config.end(), vendor_company_id);
     vendor_datapath_config.insert(vendor_datapath_config.end(), vendor_company_id >> 8);
     vendor_datapath_config.insert(vendor_datapath_config.end(), vendor_codec_id);
