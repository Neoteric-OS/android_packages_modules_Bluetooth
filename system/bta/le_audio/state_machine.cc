/*
 * Copyright 2021 HIMSA II K/S - www.himsa.com. Represented by EHIMA -
 * www.ehima.com
 *
 * Licensed under the Apache License, Version 2.0 (the "License");
 * you may not use this file except in compliance with the License.
 * You may obtain a copy of the License at
 *
 *      http://www.apache.org/licenses/LICENSE-2.0
 *
 * Unless required by applicable law or agreed to in writing, software
 * distributed under the License is distributed on an "AS IS" BASIS,
 * WITHOUT WARRANTIES OR CONDITIONS OF ANY KIND, either express or implied.
 * See the License for the specific language governing permissions and
 * limitations under the License.
 */

#include "state_machine.h"

#include <base/functional/bind.h>
#include <base/functional/callback.h>
#include <base/strings/string_number_conversions.h>
#include <bluetooth/log.h>
#include <com_android_bluetooth_flags.h>

#include "bta_gatt_queue.h"
#include "btm_iso_api.h"
#include "client_parser.h"
#include "codec_manager.h"
#include "common/strings.h"
#include "devices.h"
#include "hci/hci_packets.h"
#include "internal_include/bt_trace.h"
#include "le_audio_health_status.h"
#include "le_audio_log_history.h"
#include "le_audio_types.h"
#include "osi/include/alarm.h"
#include "osi/include/osi.h"
#include "osi/include/properties.h"
#include "stack/include/hcimsgs.h"
#include "stack/include/btm_client_interface.h"

// clang-format off
/* ASCS state machine 1.0
 *
 * State machine manages group of ASEs to make transition from one state to
 * another according to specification and keeping involved necessary externals
 * like: ISO, CIG, ISO data path, audio path form/to upper layer.
 *
 * GroupStream (API): GroupStream method of this le audio implementation class
 *                    object should allow transition from Idle (No Caching),
 *                    Codec Configured (Caching after release) state to
 *                    Streaming for all ASEs in group within time limit. Time
 *                    limit should keep safe whole state machine from being
 *                    stucked in any in-middle state, which is not a destination
 *                    state.
 *
 *                    TODO Second functionality of streaming should be switch
 *                    context which will base on previous state, context type.
 *
 * GroupStop (API): GroupStop method of this le audio implementation class
 *                  object should allow safe transition from any state to Idle
 *                  or Codec Configured (if caching supported).
 *
 * ╔══════════════════╦═════════════════════════════╦══════════════╦══════════════════╦══════╗
 * ║  Current State   ║ ASE Control Point Operation ║    Result    ║    Next State    ║ Note ║
 * ╠══════════════════╬═════════════════════════════╬══════════════╬══════════════════╬══════╣
 * ║ Idle             ║ Config Codec                ║ Success      ║ Codec Configured ║  +   ║
 * ║ Codec Configured ║ Config Codec                ║ Success      ║ Codec Configured ║  -   ║
 * ║ Codec Configured ║ Release                     ║ Success      ║ Releasing        ║  +   ║
 * ║ Codec Configured ║ Config QoS                  ║ Success      ║ QoS Configured   ║  +   ║
 * ║ QoS Configured   ║ Config Codec                ║ Success      ║ Codec Configured ║  -   ║
 * ║ QoS Configured   ║ Config QoS                  ║ Success      ║ QoS Configured   ║  -   ║
 * ║ QoS Configured   ║ Release                     ║ Success      ║ Releasing        ║  +   ║
 * ║ QoS Configured   ║ Enable                      ║ Success      ║ Enabling         ║  +   ║
 * ║ Enabling         ║ Release                     ║ Success      ║ Releasing        ║  +   ║
 * ║ Enabling         ║ Update Metadata             ║ Success      ║ Enabling         ║  -   ║
 * ║ Enabling         ║ Disable                     ║ Success      ║ Disabling        ║  -   ║
 * ║ Enabling         ║ Receiver Start Ready        ║ Success      ║ Streaming        ║  +   ║
 * ║ Streaming        ║ Update Metadata             ║ Success      ║ Streaming        ║  -   ║
 * ║ Streaming        ║ Disable                     ║ Success      ║ Disabling        ║  +   ║
 * ║ Streaming        ║ Release                     ║ Success      ║ Releasing        ║  +   ║
 * ║ Disabling        ║ Receiver Stop Ready         ║ Success      ║ QoS Configured   ║  +   ║
 * ║ Disabling        ║ Release                     ║ Success      ║ Releasing        ║  +   ║
 * ║ Releasing        ║ Released (no caching)       ║ Success      ║ Idle             ║  +   ║
 * ║ Releasing        ║ Released (caching)          ║ Success      ║ Codec Configured ║  -   ║
 * ╚══════════════════╩═════════════════════════════╩══════════════╩══════════════════╩══════╝
 *
 * + - supported transition
 * - - not supported
 */
// clang-format on

constexpr uint16_t  HCI_VS_QBCE_OCF                     = 0xFC51;

constexpr uint8_t  LTV_TYPE_VS_METADATA                 = 0xFF;
constexpr uint8_t  LTV_TYPE_VS_METADATA_FE              = 0xFE;

constexpr uint8_t  LTV_TYPE_MIN_FT                      = 0X00;
constexpr uint8_t  LTV_TYPE_MIN_BIT_RATE                = 0X01;
constexpr uint8_t  LTV_TYPE_MIN_MAX_ERROR_RESILIENCE    = 0X02;
constexpr uint8_t  LTV_TYPE_LATENCY_MODE                = 0X03;
constexpr uint8_t  LTV_TYPE_MAX_FT                      = 0X04;

constexpr uint8_t  LTV_LEN_MIN_FT                       = 0X01;
constexpr uint8_t  LTV_LEN_MIN_BIT_RATE                 = 0X01;
constexpr uint8_t  LTV_LEN_MIN_MAX_ERROR_RESILIENCE     = 0X01;
constexpr uint8_t  LTV_LEN_LATENCY_MODE                 = 0X01;
constexpr uint8_t  LTV_LEN_MAX_FT                       = 0X01;

constexpr uint8_t  ENCODER_LIMITS_SUB_OP                = 0x24;

typedef struct {
  uint8_t cig_id;
  uint8_t cis_id;
  std::vector<uint8_t> encoder_params;
  uint8_t encoder_mode;
} tBTM_BLE_SET_ENCODER_LIMITS_PARAM;

bool isRecordReadable(uint8_t total_len, uint8_t processed_len,
                      uint8_t req_len) {
  LOG(WARNING) << __func__ << ": total_len: " << loghex(total_len)
                           << ", processed_len: " << loghex(processed_len)
                           << ", req_len: " << loghex(req_len);
  if((total_len > processed_len) &&
     ((total_len - processed_len) >= req_len)) {
    return true;
  } else {
    return false;
  }
}

uint8_t* PrepareSetEncoderLimitsPayload(tBTM_BLE_SET_ENCODER_LIMITS_PARAM *params,
                                        uint8_t *length, uint8_t *p) {
  uint8_t param_len = 0;
  uint8_t size = params->encoder_params.size();
  uint8_t num_limits = (size == 0) ? 1 : size;
  LOG(INFO) <<__func__  << "num_limits = "<<loghex(num_limits);
  LOG(INFO) <<__func__  << "params->cig_id = "<<loghex(params->cig_id);
  LOG(INFO) <<__func__  << "params->cis_id = "<<loghex(params->cis_id);
  UINT8_TO_STREAM(p, ENCODER_LIMITS_SUB_OP); //sub-opcode
  param_len++;
  UINT8_TO_STREAM(p, params->cig_id);
  param_len++;
  UINT8_TO_STREAM(p, params->cis_id);
  param_len++;
  UINT8_TO_STREAM(p, num_limits); //numlimits
  param_len++;
  UINT8_TO_STREAM(p, LTV_TYPE_MIN_FT);
  param_len++;
  UINT8_TO_STREAM(p, LTV_LEN_MIN_FT);
  param_len++;
  UINT8_TO_STREAM(p, params->encoder_params[0]);
  param_len++;
  UINT8_TO_STREAM(p, LTV_TYPE_MIN_BIT_RATE);
  param_len++;
  UINT8_TO_STREAM(p, LTV_LEN_MIN_BIT_RATE);
  param_len++;
  UINT8_TO_STREAM(p, params->encoder_params[2]);
  param_len++;
  UINT8_TO_STREAM(p, LTV_TYPE_MIN_MAX_ERROR_RESILIENCE);
  param_len++;
  UINT8_TO_STREAM(p, LTV_LEN_MIN_MAX_ERROR_RESILIENCE);
  param_len++;
  UINT8_TO_STREAM(p, params->encoder_params[3]);
  param_len++;
  UINT8_TO_STREAM(p, LTV_TYPE_LATENCY_MODE);
  param_len++;
  UINT8_TO_STREAM(p, LTV_LEN_LATENCY_MODE);
  param_len++;
  UINT8_TO_STREAM(p, params->encoder_params[4]);
  param_len++;
  UINT8_TO_STREAM(p, LTV_TYPE_MAX_FT);
  param_len++;
  UINT8_TO_STREAM(p, LTV_LEN_MAX_FT);
  param_len++;
  UINT8_TO_STREAM(p, params->encoder_params[1]);
  param_len++;
  *length = param_len;
  LOG(INFO) <<__func__  << "param_len = "<<loghex(param_len);
  return p;
}

void UpdateEncoderParams(uint8_t cig_id, uint8_t cis_id,
                                 std::vector<uint8_t> encoder_limit_params,
                                 uint8_t encoder_mode) {
  tBTM_BLE_SET_ENCODER_LIMITS_PARAM encoder_params = {
                                       .cig_id = cig_id,
                                       .cis_id = cis_id,
                                       .encoder_params = encoder_limit_params,
                                       .encoder_mode = encoder_mode};
    uint8_t length = 0;
    uint8_t size = 1;
    if (encoder_params.encoder_params.size())
      size = encoder_params.encoder_params.size();
    uint16_t len = 4 + size * 3;
    LOG(INFO) <<__func__  << "len = "<<loghex(len);
    uint8_t param_arr[len];
    uint8_t *param = param_arr;
    PrepareSetEncoderLimitsPayload(&encoder_params, &length, param);
    bluetooth::legacy::hci::GetInterface().SendVendorSpecificCmd(HCI_VS_QBCE_OCF, length, param, NULL);
}

void parseVSMetadata(uint8_t total_len, std::vector<uint8_t> metadata,
                     uint8_t cig_id, uint8_t cis_id) {
  LOG(INFO) << __func__ ;
  uint8_t* p = metadata.data();
  uint8_t ltv_len, ltv_type;
  uint8_t processed_len = 0;
  std::vector<uint8_t> vs_meta_data;
  uint8_t meta_data_len = total_len;

  while(meta_data_len > 0) {
    STREAM_TO_UINT8(ltv_len, p);
    processed_len++;

    if(!ltv_len || !isRecordReadable(total_len, processed_len, ltv_len)) {
      LOG(INFO) << __func__ << ": Data is not readable ";
      break;
    }

    STREAM_TO_UINT8(ltv_type, p);
    processed_len++;

    if(ltv_type == LTV_TYPE_VS_METADATA) {
      uint16_t company_id;
      uint8_t vs_meta_data_len, vs_meta_data_type;
      STREAM_TO_UINT16(company_id, p);
      LOG(INFO) << ": company_id = " << loghex(company_id);
      processed_len += 2;
      ltv_len -= 3; //company id and ltv_type
      while(ltv_len) {
        STREAM_TO_UINT8(vs_meta_data_len, p);
        LOG(INFO) << __func__ << ": vs_meta_data_len = " << loghex(vs_meta_data_len);
        processed_len++;

        if(!vs_meta_data_len || !isRecordReadable(total_len, processed_len, vs_meta_data_len)) {
          LOG(INFO) << __func__ << ": Data is not readable ";
          break;
        }

        STREAM_TO_UINT8(vs_meta_data_type, p);
        LOG(INFO) << __func__ << ": vs_meta_data_type = " << loghex(vs_meta_data_type);
        processed_len++;
        if(vs_meta_data_type == LTV_TYPE_VS_METADATA_FE) {
          vs_meta_data.resize(vs_meta_data_len - 1);
          STREAM_TO_ARRAY(vs_meta_data.data(), p, vs_meta_data_len - 1); // "ltv_len - 1" because 1B for type
          LOG(INFO) << __func__ << ": STREAM_TO_ARRAY done ";
          processed_len += static_cast<int> (sizeof(vs_meta_data));
          LOG(INFO) << __func__ << ": straight away call UpdateEncoderParams ";
          UpdateEncoderParams(cig_id, cis_id, vs_meta_data, 0xFF);
          vs_meta_data.clear();
        } else {
          (p) += (vs_meta_data_len - 1); //just ignore and increase pointer
          processed_len += (vs_meta_data_len - 1);
        }
        ltv_len -= (vs_meta_data_len + 1);
      }
    } else {
      (p) += (ltv_len - 1);
    }
    meta_data_len -= (ltv_len + 1);
  }
}

using bluetooth::common::ToString;
using bluetooth::hci::IsoManager;
using bluetooth::legacy::hci::GetInterface;
using bluetooth::le_audio::CodecManager;
using bluetooth::le_audio::GroupStreamStatus;
using bluetooth::le_audio::LeAudioDevice;
using bluetooth::le_audio::LeAudioDeviceGroup;
using bluetooth::le_audio::LeAudioGroupStateMachine;

using bluetooth::hci::ErrorCode;
using bluetooth::hci::ErrorCodeText;
using bluetooth::le_audio::DsaMode;
using bluetooth::le_audio::DsaModes;
using bluetooth::le_audio::types::ase;
using bluetooth::le_audio::types::AseState;
using bluetooth::le_audio::types::AudioContexts;
using bluetooth::le_audio::types::BidirectionalPair;
using bluetooth::le_audio::types::CigState;
using bluetooth::le_audio::types::CisState;
using bluetooth::le_audio::types::CodecLocation;
using bluetooth::le_audio::types::DataPathState;
using bluetooth::le_audio::types::LeAudioContextType;
using bluetooth::le_audio::types::LeAudioCoreCodecConfig;

std::map<uint32_t, uint8_t> freq_to_ltv_map = {
     {8000,     bluetooth::le_audio::codec_spec_conf::kLeAudioSamplingFreq8000Hz},
     {11025,    bluetooth::le_audio::codec_spec_conf::kLeAudioSamplingFreq11025Hz},
     {16000,    bluetooth::le_audio::codec_spec_conf::kLeAudioSamplingFreq16000Hz},
     {22050,    bluetooth::le_audio::codec_spec_conf::kLeAudioSamplingFreq22050Hz},
     {24000,    bluetooth::le_audio::codec_spec_conf::kLeAudioSamplingFreq24000Hz},
     {32000,    bluetooth::le_audio::codec_spec_conf::kLeAudioSamplingFreq32000Hz},
     {44100,    bluetooth::le_audio::codec_spec_conf::kLeAudioSamplingFreq44100Hz},
     {48000,    bluetooth::le_audio::codec_spec_conf::kLeAudioSamplingFreq48000Hz},
     {88200,    bluetooth::le_audio::codec_spec_conf::kLeAudioSamplingFreq88200Hz},
     {96000,    bluetooth::le_audio::codec_spec_conf::kLeAudioSamplingFreq96000Hz},
     {176400,   bluetooth::le_audio::codec_spec_conf::kLeAudioSamplingFreq176400Hz},
     {192000,   bluetooth::le_audio::codec_spec_conf::kLeAudioSamplingFreq192000Hz},
     {384000,   bluetooth::le_audio::codec_spec_conf::kLeAudioSamplingFreq384000Hz},
};

constexpr int kIsoDataPathPlatformDefault = 0x01;

namespace {

using namespace bluetooth;

constexpr int linkQualityCheckInterval = 4000;
constexpr int kAutonomousTransitionTimeoutMs = 5000;
constexpr int kNumberOfCisRetries = 2;

static void link_quality_cb(void* data) {
  // very ugly, but we need to pass just two bytes
  uint16_t cis_conn_handle = *((uint16_t*)data);

  IsoManager::GetInstance()->ReadIsoLinkQuality(cis_conn_handle);
}

class LeAudioGroupStateMachineImpl;
LeAudioGroupStateMachineImpl* instance;

class LeAudioGroupStateMachineImpl : public LeAudioGroupStateMachine {
public:
  LeAudioGroupStateMachineImpl(Callbacks* state_machine_callbacks_)
      : state_machine_callbacks_(state_machine_callbacks_),
        watchdog_(alarm_new("LeAudioStateMachineTimer")) {
    log_history_ = LeAudioLogHistory::Get();
  }

  ~LeAudioGroupStateMachineImpl() {
    alarm_free(watchdog_);
    watchdog_ = nullptr;
    log_history_->Cleanup();
    log_history_ = nullptr;
  }

  bool AttachToStream(LeAudioDeviceGroup* group, LeAudioDevice* leAudioDevice,
                      BidirectionalPair<std::vector<uint8_t>> ccids) override {
    log::info("group id: {} device: {}", group->group_id_, leAudioDevice->address_);

    /* This function is used to attach the device to the stream.
     * Limitation here is that device should be previously in the streaming
     * group and just got reconnected.
     */
    if (group->GetState() != AseState::BTA_LE_AUDIO_ASE_STATE_STREAMING ||
        group->GetTargetState() != AseState::BTA_LE_AUDIO_ASE_STATE_STREAMING) {
      log::error("group {} no in correct streaming state: {} or target state: {}", group->group_id_,
                 ToString(group->GetState()), ToString(group->GetTargetState()));
      return false;
    }

    /* This is cautious - mostly needed for unit test only */
    auto group_metadata_contexts = get_bidirectional(group->GetMetadataContexts());
    auto device_available_contexts = leAudioDevice->GetAvailableContexts();
    if (!group_metadata_contexts.test_any(device_available_contexts)) {
      log::info("{} does is not have required context type", leAudioDevice->address_);
      return false;
    }

    /* If remote device is in QoS state, go to enabling state. */
    if (leAudioDevice->HaveActiveAse() &&
        leAudioDevice->HaveAllActiveAsesSameState(
                AseState::BTA_LE_AUDIO_ASE_STATE_QOS_CONFIGURED)) {
      log::info("{} in QoS state, proceed to Enable state", leAudioDevice->address_);
      PrepareAndSendEnable(leAudioDevice);
      return true;
    }

    /* Invalidate configuration to make sure it is chosen properly when new
     * member connects
     */
    group->InvalidateCachedConfigurations();

    if (!group->Configure(group->GetConfigurationContextType(), group->GetMetadataContexts(),
                          ccids)) {
      log::error("failed to set ASE configuration");
      return false;
    }

    PrepareAndSendCodecConfigure(group, leAudioDevice);
    return true;
  }

  bool StartStream(LeAudioDeviceGroup* group, LeAudioContextType context_type,
                   const BidirectionalPair<AudioContexts>& metadata_context_types,
                   BidirectionalPair<std::vector<uint8_t>> ccid_lists) override {
    log::info("current state: {}", ToString(group->GetState()));

    switch (group->GetState()) {
      case AseState::BTA_LE_AUDIO_ASE_STATE_CODEC_CONFIGURED:
        if (group->IsConfiguredForContext(context_type)) {
          if (group->Activate(context_type, metadata_context_types, ccid_lists)) {
            SetTargetState(group, AseState::BTA_LE_AUDIO_ASE_STATE_STREAMING);

            if (CigCreate(group)) {
              return true;
            }
          }
          log::info("Could not activate device, try to configure it again");
        }

        /* Deactivate previousely activated ASEs in case if there were just a
         * reconfiguration (group target state as CODEC CONFIGURED) and no
         * deactivation. Currently activated ASEs cannot be used for different
         * context.
         */
        group->Deactivate();

        /* We are going to reconfigure whole group. Clear Cises.*/
        ReleaseCisIds(group);

        /* If configuration is needed */
        FALLTHROUGH_INTENDED;
      case AseState::BTA_LE_AUDIO_ASE_STATE_IDLE:
        if (!group->Configure(context_type, metadata_context_types, ccid_lists)) {
          log::error("failed to set ASE configuration");
          return false;
        }

        group->cig.GenerateCisIds(context_type);
        /* All ASEs should aim to achieve target state */
        SetTargetState(group, AseState::BTA_LE_AUDIO_ASE_STATE_STREAMING);
        if (!PrepareAndSendCodecConfigToTheGroup(group)) {
          group->PrintDebugState();
          ClearGroup(group, true);
        }
        break;

      case AseState::BTA_LE_AUDIO_ASE_STATE_QOS_CONFIGURED: {
        LeAudioDevice* leAudioDevice = group->GetFirstActiveDevice();
        if (!leAudioDevice) {
          log::error("group has no active devices");
          return false;
        }

        /* All ASEs should aim to achieve target state */
        SetTargetState(group, AseState::BTA_LE_AUDIO_ASE_STATE_STREAMING);
        PrepareAndSendEnableToTheGroup(group);
        break;
      }

      case AseState::BTA_LE_AUDIO_ASE_STATE_STREAMING: {
        /* This case just updates the metadata for the stream, in case
         * stream configuration is satisfied. We can do that already for
         * all the devices in a group, without any state transitions.
         */
        if (!group->IsMetadataChanged(metadata_context_types, ccid_lists)) {
          return true;
        }

        LeAudioDevice* leAudioDevice = group->GetFirstActiveDevice();
        if (!leAudioDevice) {
          log::error("group has no active devices");
          return false;
        }

        while (leAudioDevice) {
          PrepareAndSendUpdateMetadata(leAudioDevice, metadata_context_types, ccid_lists);
          leAudioDevice = group->GetNextActiveDevice(leAudioDevice);
        }
        break;
      }

      default:
        log::error("Unable to transit from {}", ToString(group->GetState()));
        return false;
    }

    return true;
  }

  bool ConfigureStream(LeAudioDeviceGroup* group, LeAudioContextType context_type,
                       const BidirectionalPair<AudioContexts>& metadata_context_types,
                       BidirectionalPair<std::vector<uint8_t>> ccid_lists) override {
    if (group->GetState() > AseState::BTA_LE_AUDIO_ASE_STATE_CODEC_CONFIGURED) {
      log::error("Stream should be stopped or in configured stream. Current state: {}",
                 ToString(group->GetState()));
      return false;
    }

    group->Deactivate();
    ReleaseCisIds(group);

    if (!group->Configure(context_type, metadata_context_types, ccid_lists)) {
      log::error("Could not configure ASEs for group {} content type {}", group->group_id_,
                 int(context_type));

      return false;
    }

    group->cig.GenerateCisIds(context_type);
    SetTargetState(group, AseState::BTA_LE_AUDIO_ASE_STATE_CODEC_CONFIGURED);
    return PrepareAndSendCodecConfigToTheGroup(group);
  }

  void SuspendStream(LeAudioDeviceGroup* group) override {
    /* All ASEs should aim to achieve target state */
    SetTargetState(group, AseState::BTA_LE_AUDIO_ASE_STATE_QOS_CONFIGURED);
    auto status = PrepareAndSendDisableToTheGroup(group);
    state_machine_callbacks_->StatusReportCb(group->group_id_, status);
  }

  void StopStream(LeAudioDeviceGroup* group) override {
    if (group->IsReleasingOrIdle()) {
      log::info("group: {} already in releasing process", group->group_id_);
      return;
    }

    /* All Ases should aim to achieve target state */
    SetTargetState(group, AseState::BTA_LE_AUDIO_ASE_STATE_IDLE);

    auto status = PrepareAndSendReleaseToTheGroup(group);
    state_machine_callbacks_->StatusReportCb(group->group_id_, status);
  }

  void notifyLeAudioHealth(LeAudioDeviceGroup* group,
                           bluetooth::le_audio::LeAudioHealthGroupStatType stat) {
    auto leAudioHealthStatus = bluetooth::le_audio::LeAudioHealthStatus::Get();
    if (leAudioHealthStatus) {
      leAudioHealthStatus->AddStatisticForGroup(group, stat);
    }
  }

  void ProcessGattCtpNotification(LeAudioDeviceGroup* group, uint8_t* value, uint16_t len) {
    auto ntf = std::make_unique<struct bluetooth::le_audio::client_parser::ascs::ctp_ntf>();

    bool valid_notification = ParseAseCtpNotification(*ntf, len, value);
    if (group == nullptr) {
      log::warn("Notification received to invalid group");
      return;
    }

    /* State machine looks on ASE state and base on it take decisions.
     * If ASE state is not achieve on time, timeout is reported and upper
     * layer mostlikely drops ACL considers that remote is in bad state.
     * However, it might happen that remote device rejects ASE configuration for
     * some reason and ASCS specification defines tones of different reasons.
     * Maybe in the future we will be able to handle all of them but for now it
     * seems to be important to allow remote device to reject ASE configuration
     * when stream is creating. e.g. Allow remote to reject Enable on unwanted
     * context type.
     */

    auto target_state = group->GetTargetState();
    auto in_transition = group->IsInTransition();
    if (!in_transition || target_state != AseState::BTA_LE_AUDIO_ASE_STATE_STREAMING) {
      log::debug("Not interested in ctp result for group {} inTransition: {} , targetState: {}",
                 group->group_id_, in_transition, ToString(target_state));
      return;
    }

    if (!valid_notification) {
      /* Do nothing, just allow guard timer to fire */
      log::error("Invalid CTP notification for group {}", group->group_id_);
      return;
    }

    for (auto& entry : ntf->entries) {
      if (entry.response_code !=
          bluetooth::le_audio::client_parser::ascs::kCtpResponseCodeSuccess) {
        /* Gracefully stop the stream */
        log::error(
                "Stopping stream due to control point error for ase: {}, error: "
                "0x{:02x}, reason: 0x{:02x}",
                entry.ase_id, entry.response_code, entry.reason);

        notifyLeAudioHealth(
                group,
                bluetooth::le_audio::LeAudioHealthGroupStatType::STREAM_CREATE_SIGNALING_FAILED);
        StopStream(group);
        return;
      }
    }

    log::debug("Ctp result OK for group {} inTransition: {} , targetState: {}", group->group_id_,
               in_transition, ToString(target_state));
  }

  void ProcessGattNotifEvent(uint8_t* value, uint16_t len, struct ase* ase,
                             LeAudioDevice* leAudioDevice, LeAudioDeviceGroup* group) override {
    struct bluetooth::le_audio::client_parser::ascs::ase_rsp_hdr arh;

    ParseAseStatusHeader(arh, len, value);

    if (ase->id == 0x00) {
      /* Initial state of Ase - update id */
      log::info(", discovered ase id: {}", arh.id);
      ase->id = arh.id;
    }

    auto state = static_cast<AseState>(arh.state);

    log::info("{} , ASE id: {}, state changed {} -> {}", leAudioDevice->address_, ase->id,
              ToString(ase->state), ToString(state));

    log_history_->AddLogHistory(kLogAseStateNotif, leAudioDevice->group_id_,
                                leAudioDevice->address_,
                                "ASE_ID " + std::to_string(arh.id) + ": " + ToString(state),
                                "curr: " + ToString(ase->state));

    switch (state) {
      case AseState::BTA_LE_AUDIO_ASE_STATE_IDLE:
        AseStateMachineProcessIdle(arh, ase, group, leAudioDevice);
        break;
      case AseState::BTA_LE_AUDIO_ASE_STATE_CODEC_CONFIGURED:
        AseStateMachineProcessCodecConfigured(
                arh, ase, value + bluetooth::le_audio::client_parser::ascs::kAseRspHdrMinLen,
                len - bluetooth::le_audio::client_parser::ascs::kAseRspHdrMinLen, group,
                leAudioDevice);
        break;
      case AseState::BTA_LE_AUDIO_ASE_STATE_QOS_CONFIGURED:
        AseStateMachineProcessQosConfigured(arh, ase, group, leAudioDevice);
        break;
      case AseState::BTA_LE_AUDIO_ASE_STATE_ENABLING:
        AseStateMachineProcessEnabling(
            arh, ase, value + le_audio::client_parser::ascs::kAseRspHdrMinLen,
            len - le_audio::client_parser::ascs::kAseRspHdrMinLen, group,
            leAudioDevice);
        break;
      case AseState::BTA_LE_AUDIO_ASE_STATE_STREAMING:
        AseStateMachineProcessStreaming(
                arh, ase, value + bluetooth::le_audio::client_parser::ascs::kAseRspHdrMinLen,
                len - bluetooth::le_audio::client_parser::ascs::kAseRspHdrMinLen, group,
                leAudioDevice);
        break;
      case AseState::BTA_LE_AUDIO_ASE_STATE_DISABLING:
        AseStateMachineProcessDisabling(arh, ase, group, leAudioDevice);
        break;
      case AseState::BTA_LE_AUDIO_ASE_STATE_RELEASING:
        AseStateMachineProcessReleasing(arh, ase, group, leAudioDevice);
        break;
      default:
        log::error("Wrong AES status: {}", static_cast<int>(arh.state));
        StopStream(group);
        break;
    }
  }

  void ProcessHciNotifOnCigCreate(LeAudioDeviceGroup* group, uint8_t status, uint8_t cig_id,
                                  std::vector<uint16_t> conn_handles) override {
    /* TODO: What if not all cises will be configured ?
     * conn_handle.size() != active ases in group
     */

    if (!group) {
      log::error(", group is null");
      return;
    }

    log_history_->AddLogHistory(kLogHciEvent, group->group_id_, RawAddress::kEmpty,
                                kLogCisCreateOp + "STATUS=" + loghex(status));

    if (status != HCI_SUCCESS) {
      if (status == HCI_ERR_COMMAND_DISALLOWED) {
        /*
         * We are here, because stack has no chance to remove CIG when it was
         * shut during streaming. In the same time, controller probably was not
         * Reseted, which creates the issue. Lets remove CIG and try to create
         * it again.
         */
        group->cig.SetState(CigState::RECOVERING);
        IsoManager::GetInstance()->RemoveCig(group->group_id_, true);
        return;
      }

      group->cig.SetState(CigState::NONE);
      log::error(", failed to create CIG, reason: 0x{:02x}, new cig state: {}", status,
                 ToString(group->cig.GetState()));
      StopStream(group);
      return;
    }

    log::assert_that(group->cig.GetState() == CigState::CREATING,
                     "Unexpected CIG creation group id: {}, cig state: {}", group->group_id_,
                     ToString(group->cig.GetState()));

    group->cig.SetState(CigState::CREATED);
    log::info("Group: {}, id: {} cig state: {}, number of cis handles: {}", fmt::ptr(group),
              group->group_id_, ToString(group->cig.GetState()),
              static_cast<int>(conn_handles.size()));

    if (group->GetTargetState() != AseState::BTA_LE_AUDIO_ASE_STATE_STREAMING) {
      /* Group is not going to stream. It happen while CIG was creating.
       * Remove CIG in such a case
       */
      log::warn("group_id {} is not going to stream anymore. Remove CIG.", group->group_id_);
      group->PrintDebugState();
      RemoveCigForGroup(group);
      return;
    }

    /* Assign all connection handles to CIS ids of the CIG */
    group->cig.AssignCisConnHandles(conn_handles);

    /* Assign all connection handles to multiple device ASEs */
    group->AssignCisConnHandlesToAses();

    /* Last node configured, process group to codec configured state */
    group->SetState(AseState::BTA_LE_AUDIO_ASE_STATE_QOS_CONFIGURED);

    /* As streaming is about to start send HCI configure data path
      * based on codec selected before CIS creation ensuring order
      * Connected_Iso_Group_Create -> HCI_Configure Data path ->
      * Create CIS -> SetUp ISO Datapath
      * (need to ensure HCI Datapath is configure just after group creation
      * and before CIS/ISO Data path creation so that vendor offload path
      *  is configured properly between ADSP and BT Controller
      */
    bool config_host_to_controller_sent = false;
    bool config_controller_to_host_sent = false;
    /* Above flags to ensure HCI Config data path sent only once for Tx only
      * OR Rx only OR Tx/Rx both based on cis type direction
      */
    for (struct bluetooth::le_audio::types::cis& cis : group->cig.cises) {
      if (cis.type == bluetooth::le_audio::types::CisType::CIS_TYPE_BIDIRECTIONAL) {
        if (!config_host_to_controller_sent) {
          std::vector<uint8_t> vendor_config_sink = PrepareVendorConfigPayloadData(
              group, conn_handles, bluetooth::le_audio::types::kLeAudioDirectionSink);
          GetInterface().ConfigureDataPath(hci_data_direction_t::HOST_TO_CONTROLLER,
                                kIsoDataPathPlatformDefault, vendor_config_sink);
          config_host_to_controller_sent = true;
        }
        if (!config_controller_to_host_sent) {
          std::vector<uint8_t> vendor_config_source = PrepareVendorConfigPayloadData(
              group, conn_handles, bluetooth::le_audio::types::kLeAudioDirectionSource);
          GetInterface().ConfigureDataPath(hci_data_direction_t::CONTROLLER_TO_HOST,
                                kIsoDataPathPlatformDefault, vendor_config_source);
          config_controller_to_host_sent = true;
        }
      } else if (cis.type == bluetooth::le_audio::types::CisType::CIS_TYPE_UNIDIRECTIONAL_SINK) {
        if (config_host_to_controller_sent) continue;
        std::vector<uint8_t> vendor_config_sink = PrepareVendorConfigPayloadData(
            group, conn_handles, bluetooth::le_audio::types::kLeAudioDirectionSink);
        GetInterface().ConfigureDataPath(hci_data_direction_t::HOST_TO_CONTROLLER,
                              kIsoDataPathPlatformDefault, vendor_config_sink);
        config_host_to_controller_sent = true;
      } else {
        if (config_controller_to_host_sent) continue;
        std::vector<uint8_t> vendor_config_source = PrepareVendorConfigPayloadData(
            group, conn_handles, bluetooth::le_audio::types::kLeAudioDirectionSource);
        GetInterface().ConfigureDataPath(hci_data_direction_t::CONTROLLER_TO_HOST,
                              kIsoDataPathPlatformDefault, vendor_config_source);
        config_controller_to_host_sent = false;
      }
    }
    PrepareAndSendQoSToTheGroup(group);
  }

  void FreeLinkQualityReports(LeAudioDevice* leAudioDevice) {
    if (leAudioDevice->link_quality_timer == nullptr) {
      return;
    }

    alarm_free(leAudioDevice->link_quality_timer);
    leAudioDevice->link_quality_timer = nullptr;
  }

  void ProcessHciNotifyOnCigRemoveRecovering(uint8_t status, LeAudioDeviceGroup* group) {
    group->cig.SetState(CigState::NONE);

    log_history_->AddLogHistory(kLogHciEvent, group->group_id_, RawAddress::kEmpty,
                                kLogCigRemoveOp + " STATUS=" + loghex(status));
    if (status != HCI_SUCCESS) {
      log::error(
              "Could not recover from the COMMAND DISALLOAD on CigCreate. Status "
              "on CIG remove is 0x{:02x}",
              status);
      StopStream(group);
      return;
    }
    log::info("Succeed on CIG Recover - back to creating CIG");
    if (!CigCreate(group)) {
      log::error("Could not create CIG. Stop the stream for group {}", group->group_id_);
      StopStream(group);
    }
  }

  void ProcessHciNotifOnCigRemove(uint8_t status, LeAudioDeviceGroup* group) override {
    if (group->cig.GetState() == CigState::RECOVERING) {
      ProcessHciNotifyOnCigRemoveRecovering(status, group);
      return;
    }

    log_history_->AddLogHistory(kLogHciEvent, group->group_id_, RawAddress::kEmpty,
                                kLogCigRemoveOp + " STATUS=" + loghex(status));

    if (status != HCI_SUCCESS) {
      group->cig.SetState(CigState::CREATED);
      log::error("failed to remove cig, id: {}, status 0x{:02x}, new cig state: {}",
                 group->group_id_, status, ToString(group->cig.GetState()));
      return;
    }

    log::assert_that(group->cig.GetState() == CigState::REMOVING,
                     "Unexpected CIG remove group id: {}, cig state {}", group->group_id_,
                     ToString(group->cig.GetState()));

    group->cig.SetState(CigState::NONE);

    LeAudioDevice* leAudioDevice = group->GetFirstDevice();
    if (!leAudioDevice) {
      return;
    }

    do {
      FreeLinkQualityReports(leAudioDevice);

      for (auto& ase : leAudioDevice->ases_) {
        ase.cis_state = CisState::IDLE;
        ase.data_path_state = DataPathState::IDLE;
      }
    } while ((leAudioDevice = group->GetNextDevice(leAudioDevice)));
  }

  void ProcessHciNotifSetupIsoDataPath(LeAudioDeviceGroup* group, LeAudioDevice* leAudioDevice,
                                       uint8_t status, uint16_t conn_handle) override {
    log_history_->AddLogHistory(
            kLogHciEvent, group->group_id_, leAudioDevice->address_,
            kLogSetDataPathOp + "cis_h:" + loghex(conn_handle) + " STATUS=" + loghex(status));

    if (status) {
      log::error("failed to setup data path");
      StopStream(group);

      return;
    }

    if (com::android::bluetooth::flags::leaudio_dynamic_spatial_audio()) {
      if (group->dsa_.active &&
          (group->dsa_.mode == DsaMode::ISO_SW || group->dsa_.mode == DsaMode::ISO_HW) &&
          leAudioDevice->GetDsaDataPathState() == DataPathState::CONFIGURING) {
        log::info("Datapath configured for headtracking");
        leAudioDevice->SetDsaDataPathState(DataPathState::CONFIGURED);
        return;
      }
    }

    /* Update state for the given cis.*/
    auto ase = leAudioDevice->GetFirstActiveAseByCisAndDataPathState(CisState::CONNECTED,
                                                                     DataPathState::CONFIGURING);

    if (!ase || ase->cis_conn_hdl != conn_handle) {
      log::error("Cannot find ase by handle {}", conn_handle);
      return;
    }

    ase->data_path_state = DataPathState::CONFIGURED;

    if (group->GetTargetState() != AseState::BTA_LE_AUDIO_ASE_STATE_STREAMING) {
      log::warn("Group {} is not targeting streaming state any more", group->group_id_);
      return;
    }

    AddCisToStreamConfiguration(group, ase);

    if (group->GetState() == AseState::BTA_LE_AUDIO_ASE_STATE_STREAMING &&
        !group->GetFirstActiveDeviceByCisAndDataPathState(CisState::CONNECTED,
                                                          DataPathState::IDLE)) {
      /* No more transition for group. Here we are for the late join device
       * scenario */
      cancel_watchdog_if_needed(group->group_id_);
    }

    if (group->GetNotifyStreamingWhenCisesAreReadyFlag() && group->IsGroupStreamReady()) {
      group->SetNotifyStreamingWhenCisesAreReadyFlag(false);
      log::info("Ready to notify Group Streaming.");
      cancel_watchdog_if_needed(group->group_id_);
      if (group->GetState() != AseState::BTA_LE_AUDIO_ASE_STATE_STREAMING) {
        group->SetState(AseState::BTA_LE_AUDIO_ASE_STATE_STREAMING);
      }
      state_machine_callbacks_->StatusReportCb(group->group_id_, GroupStreamStatus::STREAMING);
    };
  }

  void ProcessHciNotifRemoveIsoDataPath(LeAudioDeviceGroup* group, LeAudioDevice* leAudioDevice,
                                        uint8_t status, uint16_t conn_hdl) override {
    log_history_->AddLogHistory(kLogHciEvent, group->group_id_, leAudioDevice->address_,
                                kLogRemoveDataPathOp + "STATUS=" + loghex(status));

    if (status != HCI_SUCCESS) {
      log::error("failed to remove ISO data path, reason: 0x{:0x} - continuing stream closing",
                 status);
      /* Just continue - disconnecting CIS removes data path as well.*/
    }

    bool do_disconnect = false;

    auto ases_pair = leAudioDevice->GetAsesByCisConnHdl(conn_hdl);
    if (ases_pair.sink && (ases_pair.sink->data_path_state == DataPathState::REMOVING)) {
      ases_pair.sink->data_path_state = DataPathState::IDLE;

      if (ases_pair.sink->cis_state == CisState::CONNECTED) {
        ases_pair.sink->cis_state = CisState::DISCONNECTING;
        do_disconnect = true;
      }
    }

    if (ases_pair.source && (ases_pair.source->data_path_state == DataPathState::REMOVING)) {
      ases_pair.source->data_path_state = DataPathState::IDLE;

      if (ases_pair.source->cis_state == CisState::CONNECTED) {
        ases_pair.source->cis_state = CisState::DISCONNECTING;
        do_disconnect = true;
      }
    } else if (com::android::bluetooth::flags::leaudio_dynamic_spatial_audio()) {
      if (group->dsa_.active && leAudioDevice->GetDsaDataPathState() == DataPathState::REMOVING) {
        log::info("DSA data path removed");
        leAudioDevice->SetDsaDataPathState(DataPathState::IDLE);
        leAudioDevice->SetDsaCisHandle(GATT_INVALID_CONN_ID);
      }
    }

    if (do_disconnect) {
      group->RemoveCisFromStreamIfNeeded(leAudioDevice, conn_hdl);
      IsoManager::GetInstance()->DisconnectCis(conn_hdl, HCI_ERR_PEER_USER);

      log_history_->AddLogHistory(kLogStateMachineTag, group->group_id_, leAudioDevice->address_,
                                  kLogCisDisconnectOp + "cis_h:" + loghex(conn_hdl));
    }
  }

  void ProcessHciNotifIsoLinkQualityRead(LeAudioDeviceGroup* group, LeAudioDevice* leAudioDevice,
                                         uint8_t conn_handle, uint32_t txUnackedPackets,
                                         uint32_t txFlushedPackets, uint32_t txLastSubeventPackets,
                                         uint32_t retransmittedPackets, uint32_t crcErrorPackets,
                                         uint32_t rxUnreceivedPackets, uint32_t duplicatePackets) {
    log::info(
            "conn_handle: 0x{:x}, txUnackedPackets: 0x{:x}, txFlushedPackets: "
            "0x{:x}, txLastSubeventPackets: 0x{:x}, retransmittedPackets: 0x{:x}, "
            "crcErrorPackets: 0x{:x}, rxUnreceivedPackets: 0x{:x}, "
            "duplicatePackets: 0x{:x}",
            conn_handle, txUnackedPackets, txFlushedPackets, txLastSubeventPackets,
            retransmittedPackets, crcErrorPackets, rxUnreceivedPackets, duplicatePackets);
  }

  void ReleaseCisIds(LeAudioDeviceGroup* group) {
    if (group == nullptr) {
      log::debug("Group is null.");
      return;
    }
    log::debug("Releasing CIS is for group {}", group->group_id_);

    LeAudioDevice* leAudioDevice = group->GetFirstDevice();
    while (leAudioDevice != nullptr) {
      for (auto& ase : leAudioDevice->ases_) {
        ase.cis_id = bluetooth::le_audio::kInvalidCisId;
        ase.cis_conn_hdl = 0;
      }
      leAudioDevice = group->GetNextDevice(leAudioDevice);
    }

    group->ClearAllCises();
  }

  void RemoveCigForGroup(LeAudioDeviceGroup* group) {
    log::debug("Group: {}, id: {} cig state: {}", fmt::ptr(group), group->group_id_,
               ToString(group->cig.GetState()));
    if (group->cig.GetState() != CigState::CREATED) {
      log::warn("Group: {}, id: {} cig state: {} cannot be removed", fmt::ptr(group),
                group->group_id_, ToString(group->cig.GetState()));
      return;
    }

    group->cig.SetState(CigState::REMOVING);
    IsoManager::GetInstance()->RemoveCig(group->group_id_);
    log::debug("Group: {}, id: {} cig state: {}", fmt::ptr(group), group->group_id_,
               ToString(group->cig.GetState()));
    log_history_->AddLogHistory(kLogStateMachineTag, group->group_id_, RawAddress::kEmpty,
                                kLogCigRemoveOp);
  }

  void ProcessHciNotifAclDisconnected(LeAudioDeviceGroup* group, LeAudioDevice* leAudioDevice) {
    FreeLinkQualityReports(leAudioDevice);
    if (!group) {
      log::error("group is null for device: {} group_id: {}", leAudioDevice->address_,
                 leAudioDevice->group_id_);
      /* mark ASEs as not used. */
      leAudioDevice->DeactivateAllAses();
      return;
    }

    /* It is possible that ACL disconnection came before CIS disconnect event */
    for (auto& ase : leAudioDevice->ases_) {
      group->RemoveCisFromStreamIfNeeded(leAudioDevice, ase.cis_conn_hdl);
    }

    /* mark ASEs as not used. */
    leAudioDevice->DeactivateAllAses();

    /* Update the current group audio context availability which could change
     * due to disconnected group member.
     */
    group->ReloadAudioLocations();
    group->ReloadAudioDirections();
    group->UpdateAudioContextAvailability();
    group->InvalidateCachedConfigurations();
    group->InvalidateGroupStrategy();

    /* If group is in Idle and not transitioning, update the current group
     * audio context availability which could change due to disconnected group
     * member.
     */
    if ((group->GetState() == AseState::BTA_LE_AUDIO_ASE_STATE_IDLE) && !group->IsInTransition()) {
      log::info("group: {} is in IDLE", group->group_id_);

      /* When OnLeAudioDeviceSetStateTimeout happens, group will transition
       * to IDLE, and after that an ACL disconnect will be triggered. We need
       * to check if CIG is created and if it is, remove it so it can be created
       * again after reconnect. Otherwise we will get Command Disallowed on CIG
       * Create when starting stream.
       */
      if (group->cig.GetState() == CigState::CREATED) {
        log::info("CIG is in CREATED state so removing CIG for Group {}", group->group_id_);
        RemoveCigForGroup(group);
      }
      return;
    }

    log::debug("device: {}, group connected: {}, all active ase disconnected:: {}",
               leAudioDevice->address_, group->IsAnyDeviceConnected(),
               group->HaveAllCisesDisconnected());

    if (group->IsAnyDeviceConnected()) {
      /*
       * ACL of one of the device has been dropped. If number of CISes has
       * changed notify upper layer so the CodecManager can be updated with CIS
       * information.
       */
      if (!group->HaveAllCisesDisconnected()) {
        /* some CISes are connected */

        if ((group->GetState() == AseState::BTA_LE_AUDIO_ASE_STATE_STREAMING) &&
            (group->GetTargetState() == AseState::BTA_LE_AUDIO_ASE_STATE_STREAMING)) {
          /* We keep streaming but want others to let know user that it might
           * be need to update CodecManager with new CIS configuration
           */
          state_machine_callbacks_->StatusReportCb(group->group_id_, GroupStreamStatus::STREAMING);
        } else {
          log::warn("group_id {} not in streaming, CISes are still there", group->group_id_);
          group->PrintDebugState();
        }

        return;
      }
    }

    /* Group is not connected and all the CISes are down.
     * Clean states and destroy HCI group
     */
    ClearGroup(group, true);
  }

  void cancel_watchdog_if_needed(int group_id) {
    if (alarm_is_scheduled(watchdog_)) {
      log_history_->AddLogHistory(kLogStateMachineTag, group_id, RawAddress::kEmpty,
                                  "WATCHDOG STOPPED");
      alarm_cancel(watchdog_);
    }
  }

  void applyDsaDataPath(LeAudioDeviceGroup* group, LeAudioDevice* leAudioDevice,
                        uint16_t conn_hdl) {
    if (!com::android::bluetooth::flags::leaudio_dynamic_spatial_audio()) {
      return;
    }

    if (!group->dsa_.active) {
      log::info("DSA mode not used");
      return;
    }

    DsaModes dsa_modes = leAudioDevice->GetDsaModes();
    if (dsa_modes.empty()) {
      log::warn("DSA mode not supported by this LE Audio device: {}", leAudioDevice->address_);
      group->dsa_.active = false;
      return;
    }

    if (std::find(dsa_modes.begin(), dsa_modes.end(), DsaMode::ISO_SW) == dsa_modes.end() &&
        std::find(dsa_modes.begin(), dsa_modes.end(), DsaMode::ISO_HW) == dsa_modes.end()) {
      log::warn("DSA mode not supported by this LE Audio device: {}", leAudioDevice->address_);
      group->dsa_.active = false;
      return;
    }

    uint8_t data_path_id = bluetooth::hci::iso_manager::kIsoDataPathHci;
    log::info("DSA mode used: {}", static_cast<int>(group->dsa_.mode));
    switch (group->dsa_.mode) {
      case DsaMode::ISO_HW:
        data_path_id = bluetooth::hci::iso_manager::kIsoDataPathPlatformDefault;
        break;
      case DsaMode::ISO_SW:
        data_path_id = bluetooth::hci::iso_manager::kIsoDataPathHci;
        break;
      default:
        log::warn("Unexpected DsaMode: {}", static_cast<int>(group->dsa_.mode));
        group->dsa_.active = false;
        return;
    }

    leAudioDevice->SetDsaDataPathState(DataPathState::CONFIGURING);
    leAudioDevice->SetDsaCisHandle(conn_hdl);

    log::verbose("DSA mode supported on this LE Audio device: {}, apply data path: {}",
                 leAudioDevice->address_, data_path_id);

    LeAudioLogHistory::Get()->AddLogHistory(
            kLogStateMachineTag, group->group_id_, RawAddress::kEmpty,
            kLogSetDataPathOp + "cis_h:" + loghex(conn_hdl),
            "direction: " + loghex(bluetooth::hci::iso_manager::kIsoDataPathDirectionOut));

    bluetooth::hci::iso_manager::iso_data_path_params param = {
            .data_path_dir = bluetooth::hci::iso_manager::kIsoDataPathDirectionOut,
            .data_path_id = data_path_id,
            .codec_id_format = bluetooth::le_audio::types::kLeAudioCodecHeadtracking.coding_format,
            .codec_id_company =
                    bluetooth::le_audio::types::kLeAudioCodecHeadtracking.vendor_company_id,
            .codec_id_vendor =
                    bluetooth::le_audio::types::kLeAudioCodecHeadtracking.vendor_codec_id,
            .controller_delay = 0x00000000,
            .codec_conf = std::vector<uint8_t>(),
    };
    IsoManager::GetInstance()->SetupIsoDataPath(conn_hdl, std::move(param));
  }

  void ProcessHciNotifCisEstablished(
          LeAudioDeviceGroup* group, LeAudioDevice* leAudioDevice,
          const bluetooth::hci::iso_manager::cis_establish_cmpl_evt* event) override {
    auto ases_pair = leAudioDevice->GetAsesByCisConnHdl(event->cis_conn_hdl);

    log_history_->AddLogHistory(kLogHciEvent, group->group_id_, leAudioDevice->address_,
                                kLogCisEstablishedOp + "cis_h:" + loghex(event->cis_conn_hdl) +
                                        " STATUS=" + loghex(event->status));

    if (event->status != HCI_SUCCESS) {
      if (ases_pair.sink) {
        ases_pair.sink->cis_state = CisState::ASSIGNED;
      }
      if (ases_pair.source) {
        ases_pair.source->cis_state = CisState::ASSIGNED;
      }

      log::warn("{}: failed to create CIS 0x{:04x}, status: {} (0x{:02x})", leAudioDevice->address_,
                event->cis_conn_hdl, ErrorCodeText((ErrorCode)event->status), event->status);

      if (event->status == HCI_ERR_CONN_FAILED_ESTABLISHMENT &&
          ((leAudioDevice->cis_failed_to_be_established_retry_cnt_++) < kNumberOfCisRetries) &&
          (CisCreateForDevice(group, leAudioDevice))) {
        log::info("Retrying ({}) to create CIS for {}",
                  leAudioDevice->cis_failed_to_be_established_retry_cnt_, leAudioDevice->address_);
        return;
      }

      if (event->status == HCI_ERR_UNSUPPORTED_REM_FEATURE &&
          group->asymmetric_phy_for_unidirectional_cis_supported == true &&
          group->GetSduInterval(bluetooth::le_audio::types::kLeAudioDirectionSource) == 0) {
        log::info(
                "Remote device may not support asymmetric phy for CIS, retry "
                "symmetric setting again");
        group->asymmetric_phy_for_unidirectional_cis_supported = false;
      }

      log::error("CIS creation failed {} times, stopping the stream",
                 leAudioDevice->cis_failed_to_be_established_retry_cnt_);
      leAudioDevice->cis_failed_to_be_established_retry_cnt_ = 0;

      /* CIS establishment failed. Remove CIG if no other CIS is already created
       * or pending. If CIS is established, this will be handled in disconnected
       * complete event
       */
      if (group->HaveAllCisesDisconnected()) {
        RemoveCigForGroup(group);
      }

      StopStream(group);
      return;
    }

    if (leAudioDevice->cis_failed_to_be_established_retry_cnt_ > 0) {
      /* Reset retry counter */
      leAudioDevice->cis_failed_to_be_established_retry_cnt_ = 0;
    }

    if (group->GetTargetState() != AseState::BTA_LE_AUDIO_ASE_STATE_STREAMING) {
      log::error("Unintended CIS establishement event came for group id: {}", group->group_id_);
      StopStream(group);
      return;
    }

    if (ases_pair.sink) {
      ases_pair.sink->cis_state = CisState::CONNECTED;
    }
    if (ases_pair.source) {
      ases_pair.source->cis_state = CisState::CONNECTED;
    }

    if (ases_pair.sink && (ases_pair.sink->data_path_state == DataPathState::IDLE)) {
      PrepareDataPath(group->group_id_, ases_pair.sink);
    }

    if (ases_pair.source && (ases_pair.source->data_path_state == DataPathState::IDLE)) {
      PrepareDataPath(group->group_id_, ases_pair.source);
    } else {
      applyDsaDataPath(group, leAudioDevice, event->cis_conn_hdl);
    }

    if (osi_property_get_bool("persist.bluetooth.iso_link_quality_report", false)) {
      leAudioDevice->link_quality_timer = alarm_new_periodic("le_audio_cis_link_quality");
      leAudioDevice->link_quality_timer_data = event->cis_conn_hdl;
      alarm_set_on_mloop(leAudioDevice->link_quality_timer, linkQualityCheckInterval,
                         link_quality_cb, &leAudioDevice->link_quality_timer_data);
    }

    if (!leAudioDevice->HaveAllActiveAsesCisEst()) {
      /* More cis established events has to come */
      return;
    }

    if (!leAudioDevice->IsReadyToCreateStream()) {
      /* Device still remains in ready to create stream state. It means that
       * more enabling status notifications has to come. This may only happen
       * for reconnection scenario for bi-directional CIS.
       */
      return;
    }

    /* All CISes created. Send start ready for source ASE before we can go
     * to streaming state.
     */
    struct ase* ase = leAudioDevice->GetFirstActiveAse();
    log::assert_that(ase != nullptr,
                     "shouldn't be called without an active ASE, device {}, "
                     "group id: {}, cis handle 0x{:04x}",
                     ADDRESS_TO_LOGGABLE_CSTR(leAudioDevice->address_), event->cig_id,
                     event->cis_conn_hdl);

    PrepareAndSendReceiverStartReady(leAudioDevice, ase);
  }

  static void WriteToControlPoint(LeAudioDevice* leAudioDevice, std::vector<uint8_t> value) {
    tGATT_WRITE_TYPE write_type = GATT_WRITE_NO_RSP;

    if (value.size() > (leAudioDevice->mtu_ - 3)) {
      log::warn("{}, using long write procedure ({} > {})", leAudioDevice->address_,
                static_cast<int>(value.size()), leAudioDevice->mtu_ - 3);

      /* Note, that this type is actually LONG WRITE.
       * Meaning all the Prepare Writes plus Execute is handled in the stack
       */
      write_type = GATT_WRITE_PREPARE;
    }

    BtaGattQueue::WriteCharacteristic(leAudioDevice->conn_id_, leAudioDevice->ctp_hdls_.val_hdl,
                                      value, write_type, NULL, NULL);
  }

  static void RemoveDataPathByCisHandle(LeAudioDevice* leAudioDevice, uint16_t cis_conn_hdl) {
    auto ases_pair = leAudioDevice->GetAsesByCisConnHdl(cis_conn_hdl);
    uint8_t value = 0;

    if (ases_pair.sink && ases_pair.sink->data_path_state == DataPathState::CONFIGURED) {
      value |= bluetooth::hci::iso_manager::kRemoveIsoDataPathDirectionInput;
      ases_pair.sink->data_path_state = DataPathState::REMOVING;
    }

    if (ases_pair.source && ases_pair.source->data_path_state == DataPathState::CONFIGURED) {
      value |= bluetooth::hci::iso_manager::kRemoveIsoDataPathDirectionOutput;
      ases_pair.source->data_path_state = DataPathState::REMOVING;
    } else {
      if (com::android::bluetooth::flags::leaudio_dynamic_spatial_audio()) {
        if (leAudioDevice->GetDsaDataPathState() == DataPathState::CONFIGURED) {
          value |= bluetooth::hci::iso_manager::kRemoveIsoDataPathDirectionOutput;
          leAudioDevice->SetDsaDataPathState(DataPathState::REMOVING);
        }
      }
    }

    if (value == 0) {
      log::info("Data path was not set. Nothing to do here.");
      return;
    }

    IsoManager::GetInstance()->RemoveIsoDataPath(cis_conn_hdl, value);

    LeAudioLogHistory::Get()->AddLogHistory(
            kLogStateMachineTag, leAudioDevice->group_id_, leAudioDevice->address_,
            kLogRemoveDataPathOp + " cis_h:" + loghex(cis_conn_hdl));
  }

  void ProcessHciNotifCisDisconnected(
          LeAudioDeviceGroup* group, LeAudioDevice* leAudioDevice,
          const bluetooth::hci::iso_manager::cis_disconnected_evt* event) override {
    /* Reset the disconnected CIS states */

    FreeLinkQualityReports(leAudioDevice);

    auto ases_pair = leAudioDevice->GetAsesByCisConnHdl(event->cis_conn_hdl);

    log_history_->AddLogHistory(kLogHciEvent, group->group_id_, leAudioDevice->address_,
                                kLogCisDisconnectedOp + "cis_h:" + loghex(event->cis_conn_hdl) +
                                        " REASON=" + loghex(event->reason));

    if (ases_pair.sink) {
      ases_pair.sink->cis_state = CisState::ASSIGNED;
    }
    if (ases_pair.source) {
      ases_pair.source->cis_state = CisState::ASSIGNED;
    }

    RemoveDataPathByCisHandle(leAudioDevice, event->cis_conn_hdl);

    /* If this is peer disconnecting CIS, make sure to clear data path */
    if (event->reason != HCI_ERR_CONN_CAUSE_LOCAL_HOST) {
      // Make sure we won't stay in STREAMING state
      if (ases_pair.sink && ases_pair.sink->state == AseState::BTA_LE_AUDIO_ASE_STATE_STREAMING) {
        SetAseState(leAudioDevice, ases_pair.sink, AseState::BTA_LE_AUDIO_ASE_STATE_QOS_CONFIGURED);
      }
      if (ases_pair.source &&
          ases_pair.source->state == AseState::BTA_LE_AUDIO_ASE_STATE_STREAMING) {
        SetAseState(leAudioDevice, ases_pair.source,
                    AseState::BTA_LE_AUDIO_ASE_STATE_QOS_CONFIGURED);
      }
    }

    group->RemoveCisFromStreamIfNeeded(leAudioDevice, event->cis_conn_hdl);

    auto target_state = group->GetTargetState();
    log::info(" group id {}, state {}, target state {}", group->group_id_,
              bluetooth::common::ToString(group->GetState()),
              bluetooth::common::ToString(target_state));

    switch (target_state) {
      case AseState::BTA_LE_AUDIO_ASE_STATE_STREAMING: {
        /* Something wrong happen when streaming or when creating stream.
         * If there is other device connected and streaming, just leave it as it
         * is, otherwise stop the stream.
         */
        if (!group->HaveAllCisesDisconnected()) {
          /* There is ASE streaming for some device. Continue streaming. */
          log::warn("Group member disconnected during streaming. Cis handle 0x{:04x}",
                    event->cis_conn_hdl);
          return;
        }

        /* CISes are disconnected, but it could be a case here, that there is
         * another set member trying to get STREAMING state. Can happen when
         * while streaming user switch buds. In such a case, lets try to allow
         * that device to continue
         */

        LeAudioDevice* attaching_device = getDeviceTryingToAttachTheStream(group);
        if (attaching_device != nullptr) {
          /* There is a device willitng to stream. Let's wait for it to start
           * streaming */
          auto active_ase = attaching_device->GetFirstActiveAse();
          group->SetState(active_ase->state);

          /* this is just to start timer */
          group->SetTargetState(AseState::BTA_LE_AUDIO_ASE_STATE_STREAMING);
          log::info(
                  "{} is still attaching to stream while other members got "
                  "disconnected from the group_id: {}",
                  attaching_device->address_, group->group_id_);
          return;
        }

        log::info("Lost all members from the group {}", group->group_id_);
        group->cig.cises.clear();
        RemoveCigForGroup(group);

        group->SetState(AseState::BTA_LE_AUDIO_ASE_STATE_IDLE);
        group->SetTargetState(AseState::BTA_LE_AUDIO_ASE_STATE_IDLE);
        /* If there is no more ase to stream. Notify it is in IDLE. */
        state_machine_callbacks_->StatusReportCb(group->group_id_, GroupStreamStatus::IDLE);
        return;
      }

      case AseState::BTA_LE_AUDIO_ASE_STATE_QOS_CONFIGURED:
        /* Intentional group disconnect has finished, but the last CIS in the
         * event came after the ASE notification.
         * If group is already suspended and all CIS are disconnected, we can
         * report SUSPENDED state.
         */
        if ((group->GetState() == AseState::BTA_LE_AUDIO_ASE_STATE_QOS_CONFIGURED) &&
            group->HaveAllCisesDisconnected()) {
          /* No more transition for group */
          cancel_watchdog_if_needed(group->group_id_);

          state_machine_callbacks_->StatusReportCb(group->group_id_, GroupStreamStatus::SUSPENDED);
          return;
        }
        break;
      case AseState::BTA_LE_AUDIO_ASE_STATE_IDLE:
      case AseState::BTA_LE_AUDIO_ASE_STATE_CODEC_CONFIGURED: {
        /* Those two are used when closing the stream and CIS disconnection is
         * expected */
        if (!group->HaveAllCisesDisconnected()) {
          log::debug("Still waiting for all CISes being disconnected for group:{}",
                     group->group_id_);
          return;
        }

        auto current_group_state = group->GetState();
        log::info("group {} current state: {}, target state: {}", group->group_id_,
                  bluetooth::common::ToString(current_group_state),
                  bluetooth::common::ToString(target_state));
        /* It might happen that controller notified about CIS disconnection
         * later, after ASE state already changed.
         * In such an event, there is need to notify upper layer about state
         * from here.
         */
        cancel_watchdog_if_needed(group->group_id_);

        if (current_group_state == AseState::BTA_LE_AUDIO_ASE_STATE_IDLE) {
          log::info("Cises disconnected for group {}, we are good in Idle state.",
                    group->group_id_);
          ReleaseCisIds(group);
          state_machine_callbacks_->StatusReportCb(group->group_id_, GroupStreamStatus::IDLE);
        } else if (current_group_state == AseState::BTA_LE_AUDIO_ASE_STATE_CODEC_CONFIGURED) {
          auto reconfig = group->IsPendingConfiguration();
          log::info(
                  "Cises disconnected for group: {}, we are good in Configured "
                  "state, reconfig={}.",
                  group->group_id_, reconfig);

          /* This is Autonomous change if both, target and current state
           * is CODEC_CONFIGURED
           */
          if (target_state == current_group_state) {
            state_machine_callbacks_->StatusReportCb(group->group_id_,
                                                     GroupStreamStatus::CONFIGURED_AUTONOMOUS);
          }
        }
        RemoveCigForGroup(group);
      } break;
      default:
        break;
    }

    /* We should send Receiver Stop Ready when acting as a source */
    if (ases_pair.source && ases_pair.source->state == AseState::BTA_LE_AUDIO_ASE_STATE_DISABLING) {
      std::vector<uint8_t> ids = {ases_pair.source->id};
      std::vector<uint8_t> value;

      bluetooth::le_audio::client_parser::ascs::PrepareAseCtpAudioReceiverStopReady(ids, value);
      WriteToControlPoint(leAudioDevice, value);

      log_history_->AddLogHistory(
              kLogControlPointCmd, leAudioDevice->group_id_, leAudioDevice->address_,
              kLogAseStopReadyOp + "ASE_ID " + std::to_string(ases_pair.source->id));
    }

    /* Tear down CIS's data paths within the group */
    struct ase* ase = leAudioDevice->GetFirstActiveAseByCisAndDataPathState(
            CisState::CONNECTED, DataPathState::CONFIGURED);
    if (!ase) {
      leAudioDevice = group->GetNextActiveDevice(leAudioDevice);
      /* No more ASEs to disconnect their CISes */
      if (!leAudioDevice) {
        return;
      }

      ase = leAudioDevice->GetFirstActiveAse();
    }

    log::assert_that(ase, "shouldn't be called without an active ASE");
    if (ase->data_path_state == DataPathState::CONFIGURED) {
      RemoveDataPathByCisHandle(leAudioDevice, ase->cis_conn_hdl);
    }
  }

private:
  static constexpr uint64_t kStateTransitionTimeoutMs = 3500;
  static constexpr char kStateTransitionTimeoutMsProp[] =
          "persist.bluetooth.leaudio.device.set.state.timeoutms";
  Callbacks* state_machine_callbacks_;
  alarm_t* watchdog_;
  LeAudioLogHistory* log_history_;

  /* This callback is called on timeout during transition to target state */
  void OnStateTransitionTimeout(int group_id) {
    log_history_->AddLogHistory(kLogStateMachineTag, group_id, RawAddress::kEmpty,
                                "WATCHDOG FIRED");
    state_machine_callbacks_->OnStateTransitionTimeout(group_id);
  }

  void SetTargetState(LeAudioDeviceGroup* group, AseState state) {
    auto current_state = ToString(group->GetTargetState());
    auto new_state = ToString(state);

    log::debug("Watchdog watch started for group={} transition from {} to {}", group->group_id_,
               current_state, new_state);

    group->SetTargetState(state);

    /* Group should tie in time to get requested status */
    uint64_t timeoutMs = kStateTransitionTimeoutMs;
    timeoutMs = osi_property_get_int32(kStateTransitionTimeoutMsProp, timeoutMs);

    cancel_watchdog_if_needed(group->group_id_);

    alarm_set_on_mloop(
            watchdog_, timeoutMs,
            [](void* data) {
              if (instance) {
                instance->OnStateTransitionTimeout(PTR_TO_INT(data));
              }
            },
            INT_TO_PTR(group->group_id_));

    log_history_->AddLogHistory(kLogStateMachineTag, group->group_id_, RawAddress::kEmpty,
                                "WATCHDOG STARTED");
  }

  void AddCisToStreamConfiguration(LeAudioDeviceGroup* group, const struct ase* ase) {
    group->stream_conf.codec_id = ase->codec_id;

    auto cis_conn_hdl = ase->cis_conn_hdl;
    auto& params = group->stream_conf.stream_params.get(ase->direction);
<<<<<<< HEAD
    auto context_type = group->GetConfigurationContextType();
    log::info(
        "Adding cis handle 0x{:04x} ({}) to stream list", cis_conn_hdl,
        ase->direction == bluetooth::le_audio::types::kLeAudioDirectionSink
            ? "sink"
            : "source");
=======
    log::info("Adding cis handle 0x{:04x} ({}) to stream list", cis_conn_hdl,
              ase->direction == bluetooth::le_audio::types::kLeAudioDirectionSink ? "sink"
                                                                                  : "source");
>>>>>>> 15c04564

    auto iter = std::find_if(params.stream_locations.begin(), params.stream_locations.end(),
                             [cis_conn_hdl](auto& pair) { return cis_conn_hdl == pair.first; });
    log::assert_that(iter == params.stream_locations.end(), "Stream is already there 0x{:04x}",
                     cis_conn_hdl);

    auto core_config = ase->codec_config.GetAsCoreCodecConfig();

    params.num_of_devices++;
    params.num_of_channels += ase->channel_count;

    if (!core_config.audio_channel_allocation.has_value()) {
      log::warn("ASE has invalid audio location");
    }
    auto ase_audio_channel_allocation = core_config.audio_channel_allocation.value_or(0);
    params.audio_channel_allocation |= ase_audio_channel_allocation;
    params.stream_locations.emplace_back(
            std::make_pair(ase->cis_conn_hdl, ase_audio_channel_allocation));

    if (params.sample_frequency_hz == 0) {
      params.sample_frequency_hz = core_config.GetSamplingFrequencyHz();
    } else {
      log::assert_that(params.sample_frequency_hz == core_config.GetSamplingFrequencyHz(),
                       "sample freq mismatch: {}!={}", params.sample_frequency_hz,
                       core_config.GetSamplingFrequencyHz());
    }

    if (params.octets_per_codec_frame == 0) {
      params.octets_per_codec_frame = *core_config.octets_per_codec_frame;
    } else {
      log::assert_that(params.octets_per_codec_frame == *core_config.octets_per_codec_frame,
                       "octets per frame mismatch: {}!={}", params.octets_per_codec_frame,
                       *core_config.octets_per_codec_frame);
    }

    if (params.codec_frames_blocks_per_sdu == 0) {
      params.codec_frames_blocks_per_sdu = *core_config.codec_frames_blocks_per_sdu;
    } else {
      log::assert_that(
              params.codec_frames_blocks_per_sdu == *core_config.codec_frames_blocks_per_sdu,
              "codec_frames_blocks_per_sdu: {}!={}", params.codec_frames_blocks_per_sdu,
              *core_config.codec_frames_blocks_per_sdu);
    }

    if (params.frame_duration_us == 0) {
      params.frame_duration_us = core_config.GetFrameDurationUs();
    } else {
      log::assert_that(params.frame_duration_us == core_config.GetFrameDurationUs(),
                       "frame_duration_us: {}!={}", params.frame_duration_us,
                       core_config.GetFrameDurationUs());
    }

    params.codec_spec_metadata = group->GetCodecVendorMetadata(ase->direction, context_type);

    log::info(
            "Added {} Stream Configuration. CIS Connection Handle: {}, Audio "
            "Channel Allocation: {}, Number Of Devices: {}, Number Of Channels: {}",
            (ase->direction == bluetooth::le_audio::types::kLeAudioDirectionSink ? "Sink"
                                                                                 : "Source"),
            cis_conn_hdl, ase_audio_channel_allocation, params.num_of_devices,
            params.num_of_channels);

    /* Update CodecManager stream configuration */
    state_machine_callbacks_->OnUpdatedCisConfiguration(group->group_id_, ase->direction);
  }

  static bool isIntervalAndLatencyProperlySet(uint32_t sdu_interval_us, uint16_t max_latency_ms) {
    log::verbose("sdu_interval_us: {}, max_latency_ms: {}", sdu_interval_us, max_latency_ms);

    if (sdu_interval_us == 0) {
      return max_latency_ms == bluetooth::le_audio::types::kMaxTransportLatencyMin;
    }
    return (1000 * max_latency_ms) >= sdu_interval_us;
  }

  void ApplyDsaParams(LeAudioDeviceGroup* group,
                      bluetooth::hci::iso_manager::cig_create_params& param) {
    if (!com::android::bluetooth::flags::leaudio_dynamic_spatial_audio()) {
      return;
    }

    log::info("DSA mode selected: {}", (int)group->dsa_.mode);
    group->dsa_.active = false;

    /* Unidirectional streaming */
    if (param.sdu_itv_stom == 0) {
      log::info("Media streaming, apply DSA parameters");

      switch (group->dsa_.mode) {
        case DsaMode::ISO_HW:
        case DsaMode::ISO_SW: {
          auto& cis_cfgs = param.cis_cfgs;
          auto it = cis_cfgs.begin();

          for (auto dsa_modes : group->GetAllowedDsaModesList()) {
            if (!dsa_modes.empty() && it != cis_cfgs.end()) {
              if (std::find(dsa_modes.begin(), dsa_modes.end(), group->dsa_.mode) !=
                  dsa_modes.end()) {
                log::info("Device found with support for selected DsaMode");

                group->dsa_.active = true;

                param.sdu_itv_stom = bluetooth::le_audio::types::kLeAudioHeadtrackerSduItv;
                param.max_trans_lat_stom =
                        bluetooth::le_audio::types::kLeAudioHeadtrackerMaxTransLat;
                it->max_sdu_size_stom = bluetooth::le_audio::types::kLeAudioHeadtrackerMaxSduSize;
                if (!com::android::bluetooth::flags::headtracker_sdu_size()) {
                  it->max_sdu_size_stom = 15;
                }
                it->rtn_stom = bluetooth::le_audio::types::kLeAudioHeadtrackerRtn;

                it++;
              }
            }
          }
        } break;

        case DsaMode::ACL:
          /* Todo: Prioritize the ACL */
          break;

        case DsaMode::DISABLED:
        default:
          /* No need to change ISO parameters */
          break;
      }
    } else {
      log::debug("Bidirection streaming, ignore DSA mode");
    }
  }

  bool CigCreate(LeAudioDeviceGroup* group) {
    uint32_t sdu_interval_mtos, sdu_interval_stom;
    uint16_t max_trans_lat_mtos, max_trans_lat_stom;
    uint8_t packing, framing, sca;
    std::vector<EXT_CIS_CFG> cis_cfgs;

    log::debug("Group: {}, id: {} cig state: {}", fmt::ptr(group), group->group_id_,
               ToString(group->cig.GetState()));

    if (group->cig.GetState() != CigState::NONE) {
      log::warn("Group {}, id: {} has invalid cig state: {}", fmt::ptr(group), group->group_id_,
                ToString(group->cig.GetState()));
      return false;
    }

    sdu_interval_mtos = group->GetSduInterval(bluetooth::le_audio::types::kLeAudioDirectionSink);
    sdu_interval_stom = group->GetSduInterval(bluetooth::le_audio::types::kLeAudioDirectionSource);
    sca = group->GetSCA();
    packing = group->GetPacking();
    framing = group->GetFraming();
    max_trans_lat_mtos = group->GetMaxTransportLatencyMtos();
    max_trans_lat_stom = group->GetMaxTransportLatencyStom();

    uint16_t max_sdu_size_mtos = 0;
    uint16_t max_sdu_size_stom = 0;
    uint8_t phy_mtos = group->GetPhyBitmask(bluetooth::le_audio::types::kLeAudioDirectionSink);
    uint8_t phy_stom = group->GetPhyBitmask(bluetooth::le_audio::types::kLeAudioDirectionSource);

    if (!isIntervalAndLatencyProperlySet(sdu_interval_mtos, max_trans_lat_mtos) ||
        !isIntervalAndLatencyProperlySet(sdu_interval_stom, max_trans_lat_stom)) {
      log::error("Latency and interval not properly set");
      group->PrintDebugState();
      return false;
    }

    // Use 1M Phy for the ACK packet from remote device to phone for better
    // sensitivity
    if (group->asymmetric_phy_for_unidirectional_cis_supported && sdu_interval_stom == 0 &&
        (phy_stom & bluetooth::hci::kIsoCigPhy1M) != 0) {
      log::info("Use asymmetric PHY for unidirectional CIS");
      phy_stom = bluetooth::hci::kIsoCigPhy1M;
    }

    uint8_t rtn_mtos = 0;
    uint8_t rtn_stom = 0;

    /* Currently assumed Sink/Source configuration is same across cis types.
     * If a cis in cises_ is currently associated with active device/ASE(s),
     * use the Sink/Source configuration for the same.
     * If a cis in cises_ is not currently associated with active device/ASE(s),
     * use the Sink/Source configuration for the cis in cises_
     * associated with a active device/ASE(s). When the same cis is associated
     * later, with active device/ASE(s), check if current configuration is
     * supported or not, if not, reconfigure CIG.
     */
    for (struct bluetooth::le_audio::types::cis& cis : group->cig.cises) {
      uint16_t max_sdu_size_mtos_temp =
              group->GetMaxSduSize(bluetooth::le_audio::types::kLeAudioDirectionSink, cis.id);
      uint16_t max_sdu_size_stom_temp =
              group->GetMaxSduSize(bluetooth::le_audio::types::kLeAudioDirectionSource, cis.id);
      uint8_t rtn_mtos_temp =
              group->GetRtn(bluetooth::le_audio::types::kLeAudioDirectionSink, cis.id);
      uint8_t rtn_stom_temp =
              group->GetRtn(bluetooth::le_audio::types::kLeAudioDirectionSource, cis.id);

      max_sdu_size_mtos = max_sdu_size_mtos_temp ? max_sdu_size_mtos_temp : max_sdu_size_mtos;
      max_sdu_size_stom = max_sdu_size_stom_temp ? max_sdu_size_stom_temp : max_sdu_size_stom;
      rtn_mtos = rtn_mtos_temp ? rtn_mtos_temp : rtn_mtos;
      rtn_stom = rtn_stom_temp ? rtn_stom_temp : rtn_stom;
    }

    for (struct bluetooth::le_audio::types::cis& cis : group->cig.cises) {
      EXT_CIS_CFG cis_cfg = {};

      cis_cfg.cis_id = cis.id;
      cis_cfg.phy_mtos = phy_mtos;
      cis_cfg.phy_stom = phy_stom;
      if (cis.type == bluetooth::le_audio::types::CisType::CIS_TYPE_BIDIRECTIONAL) {
        cis_cfg.max_sdu_size_mtos = max_sdu_size_mtos;
        cis_cfg.rtn_mtos = rtn_mtos;
        cis_cfg.max_sdu_size_stom = max_sdu_size_stom;
        cis_cfg.rtn_stom = rtn_stom;
        cis_cfgs.push_back(cis_cfg);
      } else if (cis.type == bluetooth::le_audio::types::CisType::CIS_TYPE_UNIDIRECTIONAL_SINK) {
        cis_cfg.max_sdu_size_mtos = max_sdu_size_mtos;
        cis_cfg.rtn_mtos = rtn_mtos;
        cis_cfg.max_sdu_size_stom = 0;
        cis_cfg.rtn_stom = 0;
        cis_cfgs.push_back(cis_cfg);
      } else {
        cis_cfg.max_sdu_size_mtos = 0;
        cis_cfg.rtn_mtos = 0;
        cis_cfg.max_sdu_size_stom = max_sdu_size_stom;
        cis_cfg.rtn_stom = rtn_stom;
        cis_cfgs.push_back(cis_cfg);
      }
    }

    if ((sdu_interval_mtos == 0 && sdu_interval_stom == 0) ||
        (max_trans_lat_mtos == bluetooth::le_audio::types::kMaxTransportLatencyMin &&
         max_trans_lat_stom == bluetooth::le_audio::types::kMaxTransportLatencyMin) ||
        (max_sdu_size_mtos == 0 && max_sdu_size_stom == 0)) {
      log::error("Trying to create invalid group");
      group->PrintDebugState();
      return false;
    }

    bluetooth::hci::iso_manager::cig_create_params param = {
            .sdu_itv_mtos = sdu_interval_mtos,
            .sdu_itv_stom = sdu_interval_stom,
            .sca = sca,
            .packing = packing,
            .framing = framing,
            .max_trans_lat_stom = max_trans_lat_stom,
            .max_trans_lat_mtos = max_trans_lat_mtos,
            .cis_cfgs = std::move(cis_cfgs),
    };

    ApplyDsaParams(group, param);

    log_history_->AddLogHistory(kLogStateMachineTag, group->group_id_, RawAddress::kEmpty,
                                kLogCigCreateOp + "#CIS: " + std::to_string(param.cis_cfgs.size()));

    group->cig.SetState(CigState::CREATING);
    IsoManager::GetInstance()->CreateCig(group->group_id_, std::move(param));
    log::debug("Group: {}, id: {} cig state: {}", fmt::ptr(group), group->group_id_,
               ToString(group->cig.GetState()));
    return true;
  }

  static bool CisCreateForDevice(LeAudioDeviceGroup* group, LeAudioDevice* leAudioDevice) {
    std::vector<EXT_CIS_CREATE_CFG> conn_pairs;
    struct ase* ase = leAudioDevice->GetFirstActiveAse();

    /* Make sure CIG is there */
    if (group->cig.GetState() != CigState::CREATED) {
      log::error("CIG is not created for group_id {}", group->group_id_);
      group->PrintDebugState();
      return false;
    }

    std::stringstream extra_stream;
    do {
      /* First in ase pair is Sink, second Source */
      auto ases_pair = leAudioDevice->GetAsesByCisConnHdl(ase->cis_conn_hdl);

      /* Already in pending state - bi-directional CIS or seconde CIS to same
       * device */
      if (ase->cis_state == CisState::CONNECTING || ase->cis_state == CisState::CONNECTED) {
        continue;
      }

      if (ases_pair.sink) {
        ases_pair.sink->cis_state = CisState::CONNECTING;
      }
      if (ases_pair.source) {
        ases_pair.source->cis_state = CisState::CONNECTING;
      }

      uint16_t acl_handle = get_btm_client_interface().peer.BTM_GetHCIConnHandle(
              leAudioDevice->address_, BT_TRANSPORT_LE);
      conn_pairs.push_back({.cis_conn_handle = ase->cis_conn_hdl, .acl_conn_handle = acl_handle});
      log::info("cis handle: 0x{:04x}, acl handle: 0x{:04x}", ase->cis_conn_hdl, acl_handle);
      extra_stream << "cis_h:" << loghex(ase->cis_conn_hdl) << " acl_h:" << loghex(acl_handle)
                   << ";;";
    } while ((ase = leAudioDevice->GetNextActiveAse(ase)));

    LeAudioLogHistory::Get()->AddLogHistory(
            kLogStateMachineTag, leAudioDevice->group_id_, RawAddress::kEmpty,
            kLogCisCreateOp + "#CIS: " + std::to_string(conn_pairs.size()), extra_stream.str());

    IsoManager::GetInstance()->EstablishCis({.conn_pairs = std::move(conn_pairs)});

    return true;
  }

  static bool CisCreate(LeAudioDeviceGroup* group) {
    LeAudioDevice* leAudioDevice = group->GetFirstActiveDevice();
    struct ase* ase;
    std::vector<EXT_CIS_CREATE_CFG> conn_pairs;

    log::assert_that(leAudioDevice, "Shouldn't be called without an active device.");

    /* Make sure CIG is there */
    if (group->cig.GetState() != CigState::CREATED) {
      log::error("CIG is not created for group_id {}", group->group_id_);
      group->PrintDebugState();
      return false;
    }

    do {
      ase = leAudioDevice->GetFirstActiveAse();
      log::assert_that(ase, "shouldn't be called without an active ASE");
      do {
        /* First is ase pair is Sink, second Source */
        auto ases_pair = leAudioDevice->GetAsesByCisConnHdl(ase->cis_conn_hdl);

        /* Already in pending state - bi-directional CIS */
        if (ase->cis_state == CisState::CONNECTING) {
          continue;
        }

        if (ases_pair.sink) {
          ases_pair.sink->cis_state = CisState::CONNECTING;
        }
        if (ases_pair.source) {
          ases_pair.source->cis_state = CisState::CONNECTING;
        }

        uint16_t acl_handle = get_btm_client_interface().peer.BTM_GetHCIConnHandle(
                leAudioDevice->address_, BT_TRANSPORT_LE);
        conn_pairs.push_back({.cis_conn_handle = ase->cis_conn_hdl, .acl_conn_handle = acl_handle});
        log::debug("cis handle: {} acl handle : 0x{:x}", ase->cis_conn_hdl, acl_handle);

      } while ((ase = leAudioDevice->GetNextActiveAse(ase)));
    } while ((leAudioDevice = group->GetNextActiveDevice(leAudioDevice)));

    IsoManager::GetInstance()->EstablishCis({.conn_pairs = std::move(conn_pairs)});

    return true;
  }

  static void PrepareDataPath(int group_id, struct ase* ase) {
    bluetooth::hci::iso_manager::iso_data_path_params param = {
            .data_path_dir = ase->direction == bluetooth::le_audio::types::kLeAudioDirectionSink
                                     ? bluetooth::hci::iso_manager::kIsoDataPathDirectionIn
                                     : bluetooth::hci::iso_manager::kIsoDataPathDirectionOut,
            .data_path_id = ase->data_path_configuration.dataPathId,
            .codec_id_format = ase->data_path_configuration.isoDataPathConfig.codecId.coding_format,
            .codec_id_company =
                    ase->data_path_configuration.isoDataPathConfig.codecId.vendor_company_id,
            .codec_id_vendor =
                    ase->data_path_configuration.isoDataPathConfig.codecId.vendor_codec_id,
            .controller_delay = ase->data_path_configuration.isoDataPathConfig.controllerDelayUs,
            .codec_conf = ase->data_path_configuration.isoDataPathConfig.configuration,
    };

    if (!ase->is_codec_in_controller) {
      param.codec_id_company = 0x0000;
      param.codec_id_vendor = 0x0000;
    }

    LeAudioLogHistory::Get()->AddLogHistory(
            kLogStateMachineTag, group_id, RawAddress::kEmpty,
            kLogSetDataPathOp + "cis_h:" + loghex(ase->cis_conn_hdl),
            "direction: " + loghex(param.data_path_dir) + ", codecId: " +
                    ToString(ase->data_path_configuration.isoDataPathConfig.codecId));

    ase->data_path_state = DataPathState::CONFIGURING;
    IsoManager::GetInstance()->SetupIsoDataPath(ase->cis_conn_hdl, std::move(param));
  }

  static void ReleaseDataPath(LeAudioDeviceGroup* group) {
    LeAudioDevice* leAudioDevice = group->GetFirstActiveDevice();
    log::assert_that(leAudioDevice, "Shouldn't be called without an active device.");

    auto ase = leAudioDevice->GetFirstActiveAseByCisAndDataPathState(CisState::CONNECTED,
                                                                     DataPathState::CONFIGURED);
    log::assert_that(ase, "Shouldn't be called without an active ASE.");
    RemoveDataPathByCisHandle(leAudioDevice, ase->cis_conn_hdl);
  }

<<<<<<< HEAD
  static uint8_t audioContextToUseCase(const LeAudioContextType& context) {
    switch (context) {
      case LeAudioContextType::UNINITIALIZED:
      case LeAudioContextType::UNSPECIFIED:
      case LeAudioContextType::MEDIA:
      case LeAudioContextType::INSTRUCTIONAL:
      case LeAudioContextType::ALERTS:
      case LeAudioContextType::SOUNDEFFECTS:
      case LeAudioContextType::NOTIFICATIONS:
      case LeAudioContextType::EMERGENCYALARM:
        return HQ_AUDIO_USE_CASE;
      case LeAudioContextType::CONVERSATIONAL:
      case LeAudioContextType::VOICEASSISTANTS:
      case LeAudioContextType::RINGTONE:
        return VOICE_USE_CASE;
      case LeAudioContextType::GAME:
        return GAMING_VBC_USE_CASE;
      case LeAudioContextType::LIVE:
        return STEREO_REC_USE_CASE;
      default:
        return HQ_AUDIO_USE_CASE;
    }
  }

  static std::vector<uint8_t> PrepareVendorConfigPayloadData(
      LeAudioDeviceGroup* group, std::vector<uint16_t> conn_handles,
      uint8_t direction) {
    std::vector<uint8_t> vendor_datapath_config;
    auto context_type = group->GetConfigurationContextType();

    if (CodecManager::GetInstance()->GetCodecLocation() ==
        CodecLocation::HOST) {
      LOG(INFO) << __func__ << "send empty payload for non-offload";
      return vendor_datapath_config;
    }

    LeAudioDevice* leAudioDevice = group->GetFirstActiveDevice();
    LOG_ASSERT(leAudioDevice)
        << __func__ << " Shouldn't be called without an active device.";

    auto datapath_state = CisState::ASSIGNED;
    auto ase = leAudioDevice->GetFirstActiveAseByCisAndDataPathState(
        datapath_state, DataPathState::IDLE);
    if (!ase) {
      LOG(INFO) << __func__ << "Invalid datapath state " << datapath_state;
      return vendor_datapath_config;
    }

    ase = leAudioDevice->GetFirstActiveAseByDirection(direction);
    if (!ase) {
      LOG(INFO) << __func__ << "Inactive ASE for direction " << direction;
      return vendor_datapath_config;
    }

    // Populate codec version number
    uint8_t codec_ver = 0;
    uint8_t len = LTV_LEN_VER_NUM;
    uint8_t type = LTV_TYPE_VER_NUM;
    auto vendor_metadata = group->GetCodecVendorMetadata(direction, context_type);

    if (vendor_metadata.empty())
      codec_ver = 0;
    else
      codec_ver = ase->codec_id.coding_format == bluetooth::le_audio::types::kLeAudioCodingFormatLC3 ?
                  (direction == bluetooth::le_audio::types::kLeAudioDirectionSink ?
                  vendor_metadata[6] : vendor_metadata[7]) : vendor_metadata[7] & 0x0F;
    vendor_datapath_config.insert(vendor_datapath_config.end(), &len, &len + 1);
    vendor_datapath_config.insert(vendor_datapath_config.end(), &type, &type + 1);
    vendor_datapath_config.insert(vendor_datapath_config.end(), &codec_ver, &codec_ver + 1);

    // Populate frequency
    uint32_t frequency =
        ase->codec_config.GetAsCoreCodecConfig().GetSamplingFrequencyHz();
    uint8_t freq = freq_to_ltv_map.count(frequency) ? freq_to_ltv_map.at(frequency) : 0;
    len = LTV_LEN_FREQ;
    type = LTV_TYPE_FREQ;
    vendor_datapath_config.insert(vendor_datapath_config.end(), &len, &len + 1);
    vendor_datapath_config.insert(vendor_datapath_config.end(), &type, &type + 1);
    vendor_datapath_config.insert(vendor_datapath_config.end(), &freq, &freq + 1);

    // Populate usecase number
    uint8_t usecase = HQ_AUDIO_USE_CASE;
    len = LTV_LEN_USE_CASE;
    type = LTV_TYPE_USE_CASE;
    usecase = audioContextToUseCase(context_type);
    vendor_datapath_config.insert(vendor_datapath_config.end(), &len, &len + 1);
    vendor_datapath_config.insert(vendor_datapath_config.end(), &type, &type + 1);
    vendor_datapath_config.insert(vendor_datapath_config.end(), &usecase, &usecase + 1);

    // Populated codec ID
    uint16_t vendor_company_id = ase->codec_id.vendor_company_id;
    uint16_t vendor_codec_id = ase->codec_id.vendor_codec_id;
    len = LTV_LEN_CODEC_ID;
    type = LTV_TYPE_CODEC_ID;
    vendor_datapath_config.insert(vendor_datapath_config.end(), &len, &len + 1);
    vendor_datapath_config.insert(vendor_datapath_config.end(), &type, &type + 1);
    vendor_datapath_config.insert(vendor_datapath_config.end(), &ase->codec_id.coding_format,
                                  &ase->codec_id.coding_format + 1);
    vendor_datapath_config.insert(vendor_datapath_config.end(), vendor_company_id);
    vendor_datapath_config.insert(vendor_datapath_config.end(), vendor_company_id >> 8);
    vendor_datapath_config.insert(vendor_datapath_config.end(), vendor_codec_id);
    vendor_datapath_config.insert(vendor_datapath_config.end(), vendor_codec_id >> 8);

    // Populate connection handle
    uint16_t connection_handle = conn_handles[0];
    len = LTV_LEN_CONN_HANDLE;
    type = LTV_TYPE_CONN_HANDLE;
    vendor_datapath_config.insert(vendor_datapath_config.end(), &len, &len + 1);
    vendor_datapath_config.insert(vendor_datapath_config.end(), &type, &type + 1);
    vendor_datapath_config.insert(vendor_datapath_config.end(), connection_handle);
    vendor_datapath_config.insert(vendor_datapath_config.end(), connection_handle >> 8);

    return vendor_datapath_config;
  }

  void SetAseState(LeAudioDevice* leAudioDevice, struct ase* ase,
                   AseState state) {
    log::info("{}, ase_id: {}, {} -> {}", leAudioDevice->address_, ase->id,
              ToString(ase->state), ToString(state));
=======
  void SetAseState(LeAudioDevice* leAudioDevice, struct ase* ase, AseState state) {
    log::info("{}, ase_id: {}, {} -> {}", leAudioDevice->address_, ase->id, ToString(ase->state),
              ToString(state));
>>>>>>> 15c04564

    log_history_->AddLogHistory(kLogStateMachineTag, leAudioDevice->group_id_,
                                leAudioDevice->address_,
                                "ASE_ID " + std::to_string(ase->id) + ": " + kLogStateChangedOp,
                                ToString(ase->state) + "->" + ToString(state));

    ase->state = state;
  }

  LeAudioDevice* getDeviceTryingToAttachTheStream(LeAudioDeviceGroup* group) {
    /* Device which is attaching the stream is just an active device not in
     * STREAMING state and NOT in  the RELEASING state.
     * The precondition is, that TargetState is Streaming
     */

    log::debug("group_id: {}, targetState: {}", group->group_id_,
               ToString(group->GetTargetState()));

    if (group->GetTargetState() != AseState::BTA_LE_AUDIO_ASE_STATE_STREAMING) {
      return nullptr;
    }

    for (auto dev = group->GetFirstActiveDevice(); dev != nullptr;
         dev = group->GetNextActiveDevice(dev)) {
      if (!dev->HaveAllActiveAsesSameState(AseState::BTA_LE_AUDIO_ASE_STATE_STREAMING) &&
          !dev->HaveAnyReleasingAse()) {
        log::debug("Attaching device {} to group_id: {}", dev->address_, group->group_id_);
        return dev;
      }
    }
    return nullptr;
  }

<<<<<<< HEAD
  void AseStateMachineProcessIdle(
      struct bluetooth::le_audio::client_parser::ascs::ase_rsp_hdr& arh,
      struct ase* ase, LeAudioDeviceGroup* group,
      LeAudioDevice* leAudioDevice) {
    log::info("group_id: {}", group->group_id_);
    log::debug("ase state: {}", static_cast<int>(ase->state));
=======
  void AseStateMachineProcessIdle(struct bluetooth::le_audio::client_parser::ascs::ase_rsp_hdr& arh,
                                  struct ase* ase, LeAudioDeviceGroup* group,
                                  LeAudioDevice* leAudioDevice) {
>>>>>>> 15c04564
    switch (ase->state) {
      case AseState::BTA_LE_AUDIO_ASE_STATE_IDLE:
      case AseState::BTA_LE_AUDIO_ASE_STATE_CODEC_CONFIGURED:
        break;
      case AseState::BTA_LE_AUDIO_ASE_STATE_RELEASING: {
        SetAseState(leAudioDevice, ase, AseState::BTA_LE_AUDIO_ASE_STATE_IDLE);
        ase->active = false;
        ase->configured_for_context_type =
                bluetooth::le_audio::types::LeAudioContextType::UNINITIALIZED;

        if (!leAudioDevice->HaveAllActiveAsesSameState(AseState::BTA_LE_AUDIO_ASE_STATE_IDLE)) {
          /* More ASEs notification from this device has to come for this group
           */
          log::debug("Wait for more ASE to configure for device {}", leAudioDevice->address_);
          return;
        }

        if (!group->HaveAllActiveDevicesAsesTheSameState(AseState::BTA_LE_AUDIO_ASE_STATE_IDLE)) {
          log::debug("Waiting for more devices to get into idle state");
          return;
        }

        /* Last node is in releasing state*/
        group->SetState(AseState::BTA_LE_AUDIO_ASE_STATE_IDLE);
        group->PrintDebugState();

        /* If all CISes are disconnected, notify upper layer about IDLE state,
         * otherwise wait for */
        if (!group->HaveAllCisesDisconnected() ||
            getDeviceTryingToAttachTheStream(group) != nullptr) {
          log::warn("Not all CISes removed before going to IDLE for group {}, waiting...",
                    group->group_id_);
          group->PrintDebugState();
          return;
        }

        cancel_watchdog_if_needed(group->group_id_);
        ReleaseCisIds(group);
<<<<<<< HEAD
        RemoveCigForGroup(group);
        group->SetTargetState(AseState::BTA_LE_AUDIO_ASE_STATE_IDLE);
        state_machine_callbacks_->StatusReportCb(group->group_id_,
                                                 GroupStreamStatus::IDLE);
=======
        state_machine_callbacks_->StatusReportCb(group->group_id_, GroupStreamStatus::IDLE);
>>>>>>> 15c04564

        break;
      }
      case AseState::BTA_LE_AUDIO_ASE_STATE_QOS_CONFIGURED:
      case AseState::BTA_LE_AUDIO_ASE_STATE_DISABLING:
        log::error("Ignore invalid attempt of state transition from  {} to {}, {}, ase_id: {}",
                   ToString(ase->state), ToString(AseState::BTA_LE_AUDIO_ASE_STATE_IDLE),
                   leAudioDevice->address_, ase->id);
        group->PrintDebugState();
        break;
      case AseState::BTA_LE_AUDIO_ASE_STATE_ENABLING:
      case AseState::BTA_LE_AUDIO_ASE_STATE_STREAMING:
        log::error("Invalid state transition from {} to {}, {}, ase_id: {}. Stopping the stream.",
                   ToString(ase->state), ToString(AseState::BTA_LE_AUDIO_ASE_STATE_IDLE),
                   leAudioDevice->address_, ase->id);
        group->PrintDebugState();
        StopStream(group);
        break;
    }
  }

  void PrepareAndSendQoSToTheGroup(LeAudioDeviceGroup* group) {
    LeAudioDevice* leAudioDevice = group->GetFirstActiveDevice();
    if (!leAudioDevice) {
      log::error("No active device for the group");
      group->PrintDebugState();
      ClearGroup(group, true);
      return;
    }

    for (; leAudioDevice; leAudioDevice = group->GetNextActiveDevice(leAudioDevice)) {
      PrepareAndSendConfigQos(group, leAudioDevice);
    }
  }

  bool PrepareAndSendCodecConfigToTheGroup(LeAudioDeviceGroup* group) {
    log::info("group_id: {}", group->group_id_);
    auto leAudioDevice = group->GetFirstActiveDevice();
    if (!leAudioDevice) {
      log::error("No active device for the group");
      return false;
    }

    for (; leAudioDevice; leAudioDevice = group->GetNextActiveDevice(leAudioDevice)) {
      PrepareAndSendCodecConfigure(group, leAudioDevice);
    }
    return true;
  }

  void PrepareAndSendCodecConfigure(LeAudioDeviceGroup* group, LeAudioDevice* leAudioDevice) {
    struct bluetooth::le_audio::client_parser::ascs::ctp_codec_conf conf;
    std::vector<struct bluetooth::le_audio::client_parser::ascs::ctp_codec_conf> confs;
    struct ase* ase;
    std::stringstream msg_stream;
    std::stringstream extra_stream;

    if (!group->cig.AssignCisIds(leAudioDevice)) {
      log::error("unable to assign CIS IDs");
      StopStream(group);
      return;
    }

    if (group->cig.GetState() == CigState::CREATED) {
      group->AssignCisConnHandlesToAses(leAudioDevice);
    }

    msg_stream << kLogAseConfigOp;

    ase = leAudioDevice->GetFirstActiveAse();
    log::assert_that(ase, "shouldn't be called without an active ASE");
    for (; ase != nullptr; ase = leAudioDevice->GetNextActiveAse(ase)) {
      log::debug("device: {}, ase_id: {}, cis_id: {}, ase state: {}", leAudioDevice->address_,
                 ase->id, ase->cis_id, ToString(ase->state));
      conf.ase_id = ase->id;
      conf.target_latency = ase->target_latency;
      conf.target_phy = group->GetTargetPhy(ase->direction);
      conf.codec_id = ase->codec_id;

      if (!ase->vendor_codec_config.empty()) {
        log::debug("Using vendor codec configuration.");
        conf.codec_config = ase->vendor_codec_config;
      } else {
        conf.codec_config = ase->codec_config.RawPacket();
      }
      confs.push_back(conf);

      msg_stream << "ASE_ID " << +conf.ase_id << ",";
      if (ase->direction == bluetooth::le_audio::types::kLeAudioDirectionSink) {
        extra_stream << "snk,";
      } else {
        extra_stream << "src,";
      }
      extra_stream << +conf.codec_id.coding_format << "," << +conf.target_latency << ";;";
    }

    std::vector<uint8_t> value;
    bluetooth::le_audio::client_parser::ascs::PrepareAseCtpCodecConfig(confs, value);
    WriteToControlPoint(leAudioDevice, value);

    log_history_->AddLogHistory(kLogControlPointCmd, group->group_id_, leAudioDevice->address_,
                                msg_stream.str(), extra_stream.str());
  }

  void AseStateMachineProcessCodecConfigured(
          struct bluetooth::le_audio::client_parser::ascs::ase_rsp_hdr& arh, struct ase* ase,
          uint8_t* data, uint16_t len, LeAudioDeviceGroup* group, LeAudioDevice* leAudioDevice) {
    if (!group) {
      log::error("leAudioDevice doesn't belong to any group");

      return;
    }

    /* Internal helper for filling in the QoS parameters for an ASE, based
     * on the codec configure state and the prefferend ASE QoS parameters.
     * Note: The whole group state dependent parameters (out_cfg.framing, and
     *       out.cfg.presentation_delay) are calculated later, in the
     *       PrepareAndSendConfigQos(), once the whole group transitions to a
     *       proper state.
     */
    auto qos_config_update = [leAudioDevice](
                                     const struct bluetooth::le_audio::client_parser::ascs::
                                             ase_codec_configured_state_params& rsp,
                                     bluetooth::le_audio::types::AseQosPreferences& out_qos,
                                     bluetooth::le_audio::types::AseQosConfiguration& out_cfg) {
      out_qos.supported_framing = rsp.framing;
      out_qos.preferred_phy = rsp.preferred_phy;
      out_qos.preferred_retrans_nb = rsp.preferred_retrans_nb;
      out_qos.pres_delay_min = rsp.pres_delay_min;
      out_qos.pres_delay_max = rsp.pres_delay_max;
      out_qos.preferred_pres_delay_min = rsp.preferred_pres_delay_min;
      out_qos.preferred_pres_delay_max = rsp.preferred_pres_delay_max;

      log::debug(
            "Max Transport Latency: {}, "
            "rsp_mtl: {}, Retransmission Number: {}, Phy: {}, preferred_phy: {}",
            out_cfg.max_transport_latency, rsp.max_transport_latency,
            out_cfg.retrans_nb, out_cfg.phy, rsp.preferred_phy);

      /* Validate and update QoS to be consistent */
      if ((!out_cfg.max_transport_latency ||
           out_cfg.max_transport_latency > rsp.max_transport_latency) ||
          !out_cfg.retrans_nb) {
        out_cfg.max_transport_latency = rsp.max_transport_latency;
        out_cfg.retrans_nb = rsp.preferred_retrans_nb;
        log::info(
                "Using server preferred QoS settings. Max Transport Latency: {}, "
                "Retransmission Number: {}, Phy: {}",
                out_cfg.max_transport_latency, out_cfg.retrans_nb, out_cfg.phy);
      }
      if (!out_cfg.phy) {
        out_cfg.phy = leAudioDevice->GetPreferredPhyBitmask(rsp.preferred_phy);
        log::debug( "Using server preferred Phy: {}", out_cfg.phy);
      }
    };

    log::debug("ase state: {}", static_cast<int>(ase->state));

    /* ase contain current ASE state. New state is in "arh" */
    switch (ase->state) {
      case AseState::BTA_LE_AUDIO_ASE_STATE_IDLE: {
        struct bluetooth::le_audio::client_parser::ascs::ase_codec_configured_state_params rsp;

        /* Cache codec configured status values for further
         * configuration/reconfiguration
         */
        if (!ParseAseStatusCodecConfiguredStateParams(rsp, len, data)) {
          StopStream(group);
          return;
        }

        uint16_t cig_curr_max_trans_lat_mtos = group->GetMaxTransportLatencyMtos();
        uint16_t cig_curr_max_trans_lat_stom = group->GetMaxTransportLatencyStom();

        if (group->GetState() == AseState::BTA_LE_AUDIO_ASE_STATE_STREAMING) {
          /* We are here because of the reconnection of the single device.
           * Reconfigure CIG if current CIG supported Max Transport Latency for
           * a direction, cannot be supported by the newly connected member
           * device's ASE for the direction.
           */
          if ((ase->direction == bluetooth::le_audio::types::kLeAudioDirectionSink &&
               cig_curr_max_trans_lat_mtos > rsp.max_transport_latency) ||
              (ase->direction == bluetooth::le_audio::types::kLeAudioDirectionSource &&
               cig_curr_max_trans_lat_stom > rsp.max_transport_latency)) {
            group->SetPendingConfiguration();
            StopStream(group);
            return;
          }
        }

        qos_config_update(rsp, ase->qos_preferences, ase->qos_config);
        SetAseState(leAudioDevice, ase, AseState::BTA_LE_AUDIO_ASE_STATE_CODEC_CONFIGURED);

        if (group->GetTargetState() == AseState::BTA_LE_AUDIO_ASE_STATE_IDLE) {
          /* This is autonomus change of the remote device */
          log::debug("Autonomus change for device {}, ase id {}. Just store it.",
                     leAudioDevice->address_, ase->id);
          if (group->HaveAllActiveDevicesAsesTheSameState(
                      AseState::BTA_LE_AUDIO_ASE_STATE_CODEC_CONFIGURED)) {
            group->SetState(AseState::BTA_LE_AUDIO_ASE_STATE_CODEC_CONFIGURED);
          }
          return;
        }

        if (leAudioDevice->HaveAnyUnconfiguredAses()) {
          /* More ASEs notification from this device has to come for this group
           */
          log::debug("More Ases to be configured for the device {}", leAudioDevice->address_);
          return;
        }

        if (group->GetState() == AseState::BTA_LE_AUDIO_ASE_STATE_STREAMING) {
          /* We are here because of the reconnection of the single device. */
          /* Make sure that device is ready to be configured as we could also
           * get here triggered by the remote device. If device is not connected
           * yet, we should wait for the stack to trigger adding device to the
           * stream */
          if (leAudioDevice->GetConnectionState() ==
              bluetooth::le_audio::DeviceConnectState::CONNECTED) {
            PrepareAndSendConfigQos(group, leAudioDevice);
          } else {
            log::debug(
                    "Device {} initiated configured state but it is not yet ready to be configured",
                    leAudioDevice->address_);
          }
          return;
        }

        /* Configure ASEs for next device in group */
        if (group->HaveAnyActiveDeviceInUnconfiguredState()) {
          log::debug("Waiting for all the ASES in the Configured state");
          return;
        }

        /* Last node configured, process group to codec configured state */
        group->SetState(AseState::BTA_LE_AUDIO_ASE_STATE_CODEC_CONFIGURED);

        if (group->GetTargetState() == AseState::BTA_LE_AUDIO_ASE_STATE_STREAMING) {
          if (group->cig.GetState() == CigState::CREATED) {
            /* It can happen on the earbuds switch scenario. When one device
             * is getting remove while other is adding to the stream and CIG is
             * already created */
            PrepareAndSendConfigQos(group, leAudioDevice);
          } else if (!CigCreate(group)) {
            log::error("Could not create CIG. Stop the stream for group {}", group->group_id_);
            StopStream(group);
          }
          return;
        }

        if (group->GetTargetState() == AseState::BTA_LE_AUDIO_ASE_STATE_CODEC_CONFIGURED &&
            group->IsPendingConfiguration()) {
          log::info("Configured state completed");

          /* If all CISes are disconnected, notify upper layer about IDLE
           * state, otherwise wait for */
          if (!group->HaveAllCisesDisconnected()) {
            log::warn("Not all CISes removed before going to CONFIGURED for group {}, waiting...",
                      group->group_id_);
            group->PrintDebugState();
            return;
          }

          group->ClearPendingConfiguration();
          state_machine_callbacks_->StatusReportCb(group->group_id_,
                                                   GroupStreamStatus::CONFIGURED_BY_USER);

          /* No more transition for group */
          cancel_watchdog_if_needed(group->group_id_);
          return;
        }

        log::error(", invalid state transition, from: {} to {}", ToString(group->GetState()),
                   ToString(group->GetTargetState()));
        StopStream(group);

        break;
      }
      case AseState::BTA_LE_AUDIO_ASE_STATE_CODEC_CONFIGURED: {
        /* Received Configured in Configured state. This could be done
         * autonomously because of the reconfiguration done by us
         */

        struct bluetooth::le_audio::client_parser::ascs::ase_codec_configured_state_params rsp;

        /* Cache codec configured status values for further
         * configuration/reconfiguration
         */
        if (!ParseAseStatusCodecConfiguredStateParams(rsp, len, data)) {
          StopStream(group);
          return;
        }

        /* This may be a notification from a re-configured ASE */
        ase->reconfigure = false;
        qos_config_update(rsp, ase->qos_preferences, ase->qos_config);

        if (leAudioDevice->HaveAnyUnconfiguredAses()) {
          /* Waiting for others to be reconfigured */
          return;
        }

        if (group->GetState() == AseState::BTA_LE_AUDIO_ASE_STATE_STREAMING) {
          /* We are here because of the reconnection of the single device. */
          /* Make sure that device is ready to be configured as we could also
           * get here triggered by the remote device. If device is not connected
           * yet, we should wait for the stack to trigger adding device to the
           * stream */
          if (leAudioDevice->GetConnectionState() ==
              bluetooth::le_audio::DeviceConnectState::CONNECTED) {
            PrepareAndSendConfigQos(group, leAudioDevice);
          } else {
            log::debug(
                    "Device {} initiated configured state but it is not yet ready to be configured",
                    leAudioDevice->address_);
          }
          return;
        }

        if (group->HaveAnyActiveDeviceInUnconfiguredState()) {
          log::debug("Waiting for all the devices to be configured for group id {}",
                     group->group_id_);
          return;
        }

        /* Last node configured, process group to codec configured state */
        group->SetState(AseState::BTA_LE_AUDIO_ASE_STATE_CODEC_CONFIGURED);

        if (group->GetTargetState() == AseState::BTA_LE_AUDIO_ASE_STATE_STREAMING) {
          if (group->cig.GetState() == CigState::CREATED) {
            /* It can happen on the earbuds switch scenario. When one device
             * is getting remove while other is adding to the stream and CIG is
             * already created */
            PrepareAndSendConfigQos(group, leAudioDevice);
          } else if (!CigCreate(group)) {
            log::error("Could not create CIG. Stop the stream for group {}", group->group_id_);
            StopStream(group);
          }
          return;
        }

        if (group->GetTargetState() == AseState::BTA_LE_AUDIO_ASE_STATE_CODEC_CONFIGURED &&
            group->IsPendingConfiguration()) {
          log::info("Configured state completed");
          group->ClearPendingConfiguration();
          state_machine_callbacks_->StatusReportCb(group->group_id_,
                                                   GroupStreamStatus::CONFIGURED_BY_USER);

          /* No more transition for group */
          cancel_watchdog_if_needed(group->group_id_);
          return;
        }

<<<<<<< HEAD
        if (group->GetTargetState() == AseState::BTA_LE_AUDIO_ASE_STATE_IDLE) {
          log::info("Cancel watchdog");
          cancel_watchdog_if_needed(group->group_id_);
          return;
        }

        log::info("Autonomous change, from: {} to {}",
                  ToString(group->GetState()),
=======
        log::info("Autonomous change, from: {} to {}", ToString(group->GetState()),
>>>>>>> 15c04564
                  ToString(group->GetTargetState()));

        break;
      }
      case AseState::BTA_LE_AUDIO_ASE_STATE_QOS_CONFIGURED:
        SetAseState(leAudioDevice, ase, AseState::BTA_LE_AUDIO_ASE_STATE_CODEC_CONFIGURED);
        group->PrintDebugState();
        break;
      case AseState::BTA_LE_AUDIO_ASE_STATE_DISABLING:
        log::error("Ignore invalid attempt of state transition from {} to {}, {}, ase_id: {}",
                   ToString(ase->state),
                   ToString(AseState::BTA_LE_AUDIO_ASE_STATE_CODEC_CONFIGURED),
                   leAudioDevice->address_, ase->id);
        group->PrintDebugState();
        break;
      case AseState::BTA_LE_AUDIO_ASE_STATE_RELEASING:
        SetAseState(leAudioDevice, ase, AseState::BTA_LE_AUDIO_ASE_STATE_CODEC_CONFIGURED);
        ase->active = false;

        if (!leAudioDevice->HaveAllActiveAsesSameState(
                    AseState::BTA_LE_AUDIO_ASE_STATE_CODEC_CONFIGURED)) {
          /* More ASEs notification from this device has to come for this group
           */
          log::debug("Wait for more ASE to configure for device {}", leAudioDevice->address_);
          return;
        }

        {
          auto activeDevice = group->GetFirstActiveDevice();
          if (activeDevice) {
            log::debug("There is at least one active device {}, wait to become inactive",
                       activeDevice->address_);
            return;
          }
        }

        /* Last node is in releasing state*/
        group->SetState(AseState::BTA_LE_AUDIO_ASE_STATE_CODEC_CONFIGURED);
        /* Remote device has cache and keep staying in configured state after
         * release. Therefore, we assume this is a target state requested by
         * remote device.
         */
        group->SetTargetState(group->GetState());

        if (!group->HaveAllCisesDisconnected()) {
          log::warn("Not all CISes removed before going to IDLE for group {}, waiting...",
                    group->group_id_);
          group->PrintDebugState();
          return;
        }

        cancel_watchdog_if_needed(group->group_id_);

        state_machine_callbacks_->StatusReportCb(group->group_id_,
                                                 GroupStreamStatus::CONFIGURED_AUTONOMOUS);
        break;
      case AseState::BTA_LE_AUDIO_ASE_STATE_STREAMING:
      case AseState::BTA_LE_AUDIO_ASE_STATE_ENABLING:
        log::error("Invalid state transition from {} to {}, {}, ase_id: {}. Stopping the stream",
                   ToString(ase->state),
                   ToString(AseState::BTA_LE_AUDIO_ASE_STATE_CODEC_CONFIGURED),
                   leAudioDevice->address_, ase->id);
        group->PrintDebugState();
        StopStream(group);
        break;
    }
  }

  void AseStateMachineProcessQosConfigured(
          struct bluetooth::le_audio::client_parser::ascs::ase_rsp_hdr& arh, struct ase* ase,
          LeAudioDeviceGroup* group, LeAudioDevice* leAudioDevice) {
    if (!group) {
      log::error("leAudioDevice doesn't belong to any group");

      return;
    }

    log::debug("ase state: {}", static_cast<int>(ase->state));

    switch (ase->state) {
      case AseState::BTA_LE_AUDIO_ASE_STATE_QOS_CONFIGURED:
        log::info(
                "Unexpected state transition from {} to {}, {}, ase_id: {}, "
                "fallback to transition from {} to {}",
                ToString(ase->state), ToString(AseState::BTA_LE_AUDIO_ASE_STATE_QOS_CONFIGURED),
                leAudioDevice->address_, ase->id,
                ToString(AseState::BTA_LE_AUDIO_ASE_STATE_CODEC_CONFIGURED),
                ToString(AseState::BTA_LE_AUDIO_ASE_STATE_QOS_CONFIGURED));
        group->PrintDebugState();
        FMT_FALLTHROUGH;
      case AseState::BTA_LE_AUDIO_ASE_STATE_CODEC_CONFIGURED: {
        SetAseState(leAudioDevice, ase, AseState::BTA_LE_AUDIO_ASE_STATE_QOS_CONFIGURED);

        if (group->GetTargetState() != AseState::BTA_LE_AUDIO_ASE_STATE_STREAMING) {
          log::warn("{}, ase_id: {}, target state: {}", leAudioDevice->address_, ase->id,
                    ToString(group->GetTargetState()));
          group->PrintDebugState();
          return;
        }

        if (!leAudioDevice->HaveAllActiveAsesSameState(
                    AseState::BTA_LE_AUDIO_ASE_STATE_QOS_CONFIGURED)) {
          /* More ASEs notification from this device has to come for this group
           */
          return;
        }

        if (group->GetState() == AseState::BTA_LE_AUDIO_ASE_STATE_STREAMING) {
          /* We are here because of the reconnection of the single device. */
          PrepareAndSendEnable(leAudioDevice);
          return;
        }

        if (!group->HaveAllActiveDevicesAsesTheSameState(
                    AseState::BTA_LE_AUDIO_ASE_STATE_QOS_CONFIGURED)) {
          log::debug("Waiting for all the devices to be in QoS state");
          return;
        }

        PrepareAndSendEnableToTheGroup(group);

        break;
      }
      case AseState::BTA_LE_AUDIO_ASE_STATE_STREAMING:
        if (ase->direction == bluetooth::le_audio::types::kLeAudioDirectionSource) {
          /* Source ASE cannot go from Streaming to QoS Configured state */
          log::error("invalid state transition, from: {}, to: {}", static_cast<int>(ase->state),
                     static_cast<int>(AseState::BTA_LE_AUDIO_ASE_STATE_QOS_CONFIGURED));
          StopStream(group);
          return;
        }

        SetAseState(leAudioDevice, ase, AseState::BTA_LE_AUDIO_ASE_STATE_QOS_CONFIGURED);

        if (group->HaveAllActiveDevicesAsesTheSameState(
                    AseState::BTA_LE_AUDIO_ASE_STATE_QOS_CONFIGURED)) {
          group->SetState(AseState::BTA_LE_AUDIO_ASE_STATE_QOS_CONFIGURED);
        }

        if (group->GetTargetState() == AseState::BTA_LE_AUDIO_ASE_STATE_QOS_CONFIGURED) {
          /* Process the Disable Transition of the rest of group members if no
           * more ASE notifications has to come from this device. */
          ProcessGroupDisable(group);
        } else {
          /* Remote may autonomously bring ASEs to QoS configured state */
          ProcessAutonomousDisable(group, leAudioDevice, ase);
        }

        break;

      case AseState::BTA_LE_AUDIO_ASE_STATE_DISABLING: {
        SetAseState(leAudioDevice, ase, AseState::BTA_LE_AUDIO_ASE_STATE_QOS_CONFIGURED);

        /* More ASEs notification from this device has to come for this group */
        if (!group->HaveAllActiveDevicesAsesTheSameState(
                    AseState::BTA_LE_AUDIO_ASE_STATE_QOS_CONFIGURED)) {
          return;
        }

        group->SetState(AseState::BTA_LE_AUDIO_ASE_STATE_QOS_CONFIGURED);

        if (!group->HaveAllCisesDisconnected()) {
          return;
        }

        if (group->GetTargetState() == AseState::BTA_LE_AUDIO_ASE_STATE_QOS_CONFIGURED) {
          /* No more transition for group */
          cancel_watchdog_if_needed(group->group_id_);

          state_machine_callbacks_->StatusReportCb(group->group_id_, GroupStreamStatus::SUSPENDED);
        } else {
          log::error(", invalid state transition, from: {}, to: {}", ToString(group->GetState()),
                     ToString(group->GetTargetState()));
          StopStream(group);
          return;
        }
        break;
      }
      case AseState::BTA_LE_AUDIO_ASE_STATE_IDLE:
      case AseState::BTA_LE_AUDIO_ASE_STATE_RELEASING:
        // Do nothing here, just print an error message
        log::error("Ignore invalid attempt of state transition from {} to {}, {}, ase_id: {}",
                   ToString(ase->state), ToString(AseState::BTA_LE_AUDIO_ASE_STATE_QOS_CONFIGURED),
                   leAudioDevice->address_, ase->id);
        group->PrintDebugState();
        break;
      case AseState::BTA_LE_AUDIO_ASE_STATE_ENABLING:
        log::error("Invalid state transition from {} to {}, {}, ase_id: {}. Stopping the stream.",
                   ToString(ase->state), ToString(AseState::BTA_LE_AUDIO_ASE_STATE_QOS_CONFIGURED),
                   leAudioDevice->address_, ase->id);
        StopStream(group);
        break;
    }
  }

  void ClearGroup(LeAudioDeviceGroup* group, bool report_idle_state) {
    log::debug("group_id: {}", group->group_id_);
    group->SetState(AseState::BTA_LE_AUDIO_ASE_STATE_IDLE);
    group->SetTargetState(AseState::BTA_LE_AUDIO_ASE_STATE_IDLE);

    /* Clear group pending status */
    group->ClearPendingAvailableContextsChange();
    group->ClearPendingConfiguration();

    cancel_watchdog_if_needed(group->group_id_);
    ReleaseCisIds(group);
    RemoveCigForGroup(group);

    if (report_idle_state) {
      state_machine_callbacks_->StatusReportCb(group->group_id_, GroupStreamStatus::IDLE);
    }
  }

  void PrepareAndSendEnableToTheGroup(LeAudioDeviceGroup* group) {
    log::info("group_id: {}", group->group_id_);

    auto leAudioDevice = group->GetFirstActiveDevice();
    if (!leAudioDevice) {
      log::error("No active device for the group");
      group->PrintDebugState();
      ClearGroup(group, true);
      return;
    }

    for (; leAudioDevice; leAudioDevice = group->GetNextActiveDevice(leAudioDevice)) {
      PrepareAndSendEnable(leAudioDevice);
    }
  }

  void PrepareAndSendEnable(LeAudioDevice* leAudioDevice) {
    struct bluetooth::le_audio::client_parser::ascs::ctp_enable conf;
    std::vector<struct bluetooth::le_audio::client_parser::ascs::ctp_enable> confs;
    std::vector<uint8_t> value;
    struct ase* ase;
    std::stringstream msg_stream;
    std::stringstream extra_stream;

    msg_stream << kLogAseEnableOp;

    ase = leAudioDevice->GetFirstActiveAse();
    log::assert_that(ase, "shouldn't be called without an active ASE");
    do {
      log::debug("device: {}, ase_id: {}, cis_id: {}, ase state: {}", leAudioDevice->address_,
                 ase->id, ase->cis_id, ToString(ase->state));
      conf.ase_id = ase->id;
      conf.metadata = ase->metadata;
      confs.push_back(conf);

      /* Below is just for log history */
      msg_stream << "ASE_ID " << +ase->id << ",";
      extra_stream << "meta: " << base::HexEncode(conf.metadata.data(), conf.metadata.size())
                   << ";;";

    } while ((ase = leAudioDevice->GetNextActiveAse(ase)));

    bluetooth::le_audio::client_parser::ascs::PrepareAseCtpEnable(confs, value);
    WriteToControlPoint(leAudioDevice, value);

    log::info("group_id: {}, {}", leAudioDevice->group_id_, leAudioDevice->address_);
    log_history_->AddLogHistory(kLogControlPointCmd, leAudioDevice->group_id_,
                                leAudioDevice->address_, msg_stream.str(), extra_stream.str());
  }

  GroupStreamStatus PrepareAndSendDisableToTheGroup(LeAudioDeviceGroup* group) {
    log::info("grop_id: {}", group->group_id_);

    auto leAudioDevice = group->GetFirstActiveDevice();
    if (!leAudioDevice) {
      log::error("No active device for the group");
      group->PrintDebugState();
      ClearGroup(group, false);
      return GroupStreamStatus::IDLE;
    }

    for (; leAudioDevice; leAudioDevice = group->GetNextActiveDevice(leAudioDevice)) {
      PrepareAndSendDisable(leAudioDevice);
    }
    return GroupStreamStatus::SUSPENDING;
  }

  void PrepareAndSendDisable(LeAudioDevice* leAudioDevice) {
    ase* ase = leAudioDevice->GetFirstActiveAse();
    log::assert_that(ase, "shouldn't be called without an active ASE");

    std::stringstream msg_stream;
    msg_stream << kLogAseDisableOp;

    std::vector<uint8_t> ids;
    do {
      log::debug("device: {}, ase_id: {}, cis_id: {}, ase state: {}", leAudioDevice->address_,
                 ase->id, ase->cis_id, ToString(ase->state));
      ids.push_back(ase->id);

      msg_stream << "ASE_ID " << +ase->id << ", ";
    } while ((ase = leAudioDevice->GetNextActiveAse(ase)));

    log::info("group_id: {}, {}", leAudioDevice->group_id_, leAudioDevice->address_);
    std::vector<uint8_t> value;
    bluetooth::le_audio::client_parser::ascs::PrepareAseCtpDisable(ids, value);

    WriteToControlPoint(leAudioDevice, value);

    log_history_->AddLogHistory(kLogControlPointCmd, leAudioDevice->group_id_,
                                leAudioDevice->address_, msg_stream.str());
  }

  GroupStreamStatus PrepareAndSendReleaseToTheGroup(LeAudioDeviceGroup* group) {
    log::info("group_id: {}", group->group_id_);
    LeAudioDevice* leAudioDevice = group->GetFirstActiveDevice();
    if (!leAudioDevice) {
      log::error("No active device for the group");
      group->PrintDebugState();
      ClearGroup(group, false);
      return GroupStreamStatus::IDLE;
    }

    for (; leAudioDevice; leAudioDevice = group->GetNextActiveDevice(leAudioDevice)) {
      PrepareAndSendRelease(leAudioDevice);
    }

    return GroupStreamStatus::RELEASING;
  }

  void PrepareAndSendRelease(LeAudioDevice* leAudioDevice) {
    ase* ase = leAudioDevice->GetFirstActiveAse();
    log::assert_that(ase, "shouldn't be called without an active ASE");

    std::vector<uint8_t> ids;
    std::stringstream stream;
    stream << kLogAseReleaseOp;

    do {
      log::debug("device: {}, ase_id: {}, cis_id: {}, ase state: {}", leAudioDevice->address_,
                 ase->id, ase->cis_id, ToString(ase->state));
      ids.push_back(ase->id);
      stream << "ASE_ID " << +ase->id << ",";
    } while ((ase = leAudioDevice->GetNextActiveAse(ase)));

    std::vector<uint8_t> value;
    bluetooth::le_audio::client_parser::ascs::PrepareAseCtpRelease(ids, value);
    WriteToControlPoint(leAudioDevice, value);

    log::info("group_id: {}, {}", leAudioDevice->group_id_, leAudioDevice->address_);
    log_history_->AddLogHistory(kLogControlPointCmd, leAudioDevice->group_id_,
                                leAudioDevice->address_, stream.str());
  }

  void PrepareAndSendConfigQos(LeAudioDeviceGroup* group, LeAudioDevice* leAudioDevice) {
    std::vector<struct bluetooth::le_audio::client_parser::ascs::ctp_qos_conf> confs;

    bool validate_transport_latency = false;
    bool validate_max_sdu_size = false;

    std::stringstream msg_stream;
    msg_stream << kLogAseQoSConfigOp;

    std::stringstream extra_stream;

    for (struct ase* ase = leAudioDevice->GetFirstActiveAse(); ase != nullptr;
         ase = leAudioDevice->GetNextActiveAse(ase)) {
      log::debug("device: {}, ase_id: {}, cis_id: {}, ase state: {}", leAudioDevice->address_,
                 ase->id, ase->cis_id, ToString(ase->state));

      /* Fill in the whole group dependent ASE parameters */
      if (!group->GetPresentationDelay(&ase->qos_config.presentation_delay, ase->direction)) {
        log::error("inconsistent presentation delay for group");
        group->PrintDebugState();
        StopStream(group);
        return;
      }
      ase->qos_config.framing = group->GetFraming();

      struct bluetooth::le_audio::client_parser::ascs::ctp_qos_conf conf;
      conf.ase_id = ase->id;
      conf.cig = group->group_id_;
      conf.cis = ase->cis_id;
      conf.framing = ase->qos_config.framing;
      conf.phy = ase->qos_config.phy;
      conf.max_sdu = ase->qos_config.max_sdu_size;
      conf.retrans_nb = ase->qos_config.retrans_nb;
      conf.pres_delay = ase->qos_config.presentation_delay;
      conf.sdu_interval = ase->qos_config.sdu_interval;

      if (!conf.sdu_interval) {
        log::error("unsupported SDU interval for group");
        group->PrintDebugState();
        StopStream(group);
        return;
      }

      msg_stream << "ASE " << +conf.ase_id << ",";
      if (ase->direction == bluetooth::le_audio::types::kLeAudioDirectionSink) {
        conf.max_transport_latency = group->GetMaxTransportLatencyMtos();
        extra_stream << "snk,";
      } else {
        conf.max_transport_latency = group->GetMaxTransportLatencyStom();
        extra_stream << "src,";
      }

      if (conf.max_transport_latency > bluetooth::le_audio::types::kMaxTransportLatencyMin) {
        validate_transport_latency = true;
      }

      if (conf.max_sdu > 0) {
        validate_max_sdu_size = true;
      }
      confs.push_back(conf);

      // dir...cis_id,sdu,lat,rtn,phy,frm;;
      extra_stream << +conf.cis << "," << +conf.max_sdu << "," << +conf.max_transport_latency << ","
                   << +conf.retrans_nb << "," << +conf.phy << "," << +conf.framing << ";;";
    }

    if (confs.size() == 0 || !validate_transport_latency || !validate_max_sdu_size) {
      log::error("Invalid configuration or latency or sdu size");
      group->PrintDebugState();
      StopStream(group);
      return;
    }

    std::vector<uint8_t> value;
    bluetooth::le_audio::client_parser::ascs::PrepareAseCtpConfigQos(confs, value);
    WriteToControlPoint(leAudioDevice, value);

    log::info("group_id: {}, {}", leAudioDevice->group_id_, leAudioDevice->address_);
    log_history_->AddLogHistory(kLogControlPointCmd, group->group_id_, leAudioDevice->address_,
                                msg_stream.str(), extra_stream.str());
  }

  void PrepareAndSendUpdateMetadata(LeAudioDevice* leAudioDevice,
                                    const BidirectionalPair<AudioContexts>& context_types,
                                    const BidirectionalPair<std::vector<uint8_t>>& ccid_lists) {
    std::vector<struct bluetooth::le_audio::client_parser::ascs::ctp_update_metadata> confs;

    std::stringstream msg_stream;
    msg_stream << kLogAseUpdateMetadataOp;

    std::stringstream extra_stream;

    if (!leAudioDevice->IsMetadataChanged(context_types, ccid_lists)) {
      return;
    }

    /* Request server to update ASEs with new metadata */
    for (struct ase* ase = leAudioDevice->GetFirstActiveAse(); ase != nullptr;
         ase = leAudioDevice->GetNextActiveAse(ase)) {
      log::debug("device: {}, ase_id: {}, cis_id: {}, ase state: {}", leAudioDevice->address_,
                 ase->id, ase->cis_id, ToString(ase->state));

      if (ase->state != AseState::BTA_LE_AUDIO_ASE_STATE_ENABLING &&
          ase->state != AseState::BTA_LE_AUDIO_ASE_STATE_STREAMING) {
        /* This might happen when update metadata happens on late connect */
        log::debug(
                "Metadata for ase_id {} cannot be updated due to invalid ase state - see log above",
                ase->id);
        continue;
      }

      msg_stream << "ASE_ID " << +ase->id << ",";
      if (ase->direction == bluetooth::le_audio::types::kLeAudioDirectionSink) {
        extra_stream << "snk,";
      } else {
        extra_stream << "src,";
      }

      /* Filter multidirectional audio context for each ase direction */
      auto directional_audio_context = context_types.get(ase->direction) &
                                       leAudioDevice->GetAvailableContexts(ase->direction);

      std::vector<uint8_t> new_metadata;
      if (directional_audio_context.any()) {
        new_metadata = leAudioDevice->GetMetadata(directional_audio_context,
                                                  ccid_lists.get(ase->direction));
      } else {
        new_metadata = leAudioDevice->GetMetadata(AudioContexts(LeAudioContextType::UNSPECIFIED),
                                                  std::vector<uint8_t>());
      }

      /* Do not update if metadata did not changed. */
      if (ase->metadata == new_metadata) {
        continue;
      }

      ase->metadata = new_metadata;

      struct bluetooth::le_audio::client_parser::ascs::ctp_update_metadata conf;

      conf.ase_id = ase->id;
      conf.metadata = ase->metadata;
      confs.push_back(conf);

      extra_stream << "meta: " << base::HexEncode(conf.metadata.data(), conf.metadata.size())
                   << ";;";
    }

    if (confs.size() != 0) {
      std::vector<uint8_t> value;
      bluetooth::le_audio::client_parser::ascs::PrepareAseCtpUpdateMetadata(confs, value);
      WriteToControlPoint(leAudioDevice, value);

      log::info("group_id: {}, {}", leAudioDevice->group_id_, leAudioDevice->address_);

      log_history_->AddLogHistory(kLogControlPointCmd, leAudioDevice->group_id_,
                                  leAudioDevice->address_, msg_stream.str(), extra_stream.str());
    }
  }

  void PrepareAndSendReceiverStartReady(LeAudioDevice* leAudioDevice, struct ase* ase) {
    std::vector<uint8_t> ids;
    std::vector<uint8_t> value;
    std::stringstream stream;

    stream << kLogAseStartReadyOp;

    do {
      if (ase->direction == bluetooth::le_audio::types::kLeAudioDirectionSource) {
        stream << "ASE_ID " << +ase->id << ",";
        ids.push_back(ase->id);
      }
    } while ((ase = leAudioDevice->GetNextActiveAse(ase)));

    if (ids.size() > 0) {
      bluetooth::le_audio::client_parser::ascs::PrepareAseCtpAudioReceiverStartReady(ids, value);
      WriteToControlPoint(leAudioDevice, value);

      log::info("group_id: {}, {}", leAudioDevice->group_id_, leAudioDevice->address_);
      log_history_->AddLogHistory(kLogControlPointCmd, leAudioDevice->group_id_,
                                  leAudioDevice->address_, stream.str());
    }
  }

  void AseStateMachineProcessEnabling(
<<<<<<< HEAD
      struct bluetooth::le_audio::client_parser::ascs::ase_rsp_hdr& arh,
      struct ase* ase, uint8_t* data, uint16_t len, LeAudioDeviceGroup* group,
      LeAudioDevice* leAudioDevice) {
=======
          struct bluetooth::le_audio::client_parser::ascs::ase_rsp_hdr& arh, struct ase* ase,
          LeAudioDeviceGroup* group, LeAudioDevice* leAudioDevice) {
>>>>>>> 15c04564
    if (!group) {
      log::error("leAudioDevice doesn't belong to any group");
      return;
    }

    log::debug("ase state: {}", static_cast<int>(ase->state));

    switch (ase->state) {
      case AseState::BTA_LE_AUDIO_ASE_STATE_QOS_CONFIGURED:
        SetAseState(leAudioDevice, ase, AseState::BTA_LE_AUDIO_ASE_STATE_ENABLING);

        if (group->GetTargetState() != AseState::BTA_LE_AUDIO_ASE_STATE_STREAMING) {
          log::warn("{}, ase_id: {}, target state: {}", leAudioDevice->address_, ase->id,
                    ToString(group->GetTargetState()));
          group->PrintDebugState();
          return;
        }

        if (group->GetState() == AseState::BTA_LE_AUDIO_ASE_STATE_STREAMING) {
          if (ase->cis_state < CisState::CONNECTING) {
            /* We are here because of the reconnection of the single device. */
            if (!CisCreateForDevice(group, leAudioDevice)) {
              StopStream(group);
              return;
            }
          }

          if (!leAudioDevice->HaveAllActiveAsesCisEst()) {
            /* More cis established events has to come */
            return;
          }

          if (!leAudioDevice->IsReadyToCreateStream()) {
            /* Device still remains in ready to create stream state. It means
             * that more enabling status notifications has to come.
             */
            return;
          }

          /* All CISes created. Send start ready for source ASE before we can go
           * to streaming state.
           */
          struct ase* ase = leAudioDevice->GetFirstActiveAse();
          log::assert_that(ase != nullptr, "shouldn't be called without an active ASE, device {}",
                           leAudioDevice->address_.ToString());
          PrepareAndSendReceiverStartReady(leAudioDevice, ase);

          return;
        }

        if (leAudioDevice->IsReadyToCreateStream()) {
          ProcessGroupEnable(group);
        }

        break;

      case AseState::BTA_LE_AUDIO_ASE_STATE_ENABLING: {
        struct le_audio::client_parser::ascs::ase_transient_state_params rsp;

        if (ParseAseStatusTransientStateParams(rsp, len, data)) {
          parseVSMetadata(rsp.metadata.size(), rsp.metadata, rsp.cig_id, rsp.cis_id);
        }

        /* Enable/Switch Content */
        break;
      }
        /* Enable/Switch Content */
        break;
      default:
        log::error("invalid state transition, from: {}, to: {}", static_cast<int>(ase->state),
                   static_cast<int>(AseState::BTA_LE_AUDIO_ASE_STATE_ENABLING));
        StopStream(group);
        break;
    }
  }

  void AseStateMachineProcessStreaming(
          struct bluetooth::le_audio::client_parser::ascs::ase_rsp_hdr& arh, struct ase* ase,
          uint8_t* data, uint16_t len, LeAudioDeviceGroup* group, LeAudioDevice* leAudioDevice) {
    if (!group) {
      log::error("leAudioDevice doesn't belong to any group");

      return;
    }

    log::debug("ase state: {}", static_cast<int>(ase->state));

    switch (ase->state) {
      case AseState::BTA_LE_AUDIO_ASE_STATE_QOS_CONFIGURED:
        log::error("{}, ase_id: {}, moving from QoS Configured to Streaming is impossible.",
                   leAudioDevice->address_, ase->id);
        group->PrintDebugState();
        StopStream(group);
        break;

      case AseState::BTA_LE_AUDIO_ASE_STATE_ENABLING: {
        std::vector<uint8_t> value;

        SetAseState(leAudioDevice, ase, AseState::BTA_LE_AUDIO_ASE_STATE_STREAMING);

        if (!group->HaveAllActiveDevicesAsesTheSameState(
                    AseState::BTA_LE_AUDIO_ASE_STATE_STREAMING)) {
          /* More ASEs notification form this device has to come for this group
           */
          return;
        }

        if (group->GetState() == AseState::BTA_LE_AUDIO_ASE_STATE_STREAMING) {
          /* We are here because of the reconnection of the single device */
          log::info("{}, Ase id: {}, ase state: {}", leAudioDevice->address_, ase->id,
                    bluetooth::common::ToString(ase->state));
          cancel_watchdog_if_needed(group->group_id_);
          state_machine_callbacks_->StatusReportCb(group->group_id_, GroupStreamStatus::STREAMING);
          return;
        }

        /* Not all CISes establish events will came */
        if (!group->IsGroupStreamReady()) {
          log::info("CISes are not yet ready, wait for it.");
          group->SetNotifyStreamingWhenCisesAreReadyFlag(true);
          return;
        }

        if (group->GetTargetState() == AseState::BTA_LE_AUDIO_ASE_STATE_STREAMING) {
          /* No more transition for group */
          cancel_watchdog_if_needed(group->group_id_);

          /* Last node is in streaming state */
          group->SetState(AseState::BTA_LE_AUDIO_ASE_STATE_STREAMING);

          state_machine_callbacks_->StatusReportCb(group->group_id_, GroupStreamStatus::STREAMING);
          return;
        }

        log::error(", invalid state transition, from: {}, to: {}", ToString(group->GetState()),
                   ToString(group->GetTargetState()));
        StopStream(group);

        break;
      }
      case AseState::BTA_LE_AUDIO_ASE_STATE_STREAMING: {
        struct bluetooth::le_audio::client_parser::ascs::ase_transient_state_params rsp;

        if (!ParseAseStatusTransientStateParams(rsp, len, data)) {
          StopStream(group);
          return;
        }

        parseVSMetadata(rsp.metadata.size(), rsp.metadata, rsp.cig_id, rsp.cis_id);
        /* Cache current set up metadata values for for further possible
         * reconfiguration
         */
        if (!rsp.metadata.empty()) {
          ase->metadata = rsp.metadata;
        }

        break;
      }
      default:
        log::error("invalid state transition, from: {}, to: {}", static_cast<int>(ase->state),
                   static_cast<int>(AseState::BTA_LE_AUDIO_ASE_STATE_STREAMING));
        StopStream(group);
        break;
    }
  }

  void AseStateMachineProcessDisabling(
          struct bluetooth::le_audio::client_parser::ascs::ase_rsp_hdr& arh, struct ase* ase,
          LeAudioDeviceGroup* group, LeAudioDevice* leAudioDevice) {
    if (!group) {
      log::error("leAudioDevice doesn't belong to any group");

      return;
    }

    if (ase->direction == bluetooth::le_audio::types::kLeAudioDirectionSink) {
      /* Sink ASE state machine does not have Disabling state */
      log::error(", invalid state transition, from: {} , to: {}", ToString(group->GetState()),
                 ToString(group->GetTargetState()));
      StopStream(group);
      return;
    }

    log::debug("ase state: {}", static_cast<int>(ase->state));

    switch (ase->state) {
      case AseState::BTA_LE_AUDIO_ASE_STATE_ENABLING:
        /* TODO: Disable */
        break;
      case AseState::BTA_LE_AUDIO_ASE_STATE_STREAMING:
        SetAseState(leAudioDevice, ase, AseState::BTA_LE_AUDIO_ASE_STATE_DISABLING);

        /* Remote may autonomously bring ASEs to QoS configured state */
        if (group->GetTargetState() != AseState::BTA_LE_AUDIO_ASE_STATE_QOS_CONFIGURED) {
          ProcessAutonomousDisable(group, leAudioDevice, ase);
          return;
        }

        /* Process the Disable Transition of the rest of group members if no
         * more ASE notifications has to come from this device. */
        if (leAudioDevice->IsReadyToSuspendStream()) {
          ProcessGroupDisable(group);
        }

        break;

      default:
        log::error("invalid state transition, from: {}, to: {}", static_cast<int>(ase->state),
                   static_cast<int>(AseState::BTA_LE_AUDIO_ASE_STATE_DISABLING));
        StopStream(group);
        break;
    }
  }

  typedef enum {
    CIS_DISCONNECTED,
    CIS_DISCONNECTING,
    CIS_STILL_NEEDED,
  } LocalCisDisconnectResult_t;

  LocalCisDisconnectResult_t DisconnectCisIfNeeded(LeAudioDeviceGroup* group,
                                                   LeAudioDevice* leAudioDevice, struct ase* ase) {
    log::debug(
            "Group id: {}, {}, ase id: {}, cis_handle: 0x{:04x}, direction: {}, "
            "data_path_state: {}, cis_state: {}",
            group->group_id_, leAudioDevice->address_, ase->id, ase->cis_conn_hdl,
            ase->direction == bluetooth::le_audio::types::kLeAudioDirectionSink ? "sink" : "source",
            bluetooth::common::ToString(ase->data_path_state),
            bluetooth::common::ToString(ase->cis_state));

    if (ase->cis_state == CisState::IDLE || ase->cis_state == CisState::ASSIGNED) {
      return CIS_DISCONNECTED;
    }

    if (ase->cis_state == CisState::DISCONNECTING) {
      log::debug(" CIS is already disconnecting, nothing to do here.");
      return CIS_DISCONNECTING;
    }

    auto bidirection_ase = leAudioDevice->GetAseToMatchBidirectionCis(ase);
    if (bidirection_ase != nullptr && bidirection_ase->cis_state == CisState::CONNECTED &&
        (bidirection_ase->state == AseState::BTA_LE_AUDIO_ASE_STATE_STREAMING ||
         bidirection_ase->state == AseState::BTA_LE_AUDIO_ASE_STATE_ENABLING)) {
      log::info("Still waiting for the bidirectional ase {} to be released ({})",
                bidirection_ase->id, bluetooth::common::ToString(bidirection_ase->state));
      return CIS_STILL_NEEDED;
    }

    group->RemoveCisFromStreamIfNeeded(leAudioDevice, ase->cis_conn_hdl);
    IsoManager::GetInstance()->DisconnectCis(ase->cis_conn_hdl, HCI_ERR_PEER_USER);
    log_history_->AddLogHistory(kLogStateMachineTag, group->group_id_, leAudioDevice->address_,
                                kLogCisDisconnectOp + "cis_h:" + loghex(ase->cis_conn_hdl));
    return CIS_DISCONNECTING;
  }

  void AseStateMachineProcessReleasing(
          struct bluetooth::le_audio::client_parser::ascs::ase_rsp_hdr& arh, struct ase* ase,
          LeAudioDeviceGroup* group, LeAudioDevice* leAudioDevice) {
    if (!group) {
      log::error("leAudioDevice doesn't belong to any group");

      return;
    }

    log::debug("ase state: {}", static_cast<int>(ase->state));

    switch (ase->state) {
      case AseState::BTA_LE_AUDIO_ASE_STATE_DISABLING:
      case AseState::BTA_LE_AUDIO_ASE_STATE_CODEC_CONFIGURED:
      case AseState::BTA_LE_AUDIO_ASE_STATE_QOS_CONFIGURED: {
        SetAseState(leAudioDevice, ase, AseState::BTA_LE_AUDIO_ASE_STATE_RELEASING);

        if (group->HaveAllActiveDevicesAsesTheSameState(
                    AseState::BTA_LE_AUDIO_ASE_STATE_RELEASING)) {
          group->SetState(AseState::BTA_LE_AUDIO_ASE_STATE_RELEASING);
        }

        bool remove_cig = (DisconnectCisIfNeeded(group, leAudioDevice, ase) == CIS_DISCONNECTED);

        if (remove_cig && group->cig.GetState() == CigState::CREATED &&
            group->HaveAllCisesDisconnected() &&
            getDeviceTryingToAttachTheStream(group) == nullptr) {
          RemoveCigForGroup(group);
        }

        break;
      }
      case AseState::BTA_LE_AUDIO_ASE_STATE_ENABLING: {
        SetAseState(leAudioDevice, ase, AseState::BTA_LE_AUDIO_ASE_STATE_RELEASING);

        bool remove_cig = (DisconnectCisIfNeeded(group, leAudioDevice, ase) == CIS_DISCONNECTED);

        if (!group->HaveAllActiveDevicesAsesTheSameState(
                    AseState::BTA_LE_AUDIO_ASE_STATE_RELEASING)) {
          return;
        }
        group->SetState(AseState::BTA_LE_AUDIO_ASE_STATE_RELEASING);

        if (remove_cig) {
          /* In the ENABLING state most probably there was no CISes created.
           * Make sure group is destroyed here */
          RemoveCigForGroup(group);
        }
        break;
      }
      case AseState::BTA_LE_AUDIO_ASE_STATE_STREAMING: {
        SetAseState(leAudioDevice, ase, AseState::BTA_LE_AUDIO_ASE_STATE_RELEASING);

        log::debug("cis_state: {}", static_cast<int>(ase->cis_state));
        log::debug("data_path_state: {}", static_cast<int>(ase->data_path_state));

        /* Happens when bi-directional completive ASE releasing state came */
        if (ase->cis_state == CisState::DISCONNECTING) {
          break;
        }

        if (ase->data_path_state == DataPathState::CONFIGURED) {
          RemoveDataPathByCisHandle(leAudioDevice, ase->cis_conn_hdl);
        } else if ((ase->cis_state == CisState::CONNECTED ||
                    ase->cis_state == CisState::CONNECTING) &&
                   ase->data_path_state == DataPathState::IDLE) {
          DisconnectCisIfNeeded(group, leAudioDevice, ase);
        } else {
          log::debug("Nothing to do ase data path state: {}",
                     static_cast<int>(ase->data_path_state));
        }

        if (group->HaveAllActiveDevicesAsesTheSameState(
                    AseState::BTA_LE_AUDIO_ASE_STATE_RELEASING)) {
          group->SetState(AseState::BTA_LE_AUDIO_ASE_STATE_RELEASING);
          if (group->GetTargetState() == AseState::BTA_LE_AUDIO_ASE_STATE_STREAMING) {
            log::info("Group {} is doing autonomous release", group->group_id_);
            SetTargetState(group, AseState::BTA_LE_AUDIO_ASE_STATE_IDLE);
            state_machine_callbacks_->StatusReportCb(group->group_id_,
                                                     GroupStreamStatus::RELEASING);
          }
        }

        break;
      }
      default:
        log::error("invalid state transition, from: {}, to: {}", static_cast<int>(ase->state),
                   static_cast<int>(AseState::BTA_LE_AUDIO_ASE_STATE_RELEASING));
        break;
    }
  }

  void ProcessGroupEnable(LeAudioDeviceGroup* group) {
    if (group->GetState() != AseState::BTA_LE_AUDIO_ASE_STATE_ENABLING) {
      /* Check if the group is ready to create stream. If not, keep waiting. */
      if (!group->IsGroupReadyToCreateStream()) {
        log::debug("Waiting for more ASEs to be in enabling or directly in streaming state");
        return;
      }

      /* Group can move to Enabling state now. */
      group->SetState(AseState::BTA_LE_AUDIO_ASE_STATE_ENABLING);
    }

    /* If Target State is not streaming, then something is wrong. */
    if (group->GetTargetState() != AseState::BTA_LE_AUDIO_ASE_STATE_STREAMING) {
      log::error(", invalid state transition, from: {} , to: {}", ToString(group->GetState()),
                 ToString(group->GetTargetState()));
      StopStream(group);
      return;
    }

    /* Try to create CISes for the group */
    if (!CisCreate(group)) {
      StopStream(group);
    }
  }

  void ProcessGroupDisable(LeAudioDeviceGroup* group) {
    /* Disable ASEs for next device in group. */
    if (group->GetState() != AseState::BTA_LE_AUDIO_ASE_STATE_DISABLING) {
      if (!group->IsGroupReadyToSuspendStream()) {
        log::info("Waiting for all devices to be in disable state");
        return;
      }
      group->SetState(AseState::BTA_LE_AUDIO_ASE_STATE_DISABLING);
    }

    /* At this point all of the active ASEs within group are disabled. As there
     * is no Disabling state for Sink ASE, it might happen that all of the
     * active ASEs are Sink ASE and will transit to QoS state. So check
     * the group state, because we might be ready to release data path. */
    if (group->HaveAllActiveDevicesAsesTheSameState(
                AseState::BTA_LE_AUDIO_ASE_STATE_QOS_CONFIGURED)) {
      group->SetState(AseState::BTA_LE_AUDIO_ASE_STATE_QOS_CONFIGURED);
    }

    /* Transition to QoS configured is done by CIS disconnection */
    if (group->GetTargetState() == AseState::BTA_LE_AUDIO_ASE_STATE_QOS_CONFIGURED) {
      ReleaseDataPath(group);
    } else {
      log::error(", invalid state transition, from: {} , to: {}", ToString(group->GetState()),
                 ToString(group->GetTargetState()));
      StopStream(group);
    }
  }

  void ProcessAutonomousDisable(LeAudioDeviceGroup* group, LeAudioDevice* leAudioDevice,
                                struct ase* ase) {
    /* If there is any streaming ASE and connected CIS, there is nothing to do.
     * Otherwise, Release all the ASEs.
     */
    log::info("{}, ase {}", leAudioDevice->address_, ase->id);

    if (group->HaveAnyActiveDeviceInStreamingState() && !group->HaveAllCisesDisconnected()) {
      log::info("There is still some ASE streaming, do nothing");
      return;
    }

    /* If there is no more ASEs streaming, just stop the stream */
    StopStream(group);
  }
};
}  // namespace

namespace bluetooth::le_audio {
void LeAudioGroupStateMachine::Initialize(Callbacks* state_machine_callbacks_) {
  if (instance) {
    log::error("Already initialized");
    return;
  }

  instance = new LeAudioGroupStateMachineImpl(state_machine_callbacks_);
}

void LeAudioGroupStateMachine::Cleanup() {
  if (!instance) {
    return;
  }

  LeAudioGroupStateMachineImpl* ptr = instance;
  instance = nullptr;

  delete ptr;
}

LeAudioGroupStateMachine* LeAudioGroupStateMachine::Get() {
  log::assert_that(instance != nullptr, "assert failed: instance != nullptr");
  return instance;
}
}  // namespace bluetooth::le_audio<|MERGE_RESOLUTION|>--- conflicted
+++ resolved
@@ -37,8 +37,8 @@
 #include "osi/include/alarm.h"
 #include "osi/include/osi.h"
 #include "osi/include/properties.h"
+#include "stack/include/btm_client_interface.h"
 #include "stack/include/hcimsgs.h"
-#include "stack/include/btm_client_interface.h"
 
 // clang-format off
 /* ASCS state machine 1.0
@@ -91,24 +91,24 @@
  */
 // clang-format on
 
-constexpr uint16_t  HCI_VS_QBCE_OCF                     = 0xFC51;
-
-constexpr uint8_t  LTV_TYPE_VS_METADATA                 = 0xFF;
-constexpr uint8_t  LTV_TYPE_VS_METADATA_FE              = 0xFE;
-
-constexpr uint8_t  LTV_TYPE_MIN_FT                      = 0X00;
-constexpr uint8_t  LTV_TYPE_MIN_BIT_RATE                = 0X01;
-constexpr uint8_t  LTV_TYPE_MIN_MAX_ERROR_RESILIENCE    = 0X02;
-constexpr uint8_t  LTV_TYPE_LATENCY_MODE                = 0X03;
-constexpr uint8_t  LTV_TYPE_MAX_FT                      = 0X04;
-
-constexpr uint8_t  LTV_LEN_MIN_FT                       = 0X01;
-constexpr uint8_t  LTV_LEN_MIN_BIT_RATE                 = 0X01;
-constexpr uint8_t  LTV_LEN_MIN_MAX_ERROR_RESILIENCE     = 0X01;
-constexpr uint8_t  LTV_LEN_LATENCY_MODE                 = 0X01;
-constexpr uint8_t  LTV_LEN_MAX_FT                       = 0X01;
-
-constexpr uint8_t  ENCODER_LIMITS_SUB_OP                = 0x24;
+constexpr uint16_t HCI_VS_QBCE_OCF = 0xFC51;
+
+constexpr uint8_t LTV_TYPE_VS_METADATA = 0xFF;
+constexpr uint8_t LTV_TYPE_VS_METADATA_FE = 0xFE;
+
+constexpr uint8_t LTV_TYPE_MIN_FT = 0X00;
+constexpr uint8_t LTV_TYPE_MIN_BIT_RATE = 0X01;
+constexpr uint8_t LTV_TYPE_MIN_MAX_ERROR_RESILIENCE = 0X02;
+constexpr uint8_t LTV_TYPE_LATENCY_MODE = 0X03;
+constexpr uint8_t LTV_TYPE_MAX_FT = 0X04;
+
+constexpr uint8_t LTV_LEN_MIN_FT = 0X01;
+constexpr uint8_t LTV_LEN_MIN_BIT_RATE = 0X01;
+constexpr uint8_t LTV_LEN_MIN_MAX_ERROR_RESILIENCE = 0X01;
+constexpr uint8_t LTV_LEN_LATENCY_MODE = 0X01;
+constexpr uint8_t LTV_LEN_MAX_FT = 0X01;
+
+constexpr uint8_t ENCODER_LIMITS_SUB_OP = 0x24;
 
 typedef struct {
   uint8_t cig_id;
@@ -117,34 +117,31 @@
   uint8_t encoder_mode;
 } tBTM_BLE_SET_ENCODER_LIMITS_PARAM;
 
-bool isRecordReadable(uint8_t total_len, uint8_t processed_len,
-                      uint8_t req_len) {
+bool isRecordReadable(uint8_t total_len, uint8_t processed_len, uint8_t req_len) {
   LOG(WARNING) << __func__ << ": total_len: " << loghex(total_len)
-                           << ", processed_len: " << loghex(processed_len)
-                           << ", req_len: " << loghex(req_len);
-  if((total_len > processed_len) &&
-     ((total_len - processed_len) >= req_len)) {
+               << ", processed_len: " << loghex(processed_len) << ", req_len: " << loghex(req_len);
+  if ((total_len > processed_len) && ((total_len - processed_len) >= req_len)) {
     return true;
   } else {
     return false;
   }
 }
 
-uint8_t* PrepareSetEncoderLimitsPayload(tBTM_BLE_SET_ENCODER_LIMITS_PARAM *params,
-                                        uint8_t *length, uint8_t *p) {
+uint8_t* PrepareSetEncoderLimitsPayload(tBTM_BLE_SET_ENCODER_LIMITS_PARAM* params, uint8_t* length,
+                                        uint8_t* p) {
   uint8_t param_len = 0;
   uint8_t size = params->encoder_params.size();
   uint8_t num_limits = (size == 0) ? 1 : size;
-  LOG(INFO) <<__func__  << "num_limits = "<<loghex(num_limits);
-  LOG(INFO) <<__func__  << "params->cig_id = "<<loghex(params->cig_id);
-  LOG(INFO) <<__func__  << "params->cis_id = "<<loghex(params->cis_id);
-  UINT8_TO_STREAM(p, ENCODER_LIMITS_SUB_OP); //sub-opcode
+  LOG(INFO) << __func__ << "num_limits = " << loghex(num_limits);
+  LOG(INFO) << __func__ << "params->cig_id = " << loghex(params->cig_id);
+  LOG(INFO) << __func__ << "params->cis_id = " << loghex(params->cis_id);
+  UINT8_TO_STREAM(p, ENCODER_LIMITS_SUB_OP);  // sub-opcode
   param_len++;
   UINT8_TO_STREAM(p, params->cig_id);
   param_len++;
   UINT8_TO_STREAM(p, params->cis_id);
   param_len++;
-  UINT8_TO_STREAM(p, num_limits); //numlimits
+  UINT8_TO_STREAM(p, num_limits);  // numlimits
   param_len++;
   UINT8_TO_STREAM(p, LTV_TYPE_MIN_FT);
   param_len++;
@@ -177,44 +174,44 @@
   UINT8_TO_STREAM(p, params->encoder_params[1]);
   param_len++;
   *length = param_len;
-  LOG(INFO) <<__func__  << "param_len = "<<loghex(param_len);
+  LOG(INFO) << __func__ << "param_len = " << loghex(param_len);
   return p;
 }
 
-void UpdateEncoderParams(uint8_t cig_id, uint8_t cis_id,
-                                 std::vector<uint8_t> encoder_limit_params,
-                                 uint8_t encoder_mode) {
-  tBTM_BLE_SET_ENCODER_LIMITS_PARAM encoder_params = {
-                                       .cig_id = cig_id,
-                                       .cis_id = cis_id,
-                                       .encoder_params = encoder_limit_params,
-                                       .encoder_mode = encoder_mode};
-    uint8_t length = 0;
-    uint8_t size = 1;
-    if (encoder_params.encoder_params.size())
-      size = encoder_params.encoder_params.size();
-    uint16_t len = 4 + size * 3;
-    LOG(INFO) <<__func__  << "len = "<<loghex(len);
-    uint8_t param_arr[len];
-    uint8_t *param = param_arr;
-    PrepareSetEncoderLimitsPayload(&encoder_params, &length, param);
-    bluetooth::legacy::hci::GetInterface().SendVendorSpecificCmd(HCI_VS_QBCE_OCF, length, param, NULL);
+void UpdateEncoderParams(uint8_t cig_id, uint8_t cis_id, std::vector<uint8_t> encoder_limit_params,
+                         uint8_t encoder_mode) {
+  tBTM_BLE_SET_ENCODER_LIMITS_PARAM encoder_params = {.cig_id = cig_id,
+                                                      .cis_id = cis_id,
+                                                      .encoder_params = encoder_limit_params,
+                                                      .encoder_mode = encoder_mode};
+  uint8_t length = 0;
+  uint8_t size = 1;
+  if (encoder_params.encoder_params.size()) {
+    size = encoder_params.encoder_params.size();
+  }
+  uint16_t len = 4 + size * 3;
+  LOG(INFO) << __func__ << "len = " << loghex(len);
+  uint8_t param_arr[len];
+  uint8_t* param = param_arr;
+  PrepareSetEncoderLimitsPayload(&encoder_params, &length, param);
+  bluetooth::legacy::hci::GetInterface().SendVendorSpecificCmd(HCI_VS_QBCE_OCF, length, param,
+                                                               NULL);
 }
 
-void parseVSMetadata(uint8_t total_len, std::vector<uint8_t> metadata,
-                     uint8_t cig_id, uint8_t cis_id) {
-  LOG(INFO) << __func__ ;
+void parseVSMetadata(uint8_t total_len, std::vector<uint8_t> metadata, uint8_t cig_id,
+                     uint8_t cis_id) {
+  LOG(INFO) << __func__;
   uint8_t* p = metadata.data();
   uint8_t ltv_len, ltv_type;
   uint8_t processed_len = 0;
   std::vector<uint8_t> vs_meta_data;
   uint8_t meta_data_len = total_len;
 
-  while(meta_data_len > 0) {
+  while (meta_data_len > 0) {
     STREAM_TO_UINT8(ltv_len, p);
     processed_len++;
 
-    if(!ltv_len || !isRecordReadable(total_len, processed_len, ltv_len)) {
+    if (!ltv_len || !isRecordReadable(total_len, processed_len, ltv_len)) {
       LOG(INFO) << __func__ << ": Data is not readable ";
       break;
     }
@@ -222,19 +219,19 @@
     STREAM_TO_UINT8(ltv_type, p);
     processed_len++;
 
-    if(ltv_type == LTV_TYPE_VS_METADATA) {
+    if (ltv_type == LTV_TYPE_VS_METADATA) {
       uint16_t company_id;
       uint8_t vs_meta_data_len, vs_meta_data_type;
       STREAM_TO_UINT16(company_id, p);
       LOG(INFO) << ": company_id = " << loghex(company_id);
       processed_len += 2;
-      ltv_len -= 3; //company id and ltv_type
-      while(ltv_len) {
+      ltv_len -= 3;  // company id and ltv_type
+      while (ltv_len) {
         STREAM_TO_UINT8(vs_meta_data_len, p);
         LOG(INFO) << __func__ << ": vs_meta_data_len = " << loghex(vs_meta_data_len);
         processed_len++;
 
-        if(!vs_meta_data_len || !isRecordReadable(total_len, processed_len, vs_meta_data_len)) {
+        if (!vs_meta_data_len || !isRecordReadable(total_len, processed_len, vs_meta_data_len)) {
           LOG(INFO) << __func__ << ": Data is not readable ";
           break;
         }
@@ -242,16 +239,17 @@
         STREAM_TO_UINT8(vs_meta_data_type, p);
         LOG(INFO) << __func__ << ": vs_meta_data_type = " << loghex(vs_meta_data_type);
         processed_len++;
-        if(vs_meta_data_type == LTV_TYPE_VS_METADATA_FE) {
+        if (vs_meta_data_type == LTV_TYPE_VS_METADATA_FE) {
           vs_meta_data.resize(vs_meta_data_len - 1);
-          STREAM_TO_ARRAY(vs_meta_data.data(), p, vs_meta_data_len - 1); // "ltv_len - 1" because 1B for type
+          STREAM_TO_ARRAY(vs_meta_data.data(), p,
+                          vs_meta_data_len - 1);  // "ltv_len - 1" because 1B for type
           LOG(INFO) << __func__ << ": STREAM_TO_ARRAY done ";
-          processed_len += static_cast<int> (sizeof(vs_meta_data));
+          processed_len += static_cast<int>(sizeof(vs_meta_data));
           LOG(INFO) << __func__ << ": straight away call UpdateEncoderParams ";
           UpdateEncoderParams(cig_id, cis_id, vs_meta_data, 0xFF);
           vs_meta_data.clear();
         } else {
-          (p) += (vs_meta_data_len - 1); //just ignore and increase pointer
+          (p) += (vs_meta_data_len - 1);  // just ignore and increase pointer
           processed_len += (vs_meta_data_len - 1);
         }
         ltv_len -= (vs_meta_data_len + 1);
@@ -265,12 +263,12 @@
 
 using bluetooth::common::ToString;
 using bluetooth::hci::IsoManager;
-using bluetooth::legacy::hci::GetInterface;
 using bluetooth::le_audio::CodecManager;
 using bluetooth::le_audio::GroupStreamStatus;
 using bluetooth::le_audio::LeAudioDevice;
 using bluetooth::le_audio::LeAudioDeviceGroup;
 using bluetooth::le_audio::LeAudioGroupStateMachine;
+using bluetooth::legacy::hci::GetInterface;
 
 using bluetooth::hci::ErrorCode;
 using bluetooth::hci::ErrorCodeText;
@@ -288,19 +286,19 @@
 using bluetooth::le_audio::types::LeAudioCoreCodecConfig;
 
 std::map<uint32_t, uint8_t> freq_to_ltv_map = {
-     {8000,     bluetooth::le_audio::codec_spec_conf::kLeAudioSamplingFreq8000Hz},
-     {11025,    bluetooth::le_audio::codec_spec_conf::kLeAudioSamplingFreq11025Hz},
-     {16000,    bluetooth::le_audio::codec_spec_conf::kLeAudioSamplingFreq16000Hz},
-     {22050,    bluetooth::le_audio::codec_spec_conf::kLeAudioSamplingFreq22050Hz},
-     {24000,    bluetooth::le_audio::codec_spec_conf::kLeAudioSamplingFreq24000Hz},
-     {32000,    bluetooth::le_audio::codec_spec_conf::kLeAudioSamplingFreq32000Hz},
-     {44100,    bluetooth::le_audio::codec_spec_conf::kLeAudioSamplingFreq44100Hz},
-     {48000,    bluetooth::le_audio::codec_spec_conf::kLeAudioSamplingFreq48000Hz},
-     {88200,    bluetooth::le_audio::codec_spec_conf::kLeAudioSamplingFreq88200Hz},
-     {96000,    bluetooth::le_audio::codec_spec_conf::kLeAudioSamplingFreq96000Hz},
-     {176400,   bluetooth::le_audio::codec_spec_conf::kLeAudioSamplingFreq176400Hz},
-     {192000,   bluetooth::le_audio::codec_spec_conf::kLeAudioSamplingFreq192000Hz},
-     {384000,   bluetooth::le_audio::codec_spec_conf::kLeAudioSamplingFreq384000Hz},
+        {8000, bluetooth::le_audio::codec_spec_conf::kLeAudioSamplingFreq8000Hz},
+        {11025, bluetooth::le_audio::codec_spec_conf::kLeAudioSamplingFreq11025Hz},
+        {16000, bluetooth::le_audio::codec_spec_conf::kLeAudioSamplingFreq16000Hz},
+        {22050, bluetooth::le_audio::codec_spec_conf::kLeAudioSamplingFreq22050Hz},
+        {24000, bluetooth::le_audio::codec_spec_conf::kLeAudioSamplingFreq24000Hz},
+        {32000, bluetooth::le_audio::codec_spec_conf::kLeAudioSamplingFreq32000Hz},
+        {44100, bluetooth::le_audio::codec_spec_conf::kLeAudioSamplingFreq44100Hz},
+        {48000, bluetooth::le_audio::codec_spec_conf::kLeAudioSamplingFreq48000Hz},
+        {88200, bluetooth::le_audio::codec_spec_conf::kLeAudioSamplingFreq88200Hz},
+        {96000, bluetooth::le_audio::codec_spec_conf::kLeAudioSamplingFreq96000Hz},
+        {176400, bluetooth::le_audio::codec_spec_conf::kLeAudioSamplingFreq176400Hz},
+        {192000, bluetooth::le_audio::codec_spec_conf::kLeAudioSamplingFreq192000Hz},
+        {384000, bluetooth::le_audio::codec_spec_conf::kLeAudioSamplingFreq384000Hz},
 };
 
 constexpr int kIsoDataPathPlatformDefault = 0x01;
@@ -617,9 +615,8 @@
         break;
       case AseState::BTA_LE_AUDIO_ASE_STATE_ENABLING:
         AseStateMachineProcessEnabling(
-            arh, ase, value + le_audio::client_parser::ascs::kAseRspHdrMinLen,
-            len - le_audio::client_parser::ascs::kAseRspHdrMinLen, group,
-            leAudioDevice);
+                arh, ase, value + le_audio::client_parser::ascs::kAseRspHdrMinLen,
+                len - le_audio::client_parser::ascs::kAseRspHdrMinLen, group, leAudioDevice);
         break;
       case AseState::BTA_LE_AUDIO_ASE_STATE_STREAMING:
         AseStateMachineProcessStreaming(
@@ -703,47 +700,51 @@
     group->SetState(AseState::BTA_LE_AUDIO_ASE_STATE_QOS_CONFIGURED);
 
     /* As streaming is about to start send HCI configure data path
-      * based on codec selected before CIS creation ensuring order
-      * Connected_Iso_Group_Create -> HCI_Configure Data path ->
-      * Create CIS -> SetUp ISO Datapath
-      * (need to ensure HCI Datapath is configure just after group creation
-      * and before CIS/ISO Data path creation so that vendor offload path
-      *  is configured properly between ADSP and BT Controller
-      */
+     * based on codec selected before CIS creation ensuring order
+     * Connected_Iso_Group_Create -> HCI_Configure Data path ->
+     * Create CIS -> SetUp ISO Datapath
+     * (need to ensure HCI Datapath is configure just after group creation
+     * and before CIS/ISO Data path creation so that vendor offload path
+     *  is configured properly between ADSP and BT Controller
+     */
     bool config_host_to_controller_sent = false;
     bool config_controller_to_host_sent = false;
     /* Above flags to ensure HCI Config data path sent only once for Tx only
-      * OR Rx only OR Tx/Rx both based on cis type direction
-      */
+     * OR Rx only OR Tx/Rx both based on cis type direction
+     */
     for (struct bluetooth::le_audio::types::cis& cis : group->cig.cises) {
       if (cis.type == bluetooth::le_audio::types::CisType::CIS_TYPE_BIDIRECTIONAL) {
         if (!config_host_to_controller_sent) {
           std::vector<uint8_t> vendor_config_sink = PrepareVendorConfigPayloadData(
-              group, conn_handles, bluetooth::le_audio::types::kLeAudioDirectionSink);
+                  group, conn_handles, bluetooth::le_audio::types::kLeAudioDirectionSink);
           GetInterface().ConfigureDataPath(hci_data_direction_t::HOST_TO_CONTROLLER,
-                                kIsoDataPathPlatformDefault, vendor_config_sink);
+                                           kIsoDataPathPlatformDefault, vendor_config_sink);
           config_host_to_controller_sent = true;
         }
         if (!config_controller_to_host_sent) {
           std::vector<uint8_t> vendor_config_source = PrepareVendorConfigPayloadData(
-              group, conn_handles, bluetooth::le_audio::types::kLeAudioDirectionSource);
+                  group, conn_handles, bluetooth::le_audio::types::kLeAudioDirectionSource);
           GetInterface().ConfigureDataPath(hci_data_direction_t::CONTROLLER_TO_HOST,
-                                kIsoDataPathPlatformDefault, vendor_config_source);
+                                           kIsoDataPathPlatformDefault, vendor_config_source);
           config_controller_to_host_sent = true;
         }
       } else if (cis.type == bluetooth::le_audio::types::CisType::CIS_TYPE_UNIDIRECTIONAL_SINK) {
-        if (config_host_to_controller_sent) continue;
+        if (config_host_to_controller_sent) {
+          continue;
+        }
         std::vector<uint8_t> vendor_config_sink = PrepareVendorConfigPayloadData(
-            group, conn_handles, bluetooth::le_audio::types::kLeAudioDirectionSink);
+                group, conn_handles, bluetooth::le_audio::types::kLeAudioDirectionSink);
         GetInterface().ConfigureDataPath(hci_data_direction_t::HOST_TO_CONTROLLER,
-                              kIsoDataPathPlatformDefault, vendor_config_sink);
+                                         kIsoDataPathPlatformDefault, vendor_config_sink);
         config_host_to_controller_sent = true;
       } else {
-        if (config_controller_to_host_sent) continue;
+        if (config_controller_to_host_sent) {
+          continue;
+        }
         std::vector<uint8_t> vendor_config_source = PrepareVendorConfigPayloadData(
-            group, conn_handles, bluetooth::le_audio::types::kLeAudioDirectionSource);
+                group, conn_handles, bluetooth::le_audio::types::kLeAudioDirectionSource);
         GetInterface().ConfigureDataPath(hci_data_direction_t::CONTROLLER_TO_HOST,
-                              kIsoDataPathPlatformDefault, vendor_config_source);
+                                         kIsoDataPathPlatformDefault, vendor_config_source);
         config_controller_to_host_sent = false;
       }
     }
@@ -1521,18 +1522,10 @@
 
     auto cis_conn_hdl = ase->cis_conn_hdl;
     auto& params = group->stream_conf.stream_params.get(ase->direction);
-<<<<<<< HEAD
     auto context_type = group->GetConfigurationContextType();
-    log::info(
-        "Adding cis handle 0x{:04x} ({}) to stream list", cis_conn_hdl,
-        ase->direction == bluetooth::le_audio::types::kLeAudioDirectionSink
-            ? "sink"
-            : "source");
-=======
     log::info("Adding cis handle 0x{:04x} ({}) to stream list", cis_conn_hdl,
               ase->direction == bluetooth::le_audio::types::kLeAudioDirectionSink ? "sink"
                                                                                   : "source");
->>>>>>> 15c04564
 
     auto iter = std::find_if(params.stream_locations.begin(), params.stream_locations.end(),
                              [cis_conn_hdl](auto& pair) { return cis_conn_hdl == pair.first; });
@@ -1926,7 +1919,6 @@
     RemoveDataPathByCisHandle(leAudioDevice, ase->cis_conn_hdl);
   }
 
-<<<<<<< HEAD
   static uint8_t audioContextToUseCase(const LeAudioContextType& context) {
     switch (context) {
       case LeAudioContextType::UNINITIALIZED:
@@ -1951,25 +1943,23 @@
     }
   }
 
-  static std::vector<uint8_t> PrepareVendorConfigPayloadData(
-      LeAudioDeviceGroup* group, std::vector<uint16_t> conn_handles,
-      uint8_t direction) {
+  static std::vector<uint8_t> PrepareVendorConfigPayloadData(LeAudioDeviceGroup* group,
+                                                             std::vector<uint16_t> conn_handles,
+                                                             uint8_t direction) {
     std::vector<uint8_t> vendor_datapath_config;
     auto context_type = group->GetConfigurationContextType();
 
-    if (CodecManager::GetInstance()->GetCodecLocation() ==
-        CodecLocation::HOST) {
+    if (CodecManager::GetInstance()->GetCodecLocation() == CodecLocation::HOST) {
       LOG(INFO) << __func__ << "send empty payload for non-offload";
       return vendor_datapath_config;
     }
 
     LeAudioDevice* leAudioDevice = group->GetFirstActiveDevice();
-    LOG_ASSERT(leAudioDevice)
-        << __func__ << " Shouldn't be called without an active device.";
+    LOG_ASSERT(leAudioDevice) << __func__ << " Shouldn't be called without an active device.";
 
     auto datapath_state = CisState::ASSIGNED;
-    auto ase = leAudioDevice->GetFirstActiveAseByCisAndDataPathState(
-        datapath_state, DataPathState::IDLE);
+    auto ase = leAudioDevice->GetFirstActiveAseByCisAndDataPathState(datapath_state,
+                                                                     DataPathState::IDLE);
     if (!ase) {
       LOG(INFO) << __func__ << "Invalid datapath state " << datapath_state;
       return vendor_datapath_config;
@@ -1987,19 +1977,21 @@
     uint8_t type = LTV_TYPE_VER_NUM;
     auto vendor_metadata = group->GetCodecVendorMetadata(direction, context_type);
 
-    if (vendor_metadata.empty())
+    if (vendor_metadata.empty()) {
       codec_ver = 0;
-    else
-      codec_ver = ase->codec_id.coding_format == bluetooth::le_audio::types::kLeAudioCodingFormatLC3 ?
-                  (direction == bluetooth::le_audio::types::kLeAudioDirectionSink ?
-                  vendor_metadata[6] : vendor_metadata[7]) : vendor_metadata[7] & 0x0F;
+    } else {
+      codec_ver = ase->codec_id.coding_format == bluetooth::le_audio::types::kLeAudioCodingFormatLC3
+                          ? (direction == bluetooth::le_audio::types::kLeAudioDirectionSink
+                                     ? vendor_metadata[6]
+                                     : vendor_metadata[7])
+                          : vendor_metadata[7] & 0x0F;
+    }
     vendor_datapath_config.insert(vendor_datapath_config.end(), &len, &len + 1);
     vendor_datapath_config.insert(vendor_datapath_config.end(), &type, &type + 1);
     vendor_datapath_config.insert(vendor_datapath_config.end(), &codec_ver, &codec_ver + 1);
 
     // Populate frequency
-    uint32_t frequency =
-        ase->codec_config.GetAsCoreCodecConfig().GetSamplingFrequencyHz();
+    uint32_t frequency = ase->codec_config.GetAsCoreCodecConfig().GetSamplingFrequencyHz();
     uint8_t freq = freq_to_ltv_map.count(frequency) ? freq_to_ltv_map.at(frequency) : 0;
     len = LTV_LEN_FREQ;
     type = LTV_TYPE_FREQ;
@@ -2042,15 +2034,9 @@
     return vendor_datapath_config;
   }
 
-  void SetAseState(LeAudioDevice* leAudioDevice, struct ase* ase,
-                   AseState state) {
-    log::info("{}, ase_id: {}, {} -> {}", leAudioDevice->address_, ase->id,
-              ToString(ase->state), ToString(state));
-=======
   void SetAseState(LeAudioDevice* leAudioDevice, struct ase* ase, AseState state) {
     log::info("{}, ase_id: {}, {} -> {}", leAudioDevice->address_, ase->id, ToString(ase->state),
               ToString(state));
->>>>>>> 15c04564
 
     log_history_->AddLogHistory(kLogStateMachineTag, leAudioDevice->group_id_,
                                 leAudioDevice->address_,
@@ -2084,18 +2070,11 @@
     return nullptr;
   }
 
-<<<<<<< HEAD
-  void AseStateMachineProcessIdle(
-      struct bluetooth::le_audio::client_parser::ascs::ase_rsp_hdr& arh,
-      struct ase* ase, LeAudioDeviceGroup* group,
-      LeAudioDevice* leAudioDevice) {
-    log::info("group_id: {}", group->group_id_);
-    log::debug("ase state: {}", static_cast<int>(ase->state));
-=======
   void AseStateMachineProcessIdle(struct bluetooth::le_audio::client_parser::ascs::ase_rsp_hdr& arh,
                                   struct ase* ase, LeAudioDeviceGroup* group,
                                   LeAudioDevice* leAudioDevice) {
->>>>>>> 15c04564
+    log::info("group_id: {}", group->group_id_);
+    log::debug("ase state: {}", static_cast<int>(ase->state));
     switch (ase->state) {
       case AseState::BTA_LE_AUDIO_ASE_STATE_IDLE:
       case AseState::BTA_LE_AUDIO_ASE_STATE_CODEC_CONFIGURED:
@@ -2134,14 +2113,9 @@
 
         cancel_watchdog_if_needed(group->group_id_);
         ReleaseCisIds(group);
-<<<<<<< HEAD
         RemoveCigForGroup(group);
         group->SetTargetState(AseState::BTA_LE_AUDIO_ASE_STATE_IDLE);
-        state_machine_callbacks_->StatusReportCb(group->group_id_,
-                                                 GroupStreamStatus::IDLE);
-=======
         state_machine_callbacks_->StatusReportCb(group->group_id_, GroupStreamStatus::IDLE);
->>>>>>> 15c04564
 
         break;
       }
@@ -2275,10 +2249,10 @@
       out_qos.preferred_pres_delay_max = rsp.preferred_pres_delay_max;
 
       log::debug(
-            "Max Transport Latency: {}, "
-            "rsp_mtl: {}, Retransmission Number: {}, Phy: {}, preferred_phy: {}",
-            out_cfg.max_transport_latency, rsp.max_transport_latency,
-            out_cfg.retrans_nb, out_cfg.phy, rsp.preferred_phy);
+              "Max Transport Latency: {}, "
+              "rsp_mtl: {}, Retransmission Number: {}, Phy: {}, preferred_phy: {}",
+              out_cfg.max_transport_latency, rsp.max_transport_latency, out_cfg.retrans_nb,
+              out_cfg.phy, rsp.preferred_phy);
 
       /* Validate and update QoS to be consistent */
       if ((!out_cfg.max_transport_latency ||
@@ -2293,7 +2267,7 @@
       }
       if (!out_cfg.phy) {
         out_cfg.phy = leAudioDevice->GetPreferredPhyBitmask(rsp.preferred_phy);
-        log::debug( "Using server preferred Phy: {}", out_cfg.phy);
+        log::debug("Using server preferred Phy: {}", out_cfg.phy);
       }
     };
 
@@ -2494,18 +2468,13 @@
           return;
         }
 
-<<<<<<< HEAD
         if (group->GetTargetState() == AseState::BTA_LE_AUDIO_ASE_STATE_IDLE) {
           log::info("Cancel watchdog");
           cancel_watchdog_if_needed(group->group_id_);
           return;
         }
 
-        log::info("Autonomous change, from: {} to {}",
-                  ToString(group->GetState()),
-=======
         log::info("Autonomous change, from: {} to {}", ToString(group->GetState()),
->>>>>>> 15c04564
                   ToString(group->GetTargetState()));
 
         break;
@@ -3038,14 +3007,8 @@
   }
 
   void AseStateMachineProcessEnabling(
-<<<<<<< HEAD
-      struct bluetooth::le_audio::client_parser::ascs::ase_rsp_hdr& arh,
-      struct ase* ase, uint8_t* data, uint16_t len, LeAudioDeviceGroup* group,
-      LeAudioDevice* leAudioDevice) {
-=======
           struct bluetooth::le_audio::client_parser::ascs::ase_rsp_hdr& arh, struct ase* ase,
-          LeAudioDeviceGroup* group, LeAudioDevice* leAudioDevice) {
->>>>>>> 15c04564
+          uint8_t* data, uint16_t len, LeAudioDeviceGroup* group, LeAudioDevice* leAudioDevice) {
     if (!group) {
       log::error("leAudioDevice doesn't belong to any group");
       return;
@@ -3112,8 +3075,8 @@
         /* Enable/Switch Content */
         break;
       }
-        /* Enable/Switch Content */
-        break;
+      /* Enable/Switch Content */
+      break;
       default:
         log::error("invalid state transition, from: {}, to: {}", static_cast<int>(ase->state),
                    static_cast<int>(AseState::BTA_LE_AUDIO_ASE_STATE_ENABLING));
