--- conflicted
+++ resolved
@@ -733,10 +733,6 @@
     /* Assign all connection handles to multiple device ASEs */
     group->AssignCisConnHandlesToAses();
 
-<<<<<<< HEAD
-    /* Last node configured, process group to codec configured state */
-    group->SetState(AseState::BTA_LE_AUDIO_ASE_STATE_QOS_CONFIGURED);
-
     /* As streaming is about to start send HCI configure data path
      * based on codec selected before CIS creation ensuring order
      * Connected_Iso_Group_Create -> HCI_Configure Data path ->
@@ -786,9 +782,6 @@
         config_controller_to_host_sent = false;
       }
     }
-=======
->>>>>>> 850a6373
-    PrepareAndSendQoSToTheGroup(group);
   }
 
   void FreeLinkQualityReports(LeAudioDevice* leAudioDevice) {
