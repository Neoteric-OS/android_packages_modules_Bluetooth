--- conflicted
+++ resolved
@@ -100,20 +100,15 @@
       if (is_bidirectional) {
         if ((avail_group_ase_snk_cnt > 0) && (avail_group_ase_src_count) > 0) {
           /* Prepare CIG to enable all microphones per device */
-<<<<<<< HEAD
           if(context_type == LeAudioContextType::CONVERSATIONAL) {
             out_cis_count_bidir = 2*expected_device_cnt;
           } else {
             out_cis_count_bidir = expected_device_cnt;
             out_cis_count_unidir_sink = expected_device_cnt;
           }
-=======
           /* TODO: Support TWS style device with two source ASEs - two
            * bidirectional CISes
            */
-          out_cis_count_bidir = expected_device_cnt;
-          out_cis_count_unidir_sink = expected_device_cnt;
->>>>>>> d6fbf670
         } else {
           if (avail_group_ase_snk_cnt > 0) {
             out_cis_count_unidir_sink = 2 * expected_device_cnt;
@@ -139,32 +134,6 @@
       "Uni-Directional Source: {}",
       out_cis_count_bidir, out_cis_count_unidir_sink,
       out_cis_count_unidir_source);
-}
-
-<<<<<<< HEAD
-bool check_if_may_cover_scenario(const AudioSetConfigurations* audio_set_confs,
-                                 uint8_t group_size) {
-  if (!audio_set_confs) {
-    log::error("no audio requirements for group");
-    return false;
-  }
-
-  return group_size >= min_req_devices_cnt(audio_set_confs);
-}
-
-bool check_if_may_cover_scenario(const AudioSetConfiguration* audio_set_conf,
-                                 uint8_t group_size) {
-  if (!audio_set_conf) {
-    log::error("no audio requirement for group");
-    return false;
-  }
-
-  return group_size >= min_req_devices_cnt(audio_set_conf);
-}
-
-uint8_t get_num_of_devices_in_configuration(
-    const AudioSetConfiguration* audio_set_conf) {
-  return min_req_devices_cnt(audio_set_conf);
 }
 
 uint8_t ConvertLeToLeXContext(const LeAudioContextType& context_type) {
@@ -204,171 +173,6 @@
   return lex_context_type;
 }
 
-static bool IsCodecConfigCoreSupported(types::LeAudioContextType context_type,
-                                       const types::LeAudioLtvMap& pacs,
-                                       const std::vector<uint8_t>& pacs_metadata_,
-                                       const types::LeAudioLtvMap& reqs,
-            std::optional<set_configurations::CodecMetadataSetting> vendor_metadata) {
-  auto caps = pacs.GetAsCoreCodecCapabilities();
-  auto config = reqs.GetAsCoreCodecConfig();
-  uint16_t u16_pac_val;
-
-  bool parsed_ok = false;
-  types::LeAudioLtvMap pacs_metadata =
-      types::LeAudioLtvMap::Parse(pacs_metadata_.data(), pacs_metadata_.size(), parsed_ok);
-
-  /* Sampling frequency */
-  if (!caps.HasSupportedSamplingFrequencies() || !config.sampling_frequency) {
-    log::debug("Missing supported sampling frequencies capability");
-    return false;
-  }
-  if (!caps.IsSamplingFrequencyConfigSupported(
-          config.sampling_frequency.value())) {
-    log::debug("Cfg: SamplingFrequency= 0x{:04x}",
-               config.sampling_frequency.value());
-    log::debug("Cap: SupportedSamplingFrequencies= 0x{:04x}",
-               caps.supported_sampling_frequencies.value());
-    log::debug("Sampling frequency not supported");
-    return false;
-  }
-
-  /* Channel counts */
-  if (!caps.IsAudioChannelCountsSupported(
-          config.GetChannelCountPerIsoStream())) {
-    log::debug("Cfg: Allocated channel count= 0x{:04x}",
-               config.GetChannelCountPerIsoStream());
-    log::debug("Cap: Supported channel counts= 0x{:04x}",
-               caps.supported_audio_channel_counts.value_or(1));
-    log::debug("Channel count not supported");
-    return false;
-  }
-
-  /* Frame duration */
-  if (!caps.HasSupportedFrameDurations() || !config.frame_duration) {
-    log::debug("Missing supported frame durations capability");
-    return false;
-  }
-  if (!caps.IsFrameDurationConfigSupported(config.frame_duration.value())) {
-    log::debug("Cfg: FrameDuration= 0x{:04x}", config.frame_duration.value());
-    log::debug("Cap: SupportedFrameDurations= 0x{:04x}",
-               caps.supported_frame_durations.value());
-    log::debug("Frame duration not supported");
-    return false;
-  }
-
-  /* Octets per frame */
-  if (!caps.HasSupportedOctetsPerCodecFrame() ||
-      !config.octets_per_codec_frame) {
-    log::debug("Missing supported octets per codec frame");
-    return false;
-  }
-  if (!caps.IsOctetsPerCodecFrameConfigSupported(
-          config.octets_per_codec_frame.value())) {
-    log::debug("Cfg: Octets per frame={}",
-               config.octets_per_codec_frame.value());
-    log::debug("Cap: Min octets per frame={}",
-               caps.supported_min_octets_per_codec_frame.value());
-    log::debug("Cap: Max octets per frame={}",
-               caps.supported_max_octets_per_codec_frame.value());
-    log::debug("Octets per codec frame outside the capabilities");
-    return false;
-  }
-
-  if (!bluetooth::common::init_flags::leaudio_multicodec_support_is_enabled()) {
-    if (vendor_metadata.value().vs_metadata.empty()) {
-      log::debug("Multicodec support disabled, LC3 codec config matched");
-      return true;
-    } else {
-      log::debug("Multicodec support disabled, disallow LC3Q codec config match");
-      return false;
-    }
-  }
-
-  /* below logic is for LC3Q match */
-  auto pac_vendor_metadata = pacs_metadata.Find(types::kLeAudioVendorSpecific);
-  std::vector<uint8_t> pac_vndr_metadata;
-  pac_vndr_metadata = pac_vendor_metadata.value_or(std::vector<uint8_t>(0x00));
-  if (pac_vendor_metadata.has_value()) {
-    uint16_t pac_company_id = VEC_UINT8_TO_UINT16(pac_vndr_metadata);
-    uint8_t pac_metadata_type = pac_vendor_metadata.value()[3];
-    if (pac_metadata_type == types::qcom_codec_metadata::kLeAudioCodecLC3QSupportedFeaturesMetadataType
-        && pac_company_id == types::kLeAudioVendorCompanyIdQualcomm) {
-      log::debug("Context checks for LC3Q codecs types only");
-      auto pac_preferred_audio_context =
-          pacs_metadata.Find(types::kLeAudioMetadataTypePreferredAudioContext);
-      u16_pac_val = VEC_UINT8_TO_UINT16(pac_preferred_audio_context.value());
-      types::AudioContexts pac_preferred_context = types::AudioContexts(u16_pac_val);
-
-      log::debug("Preferred Audio context: {}", pac_preferred_context.to_string());
-      log::debug("Requested context: {}", ToHexString(context_type));
-
-      if (context_type != LeAudioContextType::UNSPECIFIED &&
-          !pac_preferred_context.test(context_type)) {
-        log::debug("Current requested context {} not part of Preferred Audio context: {}", ToHexString(context_type), pac_preferred_context.to_string());
-        return false;
-      }
-    }
-  }
-
-  /* codec metadata negotiated against PACS Vendor metadata and local Codec metadata cfg in JSON*/
-  if (!vendor_metadata.value().vs_metadata.empty() && pac_vendor_metadata.has_value()) {
-    std::vector<uint8_t> pac_vndr_metadata;
-    pac_vndr_metadata = pac_vendor_metadata.value_or(std::vector<uint8_t>(0x00));
-    std::vector<uint8_t> req_metadata;
-    req_metadata.assign(vendor_metadata.value().vs_metadata.begin(),
-                        vendor_metadata.value().vs_metadata.end());
-    uint16_t pac_company_id = VEC_UINT8_TO_UINT16(pac_vndr_metadata);
-    uint16_t req_company_id = vendor_metadata.value().vendor_company_id;
-    if (pac_company_id != req_company_id) {
-      log::debug("Company ID mismatch, as per pac record {} != requested {}", pac_company_id, req_company_id);
-      return false;
-    }
-
-    uint8_t pac_metadata_len = pac_vendor_metadata.value()[2];
-    uint8_t req_metadata_len = vendor_metadata.value().vs_metadata.size() + 1; //1 for metadata type;
-    if (pac_metadata_len != req_metadata_len) {
-      log::debug("Vendor Metadata length mismatch, as per pac record {} != requested {}", pac_metadata_len, req_metadata_len);
-      return false;
-    }
-
-    if (pac_company_id == types::kLeAudioVendorCompanyIdQualcomm &&
-        pac_metadata_len != types::qcom_codec_metadata::kLeAudioCodecLC3QSupportedFeaturesMetadataLen) {
-      log::debug("Invalid Metadata length");
-      return false;
-    }
-
-    uint8_t pac_metadata_type = pac_vendor_metadata.value()[3];
-    uint8_t req_metadata_type = vendor_metadata.value().vendor_metadata_type;
-    if (pac_metadata_type != req_metadata_type) {
-      log::debug("Vendor Metadata type mismatch, as per pac record {} != requested {}", pac_metadata_type, req_metadata_type);
-      return false;
-    }
-
-    if (pac_company_id == types::kLeAudioVendorCompanyIdQualcomm &&
-        pac_metadata_type != types::qcom_codec_metadata::kLeAudioCodecLC3QSupportedFeaturesMetadataType) {
-      log::debug("Invalid Metadata length");
-      return false;
-    }
-
-    uint8_t pac_decoder_version = pac_vendor_metadata.value()[5];
-    uint8_t req_encoder_version = req_metadata[0];
-    if (pac_decoder_version < req_encoder_version) {
-      log::debug("Encoder version cfg couldn't be negotiated as corresponding peer decoder couldn't be matched as pac_decoder_version {} < req_encoder_version {}", pac_decoder_version, req_encoder_version);
-      return false;
-    }
-
-    uint8_t pac_encoder_version = pac_vendor_metadata.value()[4];
-    uint8_t req_decoder_version = req_metadata[1];
-    if (pac_encoder_version < req_decoder_version) {
-      log::debug("Decoder version cfg couldn't be negotiated as corresponding peer encoder couldn't be matched as pac_encoder_version {} < req_decoder_version {}", pac_encoder_version, req_encoder_version);
-      return false;
-    }
-  }
-
-  log::debug("Cfg Match found against PAC capabilities");
-  return true;
-}
-
 static bool IsCodecConfigurationSupportedVendorAptxLe(types::LeAudioContextType context_type,
                                           const types::LeAudioLtvMap& pacs,
                                           const std::vector<uint8_t>& pacs_metadata_,
@@ -714,59 +518,7 @@
   return true;
 }
 
-bool IsCodecConfigSettingSupported(types::LeAudioContextType context_type,
-    const acs_ac_record& pac, const CodecConfigSetting& codec_config_setting,
-    std::optional<CodecMetadataSetting> vendor_metadata) {
-  const auto& codec_id = codec_config_setting.id;
-  auto cm = CodecManager::GetInstance();
-
-  if (codec_id != pac.codec_id) return false;
-
-  log::debug(": Settings for format: 0x{:02x}", codec_id.coding_format);
-
-  if (utils::IsCodecUsingLtvFormat(codec_id)) {
-    switch (codec_id.coding_format) {
-      case kLeAudioCodingFormatLC3:
-        return IsCodecConfigCoreSupported(context_type, pac.codec_spec_caps, pac.metadata,
-            codec_config_setting.params, vendor_metadata);
-      case types::kLeAudioCodingFormatVendorSpecific:
-        if (!bluetooth::common::init_flags::leaudio_multicodec_support_is_enabled()) {
-          log::debug(" Multicodec support disabled, disallow vendor codecs for negotiation");
-          return false;
-        }
-        if (codec_id.vendor_company_id != pac.codec_id.vendor_company_id)
-          return false;
-        if (codec_id != pac.codec_id)
-          return false;
-        switch (codec_id.vendor_company_id) {
-          case types::kLeAudioVendorCompanyIdQualcomm:
-            switch (codec_id.vendor_codec_id) {
-              case types::kLeAudioCodingFormatAptxLe:
-                return cm->IsAptxAdaptiveLeSupported() && IsCodecConfigurationSupportedVendorAptxLe(
-                    context_type, pac.codec_spec_caps, pac.metadata, codec_config_setting.params, vendor_metadata);
-              case types::kLeAudioCodingFormatAptxLeX:
-                return cm->IsAptxAdaptiveLeXSupported() && IsCodecConfigurationSupportedVendorAptxLeX(
-                    context_type, pac.codec_spec_caps, pac.metadata, codec_config_setting.params, vendor_metadata);
-              default:
-                return false;
-            }
-          default:
-            return false;
-        }
-      default:
-        return false;
-    }
-  }
-
-  log::error("Codec {}, seems to be not supported here.",
-             bluetooth::common::ToString(codec_id));
-  return false;
-}
-
 uint32_t CodecConfigSetting::GetSamplingFrequencyHz() const {
-=======
-uint16_t CodecConfigSetting::GetOctectsPerFrame() const {
->>>>>>> d6fbf670
   switch (id.coding_format) {
     case kLeAudioCodingFormatLC3:
       return params.GetAsCoreCodecConfig().GetSamplingFrequencyHz();
