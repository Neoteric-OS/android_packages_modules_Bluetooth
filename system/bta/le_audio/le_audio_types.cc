--- conflicted
+++ resolved
@@ -72,23 +72,13 @@
                    int avail_group_ase_snk_cnt, int avail_group_ase_src_count,
                    uint8_t& out_cis_count_bidir,
                    uint8_t& out_cis_count_unidir_sink,
-<<<<<<< HEAD
                    uint8_t& out_cis_count_unidir_source,
                    types::BidirectionalPair<types::AudioContexts> group_contexts) {
-  LOG_INFO(
-      " %s strategy %d, group avail sink ases: %d, group avail source ases %d "
-      "expected_device_count %d",
-      bluetooth::common::ToString(context_type).c_str(),
-      static_cast<int>(strategy), avail_group_ase_snk_cnt,
-      avail_group_ase_src_count, expected_device_cnt);
-=======
-                   uint8_t& out_cis_count_unidir_source) {
   log::info(
       "{} strategy {}, group avail sink ases: {}, group avail source ases {} "
       "expected_device_count {}",
       bluetooth::common::ToString(context_type), static_cast<int>(strategy),
       avail_group_ase_snk_cnt, avail_group_ase_src_count, expected_device_cnt);
->>>>>>> 4d9c9aff
 
   bool is_bidirectional = types::kLeAudioContextAllBidir.test(context_type);
 
