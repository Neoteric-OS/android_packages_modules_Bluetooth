/*
 * Copyright 2020 HIMSA II K/S - www.himsa.com. Represented by EHIMA -
 * www.ehima.com
 *
 * Licensed under the Apache License, Version 2.0 (the "License");
 * you may not use this file except in compliance with the License.
 * You may obtain a copy of the License at
 *
 *      http://www.apache.org/licenses/LICENSE-2.0
 *
 * Unless required by applicable law or agreed to in writing, software
 * distributed under the License is distributed on an "AS IS" BASIS,
 * WITHOUT WARRANTIES OR CONDITIONS OF ANY KIND, either express or implied.
 * See the License for the specific language governing permissions and
 * limitations under the License.
 */

/*
 * This file contains definitions for Basic Audio Profile / Audio Stream Control
 * and Published Audio Capabilities definitions, structures etc.
 */

#include "le_audio_types.h"

#include <base/strings/string_number_conversions.h>
#include <bluetooth/log.h>

#include "audio_hal_client/audio_hal_client.h"
#include "common/strings.h"
#include "internal_include/bt_trace.h"
#include "le_audio_utils.h"
#include "stack/include/bt_types.h"

// TODO(b/369381361) Enfore -Wmissing-prototypes
#pragma GCC diagnostic ignored "-Wmissing-prototypes"

namespace bluetooth::le_audio {
using types::acs_ac_record;
using types::LeAudioContextType;

namespace set_configurations {
using set_configurations::CodecConfigSetting;
using types::CodecLocation;
using types::kLeAudioCodingFormatLC3;
using types::kLeAudioDirectionSink;
using types::kLeAudioDirectionSource;
using types::LeAudioCoreCodecConfig;

void get_cis_count(LeAudioContextType context_type,
                   std::shared_ptr<const set_configurations::AudioSetConfiguration> conf,
                   int expected_device_cnt, types::LeAudioConfigurationStrategy strategy,
                   int avail_group_ase_snk_cnt, int avail_group_ase_src_count,
                   uint8_t& out_cis_count_bidir, uint8_t& out_cis_count_unidir_sink,
                   uint8_t& out_cis_count_unidir_source,
                   types::BidirectionalPair<types::AudioContexts> group_contexts) {
  log::info(
          "{} strategy {}, group avail sink ases: {}, group avail source ases {} "
          "expected_device_count {}",
          bluetooth::common::ToString(context_type), static_cast<int>(strategy),
          avail_group_ase_snk_cnt, avail_group_ase_src_count, expected_device_cnt);

  bool is_bidirectional = false, is_leX_codec = false;

  if (conf->confs.sink.size() > 0) {
    if (conf->confs.sink[0].codec.id == set_configurations::LeAudioCodecIdAptxLeX) {
      is_leX_codec = true;
    }
  }

  if (is_leX_codec) {
    is_bidirectional = types::kLeAudioContextLibrettoBidir.test(context_type);
  } else {
    is_bidirectional = types::kLeAudioContextAllBidir.test(context_type);
  }

  if ((strategy == types::LeAudioConfigurationStrategy::STEREO_TWO_CISES_PER_DEVICE) &&
      !(group_contexts.sink.test(context_type) && group_contexts.source.test(context_type))) {
    log::warn("Remote does not support (context:{}) for both directions",
              bluetooth::common::ToString(context_type));
    is_bidirectional = false;
  }

  switch (strategy) {
    case types::LeAudioConfigurationStrategy::MONO_ONE_CIS_PER_DEVICE:
    /* This strategy is for the CSIS topology, e.g. two earbuds which are both
     * connected with a Phone
     */
    case types::LeAudioConfigurationStrategy::STEREO_ONE_CIS_PER_DEVICE:
      /* This strategy is for e.g. the banded headphones */
      if (is_bidirectional) {
        if ((avail_group_ase_snk_cnt > 0) && (avail_group_ase_src_count) > 0) {
          /* Prepare CIG to enable all microphones */
          out_cis_count_bidir = expected_device_cnt;
        } else {
          if (avail_group_ase_snk_cnt > 0) {
            out_cis_count_unidir_sink = expected_device_cnt;
          } else if (avail_group_ase_src_count > 0) {
            out_cis_count_unidir_source = expected_device_cnt;
          }
        }
      } else {
        if (context_type == LeAudioContextType::LIVE) {
          out_cis_count_unidir_source = expected_device_cnt;
        } else {
          out_cis_count_unidir_sink = expected_device_cnt;
        }
      }

      break;
    case types::LeAudioConfigurationStrategy::STEREO_TWO_CISES_PER_DEVICE:
      /* This strategy is for the old TWS topology. e.g. one earbud connected to
       * the Phone but each channel is carried in separate CIS
       */
      if (is_bidirectional) {
        if ((avail_group_ase_snk_cnt > 0) && (avail_group_ase_src_count) > 0) {
          /* Prepare CIG to enable all microphones per device */
<<<<<<< HEAD
          if (context_type == LeAudioContextType::CONVERSATIONAL) {
            if (is_leX_codec) {
              out_cis_count_bidir = expected_device_cnt;
              out_cis_count_unidir_sink = expected_device_cnt;
            } else {
              out_cis_count_bidir = 2 * expected_device_cnt;
            }
          } else if (context_type == LeAudioContextType::LIVE) {
            out_cis_count_bidir = 2 * expected_device_cnt;
          } else {
            out_cis_count_bidir = expected_device_cnt;
            out_cis_count_unidir_sink = expected_device_cnt;
          }
          /* TODO: Support TWS style device with two source ASEs - two
           * bidirectional CISes
           */
=======
          out_cis_count_bidir = expected_device_cnt;
          if (avail_group_ase_src_count > 1) {
            out_cis_count_bidir++;
          } else {
            out_cis_count_unidir_sink = expected_device_cnt;
          }
>>>>>>> 850a6373
        } else {
          if (avail_group_ase_snk_cnt > 0) {
            out_cis_count_unidir_sink = 2 * expected_device_cnt;
          } else if (avail_group_ase_src_count > 0) {
            out_cis_count_unidir_source = 2 * expected_device_cnt;
          }
        }
      } else {
        if (context_type == LeAudioContextType::LIVE) {
          out_cis_count_unidir_source = 2 * expected_device_cnt;
        } else {
          out_cis_count_unidir_sink = 2 * expected_device_cnt;
        }
      }
      break;
    case types::LeAudioConfigurationStrategy::RFU:
      log::error("Should not happen;");
      break;
  }

  log::info(
          "Required cis count: Bi-Directional: {}, Uni-Directional Sink: {}, "
          "Uni-Directional Source: {}",
          out_cis_count_bidir, out_cis_count_unidir_sink, out_cis_count_unidir_source);
}

uint8_t ConvertLeToLeXContext(const LeAudioContextType& context_type) {
  uint8_t lex_context_type = static_cast<uint8_t>(types::qcom_lex::LeXAudioContextTypeMask::MEDIA);
  switch (context_type) {
    case LeAudioContextType::UNINITIALIZED:
    case LeAudioContextType::UNSPECIFIED:
    case LeAudioContextType::INSTRUCTIONAL:
    case LeAudioContextType::EMERGENCYALARM:
    case LeAudioContextType::SOUNDEFFECTS:
    case LeAudioContextType::NOTIFICATIONS:
    case LeAudioContextType::ALERTS:
    case LeAudioContextType::MEDIA:
      lex_context_type = static_cast<uint8_t>(types::qcom_lex::LeXAudioContextTypeMask::MEDIA);
      break;
    case LeAudioContextType::CONVERSATIONAL:
    case LeAudioContextType::RINGTONE:
    case LeAudioContextType::VOICEASSISTANTS:
      lex_context_type =
              static_cast<uint8_t>(types::qcom_lex::LeXAudioContextTypeMask::CONVERSATIONAL);
      break;
    case LeAudioContextType::GAME:
      lex_context_type = static_cast<uint8_t>(types::qcom_lex::LeXAudioContextTypeMask::GAME);
      break;
    case LeAudioContextType::LIVE:
      lex_context_type = static_cast<uint8_t>(types::qcom_lex::LeXAudioContextTypeMask::LIVE);
      break;
    default:
      lex_context_type = static_cast<uint8_t>(types::qcom_lex::LeXAudioContextTypeMask::MEDIA);
      break;
  }
  return lex_context_type;
}

uint32_t CodecConfigSetting::GetSamplingFrequencyHz() const {
  switch (id.coding_format) {
    case kLeAudioCodingFormatLC3:
      return params.GetAsCoreCodecConfig().GetSamplingFrequencyHz();
    case types::kLeAudioCodingFormatVendorSpecific:
      switch (id.vendor_company_id) {
        case types::kLeAudioVendorCompanyIdQualcomm:
          switch (id.vendor_codec_id) {
            case types::kLeAudioCodingFormatAptxLe:
            case types::kLeAudioCodingFormatAptxLeX:
              return params.GetAsCoreCodecConfig().GetSamplingFrequencyHz();
            default:
              return 0;
          }
        default:
          return 0;
      }
    default:
      log::warn(", invalid codec id: 0x{:02x}", id.coding_format);
      return 0;
  }
}

uint16_t CodecConfigSetting::GetOctectsPerFrame() const {
  switch (id.coding_format) {
    case kLeAudioCodingFormatLC3:
      return params.GetAsCoreCodecConfig().GetOctectsPerFrame();
    case types::kLeAudioCodingFormatVendorSpecific:
      switch (id.vendor_company_id) {
        case types::kLeAudioVendorCompanyIdQualcomm:
          switch (id.vendor_codec_id) {
            case types::kLeAudioCodingFormatAptxLe:
            case types::kLeAudioCodingFormatAptxLeX:
              return params.GetAsCoreCodecConfig().octets_per_codec_frame.value_or(0);
            default:
              return 0;
          }
        default:
          return 0;
      }
    default:
      log::warn(", invalid codec id: 0x{:02x}", id.coding_format);
      return 0;
  }
}

uint32_t CodecConfigSetting::GetDataIntervalUs() const {
  switch (id.coding_format) {
    case kLeAudioCodingFormatLC3:
      return params.GetAsCoreCodecConfig().GetFrameDurationUs() *
             params.GetAsCoreCodecConfig().codec_frames_blocks_per_sdu.value_or(1);
    case types::kLeAudioCodingFormatVendorSpecific:
      switch (id.vendor_company_id) {
        case types::kLeAudioVendorCompanyIdQualcomm:
          switch (id.vendor_codec_id) {
            case types::kLeAudioCodingFormatAptxLe:
            case types::kLeAudioCodingFormatAptxLeX:
              return params.GetAsCoreCodecConfig().GetFrameDurationUs();
            default:
              return 0;
          }
        default:
          return 0;
      }
    default:
      log::warn(", invalid codec id: 0x{:02x}", id.coding_format);
      return 0;
  }
}

uint8_t CodecConfigSetting::GetBitsPerSample() const {
  switch (id.coding_format) {
    case kLeAudioCodingFormatLC3:
      /* XXX LC3 supports 16, 24, 32 */
      return 24;
    case types::kLeAudioCodingFormatVendorSpecific:
      switch (id.vendor_company_id) {
        case types::kLeAudioVendorCompanyIdQualcomm:
          switch (id.vendor_codec_id) {
            case types::kLeAudioCodingFormatAptxLe:
            case types::kLeAudioCodingFormatAptxLeX:
              return 24;
            default:
              return 0;
          }
        default:
          return 0;
      }
    default:
      log::warn(", invalid codec id: 0x{:02x}", id.coding_format);
      return 0;
  }
}

std::ostream& operator<<(std::ostream& os, const QosConfigSetting& config) {
  os << "QosConfigSetting{";
  os << "targetLatency: " << (int)config.target_latency;
  os << ", retransmissionNum: " << (int)config.retransmission_number;
  os << ", maxTransportLatency: " << (int)config.max_transport_latency;
  os << ", sduIntervalUs: " << (int)config.sduIntervalUs;
  os << ", maxSdu: " << (int)config.maxSdu;
  os << "}";
  return os;
}

std::ostream& operator<<(std::ostream& os, const AseConfiguration& config) {
  os << "AseConfiguration{";
  os << "dataPath: " << config.data_path_configuration;
  os << ", codec: " << config.codec;
  os << ", qos: " << config.qos;
  os << "}";
  return os;
}

std::ostream& operator<<(std::ostream& os, const AudioSetConfiguration& config) {
  os << "AudioSetConfiguration{";
  os << "name: " << config.name;
  os << ", packing: " << (int)config.packing;
  os << ", sinkConfs: [";
  for (auto const& conf : config.confs.sink) {
    os << conf;
    os << ", ";
  }
  os << "], sourceConfs: [";
  for (auto const& conf : config.confs.source) {
    os << conf;
    os << ", ";
  }
  os << "]}";
  return os;
}

std::ostream& operator<<(std::ostream& os, const CodecConfigSetting& config) {
  os << "CodecConfigSetting{";
  os << ", id: " << config.id;
  os << ", codecSpecParams: " << config.params.GetAsCoreCodecConfig();
  os << ", bitsPerSample: " << (int)config.GetBitsPerSample();
  os << ", channelCountPerIsoStream: " << (int)config.GetChannelCountPerIsoStream();
  if (!config.vendor_params.empty()) {
    os << ", vendorParams: "
       << base::HexEncode(config.vendor_params.data(), config.vendor_params.size());
  }
  os << "}";
  return os;
}

}  // namespace set_configurations

namespace types {
/* Helper map for matching various frequency notations */
const std::map<uint8_t, uint32_t> LeAudioCoreCodecConfig::sampling_freq_map = {
        {codec_spec_conf::kLeAudioSamplingFreq8000Hz, LeAudioCodecConfiguration::kSampleRate8000},
        {codec_spec_conf::kLeAudioSamplingFreq16000Hz, LeAudioCodecConfiguration::kSampleRate16000},
        {codec_spec_conf::kLeAudioSamplingFreq24000Hz, LeAudioCodecConfiguration::kSampleRate24000},
        {codec_spec_conf::kLeAudioSamplingFreq32000Hz, LeAudioCodecConfiguration::kSampleRate32000},
        {codec_spec_conf::kLeAudioSamplingFreq44100Hz, LeAudioCodecConfiguration::kSampleRate44100},
        {codec_spec_conf::kLeAudioSamplingFreq48000Hz, LeAudioCodecConfiguration::kSampleRate48000},
        {codec_spec_conf::kLeAudioSamplingFreq96000Hz,
         LeAudioCodecConfiguration::kSampleRate96000}};

/* Helper map for matching various frequency notations */
const std::map<uint32_t, uint8_t> LeAudioCoreCodecConfig::sample_rate_map = {
        {LeAudioCodecConfiguration::kSampleRate8000, codec_spec_conf::kLeAudioSamplingFreq8000Hz},
        {LeAudioCodecConfiguration::kSampleRate16000, codec_spec_conf::kLeAudioSamplingFreq16000Hz},
        {LeAudioCodecConfiguration::kSampleRate24000, codec_spec_conf::kLeAudioSamplingFreq24000Hz},
        {LeAudioCodecConfiguration::kSampleRate32000, codec_spec_conf::kLeAudioSamplingFreq32000Hz},
        {LeAudioCodecConfiguration::kSampleRate44100, codec_spec_conf::kLeAudioSamplingFreq44100Hz},
        {LeAudioCodecConfiguration::kSampleRate48000, codec_spec_conf::kLeAudioSamplingFreq48000Hz},
};

/* Helper map for matching various frame durations notations */
const std::map<uint8_t, uint32_t> LeAudioCoreCodecConfig::frame_duration_map = {
        {codec_spec_conf::kLeAudioCodecFrameDur7500us, LeAudioCodecConfiguration::kInterval7500Us},
        {codec_spec_conf::kLeAudioCodecFrameDur10000us,
         LeAudioCodecConfiguration::kInterval10000Us},
        {codec_spec_conf::kLeAudioCodecFrameDur15000us,
         LeAudioCodecConfiguration::kInterval15000Us}};

/* Helper map for matching various frame durations notations */
const std::map<uint32_t, uint8_t> LeAudioCoreCodecConfig::data_interval_map = {
        {LeAudioCodecConfiguration::kInterval7500Us, codec_spec_conf::kLeAudioCodecFrameDur7500us},
        {LeAudioCodecConfiguration::kInterval10000Us,
         codec_spec_conf::kLeAudioCodecFrameDur10000us},
};

std::string CapabilityTypeToStr(const uint8_t& type) {
  switch (type) {
    case codec_spec_caps::kLeAudioLtvTypeSupportedSamplingFrequencies:
      return "Supported Sampling Frequencies";
    case codec_spec_caps::kLeAudioLtvTypeSupportedFrameDurations:
      return "Supported Frame Durations";
    case codec_spec_caps::kLeAudioLtvTypeSupportedAudioChannelCounts:
      return "Supported Audio Channel Count";
    case codec_spec_caps::kLeAudioLtvTypeSupportedOctetsPerCodecFrame:
      return "Supported Octets Per Codec Frame";
    case codec_spec_caps::kLeAudioLtvTypeSupportedMaxCodecFramesPerSdu:
      return "Supported Max Codec Frames Per SDU";
    default:
      return "Unknown";
  }
}

std::string CapabilityValueToStr(const uint8_t& type, const std::vector<uint8_t>& value) {
  std::string string = "";

  switch (type) {
    case codec_spec_conf::kLeAudioLtvTypeSamplingFreq: {
      if (value.size() != 2) {
        return "Invalid size";
      }

      uint16_t u16_val = VEC_UINT8_TO_UINT16(value);

      if (u16_val & codec_spec_caps::kLeAudioSamplingFreq8000Hz) {
        string += "8";
      }
      if (u16_val & codec_spec_caps::kLeAudioSamplingFreq11025Hz) {
        string += std::string(string.empty() ? "" : "|") + "11.025";
      }
      if (u16_val & codec_spec_caps::kLeAudioSamplingFreq16000Hz) {
        string += std::string(string.empty() ? "" : "|") + "16";
      }
      if (u16_val & codec_spec_caps::kLeAudioSamplingFreq22050Hz) {
        string += std::string(string.empty() ? "" : "|") + "22.050";
      }
      if (u16_val & codec_spec_caps::kLeAudioSamplingFreq24000Hz) {
        string += std::string(string.empty() ? "" : "|") + "24";
      }
      if (u16_val & codec_spec_caps::kLeAudioSamplingFreq32000Hz) {
        string += std::string(string.empty() ? "" : "|") + "32";
      }
      if (u16_val & codec_spec_caps::kLeAudioSamplingFreq44100Hz) {
        string += std::string(string.empty() ? "" : "|") + "44.1";
      }
      if (u16_val & codec_spec_caps::kLeAudioSamplingFreq48000Hz) {
        string += std::string(string.empty() ? "" : "|") + "48";
      }
      if (u16_val & codec_spec_caps::kLeAudioSamplingFreq88200Hz) {
        string += std::string(string.empty() ? "" : "|") + "88.2";
      }
      if (u16_val & codec_spec_caps::kLeAudioSamplingFreq96000Hz) {
        string += std::string(string.empty() ? "" : "|") + "96";
      }
      if (u16_val & codec_spec_caps::kLeAudioSamplingFreq176400Hz) {
        string += std::string(string.empty() ? "" : "|") + "176.4";
      }
      if (u16_val & codec_spec_caps::kLeAudioSamplingFreq192000Hz) {
        string += std::string(string.empty() ? "" : "|") + "192";
      }
      if (u16_val & codec_spec_caps::kLeAudioSamplingFreq384000Hz) {
        string += std::string(string.empty() ? "" : "|") + "384";
      }

      return string += " [kHz]\n";
    }
    case codec_spec_conf::kLeAudioLtvTypeFrameDuration: {
      if (value.size() != 1) {
        return "Invalid size";
      }

      uint8_t u8_val = VEC_UINT8_TO_UINT8(value);

      if (u8_val & codec_spec_caps::kLeAudioCodecFrameDur7500us) {
        string += "7.5";
      }
      if (u8_val & codec_spec_caps::kLeAudioCodecFrameDur10000us) {
        string += std::string(string.empty() ? "" : "|") + "10";
      }
      if (u8_val & codec_spec_caps::kLeAudioCodecFrameDur15000us) {
        string += std::string(string.empty() ? "" : "|") + "15";
      }
      if (u8_val & codec_spec_caps::kLeAudioCodecFrameDurPrefer7500us) {
        string += std::string(string.empty() ? "" : "|") + "7.5 preferred";
      }
      if (u8_val & codec_spec_caps::kLeAudioCodecFrameDurPrefer10000us) {
        string += std::string(string.empty() ? "" : "|") + "10 preferred";
      }
      if (u8_val & codec_spec_caps::kLeAudioCodecFrameDurPrefer15000us) {
        string += std::string(string.empty() ? "" : "|") + "15 preferred";
      }

      return string += " [ms]\n";
    }
    case codec_spec_conf::kLeAudioLtvTypeAudioChannelAllocation: {
      if (value.size() != 1) {
        return "Invalid size";
      }

      uint8_t u8_val = VEC_UINT8_TO_UINT8(value);

      if (u8_val & codec_spec_caps::kLeAudioCodecChannelCountNone) {
        string += "0";
      }
      if (u8_val & codec_spec_caps::kLeAudioCodecChannelCountSingleChannel) {
        string += std::string(string.empty() ? "" : "|") + "1";
      }
      if (u8_val & codec_spec_caps::kLeAudioCodecChannelCountTwoChannel) {
        string += std::string(string.empty() ? "" : "|") + "2";
      }
      if (u8_val & codec_spec_caps::kLeAudioCodecChannelCountThreeChannel) {
        string += std::string(string.empty() ? "" : "|") + "3";
      }
      if (u8_val & codec_spec_caps::kLeAudioCodecChannelCountFourChannel) {
        string += std::string(string.empty() ? "" : "|") + "4";
      }
      if (u8_val & codec_spec_caps::kLeAudioCodecChannelCountFiveChannel) {
        string += std::string(string.empty() ? "" : "|") + "5";
      }
      if (u8_val & codec_spec_caps::kLeAudioCodecChannelCountSixChannel) {
        string += std::string(string.empty() ? "" : "|") + "6";
      }
      if (u8_val & codec_spec_caps::kLeAudioCodecChannelCountSevenChannel) {
        string += std::string(string.empty() ? "" : "|") + "7";
      }
      if (u8_val & codec_spec_caps::kLeAudioCodecChannelCountEightChannel) {
        string += std::string(string.empty() ? "" : "|") + "8";
      }

      return string += " channel/s\n";
    }
    case codec_spec_conf::kLeAudioLtvTypeOctetsPerCodecFrame: {
      if (value.size() != 4) {
        return "Invalid size";
      }

      uint16_t u16_min_number_of_octets = VEC_UINT8_TO_UINT16(value);
      uint16_t u16_max_number_of_octets =
              OFF_VEC_UINT8_TO_UINT16(value, sizeof(u16_min_number_of_octets));

      string += "Minimum: " + std::to_string(u16_min_number_of_octets);
      string += ", Maximum: " + std::to_string(u16_max_number_of_octets) + "\n";

      return string;
    }
    case codec_spec_conf::kLeAudioLtvTypeCodecFrameBlocksPerSdu: {
      if (value.size() != 1) {
        return "Invalid size";
      }

      uint8_t u8_val = VEC_UINT8_TO_UINT8(value);

      string += std::to_string(u8_val) + " frame/s\n";

      return string;
    }
    default:
      return base::HexEncode(value.data(), value.size()) + "\n";
  }
}

std::string CodecCapabilitiesLtvFormat(const uint8_t& type, const std::vector<uint8_t>& value) {
  std::string string = "";

  string += CapabilityTypeToStr(type) + ": ";
  string += CapabilityValueToStr(type, value);

  return string;
}

std::optional<std::vector<uint8_t>> LeAudioLtvMap::Find(uint8_t type) const {
  auto iter = std::find_if(values.cbegin(), values.cend(),
                           [type](const auto& value) { return value.first == type; });

  if (iter == values.cend()) {
    return std::nullopt;
  }

  return iter->second;
}

uint8_t* LeAudioLtvMap::RawPacket(uint8_t* p_buf) const {
  for (auto const& value : values) {
    UINT8_TO_STREAM(p_buf, value.second.size() + 1);
    UINT8_TO_STREAM(p_buf, value.first);
    ARRAY_TO_STREAM(p_buf, value.second.data(), static_cast<int>(value.second.size()));
  }

  return p_buf;
}

std::vector<uint8_t> LeAudioLtvMap::RawPacket() const {
  std::vector<uint8_t> data(RawPacketSize());
  RawPacket(data.data());
  return data;
}

void LeAudioLtvMap::Append(const LeAudioLtvMap& other) {
  /* This will override values for the already existing keys */
  for (auto& el : other.values) {
    values[el.first] = el.second;
  }

  invalidate();
}

LeAudioLtvMap LeAudioLtvMap::Parse(const uint8_t* p_value, uint8_t len, bool& success) {
  LeAudioLtvMap ltv_map;
  success = ltv_map.Parse(p_value, len);
  if (!success) {
    log::error("Error parsing LTV map");
  }
  return ltv_map;
}

bool LeAudioLtvMap::Parse(const uint8_t* p_value, uint8_t len) {
  if (len > 0) {
    const auto p_value_end = p_value + len;

    while ((p_value_end - p_value) > 0) {
      uint8_t ltv_len;
      STREAM_TO_UINT8(ltv_len, p_value);

      // Unusual, but possible case
      if (ltv_len == 0) {
        continue;
      }

      if (p_value_end < (p_value + ltv_len)) {
        log::error("Invalid ltv_len: {}", static_cast<int>(ltv_len));
        invalidate();
        return false;
      }

      uint8_t ltv_type;
      STREAM_TO_UINT8(ltv_type, p_value);
      ltv_len -= sizeof(ltv_type);

      const auto p_temp = p_value;
      p_value += ltv_len;

      std::vector<uint8_t> ltv_value(p_temp, p_value);
      values.emplace(ltv_type, std::move(ltv_value));
    }
  }
  invalidate();

  return true;
}

size_t LeAudioLtvMap::RawPacketSize() const {
  size_t bytes = 0;

  for (auto const& value : values) {
    bytes += (/* ltv_len + ltv_type */ 2 + value.second.size());
  }

  return bytes;
}

std::string LeAudioLtvMap::ToString(const std::string& indent_string,
                                    std::string (*format)(const uint8_t&,
                                                          const std::vector<uint8_t>&)) const {
  std::string debug_str;

  for (const auto& value : values) {
    std::stringstream sstream;

    if (format == nullptr) {
      sstream << indent_string + "type: " << std::to_string(value.first)
              << "\tlen: " << std::to_string(value.second.size())
              << "\tdata: " << base::HexEncode(value.second.data(), value.second.size()) + "\n";
    } else {
      sstream << indent_string + format(value.first, value.second);
    }

    debug_str += sstream.str();
  }

  return debug_str;
}

const struct LeAudioCoreCodecConfig& LeAudioLtvMap::GetAsCoreCodecConfig() const {
  log::assert_that(!core_capabilities, "LTVs were already parsed for capabilities!");
  log::assert_that(!metadata, "LTVs were already parsed for metadata!");

  if (!core_config) {
    core_config = LtvMapToCoreCodecConfig(*this);
  }
  return *core_config;
}

const struct LeAudioCoreCodecCapabilities& LeAudioLtvMap::GetAsCoreCodecCapabilities() const {
  log::assert_that(!core_config, "LTVs were already parsed for configurations!");
  log::assert_that(!metadata, "LTVs were already parsed for metadata!");

  if (!core_capabilities) {
    core_capabilities = LtvMapToCoreCodecCapabilities(*this);
  }
  return *core_capabilities;
}

const struct LeAudioMetadata& LeAudioLtvMap::GetAsLeAudioMetadata() const {
  log::assert_that(!core_config, "LTVs were already parsed for configurations!");
  log::assert_that(!core_capabilities, "LTVs were already parsed for capabilities!");

  if (!metadata) {
    metadata = LtvMapToMetadata(*this);
  }
  return *metadata;
}

void LeAudioLtvMap::RemoveAllTypes(const LeAudioLtvMap& other) {
  for (auto const& [key, _] : other.values) {
    Remove(key);
  }
}

LeAudioLtvMap LeAudioLtvMap::GetIntersection(const LeAudioLtvMap& other) const {
  LeAudioLtvMap result;
  for (auto const& [key, value] : values) {
    auto entry = other.Find(key);
    if (entry->size() != value.size()) {
      continue;
    }
    if (memcmp(entry->data(), value.data(), value.size()) == 0) {
      result.Add(key, value);
    }
  }
  return result;
}

}  // namespace types

void AppendMetadataLtvEntryForCcidList(std::vector<uint8_t>& metadata,
                                       const std::vector<uint8_t>& ccid_list) {
  if (ccid_list.size() == 0) {
    log::warn("Empty CCID list.");
    return;
  }

  metadata.push_back(static_cast<uint8_t>(types::kLeAudioMetadataTypeLen + ccid_list.size()));
  metadata.push_back(static_cast<uint8_t>(types::kLeAudioMetadataTypeCcidList));

  metadata.insert(metadata.end(), ccid_list.begin(), ccid_list.end());
}

void AppendMetadataLtvEntryForStreamingContext(std::vector<uint8_t>& metadata,
                                               types::AudioContexts context_type) {
  std::vector<uint8_t> streaming_context_ltv_entry;

  streaming_context_ltv_entry.resize(types::kLeAudioMetadataTypeLen +
                                     types::kLeAudioMetadataLenLen +
                                     types::kLeAudioMetadataStreamingAudioContextLen);
  uint8_t* streaming_context_ltv_entry_buf = streaming_context_ltv_entry.data();

  UINT8_TO_STREAM(streaming_context_ltv_entry_buf,
                  types::kLeAudioMetadataTypeLen + types::kLeAudioMetadataStreamingAudioContextLen);
  UINT8_TO_STREAM(streaming_context_ltv_entry_buf,
                  types::kLeAudioMetadataTypeStreamingAudioContext);
  UINT16_TO_STREAM(streaming_context_ltv_entry_buf, context_type.value());

  metadata.insert(metadata.end(), streaming_context_ltv_entry.begin(),
                  streaming_context_ltv_entry.end());
}

uint8_t GetMaxCodecFramesPerSduFromPac(const acs_ac_record* pac) {
  if (utils::IsCodecUsingLtvFormat(pac->codec_id)) {
    auto tlv_ent = pac->codec_spec_caps.Find(
            codec_spec_caps::kLeAudioLtvTypeSupportedMaxCodecFramesPerSdu);

    if (tlv_ent) {
      return VEC_UINT8_TO_UINT8(tlv_ent.value());
    }
  }

  return 1;
}

namespace types {
std::ostream& operator<<(std::ostream& os, const CisState& state) {
  static const char* char_value_[5] = {"IDLE", "ASSIGNED", "CONNECTING", "CONNECTED",
                                       "DISCONNECTING"};

  os << char_value_[static_cast<uint8_t>(state)] << " (" << "0x" << std::setfill('0')
     << std::setw(2) << static_cast<int>(state) << ")";
  return os;
}
std::ostream& operator<<(std::ostream& os, const DataPathState& state) {
  static const char* char_value_[4] = {"IDLE", "CONFIGURING", "CONFIGURED", "REMOVING"};

  os << char_value_[static_cast<uint8_t>(state)] << " (" << "0x" << std::setfill('0')
     << std::setw(2) << static_cast<int>(state) << ")";
  return os;
}
std::ostream& operator<<(std::ostream& os, const types::CigState& state) {
  static const char* char_value_[5] = {"NONE", "CREATING", "CREATED", "REMOVING", "RECOVERING"};

  os << char_value_[static_cast<uint8_t>(state)] << " (" << "0x" << std::setfill('0')
     << std::setw(2) << static_cast<int>(state) << ")";
  return os;
}
std::ostream& operator<<(std::ostream& os, const types::AseState& state) {
  static const char* char_value_[7] = {
          "IDLE",      "CODEC_CONFIGURED", "QOS_CONFIGURED", "ENABLING",
          "STREAMING", "DISABLING",        "RELEASING",
  };

  os << char_value_[static_cast<uint8_t>(state)] << " (" << "0x" << std::setfill('0')
     << std::setw(2) << static_cast<int>(state) << ")";
  return os;
}

std::ostream& operator<<(std::ostream& os, const LeAudioCodecId& codec_id) {
  os << "LeAudioCodecId{CodingFormat: " << loghex(codec_id.coding_format)
     << ", CompanyId: " << loghex(codec_id.vendor_company_id)
     << ", CodecId: " << loghex(codec_id.vendor_codec_id) << "}";
  return os;
}

std::ostream& operator<<(std::ostream& os, const types::LeAudioCoreCodecConfig& config) {
  os << "LeAudioCoreCodecConfig{SamplFreq: " << loghex(*config.sampling_frequency)
     << ", FrameDur: " << loghex(*config.frame_duration)
     << ", OctetsPerFrame: " << int(*config.octets_per_codec_frame)
     << ", CodecFramesBlocksPerSDU: " << int(*config.codec_frames_blocks_per_sdu)
     << ", AudioChanLoc: " << loghex(*config.audio_channel_allocation) << "}";
  return os;
}

std::string contextTypeToStr(const LeAudioContextType& context) {
  switch (context) {
    case LeAudioContextType::UNINITIALIZED:
      return "UNINITIALIZED";
    case LeAudioContextType::UNSPECIFIED:
      return "UNSPECIFIED";
    case LeAudioContextType::CONVERSATIONAL:
      return "CONVERSATIONAL";
    case LeAudioContextType::MEDIA:
      return "MEDIA";
    case LeAudioContextType::GAME:
      return "GAME";
    case LeAudioContextType::INSTRUCTIONAL:
      return "INSTRUCTIONAL";
    case LeAudioContextType::VOICEASSISTANTS:
      return "VOICEASSISTANTS";
    case LeAudioContextType::LIVE:
      return "LIVE";
    case LeAudioContextType::SOUNDEFFECTS:
      return "SOUNDEFFECTS";
    case LeAudioContextType::NOTIFICATIONS:
      return "NOTIFICATIONS";
    case LeAudioContextType::RINGTONE:
      return "RINGTONE";
    case LeAudioContextType::ALERTS:
      return "ALERTS";
    case LeAudioContextType::EMERGENCYALARM:
      return "EMERGENCYALARM";
    default:
      return "UNKNOWN";
  }
}

std::ostream& operator<<(std::ostream& os, const LeAudioContextType& context) {
  os << contextTypeToStr(context);
  return os;
}

AudioContexts operator|(std::underlying_type<LeAudioContextType>::type lhs,
                        const LeAudioContextType rhs) {
  using T = std::underlying_type<LeAudioContextType>::type;
  return AudioContexts(lhs | static_cast<T>(rhs));
}

AudioContexts& operator|=(AudioContexts& lhs, AudioContexts const& rhs) {
  lhs = AudioContexts(lhs.value() | rhs.value());
  return lhs;
}

AudioContexts& operator&=(AudioContexts& lhs, AudioContexts const& rhs) {
  lhs = AudioContexts(lhs.value() & rhs.value());
  return lhs;
}

std::string ToHexString(const LeAudioContextType& value) {
  using T = std::underlying_type<LeAudioContextType>::type;
  return bluetooth::common::ToHexString(static_cast<T>(value));
}

std::string AudioContexts::to_string() const {
  std::stringstream s;
  for (auto ctx : bluetooth::le_audio::types::kLeAudioContextAllTypesArray) {
    if (test(ctx)) {
      if (s.tellp() != 0) {
        s << " | ";
      }
      s << ctx;
    }
  }
  s << " (" << bluetooth::common::ToHexString(mValue) << ")";
  return s.str();
}

std::ostream& operator<<(std::ostream& os, const AudioContexts& contexts) {
  os << contexts.to_string();
  return os;
}

template <typename T>
const T& BidirectionalPair<T>::get(uint8_t direction) const {
  log::assert_that(direction < types::kLeAudioDirectionBoth,
                   "Unsupported complex direction. Consider using "
                   "get_bidirectional<>() instead.");
  return (direction == types::kLeAudioDirectionSink) ? sink : source;
}

template <typename T>
T& BidirectionalPair<T>::get(uint8_t direction) {
  log::assert_that(direction < types::kLeAudioDirectionBoth,
                   "Unsupported complex direction. Reference to a single "
                   "complex direction value is not supported.");
  return (direction == types::kLeAudioDirectionSink) ? sink : source;
}

/* Bidirectional getter trait for AudioContexts bidirectional pair */
template <>
AudioContexts get_bidirectional(BidirectionalPair<AudioContexts> p) {
  return p.sink | p.source;
}

template <>
std::vector<uint8_t> get_bidirectional(BidirectionalPair<std::vector<uint8_t>> bidir) {
  std::vector<uint8_t> res = bidir.sink;
  res.insert(std::end(res), std::begin(bidir.source), std::end(bidir.source));
  return res;
}

template <>
AudioLocations get_bidirectional(BidirectionalPair<AudioLocations> bidir) {
  return bidir.sink | bidir.source;
}

std::ostream& operator<<(std::ostream& os,
                         const le_audio::types::IsoDataPathConfiguration& config) {
  os << "IsoDataPathCfg{codecId: " << config.codecId << ", isTransparent: " << config.isTransparent
     << ", controllerDelayUs: " << config.controllerDelayUs
     << ", configuration.size: " << config.configuration.size() << "}";
  return os;
}

std::ostream& operator<<(std::ostream& os, const le_audio::types::DataPathConfiguration& config) {
  os << "DataPathCfg{datapathId: " << +config.dataPathId
     << ", dataPathCfg.size: " << +config.dataPathConfig.size()
     << ", isoDataPathCfg: " << config.isoDataPathConfig << "}";
  return os;
}

std::ostream& operator<<(std::ostream& os, const LeAudioMetadata& config) {
  os << "LeAudioMetadata{";
  if (config.preferred_audio_context) {
    os << "preferred_audio_context: ";
    os << AudioContexts(config.preferred_audio_context.value());
  }
  if (config.streaming_audio_context) {
    os << ", streaming_audio_context: ";
    os << AudioContexts(config.streaming_audio_context.value());
  }
  if (config.program_info) {
    os << ", program_info: ";
    os << config.program_info.value();
  }
  if (config.language) {
    os << ", language: ";
    os << config.language.value();
  }
  if (config.ccid_list) {
    os << ", ccid_list: ";
    os << base::HexEncode(config.ccid_list.value().data(), config.ccid_list.value().size());
  }
  if (config.parental_rating) {
    os << ", parental_rating: ";
    os << (int)config.parental_rating.value();
  }
  if (config.program_info_uri) {
    os << ", program_info_uri: ";
    os << config.program_info_uri.value();
  }
  if (config.extended_metadata) {
    os << ", extended_metadata: ";
    os << base::HexEncode(config.extended_metadata.value().data(),
                          config.extended_metadata.value().size());
  }
  if (config.vendor_specific) {
    os << ", vendor_specific: ";
    os << base::HexEncode(config.vendor_specific.value().data(),
                          config.vendor_specific.value().size());
  }
  if (config.audio_active_state) {
    os << ", audio_active_state: ";
    os << config.audio_active_state.value();
  }
  if (config.broadcast_audio_immediate_rendering) {
    os << ", broadcast_audio_immediate_rendering: ";
    os << config.broadcast_audio_immediate_rendering.value();
  }
  os << "}";
  return os;
}

template struct BidirectionalPair<AudioContexts>;
template struct BidirectionalPair<AudioLocations>;
template struct BidirectionalPair<CisType>;
template struct BidirectionalPair<LeAudioConfigurationStrategy>;
template struct BidirectionalPair<ase*>;
template struct BidirectionalPair<std::string>;
template struct BidirectionalPair<std::vector<uint8_t>>;
template struct BidirectionalPair<stream_configuration>;
template struct BidirectionalPair<stream_parameters>;
template struct BidirectionalPair<uint16_t>;
template struct BidirectionalPair<uint8_t>;
template struct BidirectionalPair<bool>;
template struct BidirectionalPair<int>;
template struct BidirectionalPair<std::vector<set_configurations::AseConfiguration>>;
template struct BidirectionalPair<set_configurations::QosConfigSetting>;
template struct BidirectionalPair<
        std::unique_ptr<const bluetooth::le_audio::btle_audio_codec_config_t>>;

}  // namespace types
}  // namespace bluetooth::le_audio<|MERGE_RESOLUTION|>--- conflicted
+++ resolved
@@ -114,7 +114,6 @@
       if (is_bidirectional) {
         if ((avail_group_ase_snk_cnt > 0) && (avail_group_ase_src_count) > 0) {
           /* Prepare CIG to enable all microphones per device */
-<<<<<<< HEAD
           if (context_type == LeAudioContextType::CONVERSATIONAL) {
             if (is_leX_codec) {
               out_cis_count_bidir = expected_device_cnt;
@@ -126,19 +125,12 @@
             out_cis_count_bidir = 2 * expected_device_cnt;
           } else {
             out_cis_count_bidir = expected_device_cnt;
-            out_cis_count_unidir_sink = expected_device_cnt;
+            if (avail_group_ase_src_count > 1) {
+              out_cis_count_bidir++;
+            } else {
+              out_cis_count_unidir_sink = expected_device_cnt;
+            }
           }
-          /* TODO: Support TWS style device with two source ASEs - two
-           * bidirectional CISes
-           */
-=======
-          out_cis_count_bidir = expected_device_cnt;
-          if (avail_group_ase_src_count > 1) {
-            out_cis_count_bidir++;
-          } else {
-            out_cis_count_unidir_sink = expected_device_cnt;
-          }
->>>>>>> 850a6373
         } else {
           if (avail_group_ase_snk_cnt > 0) {
             out_cis_count_unidir_sink = 2 * expected_device_cnt;
