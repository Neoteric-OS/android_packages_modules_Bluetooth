/*
 * Copyright 2021 HIMSA II K/S - www.himsa.com. Represented by EHIMA -
 * www.ehima.com
 *
 * Licensed under the Apache License, Version 2.0 (the "License");
 * you may not use this file except in compliance with the License.
 * You may obtain a copy of the License at
 *
 *      http://www.apache.org/licenses/LICENSE-2.0
 *
 * Unless required by applicable law or agreed to in writing, software
 * distributed under the License is distributed on an "AS IS" BASIS,
 * WITHOUT WARRANTIES OR CONDITIONS OF ANY KIND, either express or implied.
 * See the License for the specific language governing permissions and
 * limitations under the License.
 */

#include <base/functional/bind.h>
#include <base/strings/string_number_conversions.h>
#include <bluetooth/log.h>
#include <com_android_bluetooth_flags.h>
#include <stdio.h>

#include <algorithm>
#include <bitset>
#include <chrono>
#include <cstddef>
#include <cstdint>
#include <cstring>
#include <deque>
#include <functional>
#include <list>
#include <map>
#include <memory>
#include <mutex>
#include <optional>
#include <ostream>
#include <sstream>
#include <tuple>
#include <utility>
#include <vector>

#include "audio_hal_client/audio_hal_client.h"
#include "audio_hal_interface/le_audio_software.h"
#include "bt_types.h"
#include "bta/csis/csis_types.h"
#include "bta_csis_api.h"
#include "bta_gatt_api.h"
#include "bta_gatt_queue.h"
#include "bta_groups.h"
#include "bta_le_audio_api.h"
#include "bta_le_audio_broadcaster_api.h"
#include "btif/include/btif_profile_storage.h"
#include "btm_api_types.h"
#include "btm_ble_api_types.h"
#include "btm_iso_api.h"
#include "btm_iso_api_types.h"
#include "btm_sec_api_types.h"
#include "client_parser.h"
#include "codec_interface.h"
#include "codec_manager.h"
#include "common/strings.h"
#include "common/time_util.h"
#include "content_control_id_keeper.h"
#include "devices.h"
#include "gatt/database.h"
#include "gatt_api.h"
#include "gattdefs.h"
#include "gmap_client.h"
#include "gmap_server.h"
#include "hardware/bt_le_audio.h"
#include "hci/controller_interface.h"
#include "hci_error_code.h"
#include "include/hardware/bt_gmap.h"
#include "internal_include/bt_trace.h"
#include "internal_include/stack_config.h"
#include "le_audio/device_groups.h"
#include "le_audio/le_audio_log_history.h"
#include "le_audio_health_status.h"
#include "le_audio_set_configuration_provider.h"
#include "le_audio_types.h"
#include "le_audio_utils.h"
#include "main/shim/entry.h"
#include "metrics_collector.h"
#include "osi/include/alarm.h"
#include "osi/include/osi.h"
#include "osi/include/properties.h"
#include "stack/btm/btm_sec.h"
#include "stack/gatt/gatt_int.h"
#include "stack/include/bt_types.h"
#include "stack/include/btm_client_interface.h"
#include "stack/include/btm_status.h"
#include "stack/include/l2cap_interface.h"
#include "stack/include/main_thread.h"
#include "state_machine.h"
#include "storage_helper.h"
#include "types/bluetooth/uuid.h"
#include "types/bt_transport.h"
#include "types/raw_address.h"

#ifdef TARGET_FLOSS
#include <audio_hal_interface/audio_linux.h>
#else
#include <hardware/audio.h>
#endif  // TARGET_FLOSS

using namespace bluetooth;

// TODO(b/369381361) Enfore -Wmissing-prototypes
#pragma GCC diagnostic ignored "-Wmissing-prototypes"

using base::Closure;
using bluetooth::Uuid;
using bluetooth::common::ToString;
using bluetooth::groups::DeviceGroups;
using bluetooth::groups::DeviceGroupsCallbacks;
using bluetooth::hci::IsoManager;
using bluetooth::hci::iso_manager::cig_create_cmpl_evt;
using bluetooth::hci::iso_manager::cig_remove_cmpl_evt;
using bluetooth::hci::iso_manager::CigCallbacks;
using bluetooth::hci::iso_manager::VscCallback;
using bluetooth::le_audio::CodecManager;
using bluetooth::le_audio::ConnectionState;
using bluetooth::le_audio::ContentControlIdKeeper;
using bluetooth::le_audio::DeviceConnectState;
using bluetooth::le_audio::DsaMode;
using bluetooth::le_audio::DsaModes;
using bluetooth::le_audio::GmapClient;
using bluetooth::le_audio::GmapServer;
using bluetooth::le_audio::GroupNodeStatus;
using bluetooth::le_audio::GroupStatus;
using bluetooth::le_audio::GroupStreamStatus;
using bluetooth::le_audio::LeAudioCodecConfiguration;
using bluetooth::le_audio::LeAudioDevice;
using bluetooth::le_audio::LeAudioDeviceGroup;
using bluetooth::le_audio::LeAudioDeviceGroups;
using bluetooth::le_audio::LeAudioDevices;
using bluetooth::le_audio::LeAudioGroupStateMachine;
using bluetooth::le_audio::LeAudioHealthBasedAction;
using bluetooth::le_audio::LeAudioHealthDeviceStatType;
using bluetooth::le_audio::LeAudioHealthGroupStatType;
using bluetooth::le_audio::LeAudioHealthStatus;
using bluetooth::le_audio::LeAudioRecommendationActionCb;
using bluetooth::le_audio::LeAudioSinkAudioHalClient;
using bluetooth::le_audio::LeAudioSourceAudioHalClient;
using bluetooth::le_audio::UnicastMonitorModeStatus;
using bluetooth::le_audio::types::ase;
using bluetooth::le_audio::types::AseState;
using bluetooth::le_audio::types::AudioContexts;
using bluetooth::le_audio::types::AudioLocations;
using bluetooth::le_audio::types::BidirectionalPair;
using bluetooth::le_audio::types::DataPathState;
using bluetooth::le_audio::types::hdl_pair;
using bluetooth::le_audio::types::kLeAudioContextAllRemoteSource;
using bluetooth::le_audio::types::kLeAudioContextAllTypesArray;
using bluetooth::le_audio::types::LeAudioContextType;
using bluetooth::le_audio::types::PublishedAudioCapabilities;
using bluetooth::le_audio::utils::GetAudioContextsFromSinkMetadata;
using bluetooth::le_audio::utils::GetAudioContextsFromSourceMetadata;

using namespace bluetooth;


/* Enums */
enum class AudioReconfigurationResult {
  RECONFIGURATION_NEEDED = 0x00,
  RECONFIGURATION_NOT_NEEDED,
  RECONFIGURATION_NOT_POSSIBLE,
  RECONFIGURATION_BY_HAL,
};

enum class AudioState {
  IDLE = 0x00,
  READY_TO_START,
  STARTED,
  READY_TO_RELEASE,
  RELEASING,
};

std::ostream& operator<<(std::ostream& os, const AudioReconfigurationResult& state) {
  switch (state) {
    case AudioReconfigurationResult::RECONFIGURATION_NEEDED:
      os << "RECONFIGURATION_NEEDED";
      break;
    case AudioReconfigurationResult::RECONFIGURATION_NOT_NEEDED:
      os << "RECONFIGURATION_NOT_NEEDED";
      break;
    case AudioReconfigurationResult::RECONFIGURATION_NOT_POSSIBLE:
      os << "RECONFIGRATION_NOT_POSSIBLE";
      break;
    case AudioReconfigurationResult::RECONFIGURATION_BY_HAL:
      os << "RECONFIGURATION_BY_HAL";
      break;
    default:
      os << "UNKNOWN";
      break;
  }
  return os;
}

std::ostream& operator<<(std::ostream& os, const AudioState& audio_state) {
  switch (audio_state) {
    case AudioState::IDLE:
      os << "IDLE";
      break;
    case AudioState::READY_TO_START:
      os << "READY_TO_START";
      break;
    case AudioState::STARTED:
      os << "STARTED";
      break;
    case AudioState::READY_TO_RELEASE:
      os << "READY_TO_RELEASE";
      break;
    case AudioState::RELEASING:
      os << "RELEASING";
      break;
    default:
      os << "UNKNOWN";
      break;
  }
  return os;
}

namespace std {
template <>
struct formatter<AudioState> : ostream_formatter {};
}  // namespace std

namespace {
void le_audio_gattc_callback(tBTA_GATTC_EVT event, tBTA_GATTC* p_data);

static void le_audio_health_status_callback(const RawAddress& addr, int group_id,
                                            LeAudioHealthBasedAction action);

class LeAudioClientImpl;
LeAudioClientImpl* instance;
std::mutex instance_mutex;
LeAudioSourceAudioHalClient::Callbacks* audioSinkReceiver;
LeAudioSinkAudioHalClient::Callbacks* audioSourceReceiver;
CigCallbacks* stateMachineHciCallbacks;
VscCallback* stateMachineVscHciCallback;
LeAudioGroupStateMachine::Callbacks* stateMachineCallbacks;
DeviceGroupsCallbacks* device_group_callbacks;
LeAudioIsoDataCallback* iso_data_callback;
acl_client_callback_s* aclClientCallbacks;
constexpr uint16_t HCI_VS_QBCE_OCF                      = 0xFC51;
constexpr uint8_t  LTV_TYPE_VS_METADATA                 = 0xFF;
constexpr uint8_t  LTV_TYPE_VS_METADATA_FE              = 0xFE;

constexpr uint8_t  LTV_TYPE_MIN_FT                      = 0X00;
constexpr uint8_t  LTV_TYPE_MIN_BIT_RATE                = 0X01;
constexpr uint8_t  LTV_TYPE_MIN_MAX_ERROR_RESILIENCE    = 0X02;
constexpr uint8_t  LTV_TYPE_LATENCY_MODE                = 0X03;
constexpr uint8_t  LTV_TYPE_MAX_FT                      = 0X04;

constexpr uint8_t  LTV_LEN_MIN_FT                       = 0X01;
constexpr uint8_t  LTV_LEN_MIN_BIT_RATE                 = 0X01;
constexpr uint8_t  LTV_LEN_MIN_MAX_ERROR_RESILIENCE     = 0X01;
constexpr uint8_t  LTV_LEN_LATENCY_MODE                 = 0X01;
constexpr uint8_t  LTV_LEN_MAX_FT                       = 0X01;

constexpr uint8_t  ENCODER_LIMITS_SUB_OP                = 0x24;

constexpr uint8_t  CALL_AUDIO_ROUTE_OVER_BLUETOOTH      = 2;

typedef struct {
  uint8_t cig_id;
  uint8_t cis_id;
  std::vector<uint8_t> encoder_params;
  uint8_t encoder_mode;
} tBTM_BLE_SET_ENCODER_LIMITS_PARAM;

uint8_t* PrepareSetEncoderLimitsPayload(tBTM_BLE_SET_ENCODER_LIMITS_PARAM *params,
                                        uint8_t *length, uint8_t *p) {
  uint8_t param_len = 0;
  uint8_t size = params->encoder_params.size();
  uint8_t num_limits = (size == 0) ? 1 : size;
  LOG(INFO) <<__func__  << "num_limits = "<<loghex(num_limits);
  LOG(INFO) <<__func__  << "params->cig_id = "<<loghex(params->cig_id);
  LOG(INFO) <<__func__  << "params->cis_id = "<<loghex(params->cis_id);
  UINT8_TO_STREAM(p, ENCODER_LIMITS_SUB_OP); //sub-opcode
  param_len++;
  UINT8_TO_STREAM(p, params->cig_id);
  param_len++;
  UINT8_TO_STREAM(p, params->cis_id);
  param_len++;
  UINT8_TO_STREAM(p, num_limits); //numlimits
  param_len++;
  UINT8_TO_STREAM(p, LTV_TYPE_MIN_FT);
  param_len++;
  UINT8_TO_STREAM(p, LTV_LEN_MIN_FT);
  param_len++;
  UINT8_TO_STREAM(p, params->encoder_params[0]);
  param_len++;
  UINT8_TO_STREAM(p, LTV_TYPE_MIN_BIT_RATE);
  param_len++;
  UINT8_TO_STREAM(p, LTV_LEN_MIN_BIT_RATE);
  param_len++;
  UINT8_TO_STREAM(p, params->encoder_params[2]);
  param_len++;
  UINT8_TO_STREAM(p, LTV_TYPE_MIN_MAX_ERROR_RESILIENCE);
  param_len++;
  UINT8_TO_STREAM(p, LTV_LEN_MIN_MAX_ERROR_RESILIENCE);
  param_len++;
  UINT8_TO_STREAM(p, params->encoder_params[3]);
  param_len++;
  UINT8_TO_STREAM(p, LTV_TYPE_LATENCY_MODE);
  param_len++;
  UINT8_TO_STREAM(p, LTV_LEN_LATENCY_MODE);
  param_len++;
  UINT8_TO_STREAM(p, params->encoder_params[4]);
  param_len++;
  UINT8_TO_STREAM(p, LTV_TYPE_MAX_FT);
  param_len++;
  UINT8_TO_STREAM(p, LTV_LEN_MAX_FT);
  param_len++;
  UINT8_TO_STREAM(p, params->encoder_params[1]);
  param_len++;
  *length = param_len;
  LOG(INFO) <<__func__  << "param_len = "<<loghex(param_len);
  return p;
}

void UpdateEncoderParams(uint8_t cig_id, uint8_t cis_id,
                                 std::vector<uint8_t> encoder_limit_params) {
  tBTM_BLE_SET_ENCODER_LIMITS_PARAM encoder_params = {
                                       .cig_id = cig_id,
                                       .cis_id = cis_id,
                                       .encoder_params = encoder_limit_params};
    uint8_t length = 0;
    uint8_t size = 1;
    if (encoder_params.encoder_params.size())
      size = encoder_params.encoder_params.size();
    uint16_t len = 4 + size * 3;
    LOG(INFO) <<__func__  << "len = "<<loghex(len);
    uint8_t param_arr[len];
    uint8_t *param = param_arr;
    PrepareSetEncoderLimitsPayload(&encoder_params, &length, param);
    bluetooth::legacy::hci::GetInterface().SendVendorSpecificCmd(HCI_VS_QBCE_OCF, length, param, NULL);
}

class StreamSpeedTracker {
public:
  StreamSpeedTracker(void)
      : is_started_(false),
        group_id_(bluetooth::groups::kGroupUnknown),
        num_of_devices_(0),
        context_type_(LeAudioContextType::UNSPECIFIED),
        reconfig_start_ts_(0),
        setup_start_ts_(0),
        total_time_(0),
        reconfig_time_(0),
        stream_setup_time_(0) {}

  void Init(int group_id, LeAudioContextType context_type, int num_of_devices) {
    Reset(bluetooth::groups::kGroupUnknown);
    group_id_ = group_id;
    context_type_ = context_type;
    num_of_devices_ = num_of_devices;
    log::verbose("StreamSpeedTracker group_id: {}, context: {} #{}", group_id_,
                 ToString(context_type_), num_of_devices);
  }

  void Reset(int group_id) {
    if (group_id != bluetooth::groups::kGroupUnknown && group_id != group_id_) {
      log::verbose("StreamSpeedTracker Reset called for invalid group_id: {} != {}", group_id,
                   group_id_);
      return;
    }

    log::verbose("StreamSpeedTracker group_id: {}", group_id_);
    is_started_ = false;
    group_id_ = bluetooth::groups::kGroupUnknown;
    reconfig_start_ts_ = setup_start_ts_ = total_time_ = reconfig_time_ = stream_setup_time_ =
            num_of_devices_ = 0;
    context_type_ = LeAudioContextType::UNSPECIFIED;
  }

  void ReconfigStarted(void) {
    log::verbose("StreamSpeedTracker group_id: {}", group_id_);
    reconfig_time_ = 0;
    is_started_ = true;
    reconfig_start_ts_ = bluetooth::common::time_get_os_boottime_us();
  }

  void StartStream(void) {
    log::verbose("StreamSpeedTracker group_id: {}", group_id_);
    setup_start_ts_ = bluetooth::common::time_get_os_boottime_us();
    is_started_ = true;
  }

  void ReconfigurationComplete(void) {
    reconfig_time_ = (bluetooth::common::time_get_os_boottime_us() - reconfig_start_ts_) / 1000;
    log::verbose("StreamSpeedTracker group_id: {}, {} reconfig time {} ms", group_id_,
                 ToString(context_type_), reconfig_time_);
  }

  void StreamCreated(void) {
    stream_setup_time_ = (bluetooth::common::time_get_os_boottime_us() - setup_start_ts_) / 1000;
    log::verbose("StreamSpeedTracker group_id: {}, {} stream create  time {} ms", group_id_,
                 ToString(context_type_), stream_setup_time_);
  }

  void StopStreamSetup(void) {
    is_started_ = false;
    uint64_t start_ts = reconfig_time_ != 0 ? reconfig_start_ts_ : setup_start_ts_;
    total_time_ = (bluetooth::common::time_get_os_boottime_us() - start_ts) / 1000;
    clock_gettime(CLOCK_REALTIME, &end_ts_);
    log::verbose("StreamSpeedTracker group_id: {}, {} setup time {} ms", group_id_,
                 ToString(context_type_), total_time_);
  }

  bool IsStarted(int group_id) {
    if (is_started_ && group_id_ == group_id) {
      log::verbose("StreamSpeedTracker group_id: {}, {} is_started_: {} ", group_id_,
                   ToString(context_type_), is_started_);
      return true;
    }
    log::verbose("StreamSpeedTracker not started {} or group_id does not match ({} ! = {}) ",
                 is_started_, group_id, group_id_);
    return false;
  }

  void Dump(std::stringstream& stream) {
    char ts[20];
    std::strftime(ts, sizeof(ts), "%T", std::gmtime(&end_ts_.tv_sec));

    if (total_time_ < 900) {
      stream << "[ 🌟 ";
    } else if (total_time_ < 1500) {
      stream << "[ 🌤 ";
    } else if (total_time_ < 2500) {
      stream << "[ 🌧 ";
    } else {
      stream << "[ ❗ ";
    }

    stream << ts << ": Gid: " << group_id_ << "(#" << num_of_devices_ << "), " << context_type_
           << ", ";
    auto hal_idle = total_time_ - stream_setup_time_ - reconfig_time_;
    if (reconfig_time_ != 0) {
      stream << "t:" << total_time_ << "ms (r:" << reconfig_time_ << "/s:" << stream_setup_time_
             << "/hal:" << hal_idle << ")";
    } else {
      stream << "t:" << total_time_ << "ms (hal:" << hal_idle << ")";
    }
    stream << "]";
  }

private:
  bool is_started_;
  int group_id_;
  int num_of_devices_;
  LeAudioContextType context_type_;
  struct timespec end_ts_;
  uint64_t reconfig_start_ts_;
  uint64_t setup_start_ts_;
  uint64_t total_time_;
  uint64_t reconfig_time_;
  uint64_t stream_setup_time_;
};

/*
 * Coordinatet Set Identification Profile (CSIP) based on CSIP 1.0
 * and Coordinatet Set Identification Service (CSIS) 1.0
 *
 * CSIP allows to organize audio servers into sets e.g. Stereo Set, 5.1 Set
 * and speed up connecting it.
 *
 * Since leaudio has already grouping API it was decided to integrate here CSIS
 * and allow it to group devices semi-automatically.
 *
 * Flow:
 * If connected device contains CSIS services, and it is included into CAP
 * service, implementation marks device as a set member and waits for the
 * bta/csis to learn about groups and notify implementation about assigned
 * group id.
 *
 */
/* LeAudioClientImpl class represents main implementation class for le audio
 * feature in stack. This class implements GATT, le audio and ISO related parts.
 *
 * This class is represented in single instance and manages a group of devices,
 * and devices. All devices calls back static method from it and are dispatched
 * to target receivers (e.g. ASEs, devices).
 *
 * This instance also implements a LeAudioClient which is a upper layer API.
 * Also LeAudioClientCallbacks are callbacks for upper layer.
 *
 * This class may be bonded with Test socket which allows to drive an instance
 * for test purposes.
 */
class LeAudioClientImpl : public LeAudioClient {
public:
  ~LeAudioClientImpl() {
    alarm_free(close_vbc_timeout_);
    alarm_free(disable_timer_);
    alarm_free(suspend_timeout_);
    alarm_free(reconfiguration_timeout_);
  }

  LeAudioClientImpl(bluetooth::le_audio::LeAudioClientCallbacks* callbacks,
                    LeAudioGroupStateMachine::Callbacks* state_machine_callbacks,
                    base::Closure initCb)
      : gatt_if_(0),
        callbacks_(callbacks),
        active_group_id_(bluetooth::groups::kGroupUnknown),
        configuration_context_type_(LeAudioContextType::UNINITIALIZED),
        in_call_metadata_context_types_({.sink = AudioContexts(), .source = AudioContexts()}),
        local_metadata_context_types_({.sink = AudioContexts(), .source = AudioContexts()}),
        audio_receiver_state_(AudioState::IDLE),
        audio_sender_state_(AudioState::IDLE),
        in_call_(false),
        in_voip_call_(false),
        sink_monitor_mode_(false),
        sink_monitor_notified_status_(std::nullopt),
        source_monitor_mode_(false),
        source_monitor_notified_status_(std::nullopt),
        defer_notify_inactive_until_stop_(false),
        defer_notify_active_until_stop_(false),
        defer_sink_suspend_ack_until_stop_(false),
        defer_source_suspend_ack_until_stop_(false),
        is_local_sink_metadata_available_(false),
        defer_sink_suspend_(false),
        defer_source_suspend_(false),
        call_audio_route_(-1),
        le_audio_source_hal_client_(nullptr),
        le_audio_sink_hal_client_(nullptr),
        close_vbc_timeout_(alarm_new("LeAudioCloseVbcTimeout")),
        suspend_timeout_(alarm_new("LeAudioSuspendTimeout")),
        reconfiguration_timeout_(alarm_new("LeAudioReconfigurationTimeout")),
        disable_timer_(alarm_new("LeAudioDisableTimer")) {
    LeAudioGroupStateMachine::Initialize(state_machine_callbacks);
    groupStateMachine_ = LeAudioGroupStateMachine::Get();

    log::info("Reconnection mode: TARGETED_ANNOUNCEMENTS");
    reconnection_mode_ = BTM_BLE_BKG_CONNECT_TARGETED_ANNOUNCEMENTS;

    log::info("Loading health status module");
    leAudioHealthStatus_ = LeAudioHealthStatus::Get();
    leAudioHealthStatus_->RegisterCallback(base::BindRepeating(le_audio_health_status_callback));

    BTA_GATTC_AppRegister(
            "le_audio", le_audio_gattc_callback,
            base::Bind(
                    [](base::Closure initCb, uint8_t client_id, uint8_t status) {
                      if (status != GATT_SUCCESS) {
                        log::error("Can't start LeAudio profile - no gatt clients left!");
                        return;
                      }
                      instance->gatt_if_ = client_id;
                      initCb.Run();
                    },
                    initCb),
            true);

    DeviceGroups::Get()->Initialize(device_group_callbacks);
  }

  /* Helper function for update source local and in_call context metadata (if in call) */
  void UpdateSourceLocalMetadataContextTypes(AudioContexts contexts) {
    /* Update cached fallback contexts */
    if (IsInCall()) {
      in_call_metadata_context_types_.source = contexts;
    }

    local_metadata_context_types_.source = contexts;
  }

  /* Helper function for update sink local and in_call context metadata (if in call) */
  void UpdateSinkLocalMetadataContextTypes(AudioContexts contexts) {
    /* Update cached fallback contexts */
    if (IsInCall()) {
      in_call_metadata_context_types_.sink = contexts;
    }

    local_metadata_context_types_.sink = contexts;
  }

  void ReconfigureAfterVbcClose() {
    log::debug("VBC close timeout");

    if (IsInVoipCall()) {
      SetInVoipCall(false);
    }

    auto group = aseGroups_.FindById(active_group_id_);
    if (!group) {
      log::error("Invalid group: {}", active_group_id_);
      return;
    }

    /* Reconfiguration to non requiring source scenario */
    if (sink_monitor_mode_) {
      notifyAudioLocalSink(UnicastMonitorModeStatus::STREAMING_SUSPENDED);
    }

    /* For sonification events we don't really need to reconfigure to HQ
     * configuration, but if the previous configuration was for HQ Media,
     * we might want to go back to that scenario.
     */

    if ((configuration_context_type_ != LeAudioContextType::MEDIA) &&
        (configuration_context_type_ != LeAudioContextType::GAME)) {
      log::info("Keeping the old configuration as no HQ Media playback is needed right now.");
      return;
    }

    /* Test the existing metadata against the recent availability */
    local_metadata_context_types_.source &=
            group->GetAvailableContexts(bluetooth::le_audio::types::kLeAudioDirectionSink);
    if (local_metadata_context_types_.source.none()) {
      log::warn("invalid/unknown context metadata, using 'MEDIA' instead");
      UpdateSourceLocalMetadataContextTypes(AudioContexts(LeAudioContextType::MEDIA));
    }

    /* Choose the right configuration context */
    auto new_configuration_context =
            ChooseConfigurationContextType(local_metadata_context_types_.source);

    log::debug("new_configuration_context= {}", ToString(new_configuration_context));
    ReconfigureOrUpdateMetadata(group, new_configuration_context,
                                {.sink = local_metadata_context_types_.source,
                                 .source = local_metadata_context_types_.sink});
  }

  void StartVbcCloseTimeout() {
    if (alarm_is_scheduled(close_vbc_timeout_)) {
      StopVbcCloseTimeout();
    }

    static const uint64_t timeoutMs = 2000;
    log::debug("Start VBC close timeout with {} ms", timeoutMs);

    alarm_set_on_mloop(
            close_vbc_timeout_, timeoutMs,
            [](void*) {
              if (instance) {
                log::debug("Reconfigure after VBC close");
                instance->ReconfigureAfterVbcClose();
              }
            },
            nullptr);
  }

  void StopVbcCloseTimeout() {
    if (alarm_is_scheduled(close_vbc_timeout_)) {
      log::debug("Cancel VBC close timeout");
      alarm_cancel(close_vbc_timeout_);
    }
  }

  bool IsReconfigurationTimeoutRunning(
          int group_id, uint8_t direction = bluetooth::le_audio::types::kLeAudioDirectionBoth) {
    if (alarm_is_scheduled(reconfiguration_timeout_)) {
      log::debug(" is {} group_id: {}, to check: {}, scheduled: {}",
                 group_id == reconfiguration_group_ ? "running" : " not running", group_id,
                 direction, reconfiguration_local_directions_);
      return group_id == reconfiguration_group_ && (direction & reconfiguration_local_directions_);
    }
    return false;
  }

  void StartReconfigurationTimeout(int group_id) {
    log::debug("group_id: {}", group_id);

    /* This is called when Reconfiguration has been completed. This function starts
     * timer which is a guard for unwanted reconfiguration which might happen when Audio HAL
     * is sending to Bluetooth stack multiple metadata updates and suspends/resume commands.
     * What we want to achieve with this timeout, that BT stack will resume the stream with
     * configuration picked up when ReconfigurationComplete command was sent out to Audio HAL.
     */

    if (alarm_is_scheduled(reconfiguration_timeout_)) {
      log::info("Is already running for group {}", reconfiguration_group_);
      return;
    }

    auto group = aseGroups_.FindById(group_id);
    if (group == nullptr) {
      log::warn("This shall not happen, group_id: {} is not available.", group_id);
      return;
    }

    if (IsDirectionAvailableForCurrentConfiguration(
                group, bluetooth::le_audio::types::kLeAudioDirectionSink)) {
      reconfiguration_local_directions_ |= bluetooth::le_audio::types::kLeAudioDirectionSource;
    }
    if (IsDirectionAvailableForCurrentConfiguration(
                group, bluetooth::le_audio::types::kLeAudioDirectionSource)) {
      reconfiguration_local_directions_ |= bluetooth::le_audio::types::kLeAudioDirectionSink;
    }

    log::debug("reconfiguration_local_directions_ : {}", reconfiguration_local_directions_);

    reconfiguration_group_ = group_id;
    alarm_set_on_mloop(
            reconfiguration_timeout_, kAudioReconfigurationTimeoutMs,
            [](void* data) {
              if (instance) {
                instance->StopReconfigurationTimeout(
                        PTR_TO_INT(data), bluetooth::le_audio::types::kLeAudioDirectionBoth);
              }
            },
            INT_TO_PTR(group_id));
  }

  void StopReconfigurationTimeout(int group_id, uint8_t local_direction) {
    log::debug("group_id: {}, local_direction {}, reconfiguration directions {}", group_id,
               local_direction, reconfiguration_local_directions_);

    reconfiguration_local_directions_ &= ~local_direction;

    if (reconfiguration_local_directions_ != 0) {
      log::debug("Wait for remaining directions: {} ", reconfiguration_local_directions_);
      return;
    }

    if (alarm_is_scheduled(reconfiguration_timeout_)) {
      log::debug("Canceling for group_id {}", reconfiguration_group_);
      alarm_cancel(reconfiguration_timeout_);
    }
    reconfiguration_group_ = bluetooth::groups::kGroupUnknown;
  }

  void StartSuspendTimeout(void) {
    StopSuspendTimeout();

    /* Group should tie in time to get requested status */
    uint64_t timeoutMs = kAudioSuspentKeepIsoAliveTimeoutMs;
    timeoutMs = osi_property_get_int32(kAudioSuspentKeepIsoAliveTimeoutMsProp, timeoutMs);

    if (stack_config_get_interface()->get_pts_le_audio_disable_ases_before_stopping()) {
      timeoutMs += kAudioDisableTimeoutMs;
    }

    log::debug("Stream suspend_timeout_ started: {} ms", static_cast<int>(timeoutMs));

    alarm_set_on_mloop(
            suspend_timeout_, timeoutMs,
            [](void* data) {
              if (instance) {
                auto const group_id = PTR_TO_INT(data);
                log::debug("No resume request received. Stop the group ID: {}", group_id);
                instance->GroupStop(group_id);
              }
            },
            INT_TO_PTR(active_group_id_));
  }

  void StopSuspendTimeout(void) {
    if (alarm_is_scheduled(suspend_timeout_)) {
      log::debug("Cancel suspend timeout");
      alarm_cancel(suspend_timeout_);
    }
  }

  void AseInitialStateReadRequest(LeAudioDevice* leAudioDevice) {
    int ases_num = leAudioDevice->ases_.size();
    bool is_eatt_supported = gatt_profile_get_eatt_support_by_conn_id(leAudioDevice->conn_id_);

    void* notify_flag_ptr = NULL;

    tBTA_GATTC_MULTI multi_read{};

    for (int i = 0; i < ases_num; i++) {
      /* Last read ase characteristic should issue connected state callback
       * to upper layer
       */

      if (leAudioDevice->notify_connected_after_read_ && (i == (ases_num - 1))) {
        notify_flag_ptr = INT_TO_PTR(leAudioDevice->notify_connected_after_read_);
      }

      if (/*!com::android::bluetooth::flags::le_ase_read_multiple_variable()*/ true || !is_eatt_supported) {
        BtaGattQueue::ReadCharacteristic(leAudioDevice->conn_id_,
                                         leAudioDevice->ases_[i].hdls.val_hdl, OnGattReadRspStatic,
                                         notify_flag_ptr);
        continue;
      }

      if (i != 0 && (i % GATT_MAX_READ_MULTI_HANDLES == 0)) {
        multi_read.num_attr = GATT_MAX_READ_MULTI_HANDLES;
        BtaGattQueue::ReadMultiCharacteristic(leAudioDevice->conn_id_, multi_read,
                                              OnGattReadMultiRspStatic, notify_flag_ptr);
        memset(multi_read.handles, 0, GATT_MAX_READ_MULTI_HANDLES * sizeof(uint16_t));
      }
      multi_read.handles[i % GATT_MAX_READ_MULTI_HANDLES] = leAudioDevice->ases_[i].hdls.val_hdl;
    }

    if (/*!com::android::bluetooth::flags::le_ase_read_multiple_variable()*/ true &&
        (ases_num % GATT_MAX_READ_MULTI_HANDLES != 0)) {
      multi_read.num_attr = ases_num % GATT_MAX_READ_MULTI_HANDLES;
      BtaGattQueue::ReadMultiCharacteristic(leAudioDevice->conn_id_, multi_read,
                                            OnGattReadMultiRspStatic, notify_flag_ptr);
    }
  }

  void OnGroupAddedCb(const RawAddress& address, const bluetooth::Uuid& uuid, int group_id) {
    log::info("address: {} group uuid {} group_id: {}", address, uuid, group_id);

    /* We are interested in the groups which are in the context of CAP */
    if (uuid != bluetooth::le_audio::uuid::kCapServiceUuid) {
      return;
    }

    LeAudioDevice* leAudioDevice = leAudioDevices_.FindByAddress(address);
    if (!leAudioDevice) {
      return;
    }
    if (leAudioDevice->group_id_ != bluetooth::groups::kGroupUnknown) {
      log::info("group already set: {}", leAudioDevice->group_id_);
      return;
    }

    group_add_node(group_id, address);
  }

  /* If device participates in streaming the group, it has to be stopped and
   * group needs to be reconfigured if needed to new configuration without
   * considering this removing device.
   */
  void SetDeviceAsRemovePendingAndStopGroup(LeAudioDevice* leAudioDevice) {
    log::info("device {}", leAudioDevice->address_);
    leAudioDevice->SetConnectionState(DeviceConnectState::REMOVING);
    leAudioDevice->closing_stream_for_disconnection_ = true;
    GroupStop(leAudioDevice->group_id_);
  }

  void OnGroupMemberAddedCb(const RawAddress& address, int group_id) {
    log::info("address: {} group_id: {}", address, group_id);

    auto group = aseGroups_.FindById(group_id);
    if (!group) {
      log::error("Not interested in group id: {}", group_id);
      return;
    }

    LeAudioDevice* leAudioDevice = leAudioDevices_.FindByAddress(address);
    if (!leAudioDevice) {
      return;
    }
    if (leAudioDevice->group_id_ != bluetooth::groups::kGroupUnknown) {
      log::info("group already set: {}", leAudioDevice->group_id_);
      return;
    }

    if (leAudioHealthStatus_) {
      leAudioHealthStatus_->AddStatisticForDevice(leAudioDevice,
                                                  LeAudioHealthDeviceStatType::VALID_CSIS);
    }

    group_add_node(group_id, address);
  }

  void OnGroupMemberRemovedCb(const RawAddress& address, int group_id) {
    log::info("address: {} group_id: {}", address, group_id);

    LeAudioDevice* leAudioDevice = leAudioDevices_.FindByAddress(address);
    if (!leAudioDevice) {
      return;
    }
    if (leAudioDevice->group_id_ != group_id) {
      log::warn("Device: {} not assigned to the group.", leAudioDevice->address_);
      return;
    }

    LeAudioDeviceGroup* group = aseGroups_.FindById(group_id);
    if (group == NULL) {
      log::info("device not in the group: {}, {}", leAudioDevice->address_, group_id);
      return;
    }

    if (leAudioHealthStatus_) {
      leAudioHealthStatus_->RemoveStatistics(address, group->group_id_);
    }

    if (leAudioDevice->HaveActiveAse()) {
      SetDeviceAsRemovePendingAndStopGroup(leAudioDevice);
      return;
    }
    if (leAudioDevice->group_id_ == active_group_id_) {
      log::warn("Set device inactive before removing.");
      groupSetAndNotifyInactive();
    }
    group_remove_node(group, address);
  }

  /* This callback happens if kLeAudioDeviceSetStateTimeoutMs timeout happens
   * during transition from origin to target state
   */
  void OnLeAudioDeviceSetStateTimeout(int group_id) {
    LeAudioDeviceGroup* group = aseGroups_.FindById(group_id);

    if (!group) {
      /* Group removed */
      return;
    }

    bool check_if_recovery_needed =
            group->GetTargetState() == AseState::BTA_LE_AUDIO_ASE_STATE_IDLE;

    if (leAudioHealthStatus_) {
      leAudioHealthStatus_->AddStatisticForGroup(
              group, LeAudioHealthGroupStatType::STREAM_CREATE_SIGNALING_FAILED);
    }

    log::error(
            "State not achieved on time for group: group id {}, current state {}, "
            "target state: {}, check_if_recovery_needed: {}",
            group_id, ToString(group->GetState()), ToString(group->GetTargetState()),
            check_if_recovery_needed);
    group->PrintDebugState();
    group->SetTargetState(AseState::BTA_LE_AUDIO_ASE_STATE_IDLE);
    group->ClearAllCises();

    /* There is an issue with a setting up stream or any other operation which
     * are gatt operations. It means peer is not responsible. Lets close ACL
     */
    CancelStreamingRequest();
    LeAudioDevice* leAudioDevice = group->GetFirstActiveDevice();
    if (leAudioDevice == nullptr) {
      log::error("Shouldn't be called without an active device.");
      leAudioDevice = group->GetFirstDevice();
      if (leAudioDevice == nullptr) {
        log::error("Front device is null. Number of devices: {}", group->Size());
        return;
      }
    }

    /* If Timeout happens on stream close and stream is closing just for the
     * purpose of device disconnection, do not bother with recovery mode
     */
    bool recovery = true;
    if (check_if_recovery_needed) {
      for (auto tmpDevice = leAudioDevice; tmpDevice != nullptr;
           tmpDevice = group->GetNextActiveDevice(tmpDevice)) {
        if (tmpDevice->closing_stream_for_disconnection_) {
          recovery = false;
          break;
        }
      }
    }

    do {
      DisconnectDevice(leAudioDevice, true, recovery);
      leAudioDevice = group->GetNextActiveDevice(leAudioDevice);
    } while (leAudioDevice);

    if (recovery && !group->NumOfConnected()) {
      log::info("All devices disconnected, group becomes inactive");
      /* Both devices will  be disconnected soon. Notify upper layer that group
       * is inactive */
      groupSetAndNotifyInactive();
    }
  }

  void UpdateLocationsAndContextsAvailability(LeAudioDeviceGroup* group, bool force = false) {
    bool group_conf_changed = group->ReloadAudioLocations();
    group_conf_changed |= group->ReloadAudioDirections();
    group_conf_changed |= group->UpdateAudioContextAvailability();
    if (group_conf_changed || force) {
      /* All the configurations should be recalculated for the new conditions */
      group->InvalidateCachedConfigurations();
      group->InvalidateGroupStrategy();
      callbacks_->OnAudioConf(
              group->audio_directions_, group->group_id_, group->snk_audio_locations_.to_ulong(),
              group->src_audio_locations_.to_ulong(), group->GetAvailableContexts().value());
    }
  }

  void UpdatePriorCodecTypeToHal(LeAudioDeviceGroup* group) {
    if (configuration_context_type_ == LeAudioContextType::CONVERSATIONAL ||
        configuration_context_type_ == LeAudioContextType::LIVE) {
      auto id = group->GetConfiguration(
       configuration_context_type_)->confs.source.at(0).codec.id;
      auto bits = group->GetConfiguration(
       configuration_context_type_)->confs.source.at(0).codec.GetBitsPerSample();
      auto intvl = group->GetConfiguration(
       configuration_context_type_)->confs.source.at(0).codec.GetDataIntervalUs();
      auto freq = group->GetConfiguration(
       configuration_context_type_)->confs.source.at(0).codec.GetSamplingFrequencyHz();
      auto sdu = group->GetConfiguration(
       configuration_context_type_)->confs.source.at(0).codec.GetOctetsPerFrame();
      auto delay = group->GetRemoteDelay(
       bluetooth::le_audio::types::kLeAudioDirectionSource);
      bluetooth::le_audio::offload_config config = {
          .stream_map = std::vector<bluetooth::le_audio::stream_map_info>{
                bluetooth::le_audio::stream_map_info(0x00, 0x00, false)},
          .codec_id = id,
          .bits_per_sample = bits,
          .sampling_rate = freq,
          .frame_duration = intvl,
          .octets_per_frame = sdu,
          .blocks_per_sdu = 1,
          .peer_delay_ms = delay,
          .mode = 0,
          .delay = delay,
          .codec_metadata = std::vector<uint8_t>(),
      };
      if (le_audio_sink_hal_client_) {
        le_audio_sink_hal_client_->UpdateAudioConfigToHal(config);
      }
    }
  }

  void SuspendedForReconfiguration() {
    if (audio_sender_state_ > AudioState::IDLE) {
      LeAudioLogHistory::Get()->AddLogHistory(kLogBtCallAf, active_group_id_, RawAddress::kEmpty,
                                              kLogAfSuspendForReconfig + "LocalSource",
                                              "r_state: " + ToString(audio_receiver_state_) +
                                                      "s_state: " + ToString(audio_sender_state_));
      le_audio_source_hal_client_->SuspendedForReconfiguration();
    }
    if (audio_receiver_state_ > AudioState::IDLE) {
      LeAudioLogHistory::Get()->AddLogHistory(kLogBtCallAf, active_group_id_, RawAddress::kEmpty,
                                              kLogAfSuspendForReconfig + "LocalSink",
                                              "r_state: " + ToString(audio_receiver_state_) +
                                                      "s_state: " + ToString(audio_sender_state_));
      le_audio_sink_hal_client_->SuspendedForReconfiguration();
    }
    StartReconfigurationTimeout(active_group_id_);
  }

  void ReconfigurationComplete(uint8_t directions) {
    if (directions & bluetooth::le_audio::types::kLeAudioDirectionSink) {
      LeAudioLogHistory::Get()->AddLogHistory(kLogBtCallAf, active_group_id_, RawAddress::kEmpty,
                                              kLogAfReconfigComplete + "LocalSource",
                                              "r_state: " + ToString(audio_receiver_state_) +
                                                      "s_state: " + ToString(audio_sender_state_));

      le_audio_source_hal_client_->ReconfigurationComplete();
    }
    if (directions & bluetooth::le_audio::types::kLeAudioDirectionSource) {
      LeAudioLogHistory::Get()->AddLogHistory(kLogBtCallAf, active_group_id_, RawAddress::kEmpty,
                                              kLogAfReconfigComplete + "LocalSink",
                                              "r_state: " + ToString(audio_receiver_state_) +
                                                      "s_state: " + ToString(audio_sender_state_));

      le_audio_sink_hal_client_->ReconfigurationComplete();
    }
  }

  void CancelLocalAudioSourceStreamingRequest() {
    le_audio_source_hal_client_->CancelStreamingRequest();

    LeAudioLogHistory::Get()->AddLogHistory(kLogBtCallAf, active_group_id_, RawAddress::kEmpty,
                                            kLogAfCancel + "LocalSource",
                                            "s_state: " + ToString(audio_sender_state_));

    audio_sender_state_ = AudioState::IDLE;
  }

  void CancelLocalAudioSinkStreamingRequest() {
    le_audio_sink_hal_client_->CancelStreamingRequest();

    LeAudioLogHistory::Get()->AddLogHistory(kLogBtCallAf, active_group_id_, RawAddress::kEmpty,
                                            kLogAfCancel + "LocalSink",
                                            "s_state: " + ToString(audio_receiver_state_));

     is_local_sink_metadata_available_ = false;
    audio_receiver_state_ = AudioState::IDLE;
  }

  void CancelStreamingRequest() {
    log::info(" audio_sender_state {}, audio_receiver_state {}",
              bluetooth::common::ToString(audio_sender_state_),
              bluetooth::common::ToString(audio_receiver_state_));

    if (audio_sender_state_ >= AudioState::READY_TO_START) {
      CancelLocalAudioSourceStreamingRequest();
    }

    if (audio_receiver_state_ >= AudioState::READY_TO_START) {
      CancelLocalAudioSinkStreamingRequest();
    }
  }

  void group_add_node(const int group_id, const RawAddress& address,
                      bool update_group_module = false) {
    LeAudioDevice* leAudioDevice = leAudioDevices_.FindByAddress(address);
    LeAudioDeviceGroup* new_group;
    LeAudioDeviceGroup* old_group = nullptr;

    if (!leAudioDevice) {
      /* TODO This part possible to remove as this is to handle adding device to
       * the group which is unknown and not connected.
       */
      log::info("leAudioDevice unknown , address: {} group: 0x{:x}", address, group_id);

      if (group_id == bluetooth::groups::kGroupUnknown) {
        return;
      }

      log::info("Set member adding ...");
      leAudioDevices_.Add(address, DeviceConnectState::CONNECTING_BY_USER);
      leAudioDevice = leAudioDevices_.FindByAddress(address);
    } else {
      if (leAudioDevice->group_id_ != bluetooth::groups::kGroupUnknown) {
        old_group = aseGroups_.FindById(leAudioDevice->group_id_);
      }
    }

    auto id = DeviceGroups::Get()->GetGroupId(address, bluetooth::le_audio::uuid::kCapServiceUuid);
    if (group_id == bluetooth::groups::kGroupUnknown) {
      if (id == bluetooth::groups::kGroupUnknown) {
        DeviceGroups::Get()->AddDevice(address, bluetooth::le_audio::uuid::kCapServiceUuid);
        /* We will get back here when group will be created */
        return;
      }

      new_group = aseGroups_.Add(id);
      if (!new_group) {
        log::error("can't create group - group is already there?");
        return;
      }
    } else {
      log::assert_that(id == group_id, "group id missmatch? leaudio id: {}, groups module {}",
                       group_id, id);
      new_group = aseGroups_.FindById(group_id);
      if (!new_group) {
        new_group = aseGroups_.Add(group_id);
      } else {
        if (new_group->IsDeviceInTheGroup(leAudioDevice)) {
          return;
        }
      }
    }

    log::debug("New group {}, id: {}", std::format_ptr(new_group), new_group->group_id_);

    /* If device was in the group and it was not removed by the application,
     * lets do it now
     */
    if (old_group) {
      group_remove_node(old_group, address, update_group_module);
    }

    new_group->AddNode(leAudioDevices_.GetByAddress(address));

    callbacks_->OnGroupNodeStatus(address, new_group->group_id_, GroupNodeStatus::ADDED);

    /* If device is connected and added to the group, lets read ASE states */
    if (leAudioDevice->conn_id_ != GATT_INVALID_CONN_ID) {
      AseInitialStateReadRequest(leAudioDevice);
    }

    if (leAudioDevice->GetConnectionState() == DeviceConnectState::CONNECTED) {
      UpdateLocationsAndContextsAvailability(new_group);
    }
  }

  void GroupAddNode(const int group_id, const RawAddress& address) override {
    auto id = DeviceGroups::Get()->GetGroupId(address, bluetooth::le_audio::uuid::kCapServiceUuid);
    if (id == group_id) {
      return;
    }

    if (id != bluetooth::groups::kGroupUnknown) {
      DeviceGroups::Get()->RemoveDevice(address, id);
    }

    DeviceGroups::Get()->AddDevice(address, bluetooth::le_audio::uuid::kCapServiceUuid, group_id);
  }

  void remove_group_if_possible(LeAudioDeviceGroup* group) {
    if (!group) {
      log::debug("group is null");
      return;
    }
    log::debug("Group {}, id: {}, size: {}, is cig_state {}", std::format_ptr(group),
               group->group_id_, group->Size(), ToString(group->cig.GetState()));
    if (group->IsEmpty() && (group->cig.GetState() == bluetooth::le_audio::types::CigState::NONE)) {
      lastNotifiedGroupStreamStatusMap_.erase(group->group_id_);
      aseGroups_.Remove(group->group_id_);
    }
  }

  void group_remove_node(LeAudioDeviceGroup* group, const RawAddress& address,
                         bool update_group_module = false) {
    int group_id = group->group_id_;
    group->RemoveNode(leAudioDevices_.GetByAddress(address));

    if (update_group_module) {
      int groups_group_id =
              DeviceGroups::Get()->GetGroupId(address, bluetooth::le_audio::uuid::kCapServiceUuid);
      if (groups_group_id == group_id) {
        DeviceGroups::Get()->RemoveDevice(address, group_id);
      }
    }

    callbacks_->OnGroupNodeStatus(address, group_id, GroupNodeStatus::REMOVED);

    /* Remove group if this was the last leAudioDevice in this group */
    if (group->IsEmpty()) {
      remove_group_if_possible(group);
      return;
    }

    /* Removing node from group requires updating group context availability */
    UpdateLocationsAndContextsAvailability(group);
  }

  void GroupRemoveNode(const int group_id, const RawAddress& address) override {
    LeAudioDevice* leAudioDevice = leAudioDevices_.FindByAddress(address);
    LeAudioDeviceGroup* group = aseGroups_.FindById(group_id);

    log::info("group_id: {} address: {}", group_id, address);

    if (!leAudioDevice) {
      log::error("Skipping unknown leAudioDevice, address: {}", address);
      return;
    }

    if (leAudioDevice->group_id_ != group_id) {
      log::error("Device is not in group_id: {}, but in group_id: {}", group_id,
                 leAudioDevice->group_id_);
      return;
    }

    if (group == NULL) {
      log::error("device not in the group ?!");
      return;
    }

    if (leAudioDevice->HaveActiveAse()) {
      SetDeviceAsRemovePendingAndStopGroup(leAudioDevice);
      return;
    }

    group_remove_node(group, address, true);
  }

  AudioContexts ChooseMetadataContextType(AudioContexts metadata_context_type) {
    /* This function takes already filtered contexts which we are plannig to use
     * in the Enable or UpdateMetadata command.
     * Note we are not changing stream configuration here, but just the list of
     * the contexts in the Metadata which will be provide to remote side.
     * Ideally, we should send all the bits we have, but not all headsets like
     * it.
     */
    if (osi_property_get_bool(kAllowMultipleContextsInMetadata, false)) {
      return metadata_context_type;
    }

    log::debug("Converting to single context type: {}", metadata_context_type.to_string());

    /* Mini policy */
    if (metadata_context_type.any()) {
      LeAudioContextType context_priority_list[] = {
              /* Highest priority first */
              LeAudioContextType::CONVERSATIONAL, LeAudioContextType::RINGTONE,
              LeAudioContextType::LIVE,           LeAudioContextType::VOICEASSISTANTS,
              LeAudioContextType::GAME,           LeAudioContextType::MEDIA,
              LeAudioContextType::EMERGENCYALARM, LeAudioContextType::ALERTS,
              LeAudioContextType::INSTRUCTIONAL,  LeAudioContextType::NOTIFICATIONS,
              LeAudioContextType::SOUNDEFFECTS,
      };
      for (auto ct : context_priority_list) {
        if (metadata_context_type.test(ct)) {
          log::debug("Converted to single context type: {}", ToString(ct));
          return AudioContexts(ct);
        }
      }
    }

    /* Fallback to BAP mandated context type */
    log::warn("Invalid/unknown context, using 'UNSPECIFIED'");
    return AudioContexts(LeAudioContextType::UNSPECIFIED);
  }

  /* Return true if stream is started */
  bool GroupStream(int group_id, LeAudioContextType configuration_context_type,
                   BidirectionalPair<AudioContexts> remote_contexts) {
    LeAudioDeviceGroup* group = aseGroups_.FindById(group_id);

    log::debug(
            "configuration_context_type= {}, remote sink contexts= {}, remote source contexts= {}",
            ToString(configuration_context_type), ToString(remote_contexts.sink),
            ToString(remote_contexts.source));

    log::debug("");
    if (configuration_context_type >= LeAudioContextType::RFU) {
      log::error("stream context type is not supported: {}",
                 ToHexString(configuration_context_type));
      return false;
    }

    if (!group) {
      log::error("unknown group id: {}", group_id);
      return false;
    }

    log::debug("group state={}, target_state={}", ToString(group->GetState()),
               ToString(group->GetTargetState()));

    if (!group->IsAnyDeviceConnected()) {
      log::error("group {} is not connected", group_id);
      return false;
    }

    /* Check if any group is in the transition state. If so, we don't allow to
     * start new group to stream
     */
    if (group->IsInTransition()) {
      /* WARNING: Due to group state machine limitations, we should not
       * interrupt any ongoing transition. We will check if another
       * reconfiguration is needed once the group reaches streaming state.
       */
      log::warn(
              "Group is already in the transition state. Waiting for the target "
              "state to be reached.");
      return false;
    }

    /* Do not put the TBS CCID when not using Telecom for the VoIP calls. */
    auto ccid_contexts = remote_contexts;
    if (IsInVoipCall() && !IsInCall()) {
      ccid_contexts.sink.unset(LeAudioContextType::CONVERSATIONAL);
      ccid_contexts.source.unset(LeAudioContextType::CONVERSATIONAL);
    }

    bool group_is_streaming = group->IsStreaming();

    BidirectionalPair<std::vector<uint8_t>> ccids = {
            .sink = ContentControlIdKeeper::GetInstance()->GetAllCcids(ccid_contexts.sink),
            .source = ContentControlIdKeeper::GetInstance()->GetAllCcids(ccid_contexts.source)};
    if (group->IsPendingConfiguration()) {
      return groupStateMachine_->ConfigureStream(group, configuration_context_type_,
                                                 remote_contexts, ccids);
    } else if (!group_is_streaming) {
      speed_start_setup(group->group_id_, configuration_context_type, group->NumOfConnected());
    }

    /* If assistant have some connected delegators that needs to be informed
     * when there would be request to stream unicast.
     */
    if (!sink_monitor_mode_ && source_monitor_mode_ && !group_is_streaming) {
      notifyAudioLocalSource(UnicastMonitorModeStatus::STREAMING_REQUESTED);
    }

    bool result = groupStateMachine_->StartStream(group, configuration_context_type,
                                                  remote_contexts, ccids);
    log::debug("result: {}", result);

    if (result && !group_is_streaming) {
      /* Notify Java about new configuration when start stream has been accepted and
       * it is not metadata update
       */
      SendAudioGroupCurrentCodecConfigChanged(group);
    }

    return result;
  }

  void GroupStream(const int group_id, uint16_t context_type) override {
    BidirectionalPair<AudioContexts> initial_contexts = {AudioContexts(context_type),
                                                         AudioContexts(context_type)};
    GroupStream(group_id, LeAudioContextType(context_type), initial_contexts);
  }

  void GroupSuspend(const int group_id) override {
    LeAudioDeviceGroup* group = aseGroups_.FindById(group_id);

    if (!group) {
      log::error("unknown group id: {}", group_id);
      return;
    }

    if (!group->IsAnyDeviceConnected()) {
      log::error("group is not connected");
      return;
    }

    if (group->IsInTransition()) {
      log::info(", group is in transition from: {} to: {}", ToString(group->GetState()),
                ToString(group->GetTargetState()));
      return;
    }

    if (group->GetState() != AseState::BTA_LE_AUDIO_ASE_STATE_STREAMING) {
      log::error(", invalid current state of group: {}", ToString(group->GetState()));
      return;
    }

    groupStateMachine_->SuspendStream(group);
  }

  void CheckAndNotifyGroupActive(const int group_id) {
    log::info("group id: {}", group_id);
    LeAudioDeviceGroup* group = aseGroups_.FindById(group_id);
    if (!group) {
      log::error("unknown group id: {}", group_id);
      return;
    }

    /* Reset sink and source listener notified status */
    sink_monitor_notified_status_ = std::nullopt;
    source_monitor_notified_status_ = std::nullopt;
    if (com::android::bluetooth::flags::leaudio_codec_config_callback_order_fix()) {
      SendAudioGroupSelectableCodecConfigChanged(group);
      SendAudioGroupCurrentCodecConfigChanged(group);
      callbacks_->OnGroupStatus(active_group_id_, GroupStatus::ACTIVE);
    } else {
      callbacks_->OnGroupStatus(active_group_id_, GroupStatus::ACTIVE);
      SendAudioGroupSelectableCodecConfigChanged(group);
    }
  }

  void CheckAndNotifyGroupInactive(const int group_id) {
    log::info(
            "defer_notify_inactive_until_stop_: {}, defer_notify_active_until_stop_: {}, group_id: "
            "{}",
            defer_notify_inactive_until_stop_, defer_notify_active_until_stop_, group_id);
    if (defer_notify_inactive_until_stop_) {
      if (!defer_notify_active_until_stop_) {
        active_group_id_ = bluetooth::groups::kGroupUnknown;
        StopAudio();
        ClientAudioInterfaceRelease();
      }
      callbacks_->OnGroupStatus(group_id, GroupStatus::INACTIVE);
    }
  }

  void GroupStop(const int group_id) override {
    LeAudioDeviceGroup* group = aseGroups_.FindById(group_id);

    if (!group) {
      log::error("unknown group id: {}", group_id);
      return;
    }

    if (group->IsEmpty()) {
      log::error("group is empty");
      return;
    }

    groupStateMachine_->StopStream(group);
  }

  void GroupDestroy(const int group_id) override {
    LeAudioDeviceGroup* group = aseGroups_.FindById(group_id);

    if (!group) {
      log::error("unknown group id: {}", group_id);
      return;
    }

    // Disconnect and remove each device within the group
    auto* dev = group->GetFirstDevice();
    while (dev) {
      auto* next_dev = group->GetNextDevice(dev);
      RemoveDevice(dev->address_);
      dev = next_dev;
    }
  }

  void SetCodecConfigPreference(
          int group_id, bluetooth::le_audio::btle_audio_codec_config_t input_codec_config,
          bluetooth::le_audio::btle_audio_codec_config_t output_codec_config) override {
    LeAudioDeviceGroup* group = aseGroups_.FindById(group_id);

    if (!group) {
      log::error("Unknown group id: %d", group_id);
    }

    if (output_codec_config.codec_type ==
        bluetooth::le_audio::btle_audio_codec_index_t::LE_AUDIO_CODEC_INDEX_SOURCE_APTX_LEX) {
      group->DisableLeXCodec(false);
      log::debug("Enabling LeX Codec");
      group->UpdateAudioSetConfigurationCache(LeAudioContextType::MEDIA);
      group->UpdateAudioSetConfigurationCache(LeAudioContextType::CONVERSATIONAL);
    } else if (output_codec_config.codec_type ==
        bluetooth::le_audio::btle_audio_codec_index_t::LE_AUDIO_CODEC_INDEX_SOURCE_DEFAULT) {
      group->DisableLeXCodec(true);
      log::debug("Disabling LeX Codec");
      group->UpdateAudioSetConfigurationCache(LeAudioContextType::MEDIA);
      group->UpdateAudioSetConfigurationCache(LeAudioContextType::CONVERSATIONAL);
    }

    if (!com::android::bluetooth::flags::leaudio_set_codec_config_preference()) {
      log::debug("leaudio_set_codec_config_preference flag is not enabled");
    } else {
      if (group->SetPreferredAudioSetConfiguration(input_codec_config, output_codec_config)) {
        log::info("group id: {}, setting preferred codec is successful.", group_id);
      } else {
        log::warn("group id: {}, setting preferred codec is failed.", group_id);
        return;
      }
    }

    if (group_id != active_group_id_) {
      log::warn("Selected group is not active.");
      return;
    }

    if (SetConfigurationAndStopStreamWhenNeeded(group, group->GetConfigurationContextType())) {
      log::debug("Group id {} do the reconfiguration based on preferred codec config", group_id);
    } else {
      log::debug("Group id {} preferred codec config is not changed", group_id);
    }
  }

  bool IsUsingPreferredCodecConfig(int group_id, int context_type) {
    LeAudioDeviceGroup* group = aseGroups_.FindById(group_id);
    if (!group) {
      log::error("Unknown group id: %d", group_id);
      return false;
    }

    return group->IsUsingPreferredAudioSetConfiguration(
            static_cast<LeAudioContextType>(context_type));
  }

  void SetCcidInformation(int ccid, int context_type) override {
    log::debug("Ccid: {}, context type {}", ccid, context_type);

    ContentControlIdKeeper::GetInstance()->SetCcid(AudioContexts(context_type), ccid);
  }

  void ProcessCallAvailbilityToUpdateMetadata(bool in_cs_or_voip_call) {
    log::debug("in_cs_or_voip_call: {}", in_cs_or_voip_call);
    if (in_cs_or_voip_call == true) {
      log::info(
              "active group_id: {}, IN: audio_receiver_state_: {}, "
              "audio_sender_state_: {}",
              active_group_id_, ToString(audio_receiver_state_), ToString(audio_sender_state_));

      auto group = aseGroups_.FindById(active_group_id_);
      if (!group) {
        log::error("Invalid group: {}", static_cast<int>(active_group_id_));
        return;
      }

      if (((audio_sender_state_ == AudioState::IDLE) &&
           (audio_receiver_state_ == AudioState::IDLE)) ||
          (audio_sender_state_ > AudioState::IDLE)) {
        ReconfigureOrUpdateRemote(group, bluetooth::le_audio::types::kLeAudioDirectionSink);
      } else if (audio_receiver_state_ > AudioState::IDLE) {
        ReconfigureOrUpdateRemote(group, bluetooth::le_audio::types::kLeAudioDirectionSource);
      }
    }
  }

  void initReconfiguration(LeAudioDeviceGroup* group, LeAudioContextType previous_context_type) {
    log::debug(" group_id: {}, previous context_type {}", group->group_id_,
               ToString(previous_context_type));
    pre_configuration_context_type_ = previous_context_type;
    group->SetPendingConfiguration();
    groupStateMachine_->StopStream(group);
    speed_start_setup(group->group_id_, configuration_context_type_, group->NumOfConnected(), true);
  }

  /* ROUTE_EARPIECE = 1
  * ROUTE_BLUETOOTH = 2
  * ROUTE_WIRED_HEADSET = 4
  * ROUTE_SPEAKER = 8
  * ROUTE_STREAMING = 16
  * ROUTE_WIRED_OR_EARPIECE = ROUTE_EARPIECE | ROUTE_WIRED_HEADSET
  */
  void UpdateCallAudioRoute(int call_audio_route) override {
    log::debug("call_audio_route: {}", call_audio_route);
    call_audio_route_ = call_audio_route;
    if (call_audio_route_ != CALL_AUDIO_ROUTE_OVER_BLUETOOTH) {
      log::debug(": defer_sink_suspend_: {}, defer_source_suspend_: {}",
                                defer_sink_suspend_, defer_source_suspend_);

      if (defer_source_suspend_) {
         defer_source_suspend_ = false;
         OnLocalAudioSourceSuspend();
      }
      if (defer_sink_suspend_) {
        defer_sink_suspend_ = false;
        OnLocalAudioSinkSuspend();
      }
    }
  }

  void SetInCall(bool in_call) override {
    log::debug("in_call: {}", in_call);
    if (in_call == in_call_) {
      log::verbose("no state change {}", in_call);
      return;
    }

    in_call_ = in_call;
    if (!com::android::bluetooth::flags::leaudio_speed_up_reconfiguration_between_call()) {
      log::debug("leaudio_speed_up_reconfiguration_between_call flag is not enabled");
      return;
    }

    if (active_group_id_ == bluetooth::groups::kGroupUnknown) {
      log::debug("There is no active group");
      return;
    }

    LeAudioDeviceGroup* group = aseGroups_.FindById(active_group_id_);
    if (!group || !group->IsStreaming()) {
      log::debug("{} is not streaming", active_group_id_);
      return;
    }

    bool reconfigure = false;

    if (in_call_) {
      in_call_metadata_context_types_ = local_metadata_context_types_;

      log::debug("in_call_metadata_context_types_ sink: {}  source: {}",
                 in_call_metadata_context_types_.sink.to_string(),
                 in_call_metadata_context_types_.source.to_string());

      auto audio_set_conf = group->GetConfiguration(LeAudioContextType::CONVERSATIONAL);
      if (audio_set_conf && group->IsGroupConfiguredTo(*audio_set_conf)) {
        log::info("Call is coming, but CIG already set for a call");
        return;
      }
      log::info("Call is coming, speed up reconfiguration for a call");
      local_metadata_context_types_.sink.clear();
      local_metadata_context_types_.source.clear();
      reconfigure = true;
    } else {
      if (configuration_context_type_ == LeAudioContextType::CONVERSATIONAL) {
        log::info("Call is ended, speed up reconfiguration for media");
        // Preemptively remove conversational context for reconfiguration speed up
        in_call_metadata_context_types_.sink.unset(LeAudioContextType::CONVERSATIONAL);
        in_call_metadata_context_types_.source.unset(LeAudioContextType::CONVERSATIONAL);
        local_metadata_context_types_ = in_call_metadata_context_types_;
        log::debug("restored local_metadata_context_types_ sink: {}  source: {}",
                   local_metadata_context_types_.sink.to_string(),
                   local_metadata_context_types_.source.to_string());
        in_call_metadata_context_types_.sink.clear();
        in_call_metadata_context_types_.source.clear();
        reconfigure = true;
      }

      /* When inCall mode is disabled and remaining metadata is no longer supported by group -
       * stream should be stopped.
       */
      if (com::android::bluetooth::flags::leaudio_stop_updated_to_not_available_context_stream()) {
        if (stopStreamIfCurrentContextTypeIsNotAllowed(
                    bluetooth::le_audio::types::kLeAudioDirectionSource, group,
                    local_metadata_context_types_.sink)) {
          log::info(
                  "After disable InCall mode, updated sink metadata contexts are not allowed "
                  "context types: {} | configured: {} vs allowed context mask: {}",
                  ToString(local_metadata_context_types_.sink),
                  ToString(configuration_context_type_),
                  ToString(group->GetAllowedContextMask(
                          bluetooth::le_audio::types::kLeAudioDirectionSource)));
          return;
        }

        if (stopStreamIfCurrentContextTypeIsNotAllowed(
                           bluetooth::le_audio::types::kLeAudioDirectionSink, group,
                           local_metadata_context_types_.source)) {
          log::info(
                  "After disable InCall mode, updated source metadata contexts are not allowed "
                  "context types: {} | configured: {} vs allowed context mask: {}",
                  ToString(local_metadata_context_types_.source),
                  ToString(configuration_context_type_),
                  ToString(group->GetAllowedContextMask(
                          bluetooth::le_audio::types::kLeAudioDirectionSink)));
          return;
        }
      }
    }

    log::debug("reconfigure: {} ", reconfigure);
    if (reconfigure) {
      if (in_call_) {
        if (((audio_sender_state_ == AudioState::IDLE) &&
             (audio_receiver_state_ == AudioState::IDLE)) ||
            (audio_sender_state_ > AudioState::IDLE)) {
          ReconfigureOrUpdateRemote(group, bluetooth::le_audio::types::kLeAudioDirectionSink);
        } else if (audio_receiver_state_ > AudioState::IDLE) {
          ReconfigureOrUpdateRemote(group, bluetooth::le_audio::types::kLeAudioDirectionSource);
        }
      } else {
        ReconfigureOrUpdateRemote(group, bluetooth::le_audio::types::kLeAudioDirectionSink);
      }
    }
  }

  bool IsInCall() override {
    log::debug("in_call_: {}", in_call_);
    return in_call_;
  }

  void SetInVoipCall(bool in_call) override {
    log::debug("in_voip_call: {}", in_call);
    in_voip_call_ = in_call;
  }

  bool IsInVoipCall() override {
    log::debug("in_voip_call_: {}", in_voip_call_);
    return in_voip_call_;
  }

  bool IsInIdle() override {
    log::info("audio_sender_state_: {}, audio_receiver_state_: {}", audio_sender_state_,
              audio_receiver_state_);
    return audio_sender_state_ == AudioState::IDLE && audio_receiver_state_ == AudioState::IDLE;
  }

  bool IsInVoipOrRegularCall() { return IsInCall() || IsInVoipCall(); }

  bool IsInStreaming() override {
    log::info("audio_sender_state_: {}, audio_receiver_state_: {}", audio_sender_state_,
              audio_receiver_state_);
    return audio_sender_state_ == AudioState::STARTED ||
           audio_receiver_state_ == AudioState::STARTED;
  }

  void SetUnicastMonitorMode(uint8_t direction, bool enable) override {
    if (direction == bluetooth::le_audio::types::kLeAudioDirectionSink) {
      /* Cleanup Sink HAL client interface if listening mode is toggled off
       * before group activation (active group context would take care of
       * Sink HAL client cleanup).
       */
      if (!com::android::bluetooth::flags::leaudio_use_audio_recording_listener()) {
        if (sink_monitor_mode_ && !enable && le_audio_sink_hal_client_ &&
            active_group_id_ == bluetooth::groups::kGroupUnknown) {
          local_metadata_context_types_.sink.clear();
          le_audio_sink_hal_client_->Stop();
          le_audio_sink_hal_client_.reset();
        }
      }

      log::debug("sink_monitor_mode_ enable: {}", enable);
      sink_monitor_mode_ = enable;
    } else if (direction == bluetooth::le_audio::types::kLeAudioDirectionSource) {
      log::debug("source_monitor_mode_ enable: {}", enable);
      source_monitor_mode_ = enable;

      if (!enable) {
        return;
      }

      LeAudioDeviceGroup* group = aseGroups_.FindById(active_group_id_);
      if (!group) {
        notifyAudioLocalSource(UnicastMonitorModeStatus::STREAMING_SUSPENDED);

        return;
      }

      if (group->IsStreaming()) {
        notifyAudioLocalSource(UnicastMonitorModeStatus::STREAMING);
      } else {
        notifyAudioLocalSource(UnicastMonitorModeStatus::STREAMING_SUSPENDED);
      }
    } else {
      log::error("invalid direction: 0x{:02x} monitor mode set", direction);
    }
  }

  void SendAudioProfilePreferences(const int group_id, bool is_output_preference_le_audio,
                                   bool is_duplex_preference_le_audio) override {
    log::info(
            "group_id: {}, is_output_preference_le_audio: {}, "
            "is_duplex_preference_le_audio: {}",
            group_id, is_output_preference_le_audio, is_duplex_preference_le_audio);
    if (group_id == bluetooth::groups::kGroupUnknown) {
      log::warn("Unknown group_id");
      return;
    }
    LeAudioDeviceGroup* group = aseGroups_.FindById(group_id);
    if (!group) {
      log::warn("group_id {} does not exist", group_id);
      return;
    }

    group->is_output_preference_le_audio = is_output_preference_le_audio;
    group->is_duplex_preference_le_audio = is_duplex_preference_le_audio;
  }

  void ReStartAudioSession(LeAudioDeviceGroup* group, LeAudioCodecConfiguration* source_config,
                           LeAudioCodecConfiguration* sink_config) {
    /* Restart audio session when bluetooth frame duration
     * is different from audio framework to avoid audio choppy
     * this is called when we bluetooth frame duration is changed
     */
    log::assert_that(active_group_id_ != bluetooth::groups::kGroupUnknown,
                     "Active group is not set.");
    log::assert_that(le_audio_source_hal_client_ != nullptr, "Source session not acquired");
    log::assert_that(le_audio_sink_hal_client_ != nullptr, "Sink session not acquired");

    /* We assume that peer device always use same frame duration */
    uint32_t frame_duration_us = 0;
    if (!source_config->IsInvalid()) {
      frame_duration_us = source_config->data_interval_us;
    } else if (!sink_config->IsInvalid()) {
      frame_duration_us = sink_config->data_interval_us;
    } else {
      log::assert_that(true, "Both configs are invalid");
    }

    if (alarm_is_scheduled(suspend_timeout_)) {
      alarm_cancel(suspend_timeout_);
    }

    StopAudio();

    le_audio_source_hal_client_->Stop();
    le_audio_sink_hal_client_->Stop();

    audio_framework_source_config.data_interval_us = frame_duration_us;
    le_audio_source_hal_client_->Start(audio_framework_source_config, audioSinkReceiver);

    /* We use same frame duration for sink/source */
    audio_framework_sink_config.data_interval_us = frame_duration_us;

    /* If group supports more than 16kHz for the microphone in converstional
     * case let's use that also for Audio Framework.
     */
    auto sink_configuration = group->GetAudioSessionCodecConfigForDirection(
            LeAudioContextType::CONVERSATIONAL,
            bluetooth::le_audio::types::kLeAudioDirectionSource);
    if (!sink_configuration.IsInvalid() &&
        sink_configuration.sample_rate > bluetooth::audio::le_audio::kSampleRate16000) {
      audio_framework_sink_config.sample_rate = sink_configuration.sample_rate;
    }

    le_audio_sink_hal_client_->Start(audio_framework_sink_config, audioSourceReceiver);
  }

  void SetGroupAllowedContextMask(int group_id, int sink_context_types,
                                  int source_context_types) override {
    log::info("group_id: {}, sink context types: {}, source context types: {}", group_id,
              sink_context_types, source_context_types);

    if (group_id == bluetooth::groups::kGroupUnknown) {
      log::warn("Unknown group_id");
      return;
    }
    LeAudioDeviceGroup* group = aseGroups_.FindById(group_id);
    if (!group) {
      log::warn("group_id {} does not exist", group_id);
      return;
    }

    BidirectionalPair<AudioContexts> allowed_contexts = {
            .sink = AudioContexts(sink_context_types),
            .source = AudioContexts(source_context_types),
    };

    group->SetAllowedContextMask(allowed_contexts);
  }

  void StartAudioSession(LeAudioDeviceGroup* group) {
    /* This function is called when group is not yet set to active.
     * This is why we don't have to check if session is started already.
     * Just check if it is acquired.
     */
    log::debug("");
    log::assert_that(active_group_id_ == bluetooth::groups::kGroupUnknown,
                     "Active group is not set.");
    log::assert_that(le_audio_source_hal_client_ != nullptr, "Source session not acquired");
    log::assert_that(le_audio_sink_hal_client_ != nullptr, "Sink session not acquired");

    DsaModes dsa_modes = {DsaMode::DISABLED};
    dsa_modes = group->GetAllowedDsaModes();

    /* We assume that peer device always use same frame duration */
    uint32_t frame_duration_us = 0;
    if (!current_encoder_config_.IsInvalid()) {
      frame_duration_us = current_encoder_config_.data_interval_us;
    } else if (!current_decoder_config_.IsInvalid()) {
      frame_duration_us = current_decoder_config_.data_interval_us;
    } else {
      log::assert_that(true, "Both configs are invalid");
    }

    stack::l2cap::get_interface().L2CA_SetEcosystemBaseInterval(frame_duration_us / 1250);

    // Scale by the codec frame blocks per SDU if set
    uint8_t codec_frame_blocks_per_sdu =
            group->stream_conf.stream_params.source.stream_config.codec_frames_blocks_per_sdu ?: 1;
    audio_framework_source_config.data_interval_us = frame_duration_us * codec_frame_blocks_per_sdu;

    le_audio_source_hal_client_->Start(audio_framework_source_config, audioSinkReceiver, dsa_modes);

    /* We use same frame duration for sink/source */
    audio_framework_sink_config.data_interval_us = frame_duration_us * codec_frame_blocks_per_sdu;

    /* If group supports more than 16kHz for the microphone in converstional
     * case let's use that also for Audio Framework.
     */
    auto sink_configuration = group->GetAudioSessionCodecConfigForDirection(
            LeAudioContextType::CONVERSATIONAL,
            bluetooth::le_audio::types::kLeAudioDirectionSource);
    if (!sink_configuration.IsInvalid() &&
        sink_configuration.sample_rate > bluetooth::audio::le_audio::kSampleRate16000) {
      audio_framework_sink_config.sample_rate = sink_configuration.sample_rate;
    }

    le_audio_sink_hal_client_->Start(audio_framework_sink_config, audioSourceReceiver, dsa_modes);
  }

  bool isOutputPreferenceLeAudio(const RawAddress& address) {
    log::info("address: {}, active_group_id_: {}", address.ToStringForLogging(), active_group_id_);
    std::vector<RawAddress> active_leaudio_devices = GetGroupDevices(active_group_id_);
    if (std::find(active_leaudio_devices.begin(), active_leaudio_devices.end(), address) ==
        active_leaudio_devices.end()) {
      log::info("Device {} is not active for LE Audio", address.ToStringForLogging());
      return false;
    }

    LeAudioDeviceGroup* group = aseGroups_.FindById(active_group_id_);
    log::info("active_group_id: {}, is_output_preference_le_audio_: {}", group->group_id_,
              group->is_output_preference_le_audio);
    return group->is_output_preference_le_audio;
  }

  bool isDuplexPreferenceLeAudio(const RawAddress& address) {
    log::info("address: {}, active_group_id_: {}", address.ToStringForLogging(), active_group_id_);
    std::vector<RawAddress> active_leaudio_devices = GetGroupDevices(active_group_id_);
    if (std::find(active_leaudio_devices.begin(), active_leaudio_devices.end(), address) ==
        active_leaudio_devices.end()) {
      log::info("Device {} is not active for LE Audio", address.ToStringForLogging());
      return false;
    }

    LeAudioDeviceGroup* group = aseGroups_.FindById(active_group_id_);
    log::info("active_group_id: {}, is_duplex_preference_le_audio: {}", group->group_id_,
              group->is_duplex_preference_le_audio);
    return group->is_duplex_preference_le_audio;
  }

  void groupSetAndNotifyInactive(void) {
    if (active_group_id_ == bluetooth::groups::kGroupUnknown) {
      return;
    }
    auto group_id_to_close = active_group_id_;
    sink_monitor_notified_status_ = std::nullopt;
    source_monitor_notified_status_ = std::nullopt;
    log::info("Group id: {}", active_group_id_);

    StopSuspendTimeout();

    log::info("defer_notify_inactive_until_stop_: {}", defer_notify_inactive_until_stop_);

    if (!defer_notify_inactive_until_stop_) {
      StopAudio();
      ClientAudioInterfaceRelease();
      callbacks_->OnGroupStatus(group_id_to_close, GroupStatus::INACTIVE);
      active_group_id_ = bluetooth::groups::kGroupUnknown;
    }
  }

  bool ConfigureStream(LeAudioDeviceGroup* group, bool up_to_qos_configured) {
    log::debug("group_id: {}", group->group_id_);

    BidirectionalPair<std::vector<uint8_t>> ccids = {
            .sink = ContentControlIdKeeper::GetInstance()->GetAllCcids(
                    local_metadata_context_types_.sink),
            .source = ContentControlIdKeeper::GetInstance()->GetAllCcids(
                    local_metadata_context_types_.source)};

    group->SetPendingConfiguration();
    if (!groupStateMachine_->ConfigureStream(group, configuration_context_type_,
                                             local_metadata_context_types_, ccids,
                                             up_to_qos_configured)) {
      group->ClearPendingConfiguration();
      return false;
    }

    return true;
  }

  void PrepareStreamForAConversational(LeAudioDeviceGroup* group) {
    if (!com::android::bluetooth::flags::leaudio_improve_switch_during_phone_call()) {
      log::info("Flag leaudio_improve_switch_during_phone_call is not enabled");
      return;
    }

    log::debug("group_id: {}", group->group_id_);

    auto remote_direction = bluetooth::le_audio::types::kLeAudioDirectionSink;
    ReconfigureOrUpdateRemote(group, remote_direction);

    if (configuration_context_type_ != LeAudioContextType::CONVERSATIONAL) {
      log::error("Something went wrong {} != {} ", ToString(configuration_context_type_),
                 ToString(LeAudioContextType::CONVERSATIONAL));
      return;
    }

    if (!ConfigureStream(group, true)) {
      log::info("Reconfiguration is needed for group {}", group->group_id_);
      initReconfiguration(group, LeAudioContextType::UNSPECIFIED);
    }
  }

  void GroupSetActive(const int group_id) override {
    log::info("group_id: {}", group_id);

    if (group_id == bluetooth::groups::kGroupUnknown) {
      if (active_group_id_ == bluetooth::groups::kGroupUnknown) {
        callbacks_->OnGroupStatus(group_id, GroupStatus::INACTIVE);
        /* Nothing to do */
        return;
      }

      log::info("Active group_id changed {} -> {}", active_group_id_, group_id);
      auto group_id_to_close = active_group_id_;

      LeAudioDeviceGroup* group = aseGroups_.FindById(active_group_id_);

      if (!group) {
        log::error("unknown group id: {}", active_group_id_);
        return;
      }

      if (group->IsEmpty()) {
        log::error("group is empty");
        return;
      }

      log::info("current state {}", ToString(group->GetState()));
      group->ClearReconfigStartPendingDirs(bluetooth::le_audio::types::kLeAudioDirectionSink |
                                           bluetooth::le_audio::types::kLeAudioDirectionSource);

      // Below to ensure CIS termination before updating to app about inactive.
      if (group->GetState() != AseState::BTA_LE_AUDIO_ASE_STATE_IDLE) {
        defer_notify_inactive_until_stop_ = true;
        // Race condition between Reconfigure(due to, MetadataUpdate)
        // and groupsetactive to null
        group->ClearPendingConfiguration();
      }

      groupSetAndNotifyInactive();
      GroupStop(group_id_to_close);

      return;
    }

    LeAudioDeviceGroup* group = aseGroups_.FindById(group_id);
    if (!group) {
      log::error("Invalid group: {}", static_cast<int>(group_id));
      callbacks_->OnGroupStatus(group_id, GroupStatus::INACTIVE);
      return;
    }

    if (group->NumOfConnected() == 0) {
      log::error("Group: {} is not connected anymore", static_cast<int>(group_id));
      callbacks_->OnGroupStatus(group_id, GroupStatus::INACTIVE);
      return;
    }

    if (active_group_id_ != bluetooth::groups::kGroupUnknown) {
      if (active_group_id_ == group_id) {
        log::info("Group is already active: {}", static_cast<int>(active_group_id_));
        callbacks_->OnGroupStatus(active_group_id_, GroupStatus::ACTIVE);
        return;
      }
      log::info("switching active group to: {}", group_id);

      auto result = CodecManager::GetInstance()->UpdateActiveUnicastAudioHalClient(
              le_audio_source_hal_client_.get(), le_audio_sink_hal_client_.get(), false);
      log::assert_that(result, "Could not update session to codec manager");

      result = groupStateMachine_->UpdateActiveUnicastAudioHalClient(
              le_audio_source_hal_client_.get(), le_audio_sink_hal_client_.get(), false);
      log::assert_that(result, "Could not update session to state machine");
    }

    if (!le_audio_source_hal_client_) {
      le_audio_source_hal_client_ = LeAudioSourceAudioHalClient::AcquireUnicast();
      if (!le_audio_source_hal_client_) {
        log::error("could not acquire audio source interface");
        callbacks_->OnGroupStatus(group_id, GroupStatus::INACTIVE);
        return;
      }
    }

    if (!le_audio_sink_hal_client_) {
      le_audio_sink_hal_client_ = LeAudioSinkAudioHalClient::AcquireUnicast();
      if (!le_audio_sink_hal_client_) {
        log::error("could not acquire audio sink interface");
        callbacks_->OnGroupStatus(group_id, GroupStatus::INACTIVE);
        return;
      }
    }

    auto result = CodecManager::GetInstance()->UpdateActiveUnicastAudioHalClient(
            le_audio_source_hal_client_.get(), le_audio_sink_hal_client_.get(), true);
    log::assert_that(result, "Could not update session to codec manager");

    result = groupStateMachine_->UpdateActiveUnicastAudioHalClient(
            le_audio_source_hal_client_.get(), le_audio_sink_hal_client_.get(), true);
    log::assert_that(result, "Could not update session to state machine");


    /* Mini policy: Try configure audio HAL sessions with most recent context.
     * If reconfiguration is not needed it means, context type is not supported.
     * If most recent scenario is not supported, try to find first supported.
     */

    log::debug("configuration_context_type_ = {}", ToString(configuration_context_type_));

    LeAudioContextType default_context_type = configuration_context_type_;
    if (!group->IsAudioSetConfigurationAvailable(default_context_type)) {
      if (group->IsAudioSetConfigurationAvailable(LeAudioContextType::UNSPECIFIED)) {
        default_context_type = LeAudioContextType::UNSPECIFIED;
        default_context_type = LeAudioContextType::UNSPECIFIED;
      } else {
        for (LeAudioContextType context_type : kLeAudioContextAllTypesArray) {
          if (group->IsAudioSetConfigurationAvailable(context_type)) {
            default_context_type = context_type;
            break;
          }
        }
      }
    }

    /* Only update the configuration audio context and audio coding session
     * parameters if needed.
     */
    UpdateConfigAndCheckIfReconfigurationIsNeeded(group, default_context_type);

    auto previous_active_group = active_group_id_;
    log::info("Active group_id changed {} -> {}", previous_active_group, group_id);

    bool prepare_for_a_call = IsInVoipOrRegularCall();

    if (previous_active_group == bluetooth::groups::kGroupUnknown) {
      /* Expose audio sessions if there was no previous active group */
      StartAudioSession(group);
      active_group_id_ = group_id;

      /* For the fresh activated LeAudio device, do configuration ahead only when
       * phone is in a call.
       */
      if (prepare_for_a_call) {
        PrepareStreamForAConversational(group);
      }

    } else {
      /* In case there was an active group. Stop the stream, but before that, set
       * the new group so the group change is correctly handled in OnStateMachineStatusReportCb
       */
      active_group_id_ = group_id;
      LeAudioDeviceGroup* prev_group = aseGroups_.FindById(previous_active_group);
      log::info("switch group A to group B");
      if (prev_group && prev_group->GetState() != AseState::BTA_LE_AUDIO_ASE_STATE_IDLE) {
        log::info("Previous group current state {}", ToString(prev_group->GetState()));
        defer_notify_inactive_until_stop_ = true;
        defer_notify_active_until_stop_ = true;
        // Clear pending confing to handle race condition between
        // Reconfigure(due to, MetadataUpdate) and groupsetactive
        // to other device(Mostly in case of making call active from in-active device)
        log::info("Clear pending configuration flag of previous active group");
        prev_group->ClearPendingConfiguration();
        prev_group->ClearReconfigStartPendingDirs(
                bluetooth::le_audio::types::kLeAudioDirectionSink |
                bluetooth::le_audio::types::kLeAudioDirectionSource);
        GroupStop(previous_active_group);
      } else {
        log::info(" Previous group not streaming");
        SuspendedForReconfiguration();
        GroupStop(previous_active_group);
        /* Note: On purpose we are not sending INACTIVE status up to Java, because previous active
         * group will be provided in ACTIVE status. This is in order to have single call to audio
         * framework
         * If group become active while phone call, let's configure it right away up to
         * the QoS configured state so when audio framework resumes the stream,
         * only Enable will left.
         * Otherwise, if there is group switch, let's move ASEs to Configured state.
         */
         if (!ConfigureStream(group, prepare_for_a_call)) {
           log::info("Could not configure group {}", group->group_id_);
         }
      }
    }

    log::info("defer_notify_active_until_stop_: {}", defer_notify_active_until_stop_);

    if (!defer_notify_active_until_stop_) {
      CheckAndNotifyGroupActive(active_group_id_);
    }
  }

  void SetEnableState(const RawAddress& address, bool enabled) override {
    log::info("{}: {}", address, enabled ? "enabled" : "disabled");
    auto leAudioDevice = leAudioDevices_.FindByAddress(address);
    if (leAudioDevice == nullptr) {
      log::warn("{} is null", address);
      return;
    }

    auto group_id = leAudioDevice->group_id_;
    auto group = aseGroups_.FindById(group_id);
    if (group == nullptr) {
      log::warn("Group {} is not available", group_id);
      return;
    }

    if (enabled) {
      group->Enable(gatt_if_, reconnection_mode_);
    } else {
      group->Disable(gatt_if_);
    }
  }

  void RemoveDevice(const RawAddress& address) override {
    log::info(": {}", address);
    LeAudioDevice* leAudioDevice = leAudioDevices_.FindByAddress(address);
    if (!leAudioDevice) {
      return;
    }
    if (leAudioDevice->GetConnectionState() == DeviceConnectState::REMOVING) {
      log::warn("Device already being removed");
      return;
    }
    /* Remove device from the background connect if it is there */
    log::warn("Cancelling Gatt conn for both Direct and Background");
    BTA_GATTC_CancelOpen(gatt_if_, address, true);
    BTA_GATTC_CancelOpen(gatt_if_, address, false);
    btif_storage_set_leaudio_autoconnect(address, false);

    log::info("{}, state: {}", address,
              bluetooth::common::ToString(leAudioDevice->GetConnectionState()));
    auto connection_state = leAudioDevice->GetConnectionState();
    switch (connection_state) {
      case DeviceConnectState::REMOVING:
        /* Just return, and let device disconnect */
        return;
      case DeviceConnectState::CONNECTED:
      case DeviceConnectState::CONNECTED_AUTOCONNECT_GETTING_READY:
      case DeviceConnectState::CONNECTED_BY_USER_GETTING_READY: {
        /* ACL exist in this case, disconnect and mark as removing */
        log::info("device group id {} active group id {}", leAudioDevice->group_id_,
                  active_group_id_);
        if (leAudioDevice->group_id_ == active_group_id_) {
          log::warn("Set device inactive before removing.");
          groupSetAndNotifyInactive();
        }
        Disconnect(address);
      }
        [[fallthrough]];
      case DeviceConnectState::DISCONNECTING:
      case DeviceConnectState::DISCONNECTING_AND_RECOVER:
        /* Device is disconnecting, just mark it shall be removed after all. */
        leAudioDevice->SetConnectionState(DeviceConnectState::REMOVING);
        return;
      case DeviceConnectState::CONNECTING_AUTOCONNECT:
        /* Fallthrough as for AUTOCONNECT it might be that device is doing direct connect
         * in case of previous connection timeout.
         */
      case DeviceConnectState::CONNECTING_BY_USER:
        BTA_GATTC_CancelOpen(gatt_if_, address, true);
        leAudioDevice->SetConnectionState(DeviceConnectState::DISCONNECTED);
        break;
      case DeviceConnectState::DISCONNECTED:
        /* Do nothing, just remove device  */
        break;
    }

    /* Remove the group assignment if not yet removed. It might happen that the
     * group module has already called the appropriate callback and we have
     * already removed the group assignment.
     */
    if (leAudioDevice->group_id_ != bluetooth::groups::kGroupUnknown) {
      auto group = aseGroups_.FindById(leAudioDevice->group_id_);
      group_remove_node(group, address, true);
    }

    leAudioDevices_.Remove(address);
  }

  void Connect(const RawAddress& address) override {
    log::info(": {}", address);

    LeAudioDevice* leAudioDevice = leAudioDevices_.FindByAddress(address);
    if (!leAudioDevice) {
      if (!BTM_IsLinkKeyKnown(address, BT_TRANSPORT_LE)) {
        log::error("Connecting  {} when not bonded", address);
        callbacks_->OnConnectionState(ConnectionState::DISCONNECTED, address);
        return;
      }
      leAudioDevices_.Add(address, DeviceConnectState::CONNECTING_BY_USER);
    } else {
      auto current_connect_state = leAudioDevice->GetConnectionState();
      if ((current_connect_state == DeviceConnectState::CONNECTED) ||
          (current_connect_state == DeviceConnectState::CONNECTING_BY_USER)) {
        log::error("Device {} is in invalid state: {}", leAudioDevice->address_,
                   bluetooth::common::ToString(current_connect_state));

        return;
      }

      if (leAudioDevice->group_id_ != bluetooth::groups::kGroupUnknown) {
        auto group = GetGroupIfEnabled(leAudioDevice->group_id_);
        if (!group) {
          log::warn("{}, trying to connect to disabled group id {}", address,
                    leAudioDevice->group_id_);
          callbacks_->OnConnectionState(ConnectionState::DISCONNECTED, address);
          return;
        }
      }

      leAudioDevice->SetConnectionState(DeviceConnectState::CONNECTING_BY_USER);

      bluetooth::le_audio::MetricsCollector::Get()->OnConnectionStateChanged(
              leAudioDevice->group_id_, address, ConnectionState::CONNECTING,
              bluetooth::le_audio::ConnectionStatus::SUCCESS);
    }

    BTA_GATTC_Open(gatt_if_, address, BTM_BLE_DIRECT_CONNECTION, false);
  }

  std::vector<RawAddress> GetGroupDevices(const int group_id) override {
    LeAudioDeviceGroup* group = aseGroups_.FindById(group_id);
    std::vector<RawAddress> all_group_device_addrs;

    if (group != nullptr) {
      LeAudioDevice* leAudioDevice = group->GetFirstDevice();
      while (leAudioDevice) {
        all_group_device_addrs.push_back(leAudioDevice->address_);
        leAudioDevice = group->GetNextDevice(leAudioDevice);
      };
    }

    return all_group_device_addrs;
  }

  /* Restore paired device from storage to recreate groups */
  void AddFromStorage(const RawAddress& address, bool autoconnect, int sink_audio_location,
                      int source_audio_location, int sink_supported_context_types,
                      int source_supported_context_types, const std::vector<uint8_t>& handles,
                      const std::vector<uint8_t>& sink_pacs,
                      const std::vector<uint8_t>& source_pacs, const std::vector<uint8_t>& ases,
                      const std::vector<uint8_t>& gmap) {
    LeAudioDevice* leAudioDevice = leAudioDevices_.FindByAddress(address);

    if (leAudioDevice) {
      log::error("Device is already loaded. Nothing to do.");
      return;
    }

    log::info(
            "restoring: {}, autoconnect {}, sink_audio_location: {}, "
            "source_audio_location: {}, sink_supported_context_types : 0x{:04x}, "
            "source_supported_context_types 0x{:04x}",
            address, autoconnect, sink_audio_location, source_audio_location,
            sink_supported_context_types, source_supported_context_types);

    leAudioDevices_.Add(address, DeviceConnectState::DISCONNECTED);
    leAudioDevice = leAudioDevices_.FindByAddress(address);

    int group_id =
            DeviceGroups::Get()->GetGroupId(address, bluetooth::le_audio::uuid::kCapServiceUuid);
    if (group_id != bluetooth::groups::kGroupUnknown) {
      group_add_node(group_id, address);
    }

    leAudioDevice->src_audio_locations_ = source_audio_location;
    leAudioDevice->snk_audio_locations_ = sink_audio_location;
    callbacks_->OnSinkAudioLocationAvailable(leAudioDevice->address_,
                                             leAudioDevice->snk_audio_locations_.to_ulong());

    BidirectionalPair<AudioContexts> supported_contexts = {
            .sink = AudioContexts(sink_supported_context_types),
            .source = AudioContexts(source_supported_context_types),
    };

    leAudioDevice->SetSupportedContexts(supported_contexts);

    /* Use same as supported ones for now. */
    leAudioDevice->SetAvailableContexts(supported_contexts);

    if (!DeserializeHandles(leAudioDevice, handles)) {
      log::warn("Could not load Handles");
    }

    /* Presence of PAC characteristic for a direction means support for that direction */
    if (leAudioDevice->src_audio_locations_hdls_.val_hdl != 0) {
      leAudioDevice->audio_directions_ |= bluetooth::le_audio::types::kLeAudioDirectionSource;
    }
    if (leAudioDevice->snk_audio_locations_hdls_.val_hdl != 0) {
      leAudioDevice->audio_directions_ |= bluetooth::le_audio::types::kLeAudioDirectionSink;
    }

    if (!DeserializeSinkPacs(leAudioDevice, sink_pacs)) {
      /* If PACs are invalid, just say whole cache is invalid */
      leAudioDevice->known_service_handles_ = false;
      log::warn("Could not load sink pacs");
    }

    if (!DeserializeSourcePacs(leAudioDevice, source_pacs)) {
      /* If PACs are invalid, just say whole cache is invalid */
      leAudioDevice->known_service_handles_ = false;
      log::warn("Could not load source pacs");
    }

    if (!DeserializeAses(leAudioDevice, ases)) {
      /* If ASEs are invalid, just say whole cache is invalid */
      leAudioDevice->known_service_handles_ = false;
      log::warn("Could not load ases");
    }

    if (gmap.size() != 0) {
      leAudioDevice->gmap_client_ = std::make_unique<GmapClient>(leAudioDevice->address_);
      if (!le_audio::DeserializeGmap(leAudioDevice->gmap_client_.get(), gmap)) {
        leAudioDevice->gmap_client_.reset();
        log::warn("Invalid GMAP storage for {}", leAudioDevice->address_);
      }
    }

    //For BT reboot cases, remotes need PACS discover.
    leAudioDevice->known_service_handles_ = false;
    btif_storage_leaudio_clear_service_data(address);

    leAudioDevice->autoconnect_flag_ = autoconnect;
    /* When adding from storage, make sure that autoconnect is used
     * by all the devices in the group.
     */
    leAudioDevices_.SetInitialGroupAutoconnectState(group_id, gatt_if_, reconnection_mode_,
                                                    autoconnect);
  }

  bool GetHandlesForStorage(const RawAddress& addr, std::vector<uint8_t>& out) {
    LeAudioDevice* leAudioDevice = leAudioDevices_.FindByAddress(addr);
    return SerializeHandles(leAudioDevice, out);
  }

  bool GetGmapForStorage(const RawAddress& addr, std::vector<uint8_t>& out) {
    LeAudioDevice* leAudioDevice = leAudioDevices_.FindByAddress(addr);
    return SerializeGmap(leAudioDevice->gmap_client_.get(), out);
  }

  bool GetSinkPacsForStorage(const RawAddress& addr, std::vector<uint8_t>& out) {
    LeAudioDevice* leAudioDevice = leAudioDevices_.FindByAddress(addr);
    return SerializeSinkPacs(leAudioDevice, out);
  }

  bool GetSourcePacsForStorage(const RawAddress& addr, std::vector<uint8_t>& out) {
    LeAudioDevice* leAudioDevice = leAudioDevices_.FindByAddress(addr);
    return SerializeSourcePacs(leAudioDevice, out);
  }

  bool GetAsesForStorage(const RawAddress& addr, std::vector<uint8_t>& out) {
    LeAudioDevice* leAudioDevice = leAudioDevices_.FindByAddress(addr);

    return SerializeAses(leAudioDevice, out);
  }

  void BackgroundConnectIfNeeded(LeAudioDevice* leAudioDevice) {
    if (!leAudioDevice->autoconnect_flag_) {
      log::debug("Device {} not in the background connect", leAudioDevice->address_);
      return;
    }
    AddToBackgroundConnectCheckGroupConnected(leAudioDevice);
  }

  void Disconnect(const RawAddress& address) override {
    log::info(": {}", address);
    LeAudioDevice* leAudioDevice = leAudioDevices_.FindByAddress(address);

    if (!leAudioDevice) {
      log::warn("leAudioDevice not connected ( {} )", address);
      callbacks_->OnConnectionState(ConnectionState::DISCONNECTED, address);
      return;
    }

    auto connection_state = leAudioDevice->GetConnectionState();
    log::info("{}, state: {}", address, bluetooth::common::ToString(connection_state));

    switch (connection_state) {
      case DeviceConnectState::CONNECTING_BY_USER:
        /* Timeout happen on the Java layer. Device probably not in the range.
         * Cancel just direct connection and keep background if it is there.
         */
        BTA_GATTC_CancelOpen(gatt_if_, address, true);
        /* If this is a device which is a part of the group which is connected,
         * lets start backgroup connect
         */
        BackgroundConnectIfNeeded(leAudioDevice);
        return;
      case DeviceConnectState::CONNECTED: {
        /* User is disconnecting the device, we shall remove the autoconnect
         * flag for this device and all others if not TA is used
         */
        /* If target announcement is used, do not remove autoconnect
         */
        bool remove_from_autoconnect =
                (reconnection_mode_ != BTM_BLE_BKG_CONNECT_TARGETED_ANNOUNCEMENTS);

        if (leAudioDevice->autoconnect_flag_ && remove_from_autoconnect) {
          log::info("Removing autoconnect flag for group_id {}", leAudioDevice->group_id_);

          /* Removes device from background connect */
          BTA_GATTC_CancelOpen(gatt_if_, address, false);
          btif_storage_set_leaudio_autoconnect(address, false);
          leAudioDevice->autoconnect_flag_ = false;
        }

        /* Make sure ACL is disconnected to avoid reconnecting immediately
         * when autoconnect with TA reconnection mechanism is used.
         */
        bool force_acl_disconnect = leAudioDevice->autoconnect_flag_;

        auto group = aseGroups_.FindById(leAudioDevice->group_id_);
        if (group) {
          /* Remove devices from auto connect mode */
          for (auto dev = group->GetFirstDevice(); dev; dev = group->GetNextDevice(dev)) {
            if (remove_from_autoconnect &&
                (dev->GetConnectionState() == DeviceConnectState::CONNECTING_AUTOCONNECT)) {
              btif_storage_set_leaudio_autoconnect(dev->address_, false);
              dev->autoconnect_flag_ = false;
              BTA_GATTC_CancelOpen(gatt_if_, dev->address_, false);
              dev->SetConnectionState(DeviceConnectState::DISCONNECTED);
            }
          }

          /* If group is Streaming or is in transition for Streaming - lets stop it
           * and mark device to disconnect when stream is closed
           */
          if (group->IsStreaming() || !group->IsReleasingOrIdle()) {
            log::debug("group_id {} needs to stop streaming before {} disconnection",
                       group->group_id_, leAudioDevice->address_);
            leAudioDevice->closing_stream_for_disconnection_ = true;
            groupStateMachine_->StopStream(group);
            return;
          }

          if (group->IsReleasing()) {
            log::debug("group_id {} needs to stop streaming before {} disconnection",
                       group->group_id_, leAudioDevice->address_);
            /* Stream is releasing, wait till it is completed and then disconnect ACL. */
            leAudioDevice->closing_stream_for_disconnection_ = true;
            return;
          }

          force_acl_disconnect &= group->IsEnabled();
        }

        DisconnectDevice(leAudioDevice, force_acl_disconnect);
      }
        return;
      case DeviceConnectState::CONNECTED_BY_USER_GETTING_READY:
        /* Timeout happen on the Java layer before native got ready with the
         * device */
        DisconnectDevice(leAudioDevice);
        return;
      case DeviceConnectState::CONNECTED_AUTOCONNECT_GETTING_READY:
        /* Java is not aware about autoconnect actions,
         * therefore this should not happen.
         */
        log::warn("Should not happen - disconnect device");
        DisconnectDevice(leAudioDevice);
        return;
      case DeviceConnectState::DISCONNECTED:
      case DeviceConnectState::DISCONNECTING:
      case DeviceConnectState::DISCONNECTING_AND_RECOVER:
      case DeviceConnectState::CONNECTING_AUTOCONNECT:
      case DeviceConnectState::REMOVING:
        log::warn("{}, invalid state {}", address, bluetooth::common::ToString(connection_state));
        return;
    }
  }

  void DisconnectDevice(LeAudioDevice* leAudioDevice, bool acl_force_disconnect = false,
                        bool recover = false) {
    if (leAudioDevice->conn_id_ == GATT_INVALID_CONN_ID) {
      return;
    }

    if (leAudioDevice->GetConnectionState() != DeviceConnectState::REMOVING) {
      leAudioDevice->SetConnectionState(DeviceConnectState::DISCONNECTING);
    }

    BtaGattQueue::Clean(leAudioDevice->conn_id_);

    /* Remote in bad state, force ACL Disconnection. */
    if (acl_force_disconnect) {
      leAudioDevice->DisconnectAcl();
      if (recover) {
        leAudioDevice->SetConnectionState(DeviceConnectState::DISCONNECTING_AND_RECOVER);
      }
    } else {
      BTA_GATTC_Close(leAudioDevice->conn_id_);
    }
  }

  void DeregisterNotifications(LeAudioDevice* leAudioDevice) {
    /* GATTC will omit not registered previously handles */
    for (auto pac_tuple : leAudioDevice->snk_pacs_) {
      BTA_GATTC_DeregisterForNotifications(gatt_if_, leAudioDevice->address_,
                                           std::get<0>(pac_tuple).val_hdl);
    }
    for (auto pac_tuple : leAudioDevice->src_pacs_) {
      BTA_GATTC_DeregisterForNotifications(gatt_if_, leAudioDevice->address_,
                                           std::get<0>(pac_tuple).val_hdl);
    }

    if (leAudioDevice->snk_audio_locations_hdls_.val_hdl != 0) {
      BTA_GATTC_DeregisterForNotifications(gatt_if_, leAudioDevice->address_,
                                           leAudioDevice->snk_audio_locations_hdls_.val_hdl);
    }
    if (leAudioDevice->src_audio_locations_hdls_.val_hdl != 0) {
      BTA_GATTC_DeregisterForNotifications(gatt_if_, leAudioDevice->address_,
                                           leAudioDevice->src_audio_locations_hdls_.val_hdl);
    }
    if (leAudioDevice->audio_avail_hdls_.val_hdl != 0) {
      BTA_GATTC_DeregisterForNotifications(gatt_if_, leAudioDevice->address_,
                                           leAudioDevice->audio_avail_hdls_.val_hdl);
    }
    if (leAudioDevice->audio_supp_cont_hdls_.val_hdl != 0) {
      BTA_GATTC_DeregisterForNotifications(gatt_if_, leAudioDevice->address_,
                                           leAudioDevice->audio_supp_cont_hdls_.val_hdl);
    }
    if (leAudioDevice->ctp_hdls_.val_hdl != 0) {
      BTA_GATTC_DeregisterForNotifications(gatt_if_, leAudioDevice->address_,
                                           leAudioDevice->ctp_hdls_.val_hdl);
    }

    for (struct ase& ase : leAudioDevice->ases_) {
      BTA_GATTC_DeregisterForNotifications(gatt_if_, leAudioDevice->address_, ase.hdls.val_hdl);
    }
  }

  void handleInitialCtpCccRead(LeAudioDevice* leAudioDevice, uint16_t len, uint8_t* value) {
    if (len != 2) {
      log::error("Could not read CCC for {}, disconnecting", leAudioDevice->address_);
      instance->Disconnect(leAudioDevice->address_);
      return;
    }

    uint16_t val = *(uint16_t*)value;
    if (val == 0) {
      log::warn("{} forgot CCC values. Re-subscribing", leAudioDevice->address_);
      RegisterKnownNotifications(leAudioDevice, false, true);
      return;
    }

    log::verbose("{}, ASCS ctp ccc: {:#x}", leAudioDevice->address_, val);
    connectionReady(leAudioDevice);
  }

  /* This is a generic read/notify/indicate handler for gatt. Here messages
   * are dispatched to correct elements e.g. ASEs, PACs, audio locations etc.
   */
  void LeAudioCharValueHandle(tCONN_ID conn_id, uint16_t hdl, uint16_t len, uint8_t* value,
                              bool notify = false) {
    LeAudioDevice* leAudioDevice = leAudioDevices_.FindByConnId(conn_id);
    struct ase* ase;

    if (!leAudioDevice) {
      log::error("no leAudioDevice assigned to connection id: {}", conn_id);
      return;
    }

    ase = leAudioDevice->GetAseByValHandle(hdl);
    LeAudioDeviceGroup* group = aseGroups_.FindById(leAudioDevice->group_id_);
    if (ase) {
      groupStateMachine_->ProcessGattNotifEvent(value, len, ase, leAudioDevice, group);
      return;
    }

    /* Initial CCC read to check if remote device properly keeps CCC values */
    if (hdl == leAudioDevice->ctp_hdls_.ccc_hdl) {
      handleInitialCtpCccRead(leAudioDevice, len, value);
      return;
    }

    auto snk_pac_ent =
            std::find_if(leAudioDevice->snk_pacs_.begin(), leAudioDevice->snk_pacs_.end(),
                         [&hdl](auto& pac_ent) { return std::get<0>(pac_ent).val_hdl == hdl; });
    if (snk_pac_ent != leAudioDevice->snk_pacs_.end()) {
      std::vector<struct bluetooth::le_audio::types::acs_ac_record> pac_recs;

      /* Guard consistency of PAC records structure */
      if (!bluetooth::le_audio::client_parser::pacs::ParsePacs(pac_recs, len, value)) {
        return;
      }

      log::info("Registering sink PACs");
      leAudioDevice->RegisterPACs(&std::get<1>(*snk_pac_ent), &pac_recs);

      /* Cached audio set configurations should be considered invalid when
       * PACs are updated.
       */
      if (group) {
        /* Changes in PAC record channel counts may change the strategy */
        group->InvalidateGroupStrategy();
        group->InvalidateCachedConfigurations();
      }
      if (notify) {
        btif_storage_leaudio_update_pacs_bin(leAudioDevice->address_);
      }
      return;
    }

    auto src_pac_ent =
            std::find_if(leAudioDevice->src_pacs_.begin(), leAudioDevice->src_pacs_.end(),
                         [&hdl](auto& pac_ent) { return std::get<0>(pac_ent).val_hdl == hdl; });
    if (src_pac_ent != leAudioDevice->src_pacs_.end()) {
      std::vector<struct bluetooth::le_audio::types::acs_ac_record> pac_recs;

      /* Guard consistency of PAC records structure */
      if (!bluetooth::le_audio::client_parser::pacs::ParsePacs(pac_recs, len, value)) {
        return;
      }

      log::info("Registering source PACs");
      leAudioDevice->RegisterPACs(&std::get<1>(*src_pac_ent), &pac_recs);

      /* Cached audio set configurations should be considered invalid when
       * PACs are updated.
       */
      if (group) {
        /* Changes in PAC record channel counts may change the strategy */
        group->InvalidateGroupStrategy();
        group->InvalidateCachedConfigurations();
      }
      if (notify) {
        btif_storage_leaudio_update_pacs_bin(leAudioDevice->address_);
      }
      return;
    }

    if (hdl == leAudioDevice->snk_audio_locations_hdls_.val_hdl) {
      AudioLocations snk_audio_locations;

      bluetooth::le_audio::client_parser::pacs::ParseAudioLocations(snk_audio_locations, len,
                                                                    value);

      /* Value may not change */
      if ((leAudioDevice->audio_directions_ & bluetooth::le_audio::types::kLeAudioDirectionSink) &&
          (leAudioDevice->snk_audio_locations_ ^ snk_audio_locations).none()) {
        return;
      }

      /* Presence of PAC characteristic for source means support for source
       * audio location. Value of 0x00000000 means mono/unspecified
       */
      leAudioDevice->audio_directions_ |= bluetooth::le_audio::types::kLeAudioDirectionSink;
      leAudioDevice->snk_audio_locations_ = snk_audio_locations;

      callbacks_->OnSinkAudioLocationAvailable(leAudioDevice->address_,
                                               snk_audio_locations.to_ulong());

      if (notify) {
        btif_storage_set_leaudio_audio_location(leAudioDevice->address_,
                                                leAudioDevice->snk_audio_locations_.to_ulong(),
                                                leAudioDevice->src_audio_locations_.to_ulong());
        if (group && group->IsReleasingOrIdle()) {
          UpdateLocationsAndContextsAvailability(group);
        }
      }
    } else if (hdl == leAudioDevice->src_audio_locations_hdls_.val_hdl) {
      AudioLocations src_audio_locations;

      bluetooth::le_audio::client_parser::pacs::ParseAudioLocations(src_audio_locations, len,
                                                                    value);

      /* Value may not change */
      if ((leAudioDevice->audio_directions_ &
           bluetooth::le_audio::types::kLeAudioDirectionSource) &&
          (leAudioDevice->src_audio_locations_ ^ src_audio_locations).none()) {
        return;
      }

      /* Presence of PAC characteristic for source means support for source
       * audio location. Value of 0x00000000 means mono/unspecified
       */
      leAudioDevice->audio_directions_ |= bluetooth::le_audio::types::kLeAudioDirectionSource;
      leAudioDevice->src_audio_locations_ = src_audio_locations;

      if (notify) {
        btif_storage_set_leaudio_audio_location(leAudioDevice->address_,
                                                leAudioDevice->snk_audio_locations_.to_ulong(),
                                                leAudioDevice->src_audio_locations_.to_ulong());
        if (group && group->IsReleasingOrIdle()) {
          UpdateLocationsAndContextsAvailability(group);
        }
      }
    } else if (hdl == leAudioDevice->audio_avail_hdls_.val_hdl) {
      BidirectionalPair<AudioContexts> contexts;
      if (!bluetooth::le_audio::client_parser::pacs::ParseAvailableAudioContexts(contexts, len,
                                                                                 value)) {
        return;
      }

      leAudioDevice->SetAvailableContexts(contexts);
      btif_storage_set_leaudio_supported_context_types(
          leAudioDevice->address_, contexts.sink.value(),
          contexts.source.value());
      if (!group) {
        return;
      }

      if (group->IsInTransition()) {
        /* Group is in transition.
         * if group is going to stream, schedule attaching the device to the
         * group.
         */

        if (group->GetTargetState() == AseState::BTA_LE_AUDIO_ASE_STATE_STREAMING) {
          AttachToStreamingGroupIfNeeded(leAudioDevice);
        }
        return;
      }

      if (!group->IsStreaming()) {
        /* Group is not streaming. Device does not have to be attach to the
         * stream, and we can update context availability for the group
         */
        UpdateLocationsAndContextsAvailability(group);
        return;
      }

      AttachToStreamingGroupIfNeeded(leAudioDevice);

    } else if (hdl == leAudioDevice->audio_supp_cont_hdls_.val_hdl) {
      BidirectionalPair<AudioContexts> supp_audio_contexts;
      if (bluetooth::le_audio::client_parser::pacs::ParseSupportedAudioContexts(supp_audio_contexts,
                                                                                len, value)) {
        /* Just store if for now */
        leAudioDevice->SetSupportedContexts(supp_audio_contexts);
      }
    } else if (hdl == leAudioDevice->ctp_hdls_.val_hdl) {
      groupStateMachine_->ProcessGattCtpNotification(group, value, len);
    } else if (hdl == leAudioDevice->tmap_role_hdl_) {
      bluetooth::le_audio::client_parser::tmap::ParseTmapRole(leAudioDevice->tmap_role_, len,
                                                              value);
    } else if (leAudioDevice->gmap_client_ != nullptr && GmapClient::IsGmapClientEnabled() &&
               hdl == leAudioDevice->gmap_client_->getRoleHandle()) {
      leAudioDevice->gmap_client_->parseAndSaveGmapRole(len, value);
      btif_storage_leaudio_update_gmap_bin(leAudioDevice->address_);
    } else if (leAudioDevice->gmap_client_ != nullptr && GmapClient::IsGmapClientEnabled() &&
               hdl == leAudioDevice->gmap_client_->getUGTFeatureHandle()) {
      leAudioDevice->gmap_client_->parseAndSaveUGTFeature(len, value);
      btif_storage_leaudio_update_gmap_bin(leAudioDevice->address_);
    } else {
      log::error("Unknown attribute read: 0x{:x}", hdl);
    }
  }

  void OnGattReadRsp(tCONN_ID conn_id, tGATT_STATUS /*status*/, uint16_t hdl, uint16_t len,
                     uint8_t* value, void* /*data*/) {
    LeAudioCharValueHandle(conn_id, hdl, len, value);
  }

  LeAudioDeviceGroup* GetGroupIfEnabled(int group_id) {
    auto group = aseGroups_.FindById(group_id);
    if (group == nullptr) {
      log::info("Group {} does not exist", group_id);
      return nullptr;
    }
    if (!group->IsEnabled()) {
      log::info("Group {} is disabled", group_id);
      return nullptr;
    }
    return group;
  }

  void AddToBackgroundConnectCheckGroupConnected(LeAudioDevice* leAudioDevice) {
    /* If device belongs to streaming group, add it on allow list */
    auto address = leAudioDevice->address_;
    auto group = GetGroupIfEnabled(leAudioDevice->group_id_);
    if (group == nullptr) {
      log::info("Group {} is invalid or disabled", leAudioDevice->group_id_);
      return;
    }

    leAudioDevice->SetConnectionState(DeviceConnectState::CONNECTING_AUTOCONNECT);

    /* Cancel previous bakcground connect */
    BTA_GATTC_CancelOpen(gatt_if_, address, false);
    if (group->IsAnyDeviceConnected()) {
      log::info("Group {} in connected state. Adding {} to allow list", leAudioDevice->group_id_,
                address);
      BTA_GATTC_Open(gatt_if_, address, BTM_BLE_BKG_CONNECT_ALLOW_LIST, false);
    } else {
      log::info("Adding {} to background connect (default reconnection_mode (0x{:02x}))", address,
                reconnection_mode_);
      BTA_GATTC_Open(gatt_if_, address, reconnection_mode_, false);
    }
  }

  void OnGattConnected(tGATT_STATUS status, tCONN_ID conn_id, tGATT_IF /*client_if*/,
                       RawAddress address, tBT_TRANSPORT transport, uint16_t mtu) {
    LeAudioDevice* leAudioDevice = leAudioDevices_.FindByAddress(address);

    log::info("{}, conn_id=0x{:04x}, transport={}, status={} (0x{:02x})", address, conn_id,
              bt_transport_text(transport), gatt_status_text(status), status);

    if (transport != BT_TRANSPORT_LE) {
      log::warn("Only LE connection is allowed (transport {})", bt_transport_text(transport));
      BTA_GATTC_Close(conn_id);
      return;
    }

    if (!leAudioDevice) {
      return;
    }

    if (leAudioDevice->conn_id_ != GATT_INVALID_CONN_ID) {
      log::debug("Already connected {}, conn_id=0x{:04x}", address, leAudioDevice->conn_id_);
      return;
    }

    if (status != GATT_SUCCESS) {
      /* Clear current connection request and let it be set again if needed */
      BTA_GATTC_CancelOpen(gatt_if_, address, false);

      /* autoconnect connection failed, that's ok */
      if (status != GATT_ILLEGAL_PARAMETER &&
          (leAudioDevice->GetConnectionState() == DeviceConnectState::CONNECTING_AUTOCONNECT ||
           leAudioDevice->autoconnect_flag_)) {
        log::info("Device not available now, do background connect.");
        leAudioDevice->SetConnectionState(DeviceConnectState::DISCONNECTED);
        AddToBackgroundConnectCheckGroupConnected(leAudioDevice);
        return;
      }

      leAudioDevice->SetConnectionState(DeviceConnectState::DISCONNECTED);

      log::error("Failed to connect to LeAudio leAudioDevice, status: 0x{:02x}", status);
      callbacks_->OnConnectionState(ConnectionState::DISCONNECTED, address);
      bluetooth::le_audio::MetricsCollector::Get()->OnConnectionStateChanged(
              leAudioDevice->group_id_, address, ConnectionState::CONNECTED,
              bluetooth::le_audio::ConnectionStatus::FAILED);
      return;
    }

    if (leAudioDevice->group_id_ != bluetooth::groups::kGroupUnknown) {
      auto group = GetGroupIfEnabled(leAudioDevice->group_id_);
      if (group == nullptr) {
        BTA_GATTC_CancelOpen(gatt_if_, address, false);

        log::warn("LeAudio profile is disabled for group_id: {}. {} is not connected",
                  leAudioDevice->group_id_, address);
        return;
      }
    }

    leAudioDevice->conn_id_ = conn_id;
    leAudioDevice->mtu_ = mtu;
    if (com::android::bluetooth::flags::gatt_queue_cleanup_connected()) {
      BtaGattQueue::Clean(conn_id);
    }

    /* Remove device from the background connect (it might be either Allow list
     * or TA) and add it again with reconnection_mode_. In case it is TA, we are
     * sure that device will not be in the allow list for other applications
     * which are using background connect.
     */
    BTA_GATTC_CancelOpen(gatt_if_, address, false);
    BTA_GATTC_Open(gatt_if_, address, reconnection_mode_, false);

    if (bluetooth::shim::GetController()->SupportsBle2mPhy()) {
      log::info("{} set preferred PHY to 2M", address);
      get_btm_client_interface().ble.BTM_BleSetPhy(address, PHY_LE_2M, PHY_LE_2M, 0);
    }

    get_btm_client_interface().peer.BTM_RequestPeerSCA(leAudioDevice->address_, transport);

    if (leAudioDevice->GetConnectionState() == DeviceConnectState::CONNECTING_AUTOCONNECT) {
      leAudioDevice->SetConnectionState(DeviceConnectState::CONNECTED_AUTOCONNECT_GETTING_READY);
    } else {
      leAudioDevice->SetConnectionState(DeviceConnectState::CONNECTED_BY_USER_GETTING_READY);
    }

    /* Check if the device is in allow list and update the flag */
    leAudioDevice->UpdateDeviceAllowlistFlag();
    if (BTM_SecIsLeSecurityPending(address)) {
      /* if security collision happened, wait for encryption done
       * (BTA_GATTC_ENC_CMPL_CB_EVT) */
      log::warn("{} Security Collision. Security is not completed", address);
      return;
    }

    /* verify bond */
    if (BTM_IsEncrypted(address, BT_TRANSPORT_LE)) {
      /* if link has been encrypted */
      OnEncryptionComplete(address, tBTM_STATUS::BTM_SUCCESS);
      return;
    }

    tBTM_STATUS result =
            BTM_SetEncryption(address, BT_TRANSPORT_LE, nullptr, nullptr, BTM_BLE_SEC_ENCRYPT);

    log::info("Encryption required for {}. Request result: 0x{:02x}", address, result);

    if (result == tBTM_STATUS::BTM_ERR_KEY_MISSING) {
      log::error("Link key unknown for {}, disconnect profile", address);
      bluetooth::le_audio::MetricsCollector::Get()->OnConnectionStateChanged(
              leAudioDevice->group_id_, address, ConnectionState::CONNECTED,
              bluetooth::le_audio::ConnectionStatus::FAILED);

      /* If link cannot be enctypted, disconnect profile */
      BTA_GATTC_Close(conn_id);
    }
  }

  void RegisterKnownNotifications(LeAudioDevice* leAudioDevice, bool gatt_register,
                                  bool write_ccc) {
    log::info("device: {}", leAudioDevice->address_);

    if (leAudioDevice->ctp_hdls_.val_hdl == 0) {
      log::error("Control point characteristic is mandatory - disconnecting device {}",
                 leAudioDevice->address_);
      DisconnectDevice(leAudioDevice);
      return;
    }

    /* GATTC will omit not registered previously handles */
    for (auto pac_tuple : leAudioDevice->snk_pacs_) {
      subscribe_for_notification(leAudioDevice->conn_id_, leAudioDevice->address_,
                                 std::get<0>(pac_tuple), gatt_register, write_ccc);
    }
    for (auto pac_tuple : leAudioDevice->src_pacs_) {
      subscribe_for_notification(leAudioDevice->conn_id_, leAudioDevice->address_,
                                 std::get<0>(pac_tuple), gatt_register, write_ccc);
    }

    if (leAudioDevice->snk_audio_locations_hdls_.val_hdl != 0) {
      subscribe_for_notification(leAudioDevice->conn_id_, leAudioDevice->address_,
                                 leAudioDevice->snk_audio_locations_hdls_, gatt_register,
                                 write_ccc);
    }
    if (leAudioDevice->src_audio_locations_hdls_.val_hdl != 0) {
      subscribe_for_notification(leAudioDevice->conn_id_, leAudioDevice->address_,
                                 leAudioDevice->src_audio_locations_hdls_, gatt_register,
                                 write_ccc);
    }

    if (leAudioDevice->audio_avail_hdls_.val_hdl != 0) {
      subscribe_for_notification(leAudioDevice->conn_id_, leAudioDevice->address_,
                                 leAudioDevice->audio_avail_hdls_, gatt_register, write_ccc);
    }

    if (leAudioDevice->audio_supp_cont_hdls_.val_hdl != 0) {
      subscribe_for_notification(leAudioDevice->conn_id_, leAudioDevice->address_,
                                 leAudioDevice->audio_supp_cont_hdls_, gatt_register, write_ccc);
    }

    for (struct ase& ase : leAudioDevice->ases_) {
      subscribe_for_notification(leAudioDevice->conn_id_, leAudioDevice->address_, ase.hdls,
                                 gatt_register, write_ccc);
    }

    subscribe_for_notification(leAudioDevice->conn_id_, leAudioDevice->address_,
                               leAudioDevice->ctp_hdls_, gatt_register, write_ccc);
  }

  void changeMtuIfPossible(LeAudioDevice* leAudioDevice) {
    if (leAudioDevice->mtu_ == GATT_DEF_BLE_MTU_SIZE) {
      log::info("Configure MTU");
      /* Use here kBapMinimumAttMtu, because we know that GATT will request
       * default ATT MTU anyways. We also know that GATT will use this
       * kBapMinimumAttMtu as an input for Data Length Update procedure in the controller.
       */
      BtaGattQueue::ConfigureMtu(leAudioDevice->conn_id_, kBapMinimumAttMtu);
    }
  }

  void ReadMustHaveAttributesOnReconnect(LeAudioDevice* leAudioDevice) {
    bool is_eatt_supported = gatt_profile_get_eatt_support_by_conn_id(leAudioDevice->conn_id_);

    log::verbose("{}, eatt supported {}", leAudioDevice->address_, is_eatt_supported);
    /* Here we read
     * 1) ASCS Control Point CCC descriptor in order to validate proper
     *    behavior of remote device which should store CCC values for bonded device.
     * 2) Available Context Types which normally should be notified by the server,
     *    but since it is crucial for proper streaming experiance, and in the same time
     *    it can change very often which, as we observed, might lead to not being sent by
     *    remote devices
     */
    if (/*!com::android::bluetooth::flags::le_ase_read_multiple_variable()*/ true || !is_eatt_supported) {
      BtaGattQueue::ReadCharacteristic(leAudioDevice->conn_id_,
                                       leAudioDevice->audio_avail_hdls_.val_hdl,
                                       OnGattReadRspStatic, NULL);
      BtaGattQueue::ReadCharacteristic(leAudioDevice->conn_id_, leAudioDevice->ctp_hdls_.ccc_hdl,
                                       OnGattReadRspStatic, NULL);
    } else {
      tBTA_GATTC_MULTI multi_read = {.num_attr = 2,
                                     .handles = {leAudioDevice->audio_avail_hdls_.val_hdl,
                                                 leAudioDevice->ctp_hdls_.ccc_hdl}};

      BtaGattQueue::ReadMultiCharacteristic(leAudioDevice->conn_id_, multi_read,
                                            OnGattReadMultiRspStatic, NULL);
    }
  }

  void OnEncryptionComplete(const RawAddress& address, tBTM_STATUS status) {
    log::info("{} status 0x{:02x}", address, status);
    LeAudioDevice* leAudioDevice = leAudioDevices_.FindByAddress(address);
    if (leAudioDevice == NULL || (leAudioDevice->conn_id_ == GATT_INVALID_CONN_ID)) {
      log::warn("Skipping device which is {}",
                leAudioDevice ? " not connected by service." : " null");
      return;
    }

    if (status != tBTM_STATUS::BTM_SUCCESS) {
      log::error("Encryption failed status: {}", btm_status_text(status));
      if (leAudioDevice->GetConnectionState() ==
          DeviceConnectState::CONNECTED_BY_USER_GETTING_READY) {
        callbacks_->OnConnectionState(ConnectionState::DISCONNECTED, address);
        bluetooth::le_audio::MetricsCollector::Get()->OnConnectionStateChanged(
                leAudioDevice->group_id_, address, ConnectionState::CONNECTED,
                bluetooth::le_audio::ConnectionStatus::FAILED);
      }

      leAudioDevice->SetConnectionState(DeviceConnectState::DISCONNECTING);

      BTA_GATTC_Close(leAudioDevice->conn_id_);
      return;
    }

    if (leAudioDevice->encrypted_) {
      log::info("link already encrypted, nothing to do");
      return;
    }

    /* If PHY update did not succeed after ACL connection, which can happen
     * when remote feature read was not that quick, lets try to change phy here
     * one more time
     */
    if (!leAudioDevice->acl_phy_update_done_ &&
        bluetooth::shim::GetController()->SupportsBle2mPhy()) {
      log::info("{} set preferred PHY to 2M", leAudioDevice->address_);
      get_btm_client_interface().ble.BTM_BleSetPhy(address, PHY_LE_2M, PHY_LE_2M, 0);
    }

    changeMtuIfPossible(leAudioDevice);

    leAudioDevice->encrypted_ = true;

    /* If we know services, register for notifications */
    if (leAudioDevice->known_service_handles_) {
      /* This registration will do subscribtion in local GATT as we
       * assume remote device keeps bonded CCC values.
       */
      RegisterKnownNotifications(leAudioDevice, true, false);
      ReadMustHaveAttributesOnReconnect(leAudioDevice);
    }

    /* If we know services and read is not ongoing, this is reconnection and
     * just notify connected  */
    if (leAudioDevice->known_service_handles_ && !leAudioDevice->notify_connected_after_read_) {
      log::info("Wait for CCC registration and MTU change request");
      return;
    }

    BTA_GATTC_ServiceSearchRequest(leAudioDevice->conn_id_,
                                   bluetooth::le_audio::uuid::kPublishedAudioCapabilityServiceUuid);
  }

  void checkGroupConnectionStateAfterMemberDisconnect(int group_id) {
    /* This is fired t=kGroupConnectedWatchDelayMs after group member
     * got disconnected while either group members were connected.
     * We want to check here if there is any group member connected.
     * If so we should add other group members to allow list for better
     * reconnection experience. If  all group members are disconnected
     * i e.g. devices intentionally disconnected for other
     * purposes like pairing with other device, then we do nothing here and
     * device stay on the default reconnection policy (i.e. targeted
     * announcements)
     */
    auto group = aseGroups_.FindById(group_id);
    if (group == nullptr) {
      log::info("Group {} is destroyed.", group_id);
      return;
    }

    if (!group->IsAnyDeviceConnected()) {
      log::info("Group {} is not connected", group_id);
      /* Make sure all devices are in the default reconnection mode */
      group->ApplyReconnectionMode(gatt_if_, reconnection_mode_);
      return;
    }

    /* if group is still connected, make sure that other not connected
     * set members are in the allow list for the quick reconnect.
     * E.g. for the earbud case, probably one of the earbud is in the case now.
     */
    group->AddToAllowListNotConnectedGroupMembers(gatt_if_);
  }

  void scheduleGroupConnectedCheck(int group_id) {
    log::info("Schedule group_id {} connected check.", group_id);
    do_in_main_thread_delayed(
            base::BindOnce(&LeAudioClientImpl::checkGroupConnectionStateAfterMemberDisconnect,
                           weak_factory_.GetWeakPtr(), group_id),
            std::chrono::milliseconds(kGroupConnectedWatchDelayMs));
  }

  void autoConnect(RawAddress address) {
    auto leAudioDevice = leAudioDevices_.FindByAddress(address);
    if (leAudioDevice == nullptr) {
      log::warn("Device {} not valid anymore", address);
      return;
    }

    BackgroundConnectIfNeeded(leAudioDevice);
  }

  void scheduleAutoConnect(RawAddress& address) {
    log::info("Schedule auto connect {}", address);
    do_in_main_thread_delayed(
            base::BindOnce(&LeAudioClientImpl::autoConnect, weak_factory_.GetWeakPtr(), address),
            std::chrono::milliseconds(kAutoConnectAfterOwnDisconnectDelayMs));
  }

  void recoveryReconnect(RawAddress address) {
    log::info("Reconnecting to {} after timeout on state machine.", address);
    LeAudioDevice* leAudioDevice = leAudioDevices_.FindByAddress(address);

    if (leAudioDevice == nullptr ||
        leAudioDevice->GetConnectionState() != DeviceConnectState::DISCONNECTING_AND_RECOVER) {
      log::warn("Device {}, not interested in recovery connect anymore", address);
      return;
    }

    auto group = GetGroupIfEnabled(leAudioDevice->group_id_);

    if (group != nullptr) {
      leAudioDevice->SetConnectionState(DeviceConnectState::CONNECTING_AUTOCONNECT);
      BTA_GATTC_Open(gatt_if_, address, BTM_BLE_DIRECT_CONNECTION, false);
    } else {
      leAudioDevice->SetConnectionState(DeviceConnectState::DISCONNECTED);
    }
  }

  void scheduleRecoveryReconnect(RawAddress& address) {
    log::info("Schedule reconnecting to {} after timeout on state machine.", address);
    do_in_main_thread_delayed(base::BindOnce(&LeAudioClientImpl::recoveryReconnect,
                                             weak_factory_.GetWeakPtr(), address),
                              std::chrono::milliseconds(kRecoveryReconnectDelayMs));
  }

  void checkIfGroupMember(RawAddress address) {
    log::info("checking being a group member: {}", address);
    LeAudioDevice* leAudioDevice = leAudioDevices_.FindByAddress(address);

    if (leAudioDevice == nullptr) {
      log::warn("Device {}, probably removed", address);
      return;
    }

    if (leAudioDevice->group_id_ == bluetooth::groups::kGroupUnknown) {
      disconnectInvalidDevice(leAudioDevice, ", device not a valid group member",
                              LeAudioHealthDeviceStatType::INVALID_CSIS);
      return;
    }
  }

  /* This is called, when CSIS native module is about to add device to the
   * group once the CSIS service will be verified on the remote side.
   * After some time (kCsisGroupMemberDelayMs)  a checkIfGroupMember will be
   * called and will verify if the remote device has a group_id properly set.
   * if not, it means there is something wrong with CSIS service on the remote
   * side.
   */
  void scheduleGuardForCsisAdd(RawAddress& address) {
    log::info("Schedule reconnecting to {} after timeout on state machine.", address);
    do_in_main_thread_delayed(base::BindOnce(&LeAudioClientImpl::checkIfGroupMember,
                                             weak_factory_.GetWeakPtr(), address),
                              std::chrono::milliseconds(kCsisGroupMemberDelayMs));
  }

  void OnGattDisconnected(tCONN_ID conn_id, tGATT_IF /*client_if*/, RawAddress address,
                          tGATT_DISCONN_REASON reason) {
    log::info("OnGattDisconnected");
    LeAudioDevice* leAudioDevice = leAudioDevices_.FindByConnId(conn_id);

    if (!leAudioDevice) {
      log::error(", skipping unknown leAudioDevice, address: {}", address);
      return;
    }

    leAudioDevice->acl_asymmetric_ = false;
    BtaGattQueue::Clean(leAudioDevice->conn_id_);
    LeAudioDeviceGroup* group = aseGroups_.FindById(leAudioDevice->group_id_);

    DeregisterNotifications(leAudioDevice);

    callbacks_->OnConnectionState(ConnectionState::DISCONNECTED, address);
    leAudioDevice->conn_id_ = GATT_INVALID_CONN_ID;
    leAudioDevice->mtu_ = 0;
    leAudioDevice->closing_stream_for_disconnection_ = false;
    leAudioDevice->encrypted_ = false;
    leAudioDevice->acl_phy_update_done_ = false;

    log::info("Remove service data, addr: {}", address);
    leAudioDevice->known_service_handles_ = false;
    btif_storage_leaudio_clear_service_data(address);

    auto connection_state = leAudioDevice->GetConnectionState();

    leAudioDevice->SetConnectionState(DeviceConnectState::DISCONNECTED);

    groupStateMachine_->ProcessHciNotifAclDisconnected(group, leAudioDevice);

    bluetooth::le_audio::MetricsCollector::Get()->OnConnectionStateChanged(
            leAudioDevice->group_id_, address, ConnectionState::DISCONNECTED,
            bluetooth::le_audio::ConnectionStatus::SUCCESS);

    if (connection_state == DeviceConnectState::REMOVING) {
      if (leAudioDevice->group_id_ != bluetooth::groups::kGroupUnknown) {
        auto group = aseGroups_.FindById(leAudioDevice->group_id_);
        group_remove_node(group, address, true);
      }
      leAudioDevices_.Remove(address);
      return;
    }

    log::info("{}, autoconnect {}, reason 0x{:02x}, connection state {}", leAudioDevice->address_,
              leAudioDevice->autoconnect_flag_, reason,
              bluetooth::common::ToString(connection_state));

    if (connection_state == DeviceConnectState::DISCONNECTING_AND_RECOVER) {
      /* We are back after disconnecting device which was in a bad state.
       * lets try to reconnected - 30 sec with direct connect and later fallback
       * to default background reconnection mode.
       * Since GATT notifies us before ACL was dropped, let's wait a bit
       * before we do reconnect.
       *
       * Also, make sure that device has state which allows to do recover
       */
      leAudioDevice->SetConnectionState(DeviceConnectState::DISCONNECTING_AND_RECOVER);
      scheduleRecoveryReconnect(address);
      return;
    }

    /* Attempt background re-connect if disconnect was not initiated locally
     * or if autoconnect is set and device got disconnected because of some
     * issues
     */
    if (group == nullptr || !group->IsEnabled()) {
      log::error("Group id {} ({}) disabled or null", leAudioDevice->group_id_,
                 std::format_ptr(group));
      return;
    }

    if (reason == GATT_CONN_TERMINATE_LOCAL_HOST) {
      if (leAudioDevice->autoconnect_flag_) {
        /* In this case ACL might not yet been disconnected */
        scheduleAutoConnect(address);
      }
      return;
    }

    /* Remote disconnects from us or Timeout happens */
    /* In this case ACL is disconnected */
    if (reason == GATT_CONN_TIMEOUT) {
      leAudioDevice->SetConnectionState(DeviceConnectState::CONNECTING_AUTOCONNECT);

      /* If timeout try to reconnect for 30 sec.*/
      BTA_GATTC_Open(gatt_if_, address, BTM_BLE_DIRECT_CONNECTION, false);
      return;
    }

    /* In other disconnect resons we act based on the autoconnect_flag_ */
    if (leAudioDevice->autoconnect_flag_) {
      if (group->IsAnyDeviceConnected()) {
        /* If all set is disconnecting, let's give it some time.
         * If not all get disconnected, and there will be group member
         * connected we want to put disconnected devices to allow list
         */
        scheduleGroupConnectedCheck(leAudioDevice->group_id_);
      } else {
        group->ApplyReconnectionMode(gatt_if_, reconnection_mode_);
      }
    }
  }

  bool subscribe_for_notification(tCONN_ID conn_id, const RawAddress& address,
                                  struct bluetooth::le_audio::types::hdl_pair handle_pair,
                                  bool gatt_register = true, bool write_ccc = true) {
    std::vector<uint8_t> value(2);
    uint8_t* ptr = value.data();
    uint16_t handle = handle_pair.val_hdl;
    uint16_t ccc_handle = handle_pair.ccc_hdl;

    log::info("conn id {}, gatt_register: {}, write_ccc: {}", conn_id, gatt_register, write_ccc);
    if (gatt_register &&
        BTA_GATTC_RegisterForNotifications(gatt_if_, address, handle) != GATT_SUCCESS) {
      log::error("cannot register for notification: {}", static_cast<int>(handle));
      return false;
    }

    if (write_ccc == false) {
      log::verbose("CCC is not written to {} (0x{:04x}), handle 0x{:04x}", address, conn_id,
                   ccc_handle);
      return true;
    }

    UINT16_TO_STREAM(ptr, GATT_CHAR_CLIENT_CONFIG_NOTIFICATION);

    BtaGattQueue::WriteDescriptor(
            conn_id, ccc_handle, std::move(value), GATT_WRITE,
            [](tCONN_ID conn_id, tGATT_STATUS status, uint16_t handle, uint16_t /*len*/,
               const uint8_t* /*value*/, void* data) {
              if (instance) {
                instance->OnGattWriteCcc(conn_id, status, handle, data);
              }
            },
            nullptr);
    return true;
  }

  /* Find the handle for the client characteristics configuration of a given
   * characteristics.
   */
  uint16_t find_ccc_handle(const gatt::Characteristic& charac) {
    auto iter = std::find_if(charac.descriptors.begin(), charac.descriptors.end(),
                             [](const auto& desc) {
                               return desc.uuid == Uuid::From16Bit(GATT_UUID_CHAR_CLIENT_CONFIG);
                             });

    return iter == charac.descriptors.end() ? 0 : (*iter).handle;
  }

  void ClearDeviceInformationAndStartSearch(LeAudioDevice* leAudioDevice) {
    if (!leAudioDevice) {
      log::warn("leAudioDevice is null");
      return;
    }

    log::info("{}", leAudioDevice->address_);

    if (leAudioDevice->known_service_handles_ == false) {
      log::debug("Database already invalidated");
      return;
    }

    leAudioDevice->known_service_handles_ = false;
    leAudioDevice->csis_member_ = false;
    BtaGattQueue::Clean(leAudioDevice->conn_id_);
    DeregisterNotifications(leAudioDevice);

    if (leAudioDevice->GetConnectionState() == DeviceConnectState::CONNECTED) {
      leAudioDevice->SetConnectionState(DeviceConnectState::CONNECTED_BY_USER_GETTING_READY);
    }

    btif_storage_leaudio_clear_service_data(leAudioDevice->address_);

    BTA_GATTC_ServiceSearchRequest(leAudioDevice->conn_id_,
                                   bluetooth::le_audio::uuid::kPublishedAudioCapabilityServiceUuid);
  }

  void OnServiceChangeEvent(const RawAddress& address) {
    LeAudioDevice* leAudioDevice = leAudioDevices_.FindByAddress(address);
    if (!leAudioDevice) {
      log::warn("Skipping unknown leAudioDevice {} ({})", address, std::format_ptr(leAudioDevice));
      return;
    }

    if (leAudioDevice->conn_id_ != GATT_INVALID_CONN_ID) {
      ClearDeviceInformationAndStartSearch(leAudioDevice);
      return;
    }

    /* If device is not connected, just clear the handle information and this
     * will trigger service search onGattConnected */
    leAudioDevice->known_service_handles_ = false;
    btif_storage_leaudio_clear_service_data(address);
  }

  void OnMtuChanged(tCONN_ID conn_id, uint16_t mtu) {
    LeAudioDevice* leAudioDevice = leAudioDevices_.FindByConnId(conn_id);
    if (!leAudioDevice) {
      log::debug("Unknown connectect id {}", conn_id);
      return;
    }

    /**
     * BAP 1.01. 3.6.1
     * ATT and EATT transport requirements
     * The Unicast Client shall support a minimum ATT_MTU of 64 octets for one
     * Unenhanced ATT bearer, or for at least one Enhanced ATT bearer if the
     * Unicast Client supports Enhanced ATT bearers.
     *
     */
    if (mtu < 64) {
      log::error("Device {} MTU is too low ({}). Disconnecting from LE Audio",
                 leAudioDevice->address_, mtu);
      Disconnect(leAudioDevice->address_);
      return;
    }

    leAudioDevice->mtu_ = mtu;
  }

  void OnPhyUpdate(tCONN_ID conn_id, uint8_t tx_phy, uint8_t rx_phy, tGATT_STATUS status) {
    LeAudioDevice* leAudioDevice = leAudioDevices_.FindByConnId(conn_id);
    if (leAudioDevice == nullptr) {
      log::debug("Unknown conn_id {:#x}", conn_id);
      return;
    }

    log::info("{}, tx_phy: {:#x}, rx_phy: {:#x} , status: {:#x}", leAudioDevice->address_, tx_phy,
              rx_phy, status);

    if (status == 0) {
      leAudioDevice->acl_phy_update_done_ = true;
    }
  }

  void OnGattServiceDiscoveryDone(const RawAddress& address) {
    LeAudioDevice* leAudioDevice = leAudioDevices_.FindByAddress(address);
    if (!leAudioDevice || (leAudioDevice->conn_id_ == GATT_INVALID_CONN_ID)) {
      log::verbose("skipping unknown leAudioDevice, address {} ({})", address,
                   std::format_ptr(leAudioDevice));
      return;
    }

    if (!leAudioDevice->encrypted_) {
      log::debug("Wait for device to be encrypted");
      return;
    }

    if (!leAudioDevice->known_service_handles_) {
      BTA_GATTC_ServiceSearchRequest(
              leAudioDevice->conn_id_,
              bluetooth::le_audio::uuid::kPublishedAudioCapabilityServiceUuid);
    }
  }

  void disconnectInvalidDevice(LeAudioDevice* leAudioDevice, std::string error_string,
                               LeAudioHealthDeviceStatType stat) {
    log::error("{}, {}", leAudioDevice->address_, error_string);
    if (leAudioHealthStatus_) {
      leAudioHealthStatus_->AddStatisticForDevice(leAudioDevice, stat);
    }
    DisconnectDevice(leAudioDevice);
  }

  /* This method is called after connection beginning to identify and initialize
   * a le audio device. Any missing mandatory attribute will result in reverting
   * and cleaning up device.
   */
  void OnServiceSearchComplete(tCONN_ID conn_id, tGATT_STATUS status) {
    LeAudioDevice* leAudioDevice = leAudioDevices_.FindByConnId(conn_id);

    if (!leAudioDevice) {
      log::error("skipping unknown leAudioDevice, conn_id: 0x{:x}", conn_id);
      return;
    }

    log::info("test csis_member {}", leAudioDevice->csis_member_);

    if (status != GATT_SUCCESS) {
      /* close connection and report service discovery complete with error */
      log::error("Service discovery failed");

      DisconnectDevice(leAudioDevice);
      return;
    }

    if (!leAudioDevice->encrypted_) {
      log::warn("Device not yet bonded - waiting for encryption");
      return;
    }

    const std::list<gatt::Service>* services = BTA_GATTC_GetServices(conn_id);

    const gatt::Service* pac_svc = nullptr;
    const gatt::Service* ase_svc = nullptr;
    const gatt::Service* tmas_svc = nullptr;
    const gatt::Service* gmap_svc = nullptr;

    std::vector<uint16_t> csis_primary_handles;
    uint16_t cas_csis_included_handle = 0;

    for (const gatt::Service& tmp : *services) {
      if (tmp.uuid == bluetooth::le_audio::uuid::kPublishedAudioCapabilityServiceUuid) {
        log::info("Found Audio Capability service, handle: 0x{:04x}, device: {}", tmp.handle,
                  leAudioDevice->address_);
        pac_svc = &tmp;
      } else if (tmp.uuid == bluetooth::le_audio::uuid::kAudioStreamControlServiceUuid) {
        log::info("Found Audio Stream Endpoint service, handle: 0x{:04x}, device: {}", tmp.handle,
                  leAudioDevice->address_);
        ase_svc = &tmp;
      } else if (tmp.uuid == bluetooth::csis::kCsisServiceUuid) {
        log::info("Found CSIS service, handle: 0x{:04x}, is primary: {}, device: {}", tmp.handle,
                  tmp.is_primary, leAudioDevice->address_);
        if (tmp.is_primary) {
          csis_primary_handles.push_back(tmp.handle);
        }
      } else if (tmp.uuid == bluetooth::le_audio::uuid::kCapServiceUuid) {
        log::info("Found CAP service, handle: 0x{:04x}, device: {}", tmp.handle,
                  leAudioDevice->address_);

        /* Try to find context for CSIS instances */
        for (auto& included_srvc : tmp.included_services) {
          if (included_srvc.uuid == bluetooth::csis::kCsisServiceUuid) {
            log::info("CSIS included into CAS");
            if (bluetooth::csis::CsisClient::IsCsisClientRunning()) {
              cas_csis_included_handle = included_srvc.start_handle;
            }

            break;
          }
        }
      } else if (tmp.uuid == bluetooth::le_audio::uuid::kTelephonyMediaAudioServiceUuid) {
        log::info("Found Telephony and Media Audio service, handle: 0x{:04x}, device: {}",
                  tmp.handle, leAudioDevice->address_);
        tmas_svc = &tmp;
      } else if (tmp.uuid == bluetooth::le_audio::uuid::kGamingAudioServiceUuid) {
        log::info("Found Gaming Audio service, handle: 0x{:04x}, device: {}", tmp.handle,
                  leAudioDevice->address_);
        gmap_svc = &tmp;
      }
    }

    /* Check if CAS includes primary CSIS service */
    if (!csis_primary_handles.empty() && cas_csis_included_handle) {
      auto iter = std::find(csis_primary_handles.begin(), csis_primary_handles.end(),
                            cas_csis_included_handle);
      if (iter != csis_primary_handles.end()) {
        leAudioDevice->csis_member_ = true;
      }
    }

    if (!pac_svc || !ase_svc) {
      disconnectInvalidDevice(leAudioDevice, "No mandatory le audio services found (pacs or ascs)",
                              LeAudioHealthDeviceStatType::INVALID_DB);
      return;
    }

    /* Refresh PACs handles */
    leAudioDevice->ClearPACs();

    for (const gatt::Characteristic& charac : pac_svc->characteristics) {
      if (charac.uuid ==
          bluetooth::le_audio::uuid::kSinkPublishedAudioCapabilityCharacteristicUuid) {
        struct hdl_pair hdl_pair;
        hdl_pair.val_hdl = charac.value_handle;
        hdl_pair.ccc_hdl = find_ccc_handle(charac);

        if (hdl_pair.ccc_hdl == 0) {
          log::info(", Sink PACs ccc not available");
        }

        if (hdl_pair.ccc_hdl != 0 &&
            !subscribe_for_notification(conn_id, leAudioDevice->address_, hdl_pair)) {
          disconnectInvalidDevice(leAudioDevice, ", could not subscribe for snk pac char",
                                  LeAudioHealthDeviceStatType::INVALID_DB);
          return;
        }

        /* Obtain initial state of sink PACs */
        BtaGattQueue::ReadCharacteristic(conn_id, hdl_pair.val_hdl, OnGattReadRspStatic, NULL);

        leAudioDevice->snk_pacs_.push_back(std::make_tuple(
                hdl_pair, std::vector<struct bluetooth::le_audio::types::acs_ac_record>()));

        log::info("Found Sink PAC characteristic, handle: 0x{:04x}, ccc handle: 0x{:04x}, addr: {}",
                  charac.value_handle, hdl_pair.ccc_hdl, leAudioDevice->address_);
      } else if (charac.uuid ==
                 bluetooth::le_audio::uuid::kSourcePublishedAudioCapabilityCharacteristicUuid) {
        struct hdl_pair hdl_pair;
        hdl_pair.val_hdl = charac.value_handle;
        hdl_pair.ccc_hdl = find_ccc_handle(charac);

        if (hdl_pair.ccc_hdl == 0) {
          log::info(", Source PACs ccc not available");
        }

        if (hdl_pair.ccc_hdl != 0 &&
            !subscribe_for_notification(conn_id, leAudioDevice->address_, hdl_pair)) {
          disconnectInvalidDevice(leAudioDevice, ", could not subscribe for src pac char",
                                  LeAudioHealthDeviceStatType::INVALID_DB);
          return;
        }

        /* Obtain initial state of source PACs */
        BtaGattQueue::ReadCharacteristic(conn_id, hdl_pair.val_hdl, OnGattReadRspStatic, NULL);

        leAudioDevice->src_pacs_.push_back(std::make_tuple(
                hdl_pair, std::vector<struct bluetooth::le_audio::types::acs_ac_record>()));

        log::info(
                "Found Source PAC characteristic, handle: 0x{:04x}, ccc handle: 0x{:04x}, addr: {}",
                charac.value_handle, hdl_pair.ccc_hdl, leAudioDevice->address_);
      } else if (charac.uuid == bluetooth::le_audio::uuid::kSinkAudioLocationCharacteristicUuid) {
        leAudioDevice->snk_audio_locations_hdls_.val_hdl = charac.value_handle;
        leAudioDevice->snk_audio_locations_hdls_.ccc_hdl = find_ccc_handle(charac);

        if (leAudioDevice->snk_audio_locations_hdls_.ccc_hdl == 0) {
          log::info(", snk audio locations char doesn't have ccc");
        }

        if (leAudioDevice->snk_audio_locations_hdls_.ccc_hdl != 0 &&
            !subscribe_for_notification(conn_id, leAudioDevice->address_,
                                        leAudioDevice->snk_audio_locations_hdls_)) {
          disconnectInvalidDevice(leAudioDevice, ", could not subscribe for snk locations char",
                                  LeAudioHealthDeviceStatType::INVALID_DB);
          return;
        }

        /* Obtain initial state of sink audio locations */
        BtaGattQueue::ReadCharacteristic(conn_id, leAudioDevice->snk_audio_locations_hdls_.val_hdl,
                                         OnGattReadRspStatic, NULL);

        log::info(
                "Found Sink audio locations characteristic, handle: 0x{:04x}, ccc "
                "handle: 0x{:04x}, addr: {}",
                charac.value_handle, leAudioDevice->snk_audio_locations_hdls_.ccc_hdl,
                leAudioDevice->address_);
      } else if (charac.uuid == bluetooth::le_audio::uuid::kSourceAudioLocationCharacteristicUuid) {
        leAudioDevice->src_audio_locations_hdls_.val_hdl = charac.value_handle;
        leAudioDevice->src_audio_locations_hdls_.ccc_hdl = find_ccc_handle(charac);

        if (leAudioDevice->src_audio_locations_hdls_.ccc_hdl == 0) {
          log::info(", src audio locations char doesn't have ccc");
        }

        if (leAudioDevice->src_audio_locations_hdls_.ccc_hdl != 0 &&
            !subscribe_for_notification(conn_id, leAudioDevice->address_,
                                        leAudioDevice->src_audio_locations_hdls_)) {
          disconnectInvalidDevice(leAudioDevice, ", could not subscribe for src locations char",
                                  LeAudioHealthDeviceStatType::INVALID_DB);
          return;
        }

        /* Obtain initial state of source audio locations */
        BtaGattQueue::ReadCharacteristic(conn_id, leAudioDevice->src_audio_locations_hdls_.val_hdl,
                                         OnGattReadRspStatic, NULL);

        log::info(
                "Found Source audio locations characteristic, handle: 0x{:04x}, "
                "ccc handle: 0x{:04x}, addr: {}",
                charac.value_handle, leAudioDevice->src_audio_locations_hdls_.ccc_hdl,
                leAudioDevice->address_);
      } else if (charac.uuid ==
                 bluetooth::le_audio::uuid::kAudioContextAvailabilityCharacteristicUuid) {
        leAudioDevice->audio_avail_hdls_.val_hdl = charac.value_handle;
        leAudioDevice->audio_avail_hdls_.ccc_hdl = find_ccc_handle(charac);

        if (leAudioDevice->audio_avail_hdls_.ccc_hdl == 0) {
          disconnectInvalidDevice(leAudioDevice, ", audio avails char doesn't have ccc",
                                  LeAudioHealthDeviceStatType::INVALID_DB);
          return;
        }

        if (!subscribe_for_notification(conn_id, leAudioDevice->address_,
                                        leAudioDevice->audio_avail_hdls_)) {
          disconnectInvalidDevice(leAudioDevice, ", could not subscribe for audio avails char",
                                  LeAudioHealthDeviceStatType::INVALID_DB);
          return;
        }

        /* Obtain initial state */
        BtaGattQueue::ReadCharacteristic(conn_id, leAudioDevice->audio_avail_hdls_.val_hdl,
                                         OnGattReadRspStatic, NULL);

        log::info(
                "Found Audio Availability Context characteristic, handle: "
                "0x{:04x}, ccc handle: 0x{:04x}, addr: {}",
                charac.value_handle, leAudioDevice->audio_avail_hdls_.ccc_hdl,
                leAudioDevice->address_);
      } else if (charac.uuid ==
                 bluetooth::le_audio::uuid::kAudioSupportedContextCharacteristicUuid) {
        leAudioDevice->audio_supp_cont_hdls_.val_hdl = charac.value_handle;
        leAudioDevice->audio_supp_cont_hdls_.ccc_hdl = find_ccc_handle(charac);

        if (leAudioDevice->audio_supp_cont_hdls_.ccc_hdl == 0) {
          log::info(", audio supported char doesn't have ccc");
        }

        if (leAudioDevice->audio_supp_cont_hdls_.ccc_hdl != 0 &&
            !subscribe_for_notification(conn_id, leAudioDevice->address_,
                                        leAudioDevice->audio_supp_cont_hdls_)) {
          disconnectInvalidDevice(leAudioDevice,
                                  ", could not subscribe for audio supported ctx char",
                                  LeAudioHealthDeviceStatType::INVALID_DB);
          return;
        }

        /* Obtain initial state */
        BtaGattQueue::ReadCharacteristic(conn_id, leAudioDevice->audio_supp_cont_hdls_.val_hdl,
                                         OnGattReadRspStatic, NULL);

        log::info(
                "Found Audio Supported Context characteristic, handle: 0x{:04x}, "
                "ccc handle: 0x{:04x}, addr: {}",
                charac.value_handle, leAudioDevice->audio_supp_cont_hdls_.ccc_hdl,
                leAudioDevice->address_);
      }
    }

    /* Refresh ASE handles */
    leAudioDevice->ases_.clear();

    for (const gatt::Characteristic& charac : ase_svc->characteristics) {
      log::info("Found characteristic, uuid: {}", charac.uuid.ToString());
      if (charac.uuid == bluetooth::le_audio::uuid::kSinkAudioStreamEndpointUuid ||
          charac.uuid == bluetooth::le_audio::uuid::kSourceAudioStreamEndpointUuid) {
        uint16_t ccc_handle = find_ccc_handle(charac);
        if (ccc_handle == 0) {
          disconnectInvalidDevice(leAudioDevice, ", ASE char doesn't have ccc",
                                  LeAudioHealthDeviceStatType::INVALID_DB);
          return;
        }
        struct bluetooth::le_audio::types::hdl_pair hdls(charac.value_handle, ccc_handle);
        if (!subscribe_for_notification(conn_id, leAudioDevice->address_, hdls)) {
          disconnectInvalidDevice(leAudioDevice, ", could not subscribe ASE char",
                                  LeAudioHealthDeviceStatType::INVALID_DB);
          return;
        }

        int direction = charac.uuid == bluetooth::le_audio::uuid::kSinkAudioStreamEndpointUuid
                                ? bluetooth::le_audio::types::kLeAudioDirectionSink
                                : bluetooth::le_audio::types::kLeAudioDirectionSource;

        leAudioDevice->ases_.emplace_back(charac.value_handle, ccc_handle, direction);

        log::info(
                "Found ASE characteristic, handle: 0x{:04x}, ccc handle: 0x{:04x}, "
                "direction: {}, addr: {}",
                charac.value_handle, ccc_handle, direction, leAudioDevice->address_);
      } else if (charac.uuid ==
                 bluetooth::le_audio::uuid::kAudioStreamEndpointControlPointCharacteristicUuid) {
        leAudioDevice->ctp_hdls_.val_hdl = charac.value_handle;
        leAudioDevice->ctp_hdls_.ccc_hdl = find_ccc_handle(charac);

        if (leAudioDevice->ctp_hdls_.ccc_hdl == 0) {
          disconnectInvalidDevice(leAudioDevice, ", ASE ctp doesn't have ccc",
                                  LeAudioHealthDeviceStatType::INVALID_DB);
          return;
        }

        if (!subscribe_for_notification(conn_id, leAudioDevice->address_,
                                        leAudioDevice->ctp_hdls_)) {
          disconnectInvalidDevice(leAudioDevice, ", could not subscribe ASE char",
                                  LeAudioHealthDeviceStatType::INVALID_DB);
          return;
        }

        log::info(
                "Found ASE Control Point characteristic, handle: 0x{:04x}, ccc "
                "handle: 0x{:04x}, addr: {}",
                charac.value_handle, leAudioDevice->ctp_hdls_.ccc_hdl, leAudioDevice->address_);
      }
    }

    if (tmas_svc) {
      for (const gatt::Characteristic& charac : tmas_svc->characteristics) {
        if (charac.uuid ==
            bluetooth::le_audio::uuid::kTelephonyMediaAudioProfileRoleCharacteristicUuid) {
          leAudioDevice->tmap_role_hdl_ = charac.value_handle;

          /* Obtain initial state of TMAP role */
          BtaGattQueue::ReadCharacteristic(conn_id, leAudioDevice->tmap_role_hdl_,
                                           OnGattReadRspStatic, NULL);

          log::info(
                  "Found Telephony and Media Profile characteristic, handle: 0x{:04x}, device: {}",
                  leAudioDevice->tmap_role_hdl_, leAudioDevice->address_);
        }
      }
    }

    if (gmap_svc && GmapClient::IsGmapClientEnabled()) {
      leAudioDevice->gmap_client_ = std::make_unique<GmapClient>(leAudioDevice->address_);
      for (const gatt::Characteristic& charac : gmap_svc->characteristics) {
        if (charac.uuid == bluetooth::le_audio::uuid::kRoleCharacteristicUuid) {
          uint16_t handle = charac.value_handle;
          leAudioDevice->gmap_client_->setRoleHandle(handle);
          BtaGattQueue::ReadCharacteristic(conn_id, handle, OnGattReadRspStatic, NULL);
          log::info("Found Gmap Role characteristic, handle: 0x{:04x}, device: {}",
                    leAudioDevice->gmap_client_->getRoleHandle(), leAudioDevice->address_);
        }
        if (charac.uuid == bluetooth::le_audio::uuid::kUnicastGameTerminalCharacteristicUuid) {
          uint16_t handle = charac.value_handle;
          leAudioDevice->gmap_client_->setUGTFeatureHandle(handle);
          BtaGattQueue::ReadCharacteristic(conn_id, handle, OnGattReadRspStatic, NULL);
          log::info("Found Gmap UGT Feature characteristic, handle: 0x{:04x}, device: {}",
                    leAudioDevice->gmap_client_->getUGTFeatureHandle(), leAudioDevice->address_);
        }
      }
    }

    leAudioDevice->known_service_handles_ = true;
    leAudioDevice->notify_connected_after_read_ = true;
    if (leAudioHealthStatus_) {
      leAudioHealthStatus_->AddStatisticForDevice(leAudioDevice,
                                                  LeAudioHealthDeviceStatType::VALID_DB);
    }

    /* If already known group id */
    if (leAudioDevice->group_id_ != bluetooth::groups::kGroupUnknown) {
      AseInitialStateReadRequest(leAudioDevice);
      return;
    }

    /* If device does not belong to any group yet we either add it to the
     * group by our self now or wait for Csis to do it. In both cases, let's
     * check if group is already assigned.
     */
    int group_id = DeviceGroups::Get()->GetGroupId(leAudioDevice->address_,
                                                   bluetooth::le_audio::uuid::kCapServiceUuid);
    if (group_id != bluetooth::groups::kGroupUnknown) {
      instance->group_add_node(group_id, leAudioDevice->address_);
      return;
    }

    /* CSIS will trigger adding to group */
    if (leAudioDevice->csis_member_) {
      log::info("{},  waiting for CSIS to create group for device", leAudioDevice->address_);
      scheduleGuardForCsisAdd(leAudioDevice->address_);
      return;
    }

    log::info("{} Not a CSIS member. Create group by our own", leAudioDevice->address_);

    /* If there is no Csis just add device by our own */
    DeviceGroups::Get()->AddDevice(leAudioDevice->address_,
                                   bluetooth::le_audio::uuid::kCapServiceUuid);
  }

  void OnGattWriteCcc(tCONN_ID conn_id, tGATT_STATUS status, uint16_t hdl, void* /*data*/) {
    LeAudioDevice* leAudioDevice = leAudioDevices_.FindByConnId(conn_id);
    std::vector<struct ase>::iterator ase_it;

    if (!leAudioDevice) {
      log::error("unknown conn_id=0x{:x}", conn_id);
      return;
    }

    if (status == GATT_DATABASE_OUT_OF_SYNC) {
      log::info("Database out of sync for {}, conn_id: 0x{:04x}", leAudioDevice->address_, conn_id);
      ClearDeviceInformationAndStartSearch(leAudioDevice);
      return;
    }

    if (status == GATT_SUCCESS) {
      log::info("Successfully registered on ccc: 0x{:04x}, device: {}", hdl,
                leAudioDevice->address_);

      if (leAudioDevice->ctp_hdls_.ccc_hdl == hdl && leAudioDevice->known_service_handles_ &&
          !leAudioDevice->notify_connected_after_read_) {
        /* Reconnection case. Control point is the last CCC LeAudio is
         * registering for on reconnection */
        connectionReady(leAudioDevice);
      }

      return;
    }

    log::error("Failed to register for notifications: 0x{:04x}, device: {}, status: 0x{:02x}", hdl,
               leAudioDevice->address_, status);

    ase_it =
            std::find_if(leAudioDevice->ases_.begin(), leAudioDevice->ases_.end(),
                         [&hdl](const struct ase& ase) -> bool { return ase.hdls.ccc_hdl == hdl; });

    if (ase_it == leAudioDevice->ases_.end()) {
      log::error("Unknown ccc handle: 0x{:04x}, device: {}", hdl, leAudioDevice->address_);
      return;
    }

    BTA_GATTC_DeregisterForNotifications(gatt_if_, leAudioDevice->address_, ase_it->hdls.val_hdl);
  }

  void AttachToStreamingGroupIfNeeded(LeAudioDevice* leAudioDevice) {
    if (leAudioDevice->group_id_ != active_group_id_) {
      log::info("group  {} is not streaming. Nothing to do", leAudioDevice->group_id_);
      return;
    }

    if (leAudioDevice->GetConnectionState() != DeviceConnectState::CONNECTED) {
      /* Do nothing, wait until device is connected */
      log::debug("{} is not yet connected", leAudioDevice->address_);
      return;
    }

    if (leAudioDevice->HaveActiveAse()) {
      log::debug("{} is already configured, nothing to do", leAudioDevice->address_);
      return;
    }

    LeAudioDeviceGroup* group = aseGroups_.FindById(active_group_id_);

    auto group_metadata_contexts = get_bidirectional(group->GetMetadataContexts());
    auto device_available_contexts = leAudioDevice->GetAvailableContexts();
    if (!group_metadata_contexts.test_any(device_available_contexts)) {
      log::info("{} does is not have required context type", leAudioDevice->address_);
      return;
    }

    /* Restore configuration */
    auto* stream_conf = &group->stream_conf;

    if (audio_sender_state_ == AudioState::IDLE && audio_receiver_state_ == AudioState::IDLE) {
      log::debug("Device not streaming but active - nothing to do");
      return;
    }

    if (!stream_conf->conf) {
      log::info("Configuration not yet set. Nothing to do now");
      return;
    }

    log::info("Attaching {} to group: {}", leAudioDevice->address_, leAudioDevice->group_id_);

    for (auto direction : {bluetooth::le_audio::types::kLeAudioDirectionSink,
                           bluetooth::le_audio::types::kLeAudioDirectionSource}) {
      log::info("Looking for requirements: {} - {}", stream_conf->conf->name,
                (direction == 1 ? "snk" : "src"));
      const auto& pacs = (direction == bluetooth::le_audio::types::kLeAudioDirectionSink)
                                 ? leAudioDevice->snk_pacs_
                                 : leAudioDevice->src_pacs_;
      for (const auto& ent : stream_conf->conf->confs.get(direction)) {
        if (!bluetooth::le_audio::utils::GetConfigurationSupportedPac(
                    pacs, ent.codec, ent.vendor_metadata, configuration_context_type_)) {
          log::info("Configuration is not supported by device {}", leAudioDevice->address_);

          /* Reconfigure if newly connected member device cannot support
           * current codec configuration */
          initReconfiguration(group, configuration_context_type_);
          return;
        }
      }
    }

    /* Do not put the TBS CCID when not using Telecom for the VoIP calls. */
    auto ccid_contexts = group->GetMetadataContexts();
    if (IsInVoipCall() && !IsInCall()) {
      ccid_contexts.sink.unset(LeAudioContextType::CONVERSATIONAL);
      ccid_contexts.source.unset(LeAudioContextType::CONVERSATIONAL);
    }
    BidirectionalPair<std::vector<uint8_t>> ccids = {
            .sink = ContentControlIdKeeper::GetInstance()->GetAllCcids(ccid_contexts.sink),
            .source = ContentControlIdKeeper::GetInstance()->GetAllCcids(ccid_contexts.source)};

    if (!groupStateMachine_->AttachToStream(group, leAudioDevice, std::move(ccids))) {
      log::warn("Could not add device {} to the group {} streaming.", leAudioDevice->address_,
                group->group_id_);
      scheduleAttachDeviceToTheStream(leAudioDevice->address_);
    } else {
      speed_start_setup(group->group_id_, configuration_context_type_, 1);
    }
  }

  void restartAttachToTheStream(const RawAddress& addr) {
    LeAudioDevice* leAudioDevice = leAudioDevices_.FindByAddress(addr);
    if (leAudioDevice == nullptr || leAudioDevice->conn_id_ == GATT_INVALID_CONN_ID) {
      log::info("Device {} not available anymore", addr);
      return;
    }
    AttachToStreamingGroupIfNeeded(leAudioDevice);
  }

  void scheduleAttachDeviceToTheStream(const RawAddress& addr) {
    log::info("Device {} is scheduled for streaming", addr);
    do_in_main_thread_delayed(base::BindOnce(&LeAudioClientImpl::restartAttachToTheStream,
                                             weak_factory_.GetWeakPtr(), addr),
                              std::chrono::milliseconds(kDeviceAttachDelayMs));
  }

  void SendAudioGroupSelectableCodecConfigChanged(LeAudioDeviceGroup* group) {
    auto leAudioDevice = group->GetFirstDevice();
    callbacks_->OnAudioGroupSelectableCodecConf(
            group->group_id_,
            bluetooth::le_audio::utils::GetRemoteBtLeAudioCodecConfigFromPac(
                    leAudioDevice->src_pacs_),
            bluetooth::le_audio::utils::GetRemoteBtLeAudioCodecConfigFromPac(
                    leAudioDevice->snk_pacs_));
  }

  void SendAudioGroupCurrentCodecConfigChanged(LeAudioDeviceGroup* group) {
    // This shall be called when configuration changes
    log::debug("{}", group->group_id_);

    auto audio_set_conf = group->GetConfiguration(configuration_context_type_);
    if (!audio_set_conf) {
      log::warn("Stream configuration is not valid for group id {}", group->group_id_);
      return;
    }

    bluetooth::le_audio::btle_audio_codec_config_t input_config{};
    bluetooth::le_audio::utils::fillStreamParamsToBtLeAudioCodecConfig(audio_set_conf->confs.source,
                                                                       input_config);

    bluetooth::le_audio::btle_audio_codec_config_t output_config{};
    bluetooth::le_audio::utils::fillStreamParamsToBtLeAudioCodecConfig(audio_set_conf->confs.sink,
                                                                       output_config);

    callbacks_->OnAudioGroupCurrentCodecConf(group->group_id_, input_config, output_config);
  }

  void connectionReady(LeAudioDevice* leAudioDevice) {
    log::debug("{},  {}", leAudioDevice->address_,
               bluetooth::common::ToString(leAudioDevice->GetConnectionState()));

    stack::l2cap::get_interface().L2CA_LockBleConnParamsForProfileConnection(
            leAudioDevice->address_, false);

    if (leAudioDevice->GetConnectionState() ==
                DeviceConnectState::CONNECTED_BY_USER_GETTING_READY &&
        (leAudioDevice->autoconnect_flag_ == false)) {
      btif_storage_set_leaudio_autoconnect(leAudioDevice->address_, true);
      leAudioDevice->autoconnect_flag_ = true;
    }

    leAudioDevice->SetConnectionState(DeviceConnectState::CONNECTED);
    bluetooth::le_audio::MetricsCollector::Get()->OnConnectionStateChanged(
            leAudioDevice->group_id_, leAudioDevice->address_, ConnectionState::CONNECTED,
            bluetooth::le_audio::ConnectionStatus::SUCCESS);

    if (leAudioDevice->group_id_ == bluetooth::groups::kGroupUnknown) {
      log::warn("LeAudio device {} connected with no group", leAudioDevice->address_);
      callbacks_->OnConnectionState(ConnectionState::CONNECTED, leAudioDevice->address_);
      return;
    }

    LeAudioDeviceGroup* group = aseGroups_.FindById(leAudioDevice->group_id_);
    if (group) {
      UpdateLocationsAndContextsAvailability(group, true);
    }

    /* Notify connected after contexts are notified */
    callbacks_->OnConnectionState(ConnectionState::CONNECTED, leAudioDevice->address_);

    AttachToStreamingGroupIfNeeded(leAudioDevice);

    if (reconnection_mode_ == BTM_BLE_BKG_CONNECT_TARGETED_ANNOUNCEMENTS) {
      /* Add other devices to allow list if there are any not yet connected
       * from the group
       */
      group->AddToAllowListNotConnectedGroupMembers(gatt_if_);
    }
  }

  bool IsAseAcceptingAudioData(struct ase* ase) {
    if (ase == nullptr) {
      return false;
    }
    if (ase->state != AseState::BTA_LE_AUDIO_ASE_STATE_STREAMING) {
      return false;
    }
    if (ase->data_path_state != DataPathState::CONFIGURED) {
      return false;
    }

    return true;
  }

  enum ContentType {
    CONTENT_TYPE_UNINITIALIZED = 0x0000,
    CONTENT_TYPE_UNSPECIFIED = 0x0001,
    CONTENT_TYPE_CONVERSATIONAL = 0x0002,
    CONTENT_TYPE_MEDIA = 0x0004,
    CONTENT_TYPE_GAME = 0x0008,
    CONTENT_TYPE_INSTRUCTIONAL = 0x0010,
    CONTENT_TYPE_VOICEASSISTANTS = 0x0020,
    CONTENT_TYPE_LIVE = 0x0040,
    CONTENT_TYPE_SOUNDEFFECTS = 0x0080,
    CONTENT_TYPE_NOTIFICATIONS = 0x0100,
    CONTENT_TYPE_RINGTONE = 0x0200,
    CONTENT_TYPE_ALERTS = 0x0400,
    CONTENT_TYPE_EMERGENCYALARM = 0x0800,
    CONTENT_TYPE_RFU = 0x1000,
  };

  uint16_t LeAudioContextToIntContent(LeAudioContextType context_type) {
    switch (context_type) {
      case LeAudioContextType::MEDIA:
        return CONTENT_TYPE_MEDIA;
      case LeAudioContextType::GAME:
        return CONTENT_TYPE_GAME;
      case LeAudioContextType::CONVERSATIONAL:
        return CONTENT_TYPE_CONVERSATIONAL;
      case LeAudioContextType::LIVE:
        return CONTENT_TYPE_LIVE;
      case LeAudioContextType::RINGTONE:
        return CONTENT_TYPE_RINGTONE;
      case LeAudioContextType::VOICEASSISTANTS:
        return CONTENT_TYPE_VOICEASSISTANTS;
      case LeAudioContextType::INSTRUCTIONAL:
        return CONTENT_TYPE_INSTRUCTIONAL;
      case LeAudioContextType::SOUNDEFFECTS:
        return CONTENT_TYPE_SOUNDEFFECTS;
      case LeAudioContextType::NOTIFICATIONS:
        return CONTENT_TYPE_NOTIFICATIONS;
      case LeAudioContextType::ALERTS:
        return CONTENT_TYPE_ALERTS;
      case LeAudioContextType::EMERGENCYALARM:
        return CONTENT_TYPE_EMERGENCYALARM;
      default:
        return CONTENT_TYPE_UNSPECIFIED;
        break;
    }
    return 0;
  }

  // mix stero signal into mono
  std::vector<uint8_t> mono_blend(const std::vector<uint8_t>& buf, int bytes_per_sample,
                                  size_t frames) {
    std::vector<uint8_t> mono_out;
    mono_out.resize(frames * bytes_per_sample);

    if (bytes_per_sample == 2) {
      int16_t* out = (int16_t*)mono_out.data();
      const int16_t* in = (int16_t*)(buf.data());
      for (size_t i = 0; i < frames; ++i) {
        int accum = 0;
        accum += *in++;
        accum += *in++;
        accum /= 2;  // round to 0
        *out++ = accum;
      }
    } else if (bytes_per_sample == 4) {
      int32_t* out = (int32_t*)mono_out.data();
      const int32_t* in = (int32_t*)(buf.data());
      for (size_t i = 0; i < frames; ++i) {
        int accum = 0;
        accum += *in++;
        accum += *in++;
        accum /= 2;  // round to 0
        *out++ = accum;
      }
    } else {
      log::error("Don't know how to mono blend that {}!", bytes_per_sample);
    }
    return mono_out;
  }

  void PrepareAndSendToTwoCises(
          const std::vector<uint8_t>& data,
          const struct bluetooth::le_audio::stream_parameters& stream_params) {
    uint16_t left_cis_handle = 0;
    uint16_t right_cis_handle = 0;

    uint16_t number_of_required_samples_per_channel = sw_enc_left->GetNumOfSamplesPerChannel();
    uint8_t bytes_per_sample = sw_enc_left->GetNumOfBytesPerSample();
    if (data.size() <
        bytes_per_sample * 2 /* channels */ * number_of_required_samples_per_channel) {
      log::error("Missing samples. Data size: {} expected: {}", data.size(),
                 bytes_per_sample * 2 * number_of_required_samples_per_channel);
      return;
    }

    for (auto const& info : stream_params.stream_config.stream_map) {
      if (info.audio_channel_allocation &
          bluetooth::le_audio::codec_spec_conf::kLeAudioLocationAnyLeft) {
        left_cis_handle = info.stream_handle;
      }
      if (info.audio_channel_allocation &
          bluetooth::le_audio::codec_spec_conf::kLeAudioLocationAnyRight) {
        right_cis_handle = info.stream_handle;
      }
    }

    if (stream_params.stream_config.codec_frames_blocks_per_sdu != 1) {
      log::error("Codec Frame Blocks of {} is not supported by the software encoding",
                 +stream_params.stream_config.codec_frames_blocks_per_sdu);
    }

    uint16_t byte_count = stream_params.stream_config.octets_per_codec_frame;
    bool mix_to_mono = (left_cis_handle == 0) || (right_cis_handle == 0);
    if (mix_to_mono) {
      std::vector<uint8_t> mono =
              mono_blend(data, bytes_per_sample, number_of_required_samples_per_channel);
      if (left_cis_handle) {
        sw_enc_left->Encode(mono.data(), 1, byte_count);
      }

      if (right_cis_handle) {
        sw_enc_left->Encode(mono.data(), 1, byte_count);
      }
    } else {
      sw_enc_left->Encode(data.data(), 2, byte_count);
      sw_enc_right->Encode(data.data() + bytes_per_sample, 2, byte_count);
    }

    log::debug("left_cis_handle: {} right_cis_handle: {}", left_cis_handle, right_cis_handle);
    /* Send data to the controller */
    if (left_cis_handle) {
      IsoManager::GetInstance()->SendIsoData(
              left_cis_handle, (const uint8_t*)sw_enc_left->GetDecodedSamples().data(),
              sw_enc_left->GetDecodedSamples().size() * 2);
    }

    if (right_cis_handle) {
      IsoManager::GetInstance()->SendIsoData(
              right_cis_handle, (const uint8_t*)sw_enc_right->GetDecodedSamples().data(),
              sw_enc_right->GetDecodedSamples().size() * 2);
    }
  }

  void PrepareAndSendToSingleCis(
          const std::vector<uint8_t>& data,
          const struct bluetooth::le_audio::stream_parameters& stream_params) {
    uint16_t num_channels = stream_params.num_of_channels;
    uint16_t cis_handle = stream_params.stream_config.stream_map.front().stream_handle;

    uint16_t number_of_required_samples_per_channel = sw_enc_left->GetNumOfSamplesPerChannel();
    uint8_t bytes_per_sample = sw_enc_left->GetNumOfBytesPerSample();
    if ((int)data.size() <
        (bytes_per_sample * num_channels * number_of_required_samples_per_channel)) {
      log::error("Missing samples");
      return;
    }

    if (stream_params.stream_config.codec_frames_blocks_per_sdu != 1) {
      log::error("Codec Frame Blocks of {} is not supported by the software encoding",
                 +stream_params.stream_config.codec_frames_blocks_per_sdu);
    }

    uint16_t byte_count = stream_params.stream_config.octets_per_codec_frame;
    bool mix_to_mono = (num_channels == 1);
    if (mix_to_mono) {
      /* Since we always get two channels from framework, lets make it mono here
       */
      std::vector<uint8_t> mono =
              mono_blend(data, bytes_per_sample, number_of_required_samples_per_channel);
      sw_enc_left->Encode(mono.data(), 1, byte_count);
    } else {
      sw_enc_left->Encode((const uint8_t*)data.data(), 2, byte_count);
      // Output to the left channel buffer with `byte_count` offset
      sw_enc_right->Encode((const uint8_t*)data.data() + 2, 2, byte_count,
                           &sw_enc_left->GetDecodedSamples(), byte_count);
    }

    IsoManager::GetInstance()->SendIsoData(cis_handle,
                                           (const uint8_t*)sw_enc_left->GetDecodedSamples().data(),
                                           sw_enc_left->GetDecodedSamples().size() * 2);
  }

  const struct bluetooth::le_audio::stream_configuration* GetStreamSinkConfiguration(
          LeAudioDeviceGroup* group) {
    const struct bluetooth::le_audio::stream_configuration* stream_conf = &group->stream_conf;
    log::info("group_id: {}", group->group_id_);
    if (stream_conf->stream_params.sink.stream_config.stream_map.size() == 0) {
      return nullptr;
    }

    log::info("configuration: {}", stream_conf->conf->name);
    return stream_conf;
  }

  void OnAudioDataReady(const std::vector<uint8_t>& data) {
    if ((active_group_id_ == bluetooth::groups::kGroupUnknown) ||
        (audio_sender_state_ != AudioState::STARTED)) {
      return;
    }

    LeAudioDeviceGroup* group = aseGroups_.FindById(active_group_id_);
    if (!group) {
      log::error("There is no streaming group available");
      return;
    }

    auto stream_conf = group->stream_conf;
    if ((stream_conf.stream_params.sink.num_of_devices > 2) ||
        (stream_conf.stream_params.sink.num_of_devices == 0) ||
        stream_conf.stream_params.sink.stream_config.stream_map.empty()) {
      log::error("Stream configufation is not valid.");
      return;
    }

    if ((stream_conf.stream_params.sink.num_of_devices == 2) ||
        (stream_conf.stream_params.sink.stream_config.stream_map.size() == 2)) {
      /* Streaming to two devices or one device with 2 CISes */
      PrepareAndSendToTwoCises(data, stream_conf.stream_params.sink);
    } else {
      /* Streaming to one device and 1 CIS */
      PrepareAndSendToSingleCis(data, stream_conf.stream_params.sink);
    }
  }

  void CleanCachedMicrophoneData() {
    cached_channel_timestamp_ = 0;
    cached_channel_ = nullptr;
  }

  /* Handles audio data packets coming from the controller */
  void HandleIncomingCisData(uint8_t* data, uint16_t size, uint16_t cis_conn_hdl,
                             uint32_t timestamp) {
    /* Get only one channel for MONO microphone */
    /* Gather data for channel */
    if ((active_group_id_ == bluetooth::groups::kGroupUnknown) ||
        (audio_receiver_state_ != AudioState::STARTED)) {
      return;
    }

    LeAudioDeviceGroup* group = aseGroups_.FindById(active_group_id_);
    if (!group) {
      log::error("There is no streaming group available");
      return;
    }

    uint16_t left_cis_handle = 0;
    uint16_t right_cis_handle = 0;
    for (auto const& info : group->stream_conf.stream_params.source.stream_config.stream_map) {
      if (info.audio_channel_allocation &
          bluetooth::le_audio::codec_spec_conf::kLeAudioLocationAnyLeft) {
        left_cis_handle = info.stream_handle;
      }
      if (info.audio_channel_allocation &
          bluetooth::le_audio::codec_spec_conf::kLeAudioLocationAnyRight) {
        right_cis_handle = info.stream_handle;
      }
    }

    auto decoder = sw_dec_left.get();
    if (cis_conn_hdl == left_cis_handle) {
      decoder = sw_dec_left.get();
    } else if (cis_conn_hdl == right_cis_handle) {
      decoder = sw_dec_right.get();
    } else {
      log::error("Received data for unknown handle: {:04x}", cis_conn_hdl);
      return;
    }

    if (!left_cis_handle || !right_cis_handle) {
      /* mono or just one device connected */
      decoder->Decode(data, size);
      SendAudioDataToAF(&decoder->GetDecodedSamples());
      return;
    }
    /* both devices are connected */

    if (cached_channel_ == nullptr || cached_channel_->GetDecodedSamples().empty()) {
      /* First packet received, cache it. We need both channel data to send it
       * to AF. */
      decoder->Decode(data, size);
      cached_channel_timestamp_ = timestamp;
      cached_channel_ = decoder;
      return;
    }

    /* We received either data for the other audio channel, or another
     * packet for same channel */
    if (cached_channel_ != decoder) {
      /* It's data for the 2nd channel */
      if (timestamp == cached_channel_timestamp_) {
        /* Ready to mix data and send out to AF */
        decoder->Decode(data, size);
        SendAudioDataToAF(&sw_dec_left->GetDecodedSamples(), &sw_dec_right->GetDecodedSamples());

        CleanCachedMicrophoneData();
        return;
      }

      /* 2nd Channel is in the future compared to the cached data.
       Send the cached data to AF, and keep the new channel data in cache.
       This should happen only during stream setup */
      SendAudioDataToAF(&decoder->GetDecodedSamples());

      decoder->Decode(data, size);
      cached_channel_timestamp_ = timestamp;
      cached_channel_ = decoder;
      return;
    }

    /* Data for same channel received. 2nd channel is down/not sending
     * data */

    /* Send the cached data out */
    SendAudioDataToAF(&decoder->GetDecodedSamples());

    /* Cache the data in case 2nd channel connects */
    decoder->Decode(data, size);
    cached_channel_timestamp_ = timestamp;
    cached_channel_ = decoder;
  }

  void SendAudioDataToAF(std::vector<int16_t>* left, std::vector<int16_t>* right = nullptr) {
    uint16_t to_write = 0;
    uint16_t written = 0;

    bool af_is_stereo = (audio_framework_sink_config.num_channels == 2);
    bool bt_got_stereo = (left != nullptr) & (right != nullptr);

    if (!af_is_stereo) {
      if (!bt_got_stereo) {
        std::vector<int16_t>* mono = left ? left : right;
        /* mono audio over bluetooth, audio framework expects mono */
        to_write = sizeof(int16_t) * mono->size();
        written = le_audio_sink_hal_client_->SendData((uint8_t*)mono->data(), to_write);
      } else {
        /* stereo audio over bluetooth, audio framework expects mono */
        for (size_t i = 0; i < left->size(); i++) {
          (*left)[i] = ((*left)[i] + (*right)[i]) / 2;
        }
        to_write = sizeof(int16_t) * left->size();
        written = le_audio_sink_hal_client_->SendData((uint8_t*)left->data(), to_write);
      }
    } else {
      /* mono audio over bluetooth, audio framework expects stereo
       * Here we handle stream without checking bt_got_stereo flag.
       */
      const size_t mono_size = left ? left->size() : right->size();
      std::vector<uint16_t> mixed(mono_size * 2);

      for (size_t i = 0; i < mono_size; i++) {
        mixed[2 * i] = left ? (*left)[i] : (*right)[i];
        mixed[2 * i + 1] = right ? (*right)[i] : (*left)[i];
      }
      to_write = sizeof(int16_t) * mixed.size();
      written = le_audio_sink_hal_client_->SendData((uint8_t*)mixed.data(), to_write);
    }

    /* TODO: What to do if not all data sinked ? */
    if (written != to_write) {
      log::error("not all data sinked");
    }
  }

  void ConfirmLocalAudioSourceStreamingRequest(bool force) {
    le_audio_source_hal_client_->ConfirmStreamingRequest(force);

    LeAudioLogHistory::Get()->AddLogHistory(
            kLogBtCallAf, active_group_id_, RawAddress::kEmpty, kLogAfResumeConfirm + "LocalSource",
            "s_state: " + ToString(audio_sender_state_) + "-> STARTED");

    audio_sender_state_ = AudioState::STARTED;
  }

  void ConfirmLocalAudioSinkStreamingRequest(bool force) {
    le_audio_sink_hal_client_->ConfirmStreamingRequest(force);

    LeAudioLogHistory::Get()->AddLogHistory(
            kLogBtCallAf, active_group_id_, RawAddress::kEmpty, kLogAfResumeConfirm + "LocalSink",
            "r_state: " + ToString(audio_receiver_state_) + "-> STARTED");

    audio_receiver_state_ = AudioState::STARTED;
  }

  void StartSendingAudio(int group_id) {
    log::info("");

    LeAudioDeviceGroup* group = aseGroups_.FindById(group_id);
    LeAudioDevice* device = group->GetFirstActiveDevice();
    log::assert_that(device, "Shouldn't be called without an active device.");

    /* Assume 2 ases max just for now. */
    auto* stream_conf = GetStreamSinkConfiguration(group);
    if (stream_conf == nullptr) {
      log::error("could not get sink configuration");
      groupStateMachine_->StopStream(group);
      return;
    }

    log::debug("Sink stream config (#{}):\n",
               static_cast<int>(stream_conf->stream_params.sink.stream_config.stream_map.size()));
    for (auto info : stream_conf->stream_params.sink.stream_config.stream_map) {
      log::debug("Cis handle: 0x{:02x}, allocation 0x{:04x}\n", info.stream_handle,
                 info.audio_channel_allocation);
    }
    log::debug("Source stream config (#{}):\n",
               static_cast<int>(stream_conf->stream_params.source.stream_config.stream_map.size()));
    for (auto info : stream_conf->stream_params.source.stream_config.stream_map) {
      log::debug("Cis handle: 0x{:02x}, allocation 0x{:04x}\n", info.stream_handle,
                 info.audio_channel_allocation);
    }

    uint16_t remote_delay_ms =
            group->GetRemoteDelay(bluetooth::le_audio::types::kLeAudioDirectionSink);
    if (CodecManager::GetInstance()->GetCodecLocation() ==
        bluetooth::le_audio::types::CodecLocation::HOST) {
      if (sw_enc_left || sw_enc_right) {
        log::warn("The encoder instance should have been already released.");
      }
      sw_enc_left = bluetooth::le_audio::CodecInterface::CreateInstance(stream_conf->codec_id);
      auto codec_status =
              sw_enc_left->InitEncoder(audio_framework_source_config, current_encoder_config_);
      if (codec_status != bluetooth::le_audio::CodecInterface::Status::STATUS_OK) {
        log::error("Left channel codec setup failed with err: {}", codec_status);
        groupStateMachine_->StopStream(group);
        return;
      }

      sw_enc_right = bluetooth::le_audio::CodecInterface::CreateInstance(stream_conf->codec_id);
      codec_status =
              sw_enc_right->InitEncoder(audio_framework_source_config, current_encoder_config_);
      if (codec_status != bluetooth::le_audio::CodecInterface::Status::STATUS_OK) {
        log::error("Right channel codec setup failed with err: {}", codec_status);
        groupStateMachine_->StopStream(group);
        return;
      }
    }

    le_audio_source_hal_client_->UpdateRemoteDelay(remote_delay_ms);
    ConfirmLocalAudioSourceStreamingRequest(false);

    if (!LeAudioHalVerifier::SupportsStreamActiveApi()) {
      /* We update the target audio allocation before streamStarted so that the
       * CodecManager would know how to configure the encoder. */
      CodecManager::GetInstance()->UpdateActiveAudioConfig(
<<<<<<< HEAD
              group->stream_conf.stream_params, delays_pair, group->stream_conf.codec_id,
=======
              group->stream_conf.stream_params,
>>>>>>> 526743fd
              std::bind(&LeAudioClientImpl::UpdateAudioConfigToHal, weak_factory_.GetWeakPtr(),
                        std::placeholders::_1, std::placeholders::_2));
    }

    if ((configuration_context_type_ == LeAudioContextType::MEDIA) ||
        (configuration_context_type_ == LeAudioContextType::GAME)) {
      // Send vendor specific command for codec mode
      uint8_t update_value =
          (configuration_context_type_ == LeAudioContextType::MEDIA) ? 0x01 : 0x02;

      log::warn("Send VSC Cmd for Encoder Limits for group {}, mode value {}",
              group_id, update_value);
      uint8_t param_arr[7];
      uint8_t *p = param_arr;

      UINT8_TO_STREAM(p, 0x24); //sub-opcode
      UINT8_TO_STREAM(p, group_id);
      UINT8_TO_STREAM(p, group->cig.cises[0].id);
      UINT8_TO_STREAM(p, 1); //numlimits

      UINT8_TO_STREAM(p, 0x3);
      UINT8_TO_STREAM(p, 0x1);
      UINT8_TO_STREAM(p, update_value);

      bluetooth::legacy::hci::GetInterface().SendVendorSpecificCmd(
          HCI_VS_QBCE_OCF, 7, param_arr, NULL);
    }

    if (device->GetFirstActiveAse()->is_vsmetadata_available) {
      for (struct bluetooth::le_audio::types::cis& cis : group->cig.cises) {
        UpdateEncoderParams(group_id, cis.id,
            device->GetFirstActiveAse()->vs_metadata);
        device->GetFirstActiveAse()->is_vsmetadata_available = false;
      }
    }
  }

  const struct bluetooth::le_audio::stream_configuration* GetStreamSourceConfiguration(
          LeAudioDeviceGroup* group) {
    const struct bluetooth::le_audio::stream_configuration* stream_conf = &group->stream_conf;
    if (stream_conf->stream_params.source.stream_config.stream_map.size() == 0) {
      return nullptr;
    }
    log::info("configuration: {}", stream_conf->conf->name);
    return stream_conf;
  }

  void StartReceivingAudio(int group_id) {
    log::info("");

    LeAudioDeviceGroup* group = aseGroups_.FindById(group_id);

    auto* stream_conf = GetStreamSourceConfiguration(group);
    if (!stream_conf) {
      log::warn(
              "Could not get source configuration for group {} probably microphone not configured",
              active_group_id_);
      groupStateMachine_->StopStream(group);
      return;
    }

    uint16_t remote_delay_ms =
            group->GetRemoteDelay(bluetooth::le_audio::types::kLeAudioDirectionSource);

    CleanCachedMicrophoneData();

    if (CodecManager::GetInstance()->GetCodecLocation() ==
        bluetooth::le_audio::types::CodecLocation::HOST) {
      if (sw_dec_left.get() || sw_dec_right.get()) {
        log::warn("The decoder instance should have been already released.");
      }
      sw_dec_left = bluetooth::le_audio::CodecInterface::CreateInstance(stream_conf->codec_id);
      auto codec_status =
              sw_dec_left->InitDecoder(current_decoder_config_, audio_framework_sink_config);
      if (codec_status != bluetooth::le_audio::CodecInterface::Status::STATUS_OK) {
        log::error("Left channel codec setup failed with err: {}", codec_status);
        groupStateMachine_->StopStream(group);
        return;
      }

      sw_dec_right = bluetooth::le_audio::CodecInterface::CreateInstance(stream_conf->codec_id);
      codec_status =
              sw_dec_right->InitDecoder(current_decoder_config_, audio_framework_sink_config);
      if (codec_status != bluetooth::le_audio::CodecInterface::Status::STATUS_OK) {
        log::error("Right channel codec setup failed with err: {}", codec_status);
        groupStateMachine_->StopStream(group);
        return;
      }
    }
    le_audio_sink_hal_client_->UpdateRemoteDelay(remote_delay_ms);
    ConfirmLocalAudioSinkStreamingRequest(false);

    if (!LeAudioHalVerifier::SupportsStreamActiveApi()) {
      /* We update the target audio allocation before streamStarted so that the
       * CodecManager would know how to configure the encoder. */
      CodecManager::GetInstance()->UpdateActiveAudioConfig(
<<<<<<< HEAD
              group->stream_conf.stream_params, delays_pair, group->stream_conf.codec_id,
=======
              group->stream_conf.stream_params,
>>>>>>> 526743fd
              std::bind(&LeAudioClientImpl::UpdateAudioConfigToHal, weak_factory_.GetWeakPtr(),
                        std::placeholders::_1, std::placeholders::_2));
    }
  }

  void SuspendAudio(void) {
    CancelStreamingRequest();

    if (sw_enc_left) {
      sw_enc_left.reset();
    }
    if (sw_enc_right) {
      sw_enc_right.reset();
    }
    if (sw_dec_left) {
      sw_dec_left.reset();
    }
    if (sw_dec_right) {
      sw_dec_right.reset();
    }
    CleanCachedMicrophoneData();
  }

  void StopAudio(void) {
    SuspendAudio();
    stack::l2cap::get_interface().L2CA_SetEcosystemBaseInterval(0 /* clear recommendation */);
  }

  void printCurrentStreamConfiguration(std::stringstream& stream) {
    auto config_printer = [&stream](LeAudioCodecConfiguration& conf) {
      stream << "\tsample rate: " << +conf.sample_rate << ", chan: " << +conf.num_channels
             << ", bits: " << +conf.bits_per_sample
             << ", data_interval_us: " << +conf.data_interval_us << "\n";
    };

    stream << "\n";
    stream << "  Speaker codec config (audio framework):\n";
    stream << "\taudio sender state: " << audio_sender_state_ << "\n";
    config_printer(audio_framework_source_config);

    stream << "  Microphone codec config (audio framework):\n";
    stream << "\taudio receiver state: " << audio_receiver_state_ << "\n";
    config_printer(audio_framework_sink_config);

    stream << "  Speaker codec config (SW encoder):\n";
    config_printer(current_encoder_config_);

    stream << "  Microphone codec config (SW decoder):\n";
    config_printer(current_decoder_config_);
  }

  void Dump(int fd) {
    std::stringstream stream;

    stream << "  APP ID: " << +gatt_if_ << "\n";
    stream << "  TBS state: " << (in_call_ ? " In call" : "No calls") << "\n";
    stream << "  Active group: " << +active_group_id_ << "\n";
    stream << "  Reconnection mode: "
           << (reconnection_mode_ == BTM_BLE_BKG_CONNECT_ALLOW_LIST ? "Allow List"
                                                                    : "Targeted Announcements")
           << "\n";
    stream << "  Configuration: " << bluetooth::common::ToString(configuration_context_type_)
           << " (" << loghex(static_cast<uint16_t>(configuration_context_type_)) << ")\n";
    stream << "  Local source metadata context type mask: "
           << local_metadata_context_types_.source.to_string() << "\n";
    stream << "  Local sink metadata context type mask: "
           << local_metadata_context_types_.sink.to_string() << "\n";
    stream << "  Sink listening mode: " << (sink_monitor_mode_ ? "true" : "false") << "\n";
    if (sink_monitor_notified_status_) {
      stream << "  Local sink notified state: "
             << static_cast<int>(sink_monitor_notified_status_.value()) << "\n";
    }
    stream << "  Source monitor mode: " << (source_monitor_mode_ ? "true" : "false") << "\n";
    if (source_monitor_notified_status_) {
      dprintf(fd, "  Local source notified state: %d\n",
              static_cast<int>(source_monitor_notified_status_.value()));
    }

    auto codec_loc = CodecManager::GetInstance()->GetCodecLocation();
    if (codec_loc == bluetooth::le_audio::types::CodecLocation::HOST) {
      stream << "  Codec location: HOST\n";
    } else if (codec_loc == bluetooth::le_audio::types::CodecLocation::CONTROLLER) {
      stream << "  Codec location: CONTROLLER\n";
    } else if (codec_loc == bluetooth::le_audio::types::CodecLocation::ADSP) {
      stream << "  Codec location: ADSP"
             << (CodecManager::GetInstance()->IsUsingCodecExtensibility() ? " (codec extensibility)"
                                                                          : "")
             << "\n";
    } else {
      dprintf(fd, "  Codec location: UNKNOWN\n");
    }

    stream << "  Stream creation speed: ";
    for (auto t : stream_speed_history_) {
      t.Dump(stream);
      stream << ",";
    }
    stream << "\n";
    printCurrentStreamConfiguration(stream);
    stream << "\n";
    aseGroups_.Dump(stream, active_group_id_);
    stream << "\n ";
    stream << "  Not grouped devices:\n";
    leAudioDevices_.Dump(stream, bluetooth::groups::kGroupUnknown);

    dprintf(fd, "%s", stream.str().c_str());

    if (leAudioHealthStatus_) {
      leAudioHealthStatus_->DebugDump(fd);
    }
  }

  void Cleanup() {
    StopVbcCloseTimeout();
    StopSuspendTimeout();

    if (active_group_id_ != bluetooth::groups::kGroupUnknown) {
      /* Bluetooth turned off while streaming */
      StopAudio();
      SetUnicastMonitorMode(bluetooth::le_audio::types::kLeAudioDirectionSink, false);
      ClientAudioInterfaceRelease();
    } else {
      /* There may be not stopped Sink HAL client due to set Listening mode */
      if (sink_monitor_mode_) {
        SetUnicastMonitorMode(bluetooth::le_audio::types::kLeAudioDirectionSink, false);
      }
    }
    groupStateMachine_->Cleanup();
    aseGroups_.Cleanup();
    lastNotifiedGroupStreamStatusMap_.clear();
    leAudioDevices_.Cleanup(gatt_if_);
    if (gatt_if_) {
      BTA_GATTC_AppDeregister(gatt_if_);
    }

    if (leAudioHealthStatus_) {
      leAudioHealthStatus_->Cleanup();
    }
  }

  AudioReconfigurationResult UpdateConfigAndCheckIfReconfigurationIsNeeded(
          LeAudioDeviceGroup* group, LeAudioContextType context_type) {

    log::debug("Checking whether to reconfigure from {} to {}",
               ToString(configuration_context_type_), ToString(context_type));

    auto audio_set_conf = group->GetConfiguration(context_type);
    if (!audio_set_conf) {
      return AudioReconfigurationResult::RECONFIGURATION_NOT_POSSIBLE;
    }

    if (group->IsSeamlessSupported()) {
      return AudioReconfigurationResult::RECONFIGURATION_NOT_NEEDED;
    }

    if (group->IsGroupConfiguredTo(*audio_set_conf) && !DsaReconfigureNeeded(group, context_type)) {
      // Assign the new configuration context as it reprents the current
      // use case even when it eventually ends up being the exact same
      // codec and qos configuration.
      if (configuration_context_type_ != context_type) {
        configuration_context_type_ = context_type;
        group->SetConfigurationContextType(context_type);
      }
      return AudioReconfigurationResult::RECONFIGURATION_NOT_NEEDED;
    }

    log::info("Session reconfiguration needed group: {} for context type: {}", group->group_id_,
              ToHexString(context_type));

    configuration_context_type_ = context_type;

    uint16_t context_update_ = LeAudioContextToIntContent(configuration_context_type_);
    log::info("OnMetadataUpdate for context type: {}", ToHexString(context_type));
    callbacks_->OnMetadataUpdate(context_update_);

    // Note: The local sink config is based on remote device's source config
    //       and vice versa.
    current_decoder_config_ = group->GetAudioSessionCodecConfigForDirection(
            context_type, bluetooth::le_audio::types::kLeAudioDirectionSource);
    current_encoder_config_ = group->GetAudioSessionCodecConfigForDirection(
            context_type, bluetooth::le_audio::types::kLeAudioDirectionSink);
    return AudioReconfigurationResult::RECONFIGURATION_NEEDED;
  }

  bool isLeXtransportAvailable(LeAudioDeviceGroup* group) {
     LeAudioDevice* leAudioDevice = group->GetFirstDevice();
     if (!leAudioDevice) return false;
     do {
       auto address = leAudioDevice->address_;
       auto it = std::find(lexAvailableTransportDevices_.begin(),
           lexAvailableTransportDevices_.end(), address);
       if (it != lexAvailableTransportDevices_.end()) {
           log::info("LeX transport available to stream.");
           return true;
       }
     } while ((leAudioDevice = group->GetNextDevice(leAudioDevice)));
     log::info("No transport is available.");
     return false;
  }

  /* Returns true if stream is started */
  bool OnAudioResume(LeAudioDeviceGroup* group, int local_direction) {
    auto remote_direction = (local_direction == bluetooth::le_audio::types::kLeAudioDirectionSink
                                     ? bluetooth::le_audio::types::kLeAudioDirectionSource
                                     : bluetooth::le_audio::types::kLeAudioDirectionSink);

    log::debug("configuration_context_type_= {}.", ToString(configuration_context_type_));
    log::debug(" is_local_sink_metadata_available_= {}.",
                               is_local_sink_metadata_available_);
    log::debug("remote_direction= {}",
               (remote_direction == bluetooth::le_audio::types::kLeAudioDirectionSource ? "Source"
                                                                                        : "Sink"));
    auto remote_contexts = DirectionalRealignMetadataAudioContexts(group, remote_direction);

    if (configuration_context_type_ == LeAudioContextType::LIVE &&
        remote_direction == bluetooth::le_audio::types::kLeAudioDirectionSink) {
      const auto is_sink_config_supported_curr_context = group->HasCodecConfigurationForDirection(
              configuration_context_type_, remote_direction);
      log::debug("is_sink_config_supported_curr_context= {}.",
                 ToString(is_sink_config_supported_curr_context));
      if (is_sink_config_supported_curr_context) {
        remote_contexts = DirectionalRealignMetadataAudioContexts(group, local_direction);
      }
    } else if (( is_local_sink_metadata_available_ == false) &&
               (configuration_context_type_ == LeAudioContextType::GAME) &&
               (remote_direction == bluetooth::le_audio::types::kLeAudioDirectionSource)) {
      log::debug("Ensuring to saty in VBC path.");
      remote_contexts = DirectionalRealignMetadataAudioContexts(group, local_direction);
    }
    ApplyRemoteMetadataAudioContextPolicy(group, remote_contexts, remote_direction);

    if (!remote_contexts.sink.any() && !remote_contexts.source.any()) {
      log::warn("Requested context type not available on the remote side");

      if (com::android::bluetooth::flags::leaudio_no_context_validate_streaming_request() &&
          source_monitor_mode_) {
        notifyAudioLocalSource(UnicastMonitorModeStatus::STREAMING_REQUESTED_NO_CONTEXT_VALIDATE);

        return false;
      }

      if (leAudioHealthStatus_) {
        leAudioHealthStatus_->AddStatisticForGroup(
                group, LeAudioHealthGroupStatType::STREAM_CONTEXT_NOT_AVAILABLE);
      }
      return false;
    }

    if (group->GetFirstDevice()->isLeXDevice() && !isLeXtransportAvailable(group)) {
      return false;
    }

    return GroupStream(active_group_id_, configuration_context_type_, remote_contexts);
  }

  void OnAudioSuspend() {
    if (active_group_id_ == bluetooth::groups::kGroupUnknown) {
      log::warn(", there is no longer active group");
      return;
    }

    if (stack_config_get_interface()->get_pts_le_audio_disable_ases_before_stopping()) {
      log::info("Stream disable_timer_ started");
      if (alarm_is_scheduled(disable_timer_)) {
        alarm_cancel(disable_timer_);
      }

      alarm_set_on_mloop(
              disable_timer_, kAudioDisableTimeoutMs,
              [](void* data) {
                if (instance) {
                  auto const group_id = PTR_TO_INT(data);
                  log::debug("No resume request received. Suspend the group ID: {}", group_id);
                  instance->GroupSuspend(group_id);
                }
              },
              INT_TO_PTR(active_group_id_));
    }

    StartSuspendTimeout();
  }

  void OnLocalAudioSourceSuspend() {
    log::info("active group_id: {}, IN: audio_receiver_state_: {}, audio_sender_state_: {}",
              active_group_id_, ToString(audio_receiver_state_), ToString(audio_sender_state_));
    LeAudioLogHistory::Get()->AddLogHistory(kLogAfCallBt, active_group_id_, RawAddress::kEmpty,
                                            kLogAfSuspend + "LocalSource",
                                            "r_state: " + ToString(audio_receiver_state_) +
                                                    ", s_state: " + ToString(audio_sender_state_));

    /* Note: This callback is from audio hal driver.
     * Bluetooth peer is a Sink for Audio Framework.
     * e.g. Peer is a speaker
     */
    switch (audio_sender_state_) {
      case AudioState::READY_TO_START:
      case AudioState::STARTED:
        log::debug(": call_audio_route_: {}", call_audio_route_);

        if (le_audio_source_hal_client_ &&
            IsInCall() && (call_audio_route_ == CALL_AUDIO_ROUTE_OVER_BLUETOOTH)) {
          log::info("CS call already ongoing, fake ack success");
          le_audio_source_hal_client_->ConfirmSuspendRequest();
          defer_source_suspend_ = true;
          return;
        }
        audio_sender_state_ = AudioState::READY_TO_RELEASE;
        break;
      case AudioState::RELEASING:
        // ensures ASEs moved to codecconfigured state and ack to MM.
        defer_source_suspend_ack_until_stop_ = true;
        return;
      case AudioState::IDLE:
        if (audio_receiver_state_ == AudioState::READY_TO_RELEASE) {
          defer_source_suspend_ack_until_stop_ = true;
          OnAudioSuspend();
        } else {
          if (le_audio_source_hal_client_) {
            log::info("calling source ConfirmSuspendRequest in audio_sender_state_ idle");
            le_audio_source_hal_client_->ConfirmSuspendRequest();
          }
        }
        return;
      case AudioState::READY_TO_RELEASE:
        break;
    }

    /* Last suspends group - triggers group stop */
    if ((audio_receiver_state_ == AudioState::IDLE) ||
        (audio_receiver_state_ == AudioState::READY_TO_RELEASE)) {
      defer_source_suspend_ack_until_stop_ = true;
      OnAudioSuspend();
      bluetooth::le_audio::MetricsCollector::Get()->OnStreamEnded(active_group_id_);
    } else {
      // In VBC and Call streaming cases, send immediate ack
      // for the first initiate suspsend.
      if (le_audio_source_hal_client_) {
        log::info("calling source ConfirmSuspendRequest");
        le_audio_source_hal_client_->ConfirmSuspendRequest();
      }
    }

    log::info("OUT: audio_receiver_state_: {},  audio_sender_state_: {}",
              ToString(audio_receiver_state_), ToString(audio_sender_state_));

    LeAudioLogHistory::Get()->AddLogHistory(kLogBtCallAf, active_group_id_, RawAddress::kEmpty,
                                            kLogAfSuspendConfirm + "LocalSource",
                                            "r_state: " + ToString(audio_receiver_state_) +
                                                    "s_state: " + ToString(audio_sender_state_));
  }

  void OnLocalAudioSourceResume() {
    log::info("active group_id: {}, IN: audio_receiver_state_: {}, audio_sender_state_: {}",
              active_group_id_, ToString(audio_receiver_state_), ToString(audio_sender_state_));
    LeAudioLogHistory::Get()->AddLogHistory(kLogAfCallBt, active_group_id_, RawAddress::kEmpty,
                                            kLogAfResume + "LocalSource",
                                            "r_state: " + ToString(audio_receiver_state_) +
                                                    ", s_state: " + ToString(audio_sender_state_));

    /* Note: This callback is from audio hal driver.
     * Bluetooth peer is a Sink for Audio Framework.
     * e.g. Peer is a speaker
     */
    auto group = aseGroups_.FindById(active_group_id_);
    if (!group) {
      log::error("Invalid group: {}", static_cast<int>(active_group_id_));
      return;
    }

    group->ClearReconfigStartPendingDirs(bluetooth::le_audio::types::kLeAudioDirectionSink);

    log::debug("configuration_context_type_= {}.", ToString(configuration_context_type_));
    /* Check if the device resume is allowed */
    if (!group->HasCodecConfigurationForDirection(
                configuration_context_type_, bluetooth::le_audio::types::kLeAudioDirectionSink)) {
      log::error("invalid resume request for context type: {}",
                 ToHexString(configuration_context_type_));
      CancelLocalAudioSourceStreamingRequest();
      return;
    }

    /* Group should not be resumed if:
     * - configured context type is not allowed
     * - updated metadata contains only not allowed context types
     * - is not in call mode (quick metadata updates between audio modes)
     */
    if (!IsInVoipOrRegularCall() &&
        (!group->GetAllowedContextMask(bluetooth::le_audio::types::kLeAudioDirectionSink)
                  .test_all(local_metadata_context_types_.source) ||
         !group->GetAllowedContextMask(bluetooth::le_audio::types::kLeAudioDirectionSink)
                  .test(configuration_context_type_))) {
      log::warn(
              "Block source resume request context types: {}, allowed context mask: {}, "
              "configured: {}",
              ToString(local_metadata_context_types_.source),
              ToString(group->GetAllowedContextMask(
                      bluetooth::le_audio::types::kLeAudioDirectionSink)),
              ToString(configuration_context_type_));
      CancelLocalAudioSourceStreamingRequest();
      return;
    }

    // Without updatemetadata bt stack getting start from MM
    /*
     * In Bcacst -> Unicast switch, When either MT/MO call comes
     * configuration_context_type_ bydefault set to Unspecified and
     * remote_contexts set to conversational. This mimatch happens when config
     * selected on configuration_context_type_(for Media) and
     * enable op metadata(covsersational)
     */

    if ((IsInCall() || IsInVoipCall()) &&
        configuration_context_type_ != LeAudioContextType::CONVERSATIONAL) {
      ReconfigureOrUpdateRemote(group, bluetooth::le_audio::types::kLeAudioDirectionSink);
    }

    log::debug(
            "active_group_id: {}\n audio_receiver_state: {}\n audio_sender_state: "
            "{}\n configuration_context_type_: {}\n",
            active_group_id_, audio_receiver_state_, audio_sender_state_,
            ToHexString(configuration_context_type_));

    switch (audio_sender_state_) {
      case AudioState::STARTED:
        /* Looks like previous Confirm did not get to the Audio Framework*/
        ConfirmLocalAudioSourceStreamingRequest(false);
        break;
      case AudioState::IDLE:
        switch (audio_receiver_state_) {
          case AudioState::IDLE:
            /* Stream is not started. Try to do it.*/
            if (OnAudioResume(group, bluetooth::le_audio::types::kLeAudioDirectionSource)) {
              audio_sender_state_ = AudioState::READY_TO_START;
              if (IsReconfigurationTimeoutRunning(active_group_id_)) {
                StopReconfigurationTimeout(active_group_id_,
                                           bluetooth::le_audio::types::kLeAudioDirectionSource);
              }
            } else {
              CancelLocalAudioSourceStreamingRequest();
            }
            break;
          case AudioState::READY_TO_START:
            audio_sender_state_ = AudioState::READY_TO_START;
            if (!IsDirectionAvailableForCurrentConfiguration(
                        group, bluetooth::le_audio::types::kLeAudioDirectionSink)) {
              log::warn(
                      "sink is not configured. \n audio_receiver_state: {} "
                      "\naudio_sender_state: {} \n isPendingConfiguration: {} \n "
                      "Reconfiguring to {}",
                      ToString(audio_receiver_state_), ToString(audio_sender_state_),
                      group->IsPendingConfiguration(), ToString(configuration_context_type_));
              group->PrintDebugState();
              SetConfigurationAndStopStreamWhenNeeded(group, configuration_context_type_);
            }
            break;
          case AudioState::STARTED:
            audio_sender_state_ = AudioState::READY_TO_START;
            /* If signalling part is completed trigger start sending audio
             * here, otherwise it'll be called on group streaming state callback
             */
            if (group->GetState() == AseState::BTA_LE_AUDIO_ASE_STATE_STREAMING) {
              if (IsDirectionAvailableForCurrentConfiguration(
                          group, bluetooth::le_audio::types::kLeAudioDirectionSink)) {
                StartSendingAudio(active_group_id_);
              } else {
                log::warn(
                        "sink is not configured. \n audio_receiver_state: {} "
                        "\naudio_sender_state: {} \n isPendingConfiguration: {} \n "
                        "Reconfiguring to {}",
                        ToString(audio_receiver_state_), ToString(audio_sender_state_),
                        group->IsPendingConfiguration(), ToString(configuration_context_type_));
                group->PrintDebugState();
                SetConfigurationAndStopStreamWhenNeeded(group, configuration_context_type_);
              }
            } else {
              log::error(
                      "called in wrong state. \n audio_receiver_state: {} "
                      "\naudio_sender_state: {} \n isPendingConfiguration: {} \n "
                      "Reconfiguring to {}",
                      ToString(audio_receiver_state_), ToString(audio_sender_state_),
                      group->IsPendingConfiguration(), ToString(configuration_context_type_));
              group->PrintDebugState();
              CancelStreamingRequest();
            }
            break;
          case AudioState::RELEASING:
            /* Group is reconfiguring, reassing state and wait for
             * the stream to be configured
             */
            audio_sender_state_ = audio_receiver_state_;
            break;
          case AudioState::READY_TO_RELEASE:
            /* If the other direction is streaming we can start sending audio */
            if (group->GetState() == AseState::BTA_LE_AUDIO_ASE_STATE_STREAMING) {
              if (IsDirectionAvailableForCurrentConfiguration(
                          group, bluetooth::le_audio::types::kLeAudioDirectionSink)) {
                StopSuspendTimeout();
                StartSendingAudio(active_group_id_);
              } else {
                log::warn(
                        "sink is not configured. \n audio_receiver_state: {} "
                        "\naudio_sender_state: {} \n isPendingConfiguration: {} \n "
                        "Reconfiguring to {}",
                        ToString(audio_receiver_state_), ToString(audio_sender_state_),
                        group->IsPendingConfiguration(), ToString(configuration_context_type_));
                group->PrintDebugState();
                SetConfigurationAndStopStreamWhenNeeded(group, configuration_context_type_);
              }
            } else {
              log::error(
                      "called in wrong state. \n audio_receiver_state: {} "
                      "\naudio_sender_state: {} \n isPendingConfiguration: {} \n "
                      "Reconfiguring to {}",
                      ToString(audio_receiver_state_), ToString(audio_sender_state_),
                      group->IsPendingConfiguration(), ToString(configuration_context_type_));
              group->PrintDebugState();
              CancelStreamingRequest();
            }
            break;
        }
        break;
      case AudioState::READY_TO_START:
        log::error(
                "called in wrong state, ignoring double start request. \n "
                "audio_receiver_state: {} \naudio_sender_state: {} \n "
                "isPendingConfiguration: {} \n Reconfiguring to {}",
                ToString(audio_receiver_state_), ToString(audio_sender_state_),
                group->IsPendingConfiguration(), ToString(configuration_context_type_));
        group->PrintDebugState();
        break;
      case AudioState::READY_TO_RELEASE:
        switch (audio_receiver_state_) {
          case AudioState::STARTED:
          case AudioState::READY_TO_START:
          case AudioState::IDLE:
          case AudioState::READY_TO_RELEASE:
            /* Stream is up just restore it */
            StopSuspendTimeout();
            ConfirmLocalAudioSourceStreamingRequest(false);
            bluetooth::le_audio::MetricsCollector::Get()->OnStreamStarted(
                    active_group_id_, configuration_context_type_);
            break;
          case AudioState::RELEASING:
            /* Keep waiting. After release is done, Audio Hal will be notified
             */
            break;
        }
        break;
      case AudioState::RELEASING:
        /* Keep waiting. After release is done, Audio Hal will be notified */
        break;
    }
  }

  void OnLocalAudioSinkSuspend() {
    log::info("active group_id: {}, IN: audio_receiver_state_: {}, audio_sender_state_: {}",
              active_group_id_, ToString(audio_receiver_state_), ToString(audio_sender_state_));
    LeAudioLogHistory::Get()->AddLogHistory(kLogAfCallBt, active_group_id_, RawAddress::kEmpty,
                                            kLogAfSuspend + "LocalSink",
                                            "r_state: " + ToString(audio_receiver_state_) +
                                                    ", s_state: " + ToString(audio_sender_state_));

    if (IsInVoipCall()) {
      SetInVoipCall(false);
    }

    /* If the local sink direction is used, we want to monitor
     * if back channel is actually needed.
     */
    StartVbcCloseTimeout();

    /* Note: This callback is from audio hal driver.
     * Bluetooth peer is a Source for Audio Framework.
     * e.g. Peer is microphone.
     */
    switch (audio_receiver_state_) {
      case AudioState::READY_TO_START:
      case AudioState::STARTED:
        log::debug(": call_audio_route_: {}", call_audio_route_);

        if (le_audio_sink_hal_client_ &&
            IsInCall() && (call_audio_route_ == CALL_AUDIO_ROUTE_OVER_BLUETOOTH)) {
          log::info("CS call already ongoing, fake ack success");
          le_audio_sink_hal_client_->ConfirmSuspendRequest();
          defer_sink_suspend_ = true;
          return;
        }
        audio_receiver_state_ = AudioState::READY_TO_RELEASE;
        break;
      case AudioState::RELEASING:
        // ensures ASEs moved to codecconfigured state and ack to MM.
        defer_sink_suspend_ack_until_stop_ = true;
        return;
      case AudioState::IDLE:
        if (audio_sender_state_ == AudioState::READY_TO_RELEASE) {
          defer_sink_suspend_ack_until_stop_ = true;
          OnAudioSuspend();
        } else {
          log::info("calling sink ConfirmSuspendRequest in audio_receiver_state_ IDLE");
          le_audio_sink_hal_client_->ConfirmSuspendRequest();
        }
        return;
      case AudioState::READY_TO_RELEASE:
        break;
    }

    /* Last suspends group - triggers group stop */
    if ((audio_sender_state_ == AudioState::IDLE) ||
        (audio_sender_state_ == AudioState::READY_TO_RELEASE)) {
      defer_sink_suspend_ack_until_stop_ = true;
      OnAudioSuspend();
    } else {
      // In VBC and Call streaming cases, send immediate ack
      // for the first initiate suspsend.
      if (le_audio_sink_hal_client_) {
        log::info("calling sink ConfirmSuspendRequest");
        le_audio_sink_hal_client_->ConfirmSuspendRequest();
      }
    }

    log::info("OUT: audio_receiver_state_: {},  audio_sender_state_: {}",
              ToString(audio_receiver_state_), ToString(audio_sender_state_));

    LeAudioLogHistory::Get()->AddLogHistory(kLogBtCallAf, active_group_id_, RawAddress::kEmpty,
                                            kLogAfSuspendConfirm + "LocalSink",
                                            "r_state: " + ToString(audio_receiver_state_) +
                                                    "s_state: " + ToString(audio_sender_state_));
  }

  inline bool IsDirectionAvailableForCurrentConfiguration(const LeAudioDeviceGroup* group,
                                                          uint8_t remote_direction) const {
    auto current_config =
            group->IsUsingPreferredAudioSetConfiguration(configuration_context_type_)
                    ? group->GetCachedPreferredConfiguration(configuration_context_type_)
                    : group->GetCachedConfiguration(configuration_context_type_);
    log::debug("configuration_context_type_ = {}, group_id: {}, remote_direction: {}",
               ToString(configuration_context_type_), group->group_id_,
               remote_direction == bluetooth::le_audio::types::kLeAudioDirectionSink ? "Sink"
                                                                                     : "Source");
    if (current_config) {
      log::debug("name = {}, size {}", current_config->name,
                 current_config->confs.get(remote_direction).size());
      return current_config->confs.get(remote_direction).size() != 0;
    }
    log::debug("no cached configuration");
    return false;
  }

  void notifyAudioLocalSink(UnicastMonitorModeStatus status) {
    if (sink_monitor_notified_status_ != status) {
      log::info("Stream monitoring status changed to: {}", static_cast<int>(status));
      sink_monitor_notified_status_ = status;
      callbacks_->OnUnicastMonitorModeStatus(bluetooth::le_audio::types::kLeAudioDirectionSink,
                                             status);
    }
  }

  void notifyAudioLocalSource(UnicastMonitorModeStatus status) {
    if (source_monitor_notified_status_ != status) {
      log::info("Source stream monitoring status changed to: {}", static_cast<int>(status));
      source_monitor_notified_status_ = status;
      callbacks_->OnUnicastMonitorModeStatus(bluetooth::le_audio::types::kLeAudioDirectionSource,
                                             status);
    }
  }

  void OnLocalAudioSinkResume() {
    log::info("active group_id: {} IN: audio_receiver_state_: {}, audio_sender_state_: {}",
              active_group_id_, ToString(audio_receiver_state_), ToString(audio_sender_state_));
    LeAudioLogHistory::Get()->AddLogHistory(kLogAfCallBt, active_group_id_, RawAddress::kEmpty,
                                            kLogAfResume + "LocalSink",
                                            "r_state: " + ToString(audio_receiver_state_) +
                                                    ", s_state: " + ToString(audio_sender_state_));

    if (!com::android::bluetooth::flags::leaudio_use_audio_recording_listener()) {
      if (sink_monitor_mode_ && active_group_id_ == bluetooth::groups::kGroupUnknown) {
        if (sink_monitor_notified_status_ != UnicastMonitorModeStatus::STREAMING_REQUESTED) {
          notifyAudioLocalSink(UnicastMonitorModeStatus::STREAMING_REQUESTED);
        }
        CancelLocalAudioSinkStreamingRequest();
        return;
      }
    }

    /* Note: This callback is from audio hal driver.
     * Bluetooth peer is a Source for Audio Framework.
     * e.g. Peer is microphone.
     */
    auto group = aseGroups_.FindById(active_group_id_);
    if (!group) {
       is_local_sink_metadata_available_ = false;
      log::error("Invalid group: {}", static_cast<int>(active_group_id_));
      return;
    }

    group->ClearReconfigStartPendingDirs(bluetooth::le_audio::types::kLeAudioDirectionSource);

    log::debug("configuration_context_type_= {}.", ToString(configuration_context_type_));
    log::debug(" is_local_sink_metadata_available_= {}.",
                               is_local_sink_metadata_available_);
    if (audio_receiver_state_ == AudioState::IDLE) {
      //Below condition is not to allow reconfig to LIVE when
      //configuration_context_type_ is GAME as there is no UpdateMetadata
      //update on decoding session. This ensures to be stay in VBC path.
      if (( is_local_sink_metadata_available_ == false) &&
          (audio_sender_state_ == AudioState::IDLE) &&
          (configuration_context_type_ == LeAudioContextType::GAME)) {
        ReconfigureOrUpdateRemote(group, bluetooth::le_audio::types::kLeAudioDirectionSink);
      } else {
        ReconfigureOrUpdateRemote(group, bluetooth::le_audio::types::kLeAudioDirectionSource);
      }
      /* We need new configuration_context_type_ to be selected before we go any
       * further.
       */
      log::info("new_configuration_context = {}", ToString(configuration_context_type_));
    }

    /* Check if the device resume is allowed */
    if (!group->HasCodecConfigurationForDirection(
                configuration_context_type_, bluetooth::le_audio::types::kLeAudioDirectionSource)) {
      log::error("invalid resume request for context type: {}",
                 ToHexString(configuration_context_type_));
      CancelLocalAudioSinkStreamingRequest();
      return;
    }

    /* Group should not be resumed if:
     * - configured context type is not allowed
     * - updated metadata contains only not allowed context types
     * - is not in call mode (quick metadata updates between audio modes)
     */
    if (!IsInVoipOrRegularCall() &&
        (!group->GetAllowedContextMask(bluetooth::le_audio::types::kLeAudioDirectionSource)
                  .test_all(local_metadata_context_types_.sink) ||
         !group->GetAllowedContextMask(bluetooth::le_audio::types::kLeAudioDirectionSource)
                  .test(configuration_context_type_))) {
      log::warn(
              "Block sink resume request context types: {} vs allowed context mask: {}, "
              "configured: {}",
              ToString(local_metadata_context_types_.sink),
              ToString(group->GetAllowedContextMask(
                      bluetooth::le_audio::types::kLeAudioDirectionSource)),
              ToString(configuration_context_type_));
      CancelLocalAudioSourceStreamingRequest();
      return;
    }

    log::debug(
            "active_group_id: {}\n audio_receiver_state: {}\n audio_sender_state: "
            "{}\n configuration_context_type_: {}\n group {}\n",
            active_group_id_, audio_receiver_state_, audio_sender_state_,
            ToHexString(configuration_context_type_), group ? " exist " : " does not exist ");

    log::debug("After reconfig, updated configuration_context_type_= {}.",
               ToString(configuration_context_type_));

    switch (audio_receiver_state_) {
      case AudioState::STARTED:
        ConfirmLocalAudioSinkStreamingRequest(false);
        break;
      case AudioState::IDLE:
        switch (audio_sender_state_) {
          case AudioState::IDLE:
            if (OnAudioResume(group, bluetooth::le_audio::types::kLeAudioDirectionSink)) {
              audio_receiver_state_ = AudioState::READY_TO_START;
              if (IsReconfigurationTimeoutRunning(active_group_id_)) {
                StopReconfigurationTimeout(active_group_id_,
                                           bluetooth::le_audio::types::kLeAudioDirectionSink);
              }
            } else {
              CancelLocalAudioSinkStreamingRequest();
            }
            break;
          case AudioState::READY_TO_START:
            audio_receiver_state_ = AudioState::READY_TO_START;
            if (!IsDirectionAvailableForCurrentConfiguration(
                        group, bluetooth::le_audio::types::kLeAudioDirectionSource)) {
              log::warn(
                      "source is not configured. \n audio_receiver_state: {} "
                      "\naudio_sender_state: {} \n isPendingConfiguration: {} \n "
                      "Reconfiguring to {}",
                      ToString(audio_receiver_state_), ToString(audio_sender_state_),
                      group->IsPendingConfiguration(), ToString(configuration_context_type_));
              group->PrintDebugState();
              SetConfigurationAndStopStreamWhenNeeded(group, configuration_context_type_);
            }
            break;
          case AudioState::STARTED:
            audio_receiver_state_ = AudioState::READY_TO_START;
            /* If signalling part is completed trigger start receiving audio
             * here, otherwise it'll be called on group streaming state callback
             */
            if (group->GetState() == AseState::BTA_LE_AUDIO_ASE_STATE_STREAMING) {
              if (IsDirectionAvailableForCurrentConfiguration(
                          group, bluetooth::le_audio::types::kLeAudioDirectionSource)) {
                StartReceivingAudio(active_group_id_);
              } else {
                log::warn(
                        "source is not configured. \n audio_receiver_state: {} "
                        "\naudio_sender_state: {} \n isPendingConfiguration: {} \n "
                        "Reconfiguring to {}",
                        ToString(audio_receiver_state_), ToString(audio_sender_state_),
                        group->IsPendingConfiguration(), ToString(configuration_context_type_));
                group->PrintDebugState();
                SetConfigurationAndStopStreamWhenNeeded(group, configuration_context_type_);
              }
            } else {
              log::error(
                      "called in wrong state. \n audio_receiver_state: {} "
                      "\naudio_sender_state: {} \n isPendingConfiguration: {} \n "
                      "Reconfiguring to {}",
                      ToString(audio_receiver_state_), ToString(audio_sender_state_),
                      group->IsPendingConfiguration(), ToString(configuration_context_type_));
              group->PrintDebugState();
              CancelStreamingRequest();
            }
            break;
          case AudioState::RELEASING:
            /* Group is reconfiguring, reassing state and wait for
             * the stream to be configured
             */
            audio_receiver_state_ = audio_sender_state_;
            break;
          case AudioState::READY_TO_RELEASE:
            /* If the other direction is streaming we can start receiving audio
             */
            if (group->GetState() == AseState::BTA_LE_AUDIO_ASE_STATE_STREAMING) {
              if (IsDirectionAvailableForCurrentConfiguration(
                          group, bluetooth::le_audio::types::kLeAudioDirectionSource)) {
                StopSuspendTimeout();
                StartReceivingAudio(active_group_id_);
              } else {
                log::warn(
                        "source is not configured. \n audio_receiver_state: {} "
                        "\naudio_sender_state: {} \n isPendingConfiguration: {} \n "
                        "Reconfiguring to {}",
                        ToString(audio_receiver_state_), ToString(audio_sender_state_),
                        group->IsPendingConfiguration(), ToString(configuration_context_type_));
                group->PrintDebugState();
                SetConfigurationAndStopStreamWhenNeeded(group, configuration_context_type_);
              }
            } else {
              log::error(
                      "called in wrong state. \n audio_receiver_state: {} "
                      "\naudio_sender_state: {} \n isPendingConfiguration: {} \n "
                      "Reconfiguring to {}",
                      ToString(audio_receiver_state_), ToString(audio_sender_state_),
                      group->IsPendingConfiguration(), ToString(configuration_context_type_));
              group->PrintDebugState();
              CancelStreamingRequest();
            }
            break;
        }
        break;
      case AudioState::READY_TO_START:
        log::error(
                "Double resume request, just ignore it.. \n audio_receiver_state: "
                "{} \naudio_sender_state: {} \n isPendingConfiguration: {} \n Reconfiguring to {}",
                ToString(audio_receiver_state_), ToString(audio_sender_state_),
                group->IsPendingConfiguration(), ToString(configuration_context_type_));
        group->PrintDebugState();
        break;
      case AudioState::READY_TO_RELEASE:
        switch (audio_sender_state_) {
          case AudioState::STARTED:
          case AudioState::IDLE:
          case AudioState::READY_TO_START:
          case AudioState::READY_TO_RELEASE:
            /* Stream is up just restore it */
            StopSuspendTimeout();
            ConfirmLocalAudioSinkStreamingRequest(false);
            break;
          case AudioState::RELEASING:
            /* Wait until releasing is completed */
            break;
        }

        break;
      case AudioState::RELEASING:
        /* Wait until releasing is completed */
        break;
    }
     is_local_sink_metadata_available_ = false;
  }

  /* Chooses a single context type to use as a key for selecting a single
   * audio set configuration. Contexts used for the metadata can be different
   * than this, but it's reasonable to select a configuration context from
   * the metadata context types.
   */
  LeAudioContextType ChooseConfigurationContextType(AudioContexts available_remote_contexts) {
    log::debug("Got contexts={} in config_context={}",
               bluetooth::common::ToString(available_remote_contexts),
               bluetooth::common::ToString(configuration_context_type_));

    if (IsInCall()) {
      log::debug("In Call preference used.");
      return LeAudioContextType::CONVERSATIONAL;
    }

    /* Mini policy - always prioritize sink+source configurations so that we are
     * sure that for a mixed content we enable all the needed directions.
     */
    if (available_remote_contexts.any()) {
      LeAudioContextType context_priority_list[] = {
              /* Highest priority first */
              LeAudioContextType::CONVERSATIONAL,
              LeAudioContextType::RINGTONE,
              LeAudioContextType::LIVE,
              LeAudioContextType::VOICEASSISTANTS,
              LeAudioContextType::GAME,
              LeAudioContextType::MEDIA,
              LeAudioContextType::EMERGENCYALARM,
              LeAudioContextType::ALERTS,
              LeAudioContextType::INSTRUCTIONAL,
              LeAudioContextType::NOTIFICATIONS,
              LeAudioContextType::SOUNDEFFECTS,
      };
      for (auto ct : context_priority_list) {
        if (available_remote_contexts.test(ct)) {
          log::debug("Selecting configuration context_type: {}", ToString(ct));
          return ct;
        }
      }
    }

    /* Use BAP mandated UNSPECIFIED only if we don't have any other valid
     * configuration
     */
    auto fallback_config = LeAudioContextType::UNSPECIFIED;
    if (configuration_context_type_ != LeAudioContextType::UNINITIALIZED) {
      fallback_config = configuration_context_type_;
    }

    log::debug("Selecting configuration context type: {}", ToString(fallback_config));
    return fallback_config;
  }

  bool SetConfigurationAndStopStreamWhenNeeded(LeAudioDeviceGroup* group,
                                               LeAudioContextType new_context_type) {
    auto previous_context_type = configuration_context_type_;

    auto reconfig_result = UpdateConfigAndCheckIfReconfigurationIsNeeded(group, new_context_type);
    /* Even though the reconfiguration may not be needed, this has
     * to be set here as it might be the initial configuration.
     */

    configuration_context_type_ = new_context_type;

    log::info("group_id {}, previous_context {} context type {} ({}), {}", group->group_id_,
              ToString(previous_context_type), ToString(new_context_type),
              ToHexString(new_context_type), ToString(reconfig_result));
    if (reconfig_result == AudioReconfigurationResult::RECONFIGURATION_NOT_NEEDED) {
      return false;
    }

    if (reconfig_result == AudioReconfigurationResult::RECONFIGURATION_NOT_POSSIBLE) {
      return false;
    }

    if (group->GetState() != AseState::BTA_LE_AUDIO_ASE_STATE_STREAMING) {
      log::debug("Group is not streaming");
      return false;
    }

    StopSuspendTimeout();
    /* If group suspend is scheduled, cancel as we are stopping it anyway */

    /* Need to reconfigure stream. At this point pre_configuration_context_type shall be set */

    initReconfiguration(group, previous_context_type);
    SendAudioGroupCurrentCodecConfigChanged(group);
    return true;
  }

  bool stopStreamIfCurrentContextTypeIsNotAllowed(uint8_t direction, LeAudioDeviceGroup* group,
                                                  AudioContexts local_contexts) {
    AudioContexts allowed_contexts = group->GetAllowedContextMask(direction);

    /* Stream should be suspended if:
     * - updated metadata is only not allowed
     * - there is no metadata (cleared) but configuration is for not allowed context
     */
    if (group->IsStreaming() && !allowed_contexts.test_any(local_contexts) &&
        !(allowed_contexts.test(configuration_context_type_) && local_contexts.none())) {
      /* SuspendForReconfiguration and ReconfigurationComplete is a workaround method to let Audio
       * Framework know that session is suspended. Strem resume would be handled from
       * suspended session context with stopped group.
       */
      SuspendedForReconfiguration();
      ReconfigurationComplete(direction);
      GroupStop(active_group_id_);

      return true;
    }

    return false;
  }

  void OnLocalAudioSourceMetadataUpdate(
          const std::vector<struct playback_track_metadata_v7>& source_metadata, DsaMode dsa_mode) {
    /* Set the remote sink metadata context from the playback tracks metadata */
    local_metadata_context_types_.source = GetAudioContextsFromSourceMetadata(source_metadata);

    log::debug("local_metadata_context_types_.source= {}",
               ToString(local_metadata_context_types_.source));
    log::debug("local_metadata_context_types_.sink= {}",
               ToString(local_metadata_context_types_.sink));
    log::debug("defer_notify_inactive_until_stop_: {}", defer_notify_inactive_until_stop_);

    local_metadata_context_types_.sink =
            ChooseMetadataContextType(local_metadata_context_types_.sink);
    local_metadata_context_types_.source =
            ChooseMetadataContextType(local_metadata_context_types_.source);

    if (active_group_id_ == bluetooth::groups::kGroupUnknown) {
      log::warn(", cannot start streaming if no active group set");
      return;
    } else if (defer_notify_inactive_until_stop_) {
      log::warn(", cannot start streaming as active group is de-activating");
      return;
    }

    auto group = aseGroups_.FindById(active_group_id_);
    if (!group) {
      log::error("Invalid group: {}", static_cast<int>(active_group_id_));
      return;
    }

    log::info(
            "group_id {} state={}, target_state={}, audio_receiver_state_: {}, "
            "audio_sender_state_: {}, dsa_mode: {}",
            group->group_id_, ToString(group->GetState()), ToString(group->GetTargetState()),
            ToString(audio_receiver_state_), ToString(audio_sender_state_),
            static_cast<int>(dsa_mode));

    if (IsReconfigurationTimeoutRunning(group->group_id_)) {
      log::info("Skip it as group is reconfiguring");
      return;
    }

    /* Stop the VBC close timeout timer, since we will reconfigure anyway if the
     * VBC was suspended.
     */
    StopVbcCloseTimeout();

    group->dsa_.mode = dsa_mode;

<<<<<<< HEAD
    /* allow reconfigure only if the new source context is bi-directional
       (or) not in suspended for reconfiguration (or) receiver state is idle
       to avoid the additional reconfigurations.
    */
    if ((local_metadata_context_types_.source.test(LeAudioContextType::MEDIA) &&
         configuration_context_type_ == LeAudioContextType::LIVE) &&
        (group->IsPendingConfiguration() || group->IsSuspendedForReconfiguration() ||
         group->IsReconfigStartPendingDir(bluetooth::le_audio::types::kLeAudioDirectionSink))) {
      log::warn(" Skip ReconfigureOrUpdateRemote as reconfig start pending for Source.");
    } else {
      ReconfigureOrUpdateRemote(group, bluetooth::le_audio::types::kLeAudioDirectionSink);
    }
=======
    /* Set the remote sink metadata context from the playback tracks metadata */
    UpdateSourceLocalMetadataContextTypes(GetAudioContextsFromSourceMetadata(source_metadata));

    /* Check if stream should be suspended due to reamaining only not allowed contexts in metadata
     * or configured context.
     *
     * If device is inCall mode, AF may quickly change metadata from ringing mode to active.
     * To avoid short stream suspend, let's keep stream alive.
     */
    if (com::android::bluetooth::flags::leaudio_stop_updated_to_not_available_context_stream() &&
        !IsInVoipOrRegularCall() &&
        stopStreamIfCurrentContextTypeIsNotAllowed(
                bluetooth::le_audio::types::kLeAudioDirectionSink, group,
                local_metadata_context_types_.source)) {
      log::info(
              "Updated source metadata contexts are not allowed context types: {} | configured: {} "
              "vs allowed context mask: {}",
              ToString(local_metadata_context_types_.source), ToString(configuration_context_type_),
              ToString(group->GetAllowedContextMask(
                      bluetooth::le_audio::types::kLeAudioDirectionSink)));

      return;
    }

    UpdateSourceLocalMetadataContextTypes(
            ChooseMetadataContextType(local_metadata_context_types_.source));

    ReconfigureOrUpdateRemote(group, bluetooth::le_audio::types::kLeAudioDirectionSink);
>>>>>>> 526743fd
  }

  /* Applies some predefined policy on the audio context metadata, including
   * special handling of UNSPECIFIED context, which also involves checking
   * context support and availability.
   */
  void ApplyRemoteMetadataAudioContextPolicy(LeAudioDeviceGroup* group,
                                             BidirectionalPair<AudioContexts>& contexts_pair,
                                             int remote_dir) {
    // We expect at least some context when this direction gets enabled
    if (contexts_pair.get(remote_dir).none()) {
      log::warn("invalid/unknown {} context metadata, using 'UNSPECIFIED' instead",
                (remote_dir == bluetooth::le_audio::types::kLeAudioDirectionSink) ? "sink"
                                                                                  : "source");
      contexts_pair.get(remote_dir) = AudioContexts(LeAudioContextType::UNSPECIFIED);
    }

    std::tuple<int, int, AudioState*> remote_directions[] = {
            {bluetooth::le_audio::types::kLeAudioDirectionSink,
             bluetooth::le_audio::types::kLeAudioDirectionSource, &audio_sender_state_},
            {bluetooth::le_audio::types::kLeAudioDirectionSource,
             bluetooth::le_audio::types::kLeAudioDirectionSink, &audio_receiver_state_},
    };

    /* Align with the context availability */
    for (auto entry : remote_directions) {
      int dir, other_dir;
      AudioState* local_hal_state;
      std::tie(dir, other_dir, local_hal_state) = entry;

      /* When a certain context became unavailable while it was already in
       * an active stream, it means that it is unavailable to other clients
       * but we can keep using it.
       */
      auto group_available_contexts = group->GetAvailableContexts(dir);
      if ((*local_hal_state == AudioState::STARTED) ||
          (*local_hal_state == AudioState::READY_TO_START)) {
        group_available_contexts |= group->GetMetadataContexts().get(dir);
      }

      log::debug("Checking contexts: {}, against the available contexts: {}",
                 ToString(contexts_pair.get(dir)), ToString(group_available_contexts));
      auto unavail_contexts = contexts_pair.get(dir) & ~group_available_contexts;
      if (unavail_contexts.none()) {
        continue;
      }

      // Use only available contexts
      contexts_pair.get(dir) &= group_available_contexts;

      // Check we we should add UNSPECIFIED as well in case not available context is also not
      // supported
      auto unavail_but_supported = (unavail_contexts & group->GetSupportedContexts(dir));
      if (unavail_but_supported.none() &&
          group_available_contexts.test(LeAudioContextType::UNSPECIFIED)) {
        contexts_pair.get(dir).set(LeAudioContextType::UNSPECIFIED);

        log::debug("Replaced the unsupported contexts: {} with UNSPECIFIED -> {}",
                   ToString(unavail_contexts), ToString(contexts_pair.get(dir)));
      } else {
        log::debug("Some contexts are supported but currently unavailable: {}!",
                   ToString(unavail_but_supported));
        /* Some of the streamed contexts are support but not available and they
         * were erased from the metadata.
         * TODO: Either filter out these contexts from the stream or do not
         * stream at all if the unavail_but_supported contexts are the only
         * streamed contexts.
         */
      }
    }

    /* Don't mix UNSPECIFIED with any other context
     * Note: This has to be in a separate loop - do not merge it with the above.
     */
    for (auto entry : remote_directions) {
      int dir, other_dir;
      AudioState* local_hal_state;
      std::tie(dir, other_dir, local_hal_state) = entry;

      if (contexts_pair.get(dir).test(LeAudioContextType::UNSPECIFIED)) {
        /* If this directions is streaming just UNSPECIFIED and if other direction is streaming some
         * meaningfull context type,  try to use the meaningful context type
         */
        if (contexts_pair.get(dir) == AudioContexts(LeAudioContextType::UNSPECIFIED)) {
          auto is_other_direction_streaming = (*local_hal_state == AudioState::STARTED) ||
                                              (*local_hal_state == AudioState::READY_TO_START);
          if (is_other_direction_streaming) {
            auto supported_contexts = group->GetAllSupportedSingleDirectionOnlyContextTypes(dir);
            auto common_part = supported_contexts & contexts_pair.get(other_dir);

            log::info(
                    "Other direction is streaming. Possible aligning other direction "
                    "metadata to match the remote {} direction context: {}. Remote {} supported "
                    "contexts: {} ",
                    other_dir == bluetooth::le_audio::types::kLeAudioDirectionSink ? " Sink"
                                                                                   : " Source",
                    ToString(contexts_pair.get(other_dir)),
                    dir == bluetooth::le_audio::types::kLeAudioDirectionSink ? " Sink" : " Source",
                    ToString(supported_contexts));

            if (common_part.value() != 0) {
              contexts_pair.get(dir) = common_part;
            }
          }
        } else {
          log::debug("Removing UNSPECIFIED from the remote {} context: {}",
                     dir == bluetooth::le_audio::types::kLeAudioDirectionSink ? " Sink" : " Source",
                     ToString(contexts_pair.get(other_dir)));
          contexts_pair.get(dir).unset(LeAudioContextType::UNSPECIFIED);
        }
      }
    }

    contexts_pair.sink = ChooseMetadataContextType(contexts_pair.sink);
    contexts_pair.source = ChooseMetadataContextType(contexts_pair.source);

    log::debug("Aligned remote metadata audio context: sink={}, source={}",
               ToString(contexts_pair.sink), ToString(contexts_pair.source));
  }

  void OnLocalAudioSinkMetadataUpdate(const std::vector<record_track_metadata_v7>& sink_metadata) {
    /* Set remote source metadata context from the recording tracks metadata */
    local_metadata_context_types_.sink = GetAudioContextsFromSinkMetadata(sink_metadata);

    log::debug("local_metadata_context_types_.source= {}",
               ToString(local_metadata_context_types_.source));
    log::debug("local_metadata_context_types_.sink= {}",
               ToString(local_metadata_context_types_.sink));
    log::debug("defer_notify_inactive_until_stop_: {}", defer_notify_inactive_until_stop_);

    local_metadata_context_types_.sink =
            ChooseMetadataContextType(local_metadata_context_types_.sink);
    local_metadata_context_types_.source =
            ChooseMetadataContextType(local_metadata_context_types_.source);

    if (active_group_id_ == bluetooth::groups::kGroupUnknown) {
      log::warn(", cannot start streaming if no active group set");
      return;
    } else if (defer_notify_inactive_until_stop_) {
      log::warn(", cannot start streaming as active group is de-activating");
      return;
    }

    auto group = aseGroups_.FindById(active_group_id_);
    if (!group) {
      log::error("Invalid group: {}", static_cast<int>(active_group_id_));
      return;
    }

     is_local_sink_metadata_available_ = true;

    log::info(
            "group_id {} state={}, target_state={}, audio_receiver_state_: {}, "
            "audio_sender_state_: {}",
            group->group_id_, ToString(group->GetState()), ToString(group->GetTargetState()),
            ToString(audio_receiver_state_), ToString(audio_sender_state_));

    if (IsReconfigurationTimeoutRunning(group->group_id_)) {
      log::info("Skip it as group is reconfiguring");
      return;
    }

<<<<<<< HEAD
=======
    /* Set remote source metadata context from the recording tracks metadata */
    local_metadata_context_types_.sink = GetAudioContextsFromSinkMetadata(sink_metadata);

    /* Check if stream should be suspended due to only reamaining not allowed contexts in metadata
     * or configured context.
     *
     * If device is inCall mode, AF may quickly change metadata from ringing mode to active.
     * To avoid short stream suspend, let's keep stream alive.
     */
    if (com::android::bluetooth::flags::leaudio_stop_updated_to_not_available_context_stream() &&
        !IsInVoipOrRegularCall() &&
        stopStreamIfCurrentContextTypeIsNotAllowed(
                bluetooth::le_audio::types::kLeAudioDirectionSource, group,
                local_metadata_context_types_.sink)) {
      log::info(
              "Updated sink metadata contexts are not allowed context types: {} | configured: {} "
              "vs allowed context mask: {}",
              ToString(local_metadata_context_types_.sink), ToString(configuration_context_type_),
              ToString(group->GetAllowedContextMask(
                      bluetooth::le_audio::types::kLeAudioDirectionSource)));
      return;
    }

    UpdateSinkLocalMetadataContextTypes(
            ChooseMetadataContextType(local_metadata_context_types_.sink));

>>>>>>> 526743fd
    /* Reconfigure or update only if the stream is already started
     * otherwise wait for the local sink to resume.
     */
    if (audio_receiver_state_ == AudioState::STARTED) {
      ReconfigureOrUpdateRemote(group, bluetooth::le_audio::types::kLeAudioDirectionSource);
    }
  }

  BidirectionalPair<AudioContexts> DirectionalRealignMetadataAudioContexts(
          LeAudioDeviceGroup* group, int remote_direction) {
    uint8_t remote_other_direction;
    std::string remote_direction_str;
    std::string remote_other_direction_str;
    AudioState other_direction_hal;

    if (remote_direction == bluetooth::le_audio::types::kLeAudioDirectionSink) {
      remote_other_direction = bluetooth::le_audio::types::kLeAudioDirectionSource;
      remote_direction_str = "Sink";
      remote_other_direction_str = "Source";
      other_direction_hal = audio_receiver_state_;
    } else {
      remote_other_direction = bluetooth::le_audio::types::kLeAudioDirectionSink;
      remote_direction_str = "Source";
      remote_other_direction_str = "Sink";
      other_direction_hal = audio_sender_state_;
    }

    auto is_streaming_other_direction = (other_direction_hal == AudioState::STARTED) ||
                                        (other_direction_hal == AudioState::READY_TO_START);

    auto local_direction = bluetooth::le_audio::types::kLeAudioDirectionBoth & ~remote_direction;
    auto local_other_direction =
            bluetooth::le_audio::types::kLeAudioDirectionBoth & ~remote_other_direction;

    auto is_releasing_for_reconfiguration =
            (((audio_receiver_state_ == AudioState::RELEASING) ||
              (audio_sender_state_ == AudioState::RELEASING)) &&
             group->IsPendingConfiguration() &&
             IsDirectionAvailableForCurrentConfiguration(group, remote_other_direction)) ||
            IsReconfigurationTimeoutRunning(active_group_id_, local_direction);

    auto is_releasing_for_reconfiguration_other_direction =
            is_releasing_for_reconfiguration &
            IsReconfigurationTimeoutRunning(active_group_id_, local_other_direction);

    // Inject conversational when ringtone is played - this is required for all
    // the VoIP applications which are not using the telecom API.
    constexpr AudioContexts possible_voip_contexts =
            LeAudioContextType::RINGTONE | LeAudioContextType::CONVERSATIONAL;
    if (local_metadata_context_types_.source.test_any(possible_voip_contexts) &&
        ((remote_direction == bluetooth::le_audio::types::kLeAudioDirectionSink) ||
         (remote_direction == bluetooth::le_audio::types::kLeAudioDirectionSource &&
          is_streaming_other_direction))) {
      /* Simulate, we are already in the call. Sending RINGTONE when there is
       * no incoming call to accept or reject on TBS could confuse the remote
       * device and interrupt the stream establish procedure.
       */
      log::debug("Set VoIP call if no call exist");
      if (!IsInCall()) {
        SetInVoipCall(true);
      }
    } else if (IsInVoipCall()) {
      SetInVoipCall(false);
    }

    BidirectionalPair<AudioContexts> remote_metadata = {
            .sink = local_metadata_context_types_.source,
            .source = local_metadata_context_types_.sink};

    auto all_bidirectional_contexts = group->GetAllSupportedBidirectionalContextTypes();
    log::debug("all_bidirectional_contexts {}", ToString(all_bidirectional_contexts));

    /* Make sure we have CONVERSATIONAL when in a call and it is not mixed
     * with any other bidirectional context
     */
    if (IsInCall() || IsInVoipCall()) {
      log::debug("In Call preference used: {}, voip call: {}", IsInCall(), IsInVoipCall());
      remote_metadata.sink.unset_all(all_bidirectional_contexts);
      remote_metadata.source.unset_all(all_bidirectional_contexts);
      remote_metadata.sink.set(LeAudioContextType::CONVERSATIONAL);
      remote_metadata.source.set(LeAudioContextType::CONVERSATIONAL);
    }

    if (!com::android::bluetooth::flags::leaudio_speed_up_reconfiguration_between_call()) {
      UpdateSinkLocalMetadataContextTypes(remote_metadata.source);
      UpdateSourceLocalMetadataContextTypes(remote_metadata.sink);
    }

    if (IsInVoipCall()) {
      log::debug("Unsetting RINGTONE from remote sink");
      remote_metadata.sink.unset(LeAudioContextType::RINGTONE);
    }

    auto is_ongoing_call_on_other_direction =
            is_streaming_other_direction && (IsInVoipCall() || IsInCall());

    log::debug("local_metadata_context_types_.source= {}",
               ToString(local_metadata_context_types_.source));
    log::debug("local_metadata_context_types_.sink= {}",
               ToString(local_metadata_context_types_.sink));
    log::debug("remote_metadata.source= {}", ToString(remote_metadata.source));
    log::debug("remote_metadata.sink= {}", ToString(remote_metadata.sink));
    log::debug("remote_direction= {}", remote_direction_str);
    log::debug("is_streaming_other_direction= {}", is_streaming_other_direction ? "True" : "False");
    log::debug("is_releasing_for_reconfiguration= {}",
               is_releasing_for_reconfiguration ? "True" : "False");
    log::debug("is_releasing_for_reconfiguration_other_direction= {}",
               is_releasing_for_reconfiguration_other_direction ? "True" : "False");
    log::debug("is_ongoing_call_on_other_direction={}",
               is_ongoing_call_on_other_direction ? "True" : "False");
    log::debug("configuration_context_type_= {}.", ToString(configuration_context_type_));

    if (remote_metadata.get(remote_other_direction).test_any(all_bidirectional_contexts) &&
        !(is_streaming_other_direction || is_releasing_for_reconfiguration_other_direction)) {
      log::debug("The other direction is not streaming bidirectional, ignore that context.");
      remote_metadata.get(remote_other_direction).clear();
    }

    auto single_direction_only_context_types =
            group->GetAllSupportedSingleDirectionOnlyContextTypes(remote_direction);
    auto single_other_direction_only_context_types =
            group->GetAllSupportedSingleDirectionOnlyContextTypes(remote_other_direction);
    log::debug(
            "single direction only contexts : {} for direction {}, single direction contexts {} "
            "for {}",
            ToString(single_direction_only_context_types), remote_direction_str,
            ToString(single_other_direction_only_context_types), remote_other_direction_str);

    /* Mixed contexts in the voiceback channel scenarios can confuse the remote
     * on how to configure each channel. We should align the other direction
     * metadata for the remote device.
     */
    if (remote_metadata.get(remote_direction).test_any(all_bidirectional_contexts)) {
      log::debug("Aligning the other direction remote metadata to add this direction context");

      if (is_ongoing_call_on_other_direction) {
        /* Other direction is streaming and is in call */
        remote_metadata.get(remote_direction).unset_all(all_bidirectional_contexts);
        remote_metadata.get(remote_direction).set(LeAudioContextType::CONVERSATIONAL);
      } else {
        if (!(is_streaming_other_direction || is_releasing_for_reconfiguration_other_direction)) {
          // Do not take the obsolete metadata
          remote_metadata.get(remote_other_direction).clear();
        } else {
          // The other direction was opened when already in a bidirectional scenario that was not a
          // VoIP or a regular Call. We need to figure out which direction metadata is the leading
          // one.
          // Note: We usually remove any bidirectional or the previous direction specific context
          //       from the previous direction metadata and replace it with the just-resumed
          //       direction (but still bidirectional) context. However when recording is started
          //       in a GAME scenario, we don't want to reconfigure to or mix the context with LIVE.
          auto remote_game_uplink_available =
                  group->GetAvailableContexts(le_audio::types::kLeAudioDirectionSource)
                          .test(LeAudioContextType::GAME);
          auto local_game_uplink_active =
                  (audio_sender_state_ == AudioState::STARTED) &&
                  remote_metadata.sink.test(LeAudioContextType::GAME) &&
                  remote_metadata.source.test_any(LeAudioContextType::LIVE |
                                                  LeAudioContextType::CONVERSATIONAL);
          log::debug(
                  "Remote {} metadata change ({}) while having remote {} context ({}) in a "
                  "bidirectional scenario of {}, local_game_uplink_active: {}, "
                  "remote_game_uplink_available: {}",
                  remote_direction_str, ToString(remote_metadata.get(remote_direction)),
                  remote_other_direction_str, ToString(remote_metadata.get(remote_other_direction)),
                  ToString(configuration_context_type_), local_game_uplink_active,
                  remote_game_uplink_available);
          if (local_game_uplink_active && remote_game_uplink_available) {
            remote_metadata.source.clear();
            remote_metadata.source.set(LeAudioContextType::GAME);
          } else {
            remote_metadata.get(remote_other_direction).unset_all(all_bidirectional_contexts);
            remote_metadata.get(remote_other_direction)
                    .unset_all(single_direction_only_context_types);
          }
        }

        remote_metadata.get(remote_other_direction)
                .set_all(remote_metadata.get(remote_direction) &
                         ~single_other_direction_only_context_types);
      }
    }
    log::debug("remote_metadata.source= {}", ToString(remote_metadata.source));
    log::debug("remote_metadata.sink= {}", ToString(remote_metadata.sink));

    if (is_releasing_for_reconfiguration || is_streaming_other_direction) {
      log::debug("Other direction is streaming or there is reconfiguration. Taking its contexts {}",
                 ToString(remote_metadata.get(remote_other_direction)));
      /* If current direction has no valid context or the other direction is
       * bidirectional scenario, take the other direction context as well
       */
      if ((remote_metadata.get(remote_direction).none() &&
           remote_metadata.get(remote_other_direction).any()) ||
          remote_metadata.get(remote_other_direction).test_any(all_bidirectional_contexts)) {
        log::debug("Aligning this direction remote metadata to add the other direction context");
        /* Turn off bidirectional contexts on this direction to avoid mixing
         * with the other direction bidirectional context
         */
        remote_metadata.get(remote_direction).unset_all(all_bidirectional_contexts);
        remote_metadata.get(remote_direction).set_all(remote_metadata.get(remote_other_direction));
      }
    }

    /* Make sure that after alignment no sink only context leaks into the other
     * direction. */
    remote_metadata.source.unset_all(group->GetAllSupportedSingleDirectionOnlyContextTypes(
            bluetooth::le_audio::types::kLeAudioDirectionSink));

    log::debug("final remote_metadata.source= {}", ToString(remote_metadata.source));
    log::debug("final remote_metadata.sink= {}", ToString(remote_metadata.sink));
    return remote_metadata;
  }

  bool ReconfigureOrUpdateRemoteForPTS(LeAudioDeviceGroup* group, int /*remote_direction*/) {
    log::info("{}", group->group_id_);
    // Use common audio stream contexts exposed by the PTS
    auto override_contexts = AudioContexts(0xFFFF);
    for (auto device = group->GetFirstDevice(); device != nullptr;
         device = group->GetNextDevice(device)) {
      override_contexts &= device->GetAvailableContexts();
    }
    if (override_contexts.value() == 0xFFFF) {
      override_contexts = AudioContexts(LeAudioContextType::UNSPECIFIED);
    }
    log::warn("Overriding local_metadata_context_types_: {} with: {}",
              local_metadata_context_types_.source.to_string(), override_contexts.to_string());

    /* Choose the right configuration context */
    auto new_configuration_context = ChooseConfigurationContextType(override_contexts);

    log::info("new_configuration_context= {}.", ToString(new_configuration_context));
    BidirectionalPair<AudioContexts> remote_contexts = {.sink = override_contexts,
                                                        .source = override_contexts};
    return GroupStream(active_group_id_, new_configuration_context, remote_contexts);
  }

  /* Return true if stream is started */
  bool ReconfigureOrUpdateRemote(LeAudioDeviceGroup* group, int remote_direction) {
    if (stack_config_get_interface()->get_pts_force_le_audio_multiple_contexts_metadata()) {
      return ReconfigureOrUpdateRemoteForPTS(group, remote_direction);
    }

    /* When the local sink and source update their metadata, we need to come up
     * with a coherent set of contexts for either one or both directions,
     * especially when bidirectional scenarios can be triggered be either sink
     * or source metadata update event.
     */
    auto remote_metadata = DirectionalRealignMetadataAudioContexts(group, remote_direction);

    /* Choose the right configuration context */
    auto config_context_candids = get_bidirectional(remote_metadata);
    auto new_config_context = ChooseConfigurationContextType(config_context_candids);
    log::debug("config_context_candids= {}, new_config_context= {}",
               ToString(config_context_candids), ToString(new_config_context));
    log::debug("configuration_context_type_ = {}", ToString(configuration_context_type_));

    /* For the following contexts we don't actually need HQ audio:
     * LeAudioContextType::NOTIFICATIONS
     * LeAudioContextType::SOUNDEFFECTS
     * LeAudioContextType::INSTRUCTIONAL
     * LeAudioContextType::ALERTS
     * LeAudioContextType::EMERGENCYALARM
     * LeAudioContextType::UNSPECIFIED
     * So do not reconfigure if the remote sink is already available at any
     * quality and these are the only contributors to the current audio stream.
     */
    auto no_reconfigure_contexts =
            LeAudioContextType::NOTIFICATIONS | LeAudioContextType::SOUNDEFFECTS |
            LeAudioContextType::INSTRUCTIONAL | LeAudioContextType::ALERTS |
            LeAudioContextType::EMERGENCYALARM | LeAudioContextType::UNSPECIFIED;
    if (group->IsStreaming() && !group->IsReleasingOrIdle() && config_context_candids.any() &&
        (config_context_candids & ~no_reconfigure_contexts).none() &&
        (configuration_context_type_ != LeAudioContextType::UNINITIALIZED) &&
        (configuration_context_type_ != LeAudioContextType::UNSPECIFIED) &&
        IsDirectionAvailableForCurrentConfiguration(
                group, bluetooth::le_audio::types::kLeAudioDirectionSink)) {
      log::info(
              "There is no need to reconfigure for the sonification events, "
              "staying with the existing configuration context of {}",
              ToString(configuration_context_type_));
      new_config_context = configuration_context_type_;
    }

    /* Do not configure the Voiceback channel if it is already configured.
     * WARNING: This eliminates additional reconfigurations but can
     * lead to unsatisfying audio quality when that direction was
     * already configured with a lower quality.
     */
    if (remote_direction == bluetooth::le_audio::types::kLeAudioDirectionSource) {
      const auto has_audio_source_configured =
              IsDirectionAvailableForCurrentConfiguration(
                      group, bluetooth::le_audio::types::kLeAudioDirectionSource) &&
              (group->GetState() == AseState::BTA_LE_AUDIO_ASE_STATE_STREAMING);
      log::debug("has_audio_source_configured= {}", has_audio_source_configured);
      if (has_audio_source_configured) {
        log::info(
                "Audio source is already available in the current configuration "
                "context in {}. Not switching to {} right now.",
                ToString(configuration_context_type_), ToString(new_config_context));
        new_config_context = configuration_context_type_;
      }
    }

    /* Note that the remote device metadata was so far unfiltered when it comes
     * to group context availability, or multiple contexts support flag, so that
     * we could choose the correct configuration for the use case. Now we can
     * align it to meet the metadata usage.
     */
    ApplyRemoteMetadataAudioContextPolicy(group, remote_metadata, remote_direction);
    return ReconfigureOrUpdateMetadata(group, new_config_context, remote_metadata);
  }

  bool DsaReconfigureNeeded(LeAudioDeviceGroup* group, LeAudioContextType context) {
    // Reconfigure if DSA mode changed for media streaming
    if (context != bluetooth::le_audio::types::LeAudioContextType::MEDIA) {
      return false;
    }

    if (group->dsa_.mode != DsaMode::ISO_SW && group->dsa_.mode != DsaMode::ISO_HW) {
      return false;
    }

    if (group->dsa_.active) {
      return false;
    }

    log::info("DSA mode {} requested but not active", group->dsa_.mode);
    return true;
  }

  /* Return true if stream is started */
  bool ReconfigureOrUpdateMetadata(LeAudioDeviceGroup* group,
                                   LeAudioContextType new_configuration_context,
                                   BidirectionalPair<AudioContexts> remote_contexts) {
    if (new_configuration_context != configuration_context_type_ ||
        DsaReconfigureNeeded(group, new_configuration_context)) {
      log::info("Checking whether to change configuration context from {} to {}",
                ToString(configuration_context_type_), ToString(new_configuration_context));

      LeAudioLogHistory::Get()->AddLogHistory(
              kLogAfCallBt, active_group_id_, RawAddress::kEmpty,
              kLogAfMetadataUpdate + "Reconfigure",
              ToString(configuration_context_type_) + "->" + ToString(new_configuration_context));
      auto is_stopping = SetConfigurationAndStopStreamWhenNeeded(group, new_configuration_context);
      if (is_stopping) {
        return false;
      }
    }

    if (group->GetTargetState() == AseState::BTA_LE_AUDIO_ASE_STATE_STREAMING) {
      log::info("The {} configuration did not change. Updating the metadata to sink={}, source={}",
                ToString(configuration_context_type_), ToString(remote_contexts.sink),
                ToString(remote_contexts.source));

      LeAudioLogHistory::Get()->AddLogHistory(
              kLogAfCallBt, active_group_id_, RawAddress::kEmpty,
              kLogAfMetadataUpdate + "Updating...",
              "Sink: " + ToString(remote_contexts.sink) +
                      "Source: " + ToString(remote_contexts.source));

      return GroupStream(group->group_id_, configuration_context_type_, remote_contexts);
    }
    return false;
  }

  static void OnGattReadRspStatic(tCONN_ID conn_id, tGATT_STATUS status, uint16_t hdl, uint16_t len,
                                  uint8_t* value, void* data) {
    if (!instance) {
      return;
    }

    LeAudioDevice* leAudioDevice = instance->leAudioDevices_.FindByConnId(conn_id);

    if (status == GATT_SUCCESS) {
      instance->LeAudioCharValueHandle(conn_id, hdl, len, value);
    } else if (status == GATT_DATABASE_OUT_OF_SYNC) {
      instance->ClearDeviceInformationAndStartSearch(leAudioDevice);
      return;
    } else {
      log::error("Failed to read attribute, hdl: 0x{:04x}, status: 0x{:02x}", hdl,
                 static_cast<int>(status));
      return;
    }

    /* We use data to keep notify connected flag. */
    if (data && !!PTR_TO_INT(data)) {
      leAudioDevice->notify_connected_after_read_ = false;

      /* Update handles, PACs and ASEs when all is read.*/
      btif_storage_leaudio_update_handles_bin(leAudioDevice->address_);
      btif_storage_leaudio_update_pacs_bin(leAudioDevice->address_);
      btif_storage_leaudio_update_ase_bin(leAudioDevice->address_);

      btif_storage_set_leaudio_audio_location(leAudioDevice->address_,
                                              leAudioDevice->snk_audio_locations_.to_ulong(),
                                              leAudioDevice->src_audio_locations_.to_ulong());

      instance->connectionReady(leAudioDevice);
    }
  }

  static void OnGattReadMultiRspStatic(tCONN_ID conn_id, tGATT_STATUS status,
                                       tBTA_GATTC_MULTI& handles, uint16_t total_len,
                                       uint8_t* value, void* data) {
    if (!instance) {
      return;
    }

    if (status == GATT_DATABASE_OUT_OF_SYNC) {
      LeAudioDevice* leAudioDevice = instance->leAudioDevices_.FindByConnId(conn_id);
      instance->ClearDeviceInformationAndStartSearch(leAudioDevice);
      return;
    }
    if (status != GATT_SUCCESS) {
      log::error("Failed to read multiple attributes, conn_id: 0x{:04x}, status: 0x{:02x}", conn_id,
                 +status);
      return;
    }

    size_t position = 0;
    int index = 0;
    while (position != total_len) {
      uint8_t* ptr = value + position;
      uint16_t len;
      STREAM_TO_UINT16(len, ptr);
      uint16_t hdl = handles.handles[index];

      if (position + len >= total_len) {
        log::warn("Multi read was too long, value truncated conn_id: 0x{:04x} handle: 0x{:04x}",
                  conn_id, hdl);
        break;
      }

      OnGattReadRspStatic(conn_id, status, hdl, len, ptr,
                          ((index == (handles.num_attr - 1)) ? data : nullptr));

      position += len + 2; /* skip the length of data */
      index++;
    }

    if (handles.num_attr - 1 != index) {
      log::warn("Attempted to read {} handles, but received just {} values", +handles.num_attr,
                index + 1);
    }
  }

  void LeAudioHealthSendRecommendation(const RawAddress& address, int group_id,
                                       LeAudioHealthBasedAction action) {
    log::debug("{}, {}, {}", address, group_id, ToString(action));

    if (address != RawAddress::kEmpty && leAudioDevices_.FindByAddress(address)) {
      callbacks_->OnHealthBasedRecommendationAction(address, action);
    }

    if (group_id != bluetooth::groups::kGroupUnknown && aseGroups_.FindById(group_id)) {
      callbacks_->OnHealthBasedGroupRecommendationAction(group_id, action);
    }
  }

  void IsoCigEventsCb(uint16_t event_type, void* data) {
    switch (event_type) {
      case bluetooth::hci::iso_manager::kIsoEventCigOnCreateCmpl: {
        auto* evt = static_cast<cig_create_cmpl_evt*>(data);
        LeAudioDeviceGroup* group = aseGroups_.FindById(evt->cig_id);
        log::assert_that(group, "Group id: {} is null", evt->cig_id);
        groupStateMachine_->ProcessHciNotifOnCigCreate(group, evt->status, evt->cig_id,
                                                       evt->conn_handles);
      } break;
      case bluetooth::hci::iso_manager::kIsoEventCigOnRemoveCmpl: {
        auto* evt = static_cast<cig_remove_cmpl_evt*>(data);
        LeAudioDeviceGroup* group = aseGroups_.FindById(evt->cig_id);
        log::assert_that(group, "Group id: {} is null", evt->cig_id);
        groupStateMachine_->ProcessHciNotifOnCigRemove(evt->status, group);
        remove_group_if_possible(group);
      } break;
      default:
        log::error("Invalid event {}", event_type);
    }
  }

  void IsoCisEventsCb(uint16_t event_type, void* data) {
    switch (event_type) {
      case bluetooth::hci::iso_manager::kIsoEventCisDataAvailable: {
        auto* event = static_cast<bluetooth::hci::iso_manager::cis_data_evt*>(data);

        if (DsaDataConsume(event)) {
          return;
        }

        if (audio_receiver_state_ != AudioState::STARTED) {
          log::error("receiver state not ready, current state={}", ToString(audio_receiver_state_));
          break;
        }

        HandleIncomingCisData(event->p_msg->data + event->p_msg->offset,
                              event->p_msg->len - event->p_msg->offset, event->cis_conn_hdl,
                              event->ts);
      } break;
      case bluetooth::hci::iso_manager::kIsoEventCisEstablishCmpl: {
        auto* event = static_cast<bluetooth::hci::iso_manager::cis_establish_cmpl_evt*>(data);

        LeAudioDevice* leAudioDevice =
                leAudioDevices_.FindByCisConnHdl(event->cig_id, event->cis_conn_hdl);
        if (!leAudioDevice) {
          log::error("no bonded Le Audio Device with CIS: {}", event->cis_conn_hdl);
          break;
        }
        LeAudioDeviceGroup* group = aseGroups_.FindById(leAudioDevice->group_id_);

        if (event->max_pdu_mtos > 0) {
          group->SetTransportLatency(bluetooth::le_audio::types::kLeAudioDirectionSink,
                                     event->trans_lat_mtos);
        }
        if (event->max_pdu_stom > 0) {
          group->SetTransportLatency(bluetooth::le_audio::types::kLeAudioDirectionSource,
                                     event->trans_lat_stom);
        }

        if (leAudioHealthStatus_ && (event->status != HCI_SUCCESS)) {
          leAudioHealthStatus_->AddStatisticForGroup(
                  group, LeAudioHealthGroupStatType::STREAM_CREATE_CIS_FAILED);
        }

        groupStateMachine_->ProcessHciNotifCisEstablished(group, leAudioDevice, event);
      } break;
      case bluetooth::hci::iso_manager::kIsoEventCisDisconnected: {
        auto* event = static_cast<bluetooth::hci::iso_manager::cis_disconnected_evt*>(data);

        LeAudioDevice* leAudioDevice =
                leAudioDevices_.FindByCisConnHdl(event->cig_id, event->cis_conn_hdl);
        if (!leAudioDevice) {
          log::error("no bonded Le Audio Device with CIS: {}", event->cis_conn_hdl);
          break;
        }
        LeAudioDeviceGroup* group = aseGroups_.FindById(leAudioDevice->group_id_);

        groupStateMachine_->ProcessHciNotifCisDisconnected(group, leAudioDevice, event);
      } break;
      default:
        log::info(", Not handled ISO event");
        break;
    }
  }

  void IsoSetupIsoDataPathCb(uint8_t status, uint16_t conn_handle, uint8_t cig_id) {
    LeAudioDevice* leAudioDevice = leAudioDevices_.FindByCisConnHdl(cig_id, conn_handle);
    /* In case device has been disconnected before data path was setup */
    if (!leAudioDevice) {
      log::warn("Device for CIG {} and using cis_handle 0x{:04x} is disconnected.", cig_id,
                conn_handle);
      return;
    }
    LeAudioDeviceGroup* group = aseGroups_.FindById(leAudioDevice->group_id_);

    instance->groupStateMachine_->ProcessHciNotifSetupIsoDataPath(group, leAudioDevice, status,
                                                                  conn_handle);
  }

  void IsoRemoveIsoDataPathCb(uint8_t status, uint16_t conn_handle, uint8_t cig_id) {
    LeAudioDevice* leAudioDevice = leAudioDevices_.FindByCisConnHdl(cig_id, conn_handle);

    /* If CIS has been disconnected just before ACL being disconnected by the
     * remote device, leAudioDevice might be already cleared i.e. has no
     * information about conn_handle, when the data path remove compete arrives.
     */
    if (!leAudioDevice) {
      log::warn("Device for CIG {} and using cis_handle 0x{:04x} is disconnected.", cig_id,
                conn_handle);
      return;
    }

    LeAudioDeviceGroup* group = aseGroups_.FindById(leAudioDevice->group_id_);

    instance->groupStateMachine_->ProcessHciNotifRemoveIsoDataPath(group, leAudioDevice, status,
                                                                   conn_handle);
  }

  void updateLexAvailableTransportDevices(uint64_t bdAddr) {
    if (bdAddr != 0xFFFFFFFFFFFFFFFF) {
      RawAddress rawAddress;
      uint8_t addr[] = {static_cast<uint8_t>((bdAddr >> 40) & 0xFF),
                        static_cast<uint8_t>((bdAddr >> 32) & 0xFF),
                        static_cast<uint8_t>((bdAddr >> 24) & 0xFF),
                        static_cast<uint8_t>((bdAddr >> 16) & 0xFF),
                        static_cast<uint8_t>((bdAddr >> 8) & 0xFF),
                        static_cast<uint8_t>((bdAddr) & 0xFF)};
      rawAddress.FromOctets((uint8_t*)addr);
      log::info("Updating Transport device {}", rawAddress.ToString());
      auto it = std::find(lexAvailableTransportDevices_.begin(),
          lexAvailableTransportDevices_.end(), rawAddress);
      if (it == lexAvailableTransportDevices_.end()) {
        lexAvailableTransportDevices_.push_back(rawAddress);
      }
    }
  }

  void QhciVscEvt(uint16_t delay, uint8_t mode, uint64_t bdAddr) {
    updateLexAvailableTransportDevices(bdAddr);
    auto group = aseGroups_.FindById(active_group_id_);
    if (!group) {
      log::error("Invalid group: {}", active_group_id_);
      return;
    }
    log::warn("{} delay {} mode.", delay, mode);
    if (mode != 0xFF) {
      group->stream_conf.stream_params.sink.mode = mode;
      if (group->IsStreaming()) {
        log::warn("updating mode to bt audio hal");
        group->UpdateCisConfiguration(bluetooth::le_audio::types::kLeAudioDirectionSink);
        BidirectionalPair<uint16_t> delays_pair = {
          .sink = group->stream_conf.stream_params.sink.delay,
          .source = 0};
        CodecManager::GetInstance()->UpdateActiveAudioConfig(
          group->stream_conf.stream_params, delays_pair, group->stream_conf.codec_id,
          std::bind(&LeAudioClientImpl::UpdateAudioConfigToHal,
                  weak_factory_.GetWeakPtr(), std::placeholders::_1,
                  std::placeholders::_2));
        ConfirmLocalAudioSourceStreamingRequest(true);
      }
    }
    if (delay != 0xFFFF) {
      group->stream_conf.stream_params.sink.delay = delay;
      if (group->IsStreaming()) {
        log::warn("updating delay to bt audio hal");
        group->UpdateCisConfiguration(bluetooth::le_audio::types::kLeAudioDirectionSink);
        BidirectionalPair<uint16_t> delays_pair = {
          .sink = delay,
          .source = 0};
        CodecManager::GetInstance()->UpdateActiveAudioConfig(
          group->stream_conf.stream_params, delays_pair, group->stream_conf.codec_id,
          std::bind(&LeAudioClientImpl::UpdateAudioConfigToHal,
                  weak_factory_.GetWeakPtr(), std::placeholders::_1,
                  std::placeholders::_2));
        ConfirmLocalAudioSourceStreamingRequest(true);
      }
    }
  }

  void AclLinkdownEvt(const RawAddress& bd_addr, tBT_TRANSPORT transport) {
    log::info("bd_addr={}, transport={}", bd_addr, transport);

    if (transport != BT_TRANSPORT_LE)
      return;

    auto it = std::find(lexAvailableTransportDevices_.begin(),
        lexAvailableTransportDevices_.end(), bd_addr);
    if (it != lexAvailableTransportDevices_.end()) {
      log::info("found device in lexAvailableTransportDevices to remove.");
      lexAvailableTransportDevices_.erase(
          std::remove(lexAvailableTransportDevices_.begin(),
          lexAvailableTransportDevices_.end(), (*it)),
          lexAvailableTransportDevices_.end());
    }
  }

  void IsoLinkQualityReadCb(uint8_t conn_handle, uint8_t cig_id, uint32_t txUnackedPackets,
                            uint32_t txFlushedPackets, uint32_t txLastSubeventPackets,
                            uint32_t retransmittedPackets, uint32_t crcErrorPackets,
                            uint32_t rxUnreceivedPackets, uint32_t duplicatePackets) {
    LeAudioDevice* leAudioDevice = leAudioDevices_.FindByCisConnHdl(cig_id, conn_handle);
    if (!leAudioDevice) {
      log::warn("device under connection handle: 0x{:x}, has been disconnecected in meantime",
                conn_handle);
      return;
    }
    LeAudioDeviceGroup* group = aseGroups_.FindById(leAudioDevice->group_id_);

    instance->groupStateMachine_->ProcessHciNotifIsoLinkQualityRead(
            group, leAudioDevice, conn_handle, txUnackedPackets, txFlushedPackets,
            txLastSubeventPackets, retransmittedPackets, crcErrorPackets, rxUnreceivedPackets,
            duplicatePackets);
  }

  void HandlePendingDeviceRemove(LeAudioDeviceGroup* group) {
    for (auto device = group->GetFirstDevice(); device != nullptr;
         device = group->GetNextDevice(device)) {
      if (device->GetConnectionState() == DeviceConnectState::REMOVING) {
        if (device->closing_stream_for_disconnection_) {
          device->closing_stream_for_disconnection_ = false;
          log::info("Disconnecting group id: {}, address: {}", group->group_id_, device->address_);
          bool force_acl_disconnect = device->autoconnect_flag_ && group->IsEnabled();
          DisconnectDevice(device, force_acl_disconnect);
        }
        group_remove_node(group, device->address_, true);
      }
    }
  }

  void HandlePendingDeviceDisconnection(LeAudioDeviceGroup* group) {
    log::debug("");

    auto leAudioDevice = group->GetFirstDevice();
    while (leAudioDevice) {
      if (leAudioDevice->closing_stream_for_disconnection_) {
        leAudioDevice->closing_stream_for_disconnection_ = false;
        log::debug("Disconnecting group id: {}, address: {}", group->group_id_,
                   leAudioDevice->address_);
        bool force_acl_disconnect = leAudioDevice->autoconnect_flag_ && group->IsEnabled();
        DisconnectDevice(leAudioDevice, force_acl_disconnect);
      }
      leAudioDevice = group->GetNextDevice(leAudioDevice);
    }
  }

  void UpdateAudioConfigToHal(const ::bluetooth::le_audio::stream_config& config,
                              uint8_t remote_direction) {
    log::debug("remote_direction: {}", remote_direction);

    if ((remote_direction & bluetooth::le_audio::types::kLeAudioDirectionSink) &&
        le_audio_source_hal_client_) {
      le_audio_source_hal_client_->UpdateAudioConfigToHal(config);
    }
    if ((remote_direction & bluetooth::le_audio::types::kLeAudioDirectionSource) &&
        le_audio_sink_hal_client_) {
      le_audio_sink_hal_client_->UpdateAudioConfigToHal(config);
    }
  }

  void NotifyUpperLayerGroupTurnedIdleDuringCall(int group_id) {
    if (!osi_property_get_bool(kNotifyUpperLayerAboutGroupBeingInIdleDuringCall, false)) {
      return;
    }

    /* If group is inactive, phone is in call and Group is not having CIS
     * connected, notify upper layer about it, so it can decide to create SCO if
     * it is in the handover case
     */
    if ((IsInCall() || IsInVoipCall()) && active_group_id_ == bluetooth::groups::kGroupUnknown) {
      callbacks_->OnGroupStatus(group_id, GroupStatus::TURNED_IDLE_DURING_CALL);
    }
  }

  void speed_start_setup(int group_id, LeAudioContextType context_type, int num_of_connected,
                         bool is_reconfig = false) {
    log::verbose("is_started {} is_reconfig {} num_of_connected {}",
                 speed_tracker_.IsStarted(group_id), is_reconfig, num_of_connected);
    if (!speed_tracker_.IsStarted(group_id)) {
      speed_tracker_.Init(group_id, context_type, num_of_connected);
    }
    if (is_reconfig) {
      speed_tracker_.ReconfigStarted();
    } else {
      speed_tracker_.StartStream();
    }
  }

  void speed_stop_reconfig(int group_id) {
    log::verbose("");
    if (!speed_tracker_.IsStarted(group_id)) {
      return;
    }

    speed_tracker_.ReconfigurationComplete();
  }

  void speed_stream_created(int group_id) {
    log::verbose("");
    if (!speed_tracker_.IsStarted(group_id)) {
      return;
    }

    speed_tracker_.StreamCreated();
  }

  void speed_stop_setup(int group_id) {
    log::verbose("");
    if (!speed_tracker_.IsStarted(group_id)) {
      return;
    }

    if (stream_speed_history_.size() == 10) {
      stream_speed_history_.pop_back();
    }

    speed_tracker_.StopStreamSetup();
    stream_speed_history_.emplace_front(speed_tracker_);
    speed_tracker_.Reset(group_id);
  }

  void notifyGroupStreamStatus(int group_id, GroupStreamStatus groupStreamStatus) {
    GroupStreamStatus newGroupStreamStatus = GroupStreamStatus::IDLE;
    if (groupStreamStatus == GroupStreamStatus::STREAMING) {
      newGroupStreamStatus = GroupStreamStatus::STREAMING;
    }

    auto it = lastNotifiedGroupStreamStatusMap_.find(group_id);

    if (it != lastNotifiedGroupStreamStatusMap_.end()) {
      if (it->second != newGroupStreamStatus) {
        callbacks_->OnGroupStreamStatus(group_id, newGroupStreamStatus);
        it->second = newGroupStreamStatus;
      }
    } else {
      callbacks_->OnGroupStreamStatus(group_id, newGroupStreamStatus);
      lastNotifiedGroupStreamStatusMap_.emplace(group_id, newGroupStreamStatus);
    }
  }

  void handleAsymmetricPhyForUnicast(LeAudioDeviceGroup* group) {
    if (!group->asymmetric_phy_for_unidirectional_cis_supported) {
      return;
    }

    auto it = lastNotifiedGroupStreamStatusMap_.find(group->group_id_);

    if (it != lastNotifiedGroupStreamStatusMap_.end() &&
        it->second == GroupStreamStatus::STREAMING &&
        group->GetSduInterval(bluetooth::le_audio::types::kLeAudioDirectionSource) == 0) {
      SetAsymmetricBlePhy(group, true);
      return;
    }

    SetAsymmetricBlePhy(group, false);
  }

  void reconfigurationComplete(void) {
    // Check which directions were suspended
    uint8_t previously_active_directions = 0;
    if (audio_sender_state_ >= AudioState::READY_TO_START) {
      previously_active_directions |= bluetooth::le_audio::types::kLeAudioDirectionSink;
    }
    if (audio_receiver_state_ >= AudioState::READY_TO_START) {
      previously_active_directions |= bluetooth::le_audio::types::kLeAudioDirectionSource;
    }

    /* We are done with reconfiguration.
     * Clean state and if Audio HAL is waiting, cancel the request
     * so Audio HAL can Resume again.
     */
    CancelStreamingRequest();
    ReconfigurationComplete(previously_active_directions);
    speed_stop_reconfig(active_group_id_);
  }

  void OnStateMachineStatusReportCb(int group_id, GroupStreamStatus status) {
    /* When switching stream between two group, it is important to keep track if given status is for
     * active group or not in order to proper Audio HAL notifications.
     * It means, we should update Audio HAL and clear common resources when group is an active group
     * or active group is already cleared.
     */
    bool is_active_group_operation =
            (group_id == active_group_id_ || active_group_id_ == bluetooth::groups::kGroupUnknown);

    log::info(
            "status: {},  group_id: {}, audio_sender_state {}, audio_receiver_state {}, "
            "is_active_group_operation {}",
            static_cast<int>(status), group_id, bluetooth::common::ToString(audio_sender_state_),
            bluetooth::common::ToString(audio_receiver_state_), is_active_group_operation);
    LeAudioDeviceGroup* group = aseGroups_.FindById(group_id);

    notifyGroupStreamStatus(group_id, status);

    switch (status) {
      case GroupStreamStatus::STREAMING: {
        if (!is_active_group_operation) {
          log::error("Streaming group {} is no longer active. Stop the group.", group_id);
          GroupStop(group_id);
          return;
        }

        speed_stream_created(group_id);
        bluetooth::le_audio::MetricsCollector::Get()->OnStreamStarted(active_group_id_,
                                                                      configuration_context_type_);

        if (leAudioHealthStatus_) {
          leAudioHealthStatus_->AddStatisticForGroup(
                  group, LeAudioHealthGroupStatType::STREAM_CREATE_SUCCESS);
        }

        if (!group) {
          log::error("Group {} does not exist anymore. This shall not happen", group_id);
          return;
        }

        // handleAsymmetricPhyForUnicast(group);

        if ((audio_sender_state_ == AudioState::IDLE) &&
            (audio_receiver_state_ == AudioState::IDLE)) {
          /* Audio Framework is not interested in the stream anymore.
           * Just stop streaming
           */
          log::warn("Stopping stream for group {} as AF not interested.", group_id);
          speed_stop_setup(group_id);
          groupStateMachine_->StopStream(group);
          return;
        }

        /* It might happen that the configuration has already changed, while
         * the group was in the ongoing reconfiguration. We should stop the
         * stream and reconfigure once again.
         */
        if (group->GetConfigurationContextType() != configuration_context_type_) {
          log::debug(
                  "The configuration {} is no longer valid. Stopping the stream to "
                  "reconfigure to {}",
                  ToString(group->GetConfigurationContextType()),
                  ToString(configuration_context_type_));
          speed_stop_setup(group_id);
          initReconfiguration(group, group->GetConfigurationContextType());
          return;
        }

        CodecManager::GetInstance()->UpdateActiveAudioConfig(
<<<<<<< HEAD
                group->stream_conf.stream_params, delays_pair, group->stream_conf.codec_id,
=======
                group->stream_conf.stream_params,
>>>>>>> 526743fd
                std::bind(&LeAudioClientImpl::UpdateAudioConfigToHal, weak_factory_.GetWeakPtr(),
                          std::placeholders::_1, std::placeholders::_2));

        if (audio_sender_state_ == AudioState::READY_TO_START) {
          StartSendingAudio(group_id);
        }

        if (audio_receiver_state_ == AudioState::READY_TO_START) {
          StartReceivingAudio(group_id);
        }

        speed_stop_setup(group_id);
        break;
      }
      case GroupStreamStatus::SUSPENDED:
        speed_tracker_.Reset(group_id);

        if (is_active_group_operation) {
          /** Stop Audio but don't release all the Audio resources */
          SuspendAudio();
        }
        break;
      case GroupStreamStatus::CONFIGURED_BY_USER:
        if (is_active_group_operation) {
          reconfigurationComplete();
        }
        break;
      case GroupStreamStatus::CONFIGURED_AUTONOMOUS:
        /* This state is notified only when
         * groups stays into CONFIGURED state after
         * STREAMING. Peer device uses cache. For the moment
         * it is handled same as IDLE
         */
      case GroupStreamStatus::IDLE: {
        if (is_active_group_operation) {
          if (sw_enc_left) {
            sw_enc_left.reset();
          }
          if (sw_enc_right) {
            sw_enc_right.reset();
          }
          if (sw_dec_left) {
            sw_dec_left.reset();
          }
          if (sw_dec_right) {
            sw_dec_right.reset();
          }
          CleanCachedMicrophoneData();
        }

        log::debug("configuration_context_type_= {}.", ToString(configuration_context_type_));
        if (group) {
          // handleAsymmetricPhyForUnicast(group);
          UpdateLocationsAndContextsAvailability(group);
          if (group->IsPendingConfiguration()) {
            UpdatePriorCodecTypeToHal(group);
            SuspendedForReconfiguration();
            group->SetSuspendedForReconfiguration();
            log::debug(
                    "Pending configuration for group_id: {} pre_configuration_context_type_ : {} "
                    "-> "
                    "configuration_context_type_ {}",
                    group->group_id_, ToString(pre_configuration_context_type_),
                    ToString(configuration_context_type_));
            auto remote_direction = kLeAudioContextAllRemoteSource.test(configuration_context_type_)
                                            ? bluetooth::le_audio::types::kLeAudioDirectionSource
                                            : bluetooth::le_audio::types::kLeAudioDirectionSink;

            log::debug("remote_direction= {}",
                       (remote_direction == bluetooth::le_audio::types::kLeAudioDirectionSource
                                ? "Source"
                                : "Sink"));

            /* Reconfiguration to non requiring source scenario */
            if (sink_monitor_mode_ &&
                (remote_direction == bluetooth::le_audio::types::kLeAudioDirectionSink)) {
              notifyAudioLocalSink(UnicastMonitorModeStatus::STREAMING_SUSPENDED);
            }

            auto remote_contexts = DirectionalRealignMetadataAudioContexts(group, remote_direction);
            // Below check is needed only when BCast->Unicast switch as part of VBC.
            // Already here LIVE(of VBC) path started, and when Unicast becomes active
            // UpdateMetadata comes for Game, and it would reconfigure to Game from
            // LIVE(of VBC). Due to avove remote_contexts, it is trying to switch
            // remote_contexts to LIVE, and mismatch happens between remote_contexts
            // and configuration_context_type_.
            if (configuration_context_type_ == LeAudioContextType::GAME &&
                remote_direction == bluetooth::le_audio::types::kLeAudioDirectionSource &&
                audio_receiver_state_ == AudioState::RELEASING) {
              remote_contexts = DirectionalRealignMetadataAudioContexts(
                      group, bluetooth::le_audio::types::kLeAudioDirectionSink);
            }

            ApplyRemoteMetadataAudioContextPolicy(group, remote_contexts, remote_direction);
            log::verbose(
                    "Pending configuration 2 pre_configuration_context_type_ : {} -> "
                    "configuration_context_type_ {}",
                    ToString(pre_configuration_context_type_),
                    ToString(configuration_context_type_));
            if (GroupStream(group->group_id_, configuration_context_type_, remote_contexts)) {
              log::info("configuration succeed, wait for new status for group {}",
                        group->group_id_);
              /* If configuration succeed wait for new status. */
              return;
            }
            log::info("Clear pending configuration flag for group {}", group->group_id_);
            group->ClearPendingConfiguration();
            CancelStreamingRequest();
            if (is_active_group_operation) {
              reconfigurationComplete();
            }
          } else if (is_active_group_operation) {
            log::info(
                    "sink_monitor_mode_: {}, defer_notify_inactive_until_stop_: {}, "
                    "defer_notify_active_until_stop_: {}, defer_source_suspend_ack_until_stop_: "
                    "{}, "
                    "defer_sink_suspend_ack_until_stop_: {}",
                    sink_monitor_mode_, defer_notify_inactive_until_stop_,
                    defer_notify_active_until_stop_, defer_source_suspend_ack_until_stop_,
                    defer_sink_suspend_ack_until_stop_);
            if (sink_monitor_mode_) {
              notifyAudioLocalSink(UnicastMonitorModeStatus::STREAMING_SUSPENDED);
            }

            log::info("source_monitor_mode_: {}", source_monitor_mode_);
            if (source_monitor_mode_) {
              notifyAudioLocalSource(UnicastMonitorModeStatus::STREAMING_SUSPENDED);
            }

            if (defer_source_suspend_ack_until_stop_) {
              if (le_audio_source_hal_client_) {
                defer_source_suspend_ack_until_stop_ = false;
                log::info("calling source ConfirmSuspendRequest");
                le_audio_source_hal_client_->ConfirmSuspendRequest();
              }
            }

            if (defer_sink_suspend_ack_until_stop_) {
              if (le_audio_sink_hal_client_) {
                defer_sink_suspend_ack_until_stop_ = false;
                log::info("calling sink ConfirmSuspendRequest");
                le_audio_sink_hal_client_->ConfirmSuspendRequest();
              }
            }

            log::info("active_group_id_: {}", active_group_id_);
            if (defer_notify_active_until_stop_ && defer_notify_inactive_until_stop_) {
              CheckAndNotifyGroupInactive(group_id);
              CheckAndNotifyGroupActive(active_group_id_);
              defer_notify_active_until_stop_ = false;
              defer_notify_inactive_until_stop_ = false;
            } else if (defer_notify_inactive_until_stop_) {
              CheckAndNotifyGroupInactive(group_id);
              defer_notify_inactive_until_stop_ = false;
            }

            if (group->IsSuspendedForReconfiguration()) {
              reconfigurationComplete();
            } else {
              if (!((status == GroupStreamStatus::IDLE) &&
                    (active_group_id_ != group->group_id_) &&
                    (audio_sender_state_ == AudioState::STARTED))) {
                CancelStreamingRequest();
              }
            }
          }
        }

        speed_tracker_.Reset(group_id);

        if (group) {
          NotifyUpperLayerGroupTurnedIdleDuringCall(group->group_id_);
          HandlePendingDeviceRemove(group);
          HandlePendingDeviceDisconnection(group);
        }
        break;
      }
      case GroupStreamStatus::RELEASING_AUTONOMOUS:
        /* Remote device releases all the ASEs autonomusly. This should not happen and not sure what
         * is the remote device intention. If remote wants stop the stream then MCS shall be used to
         * stop the stream in a proper way. For a phone call, GTBS shall be used. For now we assume
         * this device has does not want to be used for streaming and mark it as Inactive.
         */
        log::warn("Group {} is doing autonomous release, make it inactive", group_id);
        if (group) {
          group->PrintDebugState();
          groupSetAndNotifyInactive();
        }
        audio_sender_state_ = AudioState::IDLE;
        audio_receiver_state_ = AudioState::IDLE;
        break;
      case GroupStreamStatus::RELEASING:
      case GroupStreamStatus::SUSPENDING:
        log::debug(" defer_notify_inactive_until_stop_: {}", defer_notify_inactive_until_stop_);
        if (!defer_notify_inactive_until_stop_ &&
            active_group_id_ != bluetooth::groups::kGroupUnknown &&
            (active_group_id_ == group->group_id_) && !group->IsPendingConfiguration() &&
            (audio_sender_state_ == AudioState::STARTED ||
             audio_receiver_state_ == AudioState::STARTED) &&
            group->GetTargetState() != AseState::BTA_LE_AUDIO_ASE_STATE_IDLE) {
          /* If releasing state is happening but it was not initiated either by
           * reconfiguration or Audio Framework actions either by the Active group change,
           * it means that it is some internal state machine error. This is very unlikely and
           * for now just Inactivate the group.
           */
          log::error("Internal state machine error for group {}", group_id);
          group->PrintDebugState();
          if (group->GetState() != AseState::BTA_LE_AUDIO_ASE_STATE_IDLE) {
            defer_notify_inactive_until_stop_ = true;
          }
          groupSetAndNotifyInactive();
          audio_sender_state_ = AudioState::IDLE;
          audio_receiver_state_ = AudioState::IDLE;
          return;
        }

        /* Releasing state shall be always set here, because we do support only single group
         * streaming at the time.  */
        if (audio_sender_state_ != AudioState::IDLE) {
          audio_sender_state_ = AudioState::RELEASING;
        }

        if (audio_receiver_state_ != AudioState::IDLE) {
          audio_receiver_state_ = AudioState::RELEASING;
        }

        break;
      default:
        break;
    }
  }

  void OnUpdatedCisConfiguration(int group_id, uint8_t direction) {
    LeAudioDeviceGroup* group = aseGroups_.FindById(group_id);
    if (!group) {
      log::error("Invalid group_id: {}", group_id);
      return;
    }
    group->UpdateCisConfiguration(direction);
  }

  void UpdateMetadataCb(AseState state, int cig_id, int cis_id,
       const std::vector<uint8_t>& data) {
    if (le_audio_source_hal_client_) {
      log::info("calling source Metadata Changed");
      le_audio_source_hal_client_->UpdateMetadataChanged(state,
          cig_id, cis_id, data);
    }
    if (le_audio_sink_hal_client_) {
      log::info("calling sink Metadata Changed");
      le_audio_sink_hal_client_->UpdateMetadataChanged(state,
          cig_id, cis_id, data);
    }
  }

private:
  tGATT_IF gatt_if_;
  bluetooth::le_audio::LeAudioClientCallbacks* callbacks_;
  LeAudioDevices leAudioDevices_;
  LeAudioDeviceGroups aseGroups_;
  LeAudioGroupStateMachine* groupStateMachine_;
  int active_group_id_;
  LeAudioContextType pre_configuration_context_type_;
  LeAudioContextType configuration_context_type_;
  static constexpr char kAllowMultipleContextsInMetadata[] =
          "persist.bluetooth.leaudio.allow.multiple.contexts";
  BidirectionalPair<AudioContexts> in_call_metadata_context_types_;
  BidirectionalPair<AudioContexts> local_metadata_context_types_;
  StreamSpeedTracker speed_tracker_;
  std::deque<StreamSpeedTracker> stream_speed_history_;

  /* Microphone (s) */
  AudioState audio_receiver_state_;
  /* Speaker(s) */
  AudioState audio_sender_state_;
  /* Keep in call state. */
  bool in_call_;
  bool in_voip_call_;
  /* Listen for streaming status on Sink stream */
  bool sink_monitor_mode_;
  /* Sink stream status which has been notified to Service */
  std::optional<UnicastMonitorModeStatus> sink_monitor_notified_status_;
  /* Listen for streaming status on Source stream */
  bool source_monitor_mode_;
  /* Source stream status which has been notified to Service */
  std::optional<UnicastMonitorModeStatus> source_monitor_notified_status_;

  /*To track set inactive progress */
  bool defer_notify_inactive_until_stop_;
  /*To track set active progress */
  bool defer_notify_active_until_stop_;
  /*To track MM issued suspend progress */
  bool defer_sink_suspend_ack_until_stop_;
  bool defer_source_suspend_ack_until_stop_;
  /* To know whether MM sent sink track update Metadata */
  bool  is_local_sink_metadata_available_;
  /*To track whether sinkSuspend to be handled later*/
  bool defer_sink_suspend_;
  /*To track whether sourceSuspend to be handled later*/
  bool defer_source_suspend_;
  /*To track call audio route*/
  int call_audio_route_;

  /* Reconnection mode */
  tBTM_BLE_CONN_TYPE reconnection_mode_;
  static constexpr uint64_t kGroupConnectedWatchDelayMs = 3000;
  static constexpr uint64_t kRecoveryReconnectDelayMs = 2000;
  static constexpr uint64_t kAutoConnectAfterOwnDisconnectDelayMs = 1000;
  static constexpr uint64_t kCsisGroupMemberDelayMs = 5000;

  /* LeAudioHealthStatus */
  LeAudioHealthStatus* leAudioHealthStatus_ = nullptr;

  static constexpr char kNotifyUpperLayerAboutGroupBeingInIdleDuringCall[] =
          "persist.bluetooth.leaudio.notify.idle.during.call";

  static constexpr uint16_t kBapMinimumAttMtu = 64;

  /* Current stream configuration - used to set up the software codecs */
  LeAudioCodecConfiguration current_encoder_config_;
  LeAudioCodecConfiguration current_decoder_config_;

  /* Static Audio Framework session configuration.
   *  Resampling will be done inside the bt stack
   */
  LeAudioCodecConfiguration audio_framework_source_config = {
          .num_channels = 2,
          .sample_rate = bluetooth::audio::le_audio::kSampleRate48000,
          .bits_per_sample = bluetooth::audio::le_audio::kBitsPerSample16,
          .data_interval_us = LeAudioCodecConfiguration::kInterval10000Us,
  };

  LeAudioCodecConfiguration audio_framework_sink_config = {
          .num_channels = 2,
          .sample_rate = bluetooth::audio::le_audio::kSampleRate16000,
          .bits_per_sample = bluetooth::audio::le_audio::kBitsPerSample16,
          .data_interval_us = LeAudioCodecConfiguration::kInterval10000Us,
  };

  std::unique_ptr<bluetooth::le_audio::CodecInterface> sw_enc_left;
  std::unique_ptr<bluetooth::le_audio::CodecInterface> sw_enc_right;

  std::unique_ptr<bluetooth::le_audio::CodecInterface> sw_dec_left;
  std::unique_ptr<bluetooth::le_audio::CodecInterface> sw_dec_right;

  std::vector<uint8_t> encoded_data;
  std::unique_ptr<LeAudioSourceAudioHalClient> le_audio_source_hal_client_;
  std::unique_ptr<LeAudioSinkAudioHalClient> le_audio_sink_hal_client_;
  static constexpr uint64_t kAudioSuspentKeepIsoAliveTimeoutMs = 500;
  static constexpr uint64_t kAudioDisableTimeoutMs = 3000;
  static constexpr char kAudioSuspentKeepIsoAliveTimeoutMsProp[] =
          "persist.bluetooth.leaudio.audio.suspend.timeoutms";
  static constexpr uint64_t kAudioReconfigurationTimeoutMs = 1500;
  alarm_t* close_vbc_timeout_;
  alarm_t* suspend_timeout_;

  /* Reconfiguration guard to make sure reconfigration is not broken by unexpected Metadata change.
   * When Reconfiguration is scheduled then
   * 1. BT stack remembers local directions which should be resumed after reconfiguration
   * 2. Blocks another reconfiguration until:
   *      a) all the reconfigured directions has been resumed
   *      b) reconfiguration timeout fires
   */
  alarm_t* reconfiguration_timeout_;
  int reconfiguration_group_ = bluetooth::groups::kGroupUnknown;
  uint8_t reconfiguration_local_directions_ = 0;

  alarm_t* disable_timer_;
  static constexpr uint64_t kDeviceAttachDelayMs = 500;

  uint32_t cached_channel_timestamp_ = 0;
  bluetooth::le_audio::CodecInterface* cached_channel_ = nullptr;

  base::WeakPtrFactory<LeAudioClientImpl> weak_factory_{this};

  std::map<int, GroupStreamStatus> lastNotifiedGroupStreamStatusMap_;

  std::vector<RawAddress> lexAvailableTransportDevices_;

  void ClientAudioInterfaceRelease() {
    auto group = aseGroups_.FindById(active_group_id_);
    if (!group) {
      log::error("Invalid group: {}", static_cast<int>(active_group_id_));
    } else {
      // handleAsymmetricPhyForUnicast(group);
      log::info("ClientAudioInterfaceRelease - cleanup");
    }

    auto result = CodecManager::GetInstance()->UpdateActiveUnicastAudioHalClient(
            le_audio_source_hal_client_.get(), le_audio_sink_hal_client_.get(), false);
    log::assert_that(result, "Could not update session to codec manager");

    result = groupStateMachine_->UpdateActiveUnicastAudioHalClient(
            le_audio_source_hal_client_.get(), le_audio_sink_hal_client_.get(), false);
    log::assert_that(result, "Could not update session to state machine");

    if (le_audio_source_hal_client_) {
      le_audio_source_hal_client_->Stop();
      le_audio_source_hal_client_.reset();
    }

    if (le_audio_sink_hal_client_) {
      /* Keep session set up to monitor streaming request. This is required if
       * there is another LE Audio device streaming (e.g. Broadcast) and via
       * the session callbacks special action from this Module would be
       * required e.g. to Unicast handover.
       */
      if (com::android::bluetooth::flags::leaudio_use_audio_recording_listener() ||
          !sink_monitor_mode_) {
        local_metadata_context_types_.sink.clear();
        le_audio_sink_hal_client_->Stop();
        le_audio_sink_hal_client_.reset();
      }
    }

    local_metadata_context_types_.source.clear();
    configuration_context_type_ = LeAudioContextType::UNINITIALIZED;

    bluetooth::le_audio::MetricsCollector::Get()->OnStreamEnded(active_group_id_);
  }

  bool DsaDataConsume(bluetooth::hci::iso_manager::cis_data_evt* event) {
    if (active_group_id_ == bluetooth::groups::kGroupUnknown) {
      return false;
    }
    LeAudioDeviceGroup* group = aseGroups_.FindById(active_group_id_);
    if (!group || !group->dsa_.active) {
      return false;
    }

    if (group->dsa_.mode != DsaMode::ISO_SW) {
      log::warn("ISO packets received over HCI in DSA mode: {}", group->dsa_.mode);
      return false;
    }

    if (iso_data_callback == nullptr) {
      log::warn("Dsa data consumer not registered");
      return false;
    }

    uint16_t cis_conn_hdl = event->cis_conn_hdl;
    uint8_t* data = event->p_msg->data + event->p_msg->offset;
    uint16_t size = event->p_msg->len - event->p_msg->offset;
    uint32_t timestamp = event->ts;

    // Find LE Audio device
    LeAudioDevice* leAudioDevice = group->GetFirstDevice();
    while (leAudioDevice != nullptr) {
      if (leAudioDevice->GetDsaCisHandle() == cis_conn_hdl &&
          leAudioDevice->GetDsaDataPathState() == DataPathState::CONFIGURED) {
        break;
      }
      leAudioDevice = group->GetNextDevice(leAudioDevice);
    }
    if (leAudioDevice == nullptr) {
      log::warn("No LE Audio device found for CIS handle: {}", cis_conn_hdl);
      return false;
    }

    bool consumed = iso_data_callback(leAudioDevice->address_, cis_conn_hdl, data, size, timestamp);
    if (consumed) {
      return true;
    } else {
      log::verbose("ISO data consumer not ready to accept data");
      return false;
    }
  }

  void SetAsymmetricBlePhy(LeAudioDeviceGroup* group, bool asymmetric) {
    LeAudioDevice* leAudioDevice = group->GetFirstDevice();
    if (leAudioDevice == nullptr) {
      log::error("Shouldn't be called without a device.");
      return;
    }

    for (auto tmpDevice = leAudioDevice; tmpDevice != nullptr;
         tmpDevice = group->GetNextDevice(tmpDevice)) {
      log::info("tmpDevice->acl_asymmetric_: {}, asymmetric: {}, address: {}, acl_connected: {}",
                tmpDevice->acl_asymmetric_ == asymmetric, asymmetric, tmpDevice->address_,
                get_btm_client_interface().peer.BTM_IsAclConnectionUp(tmpDevice->address_,
                                                                      BT_TRANSPORT_LE));
      if (tmpDevice->acl_asymmetric_ == asymmetric ||
          !get_btm_client_interface().peer.BTM_IsAclConnectionUp(tmpDevice->address_,
                                                                 BT_TRANSPORT_LE)) {
        continue;
      }

      log::info("SetAsymmetricBlePhy: {} for {}", asymmetric, tmpDevice->address_);
      get_btm_client_interface().ble.BTM_BleSetPhy(tmpDevice->address_, PHY_LE_2M,
                                                   asymmetric ? PHY_LE_1M : PHY_LE_2M, 0);
      tmpDevice->acl_asymmetric_ = asymmetric;
    }
  }
};

static void le_audio_health_status_callback(const RawAddress& addr, int group_id,
                                            LeAudioHealthBasedAction action) {
  if (instance) {
    instance->LeAudioHealthSendRecommendation(addr, group_id, action);
  }
}

/* This is a generic callback method for gatt client which handles every client
 * application events.
 */
void le_audio_gattc_callback(tBTA_GATTC_EVT event, tBTA_GATTC* p_data) {
  if (!p_data || !instance) {
    return;
  }

  log::info("event = {}", static_cast<int>(event));

  switch (event) {
    case BTA_GATTC_DEREG_EVT:
      break;

    case BTA_GATTC_NOTIF_EVT:
      instance->LeAudioCharValueHandle(p_data->notify.conn_id, p_data->notify.handle,
                                       p_data->notify.len,
                                       static_cast<uint8_t*>(p_data->notify.value), true);

      if (!p_data->notify.is_notify) {
        BTA_GATTC_SendIndConfirm(p_data->notify.conn_id, p_data->notify.handle);
      }

      break;

    case BTA_GATTC_OPEN_EVT:
      instance->OnGattConnected(p_data->open.status, p_data->open.conn_id, p_data->open.client_if,
                                p_data->open.remote_bda, p_data->open.transport, p_data->open.mtu);
      break;

    case BTA_GATTC_ENC_CMPL_CB_EVT: {
      tBTM_STATUS encryption_status;
      if (BTM_IsEncrypted(p_data->enc_cmpl.remote_bda, BT_TRANSPORT_LE)) {
        encryption_status = tBTM_STATUS::BTM_SUCCESS;
      } else {
        encryption_status = tBTM_STATUS::BTM_FAILED_ON_SECURITY;
      }
      instance->OnEncryptionComplete(p_data->enc_cmpl.remote_bda, encryption_status);
    } break;

    case BTA_GATTC_CLOSE_EVT:
      instance->OnGattDisconnected(p_data->close.conn_id, p_data->close.client_if,
                                   p_data->close.remote_bda, p_data->close.reason);
      break;

    case BTA_GATTC_SEARCH_CMPL_EVT:
      instance->OnServiceSearchComplete(p_data->search_cmpl.conn_id, p_data->search_cmpl.status);
      break;

    case BTA_GATTC_SRVC_DISC_DONE_EVT:
      /*PACS read would be done when encryption complete*/
      log::warn("Needn't do PACS when BTA_GATTC_SRVC_DISC_DONE_EVT.");
      //instance->OnGattServiceDiscoveryDone(p_data->service_discovery_done.remote_bda);
      break;

    case BTA_GATTC_SRVC_CHG_EVT:
      instance->OnServiceChangeEvent(p_data->service_changed.remote_bda);
      break;
    case BTA_GATTC_CFG_MTU_EVT:
      instance->OnMtuChanged(p_data->cfg_mtu.conn_id, p_data->cfg_mtu.mtu);
      break;
    case BTA_GATTC_PHY_UPDATE_EVT:
      instance->OnPhyUpdate(p_data->phy_update.conn_id, p_data->phy_update.tx_phy,
                            p_data->phy_update.rx_phy, p_data->phy_update.status);
      break;
    default:
      break;
  }
}

class LeAudioAclClientCallbacksImpl : public acl_client_callback_s {
public:
  void on_acl_link_down(const RawAddress bd_addr,
      tBT_TRANSPORT transport) override {
    if (instance) {
      instance->AclLinkdownEvt(bd_addr, transport);
    }
  }

  void on_acl_link_up(const RawAddress bd_addr,
      tBT_TRANSPORT transport) override {
  }

  void on_acl_remote_features_complete(
      const RawAddress bd_addr) override {
  }

  void on_acl_role_change(const RawAddress bd_addr, hci_role_t new_role,
      tHCI_STATUS hci_status) override {
  }
};

LeAudioAclClientCallbacksImpl aclClientCallbacksImpl;

class LeAudioStateMachineHciCallbacksImpl : public CigCallbacks {
public:
  void OnCigEvent(uint8_t event, void* data) override {
    if (instance) {
      instance->IsoCigEventsCb(event, data);
    }
  }

  void OnCisEvent(uint8_t event, void* data) override {
    if (instance) {
      instance->IsoCisEventsCb(event, data);
    }
  }

  void OnSetupIsoDataPath(uint8_t status, uint16_t conn_handle, uint8_t cig_id) override {
    if (instance) {
      instance->IsoSetupIsoDataPathCb(status, conn_handle, cig_id);
    }
  }

  void OnRemoveIsoDataPath(uint8_t status, uint16_t conn_handle, uint8_t cig_id) override {
    if (instance) {
      instance->IsoRemoveIsoDataPathCb(status, conn_handle, cig_id);
    }
  }

  void OnIsoLinkQualityRead(uint8_t conn_handle, uint8_t cig_id, uint32_t txUnackedPackets,
                            uint32_t txFlushedPackets, uint32_t txLastSubeventPackets,
                            uint32_t retransmittedPackets, uint32_t crcErrorPackets,
                            uint32_t rxUnreceivedPackets, uint32_t duplicatePackets) {
    if (instance) {
      instance->IsoLinkQualityReadCb(conn_handle, cig_id, txUnackedPackets, txFlushedPackets,
                                     txLastSubeventPackets, retransmittedPackets, crcErrorPackets,
                                     rxUnreceivedPackets, duplicatePackets);
    }
  }
};

LeAudioStateMachineHciCallbacksImpl stateMachineHciCallbacksImpl;

class LeAudioStateMachineVscHciCallbackImpl : public VscCallback {
public:
  void OnVscEvent(uint16_t delay, uint8_t mode, uint64_t bdAddr) override {
    if (instance) {
      instance->QhciVscEvt(delay, mode, bdAddr);
    }
  }
};

LeAudioStateMachineVscHciCallbackImpl stateMachineVscHciCallbackImpl;

class CallbacksImpl : public LeAudioGroupStateMachine::Callbacks {
public:
  void StatusReportCb(int group_id, GroupStreamStatus status) override {
    if (instance) {
      instance->OnStateMachineStatusReportCb(group_id, status);
    }
  }

  void OnStateTransitionTimeout(int group_id) override {
    if (instance) {
      instance->OnLeAudioDeviceSetStateTimeout(group_id);
    }
  }

  void OnUpdatedCisConfiguration(int group_id, uint8_t direction) {
    if (instance) {
      instance->OnUpdatedCisConfiguration(group_id, direction);
    }
  }

  void UpdateMetadataCb(AseState state, int cig_id, int cis_id,
       const std::vector<uint8_t>& data) {
    if (instance) {
      instance->UpdateMetadataCb(state, cig_id, cis_id, data);
    }
  }
};

CallbacksImpl stateMachineCallbacksImpl;

class SourceCallbacksImpl : public LeAudioSourceAudioHalClient::Callbacks {
public:
  void OnAudioDataReady(const std::vector<uint8_t>& data) override {
    if (instance) {
      instance->OnAudioDataReady(data);
    }
  }
  void OnAudioSuspend(void) override {
    if (instance) {
      instance->OnLocalAudioSourceSuspend();
    }
  }

  void OnAudioResume(void) override {
    if (instance) {
      instance->OnLocalAudioSourceResume();
    }
  }

  void OnAudioMetadataUpdate(std::vector<struct playback_track_metadata_v7> source_metadata,
                             DsaMode dsa_mode) override {
    if (instance) {
      instance->OnLocalAudioSourceMetadataUpdate(source_metadata, dsa_mode);
    }
  }
};

class SinkCallbacksImpl : public LeAudioSinkAudioHalClient::Callbacks {
public:
  void OnAudioSuspend(void) override {
    if (instance) {
      instance->OnLocalAudioSinkSuspend();
    }
  }
  void OnAudioResume(void) override {
    if (instance) {
      instance->OnLocalAudioSinkResume();
    }
  }

  void OnAudioMetadataUpdate(std::vector<record_track_metadata_v7> sink_metadata) override {
    if (instance) {
      instance->OnLocalAudioSinkMetadataUpdate(sink_metadata);
    }
  }
};

SourceCallbacksImpl audioSinkReceiverImpl;
SinkCallbacksImpl audioSourceReceiverImpl;

class DeviceGroupsCallbacksImpl : public DeviceGroupsCallbacks {
public:
  void OnGroupAdded(const RawAddress& address, const bluetooth::Uuid& uuid, int group_id) override {
    if (instance) {
      instance->OnGroupAddedCb(address, uuid, group_id);
    }
  }
  void OnGroupMemberAdded(const RawAddress& address, int group_id) override {
    if (instance) {
      instance->OnGroupMemberAddedCb(address, group_id);
    }
  }
  void OnGroupMemberRemoved(const RawAddress& address, int group_id) override {
    if (instance) {
      instance->OnGroupMemberRemovedCb(address, group_id);
    }
  }
  void OnGroupRemoved(const bluetooth::Uuid& /*uuid*/,
                      int /*group_id*/) { /* to implement if needed */ }
  void OnGroupAddFromStorage(const RawAddress& /*address*/, const bluetooth::Uuid& /*uuid*/,
                             int /*group_id*/) {
    /* to implement if needed */
  }
};

class DeviceGroupsCallbacksImpl;
DeviceGroupsCallbacksImpl deviceGroupsCallbacksImpl;

}  // namespace

void LeAudioClient::AddFromStorage(
        const RawAddress& addr, bool autoconnect, int sink_audio_location,
        int source_audio_location, int sink_supported_context_types,
        int source_supported_context_types, const std::vector<uint8_t>& handles,
        const std::vector<uint8_t>& sink_pacs, const std::vector<uint8_t>& source_pacs,
        const std::vector<uint8_t>& ases, const std::vector<uint8_t>& gmap) {
  if (!instance) {
    log::error("Not initialized yet");
    return;
  }

  instance->AddFromStorage(addr, autoconnect, sink_audio_location, source_audio_location,
                           sink_supported_context_types, source_supported_context_types, handles,
                           sink_pacs, source_pacs, ases, gmap);
}

bool LeAudioClient::GetHandlesForStorage(const RawAddress& addr, std::vector<uint8_t>& out) {
  if (!instance) {
    log::error("Not initialized yet");
    return false;
  }

  return instance->GetHandlesForStorage(addr, out);
}

bool LeAudioClient::GetSinkPacsForStorage(const RawAddress& addr, std::vector<uint8_t>& out) {
  if (!instance) {
    log::error("Not initialized yet");
    return false;
  }

  return instance->GetSinkPacsForStorage(addr, out);
}

bool LeAudioClient::GetSourcePacsForStorage(const RawAddress& addr, std::vector<uint8_t>& out) {
  if (!instance) {
    log::error("Not initialized yet");
    return false;
  }

  return instance->GetSourcePacsForStorage(addr, out);
}

bool LeAudioClient::GetAsesForStorage(const RawAddress& addr, std::vector<uint8_t>& out) {
  if (!instance) {
    log::error("Not initialized yet");
    return false;
  }

  return instance->GetAsesForStorage(addr, out);
}

bool LeAudioClient::GetGmapForStorage(const RawAddress& addr, std::vector<uint8_t>& out) {
  if (!instance) {
    log::error("Not initialized yet");
    return false;
  }

  return instance->GetGmapForStorage(addr, out);
}

bool LeAudioClient::IsLeAudioClientRunning(void) { return instance != nullptr; }

bool LeAudioClient::IsLeAudioClientInStreaming(void) {
  if (!instance) {
    return false;
  }
  return instance->IsInStreaming();
}

bool LeAudioClient::IsLeAudioClientInIdle(void) {
  if (!instance) {
    return false;
  }
  return instance->IsInIdle();
}

LeAudioClient* LeAudioClient::Get() {
  log::assert_that(instance != nullptr, "assert failed: instance != nullptr");
  return instance;
}

/* Initializer of main le audio implementation class and its instance */
void LeAudioClient::Initialize(
        bluetooth::le_audio::LeAudioClientCallbacks* callbacks_, base::Closure initCb,
        base::Callback<bool()> hal_2_1_verifier,
        const std::vector<bluetooth::le_audio::btle_audio_codec_config_t>& offloading_preference) {
  std::scoped_lock<std::mutex> lock(instance_mutex);
  if (instance) {
    log::error("Already initialized");
    return;
  }

  if (!bluetooth::shim::GetController()->SupportsBleConnectedIsochronousStreamCentral() &&
      !bluetooth::shim::GetController()->SupportsBleConnectedIsochronousStreamPeripheral()) {
    log::error("Controller reports no ISO support. LeAudioClient Init aborted.");
    return;
  }

  log::assert_that(std::move(hal_2_1_verifier).Run(),
                   "LE Audio Client requires Bluetooth Audio HAL V2.1 at least. Either "
                   "disable LE Audio Profile, or update your HAL");

  IsoManager::GetInstance()->Start();

  audioSinkReceiver = &audioSinkReceiverImpl;
  audioSourceReceiver = &audioSourceReceiverImpl;
  stateMachineHciCallbacks = &stateMachineHciCallbacksImpl;
  stateMachineCallbacks = &stateMachineCallbacksImpl;
  stateMachineVscHciCallback = &stateMachineVscHciCallbackImpl;
  device_group_callbacks = &deviceGroupsCallbacksImpl;
  aclClientCallbacks = &aclClientCallbacksImpl;
  instance = new LeAudioClientImpl(callbacks_, stateMachineCallbacks, initCb);

  get_btm_client_interface().lifecycle.ACL_RegisterClient(aclClientCallbacks);

  IsoManager::GetInstance()->RegisterCigCallbacks(stateMachineHciCallbacks);
  IsoManager::GetInstance()->RegisterVscCallback(stateMachineVscHciCallback);
  CodecManager::GetInstance()->Start(offloading_preference);
  ContentControlIdKeeper::GetInstance()->Start();

  callbacks_->OnInitialized();

  auto cm = CodecManager::GetInstance();
  callbacks_->OnAudioLocalCodecCapabilities(cm->GetLocalAudioInputCodecCapa(),
                                            cm->GetLocalAudioOutputCodecCapa());

  if (GmapServer::IsGmapServerEnabled()) {
    auto capabilities = cm->GetLocalAudioOutputCodecCapa();
    std::bitset<8> UGG_feature = GmapServer::GetUGGFeature();
    for (auto& capa : capabilities) {
      if (capa.sample_rate == bluetooth::le_audio::LE_AUDIO_SAMPLE_RATE_INDEX_48000HZ) {
        UGG_feature |= static_cast<uint8_t>(
                bluetooth::gmap::UGGFeatureBitMask::NinetySixKbpsSourceFeatureSupport);
        break;
      }
    }
    GmapServer::Initialize(UGG_feature);
  }
}

void LeAudioClient::DebugDump(int fd) {
  std::scoped_lock<std::mutex> lock(instance_mutex);
  DeviceGroups::DebugDump(fd);
  GmapServer::DebugDump(fd);

  dprintf(fd, "LeAudio Manager: \n");
  if (instance) {
    instance->Dump(fd);
  } else {
    dprintf(fd, "  Not initialized \n");
  }

  LeAudioSinkAudioHalClient::DebugDump(fd);
  LeAudioSourceAudioHalClient::DebugDump(fd);
  bluetooth::le_audio::AudioSetConfigurationProvider::DebugDump(fd);
  IsoManager::GetInstance()->Dump(fd);
  LeAudioLogHistory::DebugDump(fd);
  dprintf(fd, "\n");
}

void LeAudioClient::Cleanup(void) {
  std::scoped_lock<std::mutex> lock(instance_mutex);
  if (!instance) {
    log::error("Not initialized");
    return;
  }

  get_btm_client_interface().lifecycle.ACL_UnregisterClient(aclClientCallbacks);
  aclClientCallbacks = nullptr;

  LeAudioClientImpl* ptr = instance;
  instance = nullptr;
  ptr->Cleanup();
  delete ptr;
  ptr = nullptr;

  CodecManager::GetInstance()->Stop();
  ContentControlIdKeeper::GetInstance()->Stop();
  LeAudioGroupStateMachine::Cleanup();

  if (!LeAudioBroadcaster::IsLeAudioBroadcasterRunning()) {
    IsoManager::GetInstance()->Stop();
  }

  bluetooth::le_audio::MetricsCollector::Get()->Flush();
}

bool LeAudioClient::RegisterIsoDataConsumer(LeAudioIsoDataCallback callback) {
  log::info("ISO data consumer changed");
  iso_data_callback = callback;
  return true;
}<|MERGE_RESOLUTION|>--- conflicted
+++ resolved
@@ -985,18 +985,17 @@
        configuration_context_type_)->confs.source.at(0).codec.GetOctetsPerFrame();
       auto delay = group->GetRemoteDelay(
        bluetooth::le_audio::types::kLeAudioDirectionSource);
-      bluetooth::le_audio::offload_config config = {
+      bluetooth::le_audio::stream_config config = {
           .stream_map = std::vector<bluetooth::le_audio::stream_map_info>{
                 bluetooth::le_audio::stream_map_info(0x00, 0x00, false)},
           .codec_id = id,
           .bits_per_sample = bits,
-          .sampling_rate = freq,
-          .frame_duration = intvl,
-          .octets_per_frame = sdu,
-          .blocks_per_sdu = 1,
+          .sampling_frequency_hz = freq,
+          .frame_duration_us = intvl,
+          .octets_per_codec_frame = sdu,
+          .codec_frames_blocks_per_sdu = 1,
           .peer_delay_ms = delay,
           .mode = 0,
-          .delay = delay,
           .codec_metadata = std::vector<uint8_t>(),
       };
       if (le_audio_sink_hal_client_) {
@@ -4588,11 +4587,7 @@
       /* We update the target audio allocation before streamStarted so that the
        * CodecManager would know how to configure the encoder. */
       CodecManager::GetInstance()->UpdateActiveAudioConfig(
-<<<<<<< HEAD
-              group->stream_conf.stream_params, delays_pair, group->stream_conf.codec_id,
-=======
-              group->stream_conf.stream_params,
->>>>>>> 526743fd
+              group->stream_conf.stream_params, group->stream_conf.codec_id,
               std::bind(&LeAudioClientImpl::UpdateAudioConfigToHal, weak_factory_.GetWeakPtr(),
                         std::placeholders::_1, std::placeholders::_2));
     }
@@ -4689,11 +4684,7 @@
       /* We update the target audio allocation before streamStarted so that the
        * CodecManager would know how to configure the encoder. */
       CodecManager::GetInstance()->UpdateActiveAudioConfig(
-<<<<<<< HEAD
-              group->stream_conf.stream_params, delays_pair, group->stream_conf.codec_id,
-=======
-              group->stream_conf.stream_params,
->>>>>>> 526743fd
+              group->stream_conf.stream_params, group->stream_conf.codec_id,
               std::bind(&LeAudioClientImpl::UpdateAudioConfigToHal, weak_factory_.GetWeakPtr(),
                         std::placeholders::_1, std::placeholders::_2));
     }
@@ -5742,7 +5733,6 @@
 
     group->dsa_.mode = dsa_mode;
 
-<<<<<<< HEAD
     /* allow reconfigure only if the new source context is bi-directional
        (or) not in suspended for reconfiguration (or) receiver state is idle
        to avoid the additional reconfigurations.
@@ -5755,36 +5745,10 @@
     } else {
       ReconfigureOrUpdateRemote(group, bluetooth::le_audio::types::kLeAudioDirectionSink);
     }
-=======
-    /* Set the remote sink metadata context from the playback tracks metadata */
-    UpdateSourceLocalMetadataContextTypes(GetAudioContextsFromSourceMetadata(source_metadata));
-
-    /* Check if stream should be suspended due to reamaining only not allowed contexts in metadata
-     * or configured context.
-     *
-     * If device is inCall mode, AF may quickly change metadata from ringing mode to active.
-     * To avoid short stream suspend, let's keep stream alive.
-     */
-    if (com::android::bluetooth::flags::leaudio_stop_updated_to_not_available_context_stream() &&
-        !IsInVoipOrRegularCall() &&
-        stopStreamIfCurrentContextTypeIsNotAllowed(
-                bluetooth::le_audio::types::kLeAudioDirectionSink, group,
-                local_metadata_context_types_.source)) {
-      log::info(
-              "Updated source metadata contexts are not allowed context types: {} | configured: {} "
-              "vs allowed context mask: {}",
-              ToString(local_metadata_context_types_.source), ToString(configuration_context_type_),
-              ToString(group->GetAllowedContextMask(
-                      bluetooth::le_audio::types::kLeAudioDirectionSink)));
-
-      return;
-    }
 
     UpdateSourceLocalMetadataContextTypes(
             ChooseMetadataContextType(local_metadata_context_types_.source));
 
-    ReconfigureOrUpdateRemote(group, bluetooth::le_audio::types::kLeAudioDirectionSink);
->>>>>>> 526743fd
   }
 
   /* Applies some predefined policy on the audio context metadata, including
@@ -5947,35 +5911,6 @@
       return;
     }
 
-<<<<<<< HEAD
-=======
-    /* Set remote source metadata context from the recording tracks metadata */
-    local_metadata_context_types_.sink = GetAudioContextsFromSinkMetadata(sink_metadata);
-
-    /* Check if stream should be suspended due to only reamaining not allowed contexts in metadata
-     * or configured context.
-     *
-     * If device is inCall mode, AF may quickly change metadata from ringing mode to active.
-     * To avoid short stream suspend, let's keep stream alive.
-     */
-    if (com::android::bluetooth::flags::leaudio_stop_updated_to_not_available_context_stream() &&
-        !IsInVoipOrRegularCall() &&
-        stopStreamIfCurrentContextTypeIsNotAllowed(
-                bluetooth::le_audio::types::kLeAudioDirectionSource, group,
-                local_metadata_context_types_.sink)) {
-      log::info(
-              "Updated sink metadata contexts are not allowed context types: {} | configured: {} "
-              "vs allowed context mask: {}",
-              ToString(local_metadata_context_types_.sink), ToString(configuration_context_type_),
-              ToString(group->GetAllowedContextMask(
-                      bluetooth::le_audio::types::kLeAudioDirectionSource)));
-      return;
-    }
-
-    UpdateSinkLocalMetadataContextTypes(
-            ChooseMetadataContextType(local_metadata_context_types_.sink));
-
->>>>>>> 526743fd
     /* Reconfigure or update only if the stream is already started
      * otherwise wait for the local sink to resume.
      */
@@ -6589,7 +6524,7 @@
           .sink = group->stream_conf.stream_params.sink.delay,
           .source = 0};
         CodecManager::GetInstance()->UpdateActiveAudioConfig(
-          group->stream_conf.stream_params, delays_pair, group->stream_conf.codec_id,
+          group->stream_conf.stream_params, group->stream_conf.codec_id,
           std::bind(&LeAudioClientImpl::UpdateAudioConfigToHal,
                   weak_factory_.GetWeakPtr(), std::placeholders::_1,
                   std::placeholders::_2));
@@ -6605,7 +6540,7 @@
           .sink = delay,
           .source = 0};
         CodecManager::GetInstance()->UpdateActiveAudioConfig(
-          group->stream_conf.stream_params, delays_pair, group->stream_conf.codec_id,
+          group->stream_conf.stream_params, group->stream_conf.codec_id,
           std::bind(&LeAudioClientImpl::UpdateAudioConfigToHal,
                   weak_factory_.GetWeakPtr(), std::placeholders::_1,
                   std::placeholders::_2));
@@ -6879,11 +6814,7 @@
         }
 
         CodecManager::GetInstance()->UpdateActiveAudioConfig(
-<<<<<<< HEAD
-                group->stream_conf.stream_params, delays_pair, group->stream_conf.codec_id,
-=======
-                group->stream_conf.stream_params,
->>>>>>> 526743fd
+                group->stream_conf.stream_params, group->stream_conf.codec_id,
                 std::bind(&LeAudioClientImpl::UpdateAudioConfigToHal, weak_factory_.GetWeakPtr(),
                           std::placeholders::_1, std::placeholders::_2));
 
