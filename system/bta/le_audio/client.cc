/*
 * Copyright 2021 HIMSA II K/S - www.himsa.com. Represented by EHIMA -
 * www.ehima.com
 *
 * Licensed under the Apache License, Version 2.0 (the "License");
 * you may not use this file except in compliance with the License.
 * You may obtain a copy of the License at
 *
 *      http://www.apache.org/licenses/LICENSE-2.0
 *
 * Unless required by applicable law or agreed to in writing, software
 * distributed under the License is distributed on an "AS IS" BASIS,
 * WITHOUT WARRANTIES OR CONDITIONS OF ANY KIND, either express or implied.
 * See the License for the specific language governing permissions and
 * limitations under the License.
 */

#include <base/functional/bind.h>
#include <base/strings/string_number_conversions.h>
#include <bluetooth/log.h>
#include <com_android_bluetooth_flags.h>
#include <stdio.h>

#include <algorithm>
#include <bitset>
#include <chrono>
#include <cstddef>
#include <cstdint>
#include <cstring>
#include <deque>
#include <functional>
#include <list>
#include <map>
#include <memory>
#include <mutex>
#include <optional>
#include <ostream>
#include <sstream>
#include <tuple>
#include <utility>
#include <vector>

#include "audio_hal_client/audio_hal_client.h"
#include "audio_hal_interface/le_audio_software.h"
#include "bt_types.h"
#include "bta/csis/csis_types.h"
#include "bta_csis_api.h"
#include "bta_gatt_api.h"
#include "bta_gatt_queue.h"
#include "bta_groups.h"
#include "bta_le_audio_api.h"
#include "bta_le_audio_broadcaster_api.h"
#include "btif/include/btif_profile_storage.h"
#include "btm_api_types.h"
#include "btm_ble_api_types.h"
#include "btm_iso_api.h"
#include "btm_iso_api_types.h"
#include "btm_sec_api_types.h"
#include "client_parser.h"
#include "codec_interface.h"
#include "codec_manager.h"
#include "common/strings.h"
#include "common/time_util.h"
#include "content_control_id_keeper.h"
#include "devices.h"
#include "gatt/database.h"
#include "gatt_api.h"
#include "gattdefs.h"
#include "gmap_client.h"
#include "gmap_server.h"
#include "hardware/bt_le_audio.h"
#include "hci/controller_interface.h"
#include "hci_error_code.h"
#include "include/hardware/bt_gmap.h"
#include "internal_include/bt_trace.h"
#include "internal_include/stack_config.h"
#include "le_audio/device_groups.h"
#include "le_audio/le_audio_log_history.h"
#include "le_audio_health_status.h"
#include "le_audio_set_configuration_provider.h"
#include "le_audio_types.h"
#include "le_audio_utils.h"
#include "main/shim/entry.h"
#include "metrics_collector.h"
#include "osi/include/alarm.h"
#include "osi/include/osi.h"
#include "osi/include/properties.h"
#include "stack/btm/btm_sec.h"
#include "stack/gatt/gatt_int.h"
#include "stack/include/bt_types.h"
#include "stack/include/btm_client_interface.h"
#include "stack/include/btm_status.h"
#include "stack/include/l2cap_interface.h"
#include "stack/include/main_thread.h"
#include "state_machine.h"
#include "storage_helper.h"
#include "types/bluetooth/uuid.h"
#include "types/bt_transport.h"
#include "types/raw_address.h"

#ifdef TARGET_FLOSS
#include <audio_hal_interface/audio_linux.h>
#else
#include <hardware/audio.h>
#endif  // TARGET_FLOSS

using namespace bluetooth;

// TODO(b/369381361) Enfore -Wmissing-prototypes
#pragma GCC diagnostic ignored "-Wmissing-prototypes"

using base::Closure;
using bluetooth::Uuid;
using bluetooth::common::ToString;
using bluetooth::groups::DeviceGroups;
using bluetooth::groups::DeviceGroupsCallbacks;
using bluetooth::hci::IsoManager;
using bluetooth::hci::iso_manager::cig_create_cmpl_evt;
using bluetooth::hci::iso_manager::cig_remove_cmpl_evt;
using bluetooth::hci::iso_manager::CigCallbacks;
using bluetooth::hci::iso_manager::VscCallback;
using bluetooth::le_audio::CodecManager;
using bluetooth::le_audio::ConnectionState;
using bluetooth::le_audio::ContentControlIdKeeper;
using bluetooth::le_audio::DeviceConnectState;
using bluetooth::le_audio::DsaMode;
using bluetooth::le_audio::DsaModes;
using bluetooth::le_audio::GmapClient;
using bluetooth::le_audio::GmapServer;
using bluetooth::le_audio::GroupNodeStatus;
using bluetooth::le_audio::GroupStatus;
using bluetooth::le_audio::GroupStreamStatus;
using bluetooth::le_audio::LeAudioCodecConfiguration;
using bluetooth::le_audio::LeAudioDevice;
using bluetooth::le_audio::LeAudioDeviceGroup;
using bluetooth::le_audio::LeAudioDeviceGroups;
using bluetooth::le_audio::LeAudioDevices;
using bluetooth::le_audio::LeAudioGroupStateMachine;
using bluetooth::le_audio::LeAudioHealthBasedAction;
using bluetooth::le_audio::LeAudioHealthDeviceStatType;
using bluetooth::le_audio::LeAudioHealthGroupStatType;
using bluetooth::le_audio::LeAudioHealthStatus;
using bluetooth::le_audio::LeAudioRecommendationActionCb;
using bluetooth::le_audio::LeAudioSinkAudioHalClient;
using bluetooth::le_audio::LeAudioSourceAudioHalClient;
using bluetooth::le_audio::UnicastMonitorModeStatus;
using bluetooth::le_audio::types::ase;
using bluetooth::le_audio::types::AseState;
using bluetooth::le_audio::types::AudioContexts;
using bluetooth::le_audio::types::AudioLocations;
using bluetooth::le_audio::types::BidirectionalPair;
using bluetooth::le_audio::types::DataPathState;
using bluetooth::le_audio::types::hdl_pair;
using bluetooth::le_audio::types::kLeAudioContextAllRemoteSource;
using bluetooth::le_audio::types::kLeAudioContextAllTypesArray;
using bluetooth::le_audio::types::LeAudioContextType;
using bluetooth::le_audio::types::PublishedAudioCapabilities;
using bluetooth::le_audio::utils::GetAudioContextsFromSinkMetadata;
using bluetooth::le_audio::utils::GetAudioContextsFromSourceMetadata;

using namespace bluetooth;


/* Enums */
enum class AudioReconfigurationResult {
  RECONFIGURATION_NEEDED = 0x00,
  RECONFIGURATION_NOT_NEEDED,
  RECONFIGURATION_NOT_POSSIBLE,
  RECONFIGURATION_BY_HAL,
};

enum class AudioState {
  IDLE = 0x00,
  READY_TO_START,
  STARTED,
  READY_TO_RELEASE,
  RELEASING,
};

std::ostream& operator<<(std::ostream& os, const AudioReconfigurationResult& state) {
  switch (state) {
    case AudioReconfigurationResult::RECONFIGURATION_NEEDED:
      os << "RECONFIGURATION_NEEDED";
      break;
    case AudioReconfigurationResult::RECONFIGURATION_NOT_NEEDED:
      os << "RECONFIGURATION_NOT_NEEDED";
      break;
    case AudioReconfigurationResult::RECONFIGURATION_NOT_POSSIBLE:
      os << "RECONFIGRATION_NOT_POSSIBLE";
      break;
    case AudioReconfigurationResult::RECONFIGURATION_BY_HAL:
      os << "RECONFIGURATION_BY_HAL";
      break;
    default:
      os << "UNKNOWN";
      break;
  }
  return os;
}

std::ostream& operator<<(std::ostream& os, const AudioState& audio_state) {
  switch (audio_state) {
    case AudioState::IDLE:
      os << "IDLE";
      break;
    case AudioState::READY_TO_START:
      os << "READY_TO_START";
      break;
    case AudioState::STARTED:
      os << "STARTED";
      break;
    case AudioState::READY_TO_RELEASE:
      os << "READY_TO_RELEASE";
      break;
    case AudioState::RELEASING:
      os << "RELEASING";
      break;
    default:
      os << "UNKNOWN";
      break;
  }
  return os;
}

namespace std {
template <>
struct formatter<AudioState> : ostream_formatter {};
}  // namespace std

namespace {
void le_audio_gattc_callback(tBTA_GATTC_EVT event, tBTA_GATTC* p_data);

static void le_audio_health_status_callback(const RawAddress& addr, int group_id,
                                            LeAudioHealthBasedAction action);

class LeAudioClientImpl;
LeAudioClientImpl* instance;
std::mutex instance_mutex;
LeAudioSourceAudioHalClient::Callbacks* audioSinkReceiver;
LeAudioSinkAudioHalClient::Callbacks* audioSourceReceiver;
CigCallbacks* stateMachineHciCallbacks;
VscCallback* stateMachineVscHciCallback;
LeAudioGroupStateMachine::Callbacks* stateMachineCallbacks;
DeviceGroupsCallbacks* device_group_callbacks;
LeAudioIsoDataCallback* iso_data_callback;
acl_client_callback_s* aclClientCallbacks;
constexpr uint16_t HCI_VS_QBCE_OCF                      = 0xFC51;
constexpr uint8_t  LTV_TYPE_VS_METADATA                 = 0xFF;
constexpr uint8_t  LTV_TYPE_VS_METADATA_FE              = 0xFE;

constexpr uint8_t  LTV_TYPE_MIN_FT                      = 0X00;
constexpr uint8_t  LTV_TYPE_MIN_BIT_RATE                = 0X01;
constexpr uint8_t  LTV_TYPE_MIN_MAX_ERROR_RESILIENCE    = 0X02;
constexpr uint8_t  LTV_TYPE_LATENCY_MODE                = 0X03;
constexpr uint8_t  LTV_TYPE_MAX_FT                      = 0X04;

constexpr uint8_t  LTV_LEN_MIN_FT                       = 0X01;
constexpr uint8_t  LTV_LEN_MIN_BIT_RATE                 = 0X01;
constexpr uint8_t  LTV_LEN_MIN_MAX_ERROR_RESILIENCE     = 0X01;
constexpr uint8_t  LTV_LEN_LATENCY_MODE                 = 0X01;
constexpr uint8_t  LTV_LEN_MAX_FT                       = 0X01;

constexpr uint8_t  ENCODER_LIMITS_SUB_OP                = 0x24;

constexpr uint8_t  CALL_AUDIO_ROUTE_OVER_BLUETOOTH      = 2;

typedef struct {
  uint8_t cig_id;
  uint8_t cis_id;
  std::vector<uint8_t> encoder_params;
  uint8_t encoder_mode;
} tBTM_BLE_SET_ENCODER_LIMITS_PARAM;

uint8_t* PrepareSetEncoderLimitsPayload(tBTM_BLE_SET_ENCODER_LIMITS_PARAM *params,
                                        uint8_t *length, uint8_t *p) {
  uint8_t param_len = 0;
  uint8_t size = params->encoder_params.size();
  uint8_t num_limits = (size == 0) ? 1 : size;
  LOG(INFO) <<__func__  << "num_limits = "<<loghex(num_limits);
  LOG(INFO) <<__func__  << "params->cig_id = "<<loghex(params->cig_id);
  LOG(INFO) <<__func__  << "params->cis_id = "<<loghex(params->cis_id);
  UINT8_TO_STREAM(p, ENCODER_LIMITS_SUB_OP); //sub-opcode
  param_len++;
  UINT8_TO_STREAM(p, params->cig_id);
  param_len++;
  UINT8_TO_STREAM(p, params->cis_id);
  param_len++;
  UINT8_TO_STREAM(p, num_limits); //numlimits
  param_len++;
  UINT8_TO_STREAM(p, LTV_TYPE_MIN_FT);
  param_len++;
  UINT8_TO_STREAM(p, LTV_LEN_MIN_FT);
  param_len++;
  UINT8_TO_STREAM(p, params->encoder_params[0]);
  param_len++;
  UINT8_TO_STREAM(p, LTV_TYPE_MIN_BIT_RATE);
  param_len++;
  UINT8_TO_STREAM(p, LTV_LEN_MIN_BIT_RATE);
  param_len++;
  UINT8_TO_STREAM(p, params->encoder_params[2]);
  param_len++;
  UINT8_TO_STREAM(p, LTV_TYPE_MIN_MAX_ERROR_RESILIENCE);
  param_len++;
  UINT8_TO_STREAM(p, LTV_LEN_MIN_MAX_ERROR_RESILIENCE);
  param_len++;
  UINT8_TO_STREAM(p, params->encoder_params[3]);
  param_len++;
  UINT8_TO_STREAM(p, LTV_TYPE_LATENCY_MODE);
  param_len++;
  UINT8_TO_STREAM(p, LTV_LEN_LATENCY_MODE);
  param_len++;
  UINT8_TO_STREAM(p, params->encoder_params[4]);
  param_len++;
  UINT8_TO_STREAM(p, LTV_TYPE_MAX_FT);
  param_len++;
  UINT8_TO_STREAM(p, LTV_LEN_MAX_FT);
  param_len++;
  UINT8_TO_STREAM(p, params->encoder_params[1]);
  param_len++;
  *length = param_len;
  LOG(INFO) <<__func__  << "param_len = "<<loghex(param_len);
  return p;
}

void UpdateEncoderParams(uint8_t cig_id, uint8_t cis_id,
                                 std::vector<uint8_t> encoder_limit_params) {
  tBTM_BLE_SET_ENCODER_LIMITS_PARAM encoder_params = {
                                       .cig_id = cig_id,
                                       .cis_id = cis_id,
                                       .encoder_params = encoder_limit_params};
    uint8_t length = 0;
    uint8_t size = 1;
    if (encoder_params.encoder_params.size())
      size = encoder_params.encoder_params.size();
    uint16_t len = 4 + size * 3;
    LOG(INFO) <<__func__  << "len = "<<loghex(len);
    uint8_t param_arr[len];
    uint8_t *param = param_arr;
    PrepareSetEncoderLimitsPayload(&encoder_params, &length, param);
    bluetooth::legacy::hci::GetInterface().SendVendorSpecificCmd(HCI_VS_QBCE_OCF, length, param, NULL);
}

class StreamSpeedTracker {
public:
  StreamSpeedTracker(void)
      : is_started_(false),
        group_id_(bluetooth::groups::kGroupUnknown),
        num_of_devices_(0),
        context_type_(LeAudioContextType::UNSPECIFIED),
        reconfig_start_ts_(0),
        setup_start_ts_(0),
        total_time_(0),
        reconfig_time_(0),
        stream_setup_time_(0) {}

  void Init(int group_id, LeAudioContextType context_type, int num_of_devices) {
    Reset(bluetooth::groups::kGroupUnknown);
    group_id_ = group_id;
    context_type_ = context_type;
    num_of_devices_ = num_of_devices;
    log::verbose("StreamSpeedTracker group_id: {}, context: {} #{}", group_id_,
                 ToString(context_type_), num_of_devices);
  }

  void Reset(int group_id) {
    if (group_id != bluetooth::groups::kGroupUnknown && group_id != group_id_) {
      log::verbose("StreamSpeedTracker Reset called for invalid group_id: {} != {}", group_id,
                   group_id_);
      return;
    }

    log::verbose("StreamSpeedTracker group_id: {}", group_id_);
    is_started_ = false;
    group_id_ = bluetooth::groups::kGroupUnknown;
    reconfig_start_ts_ = setup_start_ts_ = total_time_ = reconfig_time_ = stream_setup_time_ =
            num_of_devices_ = 0;
    context_type_ = LeAudioContextType::UNSPECIFIED;
  }

  void ReconfigStarted(void) {
    log::verbose("StreamSpeedTracker group_id: {}", group_id_);
    reconfig_time_ = 0;
    is_started_ = true;
    reconfig_start_ts_ = bluetooth::common::time_get_os_boottime_us();
  }

  void StartStream(void) {
    log::verbose("StreamSpeedTracker group_id: {}", group_id_);
    setup_start_ts_ = bluetooth::common::time_get_os_boottime_us();
    is_started_ = true;
  }

  void ReconfigurationComplete(void) {
    reconfig_time_ = (bluetooth::common::time_get_os_boottime_us() - reconfig_start_ts_) / 1000;
    log::verbose("StreamSpeedTracker group_id: {}, {} reconfig time {} ms", group_id_,
                 ToString(context_type_), reconfig_time_);
  }

  void StreamCreated(void) {
    stream_setup_time_ = (bluetooth::common::time_get_os_boottime_us() - setup_start_ts_) / 1000;
    log::verbose("StreamSpeedTracker group_id: {}, {} stream create  time {} ms", group_id_,
                 ToString(context_type_), stream_setup_time_);
  }

  void StopStreamSetup(void) {
    is_started_ = false;
    uint64_t start_ts = reconfig_time_ != 0 ? reconfig_start_ts_ : setup_start_ts_;
    total_time_ = (bluetooth::common::time_get_os_boottime_us() - start_ts) / 1000;
    clock_gettime(CLOCK_REALTIME, &end_ts_);
    log::verbose("StreamSpeedTracker group_id: {}, {} setup time {} ms", group_id_,
                 ToString(context_type_), total_time_);
  }

  bool IsStarted(int group_id) {
    if (is_started_ && group_id_ == group_id) {
      log::verbose("StreamSpeedTracker group_id: {}, {} is_started_: {} ", group_id_,
                   ToString(context_type_), is_started_);
      return true;
    }
    log::verbose("StreamSpeedTracker not started {} or group_id does not match ({} ! = {}) ",
                 is_started_, group_id, group_id_);
    return false;
  }

  void Dump(std::stringstream& stream) {
    char ts[20];
    std::strftime(ts, sizeof(ts), "%T", std::gmtime(&end_ts_.tv_sec));

    if (total_time_ < 900) {
      stream << "[ 🌟 ";
    } else if (total_time_ < 1500) {
      stream << "[ 🌤 ";
    } else if (total_time_ < 2500) {
      stream << "[ 🌧 ";
    } else {
      stream << "[ ❗ ";
    }

    stream << ts << ": Gid: " << group_id_ << "(#" << num_of_devices_ << "), " << context_type_
           << ", ";
    auto hal_idle = total_time_ - stream_setup_time_ - reconfig_time_;
    if (reconfig_time_ != 0) {
      stream << "t:" << total_time_ << "ms (r:" << reconfig_time_ << "/s:" << stream_setup_time_
             << "/hal:" << hal_idle << ")";
    } else {
      stream << "t:" << total_time_ << "ms (hal:" << hal_idle << ")";
    }
    stream << "]";
  }

private:
  bool is_started_;
  int group_id_;
  int num_of_devices_;
  LeAudioContextType context_type_;
  struct timespec end_ts_;
  uint64_t reconfig_start_ts_;
  uint64_t setup_start_ts_;
  uint64_t total_time_;
  uint64_t reconfig_time_;
  uint64_t stream_setup_time_;
};

/*
 * Coordinatet Set Identification Profile (CSIP) based on CSIP 1.0
 * and Coordinatet Set Identification Service (CSIS) 1.0
 *
 * CSIP allows to organize audio servers into sets e.g. Stereo Set, 5.1 Set
 * and speed up connecting it.
 *
 * Since leaudio has already grouping API it was decided to integrate here CSIS
 * and allow it to group devices semi-automatically.
 *
 * Flow:
 * If connected device contains CSIS services, and it is included into CAP
 * service, implementation marks device as a set member and waits for the
 * bta/csis to learn about groups and notify implementation about assigned
 * group id.
 *
 */
/* LeAudioClientImpl class represents main implementation class for le audio
 * feature in stack. This class implements GATT, le audio and ISO related parts.
 *
 * This class is represented in single instance and manages a group of devices,
 * and devices. All devices calls back static method from it and are dispatched
 * to target receivers (e.g. ASEs, devices).
 *
 * This instance also implements a LeAudioClient which is a upper layer API.
 * Also LeAudioClientCallbacks are callbacks for upper layer.
 *
 * This class may be bonded with Test socket which allows to drive an instance
 * for test purposes.
 */
class LeAudioClientImpl : public LeAudioClient {
public:
  ~LeAudioClientImpl() {
    alarm_free(close_vbc_timeout_);
    alarm_free(disable_timer_);
    alarm_free(suspend_timeout_);
    alarm_free(reconfiguration_timeout_);
  }

  LeAudioClientImpl(bluetooth::le_audio::LeAudioClientCallbacks* callbacks,
                    LeAudioGroupStateMachine::Callbacks* state_machine_callbacks,
                    base::Closure initCb)
      : gatt_if_(0),
        callbacks_(callbacks),
        active_group_id_(bluetooth::groups::kGroupUnknown),
        configuration_context_type_(LeAudioContextType::UNINITIALIZED),
        in_call_metadata_context_types_({.sink = AudioContexts(), .source = AudioContexts()}),
        local_metadata_context_types_({.sink = AudioContexts(), .source = AudioContexts()}),
        audio_receiver_state_(AudioState::IDLE),
        audio_sender_state_(AudioState::IDLE),
        in_call_(false),
        in_voip_call_(false),
        sink_monitor_mode_(false),
        sink_monitor_notified_status_(std::nullopt),
        source_monitor_mode_(false),
        source_monitor_notified_status_(std::nullopt),
        defer_notify_inactive_until_stop_(false),
        defer_notify_active_until_stop_(false),
        defer_sink_suspend_ack_until_stop_(false),
        defer_source_suspend_ack_until_stop_(false),
        is_local_sink_metadata_available_(false),
        defer_sink_suspend_(false),
        defer_source_suspend_(false),
        call_audio_route_(-1),
        le_audio_source_hal_client_(nullptr),
        le_audio_sink_hal_client_(nullptr),
        close_vbc_timeout_(alarm_new("LeAudioCloseVbcTimeout")),
        suspend_timeout_(alarm_new("LeAudioSuspendTimeout")),
        reconfiguration_timeout_(alarm_new("LeAudioReconfigurationTimeout")),
        disable_timer_(alarm_new("LeAudioDisableTimer")) {
    LeAudioGroupStateMachine::Initialize(state_machine_callbacks);
    groupStateMachine_ = LeAudioGroupStateMachine::Get();

    log::info("Reconnection mode: TARGETED_ANNOUNCEMENTS");
    reconnection_mode_ = BTM_BLE_BKG_CONNECT_TARGETED_ANNOUNCEMENTS;

    log::info("Loading health status module");
    leAudioHealthStatus_ = LeAudioHealthStatus::Get();
    leAudioHealthStatus_->RegisterCallback(base::BindRepeating(le_audio_health_status_callback));

    BTA_GATTC_AppRegister(
            "le_audio", le_audio_gattc_callback,
            base::Bind(
                    [](base::Closure initCb, uint8_t client_id, uint8_t status) {
                      if (status != GATT_SUCCESS) {
                        log::error("Can't start LeAudio profile - no gatt clients left!");
                        return;
                      }
                      instance->gatt_if_ = client_id;
                      initCb.Run();
                    },
                    initCb),
            true);

    DeviceGroups::Get()->Initialize(device_group_callbacks);
  }

  void ReconfigureAfterVbcClose() {
    log::debug("VBC close timeout");

    if (IsInVoipCall()) {
      SetInVoipCall(false);
    }

    auto group = aseGroups_.FindById(active_group_id_);
    if (!group) {
      log::error("Invalid group: {}", active_group_id_);
      return;
    }

    /* Reconfiguration to non requiring source scenario */
    if (sink_monitor_mode_) {
      notifyAudioLocalSink(UnicastMonitorModeStatus::STREAMING_SUSPENDED);
    }

    /* For sonification events we don't really need to reconfigure to HQ
     * configuration, but if the previous configuration was for HQ Media,
     * we might want to go back to that scenario.
     */

    if ((configuration_context_type_ != LeAudioContextType::MEDIA) &&
        (configuration_context_type_ != LeAudioContextType::GAME)) {
      log::info("Keeping the old configuration as no HQ Media playback is needed right now.");
      return;
    }

    /* Test the existing metadata against the recent availability */
    local_metadata_context_types_.source &=
            group->GetAvailableContexts(bluetooth::le_audio::types::kLeAudioDirectionSink);
    if (local_metadata_context_types_.source.none()) {
      log::warn("invalid/unknown context metadata, using 'MEDIA' instead");
      local_metadata_context_types_.source = AudioContexts(LeAudioContextType::MEDIA);
    }

    /* Choose the right configuration context */
    auto new_configuration_context =
            ChooseConfigurationContextType(local_metadata_context_types_.source);

    log::debug("new_configuration_context= {}", ToString(new_configuration_context));
    ReconfigureOrUpdateMetadata(group, new_configuration_context,
                                {.sink = local_metadata_context_types_.source,
                                 .source = local_metadata_context_types_.sink});
  }

  void StartVbcCloseTimeout() {
    if (alarm_is_scheduled(close_vbc_timeout_)) {
      StopVbcCloseTimeout();
    }

    static const uint64_t timeoutMs = 2000;
    log::debug("Start VBC close timeout with {} ms", timeoutMs);

    alarm_set_on_mloop(
            close_vbc_timeout_, timeoutMs,
            [](void*) {
              if (instance) {
                log::debug("Reconfigure after VBC close");
                instance->ReconfigureAfterVbcClose();
              }
            },
            nullptr);
  }

  void StopVbcCloseTimeout() {
    if (alarm_is_scheduled(close_vbc_timeout_)) {
      log::debug("Cancel VBC close timeout");
      alarm_cancel(close_vbc_timeout_);
    }
  }

  bool IsReconfigurationTimeoutRunning(
          int group_id, uint8_t direction = bluetooth::le_audio::types::kLeAudioDirectionBoth) {
    if (alarm_is_scheduled(reconfiguration_timeout_)) {
      log::debug(" is {} group_id: {}, to check: {}, scheduled: {}",
                 group_id == reconfiguration_group_ ? "running" : " not running", group_id,
                 direction, reconfiguration_local_directions_);
      return group_id == reconfiguration_group_ && (direction & reconfiguration_local_directions_);
    }
    return false;
  }

  void StartReconfigurationTimeout(int group_id) {
    log::debug("group_id: {}", group_id);

    /* This is called when Reconfiguration has been completed. This function starts
     * timer which is a guard for unwanted reconfiguration which might happen when Audio HAL
     * is sending to Bluetooth stack multiple metadata updates and suspends/resume commands.
     * What we want to achieve with this timeout, that BT stack will resume the stream with
     * configuration picked up when ReconfigurationComplete command was sent out to Audio HAL.
     */

    if (alarm_is_scheduled(reconfiguration_timeout_)) {
      log::info("Is already running for group {}", reconfiguration_group_);
      return;
    }

    auto group = aseGroups_.FindById(group_id);
    if (group == nullptr) {
      log::warn("This shall not happen, group_id: {} is not available.", group_id);
      return;
    }

    if (IsDirectionAvailableForCurrentConfiguration(
                group, bluetooth::le_audio::types::kLeAudioDirectionSink)) {
      reconfiguration_local_directions_ |= bluetooth::le_audio::types::kLeAudioDirectionSource;
    }
    if (IsDirectionAvailableForCurrentConfiguration(
                group, bluetooth::le_audio::types::kLeAudioDirectionSource)) {
      reconfiguration_local_directions_ |= bluetooth::le_audio::types::kLeAudioDirectionSink;
    }

    log::debug("reconfiguration_local_directions_ : {}", reconfiguration_local_directions_);

    reconfiguration_group_ = group_id;
    alarm_set_on_mloop(
            reconfiguration_timeout_, kAudioReconfigurationTimeoutMs,
            [](void* data) {
              if (instance) {
                instance->StopReconfigurationTimeout(
                        PTR_TO_INT(data), bluetooth::le_audio::types::kLeAudioDirectionBoth);
              }
            },
            INT_TO_PTR(group_id));
  }

  void StopReconfigurationTimeout(int group_id, uint8_t local_direction) {
    log::debug("group_id: {}, local_direction {}, reconfiguration directions {}", group_id,
               local_direction, reconfiguration_local_directions_);

    reconfiguration_local_directions_ &= ~local_direction;

    if (reconfiguration_local_directions_ != 0) {
      log::debug("Wait for remaining directions: {} ", reconfiguration_local_directions_);
      return;
    }

    if (alarm_is_scheduled(reconfiguration_timeout_)) {
      log::debug("Canceling for group_id {}", reconfiguration_group_);
      alarm_cancel(reconfiguration_timeout_);
    }
    reconfiguration_group_ = bluetooth::groups::kGroupUnknown;
  }

  void StartSuspendTimeout(void) {
    StopSuspendTimeout();

    /* Group should tie in time to get requested status */
    uint64_t timeoutMs = kAudioSuspentKeepIsoAliveTimeoutMs;
    timeoutMs = osi_property_get_int32(kAudioSuspentKeepIsoAliveTimeoutMsProp, timeoutMs);

    if (stack_config_get_interface()->get_pts_le_audio_disable_ases_before_stopping()) {
      timeoutMs += kAudioDisableTimeoutMs;
    }

    log::debug("Stream suspend_timeout_ started: {} ms", static_cast<int>(timeoutMs));

    alarm_set_on_mloop(
            suspend_timeout_, timeoutMs,
            [](void* data) {
              if (instance) {
                auto const group_id = PTR_TO_INT(data);
                log::debug("No resume request received. Stop the group ID: {}", group_id);
                instance->GroupStop(group_id);
              }
            },
            INT_TO_PTR(active_group_id_));
  }

  void StopSuspendTimeout(void) {
    if (alarm_is_scheduled(suspend_timeout_)) {
      log::debug("Cancel suspend timeout");
      alarm_cancel(suspend_timeout_);
    }
  }

  void AseInitialStateReadRequest(LeAudioDevice* leAudioDevice) {
    int ases_num = leAudioDevice->ases_.size();
    bool is_eatt_supported = gatt_profile_get_eatt_support_by_conn_id(leAudioDevice->conn_id_);

    void* notify_flag_ptr = NULL;

    tBTA_GATTC_MULTI multi_read{};

    for (int i = 0; i < ases_num; i++) {
      /* Last read ase characteristic should issue connected state callback
       * to upper layer
       */

      if (leAudioDevice->notify_connected_after_read_ && (i == (ases_num - 1))) {
        notify_flag_ptr = INT_TO_PTR(leAudioDevice->notify_connected_after_read_);
      }

      if (/*!com::android::bluetooth::flags::le_ase_read_multiple_variable()*/ true || !is_eatt_supported) {
        BtaGattQueue::ReadCharacteristic(leAudioDevice->conn_id_,
                                         leAudioDevice->ases_[i].hdls.val_hdl, OnGattReadRspStatic,
                                         notify_flag_ptr);
        continue;
      }

      if (i != 0 && (i % GATT_MAX_READ_MULTI_HANDLES == 0)) {
        multi_read.num_attr = GATT_MAX_READ_MULTI_HANDLES;
        BtaGattQueue::ReadMultiCharacteristic(leAudioDevice->conn_id_, multi_read,
                                              OnGattReadMultiRspStatic, notify_flag_ptr);
        memset(multi_read.handles, 0, GATT_MAX_READ_MULTI_HANDLES * sizeof(uint16_t));
      }
      multi_read.handles[i % GATT_MAX_READ_MULTI_HANDLES] = leAudioDevice->ases_[i].hdls.val_hdl;
    }

    if (/*!com::android::bluetooth::flags::le_ase_read_multiple_variable()*/ true &&
        (ases_num % GATT_MAX_READ_MULTI_HANDLES != 0)) {
      multi_read.num_attr = ases_num % GATT_MAX_READ_MULTI_HANDLES;
      BtaGattQueue::ReadMultiCharacteristic(leAudioDevice->conn_id_, multi_read,
                                            OnGattReadMultiRspStatic, notify_flag_ptr);
    }
  }

  void OnGroupAddedCb(const RawAddress& address, const bluetooth::Uuid& uuid, int group_id) {
    log::info("address: {} group uuid {} group_id: {}", address, uuid, group_id);

    /* We are interested in the groups which are in the context of CAP */
    if (uuid != bluetooth::le_audio::uuid::kCapServiceUuid) {
      return;
    }

    LeAudioDevice* leAudioDevice = leAudioDevices_.FindByAddress(address);
    if (!leAudioDevice) {
      return;
    }
    if (leAudioDevice->group_id_ != bluetooth::groups::kGroupUnknown) {
      log::info("group already set: {}", leAudioDevice->group_id_);
      return;
    }

    group_add_node(group_id, address);
  }

  /* If device participates in streaming the group, it has to be stopped and
   * group needs to be reconfigured if needed to new configuration without
   * considering this removing device.
   */
  void SetDeviceAsRemovePendingAndStopGroup(LeAudioDevice* leAudioDevice) {
    log::info("device {}", leAudioDevice->address_);
    leAudioDevice->SetConnectionState(DeviceConnectState::REMOVING);
    leAudioDevice->closing_stream_for_disconnection_ = true;
    GroupStop(leAudioDevice->group_id_);
  }

  void OnGroupMemberAddedCb(const RawAddress& address, int group_id) {
    log::info("address: {} group_id: {}", address, group_id);

    auto group = aseGroups_.FindById(group_id);
    if (!group) {
      log::error("Not interested in group id: {}", group_id);
      return;
    }

    LeAudioDevice* leAudioDevice = leAudioDevices_.FindByAddress(address);
    if (!leAudioDevice) {
      return;
    }
    if (leAudioDevice->group_id_ != bluetooth::groups::kGroupUnknown) {
      log::info("group already set: {}", leAudioDevice->group_id_);
      return;
    }

    if (leAudioHealthStatus_) {
      leAudioHealthStatus_->AddStatisticForDevice(leAudioDevice,
                                                  LeAudioHealthDeviceStatType::VALID_CSIS);
    }

    group_add_node(group_id, address);
  }

  void OnGroupMemberRemovedCb(const RawAddress& address, int group_id) {
    log::info("address: {} group_id: {}", address, group_id);

    LeAudioDevice* leAudioDevice = leAudioDevices_.FindByAddress(address);
    if (!leAudioDevice) {
      return;
    }
    if (leAudioDevice->group_id_ != group_id) {
      log::warn("Device: {} not assigned to the group.", leAudioDevice->address_);
      return;
    }

    LeAudioDeviceGroup* group = aseGroups_.FindById(group_id);
    if (group == NULL) {
      log::info("device not in the group: {}, {}", leAudioDevice->address_, group_id);
      return;
    }

    if (leAudioHealthStatus_) {
      leAudioHealthStatus_->RemoveStatistics(address, group->group_id_);
    }

    if (leAudioDevice->HaveActiveAse()) {
      SetDeviceAsRemovePendingAndStopGroup(leAudioDevice);
      return;
    }
    if (leAudioDevice->group_id_ == active_group_id_) {
      log::warn("Set device inactive before removing.");
      groupSetAndNotifyInactive();
    }
    group_remove_node(group, address);
  }

  /* This callback happens if kLeAudioDeviceSetStateTimeoutMs timeout happens
   * during transition from origin to target state
   */
  void OnLeAudioDeviceSetStateTimeout(int group_id) {
    LeAudioDeviceGroup* group = aseGroups_.FindById(group_id);

    if (!group) {
      /* Group removed */
      return;
    }

    bool check_if_recovery_needed =
            group->GetTargetState() == AseState::BTA_LE_AUDIO_ASE_STATE_IDLE;

    if (leAudioHealthStatus_) {
      leAudioHealthStatus_->AddStatisticForGroup(
              group, LeAudioHealthGroupStatType::STREAM_CREATE_SIGNALING_FAILED);
    }

    log::error(
            "State not achieved on time for group: group id {}, current state {}, "
            "target state: {}, check_if_recovery_needed: {}",
            group_id, ToString(group->GetState()), ToString(group->GetTargetState()),
            check_if_recovery_needed);
    group->PrintDebugState();
    group->SetTargetState(AseState::BTA_LE_AUDIO_ASE_STATE_IDLE);
    group->ClearAllCises();

    /* There is an issue with a setting up stream or any other operation which
     * are gatt operations. It means peer is not responsible. Lets close ACL
     */
    CancelStreamingRequest();
    LeAudioDevice* leAudioDevice = group->GetFirstActiveDevice();
    if (leAudioDevice == nullptr) {
      log::error("Shouldn't be called without an active device.");
      leAudioDevice = group->GetFirstDevice();
      if (leAudioDevice == nullptr) {
        log::error("Front device is null. Number of devices: {}", group->Size());
        return;
      }
    }

    /* If Timeout happens on stream close and stream is closing just for the
     * purpose of device disconnection, do not bother with recovery mode
     */
    bool recovery = true;
    if (check_if_recovery_needed) {
      for (auto tmpDevice = leAudioDevice; tmpDevice != nullptr;
           tmpDevice = group->GetNextActiveDevice(tmpDevice)) {
        if (tmpDevice->closing_stream_for_disconnection_) {
          recovery = false;
          break;
        }
      }
    }

    do {
      DisconnectDevice(leAudioDevice, true, recovery);
      leAudioDevice = group->GetNextActiveDevice(leAudioDevice);
    } while (leAudioDevice);

    if (recovery && !group->NumOfConnected()) {
      log::info("All devices disconnected, group becomes inactive");
      /* Both devices will  be disconnected soon. Notify upper layer that group
       * is inactive */
      groupSetAndNotifyInactive();
    }
  }

  void UpdateLocationsAndContextsAvailability(LeAudioDeviceGroup* group, bool force = false) {
    bool group_conf_changed = group->ReloadAudioLocations();
    group_conf_changed |= group->ReloadAudioDirections();
    group_conf_changed |= group->UpdateAudioContextAvailability();
    if (group_conf_changed || force) {
      /* All the configurations should be recalculated for the new conditions */
      group->InvalidateCachedConfigurations();
      group->InvalidateGroupStrategy();
      callbacks_->OnAudioConf(
              group->audio_directions_, group->group_id_, group->snk_audio_locations_.to_ulong(),
              group->src_audio_locations_.to_ulong(), group->GetAvailableContexts().value());
    }
  }

  void UpdatePriorCodecTypeToHal(LeAudioDeviceGroup* group) {
    if (configuration_context_type_ == LeAudioContextType::CONVERSATIONAL ||
        configuration_context_type_ == LeAudioContextType::LIVE) {
      auto id = group->GetConfiguration(
       configuration_context_type_)->confs.source.at(0).codec.id;
      auto bits = group->GetConfiguration(
       configuration_context_type_)->confs.source.at(0).codec.GetBitsPerSample();
      auto intvl = group->GetConfiguration(
       configuration_context_type_)->confs.source.at(0).codec.GetDataIntervalUs();
      auto freq = group->GetConfiguration(
       configuration_context_type_)->confs.source.at(0).codec.GetSamplingFrequencyHz();
      auto sdu = group->GetConfiguration(
       configuration_context_type_)->confs.source.at(0).codec.GetOctetsPerFrame();
      auto delay = group->GetRemoteDelay(
       bluetooth::le_audio::types::kLeAudioDirectionSource);
      bluetooth::le_audio::offload_config config = {
          .stream_map = std::vector<bluetooth::le_audio::stream_map_info>{
                bluetooth::le_audio::stream_map_info(0x00, 0x00, false)},
          .codec_id = id,
          .bits_per_sample = bits,
          .sampling_rate = freq,
          .frame_duration = intvl,
          .octets_per_frame = sdu,
          .blocks_per_sdu = 1,
          .peer_delay_ms = delay,
          .mode = 0,
          .delay = delay,
          .codec_metadata = std::vector<uint8_t>(),
      };
      if (le_audio_sink_hal_client_) {
        le_audio_sink_hal_client_->UpdateAudioConfigToHal(config);
      }
    }
  }

  void SuspendedForReconfiguration() {
    if (audio_sender_state_ > AudioState::IDLE) {
      LeAudioLogHistory::Get()->AddLogHistory(kLogBtCallAf, active_group_id_, RawAddress::kEmpty,
                                              kLogAfSuspendForReconfig + "LocalSource",
                                              "r_state: " + ToString(audio_receiver_state_) +
                                                      "s_state: " + ToString(audio_sender_state_));
      le_audio_source_hal_client_->SuspendedForReconfiguration();
    }
    if (audio_receiver_state_ > AudioState::IDLE) {
      LeAudioLogHistory::Get()->AddLogHistory(kLogBtCallAf, active_group_id_, RawAddress::kEmpty,
                                              kLogAfSuspendForReconfig + "LocalSink",
                                              "r_state: " + ToString(audio_receiver_state_) +
                                                      "s_state: " + ToString(audio_sender_state_));
      le_audio_sink_hal_client_->SuspendedForReconfiguration();
    }
    StartReconfigurationTimeout(active_group_id_);
  }

  void ReconfigurationComplete(uint8_t directions) {
    if (directions & bluetooth::le_audio::types::kLeAudioDirectionSink) {
      LeAudioLogHistory::Get()->AddLogHistory(kLogBtCallAf, active_group_id_, RawAddress::kEmpty,
                                              kLogAfReconfigComplete + "LocalSource",
                                              "r_state: " + ToString(audio_receiver_state_) +
                                                      "s_state: " + ToString(audio_sender_state_));

      le_audio_source_hal_client_->ReconfigurationComplete();
    }
    if (directions & bluetooth::le_audio::types::kLeAudioDirectionSource) {
      LeAudioLogHistory::Get()->AddLogHistory(kLogBtCallAf, active_group_id_, RawAddress::kEmpty,
                                              kLogAfReconfigComplete + "LocalSink",
                                              "r_state: " + ToString(audio_receiver_state_) +
                                                      "s_state: " + ToString(audio_sender_state_));

      le_audio_sink_hal_client_->ReconfigurationComplete();
    }
  }

  void CancelLocalAudioSourceStreamingRequest() {
    le_audio_source_hal_client_->CancelStreamingRequest();

    LeAudioLogHistory::Get()->AddLogHistory(kLogBtCallAf, active_group_id_, RawAddress::kEmpty,
                                            kLogAfCancel + "LocalSource",
                                            "s_state: " + ToString(audio_sender_state_));

    audio_sender_state_ = AudioState::IDLE;
  }

  void CancelLocalAudioSinkStreamingRequest() {
    le_audio_sink_hal_client_->CancelStreamingRequest();

    LeAudioLogHistory::Get()->AddLogHistory(kLogBtCallAf, active_group_id_, RawAddress::kEmpty,
                                            kLogAfCancel + "LocalSink",
                                            "s_state: " + ToString(audio_receiver_state_));

     is_local_sink_metadata_available_ = false;
    audio_receiver_state_ = AudioState::IDLE;
  }

  void CancelStreamingRequest() {
    log::info(" audio_sender_state {}, audio_receiver_state {}",
              bluetooth::common::ToString(audio_sender_state_),
              bluetooth::common::ToString(audio_receiver_state_));

    if (audio_sender_state_ >= AudioState::READY_TO_START) {
      CancelLocalAudioSourceStreamingRequest();
    }

    if (audio_receiver_state_ >= AudioState::READY_TO_START) {
      CancelLocalAudioSinkStreamingRequest();
    }
  }

  void group_add_node(const int group_id, const RawAddress& address,
                      bool update_group_module = false) {
    LeAudioDevice* leAudioDevice = leAudioDevices_.FindByAddress(address);
    LeAudioDeviceGroup* new_group;
    LeAudioDeviceGroup* old_group = nullptr;

    if (!leAudioDevice) {
      /* TODO This part possible to remove as this is to handle adding device to
       * the group which is unknown and not connected.
       */
      log::info("leAudioDevice unknown , address: {} group: 0x{:x}", address, group_id);

      if (group_id == bluetooth::groups::kGroupUnknown) {
        return;
      }

      log::info("Set member adding ...");
      leAudioDevices_.Add(address, DeviceConnectState::CONNECTING_BY_USER);
      leAudioDevice = leAudioDevices_.FindByAddress(address);
    } else {
      if (leAudioDevice->group_id_ != bluetooth::groups::kGroupUnknown) {
        old_group = aseGroups_.FindById(leAudioDevice->group_id_);
      }
    }

    auto id = DeviceGroups::Get()->GetGroupId(address, bluetooth::le_audio::uuid::kCapServiceUuid);
    if (group_id == bluetooth::groups::kGroupUnknown) {
      if (id == bluetooth::groups::kGroupUnknown) {
        DeviceGroups::Get()->AddDevice(address, bluetooth::le_audio::uuid::kCapServiceUuid);
        /* We will get back here when group will be created */
        return;
      }

      new_group = aseGroups_.Add(id);
      if (!new_group) {
        log::error("can't create group - group is already there?");
        return;
      }
    } else {
      log::assert_that(id == group_id, "group id missmatch? leaudio id: {}, groups module {}",
                       group_id, id);
      new_group = aseGroups_.FindById(group_id);
      if (!new_group) {
        new_group = aseGroups_.Add(group_id);
      } else {
        if (new_group->IsDeviceInTheGroup(leAudioDevice)) {
          return;
        }
      }
    }

    log::debug("New group {}, id: {}", std::format_ptr(new_group), new_group->group_id_);

    /* If device was in the group and it was not removed by the application,
     * lets do it now
     */
    if (old_group) {
      group_remove_node(old_group, address, update_group_module);
    }

    new_group->AddNode(leAudioDevices_.GetByAddress(address));

    callbacks_->OnGroupNodeStatus(address, new_group->group_id_, GroupNodeStatus::ADDED);

    /* If device is connected and added to the group, lets read ASE states */
    if (leAudioDevice->conn_id_ != GATT_INVALID_CONN_ID) {
      AseInitialStateReadRequest(leAudioDevice);
    }

    if (leAudioDevice->GetConnectionState() == DeviceConnectState::CONNECTED) {
      UpdateLocationsAndContextsAvailability(new_group);
    }
  }

  void GroupAddNode(const int group_id, const RawAddress& address) override {
    auto id = DeviceGroups::Get()->GetGroupId(address, bluetooth::le_audio::uuid::kCapServiceUuid);
    if (id == group_id) {
      return;
    }

    if (id != bluetooth::groups::kGroupUnknown) {
      DeviceGroups::Get()->RemoveDevice(address, id);
    }

    DeviceGroups::Get()->AddDevice(address, bluetooth::le_audio::uuid::kCapServiceUuid, group_id);
  }

  void remove_group_if_possible(LeAudioDeviceGroup* group) {
    if (!group) {
      log::debug("group is null");
      return;
    }
    log::debug("Group {}, id: {}, size: {}, is cig_state {}", std::format_ptr(group),
               group->group_id_, group->Size(), ToString(group->cig.GetState()));
    if (group->IsEmpty() && (group->cig.GetState() == bluetooth::le_audio::types::CigState::NONE)) {
      lastNotifiedGroupStreamStatusMap_.erase(group->group_id_);
      aseGroups_.Remove(group->group_id_);
    }
  }

  void group_remove_node(LeAudioDeviceGroup* group, const RawAddress& address,
                         bool update_group_module = false) {
    int group_id = group->group_id_;
    group->RemoveNode(leAudioDevices_.GetByAddress(address));

    if (update_group_module) {
      int groups_group_id =
              DeviceGroups::Get()->GetGroupId(address, bluetooth::le_audio::uuid::kCapServiceUuid);
      if (groups_group_id == group_id) {
        DeviceGroups::Get()->RemoveDevice(address, group_id);
      }
    }

    callbacks_->OnGroupNodeStatus(address, group_id, GroupNodeStatus::REMOVED);

    /* Remove group if this was the last leAudioDevice in this group */
    if (group->IsEmpty()) {
      remove_group_if_possible(group);
      return;
    }

    /* Removing node from group requires updating group context availability */
    UpdateLocationsAndContextsAvailability(group);
  }

  void GroupRemoveNode(const int group_id, const RawAddress& address) override {
    LeAudioDevice* leAudioDevice = leAudioDevices_.FindByAddress(address);
    LeAudioDeviceGroup* group = aseGroups_.FindById(group_id);

    log::info("group_id: {} address: {}", group_id, address);

    if (!leAudioDevice) {
      log::error("Skipping unknown leAudioDevice, address: {}", address);
      return;
    }

    if (leAudioDevice->group_id_ != group_id) {
      log::error("Device is not in group_id: {}, but in group_id: {}", group_id,
                 leAudioDevice->group_id_);
      return;
    }

    if (group == NULL) {
      log::error("device not in the group ?!");
      return;
    }

    if (leAudioDevice->HaveActiveAse()) {
      SetDeviceAsRemovePendingAndStopGroup(leAudioDevice);
      return;
    }

    group_remove_node(group, address, true);
  }

  AudioContexts ChooseMetadataContextType(AudioContexts metadata_context_type) {
    /* This function takes already filtered contexts which we are plannig to use
     * in the Enable or UpdateMetadata command.
     * Note we are not changing stream configuration here, but just the list of
     * the contexts in the Metadata which will be provide to remote side.
     * Ideally, we should send all the bits we have, but not all headsets like
     * it.
     */
    if (osi_property_get_bool(kAllowMultipleContextsInMetadata, false)) {
      return metadata_context_type;
    }

    log::debug("Converting to single context type: {}", metadata_context_type.to_string());

    /* Mini policy */
    if (metadata_context_type.any()) {
      LeAudioContextType context_priority_list[] = {
              /* Highest priority first */
              LeAudioContextType::CONVERSATIONAL, LeAudioContextType::RINGTONE,
              LeAudioContextType::LIVE,           LeAudioContextType::VOICEASSISTANTS,
              LeAudioContextType::GAME,           LeAudioContextType::MEDIA,
              LeAudioContextType::EMERGENCYALARM, LeAudioContextType::ALERTS,
              LeAudioContextType::INSTRUCTIONAL,  LeAudioContextType::NOTIFICATIONS,
              LeAudioContextType::SOUNDEFFECTS,
      };
      for (auto ct : context_priority_list) {
        if (metadata_context_type.test(ct)) {
          log::debug("Converted to single context type: {}", ToString(ct));
          return AudioContexts(ct);
        }
      }
    }

    /* Fallback to BAP mandated context type */
    log::warn("Invalid/unknown context, using 'UNSPECIFIED'");
    return AudioContexts(LeAudioContextType::UNSPECIFIED);
  }

  /* Return true if stream is started */
  bool GroupStream(int group_id, LeAudioContextType configuration_context_type,
                   BidirectionalPair<AudioContexts> remote_contexts) {
    LeAudioDeviceGroup* group = aseGroups_.FindById(group_id);

    log::debug(
            "configuration_context_type= {}, remote sink contexts= {}, remote source contexts= {}",
            ToString(configuration_context_type), ToString(remote_contexts.sink),
            ToString(remote_contexts.source));

    log::debug("");
    if (configuration_context_type >= LeAudioContextType::RFU) {
      log::error("stream context type is not supported: {}",
                 ToHexString(configuration_context_type));
      return false;
    }

    if (!group) {
      log::error("unknown group id: {}", group_id);
      return false;
    }

    log::debug("group state={}, target_state={}", ToString(group->GetState()),
               ToString(group->GetTargetState()));

    if (!group->IsAnyDeviceConnected()) {
      log::error("group {} is not connected", group_id);
      return false;
    }

    /* Check if any group is in the transition state. If so, we don't allow to
     * start new group to stream
     */
    if (group->IsInTransition()) {
      /* WARNING: Due to group state machine limitations, we should not
       * interrupt any ongoing transition. We will check if another
       * reconfiguration is needed once the group reaches streaming state.
       */
      log::warn(
              "Group is already in the transition state. Waiting for the target "
              "state to be reached.");
      return false;
    }

    /* Do not put the TBS CCID when not using Telecom for the VoIP calls. */
    auto ccid_contexts = remote_contexts;
    if (IsInVoipCall() && !IsInCall()) {
      ccid_contexts.sink.unset(LeAudioContextType::CONVERSATIONAL);
      ccid_contexts.source.unset(LeAudioContextType::CONVERSATIONAL);
    }

    bool group_is_streaming = group->IsStreaming();

    BidirectionalPair<std::vector<uint8_t>> ccids = {
            .sink = ContentControlIdKeeper::GetInstance()->GetAllCcids(ccid_contexts.sink),
            .source = ContentControlIdKeeper::GetInstance()->GetAllCcids(ccid_contexts.source)};
    if (group->IsPendingConfiguration()) {
      return groupStateMachine_->ConfigureStream(group, configuration_context_type_,
                                                 remote_contexts, ccids);
    } else if (!group_is_streaming) {
      speed_start_setup(group->group_id_, configuration_context_type, group->NumOfConnected());
    }

    /* If assistant have some connected delegators that needs to be informed
     * when there would be request to stream unicast.
     */
    if (!sink_monitor_mode_ && source_monitor_mode_ && !group_is_streaming) {
      notifyAudioLocalSource(UnicastMonitorModeStatus::STREAMING_REQUESTED);
    }

    bool result = groupStateMachine_->StartStream(group, configuration_context_type,
                                                  remote_contexts, ccids);
    log::debug("result: {}", result);

    if (result && !group_is_streaming) {
      /* Notify Java about new configuration when start stream has been accepted and
       * it is not metadata update
       */
      SendAudioGroupCurrentCodecConfigChanged(group);
    }

    return result;
  }

  void GroupStream(const int group_id, uint16_t context_type) override {
    BidirectionalPair<AudioContexts> initial_contexts = {AudioContexts(context_type),
                                                         AudioContexts(context_type)};
    GroupStream(group_id, LeAudioContextType(context_type), initial_contexts);
  }

  void GroupSuspend(const int group_id) override {
    LeAudioDeviceGroup* group = aseGroups_.FindById(group_id);

    if (!group) {
      log::error("unknown group id: {}", group_id);
      return;
    }

    if (!group->IsAnyDeviceConnected()) {
      log::error("group is not connected");
      return;
    }

    if (group->IsInTransition()) {
      log::info(", group is in transition from: {} to: {}", ToString(group->GetState()),
                ToString(group->GetTargetState()));
      return;
    }

    if (group->GetState() != AseState::BTA_LE_AUDIO_ASE_STATE_STREAMING) {
      log::error(", invalid current state of group: {}", ToString(group->GetState()));
      return;
    }

    groupStateMachine_->SuspendStream(group);
  }

  void CheckAndNotifyGroupActive(const int group_id) {
    log::info("group id: {}", group_id);
    LeAudioDeviceGroup* group = aseGroups_.FindById(group_id);
    if (!group) {
      log::error("unknown group id: {}", group_id);
      return;
    }

    /* Reset sink and source listener notified status */
    sink_monitor_notified_status_ = std::nullopt;
    source_monitor_notified_status_ = std::nullopt;
    if (com::android::bluetooth::flags::leaudio_codec_config_callback_order_fix()) {
      SendAudioGroupSelectableCodecConfigChanged(group);
      SendAudioGroupCurrentCodecConfigChanged(group);
      callbacks_->OnGroupStatus(active_group_id_, GroupStatus::ACTIVE);
    } else {
      callbacks_->OnGroupStatus(active_group_id_, GroupStatus::ACTIVE);
      SendAudioGroupSelectableCodecConfigChanged(group);
    }
  }

  void CheckAndNotifyGroupInactive(const int group_id) {
    log::info(
            "defer_notify_inactive_until_stop_: {}, defer_notify_active_until_stop_: {}, group_id: "
            "{}",
            defer_notify_inactive_until_stop_, defer_notify_active_until_stop_, group_id);
    if (defer_notify_inactive_until_stop_) {
      if (!defer_notify_active_until_stop_) {
        active_group_id_ = bluetooth::groups::kGroupUnknown;
        StopAudio();
        ClientAudioInterfaceRelease();
      }
      callbacks_->OnGroupStatus(group_id, GroupStatus::INACTIVE);
    }
  }

  void GroupStop(const int group_id) override {
    LeAudioDeviceGroup* group = aseGroups_.FindById(group_id);

    if (!group) {
      log::error("unknown group id: {}", group_id);
      return;
    }

    if (group->IsEmpty()) {
      log::error("group is empty");
      return;
    }

    groupStateMachine_->StopStream(group);
  }

  void GroupDestroy(const int group_id) override {
    LeAudioDeviceGroup* group = aseGroups_.FindById(group_id);

    if (!group) {
      log::error("unknown group id: {}", group_id);
      return;
    }

    // Disconnect and remove each device within the group
    auto* dev = group->GetFirstDevice();
    while (dev) {
      auto* next_dev = group->GetNextDevice(dev);
      RemoveDevice(dev->address_);
      dev = next_dev;
    }
  }

  void SetCodecConfigPreference(
          int group_id, bluetooth::le_audio::btle_audio_codec_config_t input_codec_config,
          bluetooth::le_audio::btle_audio_codec_config_t output_codec_config) override {
    LeAudioDeviceGroup* group = aseGroups_.FindById(group_id);

    if (!group) {
      log::error("Unknown group id: %d", group_id);
    }

    if (output_codec_config.codec_type ==
        bluetooth::le_audio::btle_audio_codec_index_t::LE_AUDIO_CODEC_INDEX_SOURCE_APTX_LEX) {
      group->DisableLeXCodec(false);
      log::debug("Enabling LeX Codec");
      group->UpdateAudioSetConfigurationCache(LeAudioContextType::MEDIA);
      group->UpdateAudioSetConfigurationCache(LeAudioContextType::CONVERSATIONAL);
    } else if (output_codec_config.codec_type ==
        bluetooth::le_audio::btle_audio_codec_index_t::LE_AUDIO_CODEC_INDEX_SOURCE_DEFAULT) {
      group->DisableLeXCodec(true);
      log::debug("Disabling LeX Codec");
      group->UpdateAudioSetConfigurationCache(LeAudioContextType::MEDIA);
      group->UpdateAudioSetConfigurationCache(LeAudioContextType::CONVERSATIONAL);
    }

    if (!com::android::bluetooth::flags::leaudio_set_codec_config_preference()) {
      log::debug("leaudio_set_codec_config_preference flag is not enabled");
    } else {
      if (group->SetPreferredAudioSetConfiguration(input_codec_config, output_codec_config)) {
        log::info("group id: {}, setting preferred codec is successful.", group_id);
      } else {
        log::warn("group id: {}, setting preferred codec is failed.", group_id);
        return;
      }
    }

    if (group_id != active_group_id_) {
      log::warn("Selected group is not active.");
      return;
    }

    if (SetConfigurationAndStopStreamWhenNeeded(group, group->GetConfigurationContextType())) {
      log::debug("Group id {} do the reconfiguration based on preferred codec config", group_id);
    } else {
      log::debug("Group id {} preferred codec config is not changed", group_id);
    }
  }

  bool IsUsingPreferredCodecConfig(int group_id, int context_type) {
    LeAudioDeviceGroup* group = aseGroups_.FindById(group_id);
    if (!group) {
      log::error("Unknown group id: %d", group_id);
      return false;
    }

    return group->IsUsingPreferredAudioSetConfiguration(
            static_cast<LeAudioContextType>(context_type));
  }

  void SetCcidInformation(int ccid, int context_type) override {
    log::debug("Ccid: {}, context type {}", ccid, context_type);

    ContentControlIdKeeper::GetInstance()->SetCcid(AudioContexts(context_type), ccid);
  }

  void ProcessCallAvailbilityToUpdateMetadata(bool in_cs_or_voip_call) {
    log::debug("in_cs_or_voip_call: {}", in_cs_or_voip_call);
    if (in_cs_or_voip_call == true) {
      log::info(
              "active group_id: {}, IN: audio_receiver_state_: {}, "
              "audio_sender_state_: {}",
              active_group_id_, ToString(audio_receiver_state_), ToString(audio_sender_state_));

      auto group = aseGroups_.FindById(active_group_id_);
      if (!group) {
        log::error("Invalid group: {}", static_cast<int>(active_group_id_));
        return;
      }

      if (((audio_sender_state_ == AudioState::IDLE) &&
           (audio_receiver_state_ == AudioState::IDLE)) ||
          (audio_sender_state_ > AudioState::IDLE)) {
        ReconfigureOrUpdateRemote(group, bluetooth::le_audio::types::kLeAudioDirectionSink);
      } else if (audio_receiver_state_ > AudioState::IDLE) {
        ReconfigureOrUpdateRemote(group, bluetooth::le_audio::types::kLeAudioDirectionSource);
      }
    }
  }

  void initReconfiguration(LeAudioDeviceGroup* group, LeAudioContextType previous_context_type) {
    log::debug(" group_id: {}, previous context_type {}", group->group_id_,
               ToString(previous_context_type));
    pre_configuration_context_type_ = previous_context_type;
    group->SetPendingConfiguration();
    groupStateMachine_->StopStream(group);
    speed_start_setup(group->group_id_, configuration_context_type_, group->NumOfConnected(), true);
  }

  /* ROUTE_EARPIECE = 1
  * ROUTE_BLUETOOTH = 2
  * ROUTE_WIRED_HEADSET = 4
  * ROUTE_SPEAKER = 8
  * ROUTE_STREAMING = 16
  * ROUTE_WIRED_OR_EARPIECE = ROUTE_EARPIECE | ROUTE_WIRED_HEADSET
  */
  void UpdateCallAudioRoute(int call_audio_route) override {
    log::debug("call_audio_route: {}", call_audio_route);
    call_audio_route_ = call_audio_route;
    if (call_audio_route_ != CALL_AUDIO_ROUTE_OVER_BLUETOOTH) {
      log::debug(": defer_sink_suspend_: {}, defer_source_suspend_: {}",
                                defer_sink_suspend_, defer_source_suspend_);

      if (defer_source_suspend_) {
         defer_source_suspend_ = false;
         OnLocalAudioSourceSuspend();
      }
      if (defer_sink_suspend_) {
        defer_sink_suspend_ = false;
        OnLocalAudioSinkSuspend();
      }
    }
  }

  void SetInCall(bool in_call) override {
    log::debug("in_call: {}", in_call);
    if (in_call == in_call_) {
      log::verbose("no state change {}", in_call);
      return;
    }

    in_call_ = in_call;
    if (!com::android::bluetooth::flags::leaudio_speed_up_reconfiguration_between_call()) {
      log::debug("leaudio_speed_up_reconfiguration_between_call flag is not enabled");
      return;
    }

    if (active_group_id_ == bluetooth::groups::kGroupUnknown) {
      log::debug("There is no active group");
      return;
    }

    LeAudioDeviceGroup* group = aseGroups_.FindById(active_group_id_);
    if (!group || !group->IsStreaming()) {
      log::debug("{} is not streaming", active_group_id_);
      return;
    }

    bool reconfigure = false;

    if (in_call_) {
      in_call_metadata_context_types_ = local_metadata_context_types_;

      log::debug("in_call_metadata_context_types_ sink: {}  source: {}",
                 in_call_metadata_context_types_.sink.to_string(),
                 in_call_metadata_context_types_.source.to_string());

      auto audio_set_conf = group->GetConfiguration(LeAudioContextType::CONVERSATIONAL);
      if (audio_set_conf && group->IsGroupConfiguredTo(*audio_set_conf)) {
        log::info("Call is coming, but CIG already set for a call");
        return;
      }
      log::info("Call is coming, speed up reconfiguration for a call");
      local_metadata_context_types_.sink.clear();
      local_metadata_context_types_.source.clear();
      reconfigure = true;
    } else {
      if (configuration_context_type_ == LeAudioContextType::CONVERSATIONAL) {
        log::info("Call is ended, speed up reconfiguration for media");
        local_metadata_context_types_ = in_call_metadata_context_types_;
        log::debug("restored local_metadata_context_types_ sink: {}  source: {}",
                   local_metadata_context_types_.sink.to_string(),
                   local_metadata_context_types_.source.to_string());
        in_call_metadata_context_types_.sink.clear();
        in_call_metadata_context_types_.source.clear();
        reconfigure = true;
      }
    }

    log::debug("reconfigure: {} ", reconfigure);
    if (reconfigure) {
      if (in_call_) {
        if (((audio_sender_state_ == AudioState::IDLE) &&
             (audio_receiver_state_ == AudioState::IDLE)) ||
            (audio_sender_state_ > AudioState::IDLE)) {
          ReconfigureOrUpdateRemote(group, bluetooth::le_audio::types::kLeAudioDirectionSink);
        } else if (audio_receiver_state_ > AudioState::IDLE) {
          ReconfigureOrUpdateRemote(group, bluetooth::le_audio::types::kLeAudioDirectionSource);
        }
      } else {
        ReconfigureOrUpdateRemote(group, bluetooth::le_audio::types::kLeAudioDirectionSink);
      }
    }
  }

  bool IsInCall() override {
    log::debug("in_call_: {}", in_call_);
    return in_call_;
  }

  void SetInVoipCall(bool in_call) override {
    log::debug("in_voip_call: {}", in_call);
    in_voip_call_ = in_call;
  }

  bool IsInVoipCall() override {
    log::debug("in_voip_call_: {}", in_voip_call_);
    return in_voip_call_;
  }

  bool IsInIdle() override {
    log::info("audio_sender_state_: {}, audio_receiver_state_: {}", audio_sender_state_,
              audio_receiver_state_);
    return audio_sender_state_ == AudioState::IDLE && audio_receiver_state_ == AudioState::IDLE;
  }

  bool IsInStreaming() override {
    log::info("audio_sender_state_: {}, audio_receiver_state_: {}", audio_sender_state_,
              audio_receiver_state_);
    return audio_sender_state_ == AudioState::STARTED ||
           audio_receiver_state_ == AudioState::STARTED;
  }

  void SetUnicastMonitorMode(uint8_t direction, bool enable) override {
    if (direction == bluetooth::le_audio::types::kLeAudioDirectionSink) {
      /* Cleanup Sink HAL client interface if listening mode is toggled off
       * before group activation (active group context would take care of
       * Sink HAL client cleanup).
       */
      if (!com::android::bluetooth::flags::leaudio_use_audio_recording_listener()) {
        if (sink_monitor_mode_ && !enable && le_audio_sink_hal_client_ &&
            active_group_id_ == bluetooth::groups::kGroupUnknown) {
          local_metadata_context_types_.sink.clear();
          le_audio_sink_hal_client_->Stop();
          le_audio_sink_hal_client_.reset();
        }
      }

      log::debug("sink_monitor_mode_ enable: {}", enable);
      sink_monitor_mode_ = enable;
    } else if (direction == bluetooth::le_audio::types::kLeAudioDirectionSource) {
      log::debug("source_monitor_mode_ enable: {}", enable);
      source_monitor_mode_ = enable;

      if (!enable) {
        return;
      }

      LeAudioDeviceGroup* group = aseGroups_.FindById(active_group_id_);
      if (!group) {
        notifyAudioLocalSource(UnicastMonitorModeStatus::STREAMING_SUSPENDED);

        return;
      }

      if (group->IsStreaming()) {
        notifyAudioLocalSource(UnicastMonitorModeStatus::STREAMING);
      } else {
        notifyAudioLocalSource(UnicastMonitorModeStatus::STREAMING_SUSPENDED);
      }
    } else {
      log::error("invalid direction: 0x{:02x} monitor mode set", direction);
    }
  }

  void SendAudioProfilePreferences(const int group_id, bool is_output_preference_le_audio,
                                   bool is_duplex_preference_le_audio) override {
    log::info(
            "group_id: {}, is_output_preference_le_audio: {}, "
            "is_duplex_preference_le_audio: {}",
            group_id, is_output_preference_le_audio, is_duplex_preference_le_audio);
    if (group_id == bluetooth::groups::kGroupUnknown) {
      log::warn("Unknown group_id");
      return;
    }
    LeAudioDeviceGroup* group = aseGroups_.FindById(group_id);
    if (!group) {
      log::warn("group_id {} does not exist", group_id);
      return;
    }

    group->is_output_preference_le_audio = is_output_preference_le_audio;
    group->is_duplex_preference_le_audio = is_duplex_preference_le_audio;
  }

  void ReStartAudioSession(LeAudioDeviceGroup* group, LeAudioCodecConfiguration* source_config,
                           LeAudioCodecConfiguration* sink_config) {
    /* Restart audio session when bluetooth frame duration
     * is different from audio framework to avoid audio choppy
     * this is called when we bluetooth frame duration is changed
     */
    log::assert_that(active_group_id_ != bluetooth::groups::kGroupUnknown,
                     "Active group is not set.");
    log::assert_that(le_audio_source_hal_client_ != nullptr, "Source session not acquired");
    log::assert_that(le_audio_sink_hal_client_ != nullptr, "Sink session not acquired");

    /* We assume that peer device always use same frame duration */
    uint32_t frame_duration_us = 0;
    if (!source_config->IsInvalid()) {
      frame_duration_us = source_config->data_interval_us;
    } else if (!sink_config->IsInvalid()) {
      frame_duration_us = sink_config->data_interval_us;
    } else {
      log::assert_that(true, "Both configs are invalid");
    }

    if (alarm_is_scheduled(suspend_timeout_)) {
      alarm_cancel(suspend_timeout_);
    }

    StopAudio();

    le_audio_source_hal_client_->Stop();
    le_audio_sink_hal_client_->Stop();

    audio_framework_source_config.data_interval_us = frame_duration_us;
    le_audio_source_hal_client_->Start(audio_framework_source_config, audioSinkReceiver);

    /* We use same frame duration for sink/source */
    audio_framework_sink_config.data_interval_us = frame_duration_us;

    /* If group supports more than 16kHz for the microphone in converstional
     * case let's use that also for Audio Framework.
     */
    auto sink_configuration = group->GetAudioSessionCodecConfigForDirection(
            LeAudioContextType::CONVERSATIONAL,
            bluetooth::le_audio::types::kLeAudioDirectionSource);
    if (!sink_configuration.IsInvalid() &&
        sink_configuration.sample_rate > bluetooth::audio::le_audio::kSampleRate16000) {
      audio_framework_sink_config.sample_rate = sink_configuration.sample_rate;
    }

    le_audio_sink_hal_client_->Start(audio_framework_sink_config, audioSourceReceiver);
  }

  void SetGroupAllowedContextMask(int group_id, int sink_context_types,
                                  int source_context_types) override {
    log::info("group_id: {}, sink context types: {}, source context types: {}", group_id,
              sink_context_types, source_context_types);

    if (group_id == bluetooth::groups::kGroupUnknown) {
      log::warn("Unknown group_id");
      return;
    }
    LeAudioDeviceGroup* group = aseGroups_.FindById(group_id);
    if (!group) {
      log::warn("group_id {} does not exist", group_id);
      return;
    }

    BidirectionalPair<AudioContexts> allowed_contexts = {
            .sink = AudioContexts(sink_context_types),
            .source = AudioContexts(source_context_types),
    };

    group->SetAllowedContextMask(allowed_contexts);
  }

  void StartAudioSession(LeAudioDeviceGroup* group) {
    /* This function is called when group is not yet set to active.
     * This is why we don't have to check if session is started already.
     * Just check if it is acquired.
     */
    log::debug("");
    log::assert_that(active_group_id_ == bluetooth::groups::kGroupUnknown,
                     "Active group is not set.");
    log::assert_that(le_audio_source_hal_client_ != nullptr, "Source session not acquired");
    log::assert_that(le_audio_sink_hal_client_ != nullptr, "Sink session not acquired");

    DsaModes dsa_modes = {DsaMode::DISABLED};
    dsa_modes = group->GetAllowedDsaModes();

    /* We assume that peer device always use same frame duration */
    uint32_t frame_duration_us = 0;
    if (!current_encoder_config_.IsInvalid()) {
      frame_duration_us = current_encoder_config_.data_interval_us;
    } else if (!current_decoder_config_.IsInvalid()) {
      frame_duration_us = current_decoder_config_.data_interval_us;
    } else {
      log::assert_that(true, "Both configs are invalid");
    }

    stack::l2cap::get_interface().L2CA_SetEcosystemBaseInterval(frame_duration_us / 1250);

    // Scale by the codec frame blocks per SDU if set
    uint8_t codec_frame_blocks_per_sdu =
            group->stream_conf.stream_params.source.codec_frames_blocks_per_sdu ?: 1;
    audio_framework_source_config.data_interval_us = frame_duration_us * codec_frame_blocks_per_sdu;

    le_audio_source_hal_client_->Start(audio_framework_source_config, audioSinkReceiver, dsa_modes);

    /* We use same frame duration for sink/source */
    audio_framework_sink_config.data_interval_us = frame_duration_us * codec_frame_blocks_per_sdu;

    /* If group supports more than 16kHz for the microphone in converstional
     * case let's use that also for Audio Framework.
     */
    auto sink_configuration = group->GetAudioSessionCodecConfigForDirection(
            LeAudioContextType::CONVERSATIONAL,
            bluetooth::le_audio::types::kLeAudioDirectionSource);
    if (!sink_configuration.IsInvalid() &&
        sink_configuration.sample_rate > bluetooth::audio::le_audio::kSampleRate16000) {
      audio_framework_sink_config.sample_rate = sink_configuration.sample_rate;
    }

    le_audio_sink_hal_client_->Start(audio_framework_sink_config, audioSourceReceiver, dsa_modes);
  }

  bool isOutputPreferenceLeAudio(const RawAddress& address) {
    log::info("address: {}, active_group_id_: {}", address.ToStringForLogging(), active_group_id_);
    std::vector<RawAddress> active_leaudio_devices = GetGroupDevices(active_group_id_);
    if (std::find(active_leaudio_devices.begin(), active_leaudio_devices.end(), address) ==
        active_leaudio_devices.end()) {
      log::info("Device {} is not active for LE Audio", address.ToStringForLogging());
      return false;
    }

    LeAudioDeviceGroup* group = aseGroups_.FindById(active_group_id_);
    log::info("active_group_id: {}, is_output_preference_le_audio_: {}", group->group_id_,
              group->is_output_preference_le_audio);
    return group->is_output_preference_le_audio;
  }

  bool isDuplexPreferenceLeAudio(const RawAddress& address) {
    log::info("address: {}, active_group_id_: {}", address.ToStringForLogging(), active_group_id_);
    std::vector<RawAddress> active_leaudio_devices = GetGroupDevices(active_group_id_);
    if (std::find(active_leaudio_devices.begin(), active_leaudio_devices.end(), address) ==
        active_leaudio_devices.end()) {
      log::info("Device {} is not active for LE Audio", address.ToStringForLogging());
      return false;
    }

    LeAudioDeviceGroup* group = aseGroups_.FindById(active_group_id_);
    log::info("active_group_id: {}, is_duplex_preference_le_audio: {}", group->group_id_,
              group->is_duplex_preference_le_audio);
    return group->is_duplex_preference_le_audio;
  }

  void groupSetAndNotifyInactive(void) {
    if (active_group_id_ == bluetooth::groups::kGroupUnknown) {
      return;
    }
    auto group_id_to_close = active_group_id_;
    sink_monitor_notified_status_ = std::nullopt;
    source_monitor_notified_status_ = std::nullopt;
    log::info("Group id: {}", active_group_id_);

    StopSuspendTimeout();

    log::info("defer_notify_inactive_until_stop_: {}", defer_notify_inactive_until_stop_);

    if (!defer_notify_inactive_until_stop_) {
      StopAudio();
      ClientAudioInterfaceRelease();
      callbacks_->OnGroupStatus(group_id_to_close, GroupStatus::INACTIVE);
      active_group_id_ = bluetooth::groups::kGroupUnknown;
    }
  }

  bool ConfigureStream(LeAudioDeviceGroup* group, bool up_to_qos_configured) {
    log::debug("group_id: {}", group->group_id_);

    BidirectionalPair<std::vector<uint8_t>> ccids = {
            .sink = ContentControlIdKeeper::GetInstance()->GetAllCcids(
                    local_metadata_context_types_.sink),
            .source = ContentControlIdKeeper::GetInstance()->GetAllCcids(
                    local_metadata_context_types_.source)};

    group->SetPendingConfiguration();
    if (!groupStateMachine_->ConfigureStream(group, configuration_context_type_,
                                             local_metadata_context_types_, ccids,
                                             up_to_qos_configured)) {
      group->ClearPendingConfiguration();
      return false;
    }

    return true;
  }

  void PrepareStreamForAConversational(LeAudioDeviceGroup* group) {
    if (!com::android::bluetooth::flags::leaudio_improve_switch_during_phone_call()) {
      log::info("Flag leaudio_improve_switch_during_phone_call is not enabled");
      return;
    }

    log::debug("group_id: {}", group->group_id_);

    auto remote_direction = bluetooth::le_audio::types::kLeAudioDirectionSink;
    ReconfigureOrUpdateRemote(group, remote_direction);

    if (configuration_context_type_ != LeAudioContextType::CONVERSATIONAL) {
      log::error("Something went wrong {} != {} ", ToString(configuration_context_type_),
                 ToString(LeAudioContextType::CONVERSATIONAL));
      return;
    }

    if (!ConfigureStream(group, true)) {
      log::info("Reconfiguration is needed for group {}", group->group_id_);
      initReconfiguration(group, LeAudioContextType::UNSPECIFIED);
    }
  }

  void GroupSetActive(const int group_id) override {
    log::info("group_id: {}", group_id);

    if (group_id == bluetooth::groups::kGroupUnknown) {
      if (active_group_id_ == bluetooth::groups::kGroupUnknown) {
        callbacks_->OnGroupStatus(group_id, GroupStatus::INACTIVE);
        /* Nothing to do */
        return;
      }

      log::info("Active group_id changed {} -> {}", active_group_id_, group_id);
      auto group_id_to_close = active_group_id_;

      LeAudioDeviceGroup* group = aseGroups_.FindById(active_group_id_);

      if (!group) {
        log::error("unknown group id: {}", active_group_id_);
        return;
      }

      if (group->IsEmpty()) {
        log::error("group is empty");
        return;
      }

      log::info("current state {}", ToString(group->GetState()));
      group->ClearReconfigStartPendingDirs(bluetooth::le_audio::types::kLeAudioDirectionSink |
                                           bluetooth::le_audio::types::kLeAudioDirectionSource);

      // Below to ensure CIS termination before updating to app about inactive.
      if (group->GetState() != AseState::BTA_LE_AUDIO_ASE_STATE_IDLE) {
        defer_notify_inactive_until_stop_ = true;
        // Race condition between Reconfigure(due to, MetadataUpdate)
        // and groupsetactive to null
        group->ClearPendingConfiguration();
      }

      groupSetAndNotifyInactive();
      GroupStop(group_id_to_close);

      return;
    }

    LeAudioDeviceGroup* group = aseGroups_.FindById(group_id);
    if (!group) {
      log::error("Invalid group: {}", static_cast<int>(group_id));
      callbacks_->OnGroupStatus(group_id, GroupStatus::INACTIVE);
      return;
    }

    if (group->NumOfConnected() == 0) {
      log::error("Group: {} is not connected anymore", static_cast<int>(group_id));
      callbacks_->OnGroupStatus(group_id, GroupStatus::INACTIVE);
      return;
    }

    if (active_group_id_ != bluetooth::groups::kGroupUnknown) {
      if (active_group_id_ == group_id) {
        log::info("Group is already active: {}", static_cast<int>(active_group_id_));
        callbacks_->OnGroupStatus(active_group_id_, GroupStatus::ACTIVE);
        return;
      }
      log::info("switching active group to: {}", group_id);

      auto result = CodecManager::GetInstance()->UpdateActiveUnicastAudioHalClient(
              le_audio_source_hal_client_.get(), le_audio_sink_hal_client_.get(), false);
      log::assert_that(result, "Could not update session to codec manager");

      result = groupStateMachine_->UpdateActiveUnicastAudioHalClient(
              le_audio_source_hal_client_.get(), le_audio_sink_hal_client_.get(), false);
      log::assert_that(result, "Could not update session to state machine");
    }

    if (!le_audio_source_hal_client_) {
      le_audio_source_hal_client_ = LeAudioSourceAudioHalClient::AcquireUnicast();
      if (!le_audio_source_hal_client_) {
        log::error("could not acquire audio source interface");
        callbacks_->OnGroupStatus(group_id, GroupStatus::INACTIVE);
        return;
      }
    }

    if (!le_audio_sink_hal_client_) {
      le_audio_sink_hal_client_ = LeAudioSinkAudioHalClient::AcquireUnicast();
      if (!le_audio_sink_hal_client_) {
        log::error("could not acquire audio sink interface");
        callbacks_->OnGroupStatus(group_id, GroupStatus::INACTIVE);
        return;
      }
    }

    auto result = CodecManager::GetInstance()->UpdateActiveUnicastAudioHalClient(
            le_audio_source_hal_client_.get(), le_audio_sink_hal_client_.get(), true);
    log::assert_that(result, "Could not update session to codec manager");

    result = groupStateMachine_->UpdateActiveUnicastAudioHalClient(
            le_audio_source_hal_client_.get(), le_audio_sink_hal_client_.get(), true);
    log::assert_that(result, "Could not update session to state machine");


    /* Mini policy: Try configure audio HAL sessions with most recent context.
     * If reconfiguration is not needed it means, context type is not supported.
     * If most recent scenario is not supported, try to find first supported.
     */

    log::debug("configuration_context_type_ = {}", ToString(configuration_context_type_));

    LeAudioContextType default_context_type = configuration_context_type_;
    if (!group->IsAudioSetConfigurationAvailable(default_context_type)) {
      if (group->IsAudioSetConfigurationAvailable(LeAudioContextType::UNSPECIFIED)) {
        default_context_type = LeAudioContextType::UNSPECIFIED;
        default_context_type = LeAudioContextType::UNSPECIFIED;
      } else {
        for (LeAudioContextType context_type : kLeAudioContextAllTypesArray) {
          if (group->IsAudioSetConfigurationAvailable(context_type)) {
            default_context_type = context_type;
            break;
          }
        }
      }
    }

    /* Only update the configuration audio context and audio coding session
     * parameters if needed.
     */
    UpdateConfigAndCheckIfReconfigurationIsNeeded(group, default_context_type);

    auto previous_active_group = active_group_id_;
    log::info("Active group_id changed {} -> {}", previous_active_group, group_id);

    bool prepare_for_a_call = IsInCall() || IsInVoipCall();

    if (previous_active_group == bluetooth::groups::kGroupUnknown) {
      /* Expose audio sessions if there was no previous active group */
      StartAudioSession(group);
      active_group_id_ = group_id;

      /* For the fresh activated LeAudio device, do configuration ahead only when
       * phone is in a call.
       */
      if (prepare_for_a_call) {
        PrepareStreamForAConversational(group);
      }

    } else {
      /* In case there was an active group. Stop the stream, but before that, set
       * the new group so the group change is correctly handled in OnStateMachineStatusReportCb
       */
      active_group_id_ = group_id;
<<<<<<< HEAD
      LeAudioDeviceGroup* prev_group = aseGroups_.FindById(previous_active_group);
      log::info("switch group A to group B");
      if (prev_group && prev_group->GetState() != AseState::BTA_LE_AUDIO_ASE_STATE_IDLE) {
        log::info("Previous group current state {}", ToString(prev_group->GetState()));
        defer_notify_inactive_until_stop_ = true;
        defer_notify_active_until_stop_ = true;
        // Clear pending confing to handle race condition between
        // Reconfigure(due to, MetadataUpdate) and groupsetactive
        // to other device(Mostly in case of making call active from in-active device)
        log::info("Clear pending configuration flag of previous active group");
        prev_group->ClearPendingConfiguration();
        prev_group->ClearReconfigStartPendingDirs(
                bluetooth::le_audio::types::kLeAudioDirectionSink |
                bluetooth::le_audio::types::kLeAudioDirectionSource);
        GroupStop(previous_active_group);
      } else {
        log::info(" Previous group not streaming");
        SuspendedForReconfiguration();
        GroupStop(previous_active_group);
        /* Note: On purpose we are not sending INACTIVE status up to Java, because previous active
         * group will be provided in ACTIVE status. This is in order to have single call to audio
         * framework
         * If group become active while phone call, let's configure it right away up to
         * the QoS configured state so when audio framework resumes the stream,
         * only Enable will left.
         * Otherwise, if there is group switch, let's move ASEs to Configured state.
         */
        ConfigureStream(group, prepare_for_a_call);
=======
      SuspendedForReconfiguration();
      GroupStop(previous_active_group);
      /* Note: On purpose we are not sending INACTIVE status up to Java, because previous active
       * group will be provided in ACTIVE status. This is in order to have single call to audio
       * framework
       * If group become active while phone call, let's configure it right away up to
       * the QoS configured state so when audio framework resumes the stream,
       * only Enable will left.
       * Otherwise, if there is group switch, let's move ASEs to Configured state.
       */

      if (!ConfigureStream(group, prepare_for_a_call)) {
        log::info("Could not configure group {}", group->group_id_);
>>>>>>> eb4d7eb0
      }
    }

    log::info("defer_notify_active_until_stop_: {}", defer_notify_active_until_stop_);

    if (!defer_notify_active_until_stop_) {
      CheckAndNotifyGroupActive(active_group_id_);
    }
  }

  void SetEnableState(const RawAddress& address, bool enabled) override {
    log::info("{}: {}", address, enabled ? "enabled" : "disabled");
    auto leAudioDevice = leAudioDevices_.FindByAddress(address);
    if (leAudioDevice == nullptr) {
      log::warn("{} is null", address);
      return;
    }

    auto group_id = leAudioDevice->group_id_;
    auto group = aseGroups_.FindById(group_id);
    if (group == nullptr) {
      log::warn("Group {} is not available", group_id);
      return;
    }

    if (enabled) {
      group->Enable(gatt_if_, reconnection_mode_);
    } else {
      group->Disable(gatt_if_);
    }
  }

  void RemoveDevice(const RawAddress& address) override {
    log::info(": {}", address);
    LeAudioDevice* leAudioDevice = leAudioDevices_.FindByAddress(address);
    if (!leAudioDevice) {
      return;
    }
    if (leAudioDevice->GetConnectionState() == DeviceConnectState::REMOVING) {
      log::warn("Device already being removed");
      return;
    }
    /* Remove device from the background connect if it is there */
    log::warn("Cancelling Gatt conn for both Direct and Background");
    BTA_GATTC_CancelOpen(gatt_if_, address, true);
    BTA_GATTC_CancelOpen(gatt_if_, address, false);
    btif_storage_set_leaudio_autoconnect(address, false);

    log::info("{}, state: {}", address,
              bluetooth::common::ToString(leAudioDevice->GetConnectionState()));
    auto connection_state = leAudioDevice->GetConnectionState();
    switch (connection_state) {
      case DeviceConnectState::REMOVING:
        /* Just return, and let device disconnect */
        return;
      case DeviceConnectState::CONNECTED:
      case DeviceConnectState::CONNECTED_AUTOCONNECT_GETTING_READY:
      case DeviceConnectState::CONNECTED_BY_USER_GETTING_READY: {
        /* ACL exist in this case, disconnect and mark as removing */
        log::info("device group id {} active group id {}", leAudioDevice->group_id_,
                  active_group_id_);
        if (leAudioDevice->group_id_ == active_group_id_) {
          log::warn("Set device inactive before removing.");
          groupSetAndNotifyInactive();
        }
        Disconnect(address);
      }
        [[fallthrough]];
      case DeviceConnectState::DISCONNECTING:
      case DeviceConnectState::DISCONNECTING_AND_RECOVER:
        /* Device is disconnecting, just mark it shall be removed after all. */
        leAudioDevice->SetConnectionState(DeviceConnectState::REMOVING);
        return;
      case DeviceConnectState::CONNECTING_AUTOCONNECT:
        /* Fallthrough as for AUTOCONNECT it might be that device is doing direct connect
         * in case of previous connection timeout.
         */
      case DeviceConnectState::CONNECTING_BY_USER:
        BTA_GATTC_CancelOpen(gatt_if_, address, true);
        leAudioDevice->SetConnectionState(DeviceConnectState::DISCONNECTED);
        break;
      case DeviceConnectState::DISCONNECTED:
        /* Do nothing, just remove device  */
        break;
    }

    /* Remove the group assignment if not yet removed. It might happen that the
     * group module has already called the appropriate callback and we have
     * already removed the group assignment.
     */
    if (leAudioDevice->group_id_ != bluetooth::groups::kGroupUnknown) {
      auto group = aseGroups_.FindById(leAudioDevice->group_id_);
      group_remove_node(group, address, true);
    }

    leAudioDevices_.Remove(address);
  }

  void Connect(const RawAddress& address) override {
    log::info(": {}", address);

    LeAudioDevice* leAudioDevice = leAudioDevices_.FindByAddress(address);
    if (!leAudioDevice) {
      if (!BTM_IsLinkKeyKnown(address, BT_TRANSPORT_LE)) {
        log::error("Connecting  {} when not bonded", address);
        callbacks_->OnConnectionState(ConnectionState::DISCONNECTED, address);
        return;
      }
      leAudioDevices_.Add(address, DeviceConnectState::CONNECTING_BY_USER);
    } else {
      auto current_connect_state = leAudioDevice->GetConnectionState();
      if ((current_connect_state == DeviceConnectState::CONNECTED) ||
          (current_connect_state == DeviceConnectState::CONNECTING_BY_USER)) {
        log::error("Device {} is in invalid state: {}", leAudioDevice->address_,
                   bluetooth::common::ToString(current_connect_state));

        return;
      }

      if (leAudioDevice->group_id_ != bluetooth::groups::kGroupUnknown) {
        auto group = GetGroupIfEnabled(leAudioDevice->group_id_);
        if (!group) {
          log::warn("{}, trying to connect to disabled group id {}", address,
                    leAudioDevice->group_id_);
          callbacks_->OnConnectionState(ConnectionState::DISCONNECTED, address);
          return;
        }
      }

      leAudioDevice->SetConnectionState(DeviceConnectState::CONNECTING_BY_USER);

      bluetooth::le_audio::MetricsCollector::Get()->OnConnectionStateChanged(
              leAudioDevice->group_id_, address, ConnectionState::CONNECTING,
              bluetooth::le_audio::ConnectionStatus::SUCCESS);
    }

    BTA_GATTC_Open(gatt_if_, address, BTM_BLE_DIRECT_CONNECTION, false);
  }

  std::vector<RawAddress> GetGroupDevices(const int group_id) override {
    LeAudioDeviceGroup* group = aseGroups_.FindById(group_id);
    std::vector<RawAddress> all_group_device_addrs;

    if (group != nullptr) {
      LeAudioDevice* leAudioDevice = group->GetFirstDevice();
      while (leAudioDevice) {
        all_group_device_addrs.push_back(leAudioDevice->address_);
        leAudioDevice = group->GetNextDevice(leAudioDevice);
      };
    }

    return all_group_device_addrs;
  }

  /* Restore paired device from storage to recreate groups */
  void AddFromStorage(const RawAddress& address, bool autoconnect, int sink_audio_location,
                      int source_audio_location, int sink_supported_context_types,
                      int source_supported_context_types, const std::vector<uint8_t>& handles,
                      const std::vector<uint8_t>& sink_pacs,
                      const std::vector<uint8_t>& source_pacs, const std::vector<uint8_t>& ases,
                      const std::vector<uint8_t>& gmap) {
    LeAudioDevice* leAudioDevice = leAudioDevices_.FindByAddress(address);

    if (leAudioDevice) {
      log::error("Device is already loaded. Nothing to do.");
      return;
    }

    log::info(
            "restoring: {}, autoconnect {}, sink_audio_location: {}, "
            "source_audio_location: {}, sink_supported_context_types : 0x{:04x}, "
            "source_supported_context_types 0x{:04x}",
            address, autoconnect, sink_audio_location, source_audio_location,
            sink_supported_context_types, source_supported_context_types);

    leAudioDevices_.Add(address, DeviceConnectState::DISCONNECTED);
    leAudioDevice = leAudioDevices_.FindByAddress(address);

    int group_id =
            DeviceGroups::Get()->GetGroupId(address, bluetooth::le_audio::uuid::kCapServiceUuid);
    if (group_id != bluetooth::groups::kGroupUnknown) {
      group_add_node(group_id, address);
    }

    leAudioDevice->src_audio_locations_ = source_audio_location;
    leAudioDevice->snk_audio_locations_ = sink_audio_location;
    callbacks_->OnSinkAudioLocationAvailable(leAudioDevice->address_,
                                             leAudioDevice->snk_audio_locations_.to_ulong());

    BidirectionalPair<AudioContexts> supported_contexts = {
            .sink = AudioContexts(sink_supported_context_types),
            .source = AudioContexts(source_supported_context_types),
    };

    leAudioDevice->SetSupportedContexts(supported_contexts);

    /* Use same as supported ones for now. */
    leAudioDevice->SetAvailableContexts(supported_contexts);

    if (!DeserializeHandles(leAudioDevice, handles)) {
      log::warn("Could not load Handles");
    }

    /* Presence of PAC characteristic for a direction means support for that direction */
    if (leAudioDevice->src_audio_locations_hdls_.val_hdl != 0) {
      leAudioDevice->audio_directions_ |= bluetooth::le_audio::types::kLeAudioDirectionSource;
    }
    if (leAudioDevice->snk_audio_locations_hdls_.val_hdl != 0) {
      leAudioDevice->audio_directions_ |= bluetooth::le_audio::types::kLeAudioDirectionSink;
    }

    if (!DeserializeSinkPacs(leAudioDevice, sink_pacs)) {
      /* If PACs are invalid, just say whole cache is invalid */
      leAudioDevice->known_service_handles_ = false;
      log::warn("Could not load sink pacs");
    }

    if (!DeserializeSourcePacs(leAudioDevice, source_pacs)) {
      /* If PACs are invalid, just say whole cache is invalid */
      leAudioDevice->known_service_handles_ = false;
      log::warn("Could not load source pacs");
    }

    if (!DeserializeAses(leAudioDevice, ases)) {
      /* If ASEs are invalid, just say whole cache is invalid */
      leAudioDevice->known_service_handles_ = false;
      log::warn("Could not load ases");
    }

    if (gmap.size() != 0) {
      leAudioDevice->gmap_client_ = std::make_unique<GmapClient>(leAudioDevice->address_);
      if (!le_audio::DeserializeGmap(leAudioDevice->gmap_client_.get(), gmap)) {
        leAudioDevice->gmap_client_.reset();
        log::warn("Invalid GMAP storage for {}", leAudioDevice->address_);
      }
    }

    //For BT reboot cases, remotes need PACS discover.
    leAudioDevice->known_service_handles_ = false;
    btif_storage_leaudio_clear_service_data(address);

    leAudioDevice->autoconnect_flag_ = autoconnect;
    /* When adding from storage, make sure that autoconnect is used
     * by all the devices in the group.
     */
    leAudioDevices_.SetInitialGroupAutoconnectState(group_id, gatt_if_, reconnection_mode_,
                                                    autoconnect);
  }

  bool GetHandlesForStorage(const RawAddress& addr, std::vector<uint8_t>& out) {
    LeAudioDevice* leAudioDevice = leAudioDevices_.FindByAddress(addr);
    return SerializeHandles(leAudioDevice, out);
  }

  bool GetGmapForStorage(const RawAddress& addr, std::vector<uint8_t>& out) {
    LeAudioDevice* leAudioDevice = leAudioDevices_.FindByAddress(addr);
    return SerializeGmap(leAudioDevice->gmap_client_.get(), out);
  }

  bool GetSinkPacsForStorage(const RawAddress& addr, std::vector<uint8_t>& out) {
    LeAudioDevice* leAudioDevice = leAudioDevices_.FindByAddress(addr);
    return SerializeSinkPacs(leAudioDevice, out);
  }

  bool GetSourcePacsForStorage(const RawAddress& addr, std::vector<uint8_t>& out) {
    LeAudioDevice* leAudioDevice = leAudioDevices_.FindByAddress(addr);
    return SerializeSourcePacs(leAudioDevice, out);
  }

  bool GetAsesForStorage(const RawAddress& addr, std::vector<uint8_t>& out) {
    LeAudioDevice* leAudioDevice = leAudioDevices_.FindByAddress(addr);

    return SerializeAses(leAudioDevice, out);
  }

  void BackgroundConnectIfNeeded(LeAudioDevice* leAudioDevice) {
    if (!leAudioDevice->autoconnect_flag_) {
      log::debug("Device {} not in the background connect", leAudioDevice->address_);
      return;
    }
    AddToBackgroundConnectCheckGroupConnected(leAudioDevice);
  }

  void Disconnect(const RawAddress& address) override {
    log::info(": {}", address);
    LeAudioDevice* leAudioDevice = leAudioDevices_.FindByAddress(address);

    if (!leAudioDevice) {
      log::warn("leAudioDevice not connected ( {} )", address);
      callbacks_->OnConnectionState(ConnectionState::DISCONNECTED, address);
      return;
    }

    auto connection_state = leAudioDevice->GetConnectionState();
    log::info("{}, state: {}", address, bluetooth::common::ToString(connection_state));

    switch (connection_state) {
      case DeviceConnectState::CONNECTING_BY_USER:
        /* Timeout happen on the Java layer. Device probably not in the range.
         * Cancel just direct connection and keep background if it is there.
         */
        BTA_GATTC_CancelOpen(gatt_if_, address, true);
        /* If this is a device which is a part of the group which is connected,
         * lets start backgroup connect
         */
        BackgroundConnectIfNeeded(leAudioDevice);
        return;
      case DeviceConnectState::CONNECTED: {
        /* User is disconnecting the device, we shall remove the autoconnect
         * flag for this device and all others if not TA is used
         */
        /* If target announcement is used, do not remove autoconnect
         */
        bool remove_from_autoconnect =
                (reconnection_mode_ != BTM_BLE_BKG_CONNECT_TARGETED_ANNOUNCEMENTS);

        if (leAudioDevice->autoconnect_flag_ && remove_from_autoconnect) {
          log::info("Removing autoconnect flag for group_id {}", leAudioDevice->group_id_);

          /* Removes device from background connect */
          BTA_GATTC_CancelOpen(gatt_if_, address, false);
          btif_storage_set_leaudio_autoconnect(address, false);
          leAudioDevice->autoconnect_flag_ = false;
        }

        /* Make sure ACL is disconnected to avoid reconnecting immediately
         * when autoconnect with TA reconnection mechanism is used.
         */
        bool force_acl_disconnect = leAudioDevice->autoconnect_flag_;

        auto group = aseGroups_.FindById(leAudioDevice->group_id_);
        if (group) {
          /* Remove devices from auto connect mode */
          for (auto dev = group->GetFirstDevice(); dev; dev = group->GetNextDevice(dev)) {
            if (remove_from_autoconnect &&
                (dev->GetConnectionState() == DeviceConnectState::CONNECTING_AUTOCONNECT)) {
              btif_storage_set_leaudio_autoconnect(dev->address_, false);
              dev->autoconnect_flag_ = false;
              BTA_GATTC_CancelOpen(gatt_if_, dev->address_, false);
              dev->SetConnectionState(DeviceConnectState::DISCONNECTED);
            }
          }

          /* If group is Streaming or is in transition for Streaming - lets stop it
           * and mark device to disconnect when stream is closed
           */
          if (group->IsStreaming() || !group->IsReleasingOrIdle()) {
            log::debug("group_id {} needs to stop streaming before {} disconnection",
                       group->group_id_, leAudioDevice->address_);
            leAudioDevice->closing_stream_for_disconnection_ = true;
            groupStateMachine_->StopStream(group);
            return;
          }

          if (group->IsReleasing()) {
            log::debug("group_id {} needs to stop streaming before {} disconnection",
                       group->group_id_, leAudioDevice->address_);
            /* Stream is releasing, wait till it is completed and then disconnect ACL. */
            leAudioDevice->closing_stream_for_disconnection_ = true;
            return;
          }

          force_acl_disconnect &= group->IsEnabled();
        }

        DisconnectDevice(leAudioDevice, force_acl_disconnect);
      }
        return;
      case DeviceConnectState::CONNECTED_BY_USER_GETTING_READY:
        /* Timeout happen on the Java layer before native got ready with the
         * device */
        DisconnectDevice(leAudioDevice);
        return;
      case DeviceConnectState::CONNECTED_AUTOCONNECT_GETTING_READY:
        /* Java is not aware about autoconnect actions,
         * therefore this should not happen.
         */
        log::warn("Should not happen - disconnect device");
        DisconnectDevice(leAudioDevice);
        return;
      case DeviceConnectState::DISCONNECTED:
      case DeviceConnectState::DISCONNECTING:
      case DeviceConnectState::DISCONNECTING_AND_RECOVER:
      case DeviceConnectState::CONNECTING_AUTOCONNECT:
      case DeviceConnectState::REMOVING:
        log::warn("{}, invalid state {}", address, bluetooth::common::ToString(connection_state));
        return;
    }
  }

  void DisconnectDevice(LeAudioDevice* leAudioDevice, bool acl_force_disconnect = false,
                        bool recover = false) {
    if (leAudioDevice->conn_id_ == GATT_INVALID_CONN_ID) {
      return;
    }

    if (leAudioDevice->GetConnectionState() != DeviceConnectState::REMOVING) {
      leAudioDevice->SetConnectionState(DeviceConnectState::DISCONNECTING);
    }

    BtaGattQueue::Clean(leAudioDevice->conn_id_);

    /* Remote in bad state, force ACL Disconnection. */
    if (acl_force_disconnect) {
      leAudioDevice->DisconnectAcl();
      if (recover) {
        leAudioDevice->SetConnectionState(DeviceConnectState::DISCONNECTING_AND_RECOVER);
      }
    } else {
      BTA_GATTC_Close(leAudioDevice->conn_id_);
    }
  }

  void DeregisterNotifications(LeAudioDevice* leAudioDevice) {
    /* GATTC will omit not registered previously handles */
    for (auto pac_tuple : leAudioDevice->snk_pacs_) {
      BTA_GATTC_DeregisterForNotifications(gatt_if_, leAudioDevice->address_,
                                           std::get<0>(pac_tuple).val_hdl);
    }
    for (auto pac_tuple : leAudioDevice->src_pacs_) {
      BTA_GATTC_DeregisterForNotifications(gatt_if_, leAudioDevice->address_,
                                           std::get<0>(pac_tuple).val_hdl);
    }

    if (leAudioDevice->snk_audio_locations_hdls_.val_hdl != 0) {
      BTA_GATTC_DeregisterForNotifications(gatt_if_, leAudioDevice->address_,
                                           leAudioDevice->snk_audio_locations_hdls_.val_hdl);
    }
    if (leAudioDevice->src_audio_locations_hdls_.val_hdl != 0) {
      BTA_GATTC_DeregisterForNotifications(gatt_if_, leAudioDevice->address_,
                                           leAudioDevice->src_audio_locations_hdls_.val_hdl);
    }
    if (leAudioDevice->audio_avail_hdls_.val_hdl != 0) {
      BTA_GATTC_DeregisterForNotifications(gatt_if_, leAudioDevice->address_,
                                           leAudioDevice->audio_avail_hdls_.val_hdl);
    }
    if (leAudioDevice->audio_supp_cont_hdls_.val_hdl != 0) {
      BTA_GATTC_DeregisterForNotifications(gatt_if_, leAudioDevice->address_,
                                           leAudioDevice->audio_supp_cont_hdls_.val_hdl);
    }
    if (leAudioDevice->ctp_hdls_.val_hdl != 0) {
      BTA_GATTC_DeregisterForNotifications(gatt_if_, leAudioDevice->address_,
                                           leAudioDevice->ctp_hdls_.val_hdl);
    }

    for (struct ase& ase : leAudioDevice->ases_) {
      BTA_GATTC_DeregisterForNotifications(gatt_if_, leAudioDevice->address_, ase.hdls.val_hdl);
    }
  }

  void handleInitialCtpCccRead(LeAudioDevice* leAudioDevice, uint16_t len, uint8_t* value) {
    if (len != 2) {
      log::error("Could not read CCC for {}, disconnecting", leAudioDevice->address_);
      instance->Disconnect(leAudioDevice->address_);
      return;
    }

    uint16_t val = *(uint16_t*)value;
    if (val == 0) {
      log::warn("{} forgot CCC values. Re-subscribing", leAudioDevice->address_);
      RegisterKnownNotifications(leAudioDevice, false, true);
      return;
    }

    log::verbose("{}, ASCS ctp ccc: {:#x}", leAudioDevice->address_, val);
    connectionReady(leAudioDevice);
  }

  /* This is a generic read/notify/indicate handler for gatt. Here messages
   * are dispatched to correct elements e.g. ASEs, PACs, audio locations etc.
   */
  void LeAudioCharValueHandle(tCONN_ID conn_id, uint16_t hdl, uint16_t len, uint8_t* value,
                              bool notify = false) {
    LeAudioDevice* leAudioDevice = leAudioDevices_.FindByConnId(conn_id);
    struct ase* ase;

    if (!leAudioDevice) {
      log::error("no leAudioDevice assigned to connection id: {}", conn_id);
      return;
    }

    ase = leAudioDevice->GetAseByValHandle(hdl);
    LeAudioDeviceGroup* group = aseGroups_.FindById(leAudioDevice->group_id_);
    if (ase) {
      groupStateMachine_->ProcessGattNotifEvent(value, len, ase, leAudioDevice, group);
      return;
    }

    /* Initial CCC read to check if remote device properly keeps CCC values */
    if (hdl == leAudioDevice->ctp_hdls_.ccc_hdl) {
      handleInitialCtpCccRead(leAudioDevice, len, value);
      return;
    }

    auto snk_pac_ent =
            std::find_if(leAudioDevice->snk_pacs_.begin(), leAudioDevice->snk_pacs_.end(),
                         [&hdl](auto& pac_ent) { return std::get<0>(pac_ent).val_hdl == hdl; });
    if (snk_pac_ent != leAudioDevice->snk_pacs_.end()) {
      std::vector<struct bluetooth::le_audio::types::acs_ac_record> pac_recs;

      /* Guard consistency of PAC records structure */
      if (!bluetooth::le_audio::client_parser::pacs::ParsePacs(pac_recs, len, value)) {
        return;
      }

      log::info("Registering sink PACs");
      leAudioDevice->RegisterPACs(&std::get<1>(*snk_pac_ent), &pac_recs);

      /* Cached audio set configurations should be considered invalid when
       * PACs are updated.
       */
      if (group) {
        /* Changes in PAC record channel counts may change the strategy */
        group->InvalidateGroupStrategy();
        group->InvalidateCachedConfigurations();
      }
      if (notify) {
        btif_storage_leaudio_update_pacs_bin(leAudioDevice->address_);
      }
      return;
    }

    auto src_pac_ent =
            std::find_if(leAudioDevice->src_pacs_.begin(), leAudioDevice->src_pacs_.end(),
                         [&hdl](auto& pac_ent) { return std::get<0>(pac_ent).val_hdl == hdl; });
    if (src_pac_ent != leAudioDevice->src_pacs_.end()) {
      std::vector<struct bluetooth::le_audio::types::acs_ac_record> pac_recs;

      /* Guard consistency of PAC records structure */
      if (!bluetooth::le_audio::client_parser::pacs::ParsePacs(pac_recs, len, value)) {
        return;
      }

      log::info("Registering source PACs");
      leAudioDevice->RegisterPACs(&std::get<1>(*src_pac_ent), &pac_recs);

      /* Cached audio set configurations should be considered invalid when
       * PACs are updated.
       */
      if (group) {
        /* Changes in PAC record channel counts may change the strategy */
        group->InvalidateGroupStrategy();
        group->InvalidateCachedConfigurations();
      }
      if (notify) {
        btif_storage_leaudio_update_pacs_bin(leAudioDevice->address_);
      }
      return;
    }

    if (hdl == leAudioDevice->snk_audio_locations_hdls_.val_hdl) {
      AudioLocations snk_audio_locations;

      bluetooth::le_audio::client_parser::pacs::ParseAudioLocations(snk_audio_locations, len,
                                                                    value);

      /* Value may not change */
      if ((leAudioDevice->audio_directions_ & bluetooth::le_audio::types::kLeAudioDirectionSink) &&
          (leAudioDevice->snk_audio_locations_ ^ snk_audio_locations).none()) {
        return;
      }

      /* Presence of PAC characteristic for source means support for source
       * audio location. Value of 0x00000000 means mono/unspecified
       */
      leAudioDevice->audio_directions_ |= bluetooth::le_audio::types::kLeAudioDirectionSink;
      leAudioDevice->snk_audio_locations_ = snk_audio_locations;

      callbacks_->OnSinkAudioLocationAvailable(leAudioDevice->address_,
                                               snk_audio_locations.to_ulong());

      if (notify) {
        btif_storage_set_leaudio_audio_location(leAudioDevice->address_,
                                                leAudioDevice->snk_audio_locations_.to_ulong(),
                                                leAudioDevice->src_audio_locations_.to_ulong());
        if (group && group->IsReleasingOrIdle()) {
          UpdateLocationsAndContextsAvailability(group);
        }
      }
    } else if (hdl == leAudioDevice->src_audio_locations_hdls_.val_hdl) {
      AudioLocations src_audio_locations;

      bluetooth::le_audio::client_parser::pacs::ParseAudioLocations(src_audio_locations, len,
                                                                    value);

      /* Value may not change */
      if ((leAudioDevice->audio_directions_ &
           bluetooth::le_audio::types::kLeAudioDirectionSource) &&
          (leAudioDevice->src_audio_locations_ ^ src_audio_locations).none()) {
        return;
      }

      /* Presence of PAC characteristic for source means support for source
       * audio location. Value of 0x00000000 means mono/unspecified
       */
      leAudioDevice->audio_directions_ |= bluetooth::le_audio::types::kLeAudioDirectionSource;
      leAudioDevice->src_audio_locations_ = src_audio_locations;

      if (notify) {
        btif_storage_set_leaudio_audio_location(leAudioDevice->address_,
                                                leAudioDevice->snk_audio_locations_.to_ulong(),
                                                leAudioDevice->src_audio_locations_.to_ulong());
        if (group && group->IsReleasingOrIdle()) {
          UpdateLocationsAndContextsAvailability(group);
        }
      }
    } else if (hdl == leAudioDevice->audio_avail_hdls_.val_hdl) {
      BidirectionalPair<AudioContexts> contexts;
      if (!bluetooth::le_audio::client_parser::pacs::ParseAvailableAudioContexts(contexts, len,
                                                                                 value)) {
        return;
      }

      leAudioDevice->SetAvailableContexts(contexts);
      btif_storage_set_leaudio_supported_context_types(
          leAudioDevice->address_, contexts.sink.value(),
          contexts.source.value());
      if (!group) {
        return;
      }

      if (group->IsInTransition()) {
        /* Group is in transition.
         * if group is going to stream, schedule attaching the device to the
         * group.
         */

        if (group->GetTargetState() == AseState::BTA_LE_AUDIO_ASE_STATE_STREAMING) {
          AttachToStreamingGroupIfNeeded(leAudioDevice);
        }
        return;
      }

      if (!group->IsStreaming()) {
        /* Group is not streaming. Device does not have to be attach to the
         * stream, and we can update context availability for the group
         */
        UpdateLocationsAndContextsAvailability(group);
        return;
      }

      AttachToStreamingGroupIfNeeded(leAudioDevice);

    } else if (hdl == leAudioDevice->audio_supp_cont_hdls_.val_hdl) {
      BidirectionalPair<AudioContexts> supp_audio_contexts;
      if (bluetooth::le_audio::client_parser::pacs::ParseSupportedAudioContexts(supp_audio_contexts,
                                                                                len, value)) {
        /* Just store if for now */
        leAudioDevice->SetSupportedContexts(supp_audio_contexts);
      }
    } else if (hdl == leAudioDevice->ctp_hdls_.val_hdl) {
      groupStateMachine_->ProcessGattCtpNotification(group, value, len);
    } else if (hdl == leAudioDevice->tmap_role_hdl_) {
      bluetooth::le_audio::client_parser::tmap::ParseTmapRole(leAudioDevice->tmap_role_, len,
                                                              value);
    } else if (leAudioDevice->gmap_client_ != nullptr && GmapClient::IsGmapClientEnabled() &&
               hdl == leAudioDevice->gmap_client_->getRoleHandle()) {
      leAudioDevice->gmap_client_->parseAndSaveGmapRole(len, value);
      btif_storage_leaudio_update_gmap_bin(leAudioDevice->address_);
    } else if (leAudioDevice->gmap_client_ != nullptr && GmapClient::IsGmapClientEnabled() &&
               hdl == leAudioDevice->gmap_client_->getUGTFeatureHandle()) {
      leAudioDevice->gmap_client_->parseAndSaveUGTFeature(len, value);
      btif_storage_leaudio_update_gmap_bin(leAudioDevice->address_);
    } else {
      log::error("Unknown attribute read: 0x{:x}", hdl);
    }
  }

  void OnGattReadRsp(tCONN_ID conn_id, tGATT_STATUS /*status*/, uint16_t hdl, uint16_t len,
                     uint8_t* value, void* /*data*/) {
    LeAudioCharValueHandle(conn_id, hdl, len, value);
  }

  LeAudioDeviceGroup* GetGroupIfEnabled(int group_id) {
    auto group = aseGroups_.FindById(group_id);
    if (group == nullptr) {
      log::info("Group {} does not exist", group_id);
      return nullptr;
    }
    if (!group->IsEnabled()) {
      log::info("Group {} is disabled", group_id);
      return nullptr;
    }
    return group;
  }

  void AddToBackgroundConnectCheckGroupConnected(LeAudioDevice* leAudioDevice) {
    /* If device belongs to streaming group, add it on allow list */
    auto address = leAudioDevice->address_;
    auto group = GetGroupIfEnabled(leAudioDevice->group_id_);
    if (group == nullptr) {
      log::info("Group {} is invalid or disabled", leAudioDevice->group_id_);
      return;
    }

    leAudioDevice->SetConnectionState(DeviceConnectState::CONNECTING_AUTOCONNECT);

    /* Cancel previous bakcground connect */
    BTA_GATTC_CancelOpen(gatt_if_, address, false);
    if (group->IsAnyDeviceConnected()) {
      log::info("Group {} in connected state. Adding {} to allow list", leAudioDevice->group_id_,
                address);
      BTA_GATTC_Open(gatt_if_, address, BTM_BLE_BKG_CONNECT_ALLOW_LIST, false);
    } else {
      log::info("Adding {} to background connect (default reconnection_mode (0x{:02x}))", address,
                reconnection_mode_);
      BTA_GATTC_Open(gatt_if_, address, reconnection_mode_, false);
    }
  }

  void OnGattConnected(tGATT_STATUS status, tCONN_ID conn_id, tGATT_IF /*client_if*/,
                       RawAddress address, tBT_TRANSPORT transport, uint16_t mtu) {
    LeAudioDevice* leAudioDevice = leAudioDevices_.FindByAddress(address);

    log::info("{}, conn_id=0x{:04x}, transport={}, status={} (0x{:02x})", address, conn_id,
              bt_transport_text(transport), gatt_status_text(status), status);

    if (transport != BT_TRANSPORT_LE) {
      log::warn("Only LE connection is allowed (transport {})", bt_transport_text(transport));
      BTA_GATTC_Close(conn_id);
      return;
    }

    if (!leAudioDevice) {
      return;
    }

    if (leAudioDevice->conn_id_ != GATT_INVALID_CONN_ID) {
      log::debug("Already connected {}, conn_id=0x{:04x}", address, leAudioDevice->conn_id_);
      return;
    }

    if (status != GATT_SUCCESS) {
      /* Clear current connection request and let it be set again if needed */
      BTA_GATTC_CancelOpen(gatt_if_, address, false);

      /* autoconnect connection failed, that's ok */
      if (status != GATT_ILLEGAL_PARAMETER &&
          (leAudioDevice->GetConnectionState() == DeviceConnectState::CONNECTING_AUTOCONNECT ||
           leAudioDevice->autoconnect_flag_)) {
        log::info("Device not available now, do background connect.");
        leAudioDevice->SetConnectionState(DeviceConnectState::DISCONNECTED);
        AddToBackgroundConnectCheckGroupConnected(leAudioDevice);
        return;
      }

      leAudioDevice->SetConnectionState(DeviceConnectState::DISCONNECTED);

      log::error("Failed to connect to LeAudio leAudioDevice, status: 0x{:02x}", status);
      callbacks_->OnConnectionState(ConnectionState::DISCONNECTED, address);
      bluetooth::le_audio::MetricsCollector::Get()->OnConnectionStateChanged(
              leAudioDevice->group_id_, address, ConnectionState::CONNECTED,
              bluetooth::le_audio::ConnectionStatus::FAILED);
      return;
    }

    if (leAudioDevice->group_id_ != bluetooth::groups::kGroupUnknown) {
      auto group = GetGroupIfEnabled(leAudioDevice->group_id_);
      if (group == nullptr) {
        BTA_GATTC_CancelOpen(gatt_if_, address, false);

        log::warn("LeAudio profile is disabled for group_id: {}. {} is not connected",
                  leAudioDevice->group_id_, address);
        return;
      }
    }

    leAudioDevice->conn_id_ = conn_id;
    leAudioDevice->mtu_ = mtu;
    if (com::android::bluetooth::flags::gatt_queue_cleanup_connected()) {
      BtaGattQueue::Clean(conn_id);
    }

    /* Remove device from the background connect (it might be either Allow list
     * or TA) and add it again with reconnection_mode_. In case it is TA, we are
     * sure that device will not be in the allow list for other applications
     * which are using background connect.
     */
    BTA_GATTC_CancelOpen(gatt_if_, address, false);
    BTA_GATTC_Open(gatt_if_, address, reconnection_mode_, false);

    if (bluetooth::shim::GetController()->SupportsBle2mPhy()) {
      log::info("{} set preferred PHY to 2M", address);
      get_btm_client_interface().ble.BTM_BleSetPhy(address, PHY_LE_2M, PHY_LE_2M, 0);
    }

    get_btm_client_interface().peer.BTM_RequestPeerSCA(leAudioDevice->address_, transport);

    if (leAudioDevice->GetConnectionState() == DeviceConnectState::CONNECTING_AUTOCONNECT) {
      leAudioDevice->SetConnectionState(DeviceConnectState::CONNECTED_AUTOCONNECT_GETTING_READY);
    } else {
      leAudioDevice->SetConnectionState(DeviceConnectState::CONNECTED_BY_USER_GETTING_READY);
    }

    /* Check if the device is in allow list and update the flag */
    leAudioDevice->UpdateDeviceAllowlistFlag();
    if (BTM_SecIsLeSecurityPending(address)) {
      /* if security collision happened, wait for encryption done
       * (BTA_GATTC_ENC_CMPL_CB_EVT) */
      log::warn("{} Security Collision. Security is not completed", address);
      return;
    }

    /* verify bond */
    if (BTM_IsEncrypted(address, BT_TRANSPORT_LE)) {
      /* if link has been encrypted */
      OnEncryptionComplete(address, tBTM_STATUS::BTM_SUCCESS);
      return;
    }

    tBTM_STATUS result =
            BTM_SetEncryption(address, BT_TRANSPORT_LE, nullptr, nullptr, BTM_BLE_SEC_ENCRYPT);

    log::info("Encryption required for {}. Request result: 0x{:02x}", address, result);

    if (result == tBTM_STATUS::BTM_ERR_KEY_MISSING) {
      log::error("Link key unknown for {}, disconnect profile", address);
      bluetooth::le_audio::MetricsCollector::Get()->OnConnectionStateChanged(
              leAudioDevice->group_id_, address, ConnectionState::CONNECTED,
              bluetooth::le_audio::ConnectionStatus::FAILED);

      /* If link cannot be enctypted, disconnect profile */
      BTA_GATTC_Close(conn_id);
    }
  }

  void RegisterKnownNotifications(LeAudioDevice* leAudioDevice, bool gatt_register,
                                  bool write_ccc) {
    log::info("device: {}", leAudioDevice->address_);

    if (leAudioDevice->ctp_hdls_.val_hdl == 0) {
      log::error("Control point characteristic is mandatory - disconnecting device {}",
                 leAudioDevice->address_);
      DisconnectDevice(leAudioDevice);
      return;
    }

    /* GATTC will omit not registered previously handles */
    for (auto pac_tuple : leAudioDevice->snk_pacs_) {
      subscribe_for_notification(leAudioDevice->conn_id_, leAudioDevice->address_,
                                 std::get<0>(pac_tuple), gatt_register, write_ccc);
    }
    for (auto pac_tuple : leAudioDevice->src_pacs_) {
      subscribe_for_notification(leAudioDevice->conn_id_, leAudioDevice->address_,
                                 std::get<0>(pac_tuple), gatt_register, write_ccc);
    }

    if (leAudioDevice->snk_audio_locations_hdls_.val_hdl != 0) {
      subscribe_for_notification(leAudioDevice->conn_id_, leAudioDevice->address_,
                                 leAudioDevice->snk_audio_locations_hdls_, gatt_register,
                                 write_ccc);
    }
    if (leAudioDevice->src_audio_locations_hdls_.val_hdl != 0) {
      subscribe_for_notification(leAudioDevice->conn_id_, leAudioDevice->address_,
                                 leAudioDevice->src_audio_locations_hdls_, gatt_register,
                                 write_ccc);
    }

    if (leAudioDevice->audio_avail_hdls_.val_hdl != 0) {
      subscribe_for_notification(leAudioDevice->conn_id_, leAudioDevice->address_,
                                 leAudioDevice->audio_avail_hdls_, gatt_register, write_ccc);
    }

    if (leAudioDevice->audio_supp_cont_hdls_.val_hdl != 0) {
      subscribe_for_notification(leAudioDevice->conn_id_, leAudioDevice->address_,
                                 leAudioDevice->audio_supp_cont_hdls_, gatt_register, write_ccc);
    }

    for (struct ase& ase : leAudioDevice->ases_) {
      subscribe_for_notification(leAudioDevice->conn_id_, leAudioDevice->address_, ase.hdls,
                                 gatt_register, write_ccc);
    }

    subscribe_for_notification(leAudioDevice->conn_id_, leAudioDevice->address_,
                               leAudioDevice->ctp_hdls_, gatt_register, write_ccc);
  }

  void changeMtuIfPossible(LeAudioDevice* leAudioDevice) {
    if (leAudioDevice->mtu_ == GATT_DEF_BLE_MTU_SIZE) {
      log::info("Configure MTU");
      /* Use here kBapMinimumAttMtu, because we know that GATT will request
       * default ATT MTU anyways. We also know that GATT will use this
       * kBapMinimumAttMtu as an input for Data Length Update procedure in the controller.
       */
      BtaGattQueue::ConfigureMtu(leAudioDevice->conn_id_, kBapMinimumAttMtu);
    }
  }

  void ReadMustHaveAttributesOnReconnect(LeAudioDevice* leAudioDevice) {
    bool is_eatt_supported = gatt_profile_get_eatt_support_by_conn_id(leAudioDevice->conn_id_);

    log::verbose("{}, eatt supported {}", leAudioDevice->address_, is_eatt_supported);
    /* Here we read
     * 1) ASCS Control Point CCC descriptor in order to validate proper
     *    behavior of remote device which should store CCC values for bonded device.
     * 2) Available Context Types which normally should be notified by the server,
     *    but since it is crucial for proper streaming experiance, and in the same time
     *    it can change very often which, as we observed, might lead to not being sent by
     *    remote devices
     */
    if (/*!com::android::bluetooth::flags::le_ase_read_multiple_variable()*/ true || !is_eatt_supported) {
      BtaGattQueue::ReadCharacteristic(leAudioDevice->conn_id_,
                                       leAudioDevice->audio_avail_hdls_.val_hdl,
                                       OnGattReadRspStatic, NULL);
      BtaGattQueue::ReadCharacteristic(leAudioDevice->conn_id_, leAudioDevice->ctp_hdls_.ccc_hdl,
                                       OnGattReadRspStatic, NULL);
    } else {
      tBTA_GATTC_MULTI multi_read = {.num_attr = 2,
                                     .handles = {leAudioDevice->audio_avail_hdls_.val_hdl,
                                                 leAudioDevice->ctp_hdls_.ccc_hdl}};

      BtaGattQueue::ReadMultiCharacteristic(leAudioDevice->conn_id_, multi_read,
                                            OnGattReadMultiRspStatic, NULL);
    }
  }

  void OnEncryptionComplete(const RawAddress& address, tBTM_STATUS status) {
    log::info("{} status 0x{:02x}", address, status);
    LeAudioDevice* leAudioDevice = leAudioDevices_.FindByAddress(address);
    if (leAudioDevice == NULL || (leAudioDevice->conn_id_ == GATT_INVALID_CONN_ID)) {
      log::warn("Skipping device which is {}",
                leAudioDevice ? " not connected by service." : " null");
      return;
    }

    if (status != tBTM_STATUS::BTM_SUCCESS) {
      log::error("Encryption failed status: {}", btm_status_text(status));
      if (leAudioDevice->GetConnectionState() ==
          DeviceConnectState::CONNECTED_BY_USER_GETTING_READY) {
        callbacks_->OnConnectionState(ConnectionState::DISCONNECTED, address);
        bluetooth::le_audio::MetricsCollector::Get()->OnConnectionStateChanged(
                leAudioDevice->group_id_, address, ConnectionState::CONNECTED,
                bluetooth::le_audio::ConnectionStatus::FAILED);
      }

      leAudioDevice->SetConnectionState(DeviceConnectState::DISCONNECTING);

      BTA_GATTC_Close(leAudioDevice->conn_id_);
      return;
    }

    if (leAudioDevice->encrypted_) {
      log::info("link already encrypted, nothing to do");
      return;
    }

    /* If PHY update did not succeed after ACL connection, which can happen
     * when remote feature read was not that quick, lets try to change phy here
     * one more time
     */
    if (!leAudioDevice->acl_phy_update_done_ &&
        bluetooth::shim::GetController()->SupportsBle2mPhy()) {
      log::info("{} set preferred PHY to 2M", leAudioDevice->address_);
      get_btm_client_interface().ble.BTM_BleSetPhy(address, PHY_LE_2M, PHY_LE_2M, 0);
    }

    changeMtuIfPossible(leAudioDevice);

    leAudioDevice->encrypted_ = true;

    /* If we know services, register for notifications */
    if (leAudioDevice->known_service_handles_) {
      /* This registration will do subscribtion in local GATT as we
       * assume remote device keeps bonded CCC values.
       */
      RegisterKnownNotifications(leAudioDevice, true, false);
      ReadMustHaveAttributesOnReconnect(leAudioDevice);
    }

    /* If we know services and read is not ongoing, this is reconnection and
     * just notify connected  */
    if (leAudioDevice->known_service_handles_ && !leAudioDevice->notify_connected_after_read_) {
      log::info("Wait for CCC registration and MTU change request");
      return;
    }

    BTA_GATTC_ServiceSearchRequest(leAudioDevice->conn_id_,
                                   bluetooth::le_audio::uuid::kPublishedAudioCapabilityServiceUuid);
  }

  void checkGroupConnectionStateAfterMemberDisconnect(int group_id) {
    /* This is fired t=kGroupConnectedWatchDelayMs after group member
     * got disconnected while either group members were connected.
     * We want to check here if there is any group member connected.
     * If so we should add other group members to allow list for better
     * reconnection experience. If  all group members are disconnected
     * i e.g. devices intentionally disconnected for other
     * purposes like pairing with other device, then we do nothing here and
     * device stay on the default reconnection policy (i.e. targeted
     * announcements)
     */
    auto group = aseGroups_.FindById(group_id);
    if (group == nullptr) {
      log::info("Group {} is destroyed.", group_id);
      return;
    }

    if (!group->IsAnyDeviceConnected()) {
      log::info("Group {} is not connected", group_id);
      /* Make sure all devices are in the default reconnection mode */
      group->ApplyReconnectionMode(gatt_if_, reconnection_mode_);
      return;
    }

    /* if group is still connected, make sure that other not connected
     * set members are in the allow list for the quick reconnect.
     * E.g. for the earbud case, probably one of the earbud is in the case now.
     */
    group->AddToAllowListNotConnectedGroupMembers(gatt_if_);
  }

  void scheduleGroupConnectedCheck(int group_id) {
    log::info("Schedule group_id {} connected check.", group_id);
    do_in_main_thread_delayed(
            base::BindOnce(&LeAudioClientImpl::checkGroupConnectionStateAfterMemberDisconnect,
                           weak_factory_.GetWeakPtr(), group_id),
            std::chrono::milliseconds(kGroupConnectedWatchDelayMs));
  }

  void autoConnect(RawAddress address) {
    auto leAudioDevice = leAudioDevices_.FindByAddress(address);
    if (leAudioDevice == nullptr) {
      log::warn("Device {} not valid anymore", address);
      return;
    }

    BackgroundConnectIfNeeded(leAudioDevice);
  }

  void scheduleAutoConnect(RawAddress& address) {
    log::info("Schedule auto connect {}", address);
    do_in_main_thread_delayed(
            base::BindOnce(&LeAudioClientImpl::autoConnect, weak_factory_.GetWeakPtr(), address),
            std::chrono::milliseconds(kAutoConnectAfterOwnDisconnectDelayMs));
  }

  void recoveryReconnect(RawAddress address) {
    log::info("Reconnecting to {} after timeout on state machine.", address);
    LeAudioDevice* leAudioDevice = leAudioDevices_.FindByAddress(address);

    if (leAudioDevice == nullptr ||
        leAudioDevice->GetConnectionState() != DeviceConnectState::DISCONNECTING_AND_RECOVER) {
      log::warn("Device {}, not interested in recovery connect anymore", address);
      return;
    }

    auto group = GetGroupIfEnabled(leAudioDevice->group_id_);

    if (group != nullptr) {
      leAudioDevice->SetConnectionState(DeviceConnectState::CONNECTING_AUTOCONNECT);
      BTA_GATTC_Open(gatt_if_, address, BTM_BLE_DIRECT_CONNECTION, false);
    } else {
      leAudioDevice->SetConnectionState(DeviceConnectState::DISCONNECTED);
    }
  }

  void scheduleRecoveryReconnect(RawAddress& address) {
    log::info("Schedule reconnecting to {} after timeout on state machine.", address);
    do_in_main_thread_delayed(base::BindOnce(&LeAudioClientImpl::recoveryReconnect,
                                             weak_factory_.GetWeakPtr(), address),
                              std::chrono::milliseconds(kRecoveryReconnectDelayMs));
  }

  void checkIfGroupMember(RawAddress address) {
    log::info("checking being a group member: {}", address);
    LeAudioDevice* leAudioDevice = leAudioDevices_.FindByAddress(address);

    if (leAudioDevice == nullptr) {
      log::warn("Device {}, probably removed", address);
      return;
    }

    if (leAudioDevice->group_id_ == bluetooth::groups::kGroupUnknown) {
      disconnectInvalidDevice(leAudioDevice, ", device not a valid group member",
                              LeAudioHealthDeviceStatType::INVALID_CSIS);
      return;
    }
  }

  /* This is called, when CSIS native module is about to add device to the
   * group once the CSIS service will be verified on the remote side.
   * After some time (kCsisGroupMemberDelayMs)  a checkIfGroupMember will be
   * called and will verify if the remote device has a group_id properly set.
   * if not, it means there is something wrong with CSIS service on the remote
   * side.
   */
  void scheduleGuardForCsisAdd(RawAddress& address) {
    log::info("Schedule reconnecting to {} after timeout on state machine.", address);
    do_in_main_thread_delayed(base::BindOnce(&LeAudioClientImpl::checkIfGroupMember,
                                             weak_factory_.GetWeakPtr(), address),
                              std::chrono::milliseconds(kCsisGroupMemberDelayMs));
  }

  void OnGattDisconnected(tCONN_ID conn_id, tGATT_IF /*client_if*/, RawAddress address,
                          tGATT_DISCONN_REASON reason) {
    log::info("OnGattDisconnected");
    LeAudioDevice* leAudioDevice = leAudioDevices_.FindByConnId(conn_id);

    if (!leAudioDevice) {
      log::error(", skipping unknown leAudioDevice, address: {}", address);
      return;
    }

    leAudioDevice->acl_asymmetric_ = false;
    BtaGattQueue::Clean(leAudioDevice->conn_id_);
    LeAudioDeviceGroup* group = aseGroups_.FindById(leAudioDevice->group_id_);

    DeregisterNotifications(leAudioDevice);

    callbacks_->OnConnectionState(ConnectionState::DISCONNECTED, address);
    leAudioDevice->conn_id_ = GATT_INVALID_CONN_ID;
    leAudioDevice->mtu_ = 0;
    leAudioDevice->closing_stream_for_disconnection_ = false;
    leAudioDevice->encrypted_ = false;
    leAudioDevice->acl_phy_update_done_ = false;

    log::info("Remove service data, addr: {}", address);
    leAudioDevice->known_service_handles_ = false;
    btif_storage_leaudio_clear_service_data(address);

    auto connection_state = leAudioDevice->GetConnectionState();

    leAudioDevice->SetConnectionState(DeviceConnectState::DISCONNECTED);

    groupStateMachine_->ProcessHciNotifAclDisconnected(group, leAudioDevice);

    bluetooth::le_audio::MetricsCollector::Get()->OnConnectionStateChanged(
            leAudioDevice->group_id_, address, ConnectionState::DISCONNECTED,
            bluetooth::le_audio::ConnectionStatus::SUCCESS);

    if (connection_state == DeviceConnectState::REMOVING) {
      if (leAudioDevice->group_id_ != bluetooth::groups::kGroupUnknown) {
        auto group = aseGroups_.FindById(leAudioDevice->group_id_);
        group_remove_node(group, address, true);
      }
      leAudioDevices_.Remove(address);
      return;
    }

    log::info("{}, autoconnect {}, reason 0x{:02x}, connection state {}", leAudioDevice->address_,
              leAudioDevice->autoconnect_flag_, reason,
              bluetooth::common::ToString(connection_state));

    if (connection_state == DeviceConnectState::DISCONNECTING_AND_RECOVER) {
      /* We are back after disconnecting device which was in a bad state.
       * lets try to reconnected - 30 sec with direct connect and later fallback
       * to default background reconnection mode.
       * Since GATT notifies us before ACL was dropped, let's wait a bit
       * before we do reconnect.
       *
       * Also, make sure that device has state which allows to do recover
       */
      leAudioDevice->SetConnectionState(DeviceConnectState::DISCONNECTING_AND_RECOVER);
      scheduleRecoveryReconnect(address);
      return;
    }

    /* Attempt background re-connect if disconnect was not initiated locally
     * or if autoconnect is set and device got disconnected because of some
     * issues
     */
    if (group == nullptr || !group->IsEnabled()) {
      log::error("Group id {} ({}) disabled or null", leAudioDevice->group_id_,
                 std::format_ptr(group));
      return;
    }

    if (reason == GATT_CONN_TERMINATE_LOCAL_HOST) {
      if (leAudioDevice->autoconnect_flag_) {
        /* In this case ACL might not yet been disconnected */
        scheduleAutoConnect(address);
      }
      return;
    }

    /* Remote disconnects from us or Timeout happens */
    /* In this case ACL is disconnected */
    if (reason == GATT_CONN_TIMEOUT) {
      leAudioDevice->SetConnectionState(DeviceConnectState::CONNECTING_AUTOCONNECT);

      /* If timeout try to reconnect for 30 sec.*/
      BTA_GATTC_Open(gatt_if_, address, BTM_BLE_DIRECT_CONNECTION, false);
      return;
    }

    /* In other disconnect resons we act based on the autoconnect_flag_ */
    if (leAudioDevice->autoconnect_flag_) {
      if (group->IsAnyDeviceConnected()) {
        /* If all set is disconnecting, let's give it some time.
         * If not all get disconnected, and there will be group member
         * connected we want to put disconnected devices to allow list
         */
        scheduleGroupConnectedCheck(leAudioDevice->group_id_);
      } else {
        group->ApplyReconnectionMode(gatt_if_, reconnection_mode_);
      }
    }
  }

  bool subscribe_for_notification(tCONN_ID conn_id, const RawAddress& address,
                                  struct bluetooth::le_audio::types::hdl_pair handle_pair,
                                  bool gatt_register = true, bool write_ccc = true) {
    std::vector<uint8_t> value(2);
    uint8_t* ptr = value.data();
    uint16_t handle = handle_pair.val_hdl;
    uint16_t ccc_handle = handle_pair.ccc_hdl;

    log::info("conn id {}, gatt_register: {}, write_ccc: {}", conn_id, gatt_register, write_ccc);
    if (gatt_register &&
        BTA_GATTC_RegisterForNotifications(gatt_if_, address, handle) != GATT_SUCCESS) {
      log::error("cannot register for notification: {}", static_cast<int>(handle));
      return false;
    }

    if (write_ccc == false) {
      log::verbose("CCC is not written to {} (0x{:04x}), handle 0x{:04x}", address, conn_id,
                   ccc_handle);
      return true;
    }

    UINT16_TO_STREAM(ptr, GATT_CHAR_CLIENT_CONFIG_NOTIFICATION);

    BtaGattQueue::WriteDescriptor(
            conn_id, ccc_handle, std::move(value), GATT_WRITE,
            [](tCONN_ID conn_id, tGATT_STATUS status, uint16_t handle, uint16_t /*len*/,
               const uint8_t* /*value*/, void* data) {
              if (instance) {
                instance->OnGattWriteCcc(conn_id, status, handle, data);
              }
            },
            nullptr);
    return true;
  }

  /* Find the handle for the client characteristics configuration of a given
   * characteristics.
   */
  uint16_t find_ccc_handle(const gatt::Characteristic& charac) {
    auto iter = std::find_if(charac.descriptors.begin(), charac.descriptors.end(),
                             [](const auto& desc) {
                               return desc.uuid == Uuid::From16Bit(GATT_UUID_CHAR_CLIENT_CONFIG);
                             });

    return iter == charac.descriptors.end() ? 0 : (*iter).handle;
  }

  void ClearDeviceInformationAndStartSearch(LeAudioDevice* leAudioDevice) {
    if (!leAudioDevice) {
      log::warn("leAudioDevice is null");
      return;
    }

    log::info("{}", leAudioDevice->address_);

    if (leAudioDevice->known_service_handles_ == false) {
      log::debug("Database already invalidated");
      return;
    }

    leAudioDevice->known_service_handles_ = false;
    leAudioDevice->csis_member_ = false;
    BtaGattQueue::Clean(leAudioDevice->conn_id_);
    DeregisterNotifications(leAudioDevice);

    if (leAudioDevice->GetConnectionState() == DeviceConnectState::CONNECTED) {
      leAudioDevice->SetConnectionState(DeviceConnectState::CONNECTED_BY_USER_GETTING_READY);
    }

    btif_storage_leaudio_clear_service_data(leAudioDevice->address_);

    BTA_GATTC_ServiceSearchRequest(leAudioDevice->conn_id_,
                                   bluetooth::le_audio::uuid::kPublishedAudioCapabilityServiceUuid);
  }

  void OnServiceChangeEvent(const RawAddress& address) {
    LeAudioDevice* leAudioDevice = leAudioDevices_.FindByAddress(address);
    if (!leAudioDevice) {
      log::warn("Skipping unknown leAudioDevice {} ({})", address, std::format_ptr(leAudioDevice));
      return;
    }

    if (leAudioDevice->conn_id_ != GATT_INVALID_CONN_ID) {
      ClearDeviceInformationAndStartSearch(leAudioDevice);
      return;
    }

    /* If device is not connected, just clear the handle information and this
     * will trigger service search onGattConnected */
    leAudioDevice->known_service_handles_ = false;
    btif_storage_leaudio_clear_service_data(address);
  }

  void OnMtuChanged(tCONN_ID conn_id, uint16_t mtu) {
    LeAudioDevice* leAudioDevice = leAudioDevices_.FindByConnId(conn_id);
    if (!leAudioDevice) {
      log::debug("Unknown connectect id {}", conn_id);
      return;
    }

    /**
     * BAP 1.01. 3.6.1
     * ATT and EATT transport requirements
     * The Unicast Client shall support a minimum ATT_MTU of 64 octets for one
     * Unenhanced ATT bearer, or for at least one Enhanced ATT bearer if the
     * Unicast Client supports Enhanced ATT bearers.
     *
     */
    if (mtu < 64) {
      log::error("Device {} MTU is too low ({}). Disconnecting from LE Audio",
                 leAudioDevice->address_, mtu);
      Disconnect(leAudioDevice->address_);
      return;
    }

    leAudioDevice->mtu_ = mtu;
  }

  void OnPhyUpdate(tCONN_ID conn_id, uint8_t tx_phy, uint8_t rx_phy, tGATT_STATUS status) {
    LeAudioDevice* leAudioDevice = leAudioDevices_.FindByConnId(conn_id);
    if (leAudioDevice == nullptr) {
      log::debug("Unknown conn_id {:#x}", conn_id);
      return;
    }

    log::info("{}, tx_phy: {:#x}, rx_phy: {:#x} , status: {:#x}", leAudioDevice->address_, tx_phy,
              rx_phy, status);

    if (status == 0) {
      leAudioDevice->acl_phy_update_done_ = true;
    }
  }

  void OnGattServiceDiscoveryDone(const RawAddress& address) {
    LeAudioDevice* leAudioDevice = leAudioDevices_.FindByAddress(address);
    if (!leAudioDevice || (leAudioDevice->conn_id_ == GATT_INVALID_CONN_ID)) {
      log::verbose("skipping unknown leAudioDevice, address {} ({})", address,
                   std::format_ptr(leAudioDevice));
      return;
    }

    if (!leAudioDevice->encrypted_) {
      log::debug("Wait for device to be encrypted");
      return;
    }

    if (!leAudioDevice->known_service_handles_) {
      BTA_GATTC_ServiceSearchRequest(
              leAudioDevice->conn_id_,
              bluetooth::le_audio::uuid::kPublishedAudioCapabilityServiceUuid);
    }
  }

  void disconnectInvalidDevice(LeAudioDevice* leAudioDevice, std::string error_string,
                               LeAudioHealthDeviceStatType stat) {
    log::error("{}, {}", leAudioDevice->address_, error_string);
    if (leAudioHealthStatus_) {
      leAudioHealthStatus_->AddStatisticForDevice(leAudioDevice, stat);
    }
    DisconnectDevice(leAudioDevice);
  }

  /* This method is called after connection beginning to identify and initialize
   * a le audio device. Any missing mandatory attribute will result in reverting
   * and cleaning up device.
   */
  void OnServiceSearchComplete(tCONN_ID conn_id, tGATT_STATUS status) {
    LeAudioDevice* leAudioDevice = leAudioDevices_.FindByConnId(conn_id);

    if (!leAudioDevice) {
      log::error("skipping unknown leAudioDevice, conn_id: 0x{:x}", conn_id);
      return;
    }

    log::info("test csis_member {}", leAudioDevice->csis_member_);

    if (status != GATT_SUCCESS) {
      /* close connection and report service discovery complete with error */
      log::error("Service discovery failed");

      DisconnectDevice(leAudioDevice);
      return;
    }

    if (!leAudioDevice->encrypted_) {
      log::warn("Device not yet bonded - waiting for encryption");
      return;
    }

    const std::list<gatt::Service>* services = BTA_GATTC_GetServices(conn_id);

    const gatt::Service* pac_svc = nullptr;
    const gatt::Service* ase_svc = nullptr;
    const gatt::Service* tmas_svc = nullptr;
    const gatt::Service* gmap_svc = nullptr;

    std::vector<uint16_t> csis_primary_handles;
    uint16_t cas_csis_included_handle = 0;

    for (const gatt::Service& tmp : *services) {
      if (tmp.uuid == bluetooth::le_audio::uuid::kPublishedAudioCapabilityServiceUuid) {
        log::info("Found Audio Capability service, handle: 0x{:04x}, device: {}", tmp.handle,
                  leAudioDevice->address_);
        pac_svc = &tmp;
      } else if (tmp.uuid == bluetooth::le_audio::uuid::kAudioStreamControlServiceUuid) {
        log::info("Found Audio Stream Endpoint service, handle: 0x{:04x}, device: {}", tmp.handle,
                  leAudioDevice->address_);
        ase_svc = &tmp;
      } else if (tmp.uuid == bluetooth::csis::kCsisServiceUuid) {
        log::info("Found CSIS service, handle: 0x{:04x}, is primary: {}, device: {}", tmp.handle,
                  tmp.is_primary, leAudioDevice->address_);
        if (tmp.is_primary) {
          csis_primary_handles.push_back(tmp.handle);
        }
      } else if (tmp.uuid == bluetooth::le_audio::uuid::kCapServiceUuid) {
        log::info("Found CAP service, handle: 0x{:04x}, device: {}", tmp.handle,
                  leAudioDevice->address_);

        /* Try to find context for CSIS instances */
        for (auto& included_srvc : tmp.included_services) {
          if (included_srvc.uuid == bluetooth::csis::kCsisServiceUuid) {
            log::info("CSIS included into CAS");
            if (bluetooth::csis::CsisClient::IsCsisClientRunning()) {
              cas_csis_included_handle = included_srvc.start_handle;
            }

            break;
          }
        }
      } else if (tmp.uuid == bluetooth::le_audio::uuid::kTelephonyMediaAudioServiceUuid) {
        log::info("Found Telephony and Media Audio service, handle: 0x{:04x}, device: {}",
                  tmp.handle, leAudioDevice->address_);
        tmas_svc = &tmp;
      } else if (tmp.uuid == bluetooth::le_audio::uuid::kGamingAudioServiceUuid) {
        log::info("Found Gaming Audio service, handle: 0x{:04x}, device: {}", tmp.handle,
                  leAudioDevice->address_);
        gmap_svc = &tmp;
      }
    }

    /* Check if CAS includes primary CSIS service */
    if (!csis_primary_handles.empty() && cas_csis_included_handle) {
      auto iter = std::find(csis_primary_handles.begin(), csis_primary_handles.end(),
                            cas_csis_included_handle);
      if (iter != csis_primary_handles.end()) {
        leAudioDevice->csis_member_ = true;
      }
    }

    if (!pac_svc || !ase_svc) {
      disconnectInvalidDevice(leAudioDevice, "No mandatory le audio services found (pacs or ascs)",
                              LeAudioHealthDeviceStatType::INVALID_DB);
      return;
    }

    /* Refresh PACs handles */
    leAudioDevice->ClearPACs();

    for (const gatt::Characteristic& charac : pac_svc->characteristics) {
      if (charac.uuid ==
          bluetooth::le_audio::uuid::kSinkPublishedAudioCapabilityCharacteristicUuid) {
        struct hdl_pair hdl_pair;
        hdl_pair.val_hdl = charac.value_handle;
        hdl_pair.ccc_hdl = find_ccc_handle(charac);

        if (hdl_pair.ccc_hdl == 0) {
          log::info(", Sink PACs ccc not available");
        }

        if (hdl_pair.ccc_hdl != 0 &&
            !subscribe_for_notification(conn_id, leAudioDevice->address_, hdl_pair)) {
          disconnectInvalidDevice(leAudioDevice, ", could not subscribe for snk pac char",
                                  LeAudioHealthDeviceStatType::INVALID_DB);
          return;
        }

        /* Obtain initial state of sink PACs */
        BtaGattQueue::ReadCharacteristic(conn_id, hdl_pair.val_hdl, OnGattReadRspStatic, NULL);

        leAudioDevice->snk_pacs_.push_back(std::make_tuple(
                hdl_pair, std::vector<struct bluetooth::le_audio::types::acs_ac_record>()));

        log::info("Found Sink PAC characteristic, handle: 0x{:04x}, ccc handle: 0x{:04x}, addr: {}",
                  charac.value_handle, hdl_pair.ccc_hdl, leAudioDevice->address_);
      } else if (charac.uuid ==
                 bluetooth::le_audio::uuid::kSourcePublishedAudioCapabilityCharacteristicUuid) {
        struct hdl_pair hdl_pair;
        hdl_pair.val_hdl = charac.value_handle;
        hdl_pair.ccc_hdl = find_ccc_handle(charac);

        if (hdl_pair.ccc_hdl == 0) {
          log::info(", Source PACs ccc not available");
        }

        if (hdl_pair.ccc_hdl != 0 &&
            !subscribe_for_notification(conn_id, leAudioDevice->address_, hdl_pair)) {
          disconnectInvalidDevice(leAudioDevice, ", could not subscribe for src pac char",
                                  LeAudioHealthDeviceStatType::INVALID_DB);
          return;
        }

        /* Obtain initial state of source PACs */
        BtaGattQueue::ReadCharacteristic(conn_id, hdl_pair.val_hdl, OnGattReadRspStatic, NULL);

        leAudioDevice->src_pacs_.push_back(std::make_tuple(
                hdl_pair, std::vector<struct bluetooth::le_audio::types::acs_ac_record>()));

        log::info(
                "Found Source PAC characteristic, handle: 0x{:04x}, ccc handle: 0x{:04x}, addr: {}",
                charac.value_handle, hdl_pair.ccc_hdl, leAudioDevice->address_);
      } else if (charac.uuid == bluetooth::le_audio::uuid::kSinkAudioLocationCharacteristicUuid) {
        leAudioDevice->snk_audio_locations_hdls_.val_hdl = charac.value_handle;
        leAudioDevice->snk_audio_locations_hdls_.ccc_hdl = find_ccc_handle(charac);

        if (leAudioDevice->snk_audio_locations_hdls_.ccc_hdl == 0) {
          log::info(", snk audio locations char doesn't have ccc");
        }

        if (leAudioDevice->snk_audio_locations_hdls_.ccc_hdl != 0 &&
            !subscribe_for_notification(conn_id, leAudioDevice->address_,
                                        leAudioDevice->snk_audio_locations_hdls_)) {
          disconnectInvalidDevice(leAudioDevice, ", could not subscribe for snk locations char",
                                  LeAudioHealthDeviceStatType::INVALID_DB);
          return;
        }

        /* Obtain initial state of sink audio locations */
        BtaGattQueue::ReadCharacteristic(conn_id, leAudioDevice->snk_audio_locations_hdls_.val_hdl,
                                         OnGattReadRspStatic, NULL);

        log::info(
                "Found Sink audio locations characteristic, handle: 0x{:04x}, ccc "
                "handle: 0x{:04x}, addr: {}",
                charac.value_handle, leAudioDevice->snk_audio_locations_hdls_.ccc_hdl,
                leAudioDevice->address_);
      } else if (charac.uuid == bluetooth::le_audio::uuid::kSourceAudioLocationCharacteristicUuid) {
        leAudioDevice->src_audio_locations_hdls_.val_hdl = charac.value_handle;
        leAudioDevice->src_audio_locations_hdls_.ccc_hdl = find_ccc_handle(charac);

        if (leAudioDevice->src_audio_locations_hdls_.ccc_hdl == 0) {
          log::info(", src audio locations char doesn't have ccc");
        }

        if (leAudioDevice->src_audio_locations_hdls_.ccc_hdl != 0 &&
            !subscribe_for_notification(conn_id, leAudioDevice->address_,
                                        leAudioDevice->src_audio_locations_hdls_)) {
          disconnectInvalidDevice(leAudioDevice, ", could not subscribe for src locations char",
                                  LeAudioHealthDeviceStatType::INVALID_DB);
          return;
        }

        /* Obtain initial state of source audio locations */
        BtaGattQueue::ReadCharacteristic(conn_id, leAudioDevice->src_audio_locations_hdls_.val_hdl,
                                         OnGattReadRspStatic, NULL);

        log::info(
                "Found Source audio locations characteristic, handle: 0x{:04x}, "
                "ccc handle: 0x{:04x}, addr: {}",
                charac.value_handle, leAudioDevice->src_audio_locations_hdls_.ccc_hdl,
                leAudioDevice->address_);
      } else if (charac.uuid ==
                 bluetooth::le_audio::uuid::kAudioContextAvailabilityCharacteristicUuid) {
        leAudioDevice->audio_avail_hdls_.val_hdl = charac.value_handle;
        leAudioDevice->audio_avail_hdls_.ccc_hdl = find_ccc_handle(charac);

        if (leAudioDevice->audio_avail_hdls_.ccc_hdl == 0) {
          disconnectInvalidDevice(leAudioDevice, ", audio avails char doesn't have ccc",
                                  LeAudioHealthDeviceStatType::INVALID_DB);
          return;
        }

        if (!subscribe_for_notification(conn_id, leAudioDevice->address_,
                                        leAudioDevice->audio_avail_hdls_)) {
          disconnectInvalidDevice(leAudioDevice, ", could not subscribe for audio avails char",
                                  LeAudioHealthDeviceStatType::INVALID_DB);
          return;
        }

        /* Obtain initial state */
        BtaGattQueue::ReadCharacteristic(conn_id, leAudioDevice->audio_avail_hdls_.val_hdl,
                                         OnGattReadRspStatic, NULL);

        log::info(
                "Found Audio Availability Context characteristic, handle: "
                "0x{:04x}, ccc handle: 0x{:04x}, addr: {}",
                charac.value_handle, leAudioDevice->audio_avail_hdls_.ccc_hdl,
                leAudioDevice->address_);
      } else if (charac.uuid ==
                 bluetooth::le_audio::uuid::kAudioSupportedContextCharacteristicUuid) {
        leAudioDevice->audio_supp_cont_hdls_.val_hdl = charac.value_handle;
        leAudioDevice->audio_supp_cont_hdls_.ccc_hdl = find_ccc_handle(charac);

        if (leAudioDevice->audio_supp_cont_hdls_.ccc_hdl == 0) {
          log::info(", audio supported char doesn't have ccc");
        }

        if (leAudioDevice->audio_supp_cont_hdls_.ccc_hdl != 0 &&
            !subscribe_for_notification(conn_id, leAudioDevice->address_,
                                        leAudioDevice->audio_supp_cont_hdls_)) {
          disconnectInvalidDevice(leAudioDevice,
                                  ", could not subscribe for audio supported ctx char",
                                  LeAudioHealthDeviceStatType::INVALID_DB);
          return;
        }

        /* Obtain initial state */
        BtaGattQueue::ReadCharacteristic(conn_id, leAudioDevice->audio_supp_cont_hdls_.val_hdl,
                                         OnGattReadRspStatic, NULL);

        log::info(
                "Found Audio Supported Context characteristic, handle: 0x{:04x}, "
                "ccc handle: 0x{:04x}, addr: {}",
                charac.value_handle, leAudioDevice->audio_supp_cont_hdls_.ccc_hdl,
                leAudioDevice->address_);
      }
    }

    /* Refresh ASE handles */
    leAudioDevice->ases_.clear();

    for (const gatt::Characteristic& charac : ase_svc->characteristics) {
      log::info("Found characteristic, uuid: {}", charac.uuid.ToString());
      if (charac.uuid == bluetooth::le_audio::uuid::kSinkAudioStreamEndpointUuid ||
          charac.uuid == bluetooth::le_audio::uuid::kSourceAudioStreamEndpointUuid) {
        uint16_t ccc_handle = find_ccc_handle(charac);
        if (ccc_handle == 0) {
          disconnectInvalidDevice(leAudioDevice, ", ASE char doesn't have ccc",
                                  LeAudioHealthDeviceStatType::INVALID_DB);
          return;
        }
        struct bluetooth::le_audio::types::hdl_pair hdls(charac.value_handle, ccc_handle);
        if (!subscribe_for_notification(conn_id, leAudioDevice->address_, hdls)) {
          disconnectInvalidDevice(leAudioDevice, ", could not subscribe ASE char",
                                  LeAudioHealthDeviceStatType::INVALID_DB);
          return;
        }

        int direction = charac.uuid == bluetooth::le_audio::uuid::kSinkAudioStreamEndpointUuid
                                ? bluetooth::le_audio::types::kLeAudioDirectionSink
                                : bluetooth::le_audio::types::kLeAudioDirectionSource;

        leAudioDevice->ases_.emplace_back(charac.value_handle, ccc_handle, direction);

        log::info(
                "Found ASE characteristic, handle: 0x{:04x}, ccc handle: 0x{:04x}, "
                "direction: {}, addr: {}",
                charac.value_handle, ccc_handle, direction, leAudioDevice->address_);
      } else if (charac.uuid ==
                 bluetooth::le_audio::uuid::kAudioStreamEndpointControlPointCharacteristicUuid) {
        leAudioDevice->ctp_hdls_.val_hdl = charac.value_handle;
        leAudioDevice->ctp_hdls_.ccc_hdl = find_ccc_handle(charac);

        if (leAudioDevice->ctp_hdls_.ccc_hdl == 0) {
          disconnectInvalidDevice(leAudioDevice, ", ASE ctp doesn't have ccc",
                                  LeAudioHealthDeviceStatType::INVALID_DB);
          return;
        }

        if (!subscribe_for_notification(conn_id, leAudioDevice->address_,
                                        leAudioDevice->ctp_hdls_)) {
          disconnectInvalidDevice(leAudioDevice, ", could not subscribe ASE char",
                                  LeAudioHealthDeviceStatType::INVALID_DB);
          return;
        }

        log::info(
                "Found ASE Control Point characteristic, handle: 0x{:04x}, ccc "
                "handle: 0x{:04x}, addr: {}",
                charac.value_handle, leAudioDevice->ctp_hdls_.ccc_hdl, leAudioDevice->address_);
      }
    }

    if (tmas_svc) {
      for (const gatt::Characteristic& charac : tmas_svc->characteristics) {
        if (charac.uuid ==
            bluetooth::le_audio::uuid::kTelephonyMediaAudioProfileRoleCharacteristicUuid) {
          leAudioDevice->tmap_role_hdl_ = charac.value_handle;

          /* Obtain initial state of TMAP role */
          BtaGattQueue::ReadCharacteristic(conn_id, leAudioDevice->tmap_role_hdl_,
                                           OnGattReadRspStatic, NULL);

          log::info(
                  "Found Telephony and Media Profile characteristic, handle: 0x{:04x}, device: {}",
                  leAudioDevice->tmap_role_hdl_, leAudioDevice->address_);
        }
      }
    }

    if (gmap_svc && GmapClient::IsGmapClientEnabled()) {
      leAudioDevice->gmap_client_ = std::make_unique<GmapClient>(leAudioDevice->address_);
      for (const gatt::Characteristic& charac : gmap_svc->characteristics) {
        if (charac.uuid == bluetooth::le_audio::uuid::kRoleCharacteristicUuid) {
          uint16_t handle = charac.value_handle;
          leAudioDevice->gmap_client_->setRoleHandle(handle);
          BtaGattQueue::ReadCharacteristic(conn_id, handle, OnGattReadRspStatic, NULL);
          log::info("Found Gmap Role characteristic, handle: 0x{:04x}, device: {}",
                    leAudioDevice->gmap_client_->getRoleHandle(), leAudioDevice->address_);
        }
        if (charac.uuid == bluetooth::le_audio::uuid::kUnicastGameTerminalCharacteristicUuid) {
          uint16_t handle = charac.value_handle;
          leAudioDevice->gmap_client_->setUGTFeatureHandle(handle);
          BtaGattQueue::ReadCharacteristic(conn_id, handle, OnGattReadRspStatic, NULL);
          log::info("Found Gmap UGT Feature characteristic, handle: 0x{:04x}, device: {}",
                    leAudioDevice->gmap_client_->getUGTFeatureHandle(), leAudioDevice->address_);
        }
      }
    }

    leAudioDevice->known_service_handles_ = true;
    leAudioDevice->notify_connected_after_read_ = true;
    if (leAudioHealthStatus_) {
      leAudioHealthStatus_->AddStatisticForDevice(leAudioDevice,
                                                  LeAudioHealthDeviceStatType::VALID_DB);
    }

    /* If already known group id */
    if (leAudioDevice->group_id_ != bluetooth::groups::kGroupUnknown) {
      AseInitialStateReadRequest(leAudioDevice);
      return;
    }

    /* If device does not belong to any group yet we either add it to the
     * group by our self now or wait for Csis to do it. In both cases, let's
     * check if group is already assigned.
     */
    int group_id = DeviceGroups::Get()->GetGroupId(leAudioDevice->address_,
                                                   bluetooth::le_audio::uuid::kCapServiceUuid);
    if (group_id != bluetooth::groups::kGroupUnknown) {
      instance->group_add_node(group_id, leAudioDevice->address_);
      return;
    }

    /* CSIS will trigger adding to group */
    if (leAudioDevice->csis_member_) {
      log::info("{},  waiting for CSIS to create group for device", leAudioDevice->address_);
      scheduleGuardForCsisAdd(leAudioDevice->address_);
      return;
    }

    log::info("{} Not a CSIS member. Create group by our own", leAudioDevice->address_);

    /* If there is no Csis just add device by our own */
    DeviceGroups::Get()->AddDevice(leAudioDevice->address_,
                                   bluetooth::le_audio::uuid::kCapServiceUuid);
  }

  void OnGattWriteCcc(tCONN_ID conn_id, tGATT_STATUS status, uint16_t hdl, void* /*data*/) {
    LeAudioDevice* leAudioDevice = leAudioDevices_.FindByConnId(conn_id);
    std::vector<struct ase>::iterator ase_it;

    if (!leAudioDevice) {
      log::error("unknown conn_id=0x{:x}", conn_id);
      return;
    }

    if (status == GATT_DATABASE_OUT_OF_SYNC) {
      log::info("Database out of sync for {}, conn_id: 0x{:04x}", leAudioDevice->address_, conn_id);
      ClearDeviceInformationAndStartSearch(leAudioDevice);
      return;
    }

    if (status == GATT_SUCCESS) {
      log::info("Successfully registered on ccc: 0x{:04x}, device: {}", hdl,
                leAudioDevice->address_);

      if (leAudioDevice->ctp_hdls_.ccc_hdl == hdl && leAudioDevice->known_service_handles_ &&
          !leAudioDevice->notify_connected_after_read_) {
        /* Reconnection case. Control point is the last CCC LeAudio is
         * registering for on reconnection */
        connectionReady(leAudioDevice);
      }

      return;
    }

    log::error("Failed to register for notifications: 0x{:04x}, device: {}, status: 0x{:02x}", hdl,
               leAudioDevice->address_, status);

    ase_it =
            std::find_if(leAudioDevice->ases_.begin(), leAudioDevice->ases_.end(),
                         [&hdl](const struct ase& ase) -> bool { return ase.hdls.ccc_hdl == hdl; });

    if (ase_it == leAudioDevice->ases_.end()) {
      log::error("Unknown ccc handle: 0x{:04x}, device: {}", hdl, leAudioDevice->address_);
      return;
    }

    BTA_GATTC_DeregisterForNotifications(gatt_if_, leAudioDevice->address_, ase_it->hdls.val_hdl);
  }

  void AttachToStreamingGroupIfNeeded(LeAudioDevice* leAudioDevice) {
    if (leAudioDevice->group_id_ != active_group_id_) {
      log::info("group  {} is not streaming. Nothing to do", leAudioDevice->group_id_);
      return;
    }

    if (leAudioDevice->GetConnectionState() != DeviceConnectState::CONNECTED) {
      /* Do nothing, wait until device is connected */
      log::debug("{} is not yet connected", leAudioDevice->address_);
      return;
    }

    if (leAudioDevice->HaveActiveAse()) {
      log::debug("{} is already configured, nothing to do", leAudioDevice->address_);
      return;
    }

    LeAudioDeviceGroup* group = aseGroups_.FindById(active_group_id_);

    auto group_metadata_contexts = get_bidirectional(group->GetMetadataContexts());
    auto device_available_contexts = leAudioDevice->GetAvailableContexts();
    if (!group_metadata_contexts.test_any(device_available_contexts)) {
      log::info("{} does is not have required context type", leAudioDevice->address_);
      return;
    }

    /* Restore configuration */
    auto* stream_conf = &group->stream_conf;

    if (audio_sender_state_ == AudioState::IDLE && audio_receiver_state_ == AudioState::IDLE) {
      log::debug("Device not streaming but active - nothing to do");
      return;
    }

    if (!stream_conf->conf) {
      log::info("Configuration not yet set. Nothing to do now");
      return;
    }

    log::info("Attaching {} to group: {}", leAudioDevice->address_, leAudioDevice->group_id_);

    for (auto direction : {bluetooth::le_audio::types::kLeAudioDirectionSink,
                           bluetooth::le_audio::types::kLeAudioDirectionSource}) {
      log::info("Looking for requirements: {} - {}", stream_conf->conf->name,
                (direction == 1 ? "snk" : "src"));
      const auto& pacs = (direction == bluetooth::le_audio::types::kLeAudioDirectionSink)
                                 ? leAudioDevice->snk_pacs_
                                 : leAudioDevice->src_pacs_;
      for (const auto& ent : stream_conf->conf->confs.get(direction)) {
        if (!bluetooth::le_audio::utils::GetConfigurationSupportedPac(
                    pacs, ent.codec, ent.vendor_metadata, configuration_context_type_)) {
          log::info("Configuration is not supported by device {}", leAudioDevice->address_);

          /* Reconfigure if newly connected member device cannot support
           * current codec configuration */
          initReconfiguration(group, configuration_context_type_);
          return;
        }
      }
    }

    /* Do not put the TBS CCID when not using Telecom for the VoIP calls. */
    auto ccid_contexts = group->GetMetadataContexts();
    if (IsInVoipCall() && !IsInCall()) {
      ccid_contexts.sink.unset(LeAudioContextType::CONVERSATIONAL);
      ccid_contexts.source.unset(LeAudioContextType::CONVERSATIONAL);
    }
    BidirectionalPair<std::vector<uint8_t>> ccids = {
            .sink = ContentControlIdKeeper::GetInstance()->GetAllCcids(ccid_contexts.sink),
            .source = ContentControlIdKeeper::GetInstance()->GetAllCcids(ccid_contexts.source)};

    if (!groupStateMachine_->AttachToStream(group, leAudioDevice, std::move(ccids))) {
      log::warn("Could not add device {} to the group {} streaming.", leAudioDevice->address_,
                group->group_id_);
      scheduleAttachDeviceToTheStream(leAudioDevice->address_);
    } else {
      speed_start_setup(group->group_id_, configuration_context_type_, 1);
    }
  }

  void restartAttachToTheStream(const RawAddress& addr) {
    LeAudioDevice* leAudioDevice = leAudioDevices_.FindByAddress(addr);
    if (leAudioDevice == nullptr || leAudioDevice->conn_id_ == GATT_INVALID_CONN_ID) {
      log::info("Device {} not available anymore", addr);
      return;
    }
    AttachToStreamingGroupIfNeeded(leAudioDevice);
  }

  void scheduleAttachDeviceToTheStream(const RawAddress& addr) {
    log::info("Device {} is scheduled for streaming", addr);
    do_in_main_thread_delayed(base::BindOnce(&LeAudioClientImpl::restartAttachToTheStream,
                                             weak_factory_.GetWeakPtr(), addr),
                              std::chrono::milliseconds(kDeviceAttachDelayMs));
  }

  void SendAudioGroupSelectableCodecConfigChanged(LeAudioDeviceGroup* group) {
    auto leAudioDevice = group->GetFirstDevice();
    callbacks_->OnAudioGroupSelectableCodecConf(
            group->group_id_,
            bluetooth::le_audio::utils::GetRemoteBtLeAudioCodecConfigFromPac(
                    leAudioDevice->src_pacs_),
            bluetooth::le_audio::utils::GetRemoteBtLeAudioCodecConfigFromPac(
                    leAudioDevice->snk_pacs_));
  }

  void SendAudioGroupCurrentCodecConfigChanged(LeAudioDeviceGroup* group) {
    // This shall be called when configuration changes
    log::debug("{}", group->group_id_);

    auto audio_set_conf = group->GetConfiguration(configuration_context_type_);
    if (!audio_set_conf) {
      log::warn("Stream configuration is not valid for group id {}", group->group_id_);
      return;
    }

    bluetooth::le_audio::btle_audio_codec_config_t input_config{};
    bluetooth::le_audio::utils::fillStreamParamsToBtLeAudioCodecConfig(audio_set_conf->confs.source,
                                                                       input_config);

    bluetooth::le_audio::btle_audio_codec_config_t output_config{};
    bluetooth::le_audio::utils::fillStreamParamsToBtLeAudioCodecConfig(audio_set_conf->confs.sink,
                                                                       output_config);

    callbacks_->OnAudioGroupCurrentCodecConf(group->group_id_, input_config, output_config);
  }

  void connectionReady(LeAudioDevice* leAudioDevice) {
    log::debug("{},  {}", leAudioDevice->address_,
               bluetooth::common::ToString(leAudioDevice->GetConnectionState()));

    stack::l2cap::get_interface().L2CA_LockBleConnParamsForProfileConnection(
            leAudioDevice->address_, false);

    if (leAudioDevice->GetConnectionState() ==
                DeviceConnectState::CONNECTED_BY_USER_GETTING_READY &&
        (leAudioDevice->autoconnect_flag_ == false)) {
      btif_storage_set_leaudio_autoconnect(leAudioDevice->address_, true);
      leAudioDevice->autoconnect_flag_ = true;
    }

    leAudioDevice->SetConnectionState(DeviceConnectState::CONNECTED);
    bluetooth::le_audio::MetricsCollector::Get()->OnConnectionStateChanged(
            leAudioDevice->group_id_, leAudioDevice->address_, ConnectionState::CONNECTED,
            bluetooth::le_audio::ConnectionStatus::SUCCESS);

    if (leAudioDevice->group_id_ == bluetooth::groups::kGroupUnknown) {
      log::warn("LeAudio device {} connected with no group", leAudioDevice->address_);
      callbacks_->OnConnectionState(ConnectionState::CONNECTED, leAudioDevice->address_);
      return;
    }

    LeAudioDeviceGroup* group = aseGroups_.FindById(leAudioDevice->group_id_);
    if (group) {
      UpdateLocationsAndContextsAvailability(group, true);
    }

    /* Notify connected after contexts are notified */
    callbacks_->OnConnectionState(ConnectionState::CONNECTED, leAudioDevice->address_);

    AttachToStreamingGroupIfNeeded(leAudioDevice);

    if (reconnection_mode_ == BTM_BLE_BKG_CONNECT_TARGETED_ANNOUNCEMENTS) {
      /* Add other devices to allow list if there are any not yet connected
       * from the group
       */
      group->AddToAllowListNotConnectedGroupMembers(gatt_if_);
    }
  }

  bool IsAseAcceptingAudioData(struct ase* ase) {
    if (ase == nullptr) {
      return false;
    }
    if (ase->state != AseState::BTA_LE_AUDIO_ASE_STATE_STREAMING) {
      return false;
    }
    if (ase->data_path_state != DataPathState::CONFIGURED) {
      return false;
    }

    return true;
  }

  enum ContentType {
    CONTENT_TYPE_UNINITIALIZED = 0x0000,
    CONTENT_TYPE_UNSPECIFIED = 0x0001,
    CONTENT_TYPE_CONVERSATIONAL = 0x0002,
    CONTENT_TYPE_MEDIA = 0x0004,
    CONTENT_TYPE_GAME = 0x0008,
    CONTENT_TYPE_INSTRUCTIONAL = 0x0010,
    CONTENT_TYPE_VOICEASSISTANTS = 0x0020,
    CONTENT_TYPE_LIVE = 0x0040,
    CONTENT_TYPE_SOUNDEFFECTS = 0x0080,
    CONTENT_TYPE_NOTIFICATIONS = 0x0100,
    CONTENT_TYPE_RINGTONE = 0x0200,
    CONTENT_TYPE_ALERTS = 0x0400,
    CONTENT_TYPE_EMERGENCYALARM = 0x0800,
    CONTENT_TYPE_RFU = 0x1000,
  };

  uint16_t LeAudioContextToIntContent(LeAudioContextType context_type) {
    switch (context_type) {
      case LeAudioContextType::MEDIA:
        return CONTENT_TYPE_MEDIA;
      case LeAudioContextType::GAME:
        return CONTENT_TYPE_GAME;
      case LeAudioContextType::CONVERSATIONAL:
        return CONTENT_TYPE_CONVERSATIONAL;
      case LeAudioContextType::LIVE:
        return CONTENT_TYPE_LIVE;
      case LeAudioContextType::RINGTONE:
        return CONTENT_TYPE_RINGTONE;
      case LeAudioContextType::VOICEASSISTANTS:
        return CONTENT_TYPE_VOICEASSISTANTS;
      case LeAudioContextType::INSTRUCTIONAL:
        return CONTENT_TYPE_INSTRUCTIONAL;
      case LeAudioContextType::SOUNDEFFECTS:
        return CONTENT_TYPE_SOUNDEFFECTS;
      case LeAudioContextType::NOTIFICATIONS:
        return CONTENT_TYPE_NOTIFICATIONS;
      case LeAudioContextType::ALERTS:
        return CONTENT_TYPE_ALERTS;
      case LeAudioContextType::EMERGENCYALARM:
        return CONTENT_TYPE_EMERGENCYALARM;
      default:
        return CONTENT_TYPE_UNSPECIFIED;
        break;
    }
    return 0;
  }

  // mix stero signal into mono
  std::vector<uint8_t> mono_blend(const std::vector<uint8_t>& buf, int bytes_per_sample,
                                  size_t frames) {
    std::vector<uint8_t> mono_out;
    mono_out.resize(frames * bytes_per_sample);

    if (bytes_per_sample == 2) {
      int16_t* out = (int16_t*)mono_out.data();
      const int16_t* in = (int16_t*)(buf.data());
      for (size_t i = 0; i < frames; ++i) {
        int accum = 0;
        accum += *in++;
        accum += *in++;
        accum /= 2;  // round to 0
        *out++ = accum;
      }
    } else if (bytes_per_sample == 4) {
      int32_t* out = (int32_t*)mono_out.data();
      const int32_t* in = (int32_t*)(buf.data());
      for (size_t i = 0; i < frames; ++i) {
        int accum = 0;
        accum += *in++;
        accum += *in++;
        accum /= 2;  // round to 0
        *out++ = accum;
      }
    } else {
      log::error("Don't know how to mono blend that {}!", bytes_per_sample);
    }
    return mono_out;
  }

  void PrepareAndSendToTwoCises(
          const std::vector<uint8_t>& data,
          const struct bluetooth::le_audio::stream_parameters& stream_params) {
    uint16_t left_cis_handle = 0;
    uint16_t right_cis_handle = 0;

    uint16_t number_of_required_samples_per_channel = sw_enc_left->GetNumOfSamplesPerChannel();
    uint8_t bytes_per_sample = sw_enc_left->GetNumOfBytesPerSample();
    if (data.size() <
        bytes_per_sample * 2 /* channels */ * number_of_required_samples_per_channel) {
      log::error("Missing samples. Data size: {} expected: {}", data.size(),
                 bytes_per_sample * 2 * number_of_required_samples_per_channel);
      return;
    }

    for (auto [cis_handle, audio_location] : stream_params.stream_locations) {
      if (audio_location & bluetooth::le_audio::codec_spec_conf::kLeAudioLocationAnyLeft) {
        left_cis_handle = cis_handle;
      }
      if (audio_location & bluetooth::le_audio::codec_spec_conf::kLeAudioLocationAnyRight) {
        right_cis_handle = cis_handle;
      }
    }

    if (stream_params.codec_frames_blocks_per_sdu != 1) {
      log::error("Codec Frame Blocks of {} is not supported by the software encoding",
                 +stream_params.codec_frames_blocks_per_sdu);
    }

    uint16_t byte_count = stream_params.octets_per_codec_frame;
    bool mix_to_mono = (left_cis_handle == 0) || (right_cis_handle == 0);
    if (mix_to_mono) {
      std::vector<uint8_t> mono =
              mono_blend(data, bytes_per_sample, number_of_required_samples_per_channel);
      if (left_cis_handle) {
        sw_enc_left->Encode(mono.data(), 1, byte_count);
      }

      if (right_cis_handle) {
        sw_enc_left->Encode(mono.data(), 1, byte_count);
      }
    } else {
      sw_enc_left->Encode(data.data(), 2, byte_count);
      sw_enc_right->Encode(data.data() + bytes_per_sample, 2, byte_count);
    }

    log::debug("left_cis_handle: {} right_cis_handle: {}", left_cis_handle, right_cis_handle);
    /* Send data to the controller */
    if (left_cis_handle) {
      IsoManager::GetInstance()->SendIsoData(
              left_cis_handle, (const uint8_t*)sw_enc_left->GetDecodedSamples().data(),
              sw_enc_left->GetDecodedSamples().size() * 2);
    }

    if (right_cis_handle) {
      IsoManager::GetInstance()->SendIsoData(
              right_cis_handle, (const uint8_t*)sw_enc_right->GetDecodedSamples().data(),
              sw_enc_right->GetDecodedSamples().size() * 2);
    }
  }

  void PrepareAndSendToSingleCis(
          const std::vector<uint8_t>& data,
          const struct bluetooth::le_audio::stream_parameters& stream_params) {
    uint16_t num_channels = stream_params.num_of_channels;
    uint16_t cis_handle = stream_params.stream_locations.front().first;

    uint16_t number_of_required_samples_per_channel = sw_enc_left->GetNumOfSamplesPerChannel();
    uint8_t bytes_per_sample = sw_enc_left->GetNumOfBytesPerSample();
    if ((int)data.size() <
        (bytes_per_sample * num_channels * number_of_required_samples_per_channel)) {
      log::error("Missing samples");
      return;
    }

    if (stream_params.codec_frames_blocks_per_sdu != 1) {
      log::error("Codec Frame Blocks of {} is not supported by the software encoding",
                 +stream_params.codec_frames_blocks_per_sdu);
    }

    uint16_t byte_count = stream_params.octets_per_codec_frame;
    bool mix_to_mono = (num_channels == 1);
    if (mix_to_mono) {
      /* Since we always get two channels from framework, lets make it mono here
       */
      std::vector<uint8_t> mono =
              mono_blend(data, bytes_per_sample, number_of_required_samples_per_channel);
      sw_enc_left->Encode(mono.data(), 1, byte_count);
    } else {
      sw_enc_left->Encode((const uint8_t*)data.data(), 2, byte_count);
      // Output to the left channel buffer with `byte_count` offset
      sw_enc_right->Encode((const uint8_t*)data.data() + 2, 2, byte_count,
                           &sw_enc_left->GetDecodedSamples(), byte_count);
    }

    IsoManager::GetInstance()->SendIsoData(cis_handle,
                                           (const uint8_t*)sw_enc_left->GetDecodedSamples().data(),
                                           sw_enc_left->GetDecodedSamples().size() * 2);
  }

  const struct bluetooth::le_audio::stream_configuration* GetStreamSinkConfiguration(
          LeAudioDeviceGroup* group) {
    const struct bluetooth::le_audio::stream_configuration* stream_conf = &group->stream_conf;
    log::info("group_id: {}", group->group_id_);
    if (stream_conf->stream_params.sink.stream_locations.size() == 0) {
      return nullptr;
    }

    log::info("configuration: {}", stream_conf->conf->name);
    return stream_conf;
  }

  void OnAudioDataReady(const std::vector<uint8_t>& data) {
    if ((active_group_id_ == bluetooth::groups::kGroupUnknown) ||
        (audio_sender_state_ != AudioState::STARTED)) {
      return;
    }

    LeAudioDeviceGroup* group = aseGroups_.FindById(active_group_id_);
    if (!group) {
      log::error("There is no streaming group available");
      return;
    }

    auto stream_conf = group->stream_conf;
    if ((stream_conf.stream_params.sink.num_of_devices > 2) ||
        (stream_conf.stream_params.sink.num_of_devices == 0) ||
        stream_conf.stream_params.sink.stream_locations.empty()) {
      log::error("Stream configufation is not valid.");
      return;
    }

    if ((stream_conf.stream_params.sink.num_of_devices == 2) ||
        (stream_conf.stream_params.sink.stream_locations.size() == 2)) {
      /* Streaming to two devices or one device with 2 CISes */
      PrepareAndSendToTwoCises(data, stream_conf.stream_params.sink);
    } else {
      /* Streaming to one device and 1 CIS */
      PrepareAndSendToSingleCis(data, stream_conf.stream_params.sink);
    }
  }

  void CleanCachedMicrophoneData() {
    cached_channel_timestamp_ = 0;
    cached_channel_ = nullptr;
  }

  /* Handles audio data packets coming from the controller */
  void HandleIncomingCisData(uint8_t* data, uint16_t size, uint16_t cis_conn_hdl,
                             uint32_t timestamp) {
    /* Get only one channel for MONO microphone */
    /* Gather data for channel */
    if ((active_group_id_ == bluetooth::groups::kGroupUnknown) ||
        (audio_receiver_state_ != AudioState::STARTED)) {
      return;
    }

    LeAudioDeviceGroup* group = aseGroups_.FindById(active_group_id_);
    if (!group) {
      log::error("There is no streaming group available");
      return;
    }

    uint16_t left_cis_handle = 0;
    uint16_t right_cis_handle = 0;
    for (auto [cis_handle, audio_location] :
         group->stream_conf.stream_params.source.stream_locations) {
      if (audio_location & bluetooth::le_audio::codec_spec_conf::kLeAudioLocationAnyLeft) {
        left_cis_handle = cis_handle;
      }
      if (audio_location & bluetooth::le_audio::codec_spec_conf::kLeAudioLocationAnyRight) {
        right_cis_handle = cis_handle;
      }
    }

    auto decoder = sw_dec_left.get();
    if (cis_conn_hdl == left_cis_handle) {
      decoder = sw_dec_left.get();
    } else if (cis_conn_hdl == right_cis_handle) {
      decoder = sw_dec_right.get();
    } else {
      log::error("Received data for unknown handle: {:04x}", cis_conn_hdl);
      return;
    }

    if (!left_cis_handle || !right_cis_handle) {
      /* mono or just one device connected */
      decoder->Decode(data, size);
      SendAudioDataToAF(&decoder->GetDecodedSamples());
      return;
    }
    /* both devices are connected */

    if (cached_channel_ == nullptr || cached_channel_->GetDecodedSamples().empty()) {
      /* First packet received, cache it. We need both channel data to send it
       * to AF. */
      decoder->Decode(data, size);
      cached_channel_timestamp_ = timestamp;
      cached_channel_ = decoder;
      return;
    }

    /* We received either data for the other audio channel, or another
     * packet for same channel */
    if (cached_channel_ != decoder) {
      /* It's data for the 2nd channel */
      if (timestamp == cached_channel_timestamp_) {
        /* Ready to mix data and send out to AF */
        decoder->Decode(data, size);
        SendAudioDataToAF(&sw_dec_left->GetDecodedSamples(), &sw_dec_right->GetDecodedSamples());

        CleanCachedMicrophoneData();
        return;
      }

      /* 2nd Channel is in the future compared to the cached data.
       Send the cached data to AF, and keep the new channel data in cache.
       This should happen only during stream setup */
      SendAudioDataToAF(&decoder->GetDecodedSamples());

      decoder->Decode(data, size);
      cached_channel_timestamp_ = timestamp;
      cached_channel_ = decoder;
      return;
    }

    /* Data for same channel received. 2nd channel is down/not sending
     * data */

    /* Send the cached data out */
    SendAudioDataToAF(&decoder->GetDecodedSamples());

    /* Cache the data in case 2nd channel connects */
    decoder->Decode(data, size);
    cached_channel_timestamp_ = timestamp;
    cached_channel_ = decoder;
  }

  void SendAudioDataToAF(std::vector<int16_t>* left, std::vector<int16_t>* right = nullptr) {
    uint16_t to_write = 0;
    uint16_t written = 0;

    bool af_is_stereo = (audio_framework_sink_config.num_channels == 2);
    bool bt_got_stereo = (left != nullptr) & (right != nullptr);

    if (!af_is_stereo) {
      if (!bt_got_stereo) {
        std::vector<int16_t>* mono = left ? left : right;
        /* mono audio over bluetooth, audio framework expects mono */
        to_write = sizeof(int16_t) * mono->size();
        written = le_audio_sink_hal_client_->SendData((uint8_t*)mono->data(), to_write);
      } else {
        /* stereo audio over bluetooth, audio framework expects mono */
        for (size_t i = 0; i < left->size(); i++) {
          (*left)[i] = ((*left)[i] + (*right)[i]) / 2;
        }
        to_write = sizeof(int16_t) * left->size();
        written = le_audio_sink_hal_client_->SendData((uint8_t*)left->data(), to_write);
      }
    } else {
      /* mono audio over bluetooth, audio framework expects stereo
       * Here we handle stream without checking bt_got_stereo flag.
       */
      const size_t mono_size = left ? left->size() : right->size();
      std::vector<uint16_t> mixed(mono_size * 2);

      for (size_t i = 0; i < mono_size; i++) {
        mixed[2 * i] = left ? (*left)[i] : (*right)[i];
        mixed[2 * i + 1] = right ? (*right)[i] : (*left)[i];
      }
      to_write = sizeof(int16_t) * mixed.size();
      written = le_audio_sink_hal_client_->SendData((uint8_t*)mixed.data(), to_write);
    }

    /* TODO: What to do if not all data sinked ? */
    if (written != to_write) {
      log::error("not all data sinked");
    }
  }

  void ConfirmLocalAudioSourceStreamingRequest(bool force) {
    le_audio_source_hal_client_->ConfirmStreamingRequest(force);

    LeAudioLogHistory::Get()->AddLogHistory(
            kLogBtCallAf, active_group_id_, RawAddress::kEmpty, kLogAfResumeConfirm + "LocalSource",
            "s_state: " + ToString(audio_sender_state_) + "-> STARTED");

    audio_sender_state_ = AudioState::STARTED;
  }

  void ConfirmLocalAudioSinkStreamingRequest(bool force) {
    le_audio_sink_hal_client_->ConfirmStreamingRequest(force);

    LeAudioLogHistory::Get()->AddLogHistory(
            kLogBtCallAf, active_group_id_, RawAddress::kEmpty, kLogAfResumeConfirm + "LocalSink",
            "r_state: " + ToString(audio_receiver_state_) + "-> STARTED");

    audio_receiver_state_ = AudioState::STARTED;
  }

  void StartSendingAudio(int group_id) {
    log::info("");

    LeAudioDeviceGroup* group = aseGroups_.FindById(group_id);
    LeAudioDevice* device = group->GetFirstActiveDevice();
    log::assert_that(device, "Shouldn't be called without an active device.");

    /* Assume 2 ases max just for now. */
    auto* stream_conf = GetStreamSinkConfiguration(group);
    if (stream_conf == nullptr) {
      log::error("could not get sink configuration");
      groupStateMachine_->StopStream(group);
      return;
    }

    log::debug("Sink stream config (#{}):\n",
               static_cast<int>(stream_conf->stream_params.sink.stream_locations.size()));
    for (auto stream : stream_conf->stream_params.sink.stream_locations) {
      log::debug("Cis handle: 0x{:02x}, allocation 0x{:04x}\n", stream.first, stream.second);
    }
    log::debug("Source stream config (#{}):\n",
               static_cast<int>(stream_conf->stream_params.source.stream_locations.size()));
    for (auto stream : stream_conf->stream_params.source.stream_locations) {
      log::debug("Cis handle: 0x{:02x}, allocation 0x{:04x}\n", stream.first, stream.second);
    }

    uint16_t remote_delay_ms =
            group->GetRemoteDelay(bluetooth::le_audio::types::kLeAudioDirectionSink);
    if (CodecManager::GetInstance()->GetCodecLocation() ==
        bluetooth::le_audio::types::CodecLocation::HOST) {
      if (sw_enc_left || sw_enc_right) {
        log::warn("The encoder instance should have been already released.");
      }
      sw_enc_left = bluetooth::le_audio::CodecInterface::CreateInstance(stream_conf->codec_id);
      auto codec_status =
              sw_enc_left->InitEncoder(audio_framework_source_config, current_encoder_config_);
      if (codec_status != bluetooth::le_audio::CodecInterface::Status::STATUS_OK) {
        log::error("Left channel codec setup failed with err: {}", codec_status);
        groupStateMachine_->StopStream(group);
        return;
      }

      sw_enc_right = bluetooth::le_audio::CodecInterface::CreateInstance(stream_conf->codec_id);
      codec_status =
              sw_enc_right->InitEncoder(audio_framework_source_config, current_encoder_config_);
      if (codec_status != bluetooth::le_audio::CodecInterface::Status::STATUS_OK) {
        log::error("Right channel codec setup failed with err: {}", codec_status);
        groupStateMachine_->StopStream(group);
        return;
      }
    }

    le_audio_source_hal_client_->UpdateRemoteDelay(remote_delay_ms);
    ConfirmLocalAudioSourceStreamingRequest(false);

    if (!LeAudioHalVerifier::SupportsStreamActiveApi()) {
      /* We update the target audio allocation before streamStarted so that the
       * CodecManager would know how to configure the encoder. */
      BidirectionalPair<uint16_t> delays_pair = {
              .sink = group->GetRemoteDelay(bluetooth::le_audio::types::kLeAudioDirectionSink),
              .source = group->GetRemoteDelay(bluetooth::le_audio::types::kLeAudioDirectionSource)};
      CodecManager::GetInstance()->UpdateActiveAudioConfig(
              group->stream_conf.stream_params, delays_pair, group->stream_conf.codec_id,
              std::bind(&LeAudioClientImpl::UpdateAudioConfigToHal, weak_factory_.GetWeakPtr(),
                        std::placeholders::_1, std::placeholders::_2));
    }

    if ((configuration_context_type_ == LeAudioContextType::MEDIA) ||
        (configuration_context_type_ == LeAudioContextType::GAME)) {
      // Send vendor specific command for codec mode
      uint8_t update_value =
          (configuration_context_type_ == LeAudioContextType::MEDIA) ? 0x01 : 0x02;

      log::warn("Send VSC Cmd for Encoder Limits for group {}, mode value {}",
              group_id, update_value);
      uint8_t param_arr[7];
      uint8_t *p = param_arr;

      UINT8_TO_STREAM(p, 0x24); //sub-opcode
      UINT8_TO_STREAM(p, group_id);
      UINT8_TO_STREAM(p, group->cig.cises[0].id);
      UINT8_TO_STREAM(p, 1); //numlimits

      UINT8_TO_STREAM(p, 0x3);
      UINT8_TO_STREAM(p, 0x1);
      UINT8_TO_STREAM(p, update_value);

      bluetooth::legacy::hci::GetInterface().SendVendorSpecificCmd(
          HCI_VS_QBCE_OCF, 7, param_arr, NULL);
    }

    if (device->GetFirstActiveAse()->is_vsmetadata_available) {
      for (struct bluetooth::le_audio::types::cis& cis : group->cig.cises) {
        UpdateEncoderParams(group_id, cis.id,
            device->GetFirstActiveAse()->vs_metadata);
        device->GetFirstActiveAse()->is_vsmetadata_available = false;
      }
    }
  }

  const struct bluetooth::le_audio::stream_configuration* GetStreamSourceConfiguration(
          LeAudioDeviceGroup* group) {
    const struct bluetooth::le_audio::stream_configuration* stream_conf = &group->stream_conf;
    if (stream_conf->stream_params.source.stream_locations.size() == 0) {
      return nullptr;
    }
    log::info("configuration: {}", stream_conf->conf->name);
    return stream_conf;
  }

  void StartReceivingAudio(int group_id) {
    log::info("");

    LeAudioDeviceGroup* group = aseGroups_.FindById(group_id);

    auto* stream_conf = GetStreamSourceConfiguration(group);
    if (!stream_conf) {
      log::warn(
              "Could not get source configuration for group {} probably microphone not configured",
              active_group_id_);
      groupStateMachine_->StopStream(group);
      return;
    }

    uint16_t remote_delay_ms =
            group->GetRemoteDelay(bluetooth::le_audio::types::kLeAudioDirectionSource);

    CleanCachedMicrophoneData();

    if (CodecManager::GetInstance()->GetCodecLocation() ==
        bluetooth::le_audio::types::CodecLocation::HOST) {
      if (sw_dec_left.get() || sw_dec_right.get()) {
        log::warn("The decoder instance should have been already released.");
      }
      sw_dec_left = bluetooth::le_audio::CodecInterface::CreateInstance(stream_conf->codec_id);
      auto codec_status =
              sw_dec_left->InitDecoder(current_decoder_config_, audio_framework_sink_config);
      if (codec_status != bluetooth::le_audio::CodecInterface::Status::STATUS_OK) {
        log::error("Left channel codec setup failed with err: {}", codec_status);
        groupStateMachine_->StopStream(group);
        return;
      }

      sw_dec_right = bluetooth::le_audio::CodecInterface::CreateInstance(stream_conf->codec_id);
      codec_status =
              sw_dec_right->InitDecoder(current_decoder_config_, audio_framework_sink_config);
      if (codec_status != bluetooth::le_audio::CodecInterface::Status::STATUS_OK) {
        log::error("Right channel codec setup failed with err: {}", codec_status);
        groupStateMachine_->StopStream(group);
        return;
      }
    }
    le_audio_sink_hal_client_->UpdateRemoteDelay(remote_delay_ms);
    ConfirmLocalAudioSinkStreamingRequest(false);

    if (!LeAudioHalVerifier::SupportsStreamActiveApi()) {
      /* We update the target audio allocation before streamStarted so that the
       * CodecManager would know how to configure the encoder. */
      BidirectionalPair<uint16_t> delays_pair = {
              .sink = group->GetRemoteDelay(bluetooth::le_audio::types::kLeAudioDirectionSink),
              .source = group->GetRemoteDelay(bluetooth::le_audio::types::kLeAudioDirectionSource)};
      CodecManager::GetInstance()->UpdateActiveAudioConfig(
              group->stream_conf.stream_params, delays_pair, group->stream_conf.codec_id,
              std::bind(&LeAudioClientImpl::UpdateAudioConfigToHal, weak_factory_.GetWeakPtr(),
                        std::placeholders::_1, std::placeholders::_2));
    }
  }

  void SuspendAudio(void) {
    CancelStreamingRequest();

    if (sw_enc_left) {
      sw_enc_left.reset();
    }
    if (sw_enc_right) {
      sw_enc_right.reset();
    }
    if (sw_dec_left) {
      sw_dec_left.reset();
    }
    if (sw_dec_right) {
      sw_dec_right.reset();
    }
    CleanCachedMicrophoneData();
  }

  void StopAudio(void) {
    SuspendAudio();
    stack::l2cap::get_interface().L2CA_SetEcosystemBaseInterval(0 /* clear recommendation */);
  }

  void printCurrentStreamConfiguration(std::stringstream& stream) {
    auto config_printer = [&stream](LeAudioCodecConfiguration& conf) {
      stream << "\tsample rate: " << +conf.sample_rate << ", chan: " << +conf.num_channels
             << ", bits: " << +conf.bits_per_sample
             << ", data_interval_us: " << +conf.data_interval_us << "\n";
    };

    stream << "\n";
    stream << "  Speaker codec config (audio framework):\n";
    stream << "\taudio sender state: " << audio_sender_state_ << "\n";
    config_printer(audio_framework_source_config);

    stream << "  Microphone codec config (audio framework):\n";
    stream << "\taudio receiver state: " << audio_receiver_state_ << "\n";
    config_printer(audio_framework_sink_config);

    stream << "  Speaker codec config (SW encoder):\n";
    config_printer(current_encoder_config_);

    stream << "  Microphone codec config (SW decoder):\n";
    config_printer(current_decoder_config_);
  }

  void Dump(int fd) {
    std::stringstream stream;

    stream << "  APP ID: " << +gatt_if_ << "\n";
    stream << "  TBS state: " << (in_call_ ? " In call" : "No calls") << "\n";
    stream << "  Active group: " << +active_group_id_ << "\n";
    stream << "  Reconnection mode: "
           << (reconnection_mode_ == BTM_BLE_BKG_CONNECT_ALLOW_LIST ? "Allow List"
                                                                    : "Targeted Announcements")
           << "\n";
    stream << "  Configuration: " << bluetooth::common::ToString(configuration_context_type_)
           << " (" << loghex(static_cast<uint16_t>(configuration_context_type_)) << ")\n";
    stream << "  Local source metadata context type mask: "
           << local_metadata_context_types_.source.to_string() << "\n";
    stream << "  Local sink metadata context type mask: "
           << local_metadata_context_types_.sink.to_string() << "\n";
    stream << "  Sink listening mode: " << (sink_monitor_mode_ ? "true" : "false") << "\n";
    if (sink_monitor_notified_status_) {
      stream << "  Local sink notified state: "
             << static_cast<int>(sink_monitor_notified_status_.value()) << "\n";
    }
    stream << "  Source monitor mode: " << (source_monitor_mode_ ? "true" : "false") << "\n";
    if (source_monitor_notified_status_) {
      dprintf(fd, "  Local source notified state: %d\n",
              static_cast<int>(source_monitor_notified_status_.value()));
    }

    auto codec_loc = CodecManager::GetInstance()->GetCodecLocation();
    if (codec_loc == bluetooth::le_audio::types::CodecLocation::HOST) {
      stream << "  Codec location: HOST\n";
    } else if (codec_loc == bluetooth::le_audio::types::CodecLocation::CONTROLLER) {
      stream << "  Codec location: CONTROLLER\n";
    } else if (codec_loc == bluetooth::le_audio::types::CodecLocation::ADSP) {
      stream << "  Codec location: ADSP"
             << (CodecManager::GetInstance()->IsUsingCodecExtensibility() ? " (codec extensibility)"
                                                                          : "")
             << "\n";
    } else {
      dprintf(fd, "  Codec location: UNKNOWN\n");
    }

    stream << "  Stream creation speed: ";
    for (auto t : stream_speed_history_) {
      t.Dump(stream);
      stream << ",";
    }
    stream << "\n";
    printCurrentStreamConfiguration(stream);
    stream << "\n";
    aseGroups_.Dump(stream, active_group_id_);
    stream << "\n ";
    stream << "  Not grouped devices:\n";
    leAudioDevices_.Dump(stream, bluetooth::groups::kGroupUnknown);

    dprintf(fd, "%s", stream.str().c_str());

    if (leAudioHealthStatus_) {
      leAudioHealthStatus_->DebugDump(fd);
    }
  }

  void Cleanup() {
    StopVbcCloseTimeout();
    StopSuspendTimeout();

    if (active_group_id_ != bluetooth::groups::kGroupUnknown) {
      /* Bluetooth turned off while streaming */
      StopAudio();
      SetUnicastMonitorMode(bluetooth::le_audio::types::kLeAudioDirectionSink, false);
      ClientAudioInterfaceRelease();
    } else {
      /* There may be not stopped Sink HAL client due to set Listening mode */
      if (sink_monitor_mode_) {
        SetUnicastMonitorMode(bluetooth::le_audio::types::kLeAudioDirectionSink, false);
      }
    }
    groupStateMachine_->Cleanup();
    aseGroups_.Cleanup();
    lastNotifiedGroupStreamStatusMap_.clear();
    leAudioDevices_.Cleanup(gatt_if_);
    if (gatt_if_) {
      BTA_GATTC_AppDeregister(gatt_if_);
    }

    if (leAudioHealthStatus_) {
      leAudioHealthStatus_->Cleanup();
    }
  }

  AudioReconfigurationResult UpdateConfigAndCheckIfReconfigurationIsNeeded(
          LeAudioDeviceGroup* group, LeAudioContextType context_type) {

    log::debug("Checking whether to reconfigure from {} to {}",
               ToString(configuration_context_type_), ToString(context_type));

    auto audio_set_conf = group->GetConfiguration(context_type);
    if (!audio_set_conf) {
      return AudioReconfigurationResult::RECONFIGURATION_NOT_POSSIBLE;
    }

    if (group->IsSeamlessSupported()) {
      return AudioReconfigurationResult::RECONFIGURATION_NOT_NEEDED;
    }

    if (group->IsGroupConfiguredTo(*audio_set_conf) && !DsaReconfigureNeeded(group, context_type)) {
      // Assign the new configuration context as it reprents the current
      // use case even when it eventually ends up being the exact same
      // codec and qos configuration.
      if (configuration_context_type_ != context_type) {
        configuration_context_type_ = context_type;
        group->SetConfigurationContextType(context_type);
      }
      return AudioReconfigurationResult::RECONFIGURATION_NOT_NEEDED;
    }

    log::info("Session reconfiguration needed group: {} for context type: {}", group->group_id_,
              ToHexString(context_type));

    configuration_context_type_ = context_type;

    uint16_t context_update_ = LeAudioContextToIntContent(configuration_context_type_);
    log::info("OnMetadataUpdate for context type: {}", ToHexString(context_type));
    callbacks_->OnMetadataUpdate(context_update_);

    // Note: The local sink config is based on remote device's source config
    //       and vice versa.
    current_decoder_config_ = group->GetAudioSessionCodecConfigForDirection(
            context_type, bluetooth::le_audio::types::kLeAudioDirectionSource);
    current_encoder_config_ = group->GetAudioSessionCodecConfigForDirection(
            context_type, bluetooth::le_audio::types::kLeAudioDirectionSink);
    return AudioReconfigurationResult::RECONFIGURATION_NEEDED;
  }

  bool isLeXtransportAvailable(LeAudioDeviceGroup* group) {
     LeAudioDevice* leAudioDevice = group->GetFirstDevice();
     if (!leAudioDevice) return false;
     do {
       auto address = leAudioDevice->address_;
       auto it = std::find(lexAvailableTransportDevices_.begin(),
           lexAvailableTransportDevices_.end(), address);
       if (it != lexAvailableTransportDevices_.end()) {
           log::info("LeX transport available to stream.");
           return true;
       }
     } while ((leAudioDevice = group->GetNextDevice(leAudioDevice)));
     log::info("No transport is available.");
     return false;
  }

  /* Returns true if stream is started */
  bool OnAudioResume(LeAudioDeviceGroup* group, int local_direction) {
    auto remote_direction = (local_direction == bluetooth::le_audio::types::kLeAudioDirectionSink
                                     ? bluetooth::le_audio::types::kLeAudioDirectionSource
                                     : bluetooth::le_audio::types::kLeAudioDirectionSink);

    log::debug("configuration_context_type_= {}.", ToString(configuration_context_type_));
    log::debug(" is_local_sink_metadata_available_= {}.",
                               is_local_sink_metadata_available_);
    log::debug("remote_direction= {}",
               (remote_direction == bluetooth::le_audio::types::kLeAudioDirectionSource ? "Source"
                                                                                        : "Sink"));
    auto remote_contexts = DirectionalRealignMetadataAudioContexts(group, remote_direction);

    if (configuration_context_type_ == LeAudioContextType::LIVE &&
        remote_direction == bluetooth::le_audio::types::kLeAudioDirectionSink) {
      const auto is_sink_config_supported_curr_context = group->HasCodecConfigurationForDirection(
              configuration_context_type_, remote_direction);
      log::debug("is_sink_config_supported_curr_context= {}.",
                 ToString(is_sink_config_supported_curr_context));
      if (is_sink_config_supported_curr_context) {
        remote_contexts = DirectionalRealignMetadataAudioContexts(group, local_direction);
      }
    } else if (( is_local_sink_metadata_available_ == false) &&
               (configuration_context_type_ == LeAudioContextType::GAME) &&
               (remote_direction == bluetooth::le_audio::types::kLeAudioDirectionSource)) {
      log::debug("Ensuring to saty in VBC path.");
      remote_contexts = DirectionalRealignMetadataAudioContexts(group, local_direction);
    }
    ApplyRemoteMetadataAudioContextPolicy(group, remote_contexts, remote_direction);

    if (!remote_contexts.sink.any() && !remote_contexts.source.any()) {
      log::warn("Requested context type not available on the remote side");

      if (com::android::bluetooth::flags::leaudio_no_context_validate_streaming_request() &&
          source_monitor_mode_) {
        notifyAudioLocalSource(UnicastMonitorModeStatus::STREAMING_REQUESTED_NO_CONTEXT_VALIDATE);

        return false;
      }

      if (leAudioHealthStatus_) {
        leAudioHealthStatus_->AddStatisticForGroup(
                group, LeAudioHealthGroupStatType::STREAM_CONTEXT_NOT_AVAILABLE);
      }
      return false;
    }

    if (group->GetFirstDevice()->isLeXDevice() && !isLeXtransportAvailable(group)) {
      return false;
    }

    return GroupStream(active_group_id_, configuration_context_type_, remote_contexts);
  }

  void OnAudioSuspend() {
    if (active_group_id_ == bluetooth::groups::kGroupUnknown) {
      log::warn(", there is no longer active group");
      return;
    }

    if (stack_config_get_interface()->get_pts_le_audio_disable_ases_before_stopping()) {
      log::info("Stream disable_timer_ started");
      if (alarm_is_scheduled(disable_timer_)) {
        alarm_cancel(disable_timer_);
      }

      alarm_set_on_mloop(
              disable_timer_, kAudioDisableTimeoutMs,
              [](void* data) {
                if (instance) {
                  auto const group_id = PTR_TO_INT(data);
                  log::debug("No resume request received. Suspend the group ID: {}", group_id);
                  instance->GroupSuspend(group_id);
                }
              },
              INT_TO_PTR(active_group_id_));
    }

    StartSuspendTimeout();
  }

  void OnLocalAudioSourceSuspend() {
    log::info("active group_id: {}, IN: audio_receiver_state_: {}, audio_sender_state_: {}",
              active_group_id_, ToString(audio_receiver_state_), ToString(audio_sender_state_));
    LeAudioLogHistory::Get()->AddLogHistory(kLogAfCallBt, active_group_id_, RawAddress::kEmpty,
                                            kLogAfSuspend + "LocalSource",
                                            "r_state: " + ToString(audio_receiver_state_) +
                                                    ", s_state: " + ToString(audio_sender_state_));

    /* Note: This callback is from audio hal driver.
     * Bluetooth peer is a Sink for Audio Framework.
     * e.g. Peer is a speaker
     */
    switch (audio_sender_state_) {
      case AudioState::READY_TO_START:
      case AudioState::STARTED:
        log::debug(": call_audio_route_: {}", call_audio_route_);

        if (le_audio_source_hal_client_ &&
            IsInCall() && (call_audio_route_ == CALL_AUDIO_ROUTE_OVER_BLUETOOTH)) {
          log::info("CS call already ongoing, fake ack success");
          le_audio_source_hal_client_->ConfirmSuspendRequest();
          defer_source_suspend_ = true;
          return;
        }
        audio_sender_state_ = AudioState::READY_TO_RELEASE;
        break;
      case AudioState::RELEASING:
        // ensures ASEs moved to codecconfigured state and ack to MM.
        defer_source_suspend_ack_until_stop_ = true;
        return;
      case AudioState::IDLE:
        if (audio_receiver_state_ == AudioState::READY_TO_RELEASE) {
          defer_source_suspend_ack_until_stop_ = true;
          OnAudioSuspend();
        } else {
          if (le_audio_source_hal_client_) {
            log::info("calling source ConfirmSuspendRequest in audio_sender_state_ idle");
            le_audio_source_hal_client_->ConfirmSuspendRequest();
          }
        }
        return;
      case AudioState::READY_TO_RELEASE:
        break;
    }

    /* Last suspends group - triggers group stop */
    if ((audio_receiver_state_ == AudioState::IDLE) ||
        (audio_receiver_state_ == AudioState::READY_TO_RELEASE)) {
      defer_source_suspend_ack_until_stop_ = true;
      OnAudioSuspend();
      bluetooth::le_audio::MetricsCollector::Get()->OnStreamEnded(active_group_id_);
    } else {
      // In VBC and Call streaming cases, send immediate ack
      // for the first initiate suspsend.
      if (le_audio_source_hal_client_) {
        log::info("calling source ConfirmSuspendRequest");
        le_audio_source_hal_client_->ConfirmSuspendRequest();
      }
    }

    log::info("OUT: audio_receiver_state_: {},  audio_sender_state_: {}",
              ToString(audio_receiver_state_), ToString(audio_sender_state_));

    LeAudioLogHistory::Get()->AddLogHistory(kLogBtCallAf, active_group_id_, RawAddress::kEmpty,
                                            kLogAfSuspendConfirm + "LocalSource",
                                            "r_state: " + ToString(audio_receiver_state_) +
                                                    "s_state: " + ToString(audio_sender_state_));
  }

  void OnLocalAudioSourceResume() {
    log::info("active group_id: {}, IN: audio_receiver_state_: {}, audio_sender_state_: {}",
              active_group_id_, ToString(audio_receiver_state_), ToString(audio_sender_state_));
    LeAudioLogHistory::Get()->AddLogHistory(kLogAfCallBt, active_group_id_, RawAddress::kEmpty,
                                            kLogAfResume + "LocalSource",
                                            "r_state: " + ToString(audio_receiver_state_) +
                                                    ", s_state: " + ToString(audio_sender_state_));

    /* Note: This callback is from audio hal driver.
     * Bluetooth peer is a Sink for Audio Framework.
     * e.g. Peer is a speaker
     */
    auto group = aseGroups_.FindById(active_group_id_);
    if (!group) {
      log::error("Invalid group: {}", static_cast<int>(active_group_id_));
      return;
    }

    group->ClearReconfigStartPendingDirs(bluetooth::le_audio::types::kLeAudioDirectionSink);

    log::debug("configuration_context_type_= {}.", ToString(configuration_context_type_));
    /* Check if the device resume is allowed */
    if (!group->HasCodecConfigurationForDirection(
                configuration_context_type_, bluetooth::le_audio::types::kLeAudioDirectionSink)) {
      log::error("invalid resume request for context type: {}",
                 ToHexString(configuration_context_type_));
      CancelLocalAudioSourceStreamingRequest();
      return;
    }

    /* Group should not be resumed if:
     * - configured context type is not allowed
     * - updated metadata contains only not allowed context types
     */
    if (!group->GetAllowedContextMask(bluetooth::le_audio::types::kLeAudioDirectionSink)
                 .test_all(local_metadata_context_types_.source) ||
        !group->GetAllowedContextMask(bluetooth::le_audio::types::kLeAudioDirectionSink)
                 .test(configuration_context_type_)) {
      log::warn(
              "Block source resume request context types: {}, allowed context mask: {}, "
              "configured: {}",
              ToString(local_metadata_context_types_.source),
              ToString(group->GetAllowedContextMask(
                      bluetooth::le_audio::types::kLeAudioDirectionSink)),
              ToString(configuration_context_type_));
      CancelLocalAudioSourceStreamingRequest();
      return;
    }

    // Without updatemetadata bt stack getting start from MM
    /*
     * In Bcacst -> Unicast switch, When either MT/MO call comes
     * configuration_context_type_ bydefault set to Unspecified and
     * remote_contexts set to conversational. This mimatch happens when config
     * selected on configuration_context_type_(for Media) and
     * enable op metadata(covsersational)
     */

    if ((IsInCall() || IsInVoipCall()) &&
        configuration_context_type_ != LeAudioContextType::CONVERSATIONAL) {
      ReconfigureOrUpdateRemote(group, bluetooth::le_audio::types::kLeAudioDirectionSink);
    }

    log::debug(
            "active_group_id: {}\n audio_receiver_state: {}\n audio_sender_state: "
            "{}\n configuration_context_type_: {}\n",
            active_group_id_, audio_receiver_state_, audio_sender_state_,
            ToHexString(configuration_context_type_));

    switch (audio_sender_state_) {
      case AudioState::STARTED:
        /* Looks like previous Confirm did not get to the Audio Framework*/
        ConfirmLocalAudioSourceStreamingRequest(false);
        break;
      case AudioState::IDLE:
        switch (audio_receiver_state_) {
          case AudioState::IDLE:
            /* Stream is not started. Try to do it.*/
            if (OnAudioResume(group, bluetooth::le_audio::types::kLeAudioDirectionSource)) {
              audio_sender_state_ = AudioState::READY_TO_START;
              if (IsReconfigurationTimeoutRunning(active_group_id_)) {
                StopReconfigurationTimeout(active_group_id_,
                                           bluetooth::le_audio::types::kLeAudioDirectionSource);
              }
            } else {
              CancelLocalAudioSourceStreamingRequest();
            }
            break;
          case AudioState::READY_TO_START:
            audio_sender_state_ = AudioState::READY_TO_START;
            if (!IsDirectionAvailableForCurrentConfiguration(
                        group, bluetooth::le_audio::types::kLeAudioDirectionSink)) {
              log::warn(
                      "sink is not configured. \n audio_receiver_state: {} "
                      "\naudio_sender_state: {} \n isPendingConfiguration: {} \n "
                      "Reconfiguring to {}",
                      ToString(audio_receiver_state_), ToString(audio_sender_state_),
                      group->IsPendingConfiguration(), ToString(configuration_context_type_));
              group->PrintDebugState();
              SetConfigurationAndStopStreamWhenNeeded(group, configuration_context_type_);
            }
            break;
          case AudioState::STARTED:
            audio_sender_state_ = AudioState::READY_TO_START;
            /* If signalling part is completed trigger start sending audio
             * here, otherwise it'll be called on group streaming state callback
             */
            if (group->GetState() == AseState::BTA_LE_AUDIO_ASE_STATE_STREAMING) {
              if (IsDirectionAvailableForCurrentConfiguration(
                          group, bluetooth::le_audio::types::kLeAudioDirectionSink)) {
                StartSendingAudio(active_group_id_);
              } else {
                log::warn(
                        "sink is not configured. \n audio_receiver_state: {} "
                        "\naudio_sender_state: {} \n isPendingConfiguration: {} \n "
                        "Reconfiguring to {}",
                        ToString(audio_receiver_state_), ToString(audio_sender_state_),
                        group->IsPendingConfiguration(), ToString(configuration_context_type_));
                group->PrintDebugState();
                SetConfigurationAndStopStreamWhenNeeded(group, configuration_context_type_);
              }
            } else {
              log::error(
                      "called in wrong state. \n audio_receiver_state: {} "
                      "\naudio_sender_state: {} \n isPendingConfiguration: {} \n "
                      "Reconfiguring to {}",
                      ToString(audio_receiver_state_), ToString(audio_sender_state_),
                      group->IsPendingConfiguration(), ToString(configuration_context_type_));
              group->PrintDebugState();
              CancelStreamingRequest();
            }
            break;
          case AudioState::RELEASING:
            /* Group is reconfiguring, reassing state and wait for
             * the stream to be configured
             */
            audio_sender_state_ = audio_receiver_state_;
            break;
          case AudioState::READY_TO_RELEASE:
            /* If the other direction is streaming we can start sending audio */
            if (group->GetState() == AseState::BTA_LE_AUDIO_ASE_STATE_STREAMING) {
              if (IsDirectionAvailableForCurrentConfiguration(
                          group, bluetooth::le_audio::types::kLeAudioDirectionSink)) {
                StopSuspendTimeout();
                StartSendingAudio(active_group_id_);
              } else {
                log::warn(
                        "sink is not configured. \n audio_receiver_state: {} "
                        "\naudio_sender_state: {} \n isPendingConfiguration: {} \n "
                        "Reconfiguring to {}",
                        ToString(audio_receiver_state_), ToString(audio_sender_state_),
                        group->IsPendingConfiguration(), ToString(configuration_context_type_));
                group->PrintDebugState();
                SetConfigurationAndStopStreamWhenNeeded(group, configuration_context_type_);
              }
            } else {
              log::error(
                      "called in wrong state. \n audio_receiver_state: {} "
                      "\naudio_sender_state: {} \n isPendingConfiguration: {} \n "
                      "Reconfiguring to {}",
                      ToString(audio_receiver_state_), ToString(audio_sender_state_),
                      group->IsPendingConfiguration(), ToString(configuration_context_type_));
              group->PrintDebugState();
              CancelStreamingRequest();
            }
            break;
        }
        break;
      case AudioState::READY_TO_START:
        log::error(
                "called in wrong state, ignoring double start request. \n "
                "audio_receiver_state: {} \naudio_sender_state: {} \n "
                "isPendingConfiguration: {} \n Reconfiguring to {}",
                ToString(audio_receiver_state_), ToString(audio_sender_state_),
                group->IsPendingConfiguration(), ToString(configuration_context_type_));
        group->PrintDebugState();
        break;
      case AudioState::READY_TO_RELEASE:
        switch (audio_receiver_state_) {
          case AudioState::STARTED:
          case AudioState::READY_TO_START:
          case AudioState::IDLE:
          case AudioState::READY_TO_RELEASE:
            /* Stream is up just restore it */
            StopSuspendTimeout();
            ConfirmLocalAudioSourceStreamingRequest(false);
            bluetooth::le_audio::MetricsCollector::Get()->OnStreamStarted(
                    active_group_id_, configuration_context_type_);
            break;
          case AudioState::RELEASING:
            /* Keep waiting. After release is done, Audio Hal will be notified
             */
            break;
        }
        break;
      case AudioState::RELEASING:
        /* Keep waiting. After release is done, Audio Hal will be notified */
        break;
    }
  }

  void OnLocalAudioSinkSuspend() {
    log::info("active group_id: {}, IN: audio_receiver_state_: {}, audio_sender_state_: {}",
              active_group_id_, ToString(audio_receiver_state_), ToString(audio_sender_state_));
    LeAudioLogHistory::Get()->AddLogHistory(kLogAfCallBt, active_group_id_, RawAddress::kEmpty,
                                            kLogAfSuspend + "LocalSink",
                                            "r_state: " + ToString(audio_receiver_state_) +
                                                    ", s_state: " + ToString(audio_sender_state_));

    if (IsInVoipCall()) {
      SetInVoipCall(false);
    }

    /* If the local sink direction is used, we want to monitor
     * if back channel is actually needed.
     */
    StartVbcCloseTimeout();

    /* Note: This callback is from audio hal driver.
     * Bluetooth peer is a Source for Audio Framework.
     * e.g. Peer is microphone.
     */
    switch (audio_receiver_state_) {
      case AudioState::READY_TO_START:
      case AudioState::STARTED:
        log::debug(": call_audio_route_: {}", call_audio_route_);

        if (le_audio_sink_hal_client_ &&
            IsInCall() && (call_audio_route_ == CALL_AUDIO_ROUTE_OVER_BLUETOOTH)) {
          log::info("CS call already ongoing, fake ack success");
          le_audio_sink_hal_client_->ConfirmSuspendRequest();
          defer_sink_suspend_ = true;
          return;
        }
        audio_receiver_state_ = AudioState::READY_TO_RELEASE;
        break;
      case AudioState::RELEASING:
        // ensures ASEs moved to codecconfigured state and ack to MM.
        defer_sink_suspend_ack_until_stop_ = true;
        return;
      case AudioState::IDLE:
        if (audio_sender_state_ == AudioState::READY_TO_RELEASE) {
          defer_sink_suspend_ack_until_stop_ = true;
          OnAudioSuspend();
        } else {
          log::info("calling sink ConfirmSuspendRequest in audio_receiver_state_ IDLE");
          le_audio_sink_hal_client_->ConfirmSuspendRequest();
        }
        return;
      case AudioState::READY_TO_RELEASE:
        break;
    }

    /* Last suspends group - triggers group stop */
    if ((audio_sender_state_ == AudioState::IDLE) ||
        (audio_sender_state_ == AudioState::READY_TO_RELEASE)) {
      defer_sink_suspend_ack_until_stop_ = true;
      OnAudioSuspend();
    } else {
      // In VBC and Call streaming cases, send immediate ack
      // for the first initiate suspsend.
      if (le_audio_sink_hal_client_) {
        log::info("calling sink ConfirmSuspendRequest");
        le_audio_sink_hal_client_->ConfirmSuspendRequest();
      }
    }

    log::info("OUT: audio_receiver_state_: {},  audio_sender_state_: {}",
              ToString(audio_receiver_state_), ToString(audio_sender_state_));

    LeAudioLogHistory::Get()->AddLogHistory(kLogBtCallAf, active_group_id_, RawAddress::kEmpty,
                                            kLogAfSuspendConfirm + "LocalSink",
                                            "r_state: " + ToString(audio_receiver_state_) +
                                                    "s_state: " + ToString(audio_sender_state_));
  }

  inline bool IsDirectionAvailableForCurrentConfiguration(const LeAudioDeviceGroup* group,
                                                          uint8_t remote_direction) const {
    auto current_config =
            group->IsUsingPreferredAudioSetConfiguration(configuration_context_type_)
                    ? group->GetCachedPreferredConfiguration(configuration_context_type_)
                    : group->GetCachedConfiguration(configuration_context_type_);
    log::debug("configuration_context_type_ = {}, group_id: {}, remote_direction: {}",
               ToString(configuration_context_type_), group->group_id_,
               remote_direction == bluetooth::le_audio::types::kLeAudioDirectionSink ? "Sink"
                                                                                     : "Source");
    if (current_config) {
      log::debug("name = {}, size {}", current_config->name,
                 current_config->confs.get(remote_direction).size());
      return current_config->confs.get(remote_direction).size() != 0;
    }
    log::debug("no cached configuration");
    return false;
  }

  void notifyAudioLocalSink(UnicastMonitorModeStatus status) {
    if (sink_monitor_notified_status_ != status) {
      log::info("Stream monitoring status changed to: {}", static_cast<int>(status));
      sink_monitor_notified_status_ = status;
      callbacks_->OnUnicastMonitorModeStatus(bluetooth::le_audio::types::kLeAudioDirectionSink,
                                             status);
    }
  }

  void notifyAudioLocalSource(UnicastMonitorModeStatus status) {
    if (source_monitor_notified_status_ != status) {
      log::info("Source stream monitoring status changed to: {}", static_cast<int>(status));
      source_monitor_notified_status_ = status;
      callbacks_->OnUnicastMonitorModeStatus(bluetooth::le_audio::types::kLeAudioDirectionSource,
                                             status);
    }
  }

  void OnLocalAudioSinkResume() {
    log::info("active group_id: {} IN: audio_receiver_state_: {}, audio_sender_state_: {}",
              active_group_id_, ToString(audio_receiver_state_), ToString(audio_sender_state_));
    LeAudioLogHistory::Get()->AddLogHistory(kLogAfCallBt, active_group_id_, RawAddress::kEmpty,
                                            kLogAfResume + "LocalSink",
                                            "r_state: " + ToString(audio_receiver_state_) +
                                                    ", s_state: " + ToString(audio_sender_state_));

    if (!com::android::bluetooth::flags::leaudio_use_audio_recording_listener()) {
      if (sink_monitor_mode_ && active_group_id_ == bluetooth::groups::kGroupUnknown) {
        if (sink_monitor_notified_status_ != UnicastMonitorModeStatus::STREAMING_REQUESTED) {
          notifyAudioLocalSink(UnicastMonitorModeStatus::STREAMING_REQUESTED);
        }
        CancelLocalAudioSinkStreamingRequest();
        return;
      }
    }

    /* Note: This callback is from audio hal driver.
     * Bluetooth peer is a Source for Audio Framework.
     * e.g. Peer is microphone.
     */
    auto group = aseGroups_.FindById(active_group_id_);
    if (!group) {
       is_local_sink_metadata_available_ = false;
      log::error("Invalid group: {}", static_cast<int>(active_group_id_));
      return;
    }

    group->ClearReconfigStartPendingDirs(bluetooth::le_audio::types::kLeAudioDirectionSource);

    log::debug("configuration_context_type_= {}.", ToString(configuration_context_type_));
    log::debug(" is_local_sink_metadata_available_= {}.",
                               is_local_sink_metadata_available_);
    if (audio_receiver_state_ == AudioState::IDLE) {
      //Below condition is not to allow reconfig to LIVE when
      //configuration_context_type_ is GAME as there is no UpdateMetadata
      //update on decoding session. This ensures to be stay in VBC path.
      if (( is_local_sink_metadata_available_ == false) &&
          (audio_sender_state_ == AudioState::IDLE) &&
          (configuration_context_type_ == LeAudioContextType::GAME)) {
        ReconfigureOrUpdateRemote(group, bluetooth::le_audio::types::kLeAudioDirectionSink);
      } else {
        ReconfigureOrUpdateRemote(group, bluetooth::le_audio::types::kLeAudioDirectionSource);
      }
      /* We need new configuration_context_type_ to be selected before we go any
       * further.
       */
      log::info("new_configuration_context = {}", ToString(configuration_context_type_));
    }

    /* Check if the device resume is allowed */
    if (!group->HasCodecConfigurationForDirection(
                configuration_context_type_, bluetooth::le_audio::types::kLeAudioDirectionSource)) {
      log::error("invalid resume request for context type: {}",
                 ToHexString(configuration_context_type_));
      CancelLocalAudioSinkStreamingRequest();
      return;
    }

    /* Group should not be resumed if:
     * - configured context type is not allowed
     * - updated metadata contains only not allowed context types
     */
    if (!group->GetAllowedContextMask(bluetooth::le_audio::types::kLeAudioDirectionSource)
                 .test_all(local_metadata_context_types_.sink) ||
        !group->GetAllowedContextMask(bluetooth::le_audio::types::kLeAudioDirectionSource)
                 .test(configuration_context_type_)) {
      log::warn(
              "Block sink resume request context types: {} vs allowed context mask: {}, "
              "configured: {}",
              ToString(local_metadata_context_types_.sink),
              ToString(group->GetAllowedContextMask(
                      bluetooth::le_audio::types::kLeAudioDirectionSource)),
              ToString(configuration_context_type_));
      CancelLocalAudioSourceStreamingRequest();
      return;
    }

    log::debug(
            "active_group_id: {}\n audio_receiver_state: {}\n audio_sender_state: "
            "{}\n configuration_context_type_: {}\n group {}\n",
            active_group_id_, audio_receiver_state_, audio_sender_state_,
            ToHexString(configuration_context_type_), group ? " exist " : " does not exist ");

    log::debug("After reconfig, updated configuration_context_type_= {}.",
               ToString(configuration_context_type_));

    switch (audio_receiver_state_) {
      case AudioState::STARTED:
        ConfirmLocalAudioSinkStreamingRequest(false);
        break;
      case AudioState::IDLE:
        switch (audio_sender_state_) {
          case AudioState::IDLE:
            if (OnAudioResume(group, bluetooth::le_audio::types::kLeAudioDirectionSink)) {
              audio_receiver_state_ = AudioState::READY_TO_START;
              if (IsReconfigurationTimeoutRunning(active_group_id_)) {
                StopReconfigurationTimeout(active_group_id_,
                                           bluetooth::le_audio::types::kLeAudioDirectionSink);
              }
            } else {
              CancelLocalAudioSinkStreamingRequest();
            }
            break;
          case AudioState::READY_TO_START:
            audio_receiver_state_ = AudioState::READY_TO_START;
            if (!IsDirectionAvailableForCurrentConfiguration(
                        group, bluetooth::le_audio::types::kLeAudioDirectionSource)) {
              log::warn(
                      "source is not configured. \n audio_receiver_state: {} "
                      "\naudio_sender_state: {} \n isPendingConfiguration: {} \n "
                      "Reconfiguring to {}",
                      ToString(audio_receiver_state_), ToString(audio_sender_state_),
                      group->IsPendingConfiguration(), ToString(configuration_context_type_));
              group->PrintDebugState();
              SetConfigurationAndStopStreamWhenNeeded(group, configuration_context_type_);
            }
            break;
          case AudioState::STARTED:
            audio_receiver_state_ = AudioState::READY_TO_START;
            /* If signalling part is completed trigger start receiving audio
             * here, otherwise it'll be called on group streaming state callback
             */
            if (group->GetState() == AseState::BTA_LE_AUDIO_ASE_STATE_STREAMING) {
              if (IsDirectionAvailableForCurrentConfiguration(
                          group, bluetooth::le_audio::types::kLeAudioDirectionSource)) {
                StartReceivingAudio(active_group_id_);
              } else {
                log::warn(
                        "source is not configured. \n audio_receiver_state: {} "
                        "\naudio_sender_state: {} \n isPendingConfiguration: {} \n "
                        "Reconfiguring to {}",
                        ToString(audio_receiver_state_), ToString(audio_sender_state_),
                        group->IsPendingConfiguration(), ToString(configuration_context_type_));
                group->PrintDebugState();
                SetConfigurationAndStopStreamWhenNeeded(group, configuration_context_type_);
              }
            } else {
              log::error(
                      "called in wrong state. \n audio_receiver_state: {} "
                      "\naudio_sender_state: {} \n isPendingConfiguration: {} \n "
                      "Reconfiguring to {}",
                      ToString(audio_receiver_state_), ToString(audio_sender_state_),
                      group->IsPendingConfiguration(), ToString(configuration_context_type_));
              group->PrintDebugState();
              CancelStreamingRequest();
            }
            break;
          case AudioState::RELEASING:
            /* Group is reconfiguring, reassing state and wait for
             * the stream to be configured
             */
            audio_receiver_state_ = audio_sender_state_;
            break;
          case AudioState::READY_TO_RELEASE:
            /* If the other direction is streaming we can start receiving audio
             */
            if (group->GetState() == AseState::BTA_LE_AUDIO_ASE_STATE_STREAMING) {
              if (IsDirectionAvailableForCurrentConfiguration(
                          group, bluetooth::le_audio::types::kLeAudioDirectionSource)) {
                StopSuspendTimeout();
                StartReceivingAudio(active_group_id_);
              } else {
                log::warn(
                        "source is not configured. \n audio_receiver_state: {} "
                        "\naudio_sender_state: {} \n isPendingConfiguration: {} \n "
                        "Reconfiguring to {}",
                        ToString(audio_receiver_state_), ToString(audio_sender_state_),
                        group->IsPendingConfiguration(), ToString(configuration_context_type_));
                group->PrintDebugState();
                SetConfigurationAndStopStreamWhenNeeded(group, configuration_context_type_);
              }
            } else {
              log::error(
                      "called in wrong state. \n audio_receiver_state: {} "
                      "\naudio_sender_state: {} \n isPendingConfiguration: {} \n "
                      "Reconfiguring to {}",
                      ToString(audio_receiver_state_), ToString(audio_sender_state_),
                      group->IsPendingConfiguration(), ToString(configuration_context_type_));
              group->PrintDebugState();
              CancelStreamingRequest();
            }
            break;
        }
        break;
      case AudioState::READY_TO_START:
        log::error(
                "Double resume request, just ignore it.. \n audio_receiver_state: "
                "{} \naudio_sender_state: {} \n isPendingConfiguration: {} \n Reconfiguring to {}",
                ToString(audio_receiver_state_), ToString(audio_sender_state_),
                group->IsPendingConfiguration(), ToString(configuration_context_type_));
        group->PrintDebugState();
        break;
      case AudioState::READY_TO_RELEASE:
        switch (audio_sender_state_) {
          case AudioState::STARTED:
          case AudioState::IDLE:
          case AudioState::READY_TO_START:
          case AudioState::READY_TO_RELEASE:
            /* Stream is up just restore it */
            StopSuspendTimeout();
            ConfirmLocalAudioSinkStreamingRequest(false);
            break;
          case AudioState::RELEASING:
            /* Wait until releasing is completed */
            break;
        }

        break;
      case AudioState::RELEASING:
        /* Wait until releasing is completed */
        break;
    }
     is_local_sink_metadata_available_ = false;
  }

  /* Chooses a single context type to use as a key for selecting a single
   * audio set configuration. Contexts used for the metadata can be different
   * than this, but it's reasonable to select a configuration context from
   * the metadata context types.
   */
  LeAudioContextType ChooseConfigurationContextType(AudioContexts available_remote_contexts) {
    log::debug("Got contexts={} in config_context={}",
               bluetooth::common::ToString(available_remote_contexts),
               bluetooth::common::ToString(configuration_context_type_));

    if (IsInCall()) {
      log::debug("In Call preference used.");
      return LeAudioContextType::CONVERSATIONAL;
    }

    /* Mini policy - always prioritize sink+source configurations so that we are
     * sure that for a mixed content we enable all the needed directions.
     */
    if (available_remote_contexts.any()) {
      LeAudioContextType context_priority_list[] = {
              /* Highest priority first */
              LeAudioContextType::CONVERSATIONAL,
              LeAudioContextType::RINGTONE,
              LeAudioContextType::LIVE,
              LeAudioContextType::VOICEASSISTANTS,
              LeAudioContextType::GAME,
              LeAudioContextType::MEDIA,
              LeAudioContextType::EMERGENCYALARM,
              LeAudioContextType::ALERTS,
              LeAudioContextType::INSTRUCTIONAL,
              LeAudioContextType::NOTIFICATIONS,
              LeAudioContextType::SOUNDEFFECTS,
      };
      for (auto ct : context_priority_list) {
        if (available_remote_contexts.test(ct)) {
          log::debug("Selecting configuration context_type: {}", ToString(ct));
          return ct;
        }
      }
    }

    /* Use BAP mandated UNSPECIFIED only if we don't have any other valid
     * configuration
     */
    auto fallback_config = LeAudioContextType::UNSPECIFIED;
    if (configuration_context_type_ != LeAudioContextType::UNINITIALIZED) {
      fallback_config = configuration_context_type_;
    }

    log::debug("Selecting configuration context type: {}", ToString(fallback_config));
    return fallback_config;
  }

  bool SetConfigurationAndStopStreamWhenNeeded(LeAudioDeviceGroup* group,
                                               LeAudioContextType new_context_type) {
    auto previous_context_type = configuration_context_type_;

    auto reconfig_result = UpdateConfigAndCheckIfReconfigurationIsNeeded(group, new_context_type);
    /* Even though the reconfiguration may not be needed, this has
     * to be set here as it might be the initial configuration.
     */

    configuration_context_type_ = new_context_type;

    log::info("group_id {}, previous_context {} context type {} ({}), {}", group->group_id_,
              ToString(previous_context_type), ToString(new_context_type),
              ToHexString(new_context_type), ToString(reconfig_result));
    if (reconfig_result == AudioReconfigurationResult::RECONFIGURATION_NOT_NEEDED) {
      return false;
    }

    if (reconfig_result == AudioReconfigurationResult::RECONFIGURATION_NOT_POSSIBLE) {
      return false;
    }

    if (group->GetState() != AseState::BTA_LE_AUDIO_ASE_STATE_STREAMING) {
      log::debug("Group is not streaming");
      return false;
    }

    StopSuspendTimeout();
    /* If group suspend is scheduled, cancel as we are stopping it anyway */

    /* Need to reconfigure stream. At this point pre_configuration_context_type shall be set */

    initReconfiguration(group, previous_context_type);
    SendAudioGroupCurrentCodecConfigChanged(group);
    return true;
  }

  bool StopStreamIfUpdatedContextIsNoLongerSupporteded(uint8_t direction, LeAudioDeviceGroup* group,
                                                       AudioContexts local_contexts) {
    AudioContexts allowed_contexts = group->GetAllowedContextMask(direction);

    /* Stream should be suspended if:
     * - updated metadata is only not allowed
     * - there is no metadata (cleared) but configuration is for not allowed context
     */
    if (group->IsStreaming() && !allowed_contexts.test_any(local_contexts) &&
        !(allowed_contexts.test(configuration_context_type_) && local_contexts.none())) {
      /* SuspendForReconfiguration and ReconfigurationComplete is a workaround method to let Audio
       * Framework know that session is suspended. Strem resume would be handled from
       * suspended session context with stopped group.
       */
      SuspendedForReconfiguration();
      ReconfigurationComplete(direction);
      GroupStop(active_group_id_);

      return true;
    }

    return false;
  }

  void OnLocalAudioSourceMetadataUpdate(
          const std::vector<struct playback_track_metadata_v7>& source_metadata, DsaMode dsa_mode) {
    /* Set the remote sink metadata context from the playback tracks metadata */
    local_metadata_context_types_.source = GetAudioContextsFromSourceMetadata(source_metadata);

    log::debug("local_metadata_context_types_.source= {}",
               ToString(local_metadata_context_types_.source));
    log::debug("local_metadata_context_types_.sink= {}",
               ToString(local_metadata_context_types_.sink));
    log::debug("defer_notify_inactive_until_stop_: {}", defer_notify_inactive_until_stop_);

    local_metadata_context_types_.sink =
            ChooseMetadataContextType(local_metadata_context_types_.sink);
    local_metadata_context_types_.source =
            ChooseMetadataContextType(local_metadata_context_types_.source);

    if (active_group_id_ == bluetooth::groups::kGroupUnknown) {
      log::warn(", cannot start streaming if no active group set");
      return;
    } else if (defer_notify_inactive_until_stop_) {
      log::warn(", cannot start streaming as active group is de-activating");
      return;
    }

    auto group = aseGroups_.FindById(active_group_id_);
    if (!group) {
      log::error("Invalid group: {}", static_cast<int>(active_group_id_));
      return;
    }

    log::info(
            "group_id {} state={}, target_state={}, audio_receiver_state_: {}, "
            "audio_sender_state_: {}, dsa_mode: {}",
            group->group_id_, ToString(group->GetState()), ToString(group->GetTargetState()),
            ToString(audio_receiver_state_), ToString(audio_sender_state_),
            static_cast<int>(dsa_mode));

    if (IsReconfigurationTimeoutRunning(group->group_id_)) {
      log::info("Skip it as group is reconfiguring");
      return;
    }

    /* Stop the VBC close timeout timer, since we will reconfigure anyway if the
     * VBC was suspended.
     */
    StopVbcCloseTimeout();

    group->dsa_.mode = dsa_mode;

    /* allow reconfigure only if the new source context is bi-directional
       (or) not in suspended for reconfiguration (or) receiver state is idle
       to avoid the additional reconfigurations.
    */
    if ((local_metadata_context_types_.source.test(LeAudioContextType::MEDIA) &&
         configuration_context_type_ == LeAudioContextType::LIVE) &&
        (group->IsPendingConfiguration() || group->IsSuspendedForReconfiguration() ||
         group->IsReconfigStartPendingDir(bluetooth::le_audio::types::kLeAudioDirectionSink))) {
      log::warn(" Skip ReconfigureOrUpdateRemote as reconfig start pending for Source.");
    } else {
      ReconfigureOrUpdateRemote(group, bluetooth::le_audio::types::kLeAudioDirectionSink);
    }
  }

  /* Applies some predefined policy on the audio context metadata, including
   * special handling of UNSPECIFIED context, which also involves checking
   * context support and availability.
   */
  void ApplyRemoteMetadataAudioContextPolicy(LeAudioDeviceGroup* group,
                                             BidirectionalPair<AudioContexts>& contexts_pair,
                                             int remote_dir) {
    // We expect at least some context when this direction gets enabled
    if (contexts_pair.get(remote_dir).none()) {
      log::warn("invalid/unknown {} context metadata, using 'UNSPECIFIED' instead",
                (remote_dir == bluetooth::le_audio::types::kLeAudioDirectionSink) ? "sink"
                                                                                  : "source");
      contexts_pair.get(remote_dir) = AudioContexts(LeAudioContextType::UNSPECIFIED);
    }

    std::tuple<int, int, AudioState*> remote_directions[] = {
            {bluetooth::le_audio::types::kLeAudioDirectionSink,
             bluetooth::le_audio::types::kLeAudioDirectionSource, &audio_sender_state_},
            {bluetooth::le_audio::types::kLeAudioDirectionSource,
             bluetooth::le_audio::types::kLeAudioDirectionSink, &audio_receiver_state_},
    };

    /* Align with the context availability */
    for (auto entry : remote_directions) {
      int dir, other_dir;
      AudioState* local_hal_state;
      std::tie(dir, other_dir, local_hal_state) = entry;

      /* When a certain context became unavailable while it was already in
       * an active stream, it means that it is unavailable to other clients
       * but we can keep using it.
       */
      auto group_available_contexts = group->GetAvailableContexts(dir);
      if ((*local_hal_state == AudioState::STARTED) ||
          (*local_hal_state == AudioState::READY_TO_START)) {
        group_available_contexts |= group->GetMetadataContexts().get(dir);
      }

      log::debug("Checking contexts: {}, against the available contexts: {}",
                 ToString(contexts_pair.get(dir)), ToString(group_available_contexts));
      auto unavail_contexts = contexts_pair.get(dir) & ~group_available_contexts;
      if (unavail_contexts.none()) {
        continue;
      }

      // Use only available contexts
      contexts_pair.get(dir) &= group_available_contexts;

      // Check we we should add UNSPECIFIED as well in case not available context is also not
      // supported
      auto unavail_but_supported = (unavail_contexts & group->GetSupportedContexts(dir));
      if (unavail_but_supported.none() &&
          group_available_contexts.test(LeAudioContextType::UNSPECIFIED)) {
        contexts_pair.get(dir).set(LeAudioContextType::UNSPECIFIED);

        log::debug("Replaced the unsupported contexts: {} with UNSPECIFIED -> {}",
                   ToString(unavail_contexts), ToString(contexts_pair.get(dir)));
      } else {
        log::debug("Some contexts are supported but currently unavailable: {}!",
                   ToString(unavail_but_supported));
        /* Some of the streamed contexts are support but not available and they
         * were erased from the metadata.
         * TODO: Either filter out these contexts from the stream or do not
         * stream at all if the unavail_but_supported contexts are the only
         * streamed contexts.
         */
      }
    }

    /* Don't mix UNSPECIFIED with any other context
     * Note: This has to be in a separate loop - do not merge it with the above.
     */
    for (auto entry : remote_directions) {
      int dir, other_dir;
      AudioState* local_hal_state;
      std::tie(dir, other_dir, local_hal_state) = entry;

      if (contexts_pair.get(dir).test(LeAudioContextType::UNSPECIFIED)) {
        /* If this directions is streaming just UNSPECIFIED and if other direction is streaming some
         * meaningfull context type,  try to use the meaningful context type
         */
        if (contexts_pair.get(dir) == AudioContexts(LeAudioContextType::UNSPECIFIED)) {
          auto is_other_direction_streaming = (*local_hal_state == AudioState::STARTED) ||
                                              (*local_hal_state == AudioState::READY_TO_START);
          if (is_other_direction_streaming) {
            auto supported_contexts = group->GetAllSupportedSingleDirectionOnlyContextTypes(dir);
            auto common_part = supported_contexts & contexts_pair.get(other_dir);

            log::info(
                    "Other direction is streaming. Possible aligning other direction "
                    "metadata to match the remote {} direction context: {}. Remote {} supported "
                    "contexts: {} ",
                    other_dir == bluetooth::le_audio::types::kLeAudioDirectionSink ? " Sink"
                                                                                   : " Source",
                    ToString(contexts_pair.get(other_dir)),
                    dir == bluetooth::le_audio::types::kLeAudioDirectionSink ? " Sink" : " Source",
                    ToString(supported_contexts));

            if (common_part.value() != 0) {
              contexts_pair.get(dir) = common_part;
            }
          }
        } else {
          log::debug("Removing UNSPECIFIED from the remote {} context: {}",
                     dir == bluetooth::le_audio::types::kLeAudioDirectionSink ? " Sink" : " Source",
                     ToString(contexts_pair.get(other_dir)));
          contexts_pair.get(dir).unset(LeAudioContextType::UNSPECIFIED);
        }
      }
    }

    contexts_pair.sink = ChooseMetadataContextType(contexts_pair.sink);
    contexts_pair.source = ChooseMetadataContextType(contexts_pair.source);

    log::debug("Aligned remote metadata audio context: sink={}, source={}",
               ToString(contexts_pair.sink), ToString(contexts_pair.source));
  }

  void OnLocalAudioSinkMetadataUpdate(const std::vector<record_track_metadata_v7>& sink_metadata) {
    /* Set remote source metadata context from the recording tracks metadata */
    local_metadata_context_types_.sink = GetAudioContextsFromSinkMetadata(sink_metadata);

    log::debug("local_metadata_context_types_.source= {}",
               ToString(local_metadata_context_types_.source));
    log::debug("local_metadata_context_types_.sink= {}",
               ToString(local_metadata_context_types_.sink));
    log::debug("defer_notify_inactive_until_stop_: {}", defer_notify_inactive_until_stop_);

    local_metadata_context_types_.sink =
            ChooseMetadataContextType(local_metadata_context_types_.sink);
    local_metadata_context_types_.source =
            ChooseMetadataContextType(local_metadata_context_types_.source);

    if (active_group_id_ == bluetooth::groups::kGroupUnknown) {
      log::warn(", cannot start streaming if no active group set");
      return;
    } else if (defer_notify_inactive_until_stop_) {
      log::warn(", cannot start streaming as active group is de-activating");
      return;
    }

    auto group = aseGroups_.FindById(active_group_id_);
    if (!group) {
      log::error("Invalid group: {}", static_cast<int>(active_group_id_));
      return;
    }

     is_local_sink_metadata_available_ = true;

    log::info(
            "group_id {} state={}, target_state={}, audio_receiver_state_: {}, "
            "audio_sender_state_: {}",
            group->group_id_, ToString(group->GetState()), ToString(group->GetTargetState()),
            ToString(audio_receiver_state_), ToString(audio_sender_state_));

    if (IsReconfigurationTimeoutRunning(group->group_id_)) {
      log::info("Skip it as group is reconfiguring");
      return;
    }

    /* Reconfigure or update only if the stream is already started
     * otherwise wait for the local sink to resume.
     */
    if (audio_receiver_state_ == AudioState::STARTED) {
      ReconfigureOrUpdateRemote(group, bluetooth::le_audio::types::kLeAudioDirectionSource);
    }
  }

  BidirectionalPair<AudioContexts> DirectionalRealignMetadataAudioContexts(
          LeAudioDeviceGroup* group, int remote_direction) {
    uint8_t remote_other_direction;
    std::string remote_direction_str;
    std::string remote_other_direction_str;
    AudioState other_direction_hal;

    if (remote_direction == bluetooth::le_audio::types::kLeAudioDirectionSink) {
      remote_other_direction = bluetooth::le_audio::types::kLeAudioDirectionSource;
      remote_direction_str = "Sink";
      remote_other_direction_str = "Source";
      other_direction_hal = audio_receiver_state_;
    } else {
      remote_other_direction = bluetooth::le_audio::types::kLeAudioDirectionSink;
      remote_direction_str = "Source";
      remote_other_direction_str = "Sink";
      other_direction_hal = audio_sender_state_;
    }

    auto is_streaming_other_direction = (other_direction_hal == AudioState::STARTED) ||
                                        (other_direction_hal == AudioState::READY_TO_START);

    auto local_direction = bluetooth::le_audio::types::kLeAudioDirectionBoth & ~remote_direction;
    auto local_other_direction =
            bluetooth::le_audio::types::kLeAudioDirectionBoth & ~remote_other_direction;

    auto is_releasing_for_reconfiguration =
            (((audio_receiver_state_ == AudioState::RELEASING) ||
              (audio_sender_state_ == AudioState::RELEASING)) &&
             group->IsPendingConfiguration() &&
             IsDirectionAvailableForCurrentConfiguration(group, remote_other_direction)) ||
            IsReconfigurationTimeoutRunning(active_group_id_, local_direction);

    auto is_releasing_for_reconfiguration_other_direction =
            is_releasing_for_reconfiguration &
            IsReconfigurationTimeoutRunning(active_group_id_, local_other_direction);

    // Inject conversational when ringtone is played - this is required for all
    // the VoIP applications which are not using the telecom API.
    constexpr AudioContexts possible_voip_contexts =
            LeAudioContextType::RINGTONE | LeAudioContextType::CONVERSATIONAL;
    if (local_metadata_context_types_.source.test_any(possible_voip_contexts) &&
        ((remote_direction == bluetooth::le_audio::types::kLeAudioDirectionSink) ||
         (remote_direction == bluetooth::le_audio::types::kLeAudioDirectionSource &&
          is_streaming_other_direction))) {
      /* Simulate, we are already in the call. Sending RINGTONE when there is
       * no incoming call to accept or reject on TBS could confuse the remote
       * device and interrupt the stream establish procedure.
       */
      log::debug("Set VoIP call if no call exist");
      if (!IsInCall()) {
        SetInVoipCall(true);
      }
    } else if (IsInVoipCall()) {
      SetInVoipCall(false);
    }

    BidirectionalPair<AudioContexts> remote_metadata = {
            .sink = local_metadata_context_types_.source,
            .source = local_metadata_context_types_.sink};

    auto all_bidirectional_contexts = group->GetAllSupportedBidirectionalContextTypes();
    log::debug("all_bidirectional_contexts {}", ToString(all_bidirectional_contexts));

    /* Make sure we have CONVERSATIONAL when in a call and it is not mixed
     * with any other bidirectional context
     */
    if (IsInCall() || IsInVoipCall()) {
      log::debug("In Call preference used: {}, voip call: {}", IsInCall(), IsInVoipCall());
      remote_metadata.sink.unset_all(all_bidirectional_contexts);
      remote_metadata.source.unset_all(all_bidirectional_contexts);
      remote_metadata.sink.set(LeAudioContextType::CONVERSATIONAL);
      remote_metadata.source.set(LeAudioContextType::CONVERSATIONAL);
    }

    if (!com::android::bluetooth::flags::leaudio_speed_up_reconfiguration_between_call()) {
      local_metadata_context_types_.sink = remote_metadata.source;
      local_metadata_context_types_.source = remote_metadata.sink;
    }

    if (IsInVoipCall()) {
      log::debug("Unsetting RINGTONE from remote sink");
      remote_metadata.sink.unset(LeAudioContextType::RINGTONE);
    }

    auto is_ongoing_call_on_other_direction =
            is_streaming_other_direction && (IsInVoipCall() || IsInCall());

    log::debug("local_metadata_context_types_.source= {}",
               ToString(local_metadata_context_types_.source));
    log::debug("local_metadata_context_types_.sink= {}",
               ToString(local_metadata_context_types_.sink));
    log::debug("remote_metadata.source= {}", ToString(remote_metadata.source));
    log::debug("remote_metadata.sink= {}", ToString(remote_metadata.sink));
    log::debug("remote_direction= {}", remote_direction_str);
    log::debug("is_streaming_other_direction= {}", is_streaming_other_direction ? "True" : "False");
    log::debug("is_releasing_for_reconfiguration= {}",
               is_releasing_for_reconfiguration ? "True" : "False");
    log::debug("is_releasing_for_reconfiguration_other_direction= {}",
               is_releasing_for_reconfiguration_other_direction ? "True" : "False");
    log::debug("is_ongoing_call_on_other_direction={}",
               is_ongoing_call_on_other_direction ? "True" : "False");
    log::debug("configuration_context_type_= {}.", ToString(configuration_context_type_));

    if (remote_metadata.get(remote_other_direction).test_any(all_bidirectional_contexts) &&
        !(is_streaming_other_direction || is_releasing_for_reconfiguration_other_direction)) {
      log::debug("The other direction is not streaming bidirectional, ignore that context.");
      remote_metadata.get(remote_other_direction).clear();
    }

    auto single_direction_only_context_types =
            group->GetAllSupportedSingleDirectionOnlyContextTypes(remote_direction);
    auto single_other_direction_only_context_types =
            group->GetAllSupportedSingleDirectionOnlyContextTypes(remote_other_direction);
    log::debug(
            "single direction only contexts : {} for direction {}, single direction contexts {} "
            "for {}",
            ToString(single_direction_only_context_types), remote_direction_str,
            ToString(single_other_direction_only_context_types), remote_other_direction_str);

    /* Mixed contexts in the voiceback channel scenarios can confuse the remote
     * on how to configure each channel. We should align the other direction
     * metadata for the remote device.
     */
    if (remote_metadata.get(remote_direction).test_any(all_bidirectional_contexts)) {
      log::debug("Aligning the other direction remote metadata to add this direction context");

      if (is_ongoing_call_on_other_direction) {
        /* Other direction is streaming and is in call */
        remote_metadata.get(remote_direction).unset_all(all_bidirectional_contexts);
        remote_metadata.get(remote_direction).set(LeAudioContextType::CONVERSATIONAL);
      } else {
        if (!(is_streaming_other_direction || is_releasing_for_reconfiguration_other_direction)) {
          // Do not take the obsolete metadata
          remote_metadata.get(remote_other_direction).clear();
        } else {
          // The other direction was opened when already in a bidirectional scenario that was not a
          // VoIP or a regular Call. We need to figure out which direction metadata is the leading
          // one.
          // Note: We usually remove any bidirectional or the previous direction specific context
          //       from the previous direction metadata and replace it with the just-resumed
          //       direction (but still bidirectional) context. However when recording is started
          //       in a GAME scenario, we don't want to reconfigure to or mix the context with LIVE.
          auto remote_game_uplink_available =
                  group->GetAvailableContexts(le_audio::types::kLeAudioDirectionSource)
                          .test(LeAudioContextType::GAME);
          auto local_game_uplink_active =
                  (audio_sender_state_ == AudioState::STARTED) &&
                  remote_metadata.sink.test(LeAudioContextType::GAME) &&
                  remote_metadata.source.test_any(LeAudioContextType::LIVE |
                                                  LeAudioContextType::CONVERSATIONAL);
          log::debug(
                  "Remote {} metadata change ({}) while having remote {} context ({}) in a "
                  "bidirectional scenario of {}, local_game_uplink_active: {}, "
                  "remote_game_uplink_available: {}",
                  remote_direction_str, ToString(remote_metadata.get(remote_direction)),
                  remote_other_direction_str, ToString(remote_metadata.get(remote_other_direction)),
                  ToString(configuration_context_type_), local_game_uplink_active,
                  remote_game_uplink_available);
          if (local_game_uplink_active && remote_game_uplink_available) {
            remote_metadata.source.clear();
            remote_metadata.source.set(LeAudioContextType::GAME);
          } else {
            remote_metadata.get(remote_other_direction).unset_all(all_bidirectional_contexts);
            remote_metadata.get(remote_other_direction)
                    .unset_all(single_direction_only_context_types);
          }
        }

        remote_metadata.get(remote_other_direction)
                .set_all(remote_metadata.get(remote_direction) &
                         ~single_other_direction_only_context_types);
      }
    }
    log::debug("remote_metadata.source= {}", ToString(remote_metadata.source));
    log::debug("remote_metadata.sink= {}", ToString(remote_metadata.sink));

    if (is_releasing_for_reconfiguration || is_streaming_other_direction) {
      log::debug("Other direction is streaming or there is reconfiguration. Taking its contexts {}",
                 ToString(remote_metadata.get(remote_other_direction)));
      /* If current direction has no valid context or the other direction is
       * bidirectional scenario, take the other direction context as well
       */
      if ((remote_metadata.get(remote_direction).none() &&
           remote_metadata.get(remote_other_direction).any()) ||
          remote_metadata.get(remote_other_direction).test_any(all_bidirectional_contexts)) {
        log::debug("Aligning this direction remote metadata to add the other direction context");
        /* Turn off bidirectional contexts on this direction to avoid mixing
         * with the other direction bidirectional context
         */
        remote_metadata.get(remote_direction).unset_all(all_bidirectional_contexts);
        remote_metadata.get(remote_direction).set_all(remote_metadata.get(remote_other_direction));
      }
    }

    /* Make sure that after alignment no sink only context leaks into the other
     * direction. */
    remote_metadata.source.unset_all(group->GetAllSupportedSingleDirectionOnlyContextTypes(
            bluetooth::le_audio::types::kLeAudioDirectionSink));

    log::debug("final remote_metadata.source= {}", ToString(remote_metadata.source));
    log::debug("final remote_metadata.sink= {}", ToString(remote_metadata.sink));
    return remote_metadata;
  }

  bool ReconfigureOrUpdateRemoteForPTS(LeAudioDeviceGroup* group, int /*remote_direction*/) {
    log::info("{}", group->group_id_);
    // Use common audio stream contexts exposed by the PTS
    auto override_contexts = AudioContexts(0xFFFF);
    for (auto device = group->GetFirstDevice(); device != nullptr;
         device = group->GetNextDevice(device)) {
      override_contexts &= device->GetAvailableContexts();
    }
    if (override_contexts.value() == 0xFFFF) {
      override_contexts = AudioContexts(LeAudioContextType::UNSPECIFIED);
    }
    log::warn("Overriding local_metadata_context_types_: {} with: {}",
              local_metadata_context_types_.source.to_string(), override_contexts.to_string());

    /* Choose the right configuration context */
    auto new_configuration_context = ChooseConfigurationContextType(override_contexts);

    log::info("new_configuration_context= {}.", ToString(new_configuration_context));
    BidirectionalPair<AudioContexts> remote_contexts = {.sink = override_contexts,
                                                        .source = override_contexts};
    return GroupStream(active_group_id_, new_configuration_context, remote_contexts);
  }

  /* Return true if stream is started */
  bool ReconfigureOrUpdateRemote(LeAudioDeviceGroup* group, int remote_direction) {
    if (stack_config_get_interface()->get_pts_force_le_audio_multiple_contexts_metadata()) {
      return ReconfigureOrUpdateRemoteForPTS(group, remote_direction);
    }

    /* When the local sink and source update their metadata, we need to come up
     * with a coherent set of contexts for either one or both directions,
     * especially when bidirectional scenarios can be triggered be either sink
     * or source metadata update event.
     */
    auto remote_metadata = DirectionalRealignMetadataAudioContexts(group, remote_direction);

    /* Choose the right configuration context */
    auto config_context_candids = get_bidirectional(remote_metadata);
    auto new_config_context = ChooseConfigurationContextType(config_context_candids);
    log::debug("config_context_candids= {}, new_config_context= {}",
               ToString(config_context_candids), ToString(new_config_context));
    log::debug("configuration_context_type_ = {}", ToString(configuration_context_type_));

    /* For the following contexts we don't actually need HQ audio:
     * LeAudioContextType::NOTIFICATIONS
     * LeAudioContextType::SOUNDEFFECTS
     * LeAudioContextType::INSTRUCTIONAL
     * LeAudioContextType::ALERTS
     * LeAudioContextType::EMERGENCYALARM
     * LeAudioContextType::UNSPECIFIED
     * So do not reconfigure if the remote sink is already available at any
     * quality and these are the only contributors to the current audio stream.
     */
    auto no_reconfigure_contexts =
            LeAudioContextType::NOTIFICATIONS | LeAudioContextType::SOUNDEFFECTS |
            LeAudioContextType::INSTRUCTIONAL | LeAudioContextType::ALERTS |
            LeAudioContextType::EMERGENCYALARM | LeAudioContextType::UNSPECIFIED;
    if (group->IsStreaming() && !group->IsReleasingOrIdle() && config_context_candids.any() &&
        (config_context_candids & ~no_reconfigure_contexts).none() &&
        (configuration_context_type_ != LeAudioContextType::UNINITIALIZED) &&
        (configuration_context_type_ != LeAudioContextType::UNSPECIFIED) &&
        IsDirectionAvailableForCurrentConfiguration(
                group, bluetooth::le_audio::types::kLeAudioDirectionSink)) {
      log::info(
              "There is no need to reconfigure for the sonification events, "
              "staying with the existing configuration context of {}",
              ToString(configuration_context_type_));
      new_config_context = configuration_context_type_;
    }

    /* Do not configure the Voiceback channel if it is already configured.
     * WARNING: This eliminates additional reconfigurations but can
     * lead to unsatisfying audio quality when that direction was
     * already configured with a lower quality.
     */
    if (remote_direction == bluetooth::le_audio::types::kLeAudioDirectionSource) {
      const auto has_audio_source_configured =
              IsDirectionAvailableForCurrentConfiguration(
                      group, bluetooth::le_audio::types::kLeAudioDirectionSource) &&
              (group->GetState() == AseState::BTA_LE_AUDIO_ASE_STATE_STREAMING);
      log::debug("has_audio_source_configured= {}", has_audio_source_configured);
      if (has_audio_source_configured) {
        log::info(
                "Audio source is already available in the current configuration "
                "context in {}. Not switching to {} right now.",
                ToString(configuration_context_type_), ToString(new_config_context));
        new_config_context = configuration_context_type_;
      }
    }

    /* Note that the remote device metadata was so far unfiltered when it comes
     * to group context availability, or multiple contexts support flag, so that
     * we could choose the correct configuration for the use case. Now we can
     * align it to meet the metadata usage.
     */
    ApplyRemoteMetadataAudioContextPolicy(group, remote_metadata, remote_direction);
    return ReconfigureOrUpdateMetadata(group, new_config_context, remote_metadata);
  }

  bool DsaReconfigureNeeded(LeAudioDeviceGroup* group, LeAudioContextType context) {
    // Reconfigure if DSA mode changed for media streaming
    if (context != bluetooth::le_audio::types::LeAudioContextType::MEDIA) {
      return false;
    }

    if (group->dsa_.mode != DsaMode::ISO_SW && group->dsa_.mode != DsaMode::ISO_HW) {
      return false;
    }

    if (group->dsa_.active) {
      return false;
    }

    log::info("DSA mode {} requested but not active", group->dsa_.mode);
    return true;
  }

  /* Return true if stream is started */
  bool ReconfigureOrUpdateMetadata(LeAudioDeviceGroup* group,
                                   LeAudioContextType new_configuration_context,
                                   BidirectionalPair<AudioContexts> remote_contexts) {
    if (new_configuration_context != configuration_context_type_ ||
        DsaReconfigureNeeded(group, new_configuration_context)) {
      log::info("Checking whether to change configuration context from {} to {}",
                ToString(configuration_context_type_), ToString(new_configuration_context));

      LeAudioLogHistory::Get()->AddLogHistory(
              kLogAfCallBt, active_group_id_, RawAddress::kEmpty,
              kLogAfMetadataUpdate + "Reconfigure",
              ToString(configuration_context_type_) + "->" + ToString(new_configuration_context));
      auto is_stopping = SetConfigurationAndStopStreamWhenNeeded(group, new_configuration_context);
      if (is_stopping) {
        return false;
      }
    }

    if (group->GetTargetState() == AseState::BTA_LE_AUDIO_ASE_STATE_STREAMING) {
      log::info("The {} configuration did not change. Updating the metadata to sink={}, source={}",
                ToString(configuration_context_type_), ToString(remote_contexts.sink),
                ToString(remote_contexts.source));

      LeAudioLogHistory::Get()->AddLogHistory(
              kLogAfCallBt, active_group_id_, RawAddress::kEmpty,
              kLogAfMetadataUpdate + "Updating...",
              "Sink: " + ToString(remote_contexts.sink) +
                      "Source: " + ToString(remote_contexts.source));

      return GroupStream(group->group_id_, configuration_context_type_, remote_contexts);
    }
    return false;
  }

  static void OnGattReadRspStatic(tCONN_ID conn_id, tGATT_STATUS status, uint16_t hdl, uint16_t len,
                                  uint8_t* value, void* data) {
    if (!instance) {
      return;
    }

    LeAudioDevice* leAudioDevice = instance->leAudioDevices_.FindByConnId(conn_id);

    if (status == GATT_SUCCESS) {
      instance->LeAudioCharValueHandle(conn_id, hdl, len, value);
    } else if (status == GATT_DATABASE_OUT_OF_SYNC) {
      instance->ClearDeviceInformationAndStartSearch(leAudioDevice);
      return;
    } else {
      log::error("Failed to read attribute, hdl: 0x{:04x}, status: 0x{:02x}", hdl,
                 static_cast<int>(status));
      return;
    }

    /* We use data to keep notify connected flag. */
    if (data && !!PTR_TO_INT(data)) {
      leAudioDevice->notify_connected_after_read_ = false;

      /* Update handles, PACs and ASEs when all is read.*/
      btif_storage_leaudio_update_handles_bin(leAudioDevice->address_);
      btif_storage_leaudio_update_pacs_bin(leAudioDevice->address_);
      btif_storage_leaudio_update_ase_bin(leAudioDevice->address_);

      btif_storage_set_leaudio_audio_location(leAudioDevice->address_,
                                              leAudioDevice->snk_audio_locations_.to_ulong(),
                                              leAudioDevice->src_audio_locations_.to_ulong());

      instance->connectionReady(leAudioDevice);
    }
  }

  static void OnGattReadMultiRspStatic(tCONN_ID conn_id, tGATT_STATUS status,
                                       tBTA_GATTC_MULTI& handles, uint16_t total_len,
                                       uint8_t* value, void* data) {
    if (!instance) {
      return;
    }

    if (status == GATT_DATABASE_OUT_OF_SYNC) {
      LeAudioDevice* leAudioDevice = instance->leAudioDevices_.FindByConnId(conn_id);
      instance->ClearDeviceInformationAndStartSearch(leAudioDevice);
      return;
    }
    if (status != GATT_SUCCESS) {
      log::error("Failed to read multiple attributes, conn_id: 0x{:04x}, status: 0x{:02x}", conn_id,
                 +status);
      return;
    }

    size_t position = 0;
    int index = 0;
    while (position != total_len) {
      uint8_t* ptr = value + position;
      uint16_t len;
      STREAM_TO_UINT16(len, ptr);
      uint16_t hdl = handles.handles[index];

      if (position + len >= total_len) {
        log::warn("Multi read was too long, value truncated conn_id: 0x{:04x} handle: 0x{:04x}",
                  conn_id, hdl);
        break;
      }

      OnGattReadRspStatic(conn_id, status, hdl, len, ptr,
                          ((index == (handles.num_attr - 1)) ? data : nullptr));

      position += len + 2; /* skip the length of data */
      index++;
    }

    if (handles.num_attr - 1 != index) {
      log::warn("Attempted to read {} handles, but received just {} values", +handles.num_attr,
                index + 1);
    }
  }

  void LeAudioHealthSendRecommendation(const RawAddress& address, int group_id,
                                       LeAudioHealthBasedAction action) {
    log::debug("{}, {}, {}", address, group_id, ToString(action));

    if (address != RawAddress::kEmpty && leAudioDevices_.FindByAddress(address)) {
      callbacks_->OnHealthBasedRecommendationAction(address, action);
    }

    if (group_id != bluetooth::groups::kGroupUnknown && aseGroups_.FindById(group_id)) {
      callbacks_->OnHealthBasedGroupRecommendationAction(group_id, action);
    }
  }

  void IsoCigEventsCb(uint16_t event_type, void* data) {
    switch (event_type) {
      case bluetooth::hci::iso_manager::kIsoEventCigOnCreateCmpl: {
        auto* evt = static_cast<cig_create_cmpl_evt*>(data);
        LeAudioDeviceGroup* group = aseGroups_.FindById(evt->cig_id);
        log::assert_that(group, "Group id: {} is null", evt->cig_id);
        groupStateMachine_->ProcessHciNotifOnCigCreate(group, evt->status, evt->cig_id,
                                                       evt->conn_handles);
      } break;
      case bluetooth::hci::iso_manager::kIsoEventCigOnRemoveCmpl: {
        auto* evt = static_cast<cig_remove_cmpl_evt*>(data);
        LeAudioDeviceGroup* group = aseGroups_.FindById(evt->cig_id);
        log::assert_that(group, "Group id: {} is null", evt->cig_id);
        groupStateMachine_->ProcessHciNotifOnCigRemove(evt->status, group);
        remove_group_if_possible(group);
      } break;
      default:
        log::error("Invalid event {}", event_type);
    }
  }

  void IsoCisEventsCb(uint16_t event_type, void* data) {
    switch (event_type) {
      case bluetooth::hci::iso_manager::kIsoEventCisDataAvailable: {
        auto* event = static_cast<bluetooth::hci::iso_manager::cis_data_evt*>(data);

        if (DsaDataConsume(event)) {
          return;
        }

        if (audio_receiver_state_ != AudioState::STARTED) {
          log::error("receiver state not ready, current state={}", ToString(audio_receiver_state_));
          break;
        }

        HandleIncomingCisData(event->p_msg->data + event->p_msg->offset,
                              event->p_msg->len - event->p_msg->offset, event->cis_conn_hdl,
                              event->ts);
      } break;
      case bluetooth::hci::iso_manager::kIsoEventCisEstablishCmpl: {
        auto* event = static_cast<bluetooth::hci::iso_manager::cis_establish_cmpl_evt*>(data);

        LeAudioDevice* leAudioDevice =
                leAudioDevices_.FindByCisConnHdl(event->cig_id, event->cis_conn_hdl);
        if (!leAudioDevice) {
          log::error("no bonded Le Audio Device with CIS: {}", event->cis_conn_hdl);
          break;
        }
        LeAudioDeviceGroup* group = aseGroups_.FindById(leAudioDevice->group_id_);

        if (event->max_pdu_mtos > 0) {
          group->SetTransportLatency(bluetooth::le_audio::types::kLeAudioDirectionSink,
                                     event->trans_lat_mtos);
        }
        if (event->max_pdu_stom > 0) {
          group->SetTransportLatency(bluetooth::le_audio::types::kLeAudioDirectionSource,
                                     event->trans_lat_stom);
        }

        if (leAudioHealthStatus_ && (event->status != HCI_SUCCESS)) {
          leAudioHealthStatus_->AddStatisticForGroup(
                  group, LeAudioHealthGroupStatType::STREAM_CREATE_CIS_FAILED);
        }

        groupStateMachine_->ProcessHciNotifCisEstablished(group, leAudioDevice, event);
      } break;
      case bluetooth::hci::iso_manager::kIsoEventCisDisconnected: {
        auto* event = static_cast<bluetooth::hci::iso_manager::cis_disconnected_evt*>(data);

        LeAudioDevice* leAudioDevice =
                leAudioDevices_.FindByCisConnHdl(event->cig_id, event->cis_conn_hdl);
        if (!leAudioDevice) {
          log::error("no bonded Le Audio Device with CIS: {}", event->cis_conn_hdl);
          break;
        }
        LeAudioDeviceGroup* group = aseGroups_.FindById(leAudioDevice->group_id_);

        groupStateMachine_->ProcessHciNotifCisDisconnected(group, leAudioDevice, event);
      } break;
      default:
        log::info(", Not handled ISO event");
        break;
    }
  }

  void IsoSetupIsoDataPathCb(uint8_t status, uint16_t conn_handle, uint8_t cig_id) {
    LeAudioDevice* leAudioDevice = leAudioDevices_.FindByCisConnHdl(cig_id, conn_handle);
    /* In case device has been disconnected before data path was setup */
    if (!leAudioDevice) {
      log::warn("Device for CIG {} and using cis_handle 0x{:04x} is disconnected.", cig_id,
                conn_handle);
      return;
    }
    LeAudioDeviceGroup* group = aseGroups_.FindById(leAudioDevice->group_id_);

    instance->groupStateMachine_->ProcessHciNotifSetupIsoDataPath(group, leAudioDevice, status,
                                                                  conn_handle);
  }

  void IsoRemoveIsoDataPathCb(uint8_t status, uint16_t conn_handle, uint8_t cig_id) {
    LeAudioDevice* leAudioDevice = leAudioDevices_.FindByCisConnHdl(cig_id, conn_handle);

    /* If CIS has been disconnected just before ACL being disconnected by the
     * remote device, leAudioDevice might be already cleared i.e. has no
     * information about conn_handle, when the data path remove compete arrives.
     */
    if (!leAudioDevice) {
      log::warn("Device for CIG {} and using cis_handle 0x{:04x} is disconnected.", cig_id,
                conn_handle);
      return;
    }

    LeAudioDeviceGroup* group = aseGroups_.FindById(leAudioDevice->group_id_);

    instance->groupStateMachine_->ProcessHciNotifRemoveIsoDataPath(group, leAudioDevice, status,
                                                                   conn_handle);
  }

  void updateLexAvailableTransportDevices(uint64_t bdAddr) {
    if (bdAddr != 0xFFFFFFFFFFFFFFFF) {
      RawAddress rawAddress;
      uint8_t addr[] = {static_cast<uint8_t>((bdAddr >> 40) & 0xFF),
                        static_cast<uint8_t>((bdAddr >> 32) & 0xFF),
                        static_cast<uint8_t>((bdAddr >> 24) & 0xFF),
                        static_cast<uint8_t>((bdAddr >> 16) & 0xFF),
                        static_cast<uint8_t>((bdAddr >> 8) & 0xFF),
                        static_cast<uint8_t>((bdAddr) & 0xFF)};
      rawAddress.FromOctets((uint8_t*)addr);
      log::info("Updating Transport device {}", rawAddress.ToString());
      auto it = std::find(lexAvailableTransportDevices_.begin(),
          lexAvailableTransportDevices_.end(), rawAddress);
      if (it == lexAvailableTransportDevices_.end()) {
        lexAvailableTransportDevices_.push_back(rawAddress);
      }
    }
  }

  void QhciVscEvt(uint16_t delay, uint8_t mode, uint64_t bdAddr) {
    updateLexAvailableTransportDevices(bdAddr);
    auto group = aseGroups_.FindById(active_group_id_);
    if (!group) {
      log::error("Invalid group: {}", active_group_id_);
      return;
    }
    log::warn("{} delay {} mode.", delay, mode);
    if (mode != 0xFF) {
      group->stream_conf.stream_params.sink.mode = mode;
      if (group->IsStreaming()) {
        log::warn("updating mode to bt audio hal");
        group->UpdateCisConfiguration(bluetooth::le_audio::types::kLeAudioDirectionSink);
        BidirectionalPair<uint16_t> delays_pair = {
          .sink = group->stream_conf.stream_params.sink.delay,
          .source = 0};
        CodecManager::GetInstance()->UpdateActiveAudioConfig(
          group->stream_conf.stream_params, delays_pair, group->stream_conf.codec_id,
          std::bind(&LeAudioClientImpl::UpdateAudioConfigToHal,
                  weak_factory_.GetWeakPtr(), std::placeholders::_1,
                  std::placeholders::_2));
        ConfirmLocalAudioSourceStreamingRequest(true);
      }
    }
    if (delay != 0xFFFF) {
      group->stream_conf.stream_params.sink.delay = delay;
      if (group->IsStreaming()) {
        log::warn("updating delay to bt audio hal");
        group->UpdateCisConfiguration(bluetooth::le_audio::types::kLeAudioDirectionSink);
        BidirectionalPair<uint16_t> delays_pair = {
          .sink = delay,
          .source = 0};
        CodecManager::GetInstance()->UpdateActiveAudioConfig(
          group->stream_conf.stream_params, delays_pair, group->stream_conf.codec_id,
          std::bind(&LeAudioClientImpl::UpdateAudioConfigToHal,
                  weak_factory_.GetWeakPtr(), std::placeholders::_1,
                  std::placeholders::_2));
        ConfirmLocalAudioSourceStreamingRequest(true);
      }
    }
  }

  void AclLinkdownEvt(const RawAddress& bd_addr, tBT_TRANSPORT transport) {
    log::info("bd_addr={}, transport={}", bd_addr, transport);

    if (transport != BT_TRANSPORT_LE)
      return;

    auto it = std::find(lexAvailableTransportDevices_.begin(),
        lexAvailableTransportDevices_.end(), bd_addr);
    if (it != lexAvailableTransportDevices_.end()) {
      log::info("found device in lexAvailableTransportDevices to remove.");
      lexAvailableTransportDevices_.erase(
          std::remove(lexAvailableTransportDevices_.begin(),
          lexAvailableTransportDevices_.end(), (*it)),
          lexAvailableTransportDevices_.end());
    }
  }

  void IsoLinkQualityReadCb(uint8_t conn_handle, uint8_t cig_id, uint32_t txUnackedPackets,
                            uint32_t txFlushedPackets, uint32_t txLastSubeventPackets,
                            uint32_t retransmittedPackets, uint32_t crcErrorPackets,
                            uint32_t rxUnreceivedPackets, uint32_t duplicatePackets) {
    LeAudioDevice* leAudioDevice = leAudioDevices_.FindByCisConnHdl(cig_id, conn_handle);
    if (!leAudioDevice) {
      log::warn("device under connection handle: 0x{:x}, has been disconnecected in meantime",
                conn_handle);
      return;
    }
    LeAudioDeviceGroup* group = aseGroups_.FindById(leAudioDevice->group_id_);

    instance->groupStateMachine_->ProcessHciNotifIsoLinkQualityRead(
            group, leAudioDevice, conn_handle, txUnackedPackets, txFlushedPackets,
            txLastSubeventPackets, retransmittedPackets, crcErrorPackets, rxUnreceivedPackets,
            duplicatePackets);
  }

  void HandlePendingDeviceRemove(LeAudioDeviceGroup* group) {
    for (auto device = group->GetFirstDevice(); device != nullptr;
         device = group->GetNextDevice(device)) {
      if (device->GetConnectionState() == DeviceConnectState::REMOVING) {
        if (device->closing_stream_for_disconnection_) {
          device->closing_stream_for_disconnection_ = false;
          log::info("Disconnecting group id: {}, address: {}", group->group_id_, device->address_);
          bool force_acl_disconnect = device->autoconnect_flag_ && group->IsEnabled();
          DisconnectDevice(device, force_acl_disconnect);
        }
        group_remove_node(group, device->address_, true);
      }
    }
  }

  void HandlePendingDeviceDisconnection(LeAudioDeviceGroup* group) {
    log::debug("");

    auto leAudioDevice = group->GetFirstDevice();
    while (leAudioDevice) {
      if (leAudioDevice->closing_stream_for_disconnection_) {
        leAudioDevice->closing_stream_for_disconnection_ = false;
        log::debug("Disconnecting group id: {}, address: {}", group->group_id_,
                   leAudioDevice->address_);
        bool force_acl_disconnect = leAudioDevice->autoconnect_flag_ && group->IsEnabled();
        DisconnectDevice(leAudioDevice, force_acl_disconnect);
      }
      leAudioDevice = group->GetNextDevice(leAudioDevice);
    }
  }

  void UpdateAudioConfigToHal(const ::bluetooth::le_audio::offload_config& config,
                              uint8_t remote_direction) {
    log::debug("remote_direction: {}", remote_direction);

    if ((remote_direction & bluetooth::le_audio::types::kLeAudioDirectionSink) &&
        le_audio_source_hal_client_) {
      le_audio_source_hal_client_->UpdateAudioConfigToHal(config);
    }
    if ((remote_direction & bluetooth::le_audio::types::kLeAudioDirectionSource) &&
        le_audio_sink_hal_client_) {
      le_audio_sink_hal_client_->UpdateAudioConfigToHal(config);
    }
  }

  void NotifyUpperLayerGroupTurnedIdleDuringCall(int group_id) {
    if (!osi_property_get_bool(kNotifyUpperLayerAboutGroupBeingInIdleDuringCall, false)) {
      return;
    }

    /* If group is inactive, phone is in call and Group is not having CIS
     * connected, notify upper layer about it, so it can decide to create SCO if
     * it is in the handover case
     */
    if ((IsInCall() || IsInVoipCall()) && active_group_id_ == bluetooth::groups::kGroupUnknown) {
      callbacks_->OnGroupStatus(group_id, GroupStatus::TURNED_IDLE_DURING_CALL);
    }
  }

  void speed_start_setup(int group_id, LeAudioContextType context_type, int num_of_connected,
                         bool is_reconfig = false) {
    log::verbose("is_started {} is_reconfig {} num_of_connected {}",
                 speed_tracker_.IsStarted(group_id), is_reconfig, num_of_connected);
    if (!speed_tracker_.IsStarted(group_id)) {
      speed_tracker_.Init(group_id, context_type, num_of_connected);
    }
    if (is_reconfig) {
      speed_tracker_.ReconfigStarted();
    } else {
      speed_tracker_.StartStream();
    }
  }

  void speed_stop_reconfig(int group_id) {
    log::verbose("");
    if (!speed_tracker_.IsStarted(group_id)) {
      return;
    }

    speed_tracker_.ReconfigurationComplete();
  }

  void speed_stream_created(int group_id) {
    log::verbose("");
    if (!speed_tracker_.IsStarted(group_id)) {
      return;
    }

    speed_tracker_.StreamCreated();
  }

  void speed_stop_setup(int group_id) {
    log::verbose("");
    if (!speed_tracker_.IsStarted(group_id)) {
      return;
    }

    if (stream_speed_history_.size() == 10) {
      stream_speed_history_.pop_back();
    }

    speed_tracker_.StopStreamSetup();
    stream_speed_history_.emplace_front(speed_tracker_);
    speed_tracker_.Reset(group_id);
  }

  void notifyGroupStreamStatus(int group_id, GroupStreamStatus groupStreamStatus) {
    GroupStreamStatus newGroupStreamStatus = GroupStreamStatus::IDLE;
    if (groupStreamStatus == GroupStreamStatus::STREAMING) {
      newGroupStreamStatus = GroupStreamStatus::STREAMING;
    }

    auto it = lastNotifiedGroupStreamStatusMap_.find(group_id);

    if (it != lastNotifiedGroupStreamStatusMap_.end()) {
      if (it->second != newGroupStreamStatus) {
        callbacks_->OnGroupStreamStatus(group_id, newGroupStreamStatus);
        it->second = newGroupStreamStatus;
      }
    } else {
      callbacks_->OnGroupStreamStatus(group_id, newGroupStreamStatus);
      lastNotifiedGroupStreamStatusMap_.emplace(group_id, newGroupStreamStatus);
    }
  }

  void handleAsymmetricPhyForUnicast(LeAudioDeviceGroup* group) {
    if (!group->asymmetric_phy_for_unidirectional_cis_supported) {
      return;
    }

    auto it = lastNotifiedGroupStreamStatusMap_.find(group->group_id_);

    if (it != lastNotifiedGroupStreamStatusMap_.end() &&
        it->second == GroupStreamStatus::STREAMING &&
        group->GetSduInterval(bluetooth::le_audio::types::kLeAudioDirectionSource) == 0) {
      SetAsymmetricBlePhy(group, true);
      return;
    }

    SetAsymmetricBlePhy(group, false);
  }

  void reconfigurationComplete(void) {
    // Check which directions were suspended
    uint8_t previously_active_directions = 0;
    if (audio_sender_state_ >= AudioState::READY_TO_START) {
      previously_active_directions |= bluetooth::le_audio::types::kLeAudioDirectionSink;
    }
    if (audio_receiver_state_ >= AudioState::READY_TO_START) {
      previously_active_directions |= bluetooth::le_audio::types::kLeAudioDirectionSource;
    }

    /* We are done with reconfiguration.
     * Clean state and if Audio HAL is waiting, cancel the request
     * so Audio HAL can Resume again.
     */
    CancelStreamingRequest();
    ReconfigurationComplete(previously_active_directions);
    speed_stop_reconfig(active_group_id_);
  }

  void OnStateMachineStatusReportCb(int group_id, GroupStreamStatus status) {
    /* When switching stream between two group, it is important to keep track if given status is for
     * active group or not in order to proper Audio HAL notifications.
     * It means, we should update Audio HAL and clear common resources when group is an active group
     * or active group is already cleared.
     */
    bool is_active_group_operation =
            (group_id == active_group_id_ || active_group_id_ == bluetooth::groups::kGroupUnknown);

    log::info(
            "status: {},  group_id: {}, audio_sender_state {}, audio_receiver_state {}, "
            "is_active_group_operation {}",
            static_cast<int>(status), group_id, bluetooth::common::ToString(audio_sender_state_),
            bluetooth::common::ToString(audio_receiver_state_), is_active_group_operation);
    LeAudioDeviceGroup* group = aseGroups_.FindById(group_id);

    notifyGroupStreamStatus(group_id, status);

    switch (status) {
      case GroupStreamStatus::STREAMING: {
        if (!is_active_group_operation) {
          log::error("Streaming group {} is no longer active. Stop the group.", group_id);
          GroupStop(group_id);
          return;
        }

        speed_stream_created(group_id);
        bluetooth::le_audio::MetricsCollector::Get()->OnStreamStarted(active_group_id_,
                                                                      configuration_context_type_);

        if (leAudioHealthStatus_) {
          leAudioHealthStatus_->AddStatisticForGroup(
                  group, LeAudioHealthGroupStatType::STREAM_CREATE_SUCCESS);
        }

        if (!group) {
          log::error("Group {} does not exist anymore. This shall not happen", group_id);
          return;
        }

        // handleAsymmetricPhyForUnicast(group);

        if ((audio_sender_state_ == AudioState::IDLE) &&
            (audio_receiver_state_ == AudioState::IDLE)) {
          /* Audio Framework is not interested in the stream anymore.
           * Just stop streaming
           */
          log::warn("Stopping stream for group {} as AF not interested.", group_id);
          speed_stop_setup(group_id);
          groupStateMachine_->StopStream(group);
          return;
        }

        /* It might happen that the configuration has already changed, while
         * the group was in the ongoing reconfiguration. We should stop the
         * stream and reconfigure once again.
         */
        if (group->GetConfigurationContextType() != configuration_context_type_) {
          log::debug(
                  "The configuration {} is no longer valid. Stopping the stream to "
                  "reconfigure to {}",
                  ToString(group->GetConfigurationContextType()),
                  ToString(configuration_context_type_));
          speed_stop_setup(group_id);
          initReconfiguration(group, group->GetConfigurationContextType());
          return;
        }

        BidirectionalPair<uint16_t> delays_pair = {
                .sink = group->GetRemoteDelay(bluetooth::le_audio::types::kLeAudioDirectionSink),
                .source =
                        group->GetRemoteDelay(bluetooth::le_audio::types::kLeAudioDirectionSource)};
        CodecManager::GetInstance()->UpdateActiveAudioConfig(
                group->stream_conf.stream_params, delays_pair, group->stream_conf.codec_id,
                std::bind(&LeAudioClientImpl::UpdateAudioConfigToHal, weak_factory_.GetWeakPtr(),
                          std::placeholders::_1, std::placeholders::_2));

        if (audio_sender_state_ == AudioState::READY_TO_START) {
          StartSendingAudio(group_id);
        }

        if (audio_receiver_state_ == AudioState::READY_TO_START) {
          StartReceivingAudio(group_id);
        }

        speed_stop_setup(group_id);
        break;
      }
      case GroupStreamStatus::SUSPENDED:
        speed_tracker_.Reset(group_id);

        if (is_active_group_operation) {
          /** Stop Audio but don't release all the Audio resources */
          SuspendAudio();
        }
        break;
      case GroupStreamStatus::CONFIGURED_BY_USER:
        if (is_active_group_operation) {
          reconfigurationComplete();
        }
        break;
      case GroupStreamStatus::CONFIGURED_AUTONOMOUS:
        /* This state is notified only when
         * groups stays into CONFIGURED state after
         * STREAMING. Peer device uses cache. For the moment
         * it is handled same as IDLE
         */
      case GroupStreamStatus::IDLE: {
        if (is_active_group_operation) {
          if (sw_enc_left) {
            sw_enc_left.reset();
          }
          if (sw_enc_right) {
            sw_enc_right.reset();
          }
          if (sw_dec_left) {
            sw_dec_left.reset();
          }
          if (sw_dec_right) {
            sw_dec_right.reset();
          }
          CleanCachedMicrophoneData();
        }

        log::debug("configuration_context_type_= {}.", ToString(configuration_context_type_));
        if (group) {
          // handleAsymmetricPhyForUnicast(group);
          UpdateLocationsAndContextsAvailability(group);
          if (group->IsPendingConfiguration()) {
            UpdatePriorCodecTypeToHal(group);
            SuspendedForReconfiguration();
            group->SetSuspendedForReconfiguration();
            log::debug(
                    "Pending configuration for group_id: {} pre_configuration_context_type_ : {} "
                    "-> "
                    "configuration_context_type_ {}",
                    group->group_id_, ToString(pre_configuration_context_type_),
                    ToString(configuration_context_type_));
            auto remote_direction = kLeAudioContextAllRemoteSource.test(configuration_context_type_)
                                            ? bluetooth::le_audio::types::kLeAudioDirectionSource
                                            : bluetooth::le_audio::types::kLeAudioDirectionSink;

            log::debug("remote_direction= {}",
                       (remote_direction == bluetooth::le_audio::types::kLeAudioDirectionSource
                                ? "Source"
                                : "Sink"));

            /* Reconfiguration to non requiring source scenario */
            if (sink_monitor_mode_ &&
                (remote_direction == bluetooth::le_audio::types::kLeAudioDirectionSink)) {
              notifyAudioLocalSink(UnicastMonitorModeStatus::STREAMING_SUSPENDED);
            }

            auto remote_contexts = DirectionalRealignMetadataAudioContexts(group, remote_direction);
            // Below check is needed only when BCast->Unicast switch as part of VBC.
            // Already here LIVE(of VBC) path started, and when Unicast becomes active
            // UpdateMetadata comes for Game, and it would reconfigure to Game from
            // LIVE(of VBC). Due to avove remote_contexts, it is trying to switch
            // remote_contexts to LIVE, and mismatch happens between remote_contexts
            // and configuration_context_type_.
            if (configuration_context_type_ == LeAudioContextType::GAME &&
                remote_direction == bluetooth::le_audio::types::kLeAudioDirectionSource &&
                audio_receiver_state_ == AudioState::RELEASING) {
              remote_contexts = DirectionalRealignMetadataAudioContexts(
                      group, bluetooth::le_audio::types::kLeAudioDirectionSink);
            }

            ApplyRemoteMetadataAudioContextPolicy(group, remote_contexts, remote_direction);
            log::verbose(
                    "Pending configuration 2 pre_configuration_context_type_ : {} -> "
                    "configuration_context_type_ {}",
                    ToString(pre_configuration_context_type_),
                    ToString(configuration_context_type_));
            if (GroupStream(group->group_id_, configuration_context_type_, remote_contexts)) {
              log::info("configuration succeed, wait for new status for group {}",
                        group->group_id_);
              /* If configuration succeed wait for new status. */
              return;
            }
            log::info("Clear pending configuration flag for group {}", group->group_id_);
            group->ClearPendingConfiguration();
            CancelStreamingRequest();
            if (is_active_group_operation) {
              reconfigurationComplete();
            }
          } else if (is_active_group_operation) {
            log::info(
                    "sink_monitor_mode_: {}, defer_notify_inactive_until_stop_: {}, "
                    "defer_notify_active_until_stop_: {}, defer_source_suspend_ack_until_stop_: "
                    "{}, "
                    "defer_sink_suspend_ack_until_stop_: {}",
                    sink_monitor_mode_, defer_notify_inactive_until_stop_,
                    defer_notify_active_until_stop_, defer_source_suspend_ack_until_stop_,
                    defer_sink_suspend_ack_until_stop_);
            if (sink_monitor_mode_) {
              notifyAudioLocalSink(UnicastMonitorModeStatus::STREAMING_SUSPENDED);
            }

            log::info("source_monitor_mode_: {}", source_monitor_mode_);
            if (source_monitor_mode_) {
              notifyAudioLocalSource(UnicastMonitorModeStatus::STREAMING_SUSPENDED);
            }

            if (defer_source_suspend_ack_until_stop_) {
              if (le_audio_source_hal_client_) {
                defer_source_suspend_ack_until_stop_ = false;
                log::info("calling source ConfirmSuspendRequest");
                le_audio_source_hal_client_->ConfirmSuspendRequest();
              }
            }

            if (defer_sink_suspend_ack_until_stop_) {
              if (le_audio_sink_hal_client_) {
                defer_sink_suspend_ack_until_stop_ = false;
                log::info("calling sink ConfirmSuspendRequest");
                le_audio_sink_hal_client_->ConfirmSuspendRequest();
              }
            }

            log::info("active_group_id_: {}", active_group_id_);
            if (defer_notify_active_until_stop_ && defer_notify_inactive_until_stop_) {
              CheckAndNotifyGroupInactive(group_id);
              CheckAndNotifyGroupActive(active_group_id_);
              defer_notify_active_until_stop_ = false;
              defer_notify_inactive_until_stop_ = false;
            } else if (defer_notify_inactive_until_stop_) {
              CheckAndNotifyGroupInactive(group_id);
              defer_notify_inactive_until_stop_ = false;
            }

            if (group->IsSuspendedForReconfiguration()) {
              reconfigurationComplete();
            } else {
              if (!((status == GroupStreamStatus::IDLE) &&
                    (active_group_id_ != group->group_id_) &&
                    (audio_sender_state_ == AudioState::STARTED))) {
                CancelStreamingRequest();
              }
            }
          }
        }

        speed_tracker_.Reset(group_id);

        if (group) {
          NotifyUpperLayerGroupTurnedIdleDuringCall(group->group_id_);
          HandlePendingDeviceRemove(group);
          HandlePendingDeviceDisconnection(group);
        }
        break;
      }
      case GroupStreamStatus::RELEASING_AUTONOMOUS:
        /* Remote device releases all the ASEs autonomusly. This should not happen and not sure what
         * is the remote device intention. If remote wants stop the stream then MCS shall be used to
         * stop the stream in a proper way. For a phone call, GTBS shall be used. For now we assume
         * this device has does not want to be used for streaming and mark it as Inactive.
         */
        log::warn("Group {} is doing autonomous release, make it inactive", group_id);
        if (group) {
          group->PrintDebugState();
          groupSetAndNotifyInactive();
        }
        audio_sender_state_ = AudioState::IDLE;
        audio_receiver_state_ = AudioState::IDLE;
        break;
      case GroupStreamStatus::RELEASING:
      case GroupStreamStatus::SUSPENDING:
        log::debug(" defer_notify_inactive_until_stop_: {}", defer_notify_inactive_until_stop_);
        if (!defer_notify_inactive_until_stop_ &&
            active_group_id_ != bluetooth::groups::kGroupUnknown &&
            (active_group_id_ == group->group_id_) && !group->IsPendingConfiguration() &&
            (audio_sender_state_ == AudioState::STARTED ||
             audio_receiver_state_ == AudioState::STARTED) &&
            group->GetTargetState() != AseState::BTA_LE_AUDIO_ASE_STATE_IDLE) {
          /* If releasing state is happening but it was not initiated either by
           * reconfiguration or Audio Framework actions either by the Active group change,
           * it means that it is some internal state machine error. This is very unlikely and
           * for now just Inactivate the group.
           */
          log::error("Internal state machine error for group {}", group_id);
          group->PrintDebugState();
          if (group->GetState() != AseState::BTA_LE_AUDIO_ASE_STATE_IDLE) {
            defer_notify_inactive_until_stop_ = true;
          }
          groupSetAndNotifyInactive();
          audio_sender_state_ = AudioState::IDLE;
          audio_receiver_state_ = AudioState::IDLE;
          return;
        }

        /* Releasing state shall be always set here, because we do support only single group
         * streaming at the time.  */
        if (audio_sender_state_ != AudioState::IDLE) {
          audio_sender_state_ = AudioState::RELEASING;
        }

<<<<<<< HEAD
          if (audio_receiver_state_ != AudioState::IDLE) {
            audio_receiver_state_ = AudioState::RELEASING;
=======
        if (audio_receiver_state_ != AudioState::IDLE) {
          audio_receiver_state_ = AudioState::RELEASING;
        }

        if (is_active_group_operation) {
          if (group && group->IsPendingConfiguration()) {
            log::info("Releasing for reconfiguration, don't send anything on CISes");
            SuspendedForReconfiguration();
>>>>>>> eb4d7eb0
          }
        }

        break;
      default:
        break;
    }
  }

  void OnUpdatedCisConfiguration(int group_id, uint8_t direction) {
    LeAudioDeviceGroup* group = aseGroups_.FindById(group_id);
    if (!group) {
      log::error("Invalid group_id: {}", group_id);
      return;
    }
    group->UpdateCisConfiguration(direction);
  }

  void UpdateMetadataCb(AseState state, int cig_id, int cis_id,
       const std::vector<uint8_t>& data) {
    if (le_audio_source_hal_client_) {
      log::info("calling source Metadata Changed");
      le_audio_source_hal_client_->UpdateMetadataChanged(state,
          cig_id, cis_id, data);
    }
    if (le_audio_sink_hal_client_) {
      log::info("calling sink Metadata Changed");
      le_audio_sink_hal_client_->UpdateMetadataChanged(state,
          cig_id, cis_id, data);
    }
  }

private:
  tGATT_IF gatt_if_;
  bluetooth::le_audio::LeAudioClientCallbacks* callbacks_;
  LeAudioDevices leAudioDevices_;
  LeAudioDeviceGroups aseGroups_;
  LeAudioGroupStateMachine* groupStateMachine_;
  int active_group_id_;
  LeAudioContextType pre_configuration_context_type_;
  LeAudioContextType configuration_context_type_;
  static constexpr char kAllowMultipleContextsInMetadata[] =
          "persist.bluetooth.leaudio.allow.multiple.contexts";
  BidirectionalPair<AudioContexts> in_call_metadata_context_types_;
  BidirectionalPair<AudioContexts> local_metadata_context_types_;
  StreamSpeedTracker speed_tracker_;
  std::deque<StreamSpeedTracker> stream_speed_history_;

  /* Microphone (s) */
  AudioState audio_receiver_state_;
  /* Speaker(s) */
  AudioState audio_sender_state_;
  /* Keep in call state. */
  bool in_call_;
  bool in_voip_call_;
  /* Listen for streaming status on Sink stream */
  bool sink_monitor_mode_;
  /* Sink stream status which has been notified to Service */
  std::optional<UnicastMonitorModeStatus> sink_monitor_notified_status_;
  /* Listen for streaming status on Source stream */
  bool source_monitor_mode_;
  /* Source stream status which has been notified to Service */
  std::optional<UnicastMonitorModeStatus> source_monitor_notified_status_;

  /*To track set inactive progress */
  bool defer_notify_inactive_until_stop_;
  /*To track set active progress */
  bool defer_notify_active_until_stop_;
  /*To track MM issued suspend progress */
  bool defer_sink_suspend_ack_until_stop_;
  bool defer_source_suspend_ack_until_stop_;
  /* To know whether MM sent sink track update Metadata */
  bool  is_local_sink_metadata_available_;
  /*To track whether sinkSuspend to be handled later*/
  bool defer_sink_suspend_;
  /*To track whether sourceSuspend to be handled later*/
  bool defer_source_suspend_;
  /*To track call audio route*/
  int call_audio_route_;

  /* Reconnection mode */
  tBTM_BLE_CONN_TYPE reconnection_mode_;
  static constexpr uint64_t kGroupConnectedWatchDelayMs = 3000;
  static constexpr uint64_t kRecoveryReconnectDelayMs = 2000;
  static constexpr uint64_t kAutoConnectAfterOwnDisconnectDelayMs = 1000;
  static constexpr uint64_t kCsisGroupMemberDelayMs = 5000;

  /* LeAudioHealthStatus */
  LeAudioHealthStatus* leAudioHealthStatus_ = nullptr;

  static constexpr char kNotifyUpperLayerAboutGroupBeingInIdleDuringCall[] =
          "persist.bluetooth.leaudio.notify.idle.during.call";

  static constexpr uint16_t kBapMinimumAttMtu = 64;

  /* Current stream configuration - used to set up the software codecs */
  LeAudioCodecConfiguration current_encoder_config_;
  LeAudioCodecConfiguration current_decoder_config_;

  /* Static Audio Framework session configuration.
   *  Resampling will be done inside the bt stack
   */
  LeAudioCodecConfiguration audio_framework_source_config = {
          .num_channels = 2,
          .sample_rate = bluetooth::audio::le_audio::kSampleRate48000,
          .bits_per_sample = bluetooth::audio::le_audio::kBitsPerSample16,
          .data_interval_us = LeAudioCodecConfiguration::kInterval10000Us,
  };

  LeAudioCodecConfiguration audio_framework_sink_config = {
          .num_channels = 2,
          .sample_rate = bluetooth::audio::le_audio::kSampleRate16000,
          .bits_per_sample = bluetooth::audio::le_audio::kBitsPerSample16,
          .data_interval_us = LeAudioCodecConfiguration::kInterval10000Us,
  };

  std::unique_ptr<bluetooth::le_audio::CodecInterface> sw_enc_left;
  std::unique_ptr<bluetooth::le_audio::CodecInterface> sw_enc_right;

  std::unique_ptr<bluetooth::le_audio::CodecInterface> sw_dec_left;
  std::unique_ptr<bluetooth::le_audio::CodecInterface> sw_dec_right;

  std::vector<uint8_t> encoded_data;
  std::unique_ptr<LeAudioSourceAudioHalClient> le_audio_source_hal_client_;
  std::unique_ptr<LeAudioSinkAudioHalClient> le_audio_sink_hal_client_;
  static constexpr uint64_t kAudioSuspentKeepIsoAliveTimeoutMs = 500;
  static constexpr uint64_t kAudioDisableTimeoutMs = 3000;
  static constexpr char kAudioSuspentKeepIsoAliveTimeoutMsProp[] =
          "persist.bluetooth.leaudio.audio.suspend.timeoutms";
  static constexpr uint64_t kAudioReconfigurationTimeoutMs = 1500;
  alarm_t* close_vbc_timeout_;
  alarm_t* suspend_timeout_;

  /* Reconfiguration guard to make sure reconfigration is not broken by unexpected Metadata change.
   * When Reconfiguration is scheduled then
   * 1. BT stack remembers local directions which should be resumed after reconfiguration
   * 2. Blocks another reconfiguration until:
   *      a) all the reconfigured directions has been resumed
   *      b) reconfiguration timeout fires
   */
  alarm_t* reconfiguration_timeout_;
  int reconfiguration_group_ = bluetooth::groups::kGroupUnknown;
  uint8_t reconfiguration_local_directions_ = 0;

  alarm_t* disable_timer_;
  static constexpr uint64_t kDeviceAttachDelayMs = 500;

  uint32_t cached_channel_timestamp_ = 0;
  bluetooth::le_audio::CodecInterface* cached_channel_ = nullptr;

  base::WeakPtrFactory<LeAudioClientImpl> weak_factory_{this};

  std::map<int, GroupStreamStatus> lastNotifiedGroupStreamStatusMap_;

  std::vector<RawAddress> lexAvailableTransportDevices_;

  void ClientAudioInterfaceRelease() {
    auto group = aseGroups_.FindById(active_group_id_);
    if (!group) {
      log::error("Invalid group: {}", static_cast<int>(active_group_id_));
    } else {
      // handleAsymmetricPhyForUnicast(group);
      log::info("ClientAudioInterfaceRelease - cleanup");
    }

    auto result = CodecManager::GetInstance()->UpdateActiveUnicastAudioHalClient(
            le_audio_source_hal_client_.get(), le_audio_sink_hal_client_.get(), false);
    log::assert_that(result, "Could not update session to codec manager");

    result = groupStateMachine_->UpdateActiveUnicastAudioHalClient(
            le_audio_source_hal_client_.get(), le_audio_sink_hal_client_.get(), false);
    log::assert_that(result, "Could not update session to state machine");

    if (le_audio_source_hal_client_) {
      le_audio_source_hal_client_->Stop();
      le_audio_source_hal_client_.reset();
    }

    if (le_audio_sink_hal_client_) {
      /* Keep session set up to monitor streaming request. This is required if
       * there is another LE Audio device streaming (e.g. Broadcast) and via
       * the session callbacks special action from this Module would be
       * required e.g. to Unicast handover.
       */
      if (com::android::bluetooth::flags::leaudio_use_audio_recording_listener() ||
          !sink_monitor_mode_) {
        local_metadata_context_types_.sink.clear();
        le_audio_sink_hal_client_->Stop();
        le_audio_sink_hal_client_.reset();
      }
    }

    local_metadata_context_types_.source.clear();
    configuration_context_type_ = LeAudioContextType::UNINITIALIZED;

    bluetooth::le_audio::MetricsCollector::Get()->OnStreamEnded(active_group_id_);
  }

  bool DsaDataConsume(bluetooth::hci::iso_manager::cis_data_evt* event) {
    if (active_group_id_ == bluetooth::groups::kGroupUnknown) {
      return false;
    }
    LeAudioDeviceGroup* group = aseGroups_.FindById(active_group_id_);
    if (!group || !group->dsa_.active) {
      return false;
    }

    if (group->dsa_.mode != DsaMode::ISO_SW) {
      log::warn("ISO packets received over HCI in DSA mode: {}", group->dsa_.mode);
      return false;
    }

    if (iso_data_callback == nullptr) {
      log::warn("Dsa data consumer not registered");
      return false;
    }

    uint16_t cis_conn_hdl = event->cis_conn_hdl;
    uint8_t* data = event->p_msg->data + event->p_msg->offset;
    uint16_t size = event->p_msg->len - event->p_msg->offset;
    uint32_t timestamp = event->ts;

    // Find LE Audio device
    LeAudioDevice* leAudioDevice = group->GetFirstDevice();
    while (leAudioDevice != nullptr) {
      if (leAudioDevice->GetDsaCisHandle() == cis_conn_hdl &&
          leAudioDevice->GetDsaDataPathState() == DataPathState::CONFIGURED) {
        break;
      }
      leAudioDevice = group->GetNextDevice(leAudioDevice);
    }
    if (leAudioDevice == nullptr) {
      log::warn("No LE Audio device found for CIS handle: {}", cis_conn_hdl);
      return false;
    }

    bool consumed = iso_data_callback(leAudioDevice->address_, cis_conn_hdl, data, size, timestamp);
    if (consumed) {
      return true;
    } else {
      log::verbose("ISO data consumer not ready to accept data");
      return false;
    }
  }

  void SetAsymmetricBlePhy(LeAudioDeviceGroup* group, bool asymmetric) {
    LeAudioDevice* leAudioDevice = group->GetFirstDevice();
    if (leAudioDevice == nullptr) {
      log::error("Shouldn't be called without a device.");
      return;
    }

    for (auto tmpDevice = leAudioDevice; tmpDevice != nullptr;
         tmpDevice = group->GetNextDevice(tmpDevice)) {
      log::info("tmpDevice->acl_asymmetric_: {}, asymmetric: {}, address: {}, acl_connected: {}",
                tmpDevice->acl_asymmetric_ == asymmetric, asymmetric, tmpDevice->address_,
                get_btm_client_interface().peer.BTM_IsAclConnectionUp(tmpDevice->address_,
                                                                      BT_TRANSPORT_LE));
      if (tmpDevice->acl_asymmetric_ == asymmetric ||
          !get_btm_client_interface().peer.BTM_IsAclConnectionUp(tmpDevice->address_,
                                                                 BT_TRANSPORT_LE)) {
        continue;
      }

      log::info("SetAsymmetricBlePhy: {} for {}", asymmetric, tmpDevice->address_);
      get_btm_client_interface().ble.BTM_BleSetPhy(tmpDevice->address_, PHY_LE_2M,
                                                   asymmetric ? PHY_LE_1M : PHY_LE_2M, 0);
      tmpDevice->acl_asymmetric_ = asymmetric;
    }
  }
};

static void le_audio_health_status_callback(const RawAddress& addr, int group_id,
                                            LeAudioHealthBasedAction action) {
  if (instance) {
    instance->LeAudioHealthSendRecommendation(addr, group_id, action);
  }
}

/* This is a generic callback method for gatt client which handles every client
 * application events.
 */
void le_audio_gattc_callback(tBTA_GATTC_EVT event, tBTA_GATTC* p_data) {
  if (!p_data || !instance) {
    return;
  }

  log::info("event = {}", static_cast<int>(event));

  switch (event) {
    case BTA_GATTC_DEREG_EVT:
      break;

    case BTA_GATTC_NOTIF_EVT:
      instance->LeAudioCharValueHandle(p_data->notify.conn_id, p_data->notify.handle,
                                       p_data->notify.len,
                                       static_cast<uint8_t*>(p_data->notify.value), true);

      if (!p_data->notify.is_notify) {
        BTA_GATTC_SendIndConfirm(p_data->notify.conn_id, p_data->notify.handle);
      }

      break;

    case BTA_GATTC_OPEN_EVT:
      instance->OnGattConnected(p_data->open.status, p_data->open.conn_id, p_data->open.client_if,
                                p_data->open.remote_bda, p_data->open.transport, p_data->open.mtu);
      break;

    case BTA_GATTC_ENC_CMPL_CB_EVT: {
      tBTM_STATUS encryption_status;
      if (BTM_IsEncrypted(p_data->enc_cmpl.remote_bda, BT_TRANSPORT_LE)) {
        encryption_status = tBTM_STATUS::BTM_SUCCESS;
      } else {
        encryption_status = tBTM_STATUS::BTM_FAILED_ON_SECURITY;
      }
      instance->OnEncryptionComplete(p_data->enc_cmpl.remote_bda, encryption_status);
    } break;

    case BTA_GATTC_CLOSE_EVT:
      instance->OnGattDisconnected(p_data->close.conn_id, p_data->close.client_if,
                                   p_data->close.remote_bda, p_data->close.reason);
      break;

    case BTA_GATTC_SEARCH_CMPL_EVT:
      instance->OnServiceSearchComplete(p_data->search_cmpl.conn_id, p_data->search_cmpl.status);
      break;

    case BTA_GATTC_SRVC_DISC_DONE_EVT:
      /*PACS read would be done when encryption complete*/
      log::warn("Needn't do PACS when BTA_GATTC_SRVC_DISC_DONE_EVT.");
      //instance->OnGattServiceDiscoveryDone(p_data->service_discovery_done.remote_bda);
      break;

    case BTA_GATTC_SRVC_CHG_EVT:
      instance->OnServiceChangeEvent(p_data->service_changed.remote_bda);
      break;
    case BTA_GATTC_CFG_MTU_EVT:
      instance->OnMtuChanged(p_data->cfg_mtu.conn_id, p_data->cfg_mtu.mtu);
      break;
    case BTA_GATTC_PHY_UPDATE_EVT:
      instance->OnPhyUpdate(p_data->phy_update.conn_id, p_data->phy_update.tx_phy,
                            p_data->phy_update.rx_phy, p_data->phy_update.status);
      break;
    default:
      break;
  }
}

class LeAudioAclClientCallbacksImpl : public acl_client_callback_s {
public:
  void on_acl_link_down(const RawAddress bd_addr,
      tBT_TRANSPORT transport) override {
    if (instance) {
      instance->AclLinkdownEvt(bd_addr, transport);
    }
  }

  void on_acl_link_up(const RawAddress bd_addr,
      tBT_TRANSPORT transport) override {
  }

  void on_acl_remote_features_complete(
      const RawAddress bd_addr) override {
  }

  void on_acl_role_change(const RawAddress bd_addr, hci_role_t new_role,
      tHCI_STATUS hci_status) override {
  }
};

LeAudioAclClientCallbacksImpl aclClientCallbacksImpl;

class LeAudioStateMachineHciCallbacksImpl : public CigCallbacks {
public:
  void OnCigEvent(uint8_t event, void* data) override {
    if (instance) {
      instance->IsoCigEventsCb(event, data);
    }
  }

  void OnCisEvent(uint8_t event, void* data) override {
    if (instance) {
      instance->IsoCisEventsCb(event, data);
    }
  }

  void OnSetupIsoDataPath(uint8_t status, uint16_t conn_handle, uint8_t cig_id) override {
    if (instance) {
      instance->IsoSetupIsoDataPathCb(status, conn_handle, cig_id);
    }
  }

  void OnRemoveIsoDataPath(uint8_t status, uint16_t conn_handle, uint8_t cig_id) override {
    if (instance) {
      instance->IsoRemoveIsoDataPathCb(status, conn_handle, cig_id);
    }
  }

  void OnIsoLinkQualityRead(uint8_t conn_handle, uint8_t cig_id, uint32_t txUnackedPackets,
                            uint32_t txFlushedPackets, uint32_t txLastSubeventPackets,
                            uint32_t retransmittedPackets, uint32_t crcErrorPackets,
                            uint32_t rxUnreceivedPackets, uint32_t duplicatePackets) {
    if (instance) {
      instance->IsoLinkQualityReadCb(conn_handle, cig_id, txUnackedPackets, txFlushedPackets,
                                     txLastSubeventPackets, retransmittedPackets, crcErrorPackets,
                                     rxUnreceivedPackets, duplicatePackets);
    }
  }
};

LeAudioStateMachineHciCallbacksImpl stateMachineHciCallbacksImpl;

class LeAudioStateMachineVscHciCallbackImpl : public VscCallback {
public:
  void OnVscEvent(uint16_t delay, uint8_t mode, uint64_t bdAddr) override {
    if (instance) {
      instance->QhciVscEvt(delay, mode, bdAddr);
    }
  }
};

LeAudioStateMachineVscHciCallbackImpl stateMachineVscHciCallbackImpl;

class CallbacksImpl : public LeAudioGroupStateMachine::Callbacks {
public:
  void StatusReportCb(int group_id, GroupStreamStatus status) override {
    if (instance) {
      instance->OnStateMachineStatusReportCb(group_id, status);
    }
  }

  void OnStateTransitionTimeout(int group_id) override {
    if (instance) {
      instance->OnLeAudioDeviceSetStateTimeout(group_id);
    }
  }

  void OnUpdatedCisConfiguration(int group_id, uint8_t direction) {
    if (instance) {
      instance->OnUpdatedCisConfiguration(group_id, direction);
    }
  }

  void UpdateMetadataCb(AseState state, int cig_id, int cis_id,
       const std::vector<uint8_t>& data) {
    if (instance) {
      instance->UpdateMetadataCb(state, cig_id, cis_id, data);
    }
  }
};

CallbacksImpl stateMachineCallbacksImpl;

class SourceCallbacksImpl : public LeAudioSourceAudioHalClient::Callbacks {
public:
  void OnAudioDataReady(const std::vector<uint8_t>& data) override {
    if (instance) {
      instance->OnAudioDataReady(data);
    }
  }
  void OnAudioSuspend(void) override {
    if (instance) {
      instance->OnLocalAudioSourceSuspend();
    }
  }

  void OnAudioResume(void) override {
    if (instance) {
      instance->OnLocalAudioSourceResume();
    }
  }

  void OnAudioMetadataUpdate(std::vector<struct playback_track_metadata_v7> source_metadata,
                             DsaMode dsa_mode) override {
    if (instance) {
      instance->OnLocalAudioSourceMetadataUpdate(source_metadata, dsa_mode);
    }
  }
};

class SinkCallbacksImpl : public LeAudioSinkAudioHalClient::Callbacks {
public:
  void OnAudioSuspend(void) override {
    if (instance) {
      instance->OnLocalAudioSinkSuspend();
    }
  }
  void OnAudioResume(void) override {
    if (instance) {
      instance->OnLocalAudioSinkResume();
    }
  }

  void OnAudioMetadataUpdate(std::vector<record_track_metadata_v7> sink_metadata) override {
    if (instance) {
      instance->OnLocalAudioSinkMetadataUpdate(sink_metadata);
    }
  }
};

SourceCallbacksImpl audioSinkReceiverImpl;
SinkCallbacksImpl audioSourceReceiverImpl;

class DeviceGroupsCallbacksImpl : public DeviceGroupsCallbacks {
public:
  void OnGroupAdded(const RawAddress& address, const bluetooth::Uuid& uuid, int group_id) override {
    if (instance) {
      instance->OnGroupAddedCb(address, uuid, group_id);
    }
  }
  void OnGroupMemberAdded(const RawAddress& address, int group_id) override {
    if (instance) {
      instance->OnGroupMemberAddedCb(address, group_id);
    }
  }
  void OnGroupMemberRemoved(const RawAddress& address, int group_id) override {
    if (instance) {
      instance->OnGroupMemberRemovedCb(address, group_id);
    }
  }
  void OnGroupRemoved(const bluetooth::Uuid& /*uuid*/,
                      int /*group_id*/) { /* to implement if needed */ }
  void OnGroupAddFromStorage(const RawAddress& /*address*/, const bluetooth::Uuid& /*uuid*/,
                             int /*group_id*/) {
    /* to implement if needed */
  }
};

class DeviceGroupsCallbacksImpl;
DeviceGroupsCallbacksImpl deviceGroupsCallbacksImpl;

}  // namespace

void LeAudioClient::AddFromStorage(
        const RawAddress& addr, bool autoconnect, int sink_audio_location,
        int source_audio_location, int sink_supported_context_types,
        int source_supported_context_types, const std::vector<uint8_t>& handles,
        const std::vector<uint8_t>& sink_pacs, const std::vector<uint8_t>& source_pacs,
        const std::vector<uint8_t>& ases, const std::vector<uint8_t>& gmap) {
  if (!instance) {
    log::error("Not initialized yet");
    return;
  }

  instance->AddFromStorage(addr, autoconnect, sink_audio_location, source_audio_location,
                           sink_supported_context_types, source_supported_context_types, handles,
                           sink_pacs, source_pacs, ases, gmap);
}

bool LeAudioClient::GetHandlesForStorage(const RawAddress& addr, std::vector<uint8_t>& out) {
  if (!instance) {
    log::error("Not initialized yet");
    return false;
  }

  return instance->GetHandlesForStorage(addr, out);
}

bool LeAudioClient::GetSinkPacsForStorage(const RawAddress& addr, std::vector<uint8_t>& out) {
  if (!instance) {
    log::error("Not initialized yet");
    return false;
  }

  return instance->GetSinkPacsForStorage(addr, out);
}

bool LeAudioClient::GetSourcePacsForStorage(const RawAddress& addr, std::vector<uint8_t>& out) {
  if (!instance) {
    log::error("Not initialized yet");
    return false;
  }

  return instance->GetSourcePacsForStorage(addr, out);
}

bool LeAudioClient::GetAsesForStorage(const RawAddress& addr, std::vector<uint8_t>& out) {
  if (!instance) {
    log::error("Not initialized yet");
    return false;
  }

  return instance->GetAsesForStorage(addr, out);
}

bool LeAudioClient::GetGmapForStorage(const RawAddress& addr, std::vector<uint8_t>& out) {
  if (!instance) {
    log::error("Not initialized yet");
    return false;
  }

  return instance->GetGmapForStorage(addr, out);
}

bool LeAudioClient::IsLeAudioClientRunning(void) { return instance != nullptr; }

bool LeAudioClient::IsLeAudioClientInStreaming(void) {
  if (!instance) {
    return false;
  }
  return instance->IsInStreaming();
}

bool LeAudioClient::IsLeAudioClientInIdle(void) {
  if (!instance) {
    return false;
  }
  return instance->IsInIdle();
}

LeAudioClient* LeAudioClient::Get() {
  log::assert_that(instance != nullptr, "assert failed: instance != nullptr");
  return instance;
}

/* Initializer of main le audio implementation class and its instance */
void LeAudioClient::Initialize(
        bluetooth::le_audio::LeAudioClientCallbacks* callbacks_, base::Closure initCb,
        base::Callback<bool()> hal_2_1_verifier,
        const std::vector<bluetooth::le_audio::btle_audio_codec_config_t>& offloading_preference) {
  std::scoped_lock<std::mutex> lock(instance_mutex);
  if (instance) {
    log::error("Already initialized");
    return;
  }

  if (!bluetooth::shim::GetController()->SupportsBleConnectedIsochronousStreamCentral() &&
      !bluetooth::shim::GetController()->SupportsBleConnectedIsochronousStreamPeripheral()) {
    log::error("Controller reports no ISO support. LeAudioClient Init aborted.");
    return;
  }

  log::assert_that(std::move(hal_2_1_verifier).Run(),
                   "LE Audio Client requires Bluetooth Audio HAL V2.1 at least. Either "
                   "disable LE Audio Profile, or update your HAL");

  IsoManager::GetInstance()->Start();

  audioSinkReceiver = &audioSinkReceiverImpl;
  audioSourceReceiver = &audioSourceReceiverImpl;
  stateMachineHciCallbacks = &stateMachineHciCallbacksImpl;
  stateMachineCallbacks = &stateMachineCallbacksImpl;
  stateMachineVscHciCallback = &stateMachineVscHciCallbackImpl;
  device_group_callbacks = &deviceGroupsCallbacksImpl;
  aclClientCallbacks = &aclClientCallbacksImpl;
  instance = new LeAudioClientImpl(callbacks_, stateMachineCallbacks, initCb);

  get_btm_client_interface().lifecycle.ACL_RegisterClient(aclClientCallbacks);

  IsoManager::GetInstance()->RegisterCigCallbacks(stateMachineHciCallbacks);
  IsoManager::GetInstance()->RegisterVscCallback(stateMachineVscHciCallback);
  CodecManager::GetInstance()->Start(offloading_preference);
  ContentControlIdKeeper::GetInstance()->Start();

  callbacks_->OnInitialized();

  auto cm = CodecManager::GetInstance();
  callbacks_->OnAudioLocalCodecCapabilities(cm->GetLocalAudioInputCodecCapa(),
                                            cm->GetLocalAudioOutputCodecCapa());

  if (GmapServer::IsGmapServerEnabled()) {
    auto capabilities = cm->GetLocalAudioOutputCodecCapa();
    std::bitset<8> UGG_feature = GmapServer::GetUGGFeature();
    for (auto& capa : capabilities) {
      if (capa.sample_rate == bluetooth::le_audio::LE_AUDIO_SAMPLE_RATE_INDEX_48000HZ) {
        UGG_feature |= static_cast<uint8_t>(
                bluetooth::gmap::UGGFeatureBitMask::NinetySixKbpsSourceFeatureSupport);
        break;
      }
    }
    GmapServer::Initialize(UGG_feature);
  }
}

void LeAudioClient::DebugDump(int fd) {
  std::scoped_lock<std::mutex> lock(instance_mutex);
  DeviceGroups::DebugDump(fd);
  GmapServer::DebugDump(fd);

  dprintf(fd, "LeAudio Manager: \n");
  if (instance) {
    instance->Dump(fd);
  } else {
    dprintf(fd, "  Not initialized \n");
  }

  LeAudioSinkAudioHalClient::DebugDump(fd);
  LeAudioSourceAudioHalClient::DebugDump(fd);
  bluetooth::le_audio::AudioSetConfigurationProvider::DebugDump(fd);
  IsoManager::GetInstance()->Dump(fd);
  LeAudioLogHistory::DebugDump(fd);
  dprintf(fd, "\n");
}

void LeAudioClient::Cleanup(void) {
  std::scoped_lock<std::mutex> lock(instance_mutex);
  if (!instance) {
    log::error("Not initialized");
    return;
  }

  get_btm_client_interface().lifecycle.ACL_UnregisterClient(aclClientCallbacks);
  aclClientCallbacks = nullptr;

  LeAudioClientImpl* ptr = instance;
  instance = nullptr;
  ptr->Cleanup();
  delete ptr;
  ptr = nullptr;

  CodecManager::GetInstance()->Stop();
  ContentControlIdKeeper::GetInstance()->Stop();
  LeAudioGroupStateMachine::Cleanup();

  if (!LeAudioBroadcaster::IsLeAudioBroadcasterRunning()) {
    IsoManager::GetInstance()->Stop();
  }

  bluetooth::le_audio::MetricsCollector::Get()->Flush();
}

bool LeAudioClient::RegisterIsoDataConsumer(LeAudioIsoDataCallback callback) {
  log::info("ISO data consumer changed");
  iso_data_callback = callback;
  return true;
}<|MERGE_RESOLUTION|>--- conflicted
+++ resolved
@@ -2084,7 +2084,6 @@
        * the new group so the group change is correctly handled in OnStateMachineStatusReportCb
        */
       active_group_id_ = group_id;
-<<<<<<< HEAD
       LeAudioDeviceGroup* prev_group = aseGroups_.FindById(previous_active_group);
       log::info("switch group A to group B");
       if (prev_group && prev_group->GetState() != AseState::BTA_LE_AUDIO_ASE_STATE_IDLE) {
@@ -2112,22 +2111,9 @@
          * only Enable will left.
          * Otherwise, if there is group switch, let's move ASEs to Configured state.
          */
-        ConfigureStream(group, prepare_for_a_call);
-=======
-      SuspendedForReconfiguration();
-      GroupStop(previous_active_group);
-      /* Note: On purpose we are not sending INACTIVE status up to Java, because previous active
-       * group will be provided in ACTIVE status. This is in order to have single call to audio
-       * framework
-       * If group become active while phone call, let's configure it right away up to
-       * the QoS configured state so when audio framework resumes the stream,
-       * only Enable will left.
-       * Otherwise, if there is group switch, let's move ASEs to Configured state.
-       */
-
-      if (!ConfigureStream(group, prepare_for_a_call)) {
-        log::info("Could not configure group {}", group->group_id_);
->>>>>>> eb4d7eb0
+         if (!ConfigureStream(group, prepare_for_a_call)) {
+           log::info("Could not configure group {}", group->group_id_);
+         }
       }
     }
 
@@ -6993,20 +6979,8 @@
           audio_sender_state_ = AudioState::RELEASING;
         }
 
-<<<<<<< HEAD
-          if (audio_receiver_state_ != AudioState::IDLE) {
-            audio_receiver_state_ = AudioState::RELEASING;
-=======
         if (audio_receiver_state_ != AudioState::IDLE) {
           audio_receiver_state_ = AudioState::RELEASING;
-        }
-
-        if (is_active_group_operation) {
-          if (group && group->IsPendingConfiguration()) {
-            log::info("Releasing for reconfiguration, don't send anything on CISes");
-            SuspendedForReconfiguration();
->>>>>>> eb4d7eb0
-          }
         }
 
         break;
