--- conflicted
+++ resolved
@@ -5211,7 +5211,6 @@
     return remote_metadata;
   }
 
-<<<<<<< HEAD
   void send_vs_cmd(const RawAddress& bd_addr, uint16_t content_type, bool remote_support) {
     if (osi_property_get_bool("persist.vendor.service.bt.adv_transport", false) && remote_support) {
       uint8_t param[4] = {0};
@@ -5224,48 +5223,6 @@
     }
   }
 
-  LeAudioContextType AdjustForVoiceAssistant(LeAudioDeviceGroup* group,
-                                             LeAudioContextType new_configuration_context) {
-    if (!com::android::bluetooth::flags::le_audio_support_unidirectional_voice_assistant()) {
-      log::debug("Flag le_audio_support_unidirectional_voice_assistant NOT enabled");
-      return new_configuration_context;
-    }
-
-    /* Some remote devices expect VOICE ASSISTANT to be unidirectional Phone is
-     * Source and Earbuds are Sink */
-    if (new_configuration_context != LeAudioContextType::VOICEASSISTANTS) {
-      return new_configuration_context;
-    }
-
-    auto sink_supported_contexts =
-            group->GetSupportedContexts(bluetooth::le_audio::types::kLeAudioDirectionSink);
-    auto source_supported_contexts =
-            group->GetSupportedContexts(bluetooth::le_audio::types::kLeAudioDirectionSource);
-
-    log::debug("group_id: {}, sink_supported: {}, source_supported {}", group->group_id_,
-               ToString(sink_supported_contexts), ToString(source_supported_contexts));
-    if (sink_supported_contexts.test(LeAudioContextType::VOICEASSISTANTS) &&
-        source_supported_contexts.test(LeAudioContextType::VOICEASSISTANTS)) {
-      return new_configuration_context;
-    }
-
-    if (sink_supported_contexts.test(LeAudioContextType::VOICEASSISTANTS)) {
-      log::info(
-              "group_id {} supports only Sink direction for Voice Assistant. "
-              "Selecting configurarion context type {}",
-              group->group_id_, ToString(LeAudioContextType::INSTRUCTIONAL));
-
-      return LeAudioContextType::INSTRUCTIONAL;
-    }
-
-    log::warn("group_id: {},  unexpected configuration, sink_supported: {}, source_supported {}",
-              group->group_id_, ToString(sink_supported_contexts),
-              ToString(source_supported_contexts));
-    return new_configuration_context;
-  }
-
-=======
->>>>>>> 311b3bdc
   /* Return true if stream is started */
   bool ReconfigureOrUpdateRemote(LeAudioDeviceGroup* group, int remote_direction) {
     if (stack_config_get_interface()->get_pts_force_le_audio_multiple_contexts_metadata()) {
