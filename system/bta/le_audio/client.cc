/*
 * Copyright 2021 HIMSA II K/S - www.himsa.com. Represented by EHIMA -
 * www.ehima.com
 *
 * Licensed under the Apache License, Version 2.0 (the "License");
 * you may not use this file except in compliance with the License.
 * You may obtain a copy of the License at
 *
 *      http://www.apache.org/licenses/LICENSE-2.0
 *
 * Unless required by applicable law or agreed to in writing, software
 * distributed under the License is distributed on an "AS IS" BASIS,
 * WITHOUT WARRANTIES OR CONDITIONS OF ANY KIND, either express or implied.
 * See the License for the specific language governing permissions and
 * limitations under the License.
 */

#include <base/functional/bind.h>
#include <base/strings/string_number_conversions.h>
#include <bluetooth/log.h>
#include <com_android_bluetooth_flags.h>
#include <stdio.h>

#include <algorithm>
#include <bitset>
#include <chrono>
#include <cstddef>
#include <cstdint>
#include <cstring>
#include <deque>
#include <functional>
#include <list>
#include <map>
#include <memory>
#include <mutex>
#include <optional>
#include <ostream>
#include <sstream>
#include <tuple>
#include <utility>
#include <vector>

#include "audio_hal_client/audio_hal_client.h"
#include "audio_hal_interface/le_audio_software.h"
#include "bt_types.h"
#include "bta/csis/csis_types.h"
#include "bta_csis_api.h"
#include "bta_gatt_api.h"
#include "bta_gatt_queue.h"
#include "bta_groups.h"
#include "bta_le_audio_api.h"
#include "bta_le_audio_broadcaster_api.h"
#include "btif/include/btif_profile_storage.h"
#include "btm_api_types.h"
#include "btm_ble_api_types.h"
#include "btm_iso_api.h"
#include "btm_iso_api_types.h"
#include "btm_sec_api_types.h"
#include "client_parser.h"
#include "codec_interface.h"
#include "codec_manager.h"
#include "common/strings.h"
#include "common/time_util.h"
#include "content_control_id_keeper.h"
#include "devices.h"
#include "gatt/database.h"
#include "gatt_api.h"
#include "gattdefs.h"
#include "gmap_client.h"
#include "gmap_server.h"
#include "hardware/bt_le_audio.h"
#include "hci/controller_interface.h"
#include "hci_error_code.h"
#include "include/hardware/bt_gmap.h"
#include "internal_include/bt_trace.h"
#include "internal_include/stack_config.h"
#include "le_audio/device_groups.h"
#include "le_audio/le_audio_log_history.h"
#include "le_audio_health_status.h"
#include "le_audio_set_configuration_provider.h"
#include "le_audio_types.h"
#include "le_audio_utils.h"
#include "main/shim/entry.h"
#include "metrics_collector.h"
#include "osi/include/alarm.h"
#include "osi/include/osi.h"
#include "osi/include/properties.h"
#include "stack/btm/btm_sec.h"
#include "stack/gatt/gatt_int.h"
#include "stack/include/bt_types.h"
#include "stack/include/btm_client_interface.h"
#include "stack/include/btm_status.h"
#include "stack/include/l2cap_interface.h"
#include "stack/include/main_thread.h"
#include "state_machine.h"
#include "storage_helper.h"
#include "types/bluetooth/uuid.h"
#include "types/bt_transport.h"
#include "types/raw_address.h"

#ifdef TARGET_FLOSS
#include <audio_hal_interface/audio_linux.h>
#else
#include <hardware/audio.h>
#endif  // TARGET_FLOSS

using namespace bluetooth;
using base::Closure;
using bluetooth::Uuid;
using bluetooth::common::ToString;
using bluetooth::groups::DeviceGroups;
using bluetooth::groups::DeviceGroupsCallbacks;
using bluetooth::hci::IsoManager;
using bluetooth::hci::iso_manager::cig_create_cmpl_evt;
using bluetooth::hci::iso_manager::cig_remove_cmpl_evt;
using bluetooth::hci::iso_manager::CigCallbacks;
using bluetooth::hci::iso_manager::VscCallback;
using bluetooth::le_audio::CodecManager;
using bluetooth::le_audio::ConnectionState;
using bluetooth::le_audio::ContentControlIdKeeper;
using bluetooth::le_audio::DeviceConnectState;
using bluetooth::le_audio::DsaMode;
using bluetooth::le_audio::DsaModes;
using bluetooth::le_audio::GmapClient;
using bluetooth::le_audio::GmapServer;
using bluetooth::le_audio::GroupNodeStatus;
using bluetooth::le_audio::GroupStatus;
using bluetooth::le_audio::GroupStreamStatus;
using bluetooth::le_audio::LeAudioCodecConfiguration;
using bluetooth::le_audio::LeAudioDevice;
using bluetooth::le_audio::LeAudioDeviceGroup;
using bluetooth::le_audio::LeAudioDeviceGroups;
using bluetooth::le_audio::LeAudioDevices;
using bluetooth::le_audio::LeAudioGroupStateMachine;
using bluetooth::le_audio::LeAudioHealthBasedAction;
using bluetooth::le_audio::LeAudioHealthDeviceStatType;
using bluetooth::le_audio::LeAudioHealthGroupStatType;
using bluetooth::le_audio::LeAudioHealthStatus;
using bluetooth::le_audio::LeAudioRecommendationActionCb;
using bluetooth::le_audio::LeAudioSinkAudioHalClient;
using bluetooth::le_audio::LeAudioSourceAudioHalClient;
using bluetooth::le_audio::UnicastMonitorModeStatus;
using bluetooth::le_audio::types::ase;
using bluetooth::le_audio::types::AseState;
using bluetooth::le_audio::types::AudioContexts;
using bluetooth::le_audio::types::AudioLocations;
using bluetooth::le_audio::types::BidirectionalPair;
using bluetooth::le_audio::types::DataPathState;
using bluetooth::le_audio::types::hdl_pair;
using bluetooth::le_audio::types::hdl_pair_wrapper;
using bluetooth::le_audio::types::kLeAudioContextAllRemoteSource;
using bluetooth::le_audio::types::kLeAudioContextAllTypesArray;
using bluetooth::le_audio::types::LeAudioContextType;
using bluetooth::le_audio::types::PublishedAudioCapabilities;
using bluetooth::le_audio::utils::GetAudioContextsFromSinkMetadata;
using bluetooth::le_audio::utils::GetAudioContextsFromSourceMetadata;

using namespace bluetooth;


/* Enums */
enum class AudioReconfigurationResult {
  RECONFIGURATION_NEEDED = 0x00,
  RECONFIGURATION_NOT_NEEDED,
  RECONFIGURATION_NOT_POSSIBLE,
  RECONFIGURATION_BY_HAL,
};

enum class AudioState {
  IDLE = 0x00,
  READY_TO_START,
  STARTED,
  READY_TO_RELEASE,
  RELEASING,
};

static std::ostream& operator<<(std::ostream& os, const AudioReconfigurationResult& state) {
  switch (state) {
    case AudioReconfigurationResult::RECONFIGURATION_NEEDED:
      os << "RECONFIGURATION_NEEDED";
      break;
    case AudioReconfigurationResult::RECONFIGURATION_NOT_NEEDED:
      os << "RECONFIGURATION_NOT_NEEDED";
      break;
    case AudioReconfigurationResult::RECONFIGURATION_NOT_POSSIBLE:
      os << "RECONFIGRATION_NOT_POSSIBLE";
      break;
    case AudioReconfigurationResult::RECONFIGURATION_BY_HAL:
      os << "RECONFIGURATION_BY_HAL";
      break;
    default:
      os << "UNKNOWN";
      break;
  }
  return os;
}

static std::ostream& operator<<(std::ostream& os, const AudioState& audio_state) {
  switch (audio_state) {
    case AudioState::IDLE:
      os << "IDLE";
      break;
    case AudioState::READY_TO_START:
      os << "READY_TO_START";
      break;
    case AudioState::STARTED:
      os << "STARTED";
      break;
    case AudioState::READY_TO_RELEASE:
      os << "READY_TO_RELEASE";
      break;
    case AudioState::RELEASING:
      os << "RELEASING";
      break;
    default:
      os << "UNKNOWN";
      break;
  }
  return os;
}

namespace std {
template <>
struct formatter<AudioState> : ostream_formatter {};
}  // namespace std

namespace {
void le_audio_gattc_callback(tBTA_GATTC_EVT event, tBTA_GATTC* p_data);

static void le_audio_health_status_callback(const RawAddress& addr, int group_id,
                                            LeAudioHealthBasedAction action);

class LeAudioClientImpl;
LeAudioClientImpl* instance;
std::mutex instance_mutex;
LeAudioSourceAudioHalClient::Callbacks* audioSinkReceiver;
LeAudioSinkAudioHalClient::Callbacks* audioSourceReceiver;
CigCallbacks* stateMachineHciCallbacks;
VscCallback* stateMachineVscHciCallback;
LeAudioGroupStateMachine::Callbacks* stateMachineCallbacks;
DeviceGroupsCallbacks* device_group_callbacks;
LeAudioIsoDataCallback* iso_data_callback;
acl_client_callback_s* aclClientCallbacks;
constexpr uint16_t HCI_VS_QBCE_OCF                      = 0xFC51;
constexpr uint8_t  LTV_TYPE_VS_METADATA                 = 0xFF;
constexpr uint8_t  LTV_TYPE_VS_METADATA_FE              = 0xFE;

constexpr uint8_t  LTV_TYPE_MIN_FT                      = 0X00;
constexpr uint8_t  LTV_TYPE_MIN_BIT_RATE                = 0X01;
constexpr uint8_t  LTV_TYPE_MIN_MAX_ERROR_RESILIENCE    = 0X02;
constexpr uint8_t  LTV_TYPE_LATENCY_MODE                = 0X03;
constexpr uint8_t  LTV_TYPE_MAX_FT                      = 0X04;

constexpr uint8_t  LTV_LEN_MIN_FT                       = 0X01;
constexpr uint8_t  LTV_LEN_MIN_BIT_RATE                 = 0X01;
constexpr uint8_t  LTV_LEN_MIN_MAX_ERROR_RESILIENCE     = 0X01;
constexpr uint8_t  LTV_LEN_LATENCY_MODE                 = 0X01;
constexpr uint8_t  LTV_LEN_MAX_FT                       = 0X01;

constexpr uint8_t  ENCODER_LIMITS_SUB_OP                = 0x24;

constexpr uint8_t  IN_CALL_TRUE_UPDATE_FROM_BT_APP      = 0x01;
constexpr uint8_t  IN_CALL_UPDATE_METADATA_FROM_BT_HAL  = 0x02;
constexpr uint8_t  IN_CALL_UPDATE_FROM_BT_APP_AND_BT_HAL= 0x03;

typedef struct {
  uint8_t cig_id;
  uint8_t cis_id;
  std::vector<uint8_t> encoder_params;
  uint8_t encoder_mode;
} tBTM_BLE_SET_ENCODER_LIMITS_PARAM;

uint8_t* PrepareSetEncoderLimitsPayload(tBTM_BLE_SET_ENCODER_LIMITS_PARAM *params,
                                        uint8_t *length, uint8_t *p) {
  uint8_t param_len = 0;
  uint8_t size = params->encoder_params.size();
  uint8_t num_limits = (size == 0) ? 1 : size;
  LOG(INFO) <<__func__  << "num_limits = "<<loghex(num_limits);
  LOG(INFO) <<__func__  << "params->cig_id = "<<loghex(params->cig_id);
  LOG(INFO) <<__func__  << "params->cis_id = "<<loghex(params->cis_id);
  UINT8_TO_STREAM(p, ENCODER_LIMITS_SUB_OP); //sub-opcode
  param_len++;
  UINT8_TO_STREAM(p, params->cig_id);
  param_len++;
  UINT8_TO_STREAM(p, params->cis_id);
  param_len++;
  UINT8_TO_STREAM(p, num_limits); //numlimits
  param_len++;
  UINT8_TO_STREAM(p, LTV_TYPE_MIN_FT);
  param_len++;
  UINT8_TO_STREAM(p, LTV_LEN_MIN_FT);
  param_len++;
  UINT8_TO_STREAM(p, params->encoder_params[0]);
  param_len++;
  UINT8_TO_STREAM(p, LTV_TYPE_MIN_BIT_RATE);
  param_len++;
  UINT8_TO_STREAM(p, LTV_LEN_MIN_BIT_RATE);
  param_len++;
  UINT8_TO_STREAM(p, params->encoder_params[2]);
  param_len++;
  UINT8_TO_STREAM(p, LTV_TYPE_MIN_MAX_ERROR_RESILIENCE);
  param_len++;
  UINT8_TO_STREAM(p, LTV_LEN_MIN_MAX_ERROR_RESILIENCE);
  param_len++;
  UINT8_TO_STREAM(p, params->encoder_params[3]);
  param_len++;
  UINT8_TO_STREAM(p, LTV_TYPE_LATENCY_MODE);
  param_len++;
  UINT8_TO_STREAM(p, LTV_LEN_LATENCY_MODE);
  param_len++;
  UINT8_TO_STREAM(p, params->encoder_params[4]);
  param_len++;
  UINT8_TO_STREAM(p, LTV_TYPE_MAX_FT);
  param_len++;
  UINT8_TO_STREAM(p, LTV_LEN_MAX_FT);
  param_len++;
  UINT8_TO_STREAM(p, params->encoder_params[1]);
  param_len++;
  *length = param_len;
  LOG(INFO) <<__func__  << "param_len = "<<loghex(param_len);
  return p;
}

void UpdateEncoderParams(uint8_t cig_id, uint8_t cis_id,
                                 std::vector<uint8_t> encoder_limit_params) {
  tBTM_BLE_SET_ENCODER_LIMITS_PARAM encoder_params = {
                                       .cig_id = cig_id,
                                       .cis_id = cis_id,
                                       .encoder_params = encoder_limit_params};
    uint8_t length = 0;
    uint8_t size = 1;
    if (encoder_params.encoder_params.size())
      size = encoder_params.encoder_params.size();
    uint16_t len = 4 + size * 3;
    LOG(INFO) <<__func__  << "len = "<<loghex(len);
    uint8_t param_arr[len];
    uint8_t *param = param_arr;
    PrepareSetEncoderLimitsPayload(&encoder_params, &length, param);
    bluetooth::legacy::hci::GetInterface().SendVendorSpecificCmd(HCI_VS_QBCE_OCF, length, param, NULL);
}

class StreamSpeedTracker {
public:
  StreamSpeedTracker(void)
      : is_started_(false),
        group_id_(bluetooth::groups::kGroupUnknown),
        num_of_devices_(0),
        context_type_(LeAudioContextType::UNSPECIFIED),
        reconfig_start_ts_(0),
        setup_start_ts_(0),
        total_time_(0),
        reconfig_time_(0),
        stream_setup_time_(0) {}

  void Init(int group_id, LeAudioContextType context_type, int num_of_devices) {
    Reset(bluetooth::groups::kGroupUnknown);
    group_id_ = group_id;
    context_type_ = context_type;
    num_of_devices_ = num_of_devices;
    log::verbose("StreamSpeedTracker group_id: {}, context: {} #{}", group_id_,
                 ToString(context_type_), num_of_devices);
  }

  void Reset(int group_id) {
    if (group_id != bluetooth::groups::kGroupUnknown && group_id != group_id_) {
      log::verbose("StreamSpeedTracker Reset called for invalid group_id: {} != {}", group_id,
                   group_id_);
      return;
    }

    log::verbose("StreamSpeedTracker group_id: {}", group_id_);
    is_started_ = false;
    group_id_ = bluetooth::groups::kGroupUnknown;
    reconfig_start_ts_ = setup_start_ts_ = total_time_ = reconfig_time_ = stream_setup_time_ =
            num_of_devices_ = 0;
    context_type_ = LeAudioContextType::UNSPECIFIED;
  }

  void ReconfigStarted(void) {
    log::verbose("StreamSpeedTracker group_id: {}", group_id_);
    reconfig_time_ = 0;
    is_started_ = true;
    reconfig_start_ts_ = bluetooth::common::time_get_os_boottime_us();
  }

  void StartStream(void) {
    log::verbose("StreamSpeedTracker group_id: {}", group_id_);
    setup_start_ts_ = bluetooth::common::time_get_os_boottime_us();
    is_started_ = true;
  }

  void ReconfigurationComplete(void) {
    reconfig_time_ = (bluetooth::common::time_get_os_boottime_us() - reconfig_start_ts_) / 1000;
    log::verbose("StreamSpeedTracker group_id: {}, {} reconfig time {} ms", group_id_,
                 ToString(context_type_), reconfig_time_);
  }

  void StreamCreated(void) {
    stream_setup_time_ = (bluetooth::common::time_get_os_boottime_us() - setup_start_ts_) / 1000;
    log::verbose("StreamSpeedTracker group_id: {}, {} stream create  time {} ms", group_id_,
                 ToString(context_type_), stream_setup_time_);
  }

  void StopStreamSetup(void) {
    is_started_ = false;
    uint64_t start_ts = reconfig_time_ != 0 ? reconfig_start_ts_ : setup_start_ts_;
    total_time_ = (bluetooth::common::time_get_os_boottime_us() - start_ts) / 1000;
    clock_gettime(CLOCK_REALTIME, &end_ts_);
    log::verbose("StreamSpeedTracker group_id: {}, {} setup time {} ms", group_id_,
                 ToString(context_type_), total_time_);
  }

  bool IsStarted(int group_id) {
    if (is_started_ && group_id_ == group_id) {
      log::verbose("StreamSpeedTracker group_id: {}, {} is_started_: {} ", group_id_,
                   ToString(context_type_), is_started_);
      return true;
    }
    log::verbose("StreamSpeedTracker not started {} or group_id does not match ({} ! = {}) ",
                 is_started_, group_id, group_id_);
    return false;
  }

  void Dump(std::stringstream& stream) {
    char ts[20];
    std::strftime(ts, sizeof(ts), "%T", std::gmtime(&end_ts_.tv_sec));

    if (total_time_ < 900) {
      stream << "[ 🌟 ";
    } else if (total_time_ < 1500) {
      stream << "[ 🌤 ";
    } else if (total_time_ < 2500) {
      stream << "[ 🌧 ";
    } else {
      stream << "[ ❗ ";
    }

    stream << ts << ": Gid: " << group_id_ << "(#" << num_of_devices_ << "), " << context_type_
           << ", ";
    auto hal_idle = total_time_ - stream_setup_time_ - reconfig_time_;
    if (reconfig_time_ != 0) {
      stream << "t:" << total_time_ << "ms (r:" << reconfig_time_ << "/s:" << stream_setup_time_
             << "/hal:" << hal_idle << ")";
    } else {
      stream << "t:" << total_time_ << "ms (hal:" << hal_idle << ")";
    }
    stream << "]";
  }

private:
  bool is_started_;
  int group_id_;
  int num_of_devices_;
  LeAudioContextType context_type_;
  struct timespec end_ts_;
  uint64_t reconfig_start_ts_;
  uint64_t setup_start_ts_;
  uint64_t total_time_;
  uint64_t reconfig_time_;
  uint64_t stream_setup_time_;
};

/*
 * Coordinatet Set Identification Profile (CSIP) based on CSIP 1.0
 * and Coordinatet Set Identification Service (CSIS) 1.0
 *
 * CSIP allows to organize audio servers into sets e.g. Stereo Set, 5.1 Set
 * and speed up connecting it.
 *
 * Since leaudio has already grouping API it was decided to integrate here CSIS
 * and allow it to group devices semi-automatically.
 *
 * Flow:
 * If connected device contains CSIS services, and it is included into CAP
 * service, implementation marks device as a set member and waits for the
 * bta/csis to learn about groups and notify implementation about assigned
 * group id.
 *
 */
/* LeAudioClientImpl class represents main implementation class for le audio
 * feature in stack. This class implements GATT, le audio and ISO related parts.
 *
 * This class is represented in single instance and manages a group of devices,
 * and devices. All devices calls back static method from it and are dispatched
 * to target receivers (e.g. ASEs, devices).
 *
 * This instance also implements a LeAudioClient which is a upper layer API.
 * Also LeAudioClientCallbacks are callbacks for upper layer.
 *
 * This class may be bonded with Test socket which allows to drive an instance
 * for test purposes.
 */
class LeAudioClientImpl : public LeAudioClient {
public:
  ~LeAudioClientImpl() {
    alarm_free(close_vbc_timeout_);
    alarm_free(disable_timer_);
    alarm_free(suspend_timeout_);
    alarm_free(reconfiguration_timeout_);
  }

  LeAudioClientImpl(bluetooth::le_audio::LeAudioClientCallbacks* callbacks,
                    LeAudioGroupStateMachine::Callbacks* state_machine_callbacks,
                    base::Closure initCb)
      : gatt_if_(0),
        callbacks_(callbacks),
        active_group_id_(bluetooth::groups::kGroupUnknown),
        configuration_context_type_(LeAudioContextType::UNINITIALIZED),
        in_call_metadata_context_types_({.sink = AudioContexts(), .source = AudioContexts()}),
        local_metadata_context_types_({.sink = AudioContexts(), .source = AudioContexts()}),
        is_src_metadata_updated_before_resume_(false),
        audio_receiver_state_(AudioState::IDLE),
        audio_sender_state_(AudioState::IDLE),
        in_call_(false),
        in_voip_call_(false),
        sink_monitor_mode_(false),
        sink_monitor_notified_status_(std::nullopt),
        source_monitor_mode_(false),
        source_monitor_notified_status_(std::nullopt),
        defer_notify_inactive_until_stop_(false),
        defer_notify_active_until_stop_(false),
        defer_sink_suspend_ack_until_stop_(false),
        defer_source_suspend_ack_until_stop_(false),
        is_local_sink_metadata_available_(false),
        track_in_call_update_(0),
        defer_reconfig_complete_update_(false),
        le_audio_source_hal_client_(nullptr),
        le_audio_sink_hal_client_(nullptr),
        close_vbc_timeout_(alarm_new("LeAudioCloseVbcTimeout")),
        suspend_timeout_(alarm_new("LeAudioSuspendTimeout")),
        reconfiguration_timeout_(alarm_new("LeAudioReconfigurationTimeout")),
        disable_timer_(alarm_new("LeAudioDisableTimer")) {
    LeAudioGroupStateMachine::Initialize(state_machine_callbacks);
    groupStateMachine_ = LeAudioGroupStateMachine::Get();

    log::info("Reconnection mode: TARGETED_ANNOUNCEMENTS");
    reconnection_mode_ = BTM_BLE_BKG_CONNECT_TARGETED_ANNOUNCEMENTS;

    log::info("Loading health status module");
    leAudioHealthStatus_ = LeAudioHealthStatus::Get();
    leAudioHealthStatus_->RegisterCallback(base::BindRepeating(le_audio_health_status_callback));

    BTA_GATTC_AppRegister(
            "le_audio", le_audio_gattc_callback,
            base::Bind(
                    [](base::Closure initCb, uint8_t client_id, uint8_t status) {
                      if (status != GATT_SUCCESS) {
                        log::error("Can't start LeAudio profile - no gatt clients left!");
                        return;
                      }
                      instance->gatt_if_ = client_id;
                      initCb.Run();
                    },
                    initCb),
            true);

    DeviceGroups::Get()->Initialize(device_group_callbacks);
  }

  /* Helper function for update source local and in_call context metadata (if in call) */
  void UpdateSourceLocalMetadataContextTypes(AudioContexts contexts) {
    /* Update cached fallback contexts */
    if (IsInCall()) {
      in_call_metadata_context_types_.source = contexts;
    }

    if (local_metadata_context_types_.source != contexts) {
       log::debug("Change of metadata received before resume");
       local_metadata_context_types_.source = contexts;
       is_src_metadata_updated_before_resume_ = true;
    }
  }

  /* Helper function for update sink local and in_call context metadata (if in call) */
  void UpdateSinkLocalMetadataContextTypes(AudioContexts contexts) {
    /* Update cached fallback contexts */
    if (IsInCall()) {
      in_call_metadata_context_types_.sink = contexts;
    }

    local_metadata_context_types_.sink = contexts;
  }

  void ReconfigureAfterVbcClose() {
    log::debug("VBC close timeout");

    if (IsInVoipCall()) {
      SetInVoipCall(false);
    }

    auto group = aseGroups_.FindById(active_group_id_);
    if (!group) {
      log::error("Invalid group: {}", active_group_id_);
      return;
    }

    /* Reconfiguration to non requiring source scenario */
    if (sink_monitor_mode_) {
      notifyAudioLocalSink(UnicastMonitorModeStatus::STREAMING_SUSPENDED);
    }

    /* For sonification events we don't really need to reconfigure to HQ
     * configuration, but if the previous configuration was for HQ Media,
     * we might want to go back to that scenario.
     */

    if ((configuration_context_type_ != LeAudioContextType::MEDIA) &&
        (configuration_context_type_ != LeAudioContextType::GAME)) {
      log::info("Keeping the old configuration as no HQ Media playback is needed right now.");
      return;
    }

    /* Test the existing metadata against the recent availability */
    local_metadata_context_types_.source &=
            group->GetAvailableContexts(bluetooth::le_audio::types::kLeAudioDirectionSink);
    if (local_metadata_context_types_.source.none()) {
      log::warn("invalid/unknown context metadata, using 'MEDIA' instead");
      UpdateSourceLocalMetadataContextTypes(AudioContexts(LeAudioContextType::MEDIA));
    }

    /* Choose the right configuration context */
    auto new_configuration_context =
            ChooseConfigurationContextType(local_metadata_context_types_.source);

    log::debug("new_configuration_context= {}", ToString(new_configuration_context));
    ReconfigureOrUpdateMetadata(group, new_configuration_context,
                                {.sink = local_metadata_context_types_.source,
                                 .source = local_metadata_context_types_.sink});
  }

  void StartVbcCloseTimeout() {
    if (alarm_is_scheduled(close_vbc_timeout_)) {
      StopVbcCloseTimeout();
    }

    static const uint64_t timeoutMs = 2000;
    log::debug("Start VBC close timeout with {} ms", timeoutMs);

    alarm_set_on_mloop(
            close_vbc_timeout_, timeoutMs,
            [](void*) {
              if (instance) {
                log::debug("Reconfigure after VBC close");
                instance->ReconfigureAfterVbcClose();
              }
            },
            nullptr);
  }

  void StopVbcCloseTimeout() {
    if (alarm_is_scheduled(close_vbc_timeout_)) {
      log::debug("Cancel VBC close timeout");
      alarm_cancel(close_vbc_timeout_);
    }
  }

  bool IsReconfigurationTimeoutRunning(
          int group_id, uint8_t direction = bluetooth::le_audio::types::kLeAudioDirectionBoth) {
    if (alarm_is_scheduled(reconfiguration_timeout_)) {
      log::debug(" is {} group_id: {}, to check: {}, scheduled: {}",
                 group_id == reconfiguration_group_ ? "running" : " not running", group_id,
                 direction, reconfiguration_local_directions_);
      return group_id == reconfiguration_group_ && (direction & reconfiguration_local_directions_);
    }
    return false;
  }

  void StartReconfigurationTimeout(int group_id) {
    log::debug("group_id: {}", group_id);

    /* This is called when Reconfiguration has been completed. This function starts
     * timer which is a guard for unwanted reconfiguration which might happen when Audio HAL
     * is sending to Bluetooth stack multiple metadata updates and suspends/resume commands.
     * What we want to achieve with this timeout, that BT stack will resume the stream with
     * configuration picked up when ReconfigurationComplete command was sent out to Audio HAL.
     */

    if (alarm_is_scheduled(reconfiguration_timeout_)) {
      log::info("Is already running for group {}", reconfiguration_group_);
      return;
    }

    auto group = aseGroups_.FindById(group_id);
    if (group == nullptr) {
      log::warn("This shall not happen, group_id: {} is not available.", group_id);
      return;
    }

    if (IsDirectionAvailableForCurrentConfiguration(
                group, bluetooth::le_audio::types::kLeAudioDirectionSink)) {
      reconfiguration_local_directions_ |= bluetooth::le_audio::types::kLeAudioDirectionSource;
    }
    if (IsDirectionAvailableForCurrentConfiguration(
                group, bluetooth::le_audio::types::kLeAudioDirectionSource)) {
      reconfiguration_local_directions_ |= bluetooth::le_audio::types::kLeAudioDirectionSink;
    }

    log::debug("reconfiguration_local_directions_ : {}", reconfiguration_local_directions_);

    reconfiguration_group_ = group_id;
    alarm_set_on_mloop(
            reconfiguration_timeout_, kAudioReconfigurationTimeoutMs,
            [](void* data) {
              if (instance) {
                instance->StopReconfigurationTimeout(
                        PTR_TO_INT(data), bluetooth::le_audio::types::kLeAudioDirectionBoth);
              }
            },
            INT_TO_PTR(group_id));
  }

  void StopReconfigurationTimeout(int group_id, uint8_t local_direction) {
    log::debug("group_id: {}, local_direction {}, reconfiguration directions {}", group_id,
               local_direction, reconfiguration_local_directions_);

    reconfiguration_local_directions_ &= ~local_direction;

    if (reconfiguration_local_directions_ != 0) {
      log::debug("Wait for remaining directions: {} ", reconfiguration_local_directions_);
      return;
    }

    if (alarm_is_scheduled(reconfiguration_timeout_)) {
      log::debug("Canceling for group_id {}", reconfiguration_group_);
      alarm_cancel(reconfiguration_timeout_);
    }
    reconfiguration_group_ = bluetooth::groups::kGroupUnknown;
  }

  void StartSuspendTimeout(void) {
    StopSuspendTimeout();

    /* Group should tie in time to get requested status */
    uint64_t timeoutMs = kAudioSuspentKeepIsoAliveTimeoutMs;
    timeoutMs = osi_property_get_int32(kAudioSuspentKeepIsoAliveTimeoutMsProp, timeoutMs);

    if (stack_config_get_interface()->get_pts_le_audio_disable_ases_before_stopping()) {
      timeoutMs += kAudioDisableTimeoutMs;
    }

    log::debug("Stream suspend_timeout_ started: {} ms", static_cast<int>(timeoutMs));

    alarm_set_on_mloop(
            suspend_timeout_, timeoutMs,
            [](void* data) {
              if (instance) {
                auto const group_id = PTR_TO_INT(data);
                log::debug("No resume request received. Stop the group ID: {}", group_id);
                instance->GroupStop(group_id);
              }
            },
            INT_TO_PTR(active_group_id_));
  }

  void StopSuspendTimeout(void) {
    if (alarm_is_scheduled(suspend_timeout_)) {
      log::debug("Cancel suspend timeout");
      alarm_cancel(suspend_timeout_);
    }
  }

  void AseInitialStateReadRequest(LeAudioDevice* leAudioDevice) {
    int ases_num = leAudioDevice->ases_.size();
    bool is_eatt_supported = gatt_profile_get_eatt_support_by_conn_id(leAudioDevice->conn_id_);

    void* notify_flag_ptr = NULL;

    tBTA_GATTC_MULTI multi_read{};

    for (int i = 0; i < ases_num; i++) {
      /* Last read ase characteristic should issue connected state callback
       * to upper layer
       */

      if (leAudioDevice->notify_connected_after_read_ && (i == (ases_num - 1))) {
        notify_flag_ptr = INT_TO_PTR(leAudioDevice->notify_connected_after_read_);
      }

      if (/*!com::android::bluetooth::flags::le_ase_read_multiple_variable()*/ true || !is_eatt_supported) {
        BtaGattQueue::ReadCharacteristic(leAudioDevice->conn_id_,
                                         leAudioDevice->ases_[i].hdls.val_hdl, OnGattReadRspStatic,
                                         notify_flag_ptr);
        continue;
      }

      if (i != 0 && (i % GATT_MAX_READ_MULTI_HANDLES == 0)) {
        multi_read.num_attr = GATT_MAX_READ_MULTI_HANDLES;
        BtaGattQueue::ReadMultiCharacteristic(leAudioDevice->conn_id_, multi_read,
                                              OnGattReadMultiRspStatic, notify_flag_ptr);
        memset(multi_read.handles, 0, GATT_MAX_READ_MULTI_HANDLES * sizeof(uint16_t));
      }
      multi_read.handles[i % GATT_MAX_READ_MULTI_HANDLES] = leAudioDevice->ases_[i].hdls.val_hdl;
    }

    if (/*!com::android::bluetooth::flags::le_ase_read_multiple_variable()*/ true &&
        (ases_num % GATT_MAX_READ_MULTI_HANDLES != 0)) {
      multi_read.num_attr = ases_num % GATT_MAX_READ_MULTI_HANDLES;
      BtaGattQueue::ReadMultiCharacteristic(leAudioDevice->conn_id_, multi_read,
                                            OnGattReadMultiRspStatic, notify_flag_ptr);
    }
  }

  void OnGroupAddedCb(const RawAddress& address, const bluetooth::Uuid& uuid, int group_id) {
    log::info("address: {} group uuid {} group_id: {}", address, uuid, group_id);

    /* We are interested in the groups which are in the context of CAP */
    if (uuid != bluetooth::le_audio::uuid::kCapServiceUuid) {
      return;
    }

    LeAudioDevice* leAudioDevice = leAudioDevices_.FindByAddress(address);
    if (!leAudioDevice) {
      return;
    }
    if (leAudioDevice->group_id_ != bluetooth::groups::kGroupUnknown) {
      log::info("group already set: {}", leAudioDevice->group_id_);
      return;
    }

    group_add_node(group_id, address);
  }

  /* If device participates in streaming the group, it has to be stopped and
   * group needs to be reconfigured if needed to new configuration without
   * considering this removing device.
   */
  void SetDeviceAsRemovePendingAndStopGroup(LeAudioDevice* leAudioDevice) {
    log::info("device {}", leAudioDevice->address_);
    leAudioDevice->SetConnectionState(DeviceConnectState::REMOVING);
    leAudioDevice->closing_stream_for_disconnection_ = true;
    GroupStop(leAudioDevice->group_id_);
  }

  void OnGroupMemberAddedCb(const RawAddress& address, int group_id) {
    log::info("address: {} group_id: {}", address, group_id);

    auto group = aseGroups_.FindById(group_id);
    if (!group) {
      log::error("Not interested in group id: {}", group_id);
      return;
    }

    LeAudioDevice* leAudioDevice = leAudioDevices_.FindByAddress(address);
    if (!leAudioDevice) {
      return;
    }
    if (leAudioDevice->group_id_ != bluetooth::groups::kGroupUnknown) {
      log::info("group already set: {}", leAudioDevice->group_id_);
      return;
    }

    if (leAudioHealthStatus_) {
      leAudioHealthStatus_->AddStatisticForDevice(leAudioDevice,
                                                  LeAudioHealthDeviceStatType::VALID_CSIS);
    }

    group_add_node(group_id, address);
  }

  void OnGroupMemberRemovedCb(const RawAddress& address, int group_id) {
    log::info("address: {} group_id: {}", address, group_id);

    LeAudioDevice* leAudioDevice = leAudioDevices_.FindByAddress(address);
    if (!leAudioDevice) {
      return;
    }
    if (leAudioDevice->group_id_ != group_id) {
      log::warn("Device: {} not assigned to the group.", leAudioDevice->address_);
      return;
    }

    LeAudioDeviceGroup* group = aseGroups_.FindById(group_id);
    if (group == NULL) {
      log::info("device not in the group: {}, {}", leAudioDevice->address_, group_id);
      return;
    }

    if (leAudioHealthStatus_) {
      leAudioHealthStatus_->RemoveStatistics(address, group->group_id_);
    }

    if (leAudioDevice->HaveActiveAse()) {
      SetDeviceAsRemovePendingAndStopGroup(leAudioDevice);
      return;
    }
    if (leAudioDevice->group_id_ == active_group_id_) {
      log::warn("Set device inactive before removing.");
      groupSetAndNotifyInactive();
    }
    group_remove_node(group, address);
  }

  /* This callback happens if kLeAudioDeviceSetStateTimeoutMs timeout happens
   * during transition from origin to target state
   */
  void OnLeAudioDeviceSetStateTimeout(int group_id) {
    LeAudioDeviceGroup* group = aseGroups_.FindById(group_id);

    if (!group) {
      /* Group removed */
      return;
    }

    bool check_if_recovery_needed =
            group->GetTargetState() == AseState::BTA_LE_AUDIO_ASE_STATE_IDLE;

    if (leAudioHealthStatus_) {
      leAudioHealthStatus_->AddStatisticForGroup(
              group, LeAudioHealthGroupStatType::STREAM_CREATE_SIGNALING_FAILED);
    }

    log::error(
            "State not achieved on time for group: group id {}, current state {}, "
            "target state: {}, check_if_recovery_needed: {}",
            group_id, ToString(group->GetState()), ToString(group->GetTargetState()),
            check_if_recovery_needed);
    group->PrintDebugState();
    group->SetTargetState(AseState::BTA_LE_AUDIO_ASE_STATE_IDLE);
    group->ClearAllCises();

    /* There is an issue with a setting up stream or any other operation which
     * are gatt operations. It means peer is not responsible. Lets close ACL
     */
    CancelStreamingRequest();
    LeAudioDevice* leAudioDevice = group->GetFirstActiveDevice();
    if (leAudioDevice == nullptr) {
      log::error("Shouldn't be called without an active device.");
      leAudioDevice = group->GetFirstDevice();
      if (leAudioDevice == nullptr) {
        log::error("Front device is null. Number of devices: {}", group->Size());
        return;
      }
    }

    /* If Timeout happens on stream close and stream is closing just for the
     * purpose of device disconnection, do not bother with recovery mode
     */
    bool recovery = true;
    if (check_if_recovery_needed) {
      for (auto tmpDevice = leAudioDevice; tmpDevice != nullptr;
           tmpDevice = group->GetNextActiveDevice(tmpDevice)) {
        if (tmpDevice->closing_stream_for_disconnection_) {
          recovery = false;
          break;
        }
      }
    }

    do {
      DisconnectDevice(leAudioDevice, true, recovery);
      leAudioDevice = group->GetNextActiveDevice(leAudioDevice);
    } while (leAudioDevice);

    if (recovery && !group->NumOfConnected()) {
      log::info("All devices disconnected, group becomes inactive");
      /* Both devices will  be disconnected soon. Notify upper layer that group
       * is inactive */
      groupSetAndNotifyInactive();
    }
  }

  void UpdateLocationsAndContextsAvailability(LeAudioDeviceGroup* group,
                                              bool available_contexts_changed = false) {
    bool group_conf_changed = group->ReloadAudioLocations();
    group_conf_changed |= group->ReloadAudioDirections();

    log::verbose("group_id: {}, group_conf_changed: {} available_contexts_changed: {}",
                 group->group_id_, group_conf_changed, available_contexts_changed);
    if (group_conf_changed || available_contexts_changed) {
      /* All the configurations should be recalculated for the new conditions */
      group->InvalidateCachedConfigurations();
      group->InvalidateGroupStrategy();
      callbacks_->OnAudioConf(group->audio_directions_, group->group_id_,
                              group->audio_locations_.sink, group->audio_locations_.source,
                              group->GetAvailableContexts().value());
    }
  }

  void SuspendedForReconfiguration() {
    if (audio_sender_state_ > AudioState::IDLE) {
      LeAudioLogHistory::Get()->AddLogHistory(kLogBtCallAf, active_group_id_, RawAddress::kEmpty,
                                              kLogAfSuspendForReconfig + "LocalSource",
                                              "r_state: " + ToString(audio_receiver_state_) +
                                                      "s_state: " + ToString(audio_sender_state_));
      if(le_audio_source_hal_client_) {
        le_audio_source_hal_client_->SuspendedForReconfiguration();
      }
    }
    if (audio_receiver_state_ > AudioState::IDLE) {
      LeAudioLogHistory::Get()->AddLogHistory(kLogBtCallAf, active_group_id_, RawAddress::kEmpty,
                                              kLogAfSuspendForReconfig + "LocalSink",
                                              "r_state: " + ToString(audio_receiver_state_) +
                                                      "s_state: " + ToString(audio_sender_state_));
      if(le_audio_sink_hal_client_) {
        le_audio_sink_hal_client_->SuspendedForReconfiguration();
      }
    }
    StartReconfigurationTimeout(active_group_id_);
  }

  void ReconfigurationComplete(uint8_t directions) {
    if (directions & bluetooth::le_audio::types::kLeAudioDirectionSink) {
      LeAudioLogHistory::Get()->AddLogHistory(kLogBtCallAf, active_group_id_, RawAddress::kEmpty,
                                              kLogAfReconfigComplete + "LocalSource",
                                              "r_state: " + ToString(audio_receiver_state_) +
                                                      "s_state: " + ToString(audio_sender_state_));
      if(le_audio_source_hal_client_) {
        le_audio_source_hal_client_->ReconfigurationComplete();
      }
    }
    if (directions & bluetooth::le_audio::types::kLeAudioDirectionSource) {
      LeAudioLogHistory::Get()->AddLogHistory(kLogBtCallAf, active_group_id_, RawAddress::kEmpty,
                                              kLogAfReconfigComplete + "LocalSink",
                                              "r_state: " + ToString(audio_receiver_state_) +
                                                      "s_state: " + ToString(audio_sender_state_));
      if(le_audio_sink_hal_client_) {
        le_audio_sink_hal_client_->ReconfigurationComplete();
      }
    }
  }

  void CancelLocalAudioSourceStreamingRequest() {
    if(le_audio_source_hal_client_) {
      le_audio_source_hal_client_->CancelStreamingRequest();
    }

    LeAudioLogHistory::Get()->AddLogHistory(kLogBtCallAf, active_group_id_, RawAddress::kEmpty,
                                            kLogAfCancel + "LocalSource",
                                            "s_state: " + ToString(audio_sender_state_));

    audio_sender_state_ = AudioState::IDLE;
  }

  void CancelLocalAudioSinkStreamingRequest() {
    if(le_audio_sink_hal_client_) {
      le_audio_sink_hal_client_->CancelStreamingRequest();
    }

    LeAudioLogHistory::Get()->AddLogHistory(kLogBtCallAf, active_group_id_, RawAddress::kEmpty,
                                            kLogAfCancel + "LocalSink",
                                            "s_state: " + ToString(audio_receiver_state_));

     is_local_sink_metadata_available_ = false;
    audio_receiver_state_ = AudioState::IDLE;
  }

  void CancelStreamingRequest() {
    log::info(" audio_sender_state {}, audio_receiver_state {}",
              bluetooth::common::ToString(audio_sender_state_),
              bluetooth::common::ToString(audio_receiver_state_));

    if (audio_sender_state_ >= AudioState::READY_TO_START) {
      CancelLocalAudioSourceStreamingRequest();
    }

    if (audio_receiver_state_ >= AudioState::READY_TO_START) {
      CancelLocalAudioSinkStreamingRequest();
    }
  }

  void group_add_node(const int group_id, const RawAddress& address,
                      bool update_group_module = false) {
    LeAudioDevice* leAudioDevice = leAudioDevices_.FindByAddress(address);
    LeAudioDeviceGroup* new_group;
    LeAudioDeviceGroup* old_group = nullptr;

    if (!leAudioDevice) {
      /* TODO This part possible to remove as this is to handle adding device to
       * the group which is unknown and not connected.
       */
      log::info("leAudioDevice unknown , address: {} group: 0x{:x}", address, group_id);

      if (group_id == bluetooth::groups::kGroupUnknown) {
        return;
      }

      log::info("Set member adding ...");
      leAudioDevices_.Add(address, DeviceConnectState::CONNECTING_BY_USER);
      leAudioDevice = leAudioDevices_.FindByAddress(address);
    } else {
      if (leAudioDevice->group_id_ != bluetooth::groups::kGroupUnknown) {
        old_group = aseGroups_.FindById(leAudioDevice->group_id_);
      }
    }

    auto id = DeviceGroups::Get()->GetGroupId(address, bluetooth::le_audio::uuid::kCapServiceUuid);
    if (group_id == bluetooth::groups::kGroupUnknown) {
      if (id == bluetooth::groups::kGroupUnknown) {
        DeviceGroups::Get()->AddDevice(address, bluetooth::le_audio::uuid::kCapServiceUuid);
        /* We will get back here when group will be created */
        return;
      }

      new_group = aseGroups_.Add(id);
      if (!new_group) {
        log::error("can't create group - group is already there?");
        return;
      }
    } else {
      log::assert_that(id == group_id, "group id missmatch? leaudio id: {}, groups module {}",
                       group_id, id);
      new_group = aseGroups_.FindById(group_id);
      if (!new_group) {
        new_group = aseGroups_.Add(group_id);
      } else {
        if (new_group->IsDeviceInTheGroup(leAudioDevice)) {
          return;
        }
      }
    }

    log::debug("New group {}, id: {}", std::format_ptr(new_group), new_group->group_id_);

    /* If device was in the group and it was not removed by the application,
     * lets do it now
     */
    if (old_group) {
      group_remove_node(old_group, address, update_group_module);
    }

    new_group->AddNode(leAudioDevices_.GetByAddress(address));

    callbacks_->OnGroupNodeStatus(address, new_group->group_id_, GroupNodeStatus::ADDED);

    /* If device is connected and added to the group, lets read ASE states */
    if (leAudioDevice->conn_id_ != GATT_INVALID_CONN_ID) {
      AseInitialStateReadRequest(leAudioDevice);
    }

    if (leAudioDevice->GetConnectionState() == DeviceConnectState::CONNECTED) {
      UpdateLocationsAndContextsAvailability(new_group);
    }
  }

  void GroupAddNode(const int group_id, const RawAddress& address) override {
    auto id = DeviceGroups::Get()->GetGroupId(address, bluetooth::le_audio::uuid::kCapServiceUuid);
    if (id == group_id) {
      return;
    }

    if (id != bluetooth::groups::kGroupUnknown) {
      DeviceGroups::Get()->RemoveDevice(address, id);
    }

    DeviceGroups::Get()->AddDevice(address, bluetooth::le_audio::uuid::kCapServiceUuid, group_id);
  }

  void remove_group_if_possible(LeAudioDeviceGroup* group) {
    if (!group) {
      log::debug("group is null");
      return;
    }
    log::debug("Group {}, id: {}, size: {}, is cig_state {}", std::format_ptr(group),
               group->group_id_, group->Size(), ToString(group->cig.GetState()));
    if (group->IsEmpty() && (group->cig.GetState() == bluetooth::le_audio::types::CigState::NONE)) {
      lastNotifiedGroupStreamStatusMap_.erase(group->group_id_);
      aseGroups_.Remove(group->group_id_);
    }
  }

  void group_remove_node(LeAudioDeviceGroup* group, const RawAddress& address,
                         bool update_group_module = false) {
    int group_id = group->group_id_;
    group->RemoveNode(leAudioDevices_.GetByAddress(address));

    if (update_group_module) {
      int groups_group_id =
              DeviceGroups::Get()->GetGroupId(address, bluetooth::le_audio::uuid::kCapServiceUuid);
      if (groups_group_id == group_id) {
        DeviceGroups::Get()->RemoveDevice(address, group_id);
      }
    }

    callbacks_->OnGroupNodeStatus(address, group_id, GroupNodeStatus::REMOVED);

    /* Remove group if this was the last leAudioDevice in this group */
    if (group->IsEmpty()) {
      remove_group_if_possible(group);
      return;
    }

    /* Removing node from group requires updating group context availability */
    UpdateLocationsAndContextsAvailability(group);
  }

  void GroupRemoveNode(const int group_id, const RawAddress& address) override {
    LeAudioDevice* leAudioDevice = leAudioDevices_.FindByAddress(address);
    LeAudioDeviceGroup* group = aseGroups_.FindById(group_id);

    log::info("group_id: {} address: {}", group_id, address);

    if (!leAudioDevice) {
      log::error("Skipping unknown leAudioDevice, address: {}", address);
      return;
    }

    if (leAudioDevice->group_id_ != group_id) {
      log::error("Device is not in group_id: {}, but in group_id: {}", group_id,
                 leAudioDevice->group_id_);
      return;
    }

    if (group == NULL) {
      log::error("device not in the group ?!");
      return;
    }

    if (leAudioDevice->HaveActiveAse()) {
      SetDeviceAsRemovePendingAndStopGroup(leAudioDevice);
      return;
    }

    group_remove_node(group, address, true);
  }

  AudioContexts ChooseMetadataContextType(AudioContexts metadata_context_type) {
    /* This function takes already filtered contexts which we are plannig to use
     * in the Enable or UpdateMetadata command.
     * Note we are not changing stream configuration here, but just the list of
     * the contexts in the Metadata which will be provide to remote side.
     * Ideally, we should send all the bits we have, but not all headsets like
     * it.
     */
    if (osi_property_get_bool(kAllowMultipleContextsInMetadata, false)) {
      return metadata_context_type;
    }

    log::debug("Converting to single context type: {}", metadata_context_type.to_string());

    /* Mini policy */
    if (metadata_context_type.any()) {
      LeAudioContextType context_priority_list[] = {
              /* Highest priority first */
              LeAudioContextType::CONVERSATIONAL, LeAudioContextType::RINGTONE,
              LeAudioContextType::LIVE,           LeAudioContextType::VOICEASSISTANTS,
              LeAudioContextType::GAME,           LeAudioContextType::MEDIA,
              LeAudioContextType::EMERGENCYALARM, LeAudioContextType::ALERTS,
              LeAudioContextType::INSTRUCTIONAL,  LeAudioContextType::NOTIFICATIONS,
              LeAudioContextType::SOUNDEFFECTS,
      };
      for (auto ct : context_priority_list) {
        if (metadata_context_type.test(ct)) {
          log::debug("Converted to single context type: {}", ToString(ct));
          return AudioContexts(ct);
        }
      }
    }

    /* Fallback to BAP mandated context type */
    log::warn("Invalid/unknown context, using 'UNSPECIFIED'");
    return AudioContexts(LeAudioContextType::UNSPECIFIED);
  }

  /* Return true if stream is started */
  bool GroupStream(LeAudioDeviceGroup* group, LeAudioContextType configuration_context_type,
                   BidirectionalPair<AudioContexts> remote_contexts) {
    log::assert_that(group != nullptr, "Group shall not be null");

    log::debug(
            "configuration_context_type= {}, remote sink contexts= {}, remote source contexts= {}",
            ToString(configuration_context_type), ToString(remote_contexts.sink),
            ToString(remote_contexts.source));

    if (configuration_context_type >= LeAudioContextType::RFU) {
      log::error("stream context type is not supported: {}",
                 ToHexString(configuration_context_type));
      return false;
    }

    log::debug("group state={}, target_state={}", ToString(group->GetState()),
               ToString(group->GetTargetState()));

    if (!group->IsAnyDeviceConnected()) {
      log::error("group {} is not connected", group->group_id_);
      return false;
    }

    /* Check if any group is in the transition state. If so, we don't allow to
     * start new group to stream
     */
    if (group->IsInTransition()) {
      /* WARNING: Due to group state machine limitations, we should not
       * interrupt any ongoing transition. We will check if another
       * reconfiguration is needed once the group reaches streaming state.
       */
      log::warn(
              "Group is already in the transition state. Waiting for the target "
              "state to be reached.");
      return false;
    }

    /* Do not put the TBS CCID when not using Telecom for the VoIP calls. */
    auto ccid_contexts = remote_contexts;
    if (IsInVoipCall() && !IsInCall()) {
      ccid_contexts.sink.unset(LeAudioContextType::CONVERSATIONAL);
      ccid_contexts.source.unset(LeAudioContextType::CONVERSATIONAL);
    }

    bool group_is_streaming = group->IsStreaming();

    BidirectionalPair<std::vector<uint8_t>> ccids = {
            .sink = ContentControlIdKeeper::GetInstance()->GetAllCcids(ccid_contexts.sink),
            .source = ContentControlIdKeeper::GetInstance()->GetAllCcids(ccid_contexts.source)};
    if (group->IsPendingConfiguration()) {
      return groupStateMachine_->ConfigureStream(group, configuration_context_type_,
                                                 remote_contexts, ccids);
    } else if (!group_is_streaming) {
      speed_start_setup(group->group_id_, configuration_context_type, group->NumOfConnected());
    }

    /* If assistant have some connected delegators that needs to be informed
     * when there would be request to stream unicast.
     */
    if (!sink_monitor_mode_ && source_monitor_mode_ && !group_is_streaming) {
      notifyAudioLocalSource(UnicastMonitorModeStatus::STREAMING_REQUESTED);
    }

    bool result = groupStateMachine_->StartStream(group, configuration_context_type,
                                                  remote_contexts, ccids);
    log::debug("result: {}", result);

    if (result && !group_is_streaming) {
      /* Notify Java about new configuration when start stream has been accepted and
       * it is not metadata update
       */
      SendAudioGroupCurrentCodecConfigChanged(group);
    }

    return result;
  }

  void GroupStream(const int group_id, uint16_t context_type) override {
    BidirectionalPair<AudioContexts> initial_contexts = {AudioContexts(context_type),
                                                         AudioContexts(context_type)};
    auto group = aseGroups_.FindById(group_id);
    if (!group) {
      log::error("unknown group id: {}", group_id);
      return;
    }

    GroupStream(group, LeAudioContextType(context_type), initial_contexts);
  }

  void GroupSuspend(const int group_id) override {
    LeAudioDeviceGroup* group = aseGroups_.FindById(group_id);

    if (!group) {
      log::error("unknown group id: {}", group_id);
      return;
    }

    if (!group->IsAnyDeviceConnected()) {
      log::error("group is not connected");
      return;
    }

    if (group->IsInTransition()) {
      log::info(", group is in transition from: {} to: {}", ToString(group->GetState()),
                ToString(group->GetTargetState()));
      return;
    }

    if (group->GetState() != AseState::BTA_LE_AUDIO_ASE_STATE_STREAMING) {
      log::error(", invalid current state of group: {}", ToString(group->GetState()));
      return;
    }

    groupStateMachine_->SuspendStream(group);
  }

  void CheckAndNotifyGroupActive(const int group_id) {
    log::info("group id: {}", group_id);
    LeAudioDeviceGroup* group = aseGroups_.FindById(group_id);
    if (!group) {
      log::error("unknown group id: {}", group_id);
      return;
    }

    /* Reset sink and source listener notified status */
    sink_monitor_notified_status_ = std::nullopt;
    source_monitor_notified_status_ = std::nullopt;
    if (com::android::bluetooth::flags::leaudio_codec_config_callback_order_fix()) {
      SendAudioGroupSelectableCodecConfigChanged(group);
      SendAudioGroupCurrentCodecConfigChanged(group);
      callbacks_->OnGroupStatus(active_group_id_, GroupStatus::ACTIVE);
    } else {
      callbacks_->OnGroupStatus(active_group_id_, GroupStatus::ACTIVE);
      SendAudioGroupSelectableCodecConfigChanged(group);
    }
  }

  void CheckAndNotifyGroupInactive(const int group_id) {
    log::info(
            "defer_notify_inactive_until_stop_: {}, defer_notify_active_until_stop_: {}, group_id: "
            "{}",
            defer_notify_inactive_until_stop_, defer_notify_active_until_stop_, group_id);
    if (defer_notify_inactive_until_stop_) {
      if (!defer_notify_active_until_stop_) {
        active_group_id_ = bluetooth::groups::kGroupUnknown;
        StopAudio();
        ClientAudioInterfaceRelease();
      }
      callbacks_->OnGroupStatus(group_id, GroupStatus::INACTIVE);
    }
  }

  void GroupStop(const int group_id) override {
    LeAudioDeviceGroup* group = aseGroups_.FindById(group_id);

    if (!group) {
      log::error("unknown group id: {}", group_id);
      return;
    }

    if (group->IsEmpty()) {
      log::error("group is empty");
      return;
    }

    groupStateMachine_->StopStream(group);
  }

  void GroupDestroy(const int group_id) override {
    LeAudioDeviceGroup* group = aseGroups_.FindById(group_id);

    if (!group) {
      log::error("unknown group id: {}", group_id);
      return;
    }

    // Disconnect and remove each device within the group
    auto* dev = group->GetFirstDevice();
    while (dev) {
      auto* next_dev = group->GetNextDevice(dev);
      RemoveDevice(dev->address_);
      dev = next_dev;
    }
  }

  void SetCodecConfigPreference(
          int group_id, bluetooth::le_audio::btle_audio_codec_config_t input_codec_config,
          bluetooth::le_audio::btle_audio_codec_config_t output_codec_config) override {
    LeAudioDeviceGroup* group = aseGroups_.FindById(group_id);

    if (!group) {
      log::error("Unknown group id: %d", group_id);
    }

    if (output_codec_config.codec_type ==
        bluetooth::le_audio::btle_audio_codec_index_t::LE_AUDIO_CODEC_INDEX_SOURCE_APTX_LEX) {
      group->DisableLeXCodec(false);
      log::debug("Enabling LeX Codec");
      group->UpdateAudioSetConfigurationCache(LeAudioContextType::MEDIA);
      group->UpdateAudioSetConfigurationCache(LeAudioContextType::CONVERSATIONAL);
    } else if (output_codec_config.codec_type ==
        bluetooth::le_audio::btle_audio_codec_index_t::LE_AUDIO_CODEC_INDEX_SOURCE_DEFAULT) {
      group->DisableLeXCodec(true);
      log::debug("Disabling LeX Codec");
      group->UpdateAudioSetConfigurationCache(LeAudioContextType::MEDIA);
      group->UpdateAudioSetConfigurationCache(LeAudioContextType::CONVERSATIONAL);
    }

    if (!com::android::bluetooth::flags::leaudio_set_codec_config_preference()) {
      log::debug("leaudio_set_codec_config_preference flag is not enabled");
    } else {
      if (group->SetPreferredAudioSetConfiguration(input_codec_config, output_codec_config)) {
        log::info("group id: {}, setting preferred codec is successful.", group_id);
      } else {
        log::warn("group id: {}, setting preferred codec is failed.", group_id);
        return;
      }
    }

    if (group_id != active_group_id_) {
      log::warn("Selected group is not active.");
      return;
    }

    if (SetConfigurationAndStopStreamWhenNeeded(group, group->GetConfigurationContextType())) {
      log::debug("Group id {} do the reconfiguration based on preferred codec config", group_id);
    } else {
      log::debug("Group id {} preferred codec config is not changed", group_id);
    }
  }

  bool IsUsingPreferredCodecConfig(int group_id, int context_type) {
    LeAudioDeviceGroup* group = aseGroups_.FindById(group_id);
    if (!group) {
      log::error("Unknown group id: %d", group_id);
      return false;
    }

    return group->IsUsingPreferredAudioSetConfiguration(
            static_cast<LeAudioContextType>(context_type));
  }

  void SetCcidInformation(int ccid, int context_type) override {
    log::debug("Ccid: {}, context type {}", ccid, context_type);

    ContentControlIdKeeper::GetInstance()->SetCcid(AudioContexts(context_type), ccid);
  }

  void ProcessCallAvailbilityToUpdateMetadata(bool in_cs_or_voip_call) {
    log::debug("in_cs_or_voip_call: {}", in_cs_or_voip_call);
    if (in_cs_or_voip_call == true) {
      log::info(
              "active group_id: {}, IN: audio_receiver_state_: {}, "
              "audio_sender_state_: {}",
              active_group_id_, ToString(audio_receiver_state_), ToString(audio_sender_state_));

      auto group = aseGroups_.FindById(active_group_id_);
      if (!group) {
        log::error("Invalid group: {}", static_cast<int>(active_group_id_));
        return;
      }

      if (((audio_sender_state_ == AudioState::IDLE) &&
           (audio_receiver_state_ == AudioState::IDLE)) ||
          (audio_sender_state_ > AudioState::IDLE)) {
        ReconfigureOrUpdateRemote(group, bluetooth::le_audio::types::kLeAudioDirectionSink);
      } else if (audio_receiver_state_ > AudioState::IDLE) {
        ReconfigureOrUpdateRemote(group, bluetooth::le_audio::types::kLeAudioDirectionSource);
      }
    }
  }

  void initReconfiguration(LeAudioDeviceGroup* group, LeAudioContextType previous_context_type) {
    log::debug(" group_id: {}, previous context_type {}", group->group_id_,
               ToString(previous_context_type));
    pre_configuration_context_type_ = previous_context_type;
    group->SetPendingConfiguration();
    groupStateMachine_->StopStream(group);
    speed_start_setup(group->group_id_, configuration_context_type_, group->NumOfConnected(), true);
  }

  void SetInCall(bool in_call) override {
    log::debug("in_call: {}", in_call);
    if (in_call == in_call_) {
      log::verbose("no state change {}", in_call);
      return;
    }

    in_call_ = in_call;
<<<<<<< HEAD
    if (!com::android::bluetooth::flags::leaudio_speed_up_reconfiguration_between_call()) {
      log::debug("leaudio_speed_up_reconfiguration_between_call flag is not enabled");
      return;
    }
=======
>>>>>>> f3d3aaea

    if (active_group_id_ == bluetooth::groups::kGroupUnknown) {
      log::debug("There is no active group");
      return;
    }

    LeAudioDeviceGroup* group = aseGroups_.FindById(active_group_id_);
    if (!group || !group->IsStreaming()) {
      log::debug("{} is not streaming", active_group_id_);
      return;
    }

    bool reconfigure = false;

    if (in_call_) {
      in_call_metadata_context_types_ = local_metadata_context_types_;

      log::debug("in_call_metadata_context_types_ sink: {}  source: {}",
                 in_call_metadata_context_types_.sink.to_string(),
                 in_call_metadata_context_types_.source.to_string());

      auto audio_set_conf = group->GetConfiguration(LeAudioContextType::CONVERSATIONAL);
      if (audio_set_conf && group->IsGroupConfiguredTo(*audio_set_conf)) {
        log::info("Call is coming, but CIG already set for a call");
        return;
      }
      log::info("Call is coming, speed up reconfiguration for a call");
      local_metadata_context_types_.sink.clear();
      local_metadata_context_types_.source.clear();
      reconfigure = true;
    } else {
      if (configuration_context_type_ == LeAudioContextType::CONVERSATIONAL) {
        log::info("Call is ended, speed up reconfiguration for media");
        // Preemptively remove conversational context for reconfiguration speed up
        in_call_metadata_context_types_.sink.unset(LeAudioContextType::CONVERSATIONAL);
        in_call_metadata_context_types_.source.unset(LeAudioContextType::CONVERSATIONAL);
        if (in_call_metadata_context_types_.sink.none() &&
            in_call_metadata_context_types_.source.none()) {
          log::debug("No metadata, set default Media");
          in_call_metadata_context_types_.source.set(LeAudioContextType::MEDIA);
        }
        local_metadata_context_types_ = in_call_metadata_context_types_;
        log::debug("restored local_metadata_context_types_ sink: {}  source: {}",
                   local_metadata_context_types_.sink.to_string(),
                   local_metadata_context_types_.source.to_string());
        in_call_metadata_context_types_.sink.clear();
        in_call_metadata_context_types_.source.clear();
        reconfigure = true;
      }
    }

    log::debug("reconfigure: {} ", reconfigure);
    if (reconfigure) {
      if (in_call_) {
        track_in_call_update_ |= IN_CALL_TRUE_UPDATE_FROM_BT_APP;
        log::debug("set track_in_call_update_: {} ", track_in_call_update_);
        if (((audio_sender_state_ == AudioState::IDLE) &&
             (audio_receiver_state_ == AudioState::IDLE)) ||
            (audio_sender_state_ > AudioState::IDLE)) {
          ReconfigureOrUpdateRemote(group, bluetooth::le_audio::types::kLeAudioDirectionSink);
        } else if (audio_receiver_state_ > AudioState::IDLE) {
          ReconfigureOrUpdateRemote(group, bluetooth::le_audio::types::kLeAudioDirectionSource);
        }
      } else {
        track_in_call_update_ = 0;
        defer_reconfig_complete_update_ = false;
        ReconfigureOrUpdateRemote(group, bluetooth::le_audio::types::kLeAudioDirectionSink);
      }
    }
  }

  bool IsInCall() override {
    log::debug("in_call_: {}", in_call_);
    return in_call_;
  }

  void SetInVoipCall(bool in_call) override {
    log::debug("in_voip_call: {}", in_call);
    in_voip_call_ = in_call;
  }

  bool IsInVoipCall() override {
    log::debug("in_voip_call_: {}", in_voip_call_);
    return in_voip_call_;
  }

  bool IsInIdle() override {
    log::info("audio_sender_state_: {}, audio_receiver_state_: {}", audio_sender_state_,
              audio_receiver_state_);
    return audio_sender_state_ == AudioState::IDLE && audio_receiver_state_ == AudioState::IDLE;
  }

  bool IsInStreaming() override {
    log::info("audio_sender_state_: {}, audio_receiver_state_: {}", audio_sender_state_,
              audio_receiver_state_);
    return audio_sender_state_ == AudioState::STARTED ||
           audio_receiver_state_ == AudioState::STARTED;
  }

  void SetUnicastMonitorMode(uint8_t direction, bool enable) override {
    if (direction == bluetooth::le_audio::types::kLeAudioDirectionSink) {
      /* Cleanup Sink HAL client interface if listening mode is toggled off
       * before group activation (active group context would take care of
       * Sink HAL client cleanup).
       */
      if (!com::android::bluetooth::flags::leaudio_use_audio_recording_listener()) {
        if (sink_monitor_mode_ && !enable && le_audio_sink_hal_client_ &&
            active_group_id_ == bluetooth::groups::kGroupUnknown) {
          local_metadata_context_types_.sink.clear();
          le_audio_sink_hal_client_->Stop();
          le_audio_sink_hal_client_.reset();
        }
      }

      log::debug("sink_monitor_mode_ enable: {}", enable);
      sink_monitor_mode_ = enable;
    } else if (direction == bluetooth::le_audio::types::kLeAudioDirectionSource) {
      log::debug("source_monitor_mode_ enable: {}", enable);
      source_monitor_mode_ = enable;

      if (!enable) {
        return;
      }

      LeAudioDeviceGroup* group = aseGroups_.FindById(active_group_id_);
      if (!group) {
        notifyAudioLocalSource(UnicastMonitorModeStatus::STREAMING_SUSPENDED);

        return;
      }

      if (group->IsStreaming()) {
        notifyAudioLocalSource(UnicastMonitorModeStatus::STREAMING);
      } else {
        notifyAudioLocalSource(UnicastMonitorModeStatus::STREAMING_SUSPENDED);
      }
    } else {
      log::error("invalid direction: 0x{:02x} monitor mode set", direction);
    }
  }

  void SendAudioProfilePreferences(const int group_id, bool is_output_preference_le_audio,
                                   bool is_duplex_preference_le_audio) override {
    log::info(
            "group_id: {}, is_output_preference_le_audio: {}, "
            "is_duplex_preference_le_audio: {}",
            group_id, is_output_preference_le_audio, is_duplex_preference_le_audio);
    if (group_id == bluetooth::groups::kGroupUnknown) {
      log::warn("Unknown group_id");
      return;
    }
    LeAudioDeviceGroup* group = aseGroups_.FindById(group_id);
    if (!group) {
      log::warn("group_id {} does not exist", group_id);
      return;
    }

    group->is_output_preference_le_audio = is_output_preference_le_audio;
    group->is_duplex_preference_le_audio = is_duplex_preference_le_audio;
  }

  void ReStartAudioSession(LeAudioDeviceGroup* group, LeAudioCodecConfiguration* source_config,
                           LeAudioCodecConfiguration* sink_config) {
    /* Restart audio session when bluetooth frame duration
     * is different from audio framework to avoid audio choppy
     * this is called when we bluetooth frame duration is changed
     */
    log::verbose("");
    log::assert_that(active_group_id_ != bluetooth::groups::kGroupUnknown,
                     "Active group is not set.");
    log::assert_that(le_audio_source_hal_client_ != nullptr, "Source session not acquired");
    log::assert_that(le_audio_sink_hal_client_ != nullptr, "Sink session not acquired");

    /* We assume that peer device always use same frame duration */
    uint32_t frame_duration_us = 0;
    if (!source_config->IsInvalid()) {
      frame_duration_us = source_config->data_interval_us;
    } else if (!sink_config->IsInvalid()) {
      frame_duration_us = sink_config->data_interval_us;
    } else {
      log::assert_that(true, "Both configs are invalid");
    }

    if (alarm_is_scheduled(suspend_timeout_)) {
      alarm_cancel(suspend_timeout_);
    }

    StopAudio();

    le_audio_source_hal_client_->Stop();
    le_audio_sink_hal_client_->Stop();

    audio_framework_source_config.data_interval_us = frame_duration_us;
    le_audio_source_hal_client_->Start(audio_framework_source_config, audioSinkReceiver);

    /* We use same frame duration for sink/source */
    audio_framework_sink_config.data_interval_us = frame_duration_us;

    /* If group supports more than 16kHz for the microphone in converstional
     * case let's use that also for Audio Framework.
     */
    auto sink_configuration = group->GetAudioSessionCodecConfigForDirection(
            LeAudioContextType::CONVERSATIONAL,
            bluetooth::le_audio::types::kLeAudioDirectionSource);
    if (!sink_configuration.IsInvalid() &&
        sink_configuration.sample_rate > bluetooth::audio::le_audio::kSampleRate16000) {
      audio_framework_sink_config.sample_rate = sink_configuration.sample_rate;
    }

    le_audio_sink_hal_client_->Start(audio_framework_sink_config, audioSourceReceiver);
  }

  void SetGroupAllowedContextMask(int group_id, int sink_context_types,
                                  int source_context_types) override {
    log::info("group_id: {}, sink context types: {}, source context types: {}", group_id,
              sink_context_types, source_context_types);

    if (group_id == bluetooth::groups::kGroupUnknown) {
      log::warn("Unknown group_id");
      return;
    }
    LeAudioDeviceGroup* group = aseGroups_.FindById(group_id);
    if (!group) {
      log::warn("group_id {} does not exist", group_id);
      return;
    }

    BidirectionalPair<AudioContexts> allowed_contexts = {
            .sink = AudioContexts(sink_context_types),
            .source = AudioContexts(source_context_types),
    };

    group->SetAllowedContextMask(allowed_contexts);
  }

  void StartAudioSession(LeAudioDeviceGroup* group) {
    /* This function is called when group is not yet set to active.
     * This is why we don't have to check if session is started already.
     * Just check if it is acquired.
     */
    log::debug("");
    log::assert_that(active_group_id_ == bluetooth::groups::kGroupUnknown,
                     "Active group is not set.");
    log::assert_that(le_audio_source_hal_client_ != nullptr, "Source session not acquired");
    log::assert_that(le_audio_sink_hal_client_ != nullptr, "Sink session not acquired");

    DsaModes dsa_modes = {DsaMode::DISABLED};
    dsa_modes = group->GetAllowedDsaModes();

    /* We assume that peer device always use same frame duration */
    uint32_t frame_duration_us = 0;
    if (!current_encoder_config_.IsInvalid()) {
      frame_duration_us = current_encoder_config_.data_interval_us;
    } else if (!current_decoder_config_.IsInvalid()) {
      frame_duration_us = current_decoder_config_.data_interval_us;
    } else {
      log::assert_that(true, "Both configs are invalid");
    }

    stack::l2cap::get_interface().L2CA_SetEcosystemBaseInterval(frame_duration_us / 1250);

    // Scale by the codec frame blocks per SDU if set
    uint8_t codec_frame_blocks_per_sdu =
            group->stream_conf.stream_params.source.stream_config.codec_frames_blocks_per_sdu ?: 1;
    audio_framework_source_config.data_interval_us = frame_duration_us * codec_frame_blocks_per_sdu;

    le_audio_source_hal_client_->Start(audio_framework_source_config, audioSinkReceiver, dsa_modes);

    /* We use same frame duration for sink/source */
    audio_framework_sink_config.data_interval_us = frame_duration_us * codec_frame_blocks_per_sdu;

    /* If group supports more than 16kHz for the microphone in converstional
     * case let's use that also for Audio Framework.
     */
    auto sink_configuration = group->GetAudioSessionCodecConfigForDirection(
            LeAudioContextType::CONVERSATIONAL,
            bluetooth::le_audio::types::kLeAudioDirectionSource);
    if (!sink_configuration.IsInvalid() &&
        sink_configuration.sample_rate > bluetooth::audio::le_audio::kSampleRate16000) {
      audio_framework_sink_config.sample_rate = sink_configuration.sample_rate;
    }

    le_audio_sink_hal_client_->Start(audio_framework_sink_config, audioSourceReceiver, dsa_modes);
  }

  bool isOutputPreferenceLeAudio(const RawAddress& address) {
    log::info("address: {}, active_group_id_: {}", address.ToStringForLogging(), active_group_id_);
    std::vector<RawAddress> active_leaudio_devices = GetGroupDevices(active_group_id_);
    if (std::find(active_leaudio_devices.begin(), active_leaudio_devices.end(), address) ==
        active_leaudio_devices.end()) {
      log::info("Device {} is not active for LE Audio", address.ToStringForLogging());
      return false;
    }

    LeAudioDeviceGroup* group = aseGroups_.FindById(active_group_id_);
    log::info("active_group_id: {}, is_output_preference_le_audio_: {}", group->group_id_,
              group->is_output_preference_le_audio);
    return group->is_output_preference_le_audio;
  }

  bool isDuplexPreferenceLeAudio(const RawAddress& address) {
    log::info("address: {}, active_group_id_: {}", address.ToStringForLogging(), active_group_id_);
    std::vector<RawAddress> active_leaudio_devices = GetGroupDevices(active_group_id_);
    if (std::find(active_leaudio_devices.begin(), active_leaudio_devices.end(), address) ==
        active_leaudio_devices.end()) {
      log::info("Device {} is not active for LE Audio", address.ToStringForLogging());
      return false;
    }

    LeAudioDeviceGroup* group = aseGroups_.FindById(active_group_id_);
    log::info("active_group_id: {}, is_duplex_preference_le_audio: {}", group->group_id_,
              group->is_duplex_preference_le_audio);
    return group->is_duplex_preference_le_audio;
  }

  void groupSetAndNotifyInactive(void) {
    if (active_group_id_ == bluetooth::groups::kGroupUnknown) {
      return;
    }
    auto group_id_to_close = active_group_id_;
    sink_monitor_notified_status_ = std::nullopt;
    source_monitor_notified_status_ = std::nullopt;
    log::info("Group id: {}", active_group_id_);

    StopSuspendTimeout();

    log::info("defer_notify_inactive_until_stop_: {}", defer_notify_inactive_until_stop_);

    if (!defer_notify_inactive_until_stop_) {
      StopAudio();
      ClientAudioInterfaceRelease();
      callbacks_->OnGroupStatus(group_id_to_close, GroupStatus::INACTIVE);
      active_group_id_ = bluetooth::groups::kGroupUnknown;
    }
  }

  bool ConfigureStream(LeAudioDeviceGroup* group, bool up_to_qos_configured) {
    log::debug("group_id: {}", group->group_id_);

    BidirectionalPair<std::vector<uint8_t>> ccids = {
            .sink = ContentControlIdKeeper::GetInstance()->GetAllCcids(
                    local_metadata_context_types_.sink),
            .source = ContentControlIdKeeper::GetInstance()->GetAllCcids(
                    local_metadata_context_types_.source)};

    group->SetPendingConfiguration();
    if (!groupStateMachine_->ConfigureStream(group, configuration_context_type_,
                                             local_metadata_context_types_, ccids,
                                             up_to_qos_configured)) {
      group->ClearPendingConfiguration();
      return false;
    }

    return true;
  }

  void PrepareStreamForAConversational(LeAudioDeviceGroup* group) {
    log::debug("group_id: {}", group->group_id_);

    auto remote_direction = bluetooth::le_audio::types::kLeAudioDirectionSink;
    ReconfigureOrUpdateRemote(group, remote_direction);

    if (configuration_context_type_ != LeAudioContextType::CONVERSATIONAL) {
      log::error("Something went wrong {} != {} ", ToString(configuration_context_type_),
                 ToString(LeAudioContextType::CONVERSATIONAL));
      return;
    }

    if (!ConfigureStream(group, true)) {
      log::info("Reconfiguration is needed for group {}", group->group_id_);
      initReconfiguration(group, LeAudioContextType::UNSPECIFIED);
    }
  }

  void GroupSetActive(const int group_id) override {
    log::info("group_id: {}", group_id);

    if (group_id == bluetooth::groups::kGroupUnknown) {
      if (active_group_id_ == bluetooth::groups::kGroupUnknown) {
        callbacks_->OnGroupStatus(group_id, GroupStatus::INACTIVE);
        /* Nothing to do */
        return;
      }

      log::info("Active group_id changed {} -> {}", active_group_id_, group_id);
      auto group_id_to_close = active_group_id_;

      LeAudioDeviceGroup* group = aseGroups_.FindById(active_group_id_);

      if (!group) {
        log::error("unknown group id: {}", active_group_id_);
        return;
      }

      if (group->IsEmpty()) {
        log::error("group is empty");
        return;
      }

      if (CodecManager::GetInstance()->IsUsingCodecExtensibility()) {
        group->InvalidateCachedConfigurations();
      }

      log::info("current state {}", ToString(group->GetState()));
      group->ClearReconfigStartPendingDirs(bluetooth::le_audio::types::kLeAudioDirectionSink |
                                           bluetooth::le_audio::types::kLeAudioDirectionSource);

      // Below to ensure CIS termination before updating to app about inactive.
      if (!group->IsReleasingOrIdle()) {
        defer_notify_inactive_until_stop_ = true;
        // Race condition between Reconfigure(due to, MetadataUpdate)
        // and groupsetactive to null
        group->ClearPendingConfiguration();
      }

      groupSetAndNotifyInactive();
      GroupStop(group_id_to_close);

      return;
    }

    LeAudioDeviceGroup* group = aseGroups_.FindById(group_id);
    if (!group) {
      log::error("Invalid group: {}", static_cast<int>(group_id));
      callbacks_->OnGroupStatus(group_id, GroupStatus::INACTIVE);
      return;
    }

    if (group->NumOfConnected() == 0) {
      log::error("Group: {} is not connected anymore", static_cast<int>(group_id));
      callbacks_->OnGroupStatus(group_id, GroupStatus::INACTIVE);
      return;
    }

    if (active_group_id_ != bluetooth::groups::kGroupUnknown) {
      if (active_group_id_ == group_id) {
        log::info("Group is already active: {}", static_cast<int>(active_group_id_));
        callbacks_->OnGroupStatus(active_group_id_, GroupStatus::ACTIVE);
        return;
      }

      if (CodecManager::GetInstance()->IsUsingCodecExtensibility()) {
        LeAudioDeviceGroup* current_active_group = aseGroups_.FindById(active_group_id_);
        if (!current_active_group) {
          log::error("unknown group id: {}", active_group_id_);
          return;
        }
        log::info("current_active_group: {}", current_active_group->group_id_);
        current_active_group->InvalidateCachedConfigurations();
      }

      log::info("switching active group to: {}", group_id);

      auto result = CodecManager::GetInstance()->UpdateActiveUnicastAudioHalClient(
              le_audio_source_hal_client_.get(), le_audio_sink_hal_client_.get(), false);
      log::assert_that(result, "Could not update session to codec manager");

      result = groupStateMachine_->UpdateActiveUnicastAudioHalClient(
              le_audio_source_hal_client_.get(), le_audio_sink_hal_client_.get(), false);
      log::assert_that(result, "Could not update session to state machine");
    }

    if (!le_audio_source_hal_client_) {
      le_audio_source_hal_client_ = LeAudioSourceAudioHalClient::AcquireUnicast();
      if (!le_audio_source_hal_client_) {
        log::error("could not acquire audio source interface");
        callbacks_->OnGroupStatus(group_id, GroupStatus::INACTIVE);
        return;
      }
    }

    if (!le_audio_sink_hal_client_) {
      le_audio_sink_hal_client_ = LeAudioSinkAudioHalClient::AcquireUnicast();
      if (!le_audio_sink_hal_client_) {
        log::error("could not acquire audio sink interface");
        callbacks_->OnGroupStatus(group_id, GroupStatus::INACTIVE);
        return;
      }
    }

    auto result = CodecManager::GetInstance()->UpdateActiveUnicastAudioHalClient(
            le_audio_source_hal_client_.get(), le_audio_sink_hal_client_.get(), true);
    log::assert_that(result, "Could not update session to codec manager");

    result = groupStateMachine_->UpdateActiveUnicastAudioHalClient(
            le_audio_source_hal_client_.get(), le_audio_sink_hal_client_.get(), true);
    log::assert_that(result, "Could not update session to state machine");


    /* Mini policy: Try configure audio HAL sessions with most recent context.
     * If reconfiguration is not needed it means, context type is not supported.
     * If most recent scenario is not supported, try to find first supported.
     */

    log::debug("configuration_context_type_ = {}", ToString(configuration_context_type_));

    LeAudioContextType default_context_type = configuration_context_type_;
    if (!group->IsAudioSetConfigurationAvailable(default_context_type)) {
      if (group->IsAudioSetConfigurationAvailable(LeAudioContextType::UNSPECIFIED)) {
        default_context_type = LeAudioContextType::UNSPECIFIED;
        default_context_type = LeAudioContextType::UNSPECIFIED;
      } else {
        for (LeAudioContextType context_type : kLeAudioContextAllTypesArray) {
          if (group->IsAudioSetConfigurationAvailable(context_type)) {
            default_context_type = context_type;
            break;
          }
        }
      }
    }

    /* Only update the configuration audio context and audio coding session
     * parameters if needed.
     */
    UpdateConfigAndCheckIfReconfigurationIsNeeded(group, default_context_type);

    auto previous_active_group = active_group_id_;
    log::info("Active group_id changed {} -> {}", previous_active_group, group_id);

    bool prepare_for_a_call = IsInCall() || IsInVoipCall();

    if (previous_active_group == bluetooth::groups::kGroupUnknown) {
      /* Expose audio sessions if there was no previous active group */
      StartAudioSession(group);
      active_group_id_ = group_id;

      /* For the fresh activated LeAudio device, do configuration ahead only when
       * phone is in a call.
       */
      if (prepare_for_a_call) {
        PrepareStreamForAConversational(group);
      }

    } else {
      /* In case there was an active group. Stop the stream, but before that, set
       * the new group so the group change is correctly handled in OnStateMachineStatusReportCb
       */
      active_group_id_ = group_id;
      LeAudioDeviceGroup* prev_group = aseGroups_.FindById(previous_active_group);
      log::info("switch group A to group B");
      if (prev_group && !prev_group->IsReleasingOrIdle()) {
        log::info("Previous group current state {}", ToString(prev_group->GetState()));
        defer_notify_inactive_until_stop_ = true;
        defer_notify_active_until_stop_ = true;
        // Clear pending confing to handle race condition between
        // Reconfigure(due to, MetadataUpdate) and groupsetactive
        // to other device(Mostly in case of making call active from in-active device)
        log::info("Clear pending configuration flag of previous active group");
        prev_group->ClearPendingConfiguration();
        prev_group->ClearReconfigStartPendingDirs(
                bluetooth::le_audio::types::kLeAudioDirectionSink |
                bluetooth::le_audio::types::kLeAudioDirectionSource);
        GroupStop(previous_active_group);
      } else {
        log::info(" Previous group not streaming");
        SuspendedForReconfiguration();
        GroupStop(previous_active_group);
        /* Note: On purpose we are not sending INACTIVE status up to Java, because previous active
         * group will be provided in ACTIVE status. This is in order to have single call to audio
         * framework
         * If group become active while phone call, let's configure it right away up to
         * the QoS configured state so when audio framework resumes the stream,
         * only Enable will left.
         * Otherwise, if there is group switch, let's move ASEs to Configured state.
         */
         if (!ConfigureStream(group, prepare_for_a_call)) {
           log::info("Could not configure group {}", group->group_id_);
         }
      }
    }

<<<<<<< HEAD
    log::info("defer_notify_active_until_stop_: {}", defer_notify_active_until_stop_);

    if (!defer_notify_active_until_stop_) {
      CheckAndNotifyGroupActive(active_group_id_);
    }
=======
    /* Reset sink and source listener notified status */
    sink_monitor_notified_status_ = std::nullopt;
    source_monitor_notified_status_ = std::nullopt;

    SendAudioGroupSelectableCodecConfigChanged(group);
    SendAudioGroupCurrentCodecConfigChanged(group);
    callbacks_->OnGroupStatus(active_group_id_, GroupStatus::ACTIVE);
>>>>>>> f3d3aaea
  }

  void SetEnableState(const RawAddress& address, bool enabled) override {
    log::info("{}: {}", address, enabled ? "enabled" : "disabled");
    auto leAudioDevice = leAudioDevices_.FindByAddress(address);
    if (leAudioDevice == nullptr) {
      log::warn("{} is null", address);
      return;
    }

    auto group_id = leAudioDevice->group_id_;
    auto group = aseGroups_.FindById(group_id);
    if (group == nullptr) {
      log::warn("Group {} is not available", group_id);
      return;
    }

    if (enabled) {
      group->Enable(gatt_if_, reconnection_mode_);
    } else {
      group->Disable(gatt_if_);
    }
  }

  void RemoveDevice(const RawAddress& address) override {
    log::info(": {}", address);
    LeAudioDevice* leAudioDevice = leAudioDevices_.FindByAddress(address);
    if (!leAudioDevice) {
      return;
    }
    if (leAudioDevice->GetConnectionState() == DeviceConnectState::REMOVING) {
      log::warn("Device already being removed");
      return;
    }
    /* Remove device from the background connect if it is there */
    log::warn("Cancelling Gatt conn for both Direct and Background");
    BTA_GATTC_CancelOpen(gatt_if_, address, true);
    BTA_GATTC_CancelOpen(gatt_if_, address, false);
    btif_storage_set_leaudio_autoconnect(address, false);

    log::info("{}, state: {}", address,
              bluetooth::common::ToString(leAudioDevice->GetConnectionState()));
    auto connection_state = leAudioDevice->GetConnectionState();
    switch (connection_state) {
      case DeviceConnectState::REMOVING:
        /* Just return, and let device disconnect */
        return;
      case DeviceConnectState::CONNECTED:
      case DeviceConnectState::CONNECTED_AUTOCONNECT_GETTING_READY:
      case DeviceConnectState::CONNECTED_BY_USER_GETTING_READY: {
        /* ACL exist in this case, disconnect and mark as removing */
        log::info("device group id {} active group id {}", leAudioDevice->group_id_,
                  active_group_id_);
        if (leAudioDevice->group_id_ == active_group_id_) {
          log::warn("Set device inactive before removing.");
          groupSetAndNotifyInactive();
        }
        Disconnect(address);
      }
        [[fallthrough]];
      case DeviceConnectState::DISCONNECTING:
      case DeviceConnectState::DISCONNECTING_AND_RECOVER:
        /* Device is disconnecting, just mark it shall be removed after all. */
        leAudioDevice->SetConnectionState(DeviceConnectState::REMOVING);
        return;
      case DeviceConnectState::CONNECTING_AUTOCONNECT:
        /* Fallthrough as for AUTOCONNECT it might be that device is doing direct connect
         * in case of previous connection timeout.
         */
      case DeviceConnectState::CONNECTING_BY_USER:
        BTA_GATTC_CancelOpen(gatt_if_, address, true);
        leAudioDevice->SetConnectionState(DeviceConnectState::DISCONNECTED);
        break;
      case DeviceConnectState::DISCONNECTED:
        /* Do nothing, just remove device  */
        break;
    }

    /* Remove the group assignment if not yet removed. It might happen that the
     * group module has already called the appropriate callback and we have
     * already removed the group assignment.
     */
    if (leAudioDevice->group_id_ != bluetooth::groups::kGroupUnknown) {
      auto group = aseGroups_.FindById(leAudioDevice->group_id_);
      group_remove_node(group, address, true);
    }

    leAudioDevices_.Remove(address);
  }

  void Connect(const RawAddress& address) override {
    log::info(": {}", address);

    LeAudioDevice* leAudioDevice = leAudioDevices_.FindByAddress(address);
    if (!leAudioDevice) {
      if (!BTM_IsBonded(address, BT_TRANSPORT_LE)) {
        log::error("Connecting  {} when not bonded", address);
        callbacks_->OnConnectionState(ConnectionState::DISCONNECTED, address);
        return;
      }
      leAudioDevices_.Add(address, DeviceConnectState::CONNECTING_BY_USER);
    } else {
      auto current_connect_state = leAudioDevice->GetConnectionState();
      if ((current_connect_state == DeviceConnectState::CONNECTED) ||
          (current_connect_state == DeviceConnectState::CONNECTING_BY_USER)) {
        log::error("Device {} is in invalid state: {}", leAudioDevice->address_,
                   bluetooth::common::ToString(current_connect_state));

        return;
      }

      if (leAudioDevice->group_id_ != bluetooth::groups::kGroupUnknown) {
        auto group = GetGroupIfEnabled(leAudioDevice->group_id_);
        if (!group) {
          log::warn("{}, trying to connect to disabled group id {}", address,
                    leAudioDevice->group_id_);
          callbacks_->OnConnectionState(ConnectionState::DISCONNECTED, address);
          return;
        }
      }

      leAudioDevice->SetConnectionState(DeviceConnectState::CONNECTING_BY_USER);

      bluetooth::le_audio::MetricsCollector::Get()->OnConnectionStateChanged(
              leAudioDevice->group_id_, address, ConnectionState::CONNECTING,
              bluetooth::le_audio::ConnectionStatus::SUCCESS);
    }

    BTA_GATTC_Open(gatt_if_, address, BTM_BLE_DIRECT_CONNECTION, false);
  }

  std::vector<RawAddress> GetGroupDevices(const int group_id) override {
    LeAudioDeviceGroup* group = aseGroups_.FindById(group_id);
    std::vector<RawAddress> all_group_device_addrs;

    if (group != nullptr) {
      LeAudioDevice* leAudioDevice = group->GetFirstDevice();
      while (leAudioDevice) {
        all_group_device_addrs.push_back(leAudioDevice->address_);
        leAudioDevice = group->GetNextDevice(leAudioDevice);
      };
    }

    return all_group_device_addrs;
  }

  /* Restore paired device from storage to recreate groups */
  void AddFromStorage(const RawAddress& address, bool autoconnect,
                      std::optional<int> sink_audio_location,
                      std::optional<int> source_audio_location, int sink_supported_context_types,
                      int source_supported_context_types, const std::vector<uint8_t>& handles,
                      const std::vector<uint8_t>& sink_pacs,
                      const std::vector<uint8_t>& source_pacs, const std::vector<uint8_t>& ases,
                      const std::vector<uint8_t>& gmap) {
    LeAudioDevice* leAudioDevice = leAudioDevices_.FindByAddress(address);

    if (leAudioDevice) {
      log::error("Device is already loaded. Nothing to do.");
      return;
    }

    log::info(
            "restoring: {}, autoconnect {}, sink_audio_location: {}, "
            "source_audio_location: {}, sink_supported_context_types : 0x{:04x}, "
            "source_supported_context_types 0x{:04x}",
            address, autoconnect,
            sink_audio_location ? std::to_string(sink_audio_location.value()) : "none",
            source_audio_location ? std::to_string(source_audio_location.value()) : "none",
            sink_supported_context_types, source_supported_context_types);

    leAudioDevices_.Add(address, DeviceConnectState::DISCONNECTED);
    leAudioDevice = leAudioDevices_.FindByAddress(address);

    int group_id =
            DeviceGroups::Get()->GetGroupId(address, bluetooth::le_audio::uuid::kCapServiceUuid);
    if (group_id != bluetooth::groups::kGroupUnknown) {
      group_add_node(group_id, address);
    }

    BidirectionalPair<AudioContexts> supported_contexts = {
            .sink = AudioContexts(sink_supported_context_types),
            .source = AudioContexts(source_supported_context_types),
    };

    leAudioDevice->SetSupportedContexts(supported_contexts);

    /* Use same as supported ones for now. */
    leAudioDevice->SetAvailableContexts(supported_contexts);

    if (!DeserializeHandles(leAudioDevice, handles)) {
      log::warn("Could not load Handles");
    }

    if (sink_audio_location) {
      leAudioDevice->audio_locations_.sink->value = sink_audio_location.value();
    }

    if (source_audio_location) {
      leAudioDevice->audio_locations_.source->value = source_audio_location.value();
    }

    /* Presence of PAC characteristic for a direction means support for that direction */
    if (leAudioDevice->audio_locations_.source) {
      leAudioDevice->audio_directions_ |= bluetooth::le_audio::types::kLeAudioDirectionSource;
    }
    if (leAudioDevice->audio_locations_.sink) {
      leAudioDevice->audio_directions_ |= bluetooth::le_audio::types::kLeAudioDirectionSink;
      callbacks_->OnSinkAudioLocationAvailable(leAudioDevice->address_,
                                               leAudioDevice->audio_locations_.sink->value);
    }

    if (!DeserializeSinkPacs(leAudioDevice, sink_pacs)) {
      /* If PACs are invalid, just say whole cache is invalid */
      leAudioDevice->known_service_handles_ = false;
      log::warn("Could not load sink pacs");
    }

    if (!DeserializeSourcePacs(leAudioDevice, source_pacs)) {
      /* If PACs are invalid, just say whole cache is invalid */
      leAudioDevice->known_service_handles_ = false;
      log::warn("Could not load source pacs");
    }

    if (!DeserializeAses(leAudioDevice, ases)) {
      /* If ASEs are invalid, just say whole cache is invalid */
      leAudioDevice->known_service_handles_ = false;
      log::warn("Could not load ases");
    }

    if (gmap.size() != 0) {
      leAudioDevice->gmap_client_ = std::make_unique<GmapClient>(leAudioDevice->address_);
      if (!le_audio::DeserializeGmap(leAudioDevice->gmap_client_.get(), gmap)) {
        leAudioDevice->gmap_client_.reset();
        log::warn("Invalid GMAP storage for {}", leAudioDevice->address_);
      }
    }

    //For BT reboot cases, remotes need PACS discover.
    leAudioDevice->known_service_handles_ = false;
    btif_storage_leaudio_clear_service_data(address);

    leAudioDevice->autoconnect_flag_ = autoconnect;
    /* When adding from storage, make sure that autoconnect is used
     * by all the devices in the group.
     */
    leAudioDevices_.SetInitialGroupAutoconnectState(group_id, gatt_if_, reconnection_mode_,
                                                    autoconnect);
  }

  bool GetHandlesForStorage(const RawAddress& addr, std::vector<uint8_t>& out) {
    LeAudioDevice* leAudioDevice = leAudioDevices_.FindByAddress(addr);
    return SerializeHandles(leAudioDevice, out);
  }

  bool GetGmapForStorage(const RawAddress& addr, std::vector<uint8_t>& out) {
    LeAudioDevice* leAudioDevice = leAudioDevices_.FindByAddress(addr);
    return SerializeGmap(leAudioDevice->gmap_client_.get(), out);
  }

  bool GetSinkPacsForStorage(const RawAddress& addr, std::vector<uint8_t>& out) {
    LeAudioDevice* leAudioDevice = leAudioDevices_.FindByAddress(addr);
    return SerializeSinkPacs(leAudioDevice, out);
  }

  bool GetSourcePacsForStorage(const RawAddress& addr, std::vector<uint8_t>& out) {
    LeAudioDevice* leAudioDevice = leAudioDevices_.FindByAddress(addr);
    return SerializeSourcePacs(leAudioDevice, out);
  }

  bool GetAsesForStorage(const RawAddress& addr, std::vector<uint8_t>& out) {
    LeAudioDevice* leAudioDevice = leAudioDevices_.FindByAddress(addr);

    return SerializeAses(leAudioDevice, out);
  }

  void BackgroundConnectIfNeeded(LeAudioDevice* leAudioDevice) {
    if (!leAudioDevice->autoconnect_flag_) {
      log::debug("Device {} not in the background connect", leAudioDevice->address_);
      return;
    }
    AddToBackgroundConnectCheckGroupConnected(leAudioDevice);
  }

  void Disconnect(const RawAddress& address) override {
    log::info(": {}", address);
    LeAudioDevice* leAudioDevice = leAudioDevices_.FindByAddress(address);

    if (!leAudioDevice) {
      log::warn("leAudioDevice not connected ( {} )", address);
      callbacks_->OnConnectionState(ConnectionState::DISCONNECTED, address);
      return;
    }

    auto connection_state = leAudioDevice->GetConnectionState();
    log::info("{}, state: {}", address, bluetooth::common::ToString(connection_state));

    switch (connection_state) {
      case DeviceConnectState::CONNECTING_BY_USER:
        /* Timeout happen on the Java layer. Device probably not in the range.
         * Cancel just direct connection and keep background if it is there.
         */
        BTA_GATTC_CancelOpen(gatt_if_, address, true);
        /* If this is a device which is a part of the group which is connected,
         * lets start backgroup connect
         */
        BackgroundConnectIfNeeded(leAudioDevice);
        return;
      case DeviceConnectState::CONNECTED: {
        /* User is disconnecting the device, we shall remove the autoconnect
         * flag for this device and all others if not TA is used
         */
        /* If target announcement is used, do not remove autoconnect
         */
        bool remove_from_autoconnect =
                (reconnection_mode_ != BTM_BLE_BKG_CONNECT_TARGETED_ANNOUNCEMENTS);

        if (leAudioDevice->autoconnect_flag_ && remove_from_autoconnect) {
          log::info("Removing autoconnect flag for group_id {}", leAudioDevice->group_id_);

          /* Removes device from background connect */
          BTA_GATTC_CancelOpen(gatt_if_, address, false);
          btif_storage_set_leaudio_autoconnect(address, false);
          leAudioDevice->autoconnect_flag_ = false;
        }

        /* Make sure ACL is disconnected to avoid reconnecting immediately
         * when autoconnect with TA reconnection mechanism is used.
         */
        bool force_acl_disconnect = leAudioDevice->autoconnect_flag_;

        auto group = aseGroups_.FindById(leAudioDevice->group_id_);
        if (group) {
          /* Remove devices from auto connect mode */
          for (auto dev = group->GetFirstDevice(); dev; dev = group->GetNextDevice(dev)) {
            if (remove_from_autoconnect &&
                (dev->GetConnectionState() == DeviceConnectState::CONNECTING_AUTOCONNECT)) {
              btif_storage_set_leaudio_autoconnect(dev->address_, false);
              dev->autoconnect_flag_ = false;
              BTA_GATTC_CancelOpen(gatt_if_, dev->address_, false);
              dev->SetConnectionState(DeviceConnectState::DISCONNECTED);
            }
          }

          /* If group is Streaming or is in transition for Streaming - lets stop it
           * and mark device to disconnect when stream is closed
           */
          if (group->IsStreaming() || !group->IsReleasingOrIdle()) {
            log::debug("group_id {} needs to stop streaming before {} disconnection",
                       group->group_id_, leAudioDevice->address_);
            leAudioDevice->closing_stream_for_disconnection_ = true;
            groupStateMachine_->StopStream(group);
            return;
          }

          if (group->IsReleasing()) {
            log::debug("group_id {} needs to stop streaming before {} disconnection",
                       group->group_id_, leAudioDevice->address_);
            /* Stream is releasing, wait till it is completed and then disconnect ACL. */
            leAudioDevice->closing_stream_for_disconnection_ = true;
            return;
          }

          force_acl_disconnect &= group->IsEnabled();
        }

        DisconnectDevice(leAudioDevice, force_acl_disconnect);
      }
        return;
      case DeviceConnectState::CONNECTED_BY_USER_GETTING_READY:
        /* Timeout happen on the Java layer before native got ready with the
         * device */
        DisconnectDevice(leAudioDevice);
        return;
      case DeviceConnectState::CONNECTED_AUTOCONNECT_GETTING_READY:
        /* Java is not aware about autoconnect actions,
         * therefore this should not happen.
         */
        log::warn("Should not happen - disconnect device");
        DisconnectDevice(leAudioDevice);
        return;
      case DeviceConnectState::DISCONNECTED:
      case DeviceConnectState::DISCONNECTING:
      case DeviceConnectState::DISCONNECTING_AND_RECOVER:
      case DeviceConnectState::CONNECTING_AUTOCONNECT:
      case DeviceConnectState::REMOVING:
        log::warn("{}, invalid state {}", address, bluetooth::common::ToString(connection_state));
        return;
    }
  }

  void DisconnectDevice(LeAudioDevice* leAudioDevice, bool acl_force_disconnect = false,
                        bool recover = false) {
    if (leAudioDevice->conn_id_ == GATT_INVALID_CONN_ID) {
      return;
    }

    if (leAudioDevice->GetConnectionState() != DeviceConnectState::REMOVING) {
      leAudioDevice->SetConnectionState(DeviceConnectState::DISCONNECTING);
    }

    BtaGattQueue::Clean(leAudioDevice->conn_id_);

    /* Remote in bad state, force ACL Disconnection. */
    if (acl_force_disconnect) {
      leAudioDevice->DisconnectAcl();
      if (recover) {
        leAudioDevice->SetConnectionState(DeviceConnectState::DISCONNECTING_AND_RECOVER);
      }
    } else {
      BTA_GATTC_Close(leAudioDevice->conn_id_);
    }
  }

  void DeregisterNotifications(LeAudioDevice* leAudioDevice) {
    /* GATTC will omit not registered previously handles */
    for (auto pac_tuple : leAudioDevice->snk_pacs_) {
      BTA_GATTC_DeregisterForNotifications(gatt_if_, leAudioDevice->address_,
                                           std::get<0>(pac_tuple).val_hdl);
    }
    for (auto pac_tuple : leAudioDevice->src_pacs_) {
      BTA_GATTC_DeregisterForNotifications(gatt_if_, leAudioDevice->address_,
                                           std::get<0>(pac_tuple).val_hdl);
    }

    if (leAudioDevice->audio_locations_.sink) {
      BTA_GATTC_DeregisterForNotifications(gatt_if_, leAudioDevice->address_,
                                           leAudioDevice->audio_locations_.sink->handles.val_hdl);
    }
    if (leAudioDevice->audio_locations_.source) {
      BTA_GATTC_DeregisterForNotifications(gatt_if_, leAudioDevice->address_,
                                           leAudioDevice->audio_locations_.source->handles.val_hdl);
    }
    if (leAudioDevice->audio_avail_hdls_.val_hdl != 0) {
      BTA_GATTC_DeregisterForNotifications(gatt_if_, leAudioDevice->address_,
                                           leAudioDevice->audio_avail_hdls_.val_hdl);
    }
    if (leAudioDevice->audio_supp_cont_hdls_.val_hdl != 0) {
      BTA_GATTC_DeregisterForNotifications(gatt_if_, leAudioDevice->address_,
                                           leAudioDevice->audio_supp_cont_hdls_.val_hdl);
    }
    if (leAudioDevice->ctp_hdls_.val_hdl != 0) {
      BTA_GATTC_DeregisterForNotifications(gatt_if_, leAudioDevice->address_,
                                           leAudioDevice->ctp_hdls_.val_hdl);
    }

    for (struct ase& ase : leAudioDevice->ases_) {
      BTA_GATTC_DeregisterForNotifications(gatt_if_, leAudioDevice->address_, ase.hdls.val_hdl);
    }
  }

  void handleInitialCtpCccRead(LeAudioDevice* leAudioDevice, uint16_t len, uint8_t* value) {
    if (len != 2) {
      log::error("Could not read CCC for {}, disconnecting", leAudioDevice->address_);
      instance->Disconnect(leAudioDevice->address_);
      return;
    }

    uint16_t val = *(uint16_t*)value;
    if (val == 0) {
      log::warn("{} forgot CCC values. Re-subscribing", leAudioDevice->address_);
      RegisterKnownNotifications(leAudioDevice, false, true);
      return;
    }

    log::verbose("{}, ASCS ctp ccc: {:#x}", leAudioDevice->address_, val);
    connectionReady(leAudioDevice);
  }

  /* This is a generic read/notify/indicate handler for gatt. Here messages
   * are dispatched to correct elements e.g. ASEs, PACs, audio locations etc.
   */
  void LeAudioCharValueHandle(tCONN_ID conn_id, uint16_t hdl, uint16_t len, uint8_t* value,
                              bool notify = false) {
    LeAudioDevice* leAudioDevice = leAudioDevices_.FindByConnId(conn_id);
    struct ase* ase;

    if (!leAudioDevice) {
      log::error("no leAudioDevice assigned to connection id: {}", conn_id);
      return;
    }

    ase = leAudioDevice->GetAseByValHandle(hdl);
    LeAudioDeviceGroup* group = aseGroups_.FindById(leAudioDevice->group_id_);
    if (ase) {
      groupStateMachine_->ProcessGattNotifEvent(value, len, ase, leAudioDevice, group);
      return;
    }

    /* Initial CCC read to check if remote device properly keeps CCC values */
    if (hdl == leAudioDevice->ctp_hdls_.ccc_hdl) {
      handleInitialCtpCccRead(leAudioDevice, len, value);
      return;
    }

    auto snk_pac_ent =
            std::find_if(leAudioDevice->snk_pacs_.begin(), leAudioDevice->snk_pacs_.end(),
                         [&hdl](auto& pac_ent) { return std::get<0>(pac_ent).val_hdl == hdl; });
    if (snk_pac_ent != leAudioDevice->snk_pacs_.end()) {
      std::vector<struct bluetooth::le_audio::types::acs_ac_record> pac_recs;

      /* Guard consistency of PAC records structure */
      if (!bluetooth::le_audio::client_parser::pacs::ParsePacs(pac_recs, len, value)) {
        log::error("Sink PACs corrupted");
        return;
      }

      log::info("Registering sink PACs");
      leAudioDevice->RegisterPACs(&std::get<1>(*snk_pac_ent), &pac_recs);

      /* Cached audio set configurations should be considered invalid when
       * PACs are updated.
       */
      if (group) {
        /* Changes in PAC record channel counts may change the strategy */
        group->InvalidateGroupStrategy();
        group->InvalidateCachedConfigurations();
      }
      if (notify) {
        btif_storage_leaudio_update_pacs_bin(leAudioDevice->address_);
      }
      return;
    }

    auto src_pac_ent =
            std::find_if(leAudioDevice->src_pacs_.begin(), leAudioDevice->src_pacs_.end(),
                         [&hdl](auto& pac_ent) { return std::get<0>(pac_ent).val_hdl == hdl; });
    if (src_pac_ent != leAudioDevice->src_pacs_.end()) {
      std::vector<struct bluetooth::le_audio::types::acs_ac_record> pac_recs;

      /* Guard consistency of PAC records structure */
      if (!bluetooth::le_audio::client_parser::pacs::ParsePacs(pac_recs, len, value)) {
        log::error("Source PACs corrupted");
        return;
      }

      log::info("Registering source PACs");
      leAudioDevice->RegisterPACs(&std::get<1>(*src_pac_ent), &pac_recs);

      /* Cached audio set configurations should be considered invalid when
       * PACs are updated.
       */
      if (group) {
        /* Changes in PAC record channel counts may change the strategy */
        group->InvalidateGroupStrategy();
        group->InvalidateCachedConfigurations();
      }
      if (notify) {
        btif_storage_leaudio_update_pacs_bin(leAudioDevice->address_);
      }
      return;
    }

    if (leAudioDevice->audio_locations_.sink &&
        hdl == leAudioDevice->audio_locations_.sink->handles.val_hdl) {
      AudioLocations snk_audio_locations;
      bluetooth::le_audio::client_parser::pacs::ParseAudioLocations(snk_audio_locations, len,
                                                                    value);

      /* Value may not change */
      if (!leAudioDevice->audio_locations_.sink ||
          (leAudioDevice->audio_locations_.sink->value ^ snk_audio_locations).none()) {
        return;
      }

      /* Presence of PAC characteristic for source means support for source
       * audio location. Value of 0x00000000 means mono/unspecified
       */
      leAudioDevice->audio_directions_ |= bluetooth::le_audio::types::kLeAudioDirectionSink;
      leAudioDevice->audio_locations_.sink->value = snk_audio_locations;

      callbacks_->OnSinkAudioLocationAvailable(leAudioDevice->address_, snk_audio_locations);

      if (notify) {
        btif_storage_set_leaudio_sink_audio_location(
                leAudioDevice->address_, leAudioDevice->audio_locations_.sink->value.to_ulong());
        if (group && group->IsReleasingOrIdle()) {
          UpdateLocationsAndContextsAvailability(group);
        }
      }
    } else if (leAudioDevice->audio_locations_.source &&
               hdl == leAudioDevice->audio_locations_.source->handles.val_hdl) {
      AudioLocations src_audio_locations;
      bluetooth::le_audio::client_parser::pacs::ParseAudioLocations(src_audio_locations, len,
                                                                    value);

      /* Value may not change */
      if (!leAudioDevice->audio_locations_.source ||
          (leAudioDevice->audio_locations_.source->value ^ src_audio_locations).none()) {
        return;
      }

      /* Presence of PAC characteristic for source means support for source
       * audio location. Value of 0x00000000 means mono/unspecified
       */
      leAudioDevice->audio_directions_ |= bluetooth::le_audio::types::kLeAudioDirectionSource;
      leAudioDevice->audio_locations_.source->value = src_audio_locations;

      if (notify) {
        btif_storage_set_leaudio_source_audio_location(
                leAudioDevice->address_, leAudioDevice->audio_locations_.source->value.to_ulong());
        if (group && group->IsReleasingOrIdle()) {
          UpdateLocationsAndContextsAvailability(group);
        }
      }
    } else if (hdl == leAudioDevice->audio_avail_hdls_.val_hdl) {
      BidirectionalPair<AudioContexts> contexts;
      if (!bluetooth::le_audio::client_parser::pacs::ParseAvailableAudioContexts(contexts, len,
                                                                                 value)) {
        return;
      }

      AudioContexts current_group_contexts;

      if (group) {
        current_group_contexts = group->GetAvailableContexts();
      }

      leAudioDevice->SetAvailableContexts(contexts);
      btif_storage_set_leaudio_supported_context_types(
          leAudioDevice->address_, contexts.sink.value(),
          contexts.source.value());
      if (!group) {
        return;
      }

      if (group->IsInTransition()) {
        /* Group is in transition.
         * if group is going to stream, schedule attaching the device to the
         * group.
         */

        if (group->GetTargetState() == AseState::BTA_LE_AUDIO_ASE_STATE_STREAMING) {
          AttachToStreamingGroupIfNeeded(leAudioDevice);
        }
        return;
      }

      /* Whenever context type change, notify user about that.
       * Note: GetAvailableContexts() add streaming context as well
       */
      UpdateLocationsAndContextsAvailability(
              group, current_group_contexts != group->GetAvailableContexts());

      if (!group->IsStreaming()) {
        return;
      }

      AttachToStreamingGroupIfNeeded(leAudioDevice);

    } else if (hdl == leAudioDevice->audio_supp_cont_hdls_.val_hdl) {
      BidirectionalPair<AudioContexts> supp_audio_contexts;
      if (bluetooth::le_audio::client_parser::pacs::ParseSupportedAudioContexts(supp_audio_contexts,
                                                                                len, value)) {
        /* Just store if for now */
        leAudioDevice->SetSupportedContexts(supp_audio_contexts);
      }
    } else if (hdl == leAudioDevice->ctp_hdls_.val_hdl) {
      groupStateMachine_->ProcessGattCtpNotification(group, leAudioDevice, value, len);
    } else if (hdl == leAudioDevice->tmap_role_hdl_) {
      bluetooth::le_audio::client_parser::tmap::ParseTmapRole(leAudioDevice->tmap_role_, len,
                                                              value);
    } else if (leAudioDevice->gmap_client_ != nullptr && GmapClient::IsGmapClientEnabled() &&
               hdl == leAudioDevice->gmap_client_->getRoleHandle()) {
      leAudioDevice->gmap_client_->parseAndSaveGmapRole(len, value);
      btif_storage_leaudio_update_gmap_bin(leAudioDevice->address_);
    } else if (leAudioDevice->gmap_client_ != nullptr && GmapClient::IsGmapClientEnabled() &&
               hdl == leAudioDevice->gmap_client_->getUGTFeatureHandle()) {
      leAudioDevice->gmap_client_->parseAndSaveUGTFeature(len, value);
      btif_storage_leaudio_update_gmap_bin(leAudioDevice->address_);
    } else {
      log::error("Unknown attribute read: 0x{:x}", hdl);
    }
  }

  void OnGattReadRsp(tCONN_ID conn_id, tGATT_STATUS /*status*/, uint16_t hdl, uint16_t len,
                     uint8_t* value, void* /*data*/) {
    LeAudioCharValueHandle(conn_id, hdl, len, value);
  }

  LeAudioDeviceGroup* GetGroupIfEnabled(int group_id) {
    auto group = aseGroups_.FindById(group_id);
    if (group == nullptr) {
      log::info("Group {} does not exist", group_id);
      return nullptr;
    }
    if (!group->IsEnabled()) {
      log::info("Group {} is disabled", group_id);
      return nullptr;
    }
    return group;
  }

  void AddToBackgroundConnectCheckGroupConnected(LeAudioDevice* leAudioDevice) {
    /* If device belongs to streaming group, add it on allow list */
    auto address = leAudioDevice->address_;
    auto group = GetGroupIfEnabled(leAudioDevice->group_id_);
    if (group == nullptr) {
      log::info("Group {} is invalid or disabled", leAudioDevice->group_id_);
      return;
    }

    leAudioDevice->SetConnectionState(DeviceConnectState::CONNECTING_AUTOCONNECT);

    /* Cancel previous bakcground connect */
    BTA_GATTC_CancelOpen(gatt_if_, address, false);
    if (group->IsAnyDeviceConnected()) {
      log::info("Group {} in connected state. Adding {} to allow list", leAudioDevice->group_id_,
                address);
      BTA_GATTC_Open(gatt_if_, address, BTM_BLE_BKG_CONNECT_ALLOW_LIST, false);
    } else {
      log::info("Adding {} to background connect (default reconnection_mode (0x{:02x}))", address,
                reconnection_mode_);
      BTA_GATTC_Open(gatt_if_, address, reconnection_mode_, false);
    }
  }

  void OnGattConnected(tGATT_STATUS status, tCONN_ID conn_id, tGATT_IF /*client_if*/,
                       RawAddress address, tBT_TRANSPORT transport, uint16_t mtu) {
    LeAudioDevice* leAudioDevice = leAudioDevices_.FindByAddress(address);

    log::info("{}, conn_id=0x{:04x}, transport={}, status={} (0x{:02x})", address, conn_id,
              bt_transport_text(transport), gatt_status_text(status), status);

    if (transport != BT_TRANSPORT_LE) {
      log::warn("Only LE connection is allowed (transport {})", bt_transport_text(transport));
      BTA_GATTC_Close(conn_id);
      return;
    }

    if (!leAudioDevice) {
      return;
    }

    if (leAudioDevice->conn_id_ != GATT_INVALID_CONN_ID) {
      log::debug("Already connected {}, conn_id=0x{:04x}", address, leAudioDevice->conn_id_);
      return;
    }

    if (status != GATT_SUCCESS) {
      /* Clear current connection request and let it be set again if needed */
      BTA_GATTC_CancelOpen(gatt_if_, address, false);

      /* autoconnect connection failed, that's ok */
      if (status != GATT_ILLEGAL_PARAMETER &&
          (leAudioDevice->GetConnectionState() == DeviceConnectState::CONNECTING_AUTOCONNECT ||
           leAudioDevice->autoconnect_flag_)) {
        log::info("Device not available now, do background connect.");
        leAudioDevice->SetConnectionState(DeviceConnectState::DISCONNECTED);
        AddToBackgroundConnectCheckGroupConnected(leAudioDevice);
        return;
      }

      leAudioDevice->SetConnectionState(DeviceConnectState::DISCONNECTED);

      log::error("Failed to connect to LeAudio leAudioDevice, status: 0x{:02x}", status);
      callbacks_->OnConnectionState(ConnectionState::DISCONNECTED, address);
      bluetooth::le_audio::MetricsCollector::Get()->OnConnectionStateChanged(
              leAudioDevice->group_id_, address, ConnectionState::CONNECTED,
              bluetooth::le_audio::ConnectionStatus::FAILED);
      return;
    }

    if (leAudioDevice->group_id_ != bluetooth::groups::kGroupUnknown) {
      auto group = GetGroupIfEnabled(leAudioDevice->group_id_);
      if (group == nullptr) {
        BTA_GATTC_CancelOpen(gatt_if_, address, false);

        log::warn("LeAudio profile is disabled for group_id: {}. {} is not connected",
                  leAudioDevice->group_id_, address);
        return;
      }
    }

    leAudioDevice->conn_id_ = conn_id;
    leAudioDevice->mtu_ = mtu;
    if (com::android::bluetooth::flags::gatt_queue_cleanup_connected()) {
      BtaGattQueue::Clean(conn_id);
    }

    /* Remove device from the background connect (it might be either Allow list
     * or TA) and add it again with reconnection_mode_. In case it is TA, we are
     * sure that device will not be in the allow list for other applications
     * which are using background connect.
     */
    BTA_GATTC_CancelOpen(gatt_if_, address, false);
    BTA_GATTC_Open(gatt_if_, address, reconnection_mode_, false);

    if (bluetooth::shim::GetController()->SupportsBle2mPhy()) {
      log::info("{} set preferred PHY to 2M", address);
      get_btm_client_interface().ble.BTM_BleSetPhy(address, PHY_LE_2M, PHY_LE_2M, 0);
    }

    get_btm_client_interface().peer.BTM_RequestPeerSCA(leAudioDevice->address_, transport);

    if (leAudioDevice->GetConnectionState() == DeviceConnectState::CONNECTING_AUTOCONNECT) {
      leAudioDevice->SetConnectionState(DeviceConnectState::CONNECTED_AUTOCONNECT_GETTING_READY);
    } else {
      leAudioDevice->SetConnectionState(DeviceConnectState::CONNECTED_BY_USER_GETTING_READY);
    }

    /* Check if the device is in allow list and update the flag */
    leAudioDevice->UpdateDeviceAllowlistFlag();
    if (BTM_SecIsLeSecurityPending(address)) {
      /* if security collision happened, wait for encryption done
       * (BTA_GATTC_ENC_CMPL_CB_EVT) */
      log::warn("{} Security Collision. Security is not completed", address);
      return;
    }

    /* verify bond */
    if (BTM_IsEncrypted(address, BT_TRANSPORT_LE)) {
      /* if link has been encrypted */
      OnEncryptionComplete(address, tBTM_STATUS::BTM_SUCCESS);
      return;
    }

    tBTM_STATUS result =
            BTM_SetEncryption(address, BT_TRANSPORT_LE, nullptr, nullptr, BTM_BLE_SEC_ENCRYPT);

    log::info("Encryption required for {}. Request result: 0x{:02x}", address, result);

    if (result == tBTM_STATUS::BTM_ERR_KEY_MISSING) {
      log::error("Link key unknown for {}, disconnect profile", address);
      bluetooth::le_audio::MetricsCollector::Get()->OnConnectionStateChanged(
              leAudioDevice->group_id_, address, ConnectionState::CONNECTED,
              bluetooth::le_audio::ConnectionStatus::FAILED);

      /* If link cannot be enctypted, disconnect profile */
      BTA_GATTC_Close(conn_id);
    }
  }

  void RegisterKnownNotifications(LeAudioDevice* leAudioDevice, bool gatt_register,
                                  bool write_ccc) {
    log::info("device: {}", leAudioDevice->address_);

    if (leAudioDevice->ctp_hdls_.val_hdl == 0) {
      log::error("Control point characteristic is mandatory - disconnecting device {}",
                 leAudioDevice->address_);
      DisconnectDevice(leAudioDevice);
      return;
    }

    /* GATTC will omit not registered previously handles */
    for (auto pac_tuple : leAudioDevice->snk_pacs_) {
      subscribe_for_notification(leAudioDevice->conn_id_, leAudioDevice->address_,
                                 std::get<0>(pac_tuple), gatt_register, write_ccc);
    }
    for (auto pac_tuple : leAudioDevice->src_pacs_) {
      subscribe_for_notification(leAudioDevice->conn_id_, leAudioDevice->address_,
                                 std::get<0>(pac_tuple), gatt_register, write_ccc);
    }

    if (leAudioDevice->audio_locations_.sink) {
      subscribe_for_notification(leAudioDevice->conn_id_, leAudioDevice->address_,
                                 leAudioDevice->audio_locations_.sink->handles, gatt_register,
                                 write_ccc);
    }
    if (leAudioDevice->audio_locations_.source) {
      subscribe_for_notification(leAudioDevice->conn_id_, leAudioDevice->address_,
                                 leAudioDevice->audio_locations_.source->handles, gatt_register,
                                 write_ccc);
    }

    if (leAudioDevice->audio_avail_hdls_.val_hdl != 0) {
      subscribe_for_notification(leAudioDevice->conn_id_, leAudioDevice->address_,
                                 leAudioDevice->audio_avail_hdls_, gatt_register, write_ccc);
    }

    if (leAudioDevice->audio_supp_cont_hdls_.val_hdl != 0) {
      subscribe_for_notification(leAudioDevice->conn_id_, leAudioDevice->address_,
                                 leAudioDevice->audio_supp_cont_hdls_, gatt_register, write_ccc);
    }

    for (struct ase& ase : leAudioDevice->ases_) {
      subscribe_for_notification(leAudioDevice->conn_id_, leAudioDevice->address_, ase.hdls,
                                 gatt_register, write_ccc);
    }

    subscribe_for_notification(leAudioDevice->conn_id_, leAudioDevice->address_,
                               leAudioDevice->ctp_hdls_, gatt_register, write_ccc);
  }

  void changeMtuIfPossible(LeAudioDevice* leAudioDevice) {
    if (leAudioDevice->mtu_ == GATT_DEF_BLE_MTU_SIZE) {
      log::info("Configure MTU");
      /* Use here kBapMinimumAttMtu, because we know that GATT will request
       * default ATT MTU anyways. We also know that GATT will use this
       * kBapMinimumAttMtu as an input for Data Length Update procedure in the controller.
       */
      BtaGattQueue::ConfigureMtu(leAudioDevice->conn_id_, kBapMinimumAttMtu);
    }
  }

  void ReadMustHaveAttributesOnReconnect(LeAudioDevice* leAudioDevice) {
    bool is_eatt_supported = gatt_profile_get_eatt_support_by_conn_id(leAudioDevice->conn_id_);

    log::verbose("{}, eatt supported {}", leAudioDevice->address_, is_eatt_supported);
    /* Here we read
     * 1) ASCS Control Point CCC descriptor in order to validate proper
     *    behavior of remote device which should store CCC values for bonded device.
     * 2) Available Context Types which normally should be notified by the server,
     *    but since it is crucial for proper streaming experiance, and in the same time
     *    it can change very often which, as we observed, might lead to not being sent by
     *    remote devices
     */
    if (/*!com::android::bluetooth::flags::le_ase_read_multiple_variable()*/ true || !is_eatt_supported) {
      BtaGattQueue::ReadCharacteristic(leAudioDevice->conn_id_,
                                       leAudioDevice->audio_avail_hdls_.val_hdl,
                                       OnGattReadRspStatic, NULL);
      BtaGattQueue::ReadCharacteristic(leAudioDevice->conn_id_, leAudioDevice->ctp_hdls_.ccc_hdl,
                                       OnGattReadRspStatic, NULL);
    } else {
      tBTA_GATTC_MULTI multi_read = {.num_attr = 2,
                                     .handles = {leAudioDevice->audio_avail_hdls_.val_hdl,
                                                 leAudioDevice->ctp_hdls_.ccc_hdl}};

      BtaGattQueue::ReadMultiCharacteristic(leAudioDevice->conn_id_, multi_read,
                                            OnGattReadMultiRspStatic, NULL);
    }
  }

  void OnEncryptionComplete(const RawAddress& address, tBTM_STATUS status) {
    log::info("{} status 0x{:02x}", address, status);
    LeAudioDevice* leAudioDevice = leAudioDevices_.FindByAddress(address);
    if (leAudioDevice == NULL || (leAudioDevice->conn_id_ == GATT_INVALID_CONN_ID)) {
      log::warn("Skipping device which is {}",
                leAudioDevice ? " not connected by service." : " null");
      return;
    }

    if (status != tBTM_STATUS::BTM_SUCCESS) {
      log::error("Encryption failed status: {}", btm_status_text(status));
      if (leAudioDevice->GetConnectionState() ==
          DeviceConnectState::CONNECTED_BY_USER_GETTING_READY) {
        callbacks_->OnConnectionState(ConnectionState::DISCONNECTED, address);
        bluetooth::le_audio::MetricsCollector::Get()->OnConnectionStateChanged(
                leAudioDevice->group_id_, address, ConnectionState::CONNECTED,
                bluetooth::le_audio::ConnectionStatus::FAILED);
      }

      leAudioDevice->SetConnectionState(DeviceConnectState::DISCONNECTING);

      BTA_GATTC_Close(leAudioDevice->conn_id_);
      return;
    }

    if (leAudioDevice->encrypted_) {
      log::info("link already encrypted, nothing to do");
      return;
    }

    /* If PHY update did not succeed after ACL connection, which can happen
     * when remote feature read was not that quick, lets try to change phy here
     * one more time
     */
    if (!leAudioDevice->acl_phy_update_done_ &&
        bluetooth::shim::GetController()->SupportsBle2mPhy()) {
      log::info("{} set preferred PHY to 2M", leAudioDevice->address_);
      get_btm_client_interface().ble.BTM_BleSetPhy(address, PHY_LE_2M, PHY_LE_2M, 0);
    }

    changeMtuIfPossible(leAudioDevice);

    leAudioDevice->encrypted_ = true;

    /* If we know services, register for notifications */
    if (leAudioDevice->known_service_handles_) {
      /* This registration will do subscribtion in local GATT as we
       * assume remote device keeps bonded CCC values.
       */
      RegisterKnownNotifications(leAudioDevice, true, false);
      ReadMustHaveAttributesOnReconnect(leAudioDevice);
    }

    /* If we know services and read is not ongoing, this is reconnection and
     * just notify connected  */
    if (leAudioDevice->known_service_handles_ && !leAudioDevice->notify_connected_after_read_) {
      log::info("Wait for CCC registration and MTU change request");
      return;
    }

    BTA_GATTC_ServiceSearchRequest(leAudioDevice->conn_id_,
                                   bluetooth::le_audio::uuid::kPublishedAudioCapabilityServiceUuid);
  }

  void checkGroupConnectionStateAfterMemberDisconnect(int group_id) {
    /* This is fired t=kGroupConnectedWatchDelayMs after group member
     * got disconnected while either group members were connected.
     * We want to check here if there is any group member connected.
     * If so we should add other group members to allow list for better
     * reconnection experience. If  all group members are disconnected
     * i e.g. devices intentionally disconnected for other
     * purposes like pairing with other device, then we do nothing here and
     * device stay on the default reconnection policy (i.e. targeted
     * announcements)
     */
    auto group = aseGroups_.FindById(group_id);
    if (group == nullptr) {
      log::info("Group {} is destroyed.", group_id);
      return;
    }

    if (!group->IsAnyDeviceConnected()) {
      log::info("Group {} is not connected", group_id);
      /* Make sure all devices are in the default reconnection mode */
      group->ApplyReconnectionMode(gatt_if_, reconnection_mode_);
      return;
    }

    /* if group is still connected, make sure that other not connected
     * set members are in the allow list for the quick reconnect.
     * E.g. for the earbud case, probably one of the earbud is in the case now.
     */
    group->AddToAllowListNotConnectedGroupMembers(gatt_if_);
  }

  void scheduleGroupConnectedCheck(int group_id) {
    log::info("Schedule group_id {} connected check.", group_id);
    do_in_main_thread_delayed(
            base::BindOnce(&LeAudioClientImpl::checkGroupConnectionStateAfterMemberDisconnect,
                           weak_factory_.GetWeakPtr(), group_id),
            std::chrono::milliseconds(kGroupConnectedWatchDelayMs));
  }

  void autoConnect(RawAddress address) {
    auto leAudioDevice = leAudioDevices_.FindByAddress(address);
    if (leAudioDevice == nullptr) {
      log::warn("Device {} not valid anymore", address);
      return;
    }

    BackgroundConnectIfNeeded(leAudioDevice);
  }

  void scheduleAutoConnect(RawAddress& address) {
    log::info("Schedule auto connect {}", address);
    do_in_main_thread_delayed(
            base::BindOnce(&LeAudioClientImpl::autoConnect, weak_factory_.GetWeakPtr(), address),
            std::chrono::milliseconds(kAutoConnectAfterOwnDisconnectDelayMs));
  }

  void recoveryReconnect(RawAddress address) {
    log::info("Reconnecting to {} after timeout on state machine.", address);
    LeAudioDevice* leAudioDevice = leAudioDevices_.FindByAddress(address);

    if (leAudioDevice == nullptr ||
        leAudioDevice->GetConnectionState() != DeviceConnectState::DISCONNECTING_AND_RECOVER) {
      log::warn("Device {}, not interested in recovery connect anymore", address);
      return;
    }

    auto group = GetGroupIfEnabled(leAudioDevice->group_id_);

    if (group != nullptr) {
      leAudioDevice->SetConnectionState(DeviceConnectState::CONNECTING_AUTOCONNECT);
      BTA_GATTC_Open(gatt_if_, address, BTM_BLE_DIRECT_CONNECTION, false);
    } else {
      leAudioDevice->SetConnectionState(DeviceConnectState::DISCONNECTED);
    }
  }

  void scheduleRecoveryReconnect(RawAddress& address) {
    log::info("Schedule reconnecting to {} after timeout on state machine.", address);
    do_in_main_thread_delayed(base::BindOnce(&LeAudioClientImpl::recoveryReconnect,
                                             weak_factory_.GetWeakPtr(), address),
                              std::chrono::milliseconds(kRecoveryReconnectDelayMs));
  }

  void checkIfGroupMember(RawAddress address) {
    log::info("checking being a group member: {}", address);
    LeAudioDevice* leAudioDevice = leAudioDevices_.FindByAddress(address);

    if (leAudioDevice == nullptr) {
      log::warn("Device {}, probably removed", address);
      return;
    }

    if (leAudioDevice->group_id_ == bluetooth::groups::kGroupUnknown) {
      disconnectInvalidDevice(leAudioDevice, ", device not a valid group member",
                              LeAudioHealthDeviceStatType::INVALID_CSIS);
      return;
    }
  }

  /* This is called, when CSIS native module is about to add device to the
   * group once the CSIS service will be verified on the remote side.
   * After some time (kCsisGroupMemberDelayMs)  a checkIfGroupMember will be
   * called and will verify if the remote device has a group_id properly set.
   * if not, it means there is something wrong with CSIS service on the remote
   * side.
   */
  void scheduleGuardForCsisAdd(RawAddress& address) {
    log::info("Schedule reconnecting to {} after timeout on state machine.", address);
    do_in_main_thread_delayed(base::BindOnce(&LeAudioClientImpl::checkIfGroupMember,
                                             weak_factory_.GetWeakPtr(), address),
                              std::chrono::milliseconds(kCsisGroupMemberDelayMs));
  }

  void OnGattDisconnected(tCONN_ID conn_id, tGATT_IF /*client_if*/, RawAddress address,
                          tGATT_DISCONN_REASON reason) {
    log::info("OnGattDisconnected");
    LeAudioDevice* leAudioDevice = leAudioDevices_.FindByConnId(conn_id);

    if (!leAudioDevice) {
      log::error(", skipping unknown leAudioDevice, address: {}", address);
      return;
    }

    leAudioDevice->acl_asymmetric_ = false;
    BtaGattQueue::Clean(leAudioDevice->conn_id_);
    LeAudioDeviceGroup* group = aseGroups_.FindById(leAudioDevice->group_id_);

    DeregisterNotifications(leAudioDevice);

    callbacks_->OnConnectionState(ConnectionState::DISCONNECTED, address);
    leAudioDevice->conn_id_ = GATT_INVALID_CONN_ID;
    leAudioDevice->mtu_ = 0;
    leAudioDevice->closing_stream_for_disconnection_ = false;
    leAudioDevice->encrypted_ = false;
    leAudioDevice->acl_phy_update_done_ = false;

    log::info("Remove service data, addr: {}", address);
    leAudioDevice->known_service_handles_ = false;
    btif_storage_leaudio_clear_service_data(address);

    auto connection_state = leAudioDevice->GetConnectionState();

    leAudioDevice->SetConnectionState(DeviceConnectState::DISCONNECTED);

    groupStateMachine_->ProcessHciNotifAclDisconnected(group, leAudioDevice);

    bluetooth::le_audio::MetricsCollector::Get()->OnConnectionStateChanged(
            leAudioDevice->group_id_, address, ConnectionState::DISCONNECTED,
            bluetooth::le_audio::ConnectionStatus::SUCCESS);

    if (connection_state == DeviceConnectState::REMOVING) {
      if (leAudioDevice->group_id_ != bluetooth::groups::kGroupUnknown) {
        auto group = aseGroups_.FindById(leAudioDevice->group_id_);
        group_remove_node(group, address, true);
      }
      leAudioDevices_.Remove(address);
      return;
    }

    log::info("{}, autoconnect {}, reason 0x{:02x}, connection state {}", leAudioDevice->address_,
              leAudioDevice->autoconnect_flag_, reason,
              bluetooth::common::ToString(connection_state));

    if (connection_state == DeviceConnectState::DISCONNECTING_AND_RECOVER) {
      /* We are back after disconnecting device which was in a bad state.
       * lets try to reconnected - 30 sec with direct connect and later fallback
       * to default background reconnection mode.
       * Since GATT notifies us before ACL was dropped, let's wait a bit
       * before we do reconnect.
       *
       * Also, make sure that device has state which allows to do recover
       */
      leAudioDevice->SetConnectionState(DeviceConnectState::DISCONNECTING_AND_RECOVER);
      scheduleRecoveryReconnect(address);
      return;
    }

    /* Attempt background re-connect if disconnect was not initiated locally
     * or if autoconnect is set and device got disconnected because of some
     * issues
     */
    if (group == nullptr || !group->IsEnabled()) {
      log::error("Group id {} ({}) disabled or null", leAudioDevice->group_id_,
                 std::format_ptr(group));
      return;
    }

    if (reason == GATT_CONN_TERMINATE_LOCAL_HOST) {
      if (leAudioDevice->autoconnect_flag_) {
        /* In this case ACL might not yet been disconnected */
        scheduleAutoConnect(address);
      }
      return;
    }

    /* Remote disconnects from us or Timeout happens */
    /* In this case ACL is disconnected */
    if (reason == GATT_CONN_TIMEOUT) {
      leAudioDevice->SetConnectionState(DeviceConnectState::CONNECTING_AUTOCONNECT);

      /* If timeout try to reconnect for 30 sec.*/
      BTA_GATTC_Open(gatt_if_, address, BTM_BLE_DIRECT_CONNECTION, false);
      return;
    }

    /* In other disconnect resons we act based on the autoconnect_flag_ */
    if (leAudioDevice->autoconnect_flag_) {
      if (group->IsAnyDeviceConnected()) {
        /* If all set is disconnecting, let's give it some time.
         * If not all get disconnected, and there will be group member
         * connected we want to put disconnected devices to allow list
         */
        scheduleGroupConnectedCheck(leAudioDevice->group_id_);
      } else {
        group->ApplyReconnectionMode(gatt_if_, reconnection_mode_);
      }
    }
  }

  bool subscribe_for_notification(tCONN_ID conn_id, const RawAddress& address,
                                  const struct bluetooth::le_audio::types::hdl_pair& handle_pair,
                                  bool gatt_register = true, bool write_ccc = true) {
    std::vector<uint8_t> value(2);
    uint8_t* ptr = value.data();
    uint16_t handle = handle_pair.val_hdl;
    uint16_t ccc_handle = handle_pair.ccc_hdl;

    log::info("conn id {}, gatt_register: {}, write_ccc: {}", conn_id, gatt_register, write_ccc);
    if (gatt_register &&
        BTA_GATTC_RegisterForNotifications(gatt_if_, address, handle) != GATT_SUCCESS) {
      log::error("cannot register for notification: {}", static_cast<int>(handle));
      return false;
    }

    if (write_ccc == false) {
      log::verbose("CCC is not written to {} (0x{:04x}), handle 0x{:04x}", address, conn_id,
                   ccc_handle);
      return true;
    }

    UINT16_TO_STREAM(ptr, GATT_CHAR_CLIENT_CONFIG_NOTIFICATION);

    BtaGattQueue::WriteDescriptor(
            conn_id, ccc_handle, std::move(value), GATT_WRITE,
            [](tCONN_ID conn_id, tGATT_STATUS status, uint16_t handle, uint16_t /*len*/,
               const uint8_t* /*value*/, void* data) {
              if (instance) {
                instance->OnGattWriteCcc(conn_id, status, handle, data);
              }
            },
            nullptr);
    return true;
  }

  /* Find the handle for the client characteristics configuration of a given
   * characteristics.
   */
  uint16_t find_ccc_handle(const gatt::Characteristic& charac) {
    auto iter = std::find_if(charac.descriptors.begin(), charac.descriptors.end(),
                             [](const auto& desc) {
                               return desc.uuid == Uuid::From16Bit(GATT_UUID_CHAR_CLIENT_CONFIG);
                             });

    return iter == charac.descriptors.end() ? 0 : (*iter).handle;
  }

  void ClearDeviceInformationAndStartSearch(LeAudioDevice* leAudioDevice) {
    if (!leAudioDevice) {
      log::warn("leAudioDevice is null");
      return;
    }

    log::info("{}", leAudioDevice->address_);

    if (leAudioDevice->known_service_handles_ == false) {
      log::debug("Database already invalidated");
      return;
    }

    leAudioDevice->known_service_handles_ = false;
    leAudioDevice->csis_member_ = false;
    BtaGattQueue::Clean(leAudioDevice->conn_id_);
    DeregisterNotifications(leAudioDevice);

    if (leAudioDevice->GetConnectionState() == DeviceConnectState::CONNECTED) {
      leAudioDevice->SetConnectionState(DeviceConnectState::CONNECTED_BY_USER_GETTING_READY);
    }

    btif_storage_leaudio_clear_service_data(leAudioDevice->address_);

    BTA_GATTC_ServiceSearchRequest(leAudioDevice->conn_id_,
                                   bluetooth::le_audio::uuid::kPublishedAudioCapabilityServiceUuid);
  }

  void OnServiceChangeEvent(const RawAddress& address) {
    LeAudioDevice* leAudioDevice = leAudioDevices_.FindByAddress(address);
    if (!leAudioDevice) {
      log::warn("Skipping unknown leAudioDevice {} ({})", address, std::format_ptr(leAudioDevice));
      return;
    }

    if (leAudioDevice->conn_id_ != GATT_INVALID_CONN_ID) {
      ClearDeviceInformationAndStartSearch(leAudioDevice);
      return;
    }

    /* If device is not connected, just clear the handle information and this
     * will trigger service search onGattConnected */
    leAudioDevice->known_service_handles_ = false;
    btif_storage_leaudio_clear_service_data(address);
  }

  void OnMtuChanged(tCONN_ID conn_id, uint16_t mtu) {
    LeAudioDevice* leAudioDevice = leAudioDevices_.FindByConnId(conn_id);
    if (!leAudioDevice) {
      log::debug("Unknown connectect id {}", conn_id);
      return;
    }

    /**
     * BAP 1.01. 3.6.1
     * ATT and EATT transport requirements
     * The Unicast Client shall support a minimum ATT_MTU of 64 octets for one
     * Unenhanced ATT bearer, or for at least one Enhanced ATT bearer if the
     * Unicast Client supports Enhanced ATT bearers.
     *
     */
    if (mtu < 64) {
      log::error("Device {} MTU is too low ({}). Disconnecting from LE Audio",
                 leAudioDevice->address_, mtu);
      Disconnect(leAudioDevice->address_);
      return;
    }

    leAudioDevice->mtu_ = mtu;
  }

  void OnPhyUpdate(tCONN_ID conn_id, uint8_t tx_phy, uint8_t rx_phy, tGATT_STATUS status) {
    LeAudioDevice* leAudioDevice = leAudioDevices_.FindByConnId(conn_id);
    if (leAudioDevice == nullptr) {
      log::debug("Unknown conn_id {:#x}", conn_id);
      return;
    }

    log::info("{}, tx_phy: {:#x}, rx_phy: {:#x} , status: {:#x}", leAudioDevice->address_, tx_phy,
              rx_phy, status);

    if (status == 0) {
      leAudioDevice->acl_phy_update_done_ = true;
    }
  }

  void OnGattServiceDiscoveryDone(const RawAddress& address) {
    LeAudioDevice* leAudioDevice = leAudioDevices_.FindByAddress(address);
    if (!leAudioDevice || (leAudioDevice->conn_id_ == GATT_INVALID_CONN_ID)) {
      log::verbose("skipping unknown leAudioDevice, address {} ({})", address,
                   std::format_ptr(leAudioDevice));
      return;
    }

    if (!leAudioDevice->encrypted_) {
      log::debug("Wait for device to be encrypted");
      return;
    }

    if (!leAudioDevice->known_service_handles_) {
      BTA_GATTC_ServiceSearchRequest(
              leAudioDevice->conn_id_,
              bluetooth::le_audio::uuid::kPublishedAudioCapabilityServiceUuid);
    }
  }

  void disconnectInvalidDevice(LeAudioDevice* leAudioDevice, std::string error_string,
                               LeAudioHealthDeviceStatType stat) {
    log::error("{}, {}", leAudioDevice->address_, error_string);
    if (leAudioHealthStatus_) {
      leAudioHealthStatus_->AddStatisticForDevice(leAudioDevice, stat);
    }
    DisconnectDevice(leAudioDevice);
  }

  /* This method is called after connection beginning to identify and initialize
   * a le audio device. Any missing mandatory attribute will result in reverting
   * and cleaning up device.
   */
  void OnServiceSearchComplete(tCONN_ID conn_id, tGATT_STATUS status) {
    LeAudioDevice* leAudioDevice = leAudioDevices_.FindByConnId(conn_id);

    if (!leAudioDevice) {
      log::error("skipping unknown leAudioDevice, conn_id: 0x{:x}", conn_id);
      return;
    }

    log::info("test csis_member {}", leAudioDevice->csis_member_);

    if (status != GATT_SUCCESS) {
      /* close connection and report service discovery complete with error */
      log::error("Service discovery failed");

      DisconnectDevice(leAudioDevice);
      return;
    }

    if (!leAudioDevice->encrypted_) {
      log::warn("Device not yet bonded - waiting for encryption");
      return;
    }

    const std::list<gatt::Service>* services = BTA_GATTC_GetServices(conn_id);

    const gatt::Service* pac_svc = nullptr;
    const gatt::Service* ase_svc = nullptr;
    const gatt::Service* tmas_svc = nullptr;
    const gatt::Service* gmap_svc = nullptr;

    std::vector<uint16_t> csis_primary_handles;
    uint16_t cas_csis_included_handle = 0;

    for (const gatt::Service& tmp : *services) {
      if (tmp.uuid == bluetooth::le_audio::uuid::kPublishedAudioCapabilityServiceUuid) {
        log::info("Found Audio Capability service, handle: 0x{:04x}, device: {}", tmp.handle,
                  leAudioDevice->address_);
        pac_svc = &tmp;
      } else if (tmp.uuid == bluetooth::le_audio::uuid::kAudioStreamControlServiceUuid) {
        log::info("Found Audio Stream Endpoint service, handle: 0x{:04x}, device: {}", tmp.handle,
                  leAudioDevice->address_);
        ase_svc = &tmp;
      } else if (tmp.uuid == bluetooth::csis::kCsisServiceUuid) {
        log::info("Found CSIS service, handle: 0x{:04x}, is primary: {}, device: {}", tmp.handle,
                  tmp.is_primary, leAudioDevice->address_);
        if (tmp.is_primary) {
          csis_primary_handles.push_back(tmp.handle);
        }
      } else if (tmp.uuid == bluetooth::le_audio::uuid::kCapServiceUuid) {
        log::info("Found CAP service, handle: 0x{:04x}, device: {}", tmp.handle,
                  leAudioDevice->address_);

        /* Try to find context for CSIS instances */
        for (auto& included_srvc : tmp.included_services) {
          if (included_srvc.uuid == bluetooth::csis::kCsisServiceUuid) {
            log::info("CSIS included into CAS");
            if (bluetooth::csis::CsisClient::IsCsisClientRunning()) {
              cas_csis_included_handle = included_srvc.start_handle;
            }

            break;
          }
        }
      } else if (tmp.uuid == bluetooth::le_audio::uuid::kTelephonyMediaAudioServiceUuid) {
        log::info("Found Telephony and Media Audio service, handle: 0x{:04x}, device: {}",
                  tmp.handle, leAudioDevice->address_);
        tmas_svc = &tmp;
      } else if (tmp.uuid == bluetooth::le_audio::uuid::kGamingAudioServiceUuid) {
        log::info("Found Gaming Audio service, handle: 0x{:04x}, device: {}", tmp.handle,
                  leAudioDevice->address_);
        gmap_svc = &tmp;
      }
    }

    /* Check if CAS includes primary CSIS service */
    if (!csis_primary_handles.empty() && cas_csis_included_handle) {
      auto iter = std::find(csis_primary_handles.begin(), csis_primary_handles.end(),
                            cas_csis_included_handle);
      if (iter != csis_primary_handles.end()) {
        leAudioDevice->csis_member_ = true;
      }
    }

    if (!pac_svc || !ase_svc) {
      disconnectInvalidDevice(leAudioDevice, "No mandatory le audio services found (pacs or ascs)",
                              LeAudioHealthDeviceStatType::INVALID_DB);
      return;
    }

    /* Refresh PACs handles */
    leAudioDevice->ClearPACs();

    for (const gatt::Characteristic& charac : pac_svc->characteristics) {
      if (charac.uuid ==
          bluetooth::le_audio::uuid::kSinkPublishedAudioCapabilityCharacteristicUuid) {
        struct hdl_pair hdl_pair;
        hdl_pair.val_hdl = charac.value_handle;
        hdl_pair.ccc_hdl = find_ccc_handle(charac);

        if (hdl_pair.ccc_hdl == 0) {
          log::info(", Sink PACs ccc not available");
        }

        if (hdl_pair.ccc_hdl != 0 &&
            !subscribe_for_notification(conn_id, leAudioDevice->address_, hdl_pair)) {
          disconnectInvalidDevice(leAudioDevice, ", could not subscribe for snk pac char",
                                  LeAudioHealthDeviceStatType::INVALID_DB);
          return;
        }

        /* Obtain initial state of sink PACs */
        BtaGattQueue::ReadCharacteristic(conn_id, hdl_pair.val_hdl, OnGattReadRspStatic, NULL);

        leAudioDevice->snk_pacs_.push_back(std::make_tuple(
                hdl_pair, std::vector<struct bluetooth::le_audio::types::acs_ac_record>()));

        log::info("Found Sink PAC characteristic, handle: 0x{:04x}, ccc handle: 0x{:04x}, addr: {}",
                  charac.value_handle, hdl_pair.ccc_hdl, leAudioDevice->address_);
      } else if (charac.uuid ==
                 bluetooth::le_audio::uuid::kSourcePublishedAudioCapabilityCharacteristicUuid) {
        struct hdl_pair hdl_pair;
        hdl_pair.val_hdl = charac.value_handle;
        hdl_pair.ccc_hdl = find_ccc_handle(charac);

        if (hdl_pair.ccc_hdl == 0) {
          log::info(", Source PACs ccc not available");
        }

        if (hdl_pair.ccc_hdl != 0 &&
            !subscribe_for_notification(conn_id, leAudioDevice->address_, hdl_pair)) {
          disconnectInvalidDevice(leAudioDevice, ", could not subscribe for src pac char",
                                  LeAudioHealthDeviceStatType::INVALID_DB);
          return;
        }

        /* Obtain initial state of source PACs */
        BtaGattQueue::ReadCharacteristic(conn_id, hdl_pair.val_hdl, OnGattReadRspStatic, NULL);

        leAudioDevice->src_pacs_.push_back(std::make_tuple(
                hdl_pair, std::vector<struct bluetooth::le_audio::types::acs_ac_record>()));

        log::info(
                "Found Source PAC characteristic, handle: 0x{:04x}, ccc handle: 0x{:04x}, addr: {}",
                charac.value_handle, hdl_pair.ccc_hdl, leAudioDevice->address_);
      } else if (charac.uuid == bluetooth::le_audio::uuid::kSinkAudioLocationCharacteristicUuid) {
        auto ccc_hdl = find_ccc_handle(charac);
        leAudioDevice->audio_locations_.sink.emplace(hdl_pair(charac.value_handle, ccc_hdl),
                                                     AudioLocations(0));

        if (ccc_hdl == 0) {
          log::info(", snk audio locations char doesn't have ccc");
        } else if (!subscribe_for_notification(conn_id, leAudioDevice->address_,
                                               leAudioDevice->audio_locations_.sink->handles)) {
          disconnectInvalidDevice(leAudioDevice, ", could not subscribe for snk locations char",
                                  LeAudioHealthDeviceStatType::INVALID_DB);
          return;
        }

        /* Obtain initial state of sink audio locations */
        BtaGattQueue::ReadCharacteristic(conn_id,
                                         leAudioDevice->audio_locations_.sink->handles.val_hdl,
                                         OnGattReadRspStatic, NULL);

        log::info(
                "Found Sink audio locations characteristic, handle: 0x{:04x}, ccc handle: "
                "0x{:04x}, addr: {}",
                charac.value_handle, ccc_hdl, leAudioDevice->address_);
      } else if (charac.uuid == bluetooth::le_audio::uuid::kSourceAudioLocationCharacteristicUuid) {
        auto ccc_hdl = find_ccc_handle(charac);
        leAudioDevice->audio_locations_.source.emplace(hdl_pair(charac.value_handle, ccc_hdl),
                                                       AudioLocations(0));

        if (ccc_hdl == 0) {
          log::info(", src audio locations char doesn't have ccc");
        } else if (!subscribe_for_notification(conn_id, leAudioDevice->address_,
                                               leAudioDevice->audio_locations_.source->handles)) {
          disconnectInvalidDevice(leAudioDevice, ", could not subscribe for src locations char",
                                  LeAudioHealthDeviceStatType::INVALID_DB);
          return;
        }

        /* Obtain initial state of source audio locations */
        BtaGattQueue::ReadCharacteristic(conn_id,
                                         leAudioDevice->audio_locations_.source->handles.val_hdl,
                                         OnGattReadRspStatic, NULL);

        log::info(
                "Found Source audio locations characteristic, handle: 0x{:04x}, ccc handle: "
                "0x{:04x}, addr: {}",
                charac.value_handle, ccc_hdl, leAudioDevice->address_);
      } else if (charac.uuid ==
                 bluetooth::le_audio::uuid::kAudioContextAvailabilityCharacteristicUuid) {
        leAudioDevice->audio_avail_hdls_.val_hdl = charac.value_handle;
        leAudioDevice->audio_avail_hdls_.ccc_hdl = find_ccc_handle(charac);

        if (leAudioDevice->audio_avail_hdls_.ccc_hdl == 0) {
          disconnectInvalidDevice(leAudioDevice, ", audio avails char doesn't have ccc",
                                  LeAudioHealthDeviceStatType::INVALID_DB);
          return;
        }

        if (!subscribe_for_notification(conn_id, leAudioDevice->address_,
                                        leAudioDevice->audio_avail_hdls_)) {
          disconnectInvalidDevice(leAudioDevice, ", could not subscribe for audio avails char",
                                  LeAudioHealthDeviceStatType::INVALID_DB);
          return;
        }

        /* Obtain initial state */
        BtaGattQueue::ReadCharacteristic(conn_id, leAudioDevice->audio_avail_hdls_.val_hdl,
                                         OnGattReadRspStatic, NULL);

        log::info(
                "Found Audio Availability Context characteristic, handle: "
                "0x{:04x}, ccc handle: 0x{:04x}, addr: {}",
                charac.value_handle, leAudioDevice->audio_avail_hdls_.ccc_hdl,
                leAudioDevice->address_);
      } else if (charac.uuid ==
                 bluetooth::le_audio::uuid::kAudioSupportedContextCharacteristicUuid) {
        leAudioDevice->audio_supp_cont_hdls_.val_hdl = charac.value_handle;
        leAudioDevice->audio_supp_cont_hdls_.ccc_hdl = find_ccc_handle(charac);

        if (leAudioDevice->audio_supp_cont_hdls_.ccc_hdl == 0) {
          log::info(", audio supported char doesn't have ccc");
        }

        if (leAudioDevice->audio_supp_cont_hdls_.ccc_hdl != 0 &&
            !subscribe_for_notification(conn_id, leAudioDevice->address_,
                                        leAudioDevice->audio_supp_cont_hdls_)) {
          disconnectInvalidDevice(leAudioDevice,
                                  ", could not subscribe for audio supported ctx char",
                                  LeAudioHealthDeviceStatType::INVALID_DB);
          return;
        }

        /* Obtain initial state */
        BtaGattQueue::ReadCharacteristic(conn_id, leAudioDevice->audio_supp_cont_hdls_.val_hdl,
                                         OnGattReadRspStatic, NULL);

        log::info(
                "Found Audio Supported Context characteristic, handle: 0x{:04x}, "
                "ccc handle: 0x{:04x}, addr: {}",
                charac.value_handle, leAudioDevice->audio_supp_cont_hdls_.ccc_hdl,
                leAudioDevice->address_);
      }
    }

    /* Refresh ASE handles */
    leAudioDevice->ases_.clear();

    for (const gatt::Characteristic& charac : ase_svc->characteristics) {
      log::info("Found characteristic, uuid: {}", charac.uuid.ToString());
      if (charac.uuid == bluetooth::le_audio::uuid::kSinkAudioStreamEndpointUuid ||
          charac.uuid == bluetooth::le_audio::uuid::kSourceAudioStreamEndpointUuid) {
        uint16_t ccc_handle = find_ccc_handle(charac);
        if (ccc_handle == 0) {
          disconnectInvalidDevice(leAudioDevice, ", ASE char doesn't have ccc",
                                  LeAudioHealthDeviceStatType::INVALID_DB);
          return;
        }
        struct bluetooth::le_audio::types::hdl_pair hdls(charac.value_handle, ccc_handle);
        if (!subscribe_for_notification(conn_id, leAudioDevice->address_, hdls)) {
          disconnectInvalidDevice(leAudioDevice, ", could not subscribe ASE char",
                                  LeAudioHealthDeviceStatType::INVALID_DB);
          return;
        }

        int direction = charac.uuid == bluetooth::le_audio::uuid::kSinkAudioStreamEndpointUuid
                                ? bluetooth::le_audio::types::kLeAudioDirectionSink
                                : bluetooth::le_audio::types::kLeAudioDirectionSource;

        leAudioDevice->ases_.emplace_back(charac.value_handle, ccc_handle, direction);

        log::info(
                "Found ASE characteristic, handle: 0x{:04x}, ccc handle: 0x{:04x}, "
                "direction: {}, addr: {}",
                charac.value_handle, ccc_handle, direction, leAudioDevice->address_);
      } else if (charac.uuid ==
                 bluetooth::le_audio::uuid::kAudioStreamEndpointControlPointCharacteristicUuid) {
        leAudioDevice->ctp_hdls_.val_hdl = charac.value_handle;
        leAudioDevice->ctp_hdls_.ccc_hdl = find_ccc_handle(charac);

        if (leAudioDevice->ctp_hdls_.ccc_hdl == 0) {
          disconnectInvalidDevice(leAudioDevice, ", ASE ctp doesn't have ccc",
                                  LeAudioHealthDeviceStatType::INVALID_DB);
          return;
        }

        if (!subscribe_for_notification(conn_id, leAudioDevice->address_,
                                        leAudioDevice->ctp_hdls_)) {
          disconnectInvalidDevice(leAudioDevice, ", could not subscribe ASE char",
                                  LeAudioHealthDeviceStatType::INVALID_DB);
          return;
        }

        log::info(
                "Found ASE Control Point characteristic, handle: 0x{:04x}, ccc "
                "handle: 0x{:04x}, addr: {}",
                charac.value_handle, leAudioDevice->ctp_hdls_.ccc_hdl, leAudioDevice->address_);
      }
    }

    if (tmas_svc) {
      for (const gatt::Characteristic& charac : tmas_svc->characteristics) {
        if (charac.uuid ==
            bluetooth::le_audio::uuid::kTelephonyMediaAudioProfileRoleCharacteristicUuid) {
          leAudioDevice->tmap_role_hdl_ = charac.value_handle;

          /* Obtain initial state of TMAP role */
          BtaGattQueue::ReadCharacteristic(conn_id, leAudioDevice->tmap_role_hdl_,
                                           OnGattReadRspStatic, NULL);

          log::info(
                  "Found Telephony and Media Profile characteristic, handle: 0x{:04x}, device: {}",
                  leAudioDevice->tmap_role_hdl_, leAudioDevice->address_);
        }
      }
    }

    if (gmap_svc && GmapClient::IsGmapClientEnabled()) {
      leAudioDevice->gmap_client_ = std::make_unique<GmapClient>(leAudioDevice->address_);
      for (const gatt::Characteristic& charac : gmap_svc->characteristics) {
        if (charac.uuid == bluetooth::le_audio::uuid::kRoleCharacteristicUuid) {
          uint16_t handle = charac.value_handle;
          leAudioDevice->gmap_client_->setRoleHandle(handle);
          BtaGattQueue::ReadCharacteristic(conn_id, handle, OnGattReadRspStatic, NULL);
          log::info("Found Gmap Role characteristic, handle: 0x{:04x}, device: {}",
                    leAudioDevice->gmap_client_->getRoleHandle(), leAudioDevice->address_);
        }
        if (charac.uuid == bluetooth::le_audio::uuid::kUnicastGameTerminalCharacteristicUuid) {
          uint16_t handle = charac.value_handle;
          leAudioDevice->gmap_client_->setUGTFeatureHandle(handle);
          BtaGattQueue::ReadCharacteristic(conn_id, handle, OnGattReadRspStatic, NULL);
          log::info("Found Gmap UGT Feature characteristic, handle: 0x{:04x}, device: {}",
                    leAudioDevice->gmap_client_->getUGTFeatureHandle(), leAudioDevice->address_);
        }
      }
    }

    leAudioDevice->known_service_handles_ = true;
    leAudioDevice->notify_connected_after_read_ = true;
    if (leAudioHealthStatus_) {
      leAudioHealthStatus_->AddStatisticForDevice(leAudioDevice,
                                                  LeAudioHealthDeviceStatType::VALID_DB);
    }

    /* If already known group id */
    if (leAudioDevice->group_id_ != bluetooth::groups::kGroupUnknown) {
      AseInitialStateReadRequest(leAudioDevice);
      return;
    }

    /* If device does not belong to any group yet we either add it to the
     * group by our self now or wait for Csis to do it. In both cases, let's
     * check if group is already assigned.
     */
    int group_id = DeviceGroups::Get()->GetGroupId(leAudioDevice->address_,
                                                   bluetooth::le_audio::uuid::kCapServiceUuid);
    if (group_id != bluetooth::groups::kGroupUnknown) {
      instance->group_add_node(group_id, leAudioDevice->address_);
      return;
    }

    /* CSIS will trigger adding to group */
    if (leAudioDevice->csis_member_) {
      log::info("{},  waiting for CSIS to create group for device", leAudioDevice->address_);
      scheduleGuardForCsisAdd(leAudioDevice->address_);
      return;
    }

    log::info("{} Not a CSIS member. Create group by our own", leAudioDevice->address_);

    /* If there is no Csis just add device by our own */
    DeviceGroups::Get()->AddDevice(leAudioDevice->address_,
                                   bluetooth::le_audio::uuid::kCapServiceUuid);
  }

  void OnGattWriteCcc(tCONN_ID conn_id, tGATT_STATUS status, uint16_t hdl, void* /*data*/) {
    LeAudioDevice* leAudioDevice = leAudioDevices_.FindByConnId(conn_id);
    std::vector<struct ase>::iterator ase_it;

    if (!leAudioDevice) {
      log::error("unknown conn_id=0x{:x}", conn_id);
      return;
    }

    if (status == GATT_DATABASE_OUT_OF_SYNC) {
      log::info("Database out of sync for {}, conn_id: 0x{:04x}", leAudioDevice->address_, conn_id);
      ClearDeviceInformationAndStartSearch(leAudioDevice);
      return;
    }

    if (status == GATT_SUCCESS) {
      log::info("Successfully registered on ccc: 0x{:04x}, device: {}", hdl,
                leAudioDevice->address_);

      if (leAudioDevice->ctp_hdls_.ccc_hdl == hdl && leAudioDevice->known_service_handles_ &&
          !leAudioDevice->notify_connected_after_read_) {
        /* Reconnection case. Control point is the last CCC LeAudio is
         * registering for on reconnection */
        connectionReady(leAudioDevice);
      }

      return;
    }

    log::error("Failed to register for notifications: 0x{:04x}, device: {}, status: 0x{:02x}", hdl,
               leAudioDevice->address_, status);

    ase_it =
            std::find_if(leAudioDevice->ases_.begin(), leAudioDevice->ases_.end(),
                         [&hdl](const struct ase& ase) -> bool { return ase.hdls.ccc_hdl == hdl; });

    if (ase_it == leAudioDevice->ases_.end()) {
      log::error("Unknown ccc handle: 0x{:04x}, device: {}", hdl, leAudioDevice->address_);
      return;
    }

    BTA_GATTC_DeregisterForNotifications(gatt_if_, leAudioDevice->address_, ase_it->hdls.val_hdl);
  }

  void AttachToStreamingGroupIfNeeded(LeAudioDevice* leAudioDevice) {
    if (leAudioDevice->group_id_ != active_group_id_) {
      log::info("group  {} is not streaming. Nothing to do", leAudioDevice->group_id_);
      return;
    }

    if (leAudioDevice->GetConnectionState() != DeviceConnectState::CONNECTED) {
      /* Do nothing, wait until device is connected */
      log::debug("{} is not yet connected", leAudioDevice->address_);
      return;
    }

    if (leAudioDevice->HaveActiveAse()) {
      log::debug("{} is already configured, nothing to do", leAudioDevice->address_);
      return;
    }

    LeAudioDeviceGroup* group = aseGroups_.FindById(active_group_id_);

    auto group_metadata_contexts = get_bidirectional(group->GetMetadataContexts());
    auto device_available_contexts = leAudioDevice->GetAvailableContexts();
    if (!group_metadata_contexts.test_any(device_available_contexts)) {
      log::info(
              "{} does not have required context type. Group Context type: {}, device available {}",
              leAudioDevice->address_, common::ToString(group_metadata_contexts),
              common::ToString(device_available_contexts));
      return;
    }

    /* Restore configuration */
    auto* stream_conf = &group->stream_conf;

    if (audio_sender_state_ == AudioState::IDLE && audio_receiver_state_ == AudioState::IDLE) {
      log::debug("Device not streaming but active - nothing to do");
      return;
    }

    if (!stream_conf->conf) {
      log::info("Configuration not yet set. Nothing to do now");
      return;
    }

    log::info("Attaching {} to group: {}", leAudioDevice->address_, leAudioDevice->group_id_);

    for (auto direction : {bluetooth::le_audio::types::kLeAudioDirectionSink,
                           bluetooth::le_audio::types::kLeAudioDirectionSource}) {
      log::info("Looking for requirements: {} - {}", stream_conf->conf->name,
                (direction == 1 ? "snk" : "src"));
      const auto& pacs = (direction == bluetooth::le_audio::types::kLeAudioDirectionSink)
                                 ? leAudioDevice->snk_pacs_
                                 : leAudioDevice->src_pacs_;
      for (const auto& ent : stream_conf->conf->confs.get(direction)) {
        if (!bluetooth::le_audio::utils::GetConfigurationSupportedPac(
                    pacs, ent.codec, ent.vendor_metadata, configuration_context_type_)) {
          log::info("Configuration is not supported by device {}", leAudioDevice->address_);

          /* Reconfigure if newly connected member device cannot support
           * current codec configuration */
          initReconfiguration(group, configuration_context_type_);
          return;
        }
      }
    }

    /* Do not put the TBS CCID when not using Telecom for the VoIP calls. */
    auto ccid_contexts = group->GetMetadataContexts();
    if (IsInVoipCall() && !IsInCall()) {
      ccid_contexts.sink.unset(LeAudioContextType::CONVERSATIONAL);
      ccid_contexts.source.unset(LeAudioContextType::CONVERSATIONAL);
    }
    BidirectionalPair<std::vector<uint8_t>> ccids = {
            .sink = ContentControlIdKeeper::GetInstance()->GetAllCcids(ccid_contexts.sink),
            .source = ContentControlIdKeeper::GetInstance()->GetAllCcids(ccid_contexts.source)};

    if (!groupStateMachine_->AttachToStream(group, leAudioDevice, std::move(ccids))) {
      log::warn("Could not add device {} to the group {} streaming.", leAudioDevice->address_,
                group->group_id_);
      scheduleAttachDeviceToTheStream(leAudioDevice->address_);
    } else {
      speed_start_setup(group->group_id_, configuration_context_type_, 1);
    }
  }

  void restartAttachToTheStream(const RawAddress& addr) {
    LeAudioDevice* leAudioDevice = leAudioDevices_.FindByAddress(addr);
    if (leAudioDevice == nullptr || leAudioDevice->conn_id_ == GATT_INVALID_CONN_ID) {
      log::info("Device {} not available anymore", addr);
      return;
    }
    AttachToStreamingGroupIfNeeded(leAudioDevice);
  }

  void scheduleAttachDeviceToTheStream(const RawAddress& addr) {
    log::info("Device {} is scheduled for streaming", addr);
    do_in_main_thread_delayed(base::BindOnce(&LeAudioClientImpl::restartAttachToTheStream,
                                             weak_factory_.GetWeakPtr(), addr),
                              std::chrono::milliseconds(kDeviceAttachDelayMs));
  }

  void SendAudioGroupSelectableCodecConfigChanged(LeAudioDeviceGroup* group) {
    auto leAudioDevice = group->GetFirstDevice();
    callbacks_->OnAudioGroupSelectableCodecConf(
            group->group_id_,
            bluetooth::le_audio::utils::GetRemoteBtLeAudioCodecConfigFromPac(
                    leAudioDevice->src_pacs_),
            bluetooth::le_audio::utils::GetRemoteBtLeAudioCodecConfigFromPac(
                    leAudioDevice->snk_pacs_));
  }

  void SendAudioGroupCurrentCodecConfigChanged(LeAudioDeviceGroup* group) {
    // This shall be called when configuration changes
    log::debug("{}", group->group_id_);

    auto audio_set_conf = group->GetConfiguration(configuration_context_type_);
    if (!audio_set_conf) {
      log::warn("Stream configuration is not valid for group id {}", group->group_id_);
      return;
    }

    bluetooth::le_audio::btle_audio_codec_config_t input_config{};
    bluetooth::le_audio::utils::fillStreamParamsToBtLeAudioCodecConfig(audio_set_conf->confs.source,
                                                                       input_config);

    bluetooth::le_audio::btle_audio_codec_config_t output_config{};
    bluetooth::le_audio::utils::fillStreamParamsToBtLeAudioCodecConfig(audio_set_conf->confs.sink,
                                                                       output_config);

    callbacks_->OnAudioGroupCurrentCodecConf(group->group_id_, input_config, output_config);
  }

  void connectionReady(LeAudioDevice* leAudioDevice) {
    log::debug("{},  {}", leAudioDevice->address_,
               bluetooth::common::ToString(leAudioDevice->GetConnectionState()));

    stack::l2cap::get_interface().L2CA_LockBleConnParamsForProfileConnection(
            leAudioDevice->address_, false);

    if (leAudioDevice->GetConnectionState() ==
                DeviceConnectState::CONNECTED_BY_USER_GETTING_READY &&
        (leAudioDevice->autoconnect_flag_ == false)) {
      btif_storage_set_leaudio_autoconnect(leAudioDevice->address_, true);
      leAudioDevice->autoconnect_flag_ = true;
    }

    leAudioDevice->SetConnectionState(DeviceConnectState::CONNECTED);
    bluetooth::le_audio::MetricsCollector::Get()->OnConnectionStateChanged(
            leAudioDevice->group_id_, leAudioDevice->address_, ConnectionState::CONNECTED,
            bluetooth::le_audio::ConnectionStatus::SUCCESS);

    if (leAudioDevice->group_id_ == bluetooth::groups::kGroupUnknown) {
      log::warn("LeAudio device {} connected with no group", leAudioDevice->address_);
      callbacks_->OnConnectionState(ConnectionState::CONNECTED, leAudioDevice->address_);
      return;
    }

    LeAudioDeviceGroup* group = aseGroups_.FindById(leAudioDevice->group_id_);
    if (group) {
      UpdateLocationsAndContextsAvailability(group, true);
    }

    /* Notify connected after contexts are notified */
    callbacks_->OnConnectionState(ConnectionState::CONNECTED, leAudioDevice->address_);

    AttachToStreamingGroupIfNeeded(leAudioDevice);

    if (reconnection_mode_ == BTM_BLE_BKG_CONNECT_TARGETED_ANNOUNCEMENTS) {
      /* Add other devices to allow list if there are any not yet connected
       * from the group
       */
      group->AddToAllowListNotConnectedGroupMembers(gatt_if_);
    }
  }

  bool IsAseAcceptingAudioData(struct ase* ase) {
    if (ase == nullptr) {
      return false;
    }
    if (ase->state != AseState::BTA_LE_AUDIO_ASE_STATE_STREAMING) {
      return false;
    }
    if (ase->data_path_state != DataPathState::CONFIGURED) {
      return false;
    }

    return true;
  }

  enum ContentType {
    CONTENT_TYPE_UNINITIALIZED = 0x0000,
    CONTENT_TYPE_UNSPECIFIED = 0x0001,
    CONTENT_TYPE_CONVERSATIONAL = 0x0002,
    CONTENT_TYPE_MEDIA = 0x0004,
    CONTENT_TYPE_GAME = 0x0008,
    CONTENT_TYPE_INSTRUCTIONAL = 0x0010,
    CONTENT_TYPE_VOICEASSISTANTS = 0x0020,
    CONTENT_TYPE_LIVE = 0x0040,
    CONTENT_TYPE_SOUNDEFFECTS = 0x0080,
    CONTENT_TYPE_NOTIFICATIONS = 0x0100,
    CONTENT_TYPE_RINGTONE = 0x0200,
    CONTENT_TYPE_ALERTS = 0x0400,
    CONTENT_TYPE_EMERGENCYALARM = 0x0800,
    CONTENT_TYPE_RFU = 0x1000,
  };

  uint16_t LeAudioContextToIntContent(LeAudioContextType context_type) {
    switch (context_type) {
      case LeAudioContextType::MEDIA:
        return CONTENT_TYPE_MEDIA;
      case LeAudioContextType::GAME:
        return CONTENT_TYPE_GAME;
      case LeAudioContextType::CONVERSATIONAL:
        return CONTENT_TYPE_CONVERSATIONAL;
      case LeAudioContextType::LIVE:
        return CONTENT_TYPE_LIVE;
      case LeAudioContextType::RINGTONE:
        return CONTENT_TYPE_RINGTONE;
      case LeAudioContextType::VOICEASSISTANTS:
        return CONTENT_TYPE_VOICEASSISTANTS;
      case LeAudioContextType::INSTRUCTIONAL:
        return CONTENT_TYPE_INSTRUCTIONAL;
      case LeAudioContextType::SOUNDEFFECTS:
        return CONTENT_TYPE_SOUNDEFFECTS;
      case LeAudioContextType::NOTIFICATIONS:
        return CONTENT_TYPE_NOTIFICATIONS;
      case LeAudioContextType::ALERTS:
        return CONTENT_TYPE_ALERTS;
      case LeAudioContextType::EMERGENCYALARM:
        return CONTENT_TYPE_EMERGENCYALARM;
      default:
        return CONTENT_TYPE_UNSPECIFIED;
        break;
    }
    return 0;
  }

  // mix stero signal into mono
  std::vector<uint8_t> mono_blend(const std::vector<uint8_t>& buf, int bytes_per_sample,
                                  size_t frames) {
    std::vector<uint8_t> mono_out;
    mono_out.resize(frames * bytes_per_sample);

    if (bytes_per_sample == 2) {
      int16_t* out = (int16_t*)mono_out.data();
      const int16_t* in = (int16_t*)(buf.data());
      for (size_t i = 0; i < frames; ++i) {
        int accum = 0;
        accum += *in++;
        accum += *in++;
        accum /= 2;  // round to 0
        *out++ = accum;
      }
    } else if (bytes_per_sample == 4) {
      int32_t* out = (int32_t*)mono_out.data();
      const int32_t* in = (int32_t*)(buf.data());
      for (size_t i = 0; i < frames; ++i) {
        int accum = 0;
        accum += *in++;
        accum += *in++;
        accum /= 2;  // round to 0
        *out++ = accum;
      }
    } else {
      log::error("Don't know how to mono blend that {}!", bytes_per_sample);
    }
    return mono_out;
  }

  void PrepareAndSendToTwoCises(
          const std::vector<uint8_t>& data,
          const struct bluetooth::le_audio::stream_parameters& stream_params) {
    uint16_t left_cis_handle = 0;
    uint16_t right_cis_handle = 0;

    uint16_t number_of_required_samples_per_channel = sw_enc_left->GetNumOfSamplesPerChannel();
    uint8_t bytes_per_sample = sw_enc_left->GetNumOfBytesPerSample();
    if (data.size() <
        bytes_per_sample * 2 /* channels */ * number_of_required_samples_per_channel) {
      log::error("Missing samples. Data size: {} expected: {}", data.size(),
                 bytes_per_sample * 2 * number_of_required_samples_per_channel);
      return;
    }

    for (auto const& info : stream_params.stream_config.stream_map) {
      if (info.audio_channel_allocation &
          bluetooth::le_audio::codec_spec_conf::kLeAudioLocationAnyLeft) {
        left_cis_handle = info.stream_handle;
      }
      if (info.audio_channel_allocation &
          bluetooth::le_audio::codec_spec_conf::kLeAudioLocationAnyRight) {
        right_cis_handle = info.stream_handle;
      }
    }

    if (stream_params.stream_config.codec_frames_blocks_per_sdu != 1) {
      log::error("Codec Frame Blocks of {} is not supported by the software encoding",
                 +stream_params.stream_config.codec_frames_blocks_per_sdu);
    }

    uint16_t byte_count = stream_params.stream_config.octets_per_codec_frame;
    bool mix_to_mono = (left_cis_handle == 0) || (right_cis_handle == 0);
    if (mix_to_mono) {
      std::vector<uint8_t> mono =
              mono_blend(data, bytes_per_sample, number_of_required_samples_per_channel);
      if (left_cis_handle) {
        sw_enc_left->Encode(mono.data(), 1, byte_count);
      }

      if (right_cis_handle) {
        sw_enc_left->Encode(mono.data(), 1, byte_count);
      }
    } else {
      sw_enc_left->Encode(data.data(), 2, byte_count);
      sw_enc_right->Encode(data.data() + bytes_per_sample, 2, byte_count);
    }

    log::debug("left_cis_handle: {} right_cis_handle: {}", left_cis_handle, right_cis_handle);
    /* Send data to the controller */
    if (left_cis_handle) {
      IsoManager::GetInstance()->SendIsoData(
              left_cis_handle, (const uint8_t*)sw_enc_left->GetDecodedSamples().data(),
              sw_enc_left->GetDecodedSamples().size() * 2);
    }

    if (right_cis_handle) {
      IsoManager::GetInstance()->SendIsoData(
              right_cis_handle, (const uint8_t*)sw_enc_right->GetDecodedSamples().data(),
              sw_enc_right->GetDecodedSamples().size() * 2);
    }
  }

  void PrepareAndSendToSingleCis(
          const std::vector<uint8_t>& data,
          const struct bluetooth::le_audio::stream_parameters& stream_params) {
    uint16_t num_channels = stream_params.num_of_channels;
    uint16_t cis_handle = stream_params.stream_config.stream_map.front().stream_handle;

    uint16_t number_of_required_samples_per_channel = sw_enc_left->GetNumOfSamplesPerChannel();
    uint8_t bytes_per_sample = sw_enc_left->GetNumOfBytesPerSample();
    if ((int)data.size() <
        (bytes_per_sample * num_channels * number_of_required_samples_per_channel)) {
      log::error("Missing samples");
      return;
    }

    if (stream_params.stream_config.codec_frames_blocks_per_sdu != 1) {
      log::error("Codec Frame Blocks of {} is not supported by the software encoding",
                 +stream_params.stream_config.codec_frames_blocks_per_sdu);
    }

    uint16_t byte_count = stream_params.stream_config.octets_per_codec_frame;
    bool mix_to_mono = (num_channels == 1);
    if (mix_to_mono) {
      /* Since we always get two channels from framework, lets make it mono here
       */
      std::vector<uint8_t> mono =
              mono_blend(data, bytes_per_sample, number_of_required_samples_per_channel);
      sw_enc_left->Encode(mono.data(), 1, byte_count);
    } else {
      sw_enc_left->Encode((const uint8_t*)data.data(), 2, byte_count);
      // Output to the left channel buffer with `byte_count` offset
      sw_enc_right->Encode((const uint8_t*)data.data() + 2, 2, byte_count,
                           &sw_enc_left->GetDecodedSamples(), byte_count);
    }

    IsoManager::GetInstance()->SendIsoData(cis_handle,
                                           (const uint8_t*)sw_enc_left->GetDecodedSamples().data(),
                                           sw_enc_left->GetDecodedSamples().size() * 2);
  }

  const struct bluetooth::le_audio::stream_configuration* GetStreamSinkConfiguration(
          LeAudioDeviceGroup* group) {
    const struct bluetooth::le_audio::stream_configuration* stream_conf = &group->stream_conf;
    log::info("group_id: {}", group->group_id_);
    if (stream_conf->stream_params.sink.stream_config.stream_map.size() == 0) {
      return nullptr;
    }

    log::info("configuration: {}", stream_conf->conf->name);
    return stream_conf;
  }

  void OnAudioDataReady(const std::vector<uint8_t>& data) {
    if ((active_group_id_ == bluetooth::groups::kGroupUnknown) ||
        (audio_sender_state_ != AudioState::STARTED)) {
      return;
    }

    LeAudioDeviceGroup* group = aseGroups_.FindById(active_group_id_);
    if (!group) {
      log::error("There is no streaming group available");
      return;
    }

    auto stream_conf = group->stream_conf;
    if ((stream_conf.stream_params.sink.num_of_devices > 2) ||
        (stream_conf.stream_params.sink.num_of_devices == 0) ||
        stream_conf.stream_params.sink.stream_config.stream_map.empty()) {
      log::error("Stream configufation is not valid.");
      return;
    }

    if ((stream_conf.stream_params.sink.num_of_devices == 2) ||
        (stream_conf.stream_params.sink.stream_config.stream_map.size() == 2)) {
      /* Streaming to two devices or one device with 2 CISes */
      PrepareAndSendToTwoCises(data, stream_conf.stream_params.sink);
    } else {
      /* Streaming to one device and 1 CIS */
      PrepareAndSendToSingleCis(data, stream_conf.stream_params.sink);
    }
  }

  void CleanCachedMicrophoneData() {
    cached_channel_timestamp_ = 0;
    cached_channel_ = nullptr;
  }

  /* Handles audio data packets coming from the controller */
  void HandleIncomingCisData(uint8_t* data, uint16_t size, uint16_t cis_conn_hdl,
                             uint32_t timestamp) {
    /* Get only one channel for MONO microphone */
    /* Gather data for channel */
    if ((active_group_id_ == bluetooth::groups::kGroupUnknown) ||
        (audio_receiver_state_ != AudioState::STARTED)) {
      return;
    }

    LeAudioDeviceGroup* group = aseGroups_.FindById(active_group_id_);
    if (!group) {
      log::error("There is no streaming group available");
      return;
    }

    uint16_t left_cis_handle = 0;
    uint16_t right_cis_handle = 0;
    for (auto const& info : group->stream_conf.stream_params.source.stream_config.stream_map) {
      // Use the left channel decoder for the Mono Audio microphone
      auto is_mono = info.audio_channel_allocation ==
                     bluetooth::le_audio::codec_spec_conf::kLeAudioLocationMonoAudio;
      if (is_mono || (info.audio_channel_allocation &
                      bluetooth::le_audio::codec_spec_conf::kLeAudioLocationAnyLeft)) {
        left_cis_handle = info.stream_handle;
      }
      if (info.audio_channel_allocation &
          bluetooth::le_audio::codec_spec_conf::kLeAudioLocationAnyRight) {
        right_cis_handle = info.stream_handle;
      }
    }

    auto decoder = sw_dec_left.get();
    if (cis_conn_hdl == left_cis_handle) {
      decoder = sw_dec_left.get();
    } else if (cis_conn_hdl == right_cis_handle) {
      decoder = sw_dec_right.get();
    } else {
      log::error("Received data for unknown handle: {:04x}", cis_conn_hdl);
      return;
    }

    if (!left_cis_handle || !right_cis_handle) {
      /* mono or just one device connected */
      decoder->Decode(data, size);
      SendAudioDataToAF(&decoder->GetDecodedSamples());
      return;
    }
    /* both devices are connected */

    if (cached_channel_ == nullptr || cached_channel_->GetDecodedSamples().empty()) {
      /* First packet received, cache it. We need both channel data to send it
       * to AF. */
      decoder->Decode(data, size);
      cached_channel_timestamp_ = timestamp;
      cached_channel_ = decoder;
      return;
    }

    /* We received either data for the other audio channel, or another
     * packet for same channel */
    if (cached_channel_ != decoder) {
      /* It's data for the 2nd channel */
      if (timestamp == cached_channel_timestamp_) {
        /* Ready to mix data and send out to AF */
        decoder->Decode(data, size);
        SendAudioDataToAF(&sw_dec_left->GetDecodedSamples(), &sw_dec_right->GetDecodedSamples());

        CleanCachedMicrophoneData();
        return;
      }

      /* 2nd Channel is in the future compared to the cached data.
       Send the cached data to AF, and keep the new channel data in cache.
       This should happen only during stream setup */
      SendAudioDataToAF(&decoder->GetDecodedSamples());

      decoder->Decode(data, size);
      cached_channel_timestamp_ = timestamp;
      cached_channel_ = decoder;
      return;
    }

    /* Data for same channel received. 2nd channel is down/not sending
     * data */

    /* Send the cached data out */
    SendAudioDataToAF(&decoder->GetDecodedSamples());

    /* Cache the data in case 2nd channel connects */
    decoder->Decode(data, size);
    cached_channel_timestamp_ = timestamp;
    cached_channel_ = decoder;
  }

  void SendAudioDataToAF(std::vector<int16_t>* left, std::vector<int16_t>* right = nullptr) {
    uint16_t to_write = 0;
    uint16_t written = 0;

    bool af_is_stereo = (audio_framework_sink_config.num_channels == 2);
    bool bt_got_stereo = (left != nullptr) & (right != nullptr);

    if (!af_is_stereo) {
      if (!bt_got_stereo) {
        std::vector<int16_t>* mono = left ? left : right;
        /* mono audio over bluetooth, audio framework expects mono */
        to_write = sizeof(int16_t) * mono->size();
        written = le_audio_sink_hal_client_->SendData((uint8_t*)mono->data(), to_write);
      } else {
        /* stereo audio over bluetooth, audio framework expects mono */
        for (size_t i = 0; i < left->size(); i++) {
          (*left)[i] = ((*left)[i] + (*right)[i]) / 2;
        }
        to_write = sizeof(int16_t) * left->size();
        written = le_audio_sink_hal_client_->SendData((uint8_t*)left->data(), to_write);
      }
    } else {
      /* mono audio over bluetooth, audio framework expects stereo
       * Here we handle stream without checking bt_got_stereo flag.
       */
      const size_t mono_size = left ? left->size() : right->size();
      std::vector<uint16_t> mixed(mono_size * 2);

      for (size_t i = 0; i < mono_size; i++) {
        mixed[2 * i] = left ? (*left)[i] : (*right)[i];
        mixed[2 * i + 1] = right ? (*right)[i] : (*left)[i];
      }
      to_write = sizeof(int16_t) * mixed.size();
      written = le_audio_sink_hal_client_->SendData((uint8_t*)mixed.data(), to_write);
    }

    /* TODO: What to do if not all data sinked ? */
    if (written != to_write) {
      log::error("not all data sinked");
    }
  }

  void ConfirmLocalAudioSourceStreamingRequest(bool force) {
    if(le_audio_source_hal_client_) {
      le_audio_source_hal_client_->ConfirmStreamingRequest(force);
    }

    LeAudioLogHistory::Get()->AddLogHistory(
            kLogBtCallAf, active_group_id_, RawAddress::kEmpty, kLogAfResumeConfirm + "LocalSource",
            "s_state: " + ToString(audio_sender_state_) + "-> STARTED");

    audio_sender_state_ = AudioState::STARTED;
  }

  void ConfirmLocalAudioSinkStreamingRequest(bool force) {
    if(le_audio_sink_hal_client_) {
      le_audio_sink_hal_client_->ConfirmStreamingRequest(force);
    }

    LeAudioLogHistory::Get()->AddLogHistory(
            kLogBtCallAf, active_group_id_, RawAddress::kEmpty, kLogAfResumeConfirm + "LocalSink",
            "r_state: " + ToString(audio_receiver_state_) + "-> STARTED");

    audio_receiver_state_ = AudioState::STARTED;
  }

  void StartSendingAudio(int group_id) {
    log::info("");

    LeAudioDeviceGroup* group = aseGroups_.FindById(group_id);
    LeAudioDevice* device = group->GetFirstActiveDevice();
    log::assert_that(device, "Shouldn't be called without an active device.");

    /* Assume 2 ases max just for now. */
    auto* stream_conf = GetStreamSinkConfiguration(group);
    if (stream_conf == nullptr) {
      log::error("could not get sink configuration");
      groupStateMachine_->StopStream(group);
      return;
    }

    log::debug("Sink stream config (#{}):\n",
               static_cast<int>(stream_conf->stream_params.sink.stream_config.stream_map.size()));
    for (auto info : stream_conf->stream_params.sink.stream_config.stream_map) {
      log::debug("Cis handle: 0x{:02x}, allocation 0x{:04x}\n", info.stream_handle,
                 info.audio_channel_allocation);
    }
    log::debug("Source stream config (#{}):\n",
               static_cast<int>(stream_conf->stream_params.source.stream_config.stream_map.size()));
    for (auto info : stream_conf->stream_params.source.stream_config.stream_map) {
      log::debug("Cis handle: 0x{:02x}, allocation 0x{:04x}\n", info.stream_handle,
                 info.audio_channel_allocation);
    }

    uint16_t remote_delay_ms =
            group->GetRemoteDelay(bluetooth::le_audio::types::kLeAudioDirectionSink);
    if (CodecManager::GetInstance()->GetCodecLocation() ==
        bluetooth::le_audio::types::CodecLocation::HOST) {
      if (sw_enc_left || sw_enc_right) {
        log::warn("The encoder instance should have been already released.");
      }
      sw_enc_left = bluetooth::le_audio::CodecInterface::CreateInstance(stream_conf->codec_id);
      auto codec_status =
              sw_enc_left->InitEncoder(audio_framework_source_config, current_encoder_config_);
      if (codec_status != bluetooth::le_audio::CodecInterface::Status::STATUS_OK) {
        log::error("Left channel codec setup failed with err: {}", codec_status);
        groupStateMachine_->StopStream(group);
        return;
      }

      sw_enc_right = bluetooth::le_audio::CodecInterface::CreateInstance(stream_conf->codec_id);
      codec_status =
              sw_enc_right->InitEncoder(audio_framework_source_config, current_encoder_config_);
      if (codec_status != bluetooth::le_audio::CodecInterface::Status::STATUS_OK) {
        log::error("Right channel codec setup failed with err: {}", codec_status);
        groupStateMachine_->StopStream(group);
        return;
      }
    }

    le_audio_source_hal_client_->UpdateRemoteDelay(remote_delay_ms);

    /* We update the target audio allocation before streamStarted so that the CodecManager would
     * already know how to configure the encoder once we confirm the streaming request. */
    CodecManager::GetInstance()->UpdateActiveAudioConfig(
            group->stream_conf.stream_params, group->stream_conf.codec_id,
            std::bind(&LeAudioClientImpl::UpdateAudioConfigToHal, weak_factory_.GetWeakPtr(),
                      std::placeholders::_1, std::placeholders::_2),
            ::bluetooth::le_audio::types::kLeAudioDirectionSink);

    ConfirmLocalAudioSourceStreamingRequest(false);

    /* After confirming the streaming request, if no Stream Active API is available, we need to
     * send an additional update with the currently active audio channel configuration (in case one
     * of the earbuds is not yet connected) so that the offloader would know if any channel mixing
     * (and sending joint-stereo to one CIS) is required until the other bud joins the stream.
     * NOTE: With the Stream Active API available, both information is passed with the initial call.
     */
    if (!LeAudioHalVerifier::SupportsStreamActiveApi()) {
      CodecManager::GetInstance()->UpdateActiveAudioConfig(
              group->stream_conf.stream_params, group->stream_conf.codec_id,
              std::bind(&LeAudioClientImpl::UpdateAudioConfigToHal, weak_factory_.GetWeakPtr(),
                        std::placeholders::_1, std::placeholders::_2),
              bluetooth::le_audio::types::kLeAudioDirectionSink);
    }

    if (!osi_property_get_bool("persist.vendor.qcom.bluetooth.vsc_enabled", false)) {
      if ((configuration_context_type_ == LeAudioContextType::MEDIA) ||
          (configuration_context_type_ == LeAudioContextType::GAME)) {
        // Send vendor specific command for codec mode
        uint8_t update_value =
            (configuration_context_type_ == LeAudioContextType::MEDIA) ? 0x01 : 0x02;

        log::warn("Send VSC Cmd for Encoder Limits for group {}, mode value {}",
                group_id, update_value);
        uint8_t param_arr[7];
        uint8_t *p = param_arr;

        UINT8_TO_STREAM(p, 0x24); //sub-opcode
        UINT8_TO_STREAM(p, group_id);
        UINT8_TO_STREAM(p, group->cig.cises[0].id);
        UINT8_TO_STREAM(p, 1); //numlimits

        UINT8_TO_STREAM(p, 0x3);
        UINT8_TO_STREAM(p, 0x1);
        UINT8_TO_STREAM(p, update_value);

        bluetooth::legacy::hci::GetInterface().SendVendorSpecificCmd(
            HCI_VS_QBCE_OCF, 7, param_arr, NULL);
      }

      if (device->GetFirstActiveAse()->is_vsmetadata_available) {
        for (struct bluetooth::le_audio::types::cis& cis : group->cig.cises) {
          UpdateEncoderParams(group_id, cis.id,
              device->GetFirstActiveAse()->vs_metadata);
          device->GetFirstActiveAse()->is_vsmetadata_available = false;
        }
      }
    }
  }

  const struct bluetooth::le_audio::stream_configuration* GetStreamSourceConfiguration(
          LeAudioDeviceGroup* group) {
    const struct bluetooth::le_audio::stream_configuration* stream_conf = &group->stream_conf;
    if (stream_conf->stream_params.source.stream_config.stream_map.size() == 0) {
      return nullptr;
    }
    log::info("configuration: {}", stream_conf->conf->name);
    return stream_conf;
  }

  void StartReceivingAudio(int group_id) {
    log::info("");

    LeAudioDeviceGroup* group = aseGroups_.FindById(group_id);

    auto* stream_conf = GetStreamSourceConfiguration(group);
    if (!stream_conf) {
      log::warn(
              "Could not get source configuration for group {} probably microphone not configured",
              active_group_id_);
      groupStateMachine_->StopStream(group);
      return;
    }

    uint16_t remote_delay_ms =
            group->GetRemoteDelay(bluetooth::le_audio::types::kLeAudioDirectionSource);

    CleanCachedMicrophoneData();

    if (CodecManager::GetInstance()->GetCodecLocation() ==
        bluetooth::le_audio::types::CodecLocation::HOST) {
      if (sw_dec_left.get() || sw_dec_right.get()) {
        log::warn("The decoder instance should have been already released.");
      }
      sw_dec_left = bluetooth::le_audio::CodecInterface::CreateInstance(stream_conf->codec_id);
      auto codec_status =
              sw_dec_left->InitDecoder(current_decoder_config_, audio_framework_sink_config);
      if (codec_status != bluetooth::le_audio::CodecInterface::Status::STATUS_OK) {
        log::error("Left channel codec setup failed with err: {}", codec_status);
        groupStateMachine_->StopStream(group);
        return;
      }

      sw_dec_right = bluetooth::le_audio::CodecInterface::CreateInstance(stream_conf->codec_id);
      codec_status =
              sw_dec_right->InitDecoder(current_decoder_config_, audio_framework_sink_config);
      if (codec_status != bluetooth::le_audio::CodecInterface::Status::STATUS_OK) {
        log::error("Right channel codec setup failed with err: {}", codec_status);
        groupStateMachine_->StopStream(group);
        return;
      }
    }

    le_audio_sink_hal_client_->UpdateRemoteDelay(remote_delay_ms);

    /* We update the target audio allocation before streamStarted so that the CodecManager would
     * already know how to configure the encoder once we confirm the streaming request. */
    CodecManager::GetInstance()->UpdateActiveAudioConfig(
            group->stream_conf.stream_params, group->stream_conf.codec_id,
            std::bind(&LeAudioClientImpl::UpdateAudioConfigToHal, weak_factory_.GetWeakPtr(),
                      std::placeholders::_1, std::placeholders::_2),
            ::bluetooth::le_audio::types::kLeAudioDirectionSource);

    ConfirmLocalAudioSinkStreamingRequest(false);

    /* After confirming the streaming request, if no Stream Active API is available, we need to
     * send an additional update with the currently active audio channel configuration (in case one
     * of the earbuds is not yet connected) so that the offloader would know if any channel mixing
     * (and sending joint-stereo to one CIS) is required until the other bud joins the stream.
     * NOTE: With the Stream Active API available, both information is passed with the initial call.
     */
    if (!LeAudioHalVerifier::SupportsStreamActiveApi()) {
      CodecManager::GetInstance()->UpdateActiveAudioConfig(
              group->stream_conf.stream_params, group->stream_conf.codec_id,
              std::bind(&LeAudioClientImpl::UpdateAudioConfigToHal, weak_factory_.GetWeakPtr(),
                        std::placeholders::_1, std::placeholders::_2),
              bluetooth::le_audio::types::kLeAudioDirectionSource);
    }
  }

  void SuspendAudio(void) {
    CancelStreamingRequest();

    if (sw_enc_left) {
      sw_enc_left.reset();
    }
    if (sw_enc_right) {
      sw_enc_right.reset();
    }
    if (sw_dec_left) {
      sw_dec_left.reset();
    }
    if (sw_dec_right) {
      sw_dec_right.reset();
    }
    CleanCachedMicrophoneData();
  }

  void StopAudio(void) {
    SuspendAudio();
    stack::l2cap::get_interface().L2CA_SetEcosystemBaseInterval(0 /* clear recommendation */);
  }

  void printCurrentStreamConfiguration(std::stringstream& stream) {
    auto config_printer = [&stream](LeAudioCodecConfiguration& conf) {
      stream << "\tsample rate: " << +conf.sample_rate << ", chan: " << +conf.num_channels
             << ", bits: " << +conf.bits_per_sample
             << ", data_interval_us: " << +conf.data_interval_us << "\n";
    };

    stream << "\n";
    stream << "  Speaker codec config (audio framework):\n";
    stream << "\taudio sender state: " << audio_sender_state_ << "\n";
    config_printer(audio_framework_source_config);

    stream << "  Microphone codec config (audio framework):\n";
    stream << "\taudio receiver state: " << audio_receiver_state_ << "\n";
    config_printer(audio_framework_sink_config);

    stream << "  Speaker codec config (SW encoder):\n";
    config_printer(current_encoder_config_);

    stream << "  Microphone codec config (SW decoder):\n";
    config_printer(current_decoder_config_);
  }

  void Dump(int fd) {
    std::stringstream stream;

    stream << "  APP ID: " << +gatt_if_ << "\n";
    stream << "  TBS state: " << (in_call_ ? " In call" : "No calls") << "\n";
    stream << "  Active group: " << +active_group_id_ << "\n";
    stream << "  Reconnection mode: "
           << (reconnection_mode_ == BTM_BLE_BKG_CONNECT_ALLOW_LIST ? "Allow List"
                                                                    : "Targeted Announcements")
           << "\n";
    stream << "  Configuration: " << bluetooth::common::ToString(configuration_context_type_)
           << " (" << loghex(static_cast<uint16_t>(configuration_context_type_)) << ")\n";
    stream << "  Local source metadata context type mask: "
           << local_metadata_context_types_.source.to_string() << "\n";
    stream << "  Local sink metadata context type mask: "
           << local_metadata_context_types_.sink.to_string() << "\n";
    stream << "  Sink listening mode: " << (sink_monitor_mode_ ? "true" : "false") << "\n";
    if (sink_monitor_notified_status_) {
      stream << "  Local sink notified state: "
             << static_cast<int>(sink_monitor_notified_status_.value()) << "\n";
    }
    stream << "  Source monitor mode: " << (source_monitor_mode_ ? "true" : "false") << "\n";
    if (source_monitor_notified_status_) {
      dprintf(fd, "  Local source notified state: %d\n",
              static_cast<int>(source_monitor_notified_status_.value()));
    }

    auto codec_loc = CodecManager::GetInstance()->GetCodecLocation();
    if (codec_loc == bluetooth::le_audio::types::CodecLocation::HOST) {
      stream << "  Codec location: HOST\n";
    } else if (codec_loc == bluetooth::le_audio::types::CodecLocation::CONTROLLER) {
      stream << "  Codec location: CONTROLLER\n";
    } else if (codec_loc == bluetooth::le_audio::types::CodecLocation::ADSP) {
      stream << "  Codec location: ADSP"
             << (CodecManager::GetInstance()->IsUsingCodecExtensibility() ? " (codec extensibility)"
                                                                          : "")
             << "\n";
    } else {
      dprintf(fd, "  Codec location: UNKNOWN\n");
    }

    stream << "  Stream creation speed: ";
    for (auto t : stream_speed_history_) {
      t.Dump(stream);
      stream << ",";
    }
    stream << "\n";
    printCurrentStreamConfiguration(stream);
    stream << "\n";
    aseGroups_.Dump(stream, active_group_id_);
    stream << "\n ";
    stream << "  Not grouped devices:\n";
    leAudioDevices_.Dump(stream, bluetooth::groups::kGroupUnknown);

    dprintf(fd, "%s", stream.str().c_str());

    if (leAudioHealthStatus_) {
      leAudioHealthStatus_->DebugDump(fd);
    }
  }

  void Cleanup() {
    StopVbcCloseTimeout();
    StopSuspendTimeout();

    if (active_group_id_ != bluetooth::groups::kGroupUnknown) {
      /* Bluetooth turned off while streaming */
      StopAudio();
      SetUnicastMonitorMode(bluetooth::le_audio::types::kLeAudioDirectionSink, false);
      ClientAudioInterfaceRelease();
    } else {
      /* There may be not stopped Sink HAL client due to set Listening mode */
      if (sink_monitor_mode_) {
        SetUnicastMonitorMode(bluetooth::le_audio::types::kLeAudioDirectionSink, false);
      }
    }
    groupStateMachine_->Cleanup();
    aseGroups_.Cleanup();
    lastNotifiedGroupStreamStatusMap_.clear();
    leAudioDevices_.Cleanup(gatt_if_);
    if (gatt_if_) {
      BTA_GATTC_AppDeregister(gatt_if_);
    }

    if (leAudioHealthStatus_) {
      leAudioHealthStatus_->Cleanup();
    }
  }

  AudioReconfigurationResult UpdateConfigAndCheckIfReconfigurationIsNeeded(
          LeAudioDeviceGroup* group, LeAudioContextType context_type) {

    log::debug("Checking whether to reconfigure from {} to {}",
               ToString(configuration_context_type_), ToString(context_type));

    auto audio_set_conf = group->GetConfiguration(context_type);
    if (!audio_set_conf) {
      return AudioReconfigurationResult::RECONFIGURATION_NOT_POSSIBLE;
    }

    if (group->IsSeamlessSupported()) {
      return AudioReconfigurationResult::RECONFIGURATION_NOT_NEEDED;
    }

    if (group->IsGroupConfiguredTo(*audio_set_conf) && !DsaReconfigureNeeded(group, context_type)) {
      // Assign the new configuration context as it reprents the current
      // use case even when it eventually ends up being the exact same
      // codec and qos configuration.
      if (configuration_context_type_ != context_type) {
        configuration_context_type_ = context_type;
        group->SetConfigurationContextType(context_type);
      }
      return AudioReconfigurationResult::RECONFIGURATION_NOT_NEEDED;
    }

    log::info("Session reconfiguration needed group: {} for context type: {}", group->group_id_,
              ToHexString(context_type));

    configuration_context_type_ = context_type;

    uint16_t context_update_ = LeAudioContextToIntContent(configuration_context_type_);
    log::info("OnMetadataUpdate for context type: {}", ToHexString(context_type));
    callbacks_->OnMetadataUpdate(context_update_);

    // Note: The local sink config is based on remote device's source config
    //       and vice versa.
    current_decoder_config_ = group->GetAudioSessionCodecConfigForDirection(
            context_type, bluetooth::le_audio::types::kLeAudioDirectionSource);
    current_encoder_config_ = group->GetAudioSessionCodecConfigForDirection(
            context_type, bluetooth::le_audio::types::kLeAudioDirectionSink);
    return AudioReconfigurationResult::RECONFIGURATION_NEEDED;
  }

  bool isLeXtransportAvailable(LeAudioDeviceGroup* group) {
     if (osi_property_get_bool("persist.vendor.qcom.bluetooth.vsc_enabled", false)) {
       log::info("hci_vendor_specific_extension enabled");
       return true;
     }
     LeAudioDevice* leAudioDevice = group->GetFirstDevice();
     if (!leAudioDevice) return false;
     do {
       auto address = leAudioDevice->address_;
       auto it = std::find(lexAvailableTransportDevices_.begin(),
           lexAvailableTransportDevices_.end(), address);
       if (it != lexAvailableTransportDevices_.end()) {
           log::info("LeX transport available to stream.");
           return true;
       }
     } while ((leAudioDevice = group->GetNextDevice(leAudioDevice)));
     log::info("No transport is available.");
     return false;
  }

  /* Returns true if stream is started */
  bool OnAudioResume(LeAudioDeviceGroup* group, int local_direction) {
    auto remote_direction = (local_direction == bluetooth::le_audio::types::kLeAudioDirectionSink
                                     ? bluetooth::le_audio::types::kLeAudioDirectionSource
                                     : bluetooth::le_audio::types::kLeAudioDirectionSink);

    log::debug("configuration_context_type_= {}.", ToString(configuration_context_type_));
    log::debug(" is_local_sink_metadata_available_= {}.",
                               is_local_sink_metadata_available_);
    log::debug("remote_direction= {}",
               (remote_direction == bluetooth::le_audio::types::kLeAudioDirectionSource ? "Source"
                                                                                        : "Sink"));
    auto remote_contexts = DirectionalRealignMetadataAudioContexts(group, remote_direction);

    if (configuration_context_type_ == LeAudioContextType::LIVE &&
        remote_direction == bluetooth::le_audio::types::kLeAudioDirectionSink) {
      const auto is_sink_config_supported_curr_context = group->HasCodecConfigurationForDirection(
              configuration_context_type_, remote_direction);
      log::debug("is_sink_config_supported_curr_context= {}.",
                 ToString(is_sink_config_supported_curr_context));
      if (is_sink_config_supported_curr_context) {
        remote_contexts = DirectionalRealignMetadataAudioContexts(group, local_direction);
      }
    } else if (( is_local_sink_metadata_available_ == false) &&
               (configuration_context_type_ == LeAudioContextType::GAME) &&
               (remote_direction == bluetooth::le_audio::types::kLeAudioDirectionSource)) {
      log::debug("Ensuring to saty in VBC path.");
      remote_contexts = DirectionalRealignMetadataAudioContexts(group, local_direction);
    }
    ApplyRemoteMetadataAudioContextPolicy(group, remote_contexts, remote_direction);

    if (!remote_contexts.sink.any() && !remote_contexts.source.any()) {
      log::warn("Requested context type not available on the remote side");

      if (source_monitor_mode_) {
        notifyAudioLocalSource(UnicastMonitorModeStatus::STREAMING_REQUESTED_NO_CONTEXT_VALIDATE);

        return false;
      }

      if (leAudioHealthStatus_) {
        leAudioHealthStatus_->AddStatisticForGroup(
                group, LeAudioHealthGroupStatType::STREAM_CONTEXT_NOT_AVAILABLE);
      }
      return false;
    }

    if (group->GetFirstDevice()->isLeXDevice() && !isLeXtransportAvailable(group)) {
      return false;
    }

    return GroupStream(group, configuration_context_type_, remote_contexts);
  }

  void OnAudioSuspend() {
    if (active_group_id_ == bluetooth::groups::kGroupUnknown) {
      log::warn(", there is no longer active group");
      return;
    }

    if (stack_config_get_interface()->get_pts_le_audio_disable_ases_before_stopping()) {
      log::info("Stream disable_timer_ started");
      if (alarm_is_scheduled(disable_timer_)) {
        alarm_cancel(disable_timer_);
      }

      alarm_set_on_mloop(
              disable_timer_, kAudioDisableTimeoutMs,
              [](void* data) {
                if (instance) {
                  auto const group_id = PTR_TO_INT(data);
                  log::debug("No resume request received. Suspend the group ID: {}", group_id);
                  instance->GroupSuspend(group_id);
                }
              },
              INT_TO_PTR(active_group_id_));
    }

    StartSuspendTimeout();
  }

  void OnLocalAudioSourceSuspend() {
    log::info("active group_id: {}, IN: audio_receiver_state_: {}, audio_sender_state_: {}",
              active_group_id_, ToString(audio_receiver_state_), ToString(audio_sender_state_));
    LeAudioLogHistory::Get()->AddLogHistory(kLogAfCallBt, active_group_id_, RawAddress::kEmpty,
                                            kLogAfSuspend + "LocalSource",
                                            "r_state: " + ToString(audio_receiver_state_) +
                                                    ", s_state: " + ToString(audio_sender_state_));

    /* Note: This callback is from audio hal driver.
     * Bluetooth peer is a Sink for Audio Framework.
     * e.g. Peer is a speaker
     */
    switch (audio_sender_state_) {
      case AudioState::READY_TO_START:
      case AudioState::STARTED:
        audio_sender_state_ = AudioState::READY_TO_RELEASE;
        break;
      case AudioState::RELEASING:
        // ensures ASEs moved to codecconfigured state and ack to MM.
        defer_source_suspend_ack_until_stop_ = true;
        return;
      case AudioState::IDLE:
        if (audio_receiver_state_ == AudioState::READY_TO_RELEASE) {
          defer_source_suspend_ack_until_stop_ = true;
          OnAudioSuspend();
        } else {
          if (le_audio_source_hal_client_) {
            log::info("calling source ConfirmSuspendRequest in audio_sender_state_ idle");
            le_audio_source_hal_client_->ConfirmSuspendRequest();
          }
        }
        return;
      case AudioState::READY_TO_RELEASE:
        break;
    }

    /* Last suspends group - triggers group stop */
    if ((audio_receiver_state_ == AudioState::IDLE) ||
        (audio_receiver_state_ == AudioState::READY_TO_RELEASE)) {
      defer_source_suspend_ack_until_stop_ = true;
      OnAudioSuspend();
      bluetooth::le_audio::MetricsCollector::Get()->OnStreamEnded(active_group_id_);
    } else {
      // In VBC and Call streaming cases, send immediate ack
      // for the first initiate suspsend.
      if (le_audio_source_hal_client_) {
        log::info("calling source ConfirmSuspendRequest");
        le_audio_source_hal_client_->ConfirmSuspendRequest();
      }
    }

    log::info("OUT: audio_receiver_state_: {},  audio_sender_state_: {}",
              ToString(audio_receiver_state_), ToString(audio_sender_state_));

    LeAudioLogHistory::Get()->AddLogHistory(kLogBtCallAf, active_group_id_, RawAddress::kEmpty,
                                            kLogAfSuspendConfirm + "LocalSource",
                                            "r_state: " + ToString(audio_receiver_state_) +
                                                    "s_state: " + ToString(audio_sender_state_));
  }

  void OnLocalAudioSourceResume() {
    log::info("active group_id: {}, IN: audio_receiver_state_: {}, audio_sender_state_: {}",
              active_group_id_, ToString(audio_receiver_state_), ToString(audio_sender_state_));
    LeAudioLogHistory::Get()->AddLogHistory(kLogAfCallBt, active_group_id_, RawAddress::kEmpty,
                                            kLogAfResume + "LocalSource",
                                            "r_state: " + ToString(audio_receiver_state_) +
                                                    ", s_state: " + ToString(audio_sender_state_));

    /* Note: This callback is from audio hal driver.
     * Bluetooth peer is a Sink for Audio Framework.
     * e.g. Peer is a speaker
     */
    auto group = aseGroups_.FindById(active_group_id_);
    if (!group) {
      log::error("Invalid group: {}", static_cast<int>(active_group_id_));
      return;
    }

    group->ClearReconfigStartPendingDirs(bluetooth::le_audio::types::kLeAudioDirectionSink);

    log::debug("configuration_context_type_= {}.", ToString(configuration_context_type_));
    /* Check if the device resume is allowed */
    if (!group->HasCodecConfigurationForDirection(
                configuration_context_type_, bluetooth::le_audio::types::kLeAudioDirectionSink)) {
      log::error("invalid resume request for context type: {}",
                 ToHexString(configuration_context_type_));
      CancelLocalAudioSourceStreamingRequest();
      return;
    }

    /* Group should not be resumed if:
     * - configured context type is not allowed
     * - updated metadata contains only not allowed context types
     */
    if (!group->GetAllowedContextMask(bluetooth::le_audio::types::kLeAudioDirectionSink)
                 .test_all(local_metadata_context_types_.source) ||
        !group->GetAllowedContextMask(bluetooth::le_audio::types::kLeAudioDirectionSink)
                 .test(configuration_context_type_)) {
      log::warn(
              "Block source resume request context types: {}, allowed context mask: {}, "
              "configured: {}",
              ToString(local_metadata_context_types_.source),
              ToString(group->GetAllowedContextMask(
                      bluetooth::le_audio::types::kLeAudioDirectionSink)),
              ToString(configuration_context_type_));
      CancelLocalAudioSourceStreamingRequest();
      return;
    }

    // Without updatemetadata bt stack getting start from MM
    /*
     * In Bcacst -> Unicast switch, When either MT/MO call comes
     * configuration_context_type_ bydefault set to Unspecified and
     * remote_contexts set to conversational. This mimatch happens when config
     * selected on configuration_context_type_(for Media) and
     * enable op metadata(covsersational)
     */

    log::debug("is_src_metadata_updated_before_resume_: {}",
                                            is_src_metadata_updated_before_resume_);

    if (((IsInCall() || IsInVoipCall()) &&
        configuration_context_type_ != LeAudioContextType::CONVERSATIONAL) ||
        is_src_metadata_updated_before_resume_) {
      is_src_metadata_updated_before_resume_ = false;
      ReconfigureOrUpdateRemote(group, bluetooth::le_audio::types::kLeAudioDirectionSink);
    }

    log::debug(
            "active_group_id: {}\n audio_receiver_state: {}\n audio_sender_state: "
            "{}\n configuration_context_type_: {}\n",
            active_group_id_, audio_receiver_state_, audio_sender_state_,
            ToHexString(configuration_context_type_));

    switch (audio_sender_state_) {
      case AudioState::STARTED:
        /* Looks like previous Confirm did not get to the Audio Framework*/
        ConfirmLocalAudioSourceStreamingRequest(false);
        break;
      case AudioState::IDLE:
        switch (audio_receiver_state_) {
          case AudioState::IDLE:
            /* Stream is not started. Try to do it.*/
            if (OnAudioResume(group, bluetooth::le_audio::types::kLeAudioDirectionSource)) {
              audio_sender_state_ = AudioState::READY_TO_START;
              if (IsReconfigurationTimeoutRunning(active_group_id_)) {
                StopReconfigurationTimeout(active_group_id_,
                                           bluetooth::le_audio::types::kLeAudioDirectionSource);
              }
            } else {
              CancelLocalAudioSourceStreamingRequest();
            }
            break;
          case AudioState::READY_TO_START:
            audio_sender_state_ = AudioState::READY_TO_START;
            if (!IsDirectionAvailableForCurrentConfiguration(
                        group, bluetooth::le_audio::types::kLeAudioDirectionSink)) {
              log::warn(
                      "sink is not configured. \n audio_receiver_state: {} "
                      "\naudio_sender_state: {} \n isPendingConfiguration: {} \n "
                      "Reconfiguring to {}",
                      ToString(audio_receiver_state_), ToString(audio_sender_state_),
                      group->IsPendingConfiguration(), ToString(configuration_context_type_));
              group->PrintDebugState();
              SetConfigurationAndStopStreamWhenNeeded(group, configuration_context_type_);
            }
            break;
          case AudioState::STARTED:
            audio_sender_state_ = AudioState::READY_TO_START;
            /* If signalling part is completed trigger start sending audio
             * here, otherwise it'll be called on group streaming state callback
             */
            if (group->GetState() == AseState::BTA_LE_AUDIO_ASE_STATE_STREAMING) {
              if (IsDirectionAvailableForCurrentConfiguration(
                          group, bluetooth::le_audio::types::kLeAudioDirectionSink)) {
                StartSendingAudio(active_group_id_);
              } else {
                log::warn(
                        "sink is not configured. \n audio_receiver_state: {} "
                        "\naudio_sender_state: {} \n isPendingConfiguration: {} \n "
                        "Reconfiguring to {}",
                        ToString(audio_receiver_state_), ToString(audio_sender_state_),
                        group->IsPendingConfiguration(), ToString(configuration_context_type_));
                group->PrintDebugState();
                SetConfigurationAndStopStreamWhenNeeded(group, configuration_context_type_);
              }
            } else {
              log::error(
                      "called in wrong state. \n audio_receiver_state: {} "
                      "\naudio_sender_state: {} \n isPendingConfiguration: {} \n "
                      "Reconfiguring to {}",
                      ToString(audio_receiver_state_), ToString(audio_sender_state_),
                      group->IsPendingConfiguration(), ToString(configuration_context_type_));
              group->PrintDebugState();
              CancelStreamingRequest();
            }
            break;
          case AudioState::RELEASING:
            /* Group is reconfiguring, reassing state and wait for
             * the stream to be configured
             */
            audio_sender_state_ = audio_receiver_state_;
            break;
          case AudioState::READY_TO_RELEASE:
            /* If the other direction is streaming we can start sending audio */
            if (group->GetState() == AseState::BTA_LE_AUDIO_ASE_STATE_STREAMING) {
              if (IsDirectionAvailableForCurrentConfiguration(
                          group, bluetooth::le_audio::types::kLeAudioDirectionSink)) {
                StopSuspendTimeout();
                StartSendingAudio(active_group_id_);
              } else {
                log::warn(
                        "sink is not configured. \n audio_receiver_state: {} "
                        "\naudio_sender_state: {} \n isPendingConfiguration: {} \n "
                        "Reconfiguring to {}",
                        ToString(audio_receiver_state_), ToString(audio_sender_state_),
                        group->IsPendingConfiguration(), ToString(configuration_context_type_));
                group->PrintDebugState();
                SetConfigurationAndStopStreamWhenNeeded(group, configuration_context_type_);
              }
            } else {
              log::error(
                      "called in wrong state. \n audio_receiver_state: {} "
                      "\naudio_sender_state: {} \n isPendingConfiguration: {} \n "
                      "Reconfiguring to {}",
                      ToString(audio_receiver_state_), ToString(audio_sender_state_),
                      group->IsPendingConfiguration(), ToString(configuration_context_type_));
              group->PrintDebugState();
              CancelStreamingRequest();
            }
            break;
        }
        break;
      case AudioState::READY_TO_START:
        log::error(
                "called in wrong state, ignoring double start request. \n "
                "audio_receiver_state: {} \naudio_sender_state: {} \n "
                "isPendingConfiguration: {} \n Reconfiguring to {}",
                ToString(audio_receiver_state_), ToString(audio_sender_state_),
                group->IsPendingConfiguration(), ToString(configuration_context_type_));
        group->PrintDebugState();
        break;
      case AudioState::READY_TO_RELEASE:
        switch (audio_receiver_state_) {
          case AudioState::STARTED:
          case AudioState::READY_TO_START:
          case AudioState::IDLE:
          case AudioState::READY_TO_RELEASE:
            /* Stream is up just restore it */
            StopSuspendTimeout();
            ConfirmLocalAudioSourceStreamingRequest(false);
            bluetooth::le_audio::MetricsCollector::Get()->OnStreamStarted(
                    active_group_id_, configuration_context_type_);
            break;
          case AudioState::RELEASING:
            /* Keep waiting. After release is done, Audio Hal will be notified
             */
            break;
        }
        break;
      case AudioState::RELEASING:
        /* Keep waiting. After release is done, Audio Hal will be notified */
        break;
    }
  }

  void OnLocalAudioSinkSuspend() {
    log::info("active group_id: {}, IN: audio_receiver_state_: {}, audio_sender_state_: {}",
              active_group_id_, ToString(audio_receiver_state_), ToString(audio_sender_state_));
    LeAudioLogHistory::Get()->AddLogHistory(kLogAfCallBt, active_group_id_, RawAddress::kEmpty,
                                            kLogAfSuspend + "LocalSink",
                                            "r_state: " + ToString(audio_receiver_state_) +
                                                    ", s_state: " + ToString(audio_sender_state_));

    if (IsInVoipCall()) {
      SetInVoipCall(false);
    }

    /* If the local sink direction is used, we want to monitor
     * if back channel is actually needed.
     */
    StartVbcCloseTimeout();

    /* Note: This callback is from audio hal driver.
     * Bluetooth peer is a Source for Audio Framework.
     * e.g. Peer is microphone.
     */
    switch (audio_receiver_state_) {
      case AudioState::READY_TO_START:
      case AudioState::STARTED:
        audio_receiver_state_ = AudioState::READY_TO_RELEASE;
        break;
      case AudioState::RELEASING:
        // ensures ASEs moved to codecconfigured state and ack to MM.
        defer_sink_suspend_ack_until_stop_ = true;
        return;
      case AudioState::IDLE:
        if (audio_sender_state_ == AudioState::READY_TO_RELEASE) {
          defer_sink_suspend_ack_until_stop_ = true;
          OnAudioSuspend();
        } else {
          if (le_audio_sink_hal_client_) {
            log::info("calling sink ConfirmSuspendRequest in audio_receiver_state_ IDLE");
            le_audio_sink_hal_client_->ConfirmSuspendRequest();
          }
        }
        return;
      case AudioState::READY_TO_RELEASE:
        break;
    }

    /* Last suspends group - triggers group stop */
    if ((audio_sender_state_ == AudioState::IDLE) ||
        (audio_sender_state_ == AudioState::READY_TO_RELEASE)) {
      defer_sink_suspend_ack_until_stop_ = true;
      OnAudioSuspend();
    } else {
      // In VBC and Call streaming cases, send immediate ack
      // for the first initiate suspsend.
      if (le_audio_sink_hal_client_) {
        log::info("calling sink ConfirmSuspendRequest");
        le_audio_sink_hal_client_->ConfirmSuspendRequest();
      }
    }

    log::info("OUT: audio_receiver_state_: {},  audio_sender_state_: {}",
              ToString(audio_receiver_state_), ToString(audio_sender_state_));

    LeAudioLogHistory::Get()->AddLogHistory(kLogBtCallAf, active_group_id_, RawAddress::kEmpty,
                                            kLogAfSuspendConfirm + "LocalSink",
                                            "r_state: " + ToString(audio_receiver_state_) +
                                                    "s_state: " + ToString(audio_sender_state_));
  }

  inline bool IsDirectionAvailableForCurrentConfiguration(const LeAudioDeviceGroup* group,
                                                          uint8_t remote_direction) const {
    auto current_config =
            group->IsUsingPreferredAudioSetConfiguration(configuration_context_type_)
                    ? group->GetCachedPreferredConfiguration(configuration_context_type_)
                    : group->GetCachedConfiguration(configuration_context_type_);
    log::debug("configuration_context_type_ = {}, group_id: {}, remote_direction: {}",
               ToString(configuration_context_type_), group->group_id_,
               remote_direction == bluetooth::le_audio::types::kLeAudioDirectionSink ? "Sink"
                                                                                     : "Source");
    if (current_config) {
      log::debug("name = {}, size {}", current_config->name,
                 current_config->confs.get(remote_direction).size());
      return current_config->confs.get(remote_direction).size() != 0;
    }
    log::debug("no cached configuration");
    return false;
  }

  void notifyAudioLocalSink(UnicastMonitorModeStatus status) {
    if (sink_monitor_notified_status_ != status) {
      log::info("Stream monitoring status changed to: {}", static_cast<int>(status));
      sink_monitor_notified_status_ = status;
      callbacks_->OnUnicastMonitorModeStatus(bluetooth::le_audio::types::kLeAudioDirectionSink,
                                             status);
    }
  }

  void notifyAudioLocalSource(UnicastMonitorModeStatus status) {
    if (source_monitor_notified_status_ != status) {
      log::info("Source stream monitoring status changed to: {}", static_cast<int>(status));
      source_monitor_notified_status_ = status;
      callbacks_->OnUnicastMonitorModeStatus(bluetooth::le_audio::types::kLeAudioDirectionSource,
                                             status);
    }
  }

  void OnLocalAudioSinkResume() {
    log::info("active group_id: {} IN: audio_receiver_state_: {}, audio_sender_state_: {}",
              active_group_id_, ToString(audio_receiver_state_), ToString(audio_sender_state_));
    LeAudioLogHistory::Get()->AddLogHistory(kLogAfCallBt, active_group_id_, RawAddress::kEmpty,
                                            kLogAfResume + "LocalSink",
                                            "r_state: " + ToString(audio_receiver_state_) +
                                                    ", s_state: " + ToString(audio_sender_state_));

    if (!com::android::bluetooth::flags::leaudio_use_audio_recording_listener()) {
      if (sink_monitor_mode_ && active_group_id_ == bluetooth::groups::kGroupUnknown) {
        if (sink_monitor_notified_status_ != UnicastMonitorModeStatus::STREAMING_REQUESTED) {
          notifyAudioLocalSink(UnicastMonitorModeStatus::STREAMING_REQUESTED);
        }
        CancelLocalAudioSinkStreamingRequest();
        return;
      }
    }

    /* Note: This callback is from audio hal driver.
     * Bluetooth peer is a Source for Audio Framework.
     * e.g. Peer is microphone.
     */
    auto group = aseGroups_.FindById(active_group_id_);
    if (!group) {
       is_local_sink_metadata_available_ = false;
      log::error("Invalid group: {}", static_cast<int>(active_group_id_));
      return;
    }

    group->ClearReconfigStartPendingDirs(bluetooth::le_audio::types::kLeAudioDirectionSource);

    log::debug("configuration_context_type_= {}.", ToString(configuration_context_type_));
    log::debug(" is_local_sink_metadata_available_= {}.",
                               is_local_sink_metadata_available_);
    if (audio_receiver_state_ == AudioState::IDLE) {
      //Below condition is not to allow reconfig to LIVE when
      //configuration_context_type_ is GAME as there is no UpdateMetadata
      //update on decoding session. This ensures to be stay in VBC path.
      if (( is_local_sink_metadata_available_ == false) &&
          (audio_sender_state_ == AudioState::IDLE) &&
          (configuration_context_type_ == LeAudioContextType::GAME)) {
        ReconfigureOrUpdateRemote(group, bluetooth::le_audio::types::kLeAudioDirectionSink);
      } else {
        ReconfigureOrUpdateRemote(group, bluetooth::le_audio::types::kLeAudioDirectionSource);
      }
      /* We need new configuration_context_type_ to be selected before we go any
       * further.
       */
      log::info("new_configuration_context = {}", ToString(configuration_context_type_));
    }

    /* Check if the device resume is allowed */
    if (!group->HasCodecConfigurationForDirection(
                configuration_context_type_, bluetooth::le_audio::types::kLeAudioDirectionSource)) {
      log::error("invalid resume request for context type: {}",
                 ToHexString(configuration_context_type_));
      CancelLocalAudioSinkStreamingRequest();
      return;
    }

    /* Group should not be resumed if:
     * - configured context type is not allowed
     * - updated metadata contains only not allowed context types
     */
    if (!group->GetAllowedContextMask(bluetooth::le_audio::types::kLeAudioDirectionSource)
                 .test_all(local_metadata_context_types_.sink) ||
        !group->GetAllowedContextMask(bluetooth::le_audio::types::kLeAudioDirectionSource)
                 .test(configuration_context_type_)) {
      log::warn(
              "Block sink resume request context types: {} vs allowed context mask: {}, "
              "configured: {}",
              ToString(local_metadata_context_types_.sink),
              ToString(group->GetAllowedContextMask(
                      bluetooth::le_audio::types::kLeAudioDirectionSource)),
              ToString(configuration_context_type_));
      CancelLocalAudioSourceStreamingRequest();
      return;
    }

    log::debug(
            "active_group_id: {}\n audio_receiver_state: {}\n audio_sender_state: "
            "{}\n configuration_context_type_: {}\n group {}\n",
            active_group_id_, audio_receiver_state_, audio_sender_state_,
            ToHexString(configuration_context_type_), group ? " exist " : " does not exist ");

    log::debug("After reconfig, updated configuration_context_type_= {}.",
               ToString(configuration_context_type_));

    switch (audio_receiver_state_) {
      case AudioState::STARTED:
        ConfirmLocalAudioSinkStreamingRequest(false);
        break;
      case AudioState::IDLE:
        switch (audio_sender_state_) {
          case AudioState::IDLE:
            if (OnAudioResume(group, bluetooth::le_audio::types::kLeAudioDirectionSink)) {
              audio_receiver_state_ = AudioState::READY_TO_START;
              if (IsReconfigurationTimeoutRunning(active_group_id_)) {
                StopReconfigurationTimeout(active_group_id_,
                                           bluetooth::le_audio::types::kLeAudioDirectionSink);
              }
            } else {
              CancelLocalAudioSinkStreamingRequest();
            }
            break;
          case AudioState::READY_TO_START:
            audio_receiver_state_ = AudioState::READY_TO_START;
            if (!IsDirectionAvailableForCurrentConfiguration(
                        group, bluetooth::le_audio::types::kLeAudioDirectionSource)) {
              log::warn(
                      "source is not configured. \n audio_receiver_state: {} "
                      "\naudio_sender_state: {} \n isPendingConfiguration: {} \n "
                      "Reconfiguring to {}",
                      ToString(audio_receiver_state_), ToString(audio_sender_state_),
                      group->IsPendingConfiguration(), ToString(configuration_context_type_));
              group->PrintDebugState();
              SetConfigurationAndStopStreamWhenNeeded(group, configuration_context_type_);
            }
            break;
          case AudioState::STARTED:
            audio_receiver_state_ = AudioState::READY_TO_START;
            /* If signalling part is completed trigger start receiving audio
             * here, otherwise it'll be called on group streaming state callback
             */
            if (group->GetState() == AseState::BTA_LE_AUDIO_ASE_STATE_STREAMING) {
              if (IsDirectionAvailableForCurrentConfiguration(
                          group, bluetooth::le_audio::types::kLeAudioDirectionSource)) {
                StartReceivingAudio(active_group_id_);
              } else {
                log::warn(
                        "source is not configured. \n audio_receiver_state: {} "
                        "\naudio_sender_state: {} \n isPendingConfiguration: {} \n "
                        "Reconfiguring to {}",
                        ToString(audio_receiver_state_), ToString(audio_sender_state_),
                        group->IsPendingConfiguration(), ToString(configuration_context_type_));
                group->PrintDebugState();
                SetConfigurationAndStopStreamWhenNeeded(group, configuration_context_type_);
              }
            } else {
              log::error(
                      "called in wrong state. \n audio_receiver_state: {} "
                      "\naudio_sender_state: {} \n isPendingConfiguration: {} \n "
                      "Reconfiguring to {}",
                      ToString(audio_receiver_state_), ToString(audio_sender_state_),
                      group->IsPendingConfiguration(), ToString(configuration_context_type_));
              group->PrintDebugState();
              CancelStreamingRequest();
            }
            break;
          case AudioState::RELEASING:
            /* Group is reconfiguring, reassing state and wait for
             * the stream to be configured
             */
            audio_receiver_state_ = audio_sender_state_;
            break;
          case AudioState::READY_TO_RELEASE:
            /* If the other direction is streaming we can start receiving audio
             */
            if (group->GetState() == AseState::BTA_LE_AUDIO_ASE_STATE_STREAMING) {
              if (IsDirectionAvailableForCurrentConfiguration(
                          group, bluetooth::le_audio::types::kLeAudioDirectionSource)) {
                StopSuspendTimeout();
                StartReceivingAudio(active_group_id_);
              } else {
                log::warn(
                        "source is not configured. \n audio_receiver_state: {} "
                        "\naudio_sender_state: {} \n isPendingConfiguration: {} \n "
                        "Reconfiguring to {}",
                        ToString(audio_receiver_state_), ToString(audio_sender_state_),
                        group->IsPendingConfiguration(), ToString(configuration_context_type_));
                group->PrintDebugState();
                SetConfigurationAndStopStreamWhenNeeded(group, configuration_context_type_);
              }
            } else {
              log::error(
                      "called in wrong state. \n audio_receiver_state: {} "
                      "\naudio_sender_state: {} \n isPendingConfiguration: {} \n "
                      "Reconfiguring to {}",
                      ToString(audio_receiver_state_), ToString(audio_sender_state_),
                      group->IsPendingConfiguration(), ToString(configuration_context_type_));
              group->PrintDebugState();
              CancelStreamingRequest();
            }
            break;
        }
        break;
      case AudioState::READY_TO_START:
        log::error(
                "Double resume request, just ignore it.. \n audio_receiver_state: "
                "{} \naudio_sender_state: {} \n isPendingConfiguration: {} \n Reconfiguring to {}",
                ToString(audio_receiver_state_), ToString(audio_sender_state_),
                group->IsPendingConfiguration(), ToString(configuration_context_type_));
        group->PrintDebugState();
        break;
      case AudioState::READY_TO_RELEASE:
        switch (audio_sender_state_) {
          case AudioState::STARTED:
          case AudioState::IDLE:
          case AudioState::READY_TO_START:
          case AudioState::READY_TO_RELEASE:
            /* Stream is up just restore it */
            StopSuspendTimeout();
            ConfirmLocalAudioSinkStreamingRequest(false);
            break;
          case AudioState::RELEASING:
            /* Wait until releasing is completed */
            break;
        }

        break;
      case AudioState::RELEASING:
        /* Wait until releasing is completed */
        break;
    }
     is_local_sink_metadata_available_ = false;
  }

  /* Chooses a single context type to use as a key for selecting a single
   * audio set configuration. Contexts used for the metadata can be different
   * than this, but it's reasonable to select a configuration context from
   * the metadata context types.
   */
  LeAudioContextType ChooseConfigurationContextType(AudioContexts available_remote_contexts) {
    log::debug("Got contexts={} in config_context={}",
               bluetooth::common::ToString(available_remote_contexts),
               bluetooth::common::ToString(configuration_context_type_));

    if (IsInCall()) {
      log::debug("In Call preference used.");
      return LeAudioContextType::CONVERSATIONAL;
    }

    /* Mini policy - always prioritize sink+source configurations so that we are
     * sure that for a mixed content we enable all the needed directions.
     */
    if (available_remote_contexts.any()) {
      LeAudioContextType context_priority_list[] = {
              /* Highest priority first */
              LeAudioContextType::CONVERSATIONAL,
              LeAudioContextType::RINGTONE,
              LeAudioContextType::LIVE,
              LeAudioContextType::VOICEASSISTANTS,
              LeAudioContextType::GAME,
              LeAudioContextType::MEDIA,
              LeAudioContextType::EMERGENCYALARM,
              LeAudioContextType::ALERTS,
              LeAudioContextType::INSTRUCTIONAL,
              LeAudioContextType::NOTIFICATIONS,
              LeAudioContextType::SOUNDEFFECTS,
      };
      for (auto ct : context_priority_list) {
        if (available_remote_contexts.test(ct)) {
          log::debug("Selecting configuration context_type: {}", ToString(ct));
          return ct;
        }
      }
    }

    /* Use BAP mandated UNSPECIFIED only if we don't have any other valid
     * configuration
     */
    auto fallback_config = LeAudioContextType::UNSPECIFIED;
    if (configuration_context_type_ != LeAudioContextType::UNINITIALIZED) {
      fallback_config = configuration_context_type_;
    }

    log::debug("Selecting configuration context type: {}", ToString(fallback_config));
    return fallback_config;
  }

  bool SetConfigurationAndStopStreamWhenNeeded(LeAudioDeviceGroup* group,
                                               LeAudioContextType new_context_type) {
    auto previous_context_type = configuration_context_type_;

    auto reconfig_result = UpdateConfigAndCheckIfReconfigurationIsNeeded(group, new_context_type);
    /* Even though the reconfiguration may not be needed, this has
     * to be set here as it might be the initial configuration.
     */

    configuration_context_type_ = new_context_type;

    log::info("group_id {}, previous_context {} context type {} ({}), {}", group->group_id_,
              ToString(previous_context_type), ToString(new_context_type),
              ToHexString(new_context_type), ToString(reconfig_result));
    if (reconfig_result == AudioReconfigurationResult::RECONFIGURATION_NOT_NEEDED) {
      return false;
    }

    if (reconfig_result == AudioReconfigurationResult::RECONFIGURATION_NOT_POSSIBLE) {
      return false;
    }

    if (group->GetState() != AseState::BTA_LE_AUDIO_ASE_STATE_STREAMING) {
      log::debug("Group is not streaming");
      return false;
    }

    StopSuspendTimeout();
    /* If group suspend is scheduled, cancel as we are stopping it anyway */

    /* Need to reconfigure stream. At this point pre_configuration_context_type shall be set */

    initReconfiguration(group, previous_context_type);
    SendAudioGroupCurrentCodecConfigChanged(group);
    return true;
  }

  bool StopStreamIfUpdatedContextIsNoLongerSupporteded(uint8_t direction, LeAudioDeviceGroup* group,
                                                       AudioContexts local_contexts) {
    AudioContexts allowed_contexts = group->GetAllowedContextMask(direction);

    /* Stream should be suspended if:
     * - updated metadata is only not allowed
     * - there is no metadata (cleared) but configuration is for not allowed context
     */
    if (group->IsStreaming() && !allowed_contexts.test_any(local_contexts) &&
        !(allowed_contexts.test(configuration_context_type_) && local_contexts.none())) {
      /* SuspendForReconfiguration and ReconfigurationComplete is a workaround method to let Audio
       * Framework know that session is suspended. Strem resume would be handled from
       * suspended session context with stopped group.
       */
      SuspendedForReconfiguration();
      ReconfigurationComplete(direction);
      GroupStop(active_group_id_);

      return true;
    }

    return false;
  }

  void OnLocalAudioSourceMetadataUpdate(
          const std::vector<struct playback_track_metadata_v7>& source_metadata, DsaMode dsa_mode) {
    /* Set the remote sink metadata context from the playback tracks metadata */
    log::debug("Current local_metadata_context_types_.source= {}",
                                   ToString(local_metadata_context_types_.source));

    UpdateSourceLocalMetadataContextTypes(GetAudioContextsFromSourceMetadata(source_metadata));

    log::debug("local_metadata_context_types_.source= {}",
               ToString(local_metadata_context_types_.source));
    log::debug("local_metadata_context_types_.sink= {}",
               ToString(local_metadata_context_types_.sink));
    log::debug("defer_notify_inactive_until_stop_: {}", defer_notify_inactive_until_stop_);

    local_metadata_context_types_.sink =
            ChooseMetadataContextType(local_metadata_context_types_.sink);
    local_metadata_context_types_.source =
            ChooseMetadataContextType(local_metadata_context_types_.source);

    if (active_group_id_ == bluetooth::groups::kGroupUnknown) {
      log::warn(", cannot start streaming if no active group set");
      return;
    } else if (defer_notify_inactive_until_stop_) {
      log::warn(", cannot start streaming as active group is de-activating");
      return;
    }

    auto group = aseGroups_.FindById(active_group_id_);
    if (!group) {
      log::error("Invalid group: {}", static_cast<int>(active_group_id_));
      return;
    }

    log::info(
            "group_id {} state={}, target_state={}, audio_receiver_state_: {}, "
            "audio_sender_state_: {}, dsa_mode: {}",
            group->group_id_, ToString(group->GetState()), ToString(group->GetTargetState()),
            ToString(audio_receiver_state_), ToString(audio_sender_state_),
            static_cast<int>(dsa_mode));

    if (IsInCall()) {
      if (local_metadata_context_types_.source.test(LeAudioContextType::CONVERSATIONAL) ||
          local_metadata_context_types_.source.test(LeAudioContextType::RINGTONE)) {
        track_in_call_update_ |= IN_CALL_UPDATE_METADATA_FROM_BT_HAL;
        log::debug("set track_in_call_update_= {}", track_in_call_update_);
      }

      log::debug("check track_in_call_update_= {}, defer_reconfig_complete_update_: {}",
                 track_in_call_update_, defer_reconfig_complete_update_);

      if (track_in_call_update_ == IN_CALL_UPDATE_FROM_BT_APP_AND_BT_HAL &&
          defer_reconfig_complete_update_) {
        log::warn("Both BT App and UpdateMetadata received for call,"
                  " send reconfigurationComplete to BT HAL");
        reconfigurationComplete();
        track_in_call_update_ = 0;
        defer_reconfig_complete_update_ = false;
      } else {
        log::warn("Both BT App and UpdateMetadata received for call b2b,"
                  " Don't send reconfigurationComplete to BT HAL now");
      }
    }

    if (IsReconfigurationTimeoutRunning(group->group_id_)) {
      log::info("Skip it as group is reconfiguring");
      return;
    }

    /* Stop the VBC close timeout timer, since we will reconfigure anyway if the
     * VBC was suspended.
     */
    StopVbcCloseTimeout();

    group->dsa_.mode = dsa_mode;

    /* allow reconfigure only if the new source context is bi-directional
       (or) not in suspended for reconfiguration (or) receiver state is idle
       to avoid the additional reconfigurations.
    */
    if ((local_metadata_context_types_.source.test(LeAudioContextType::MEDIA) &&
         configuration_context_type_ == LeAudioContextType::LIVE) &&
        (group->IsPendingConfiguration() || group->IsSuspendedForReconfiguration() ||
         group->IsReconfigStartPendingDir(bluetooth::le_audio::types::kLeAudioDirectionSink))) {
      log::warn(" Skip ReconfigureOrUpdateRemote as reconfig start pending for Source.");
    } else {
      ReconfigureOrUpdateRemote(group, bluetooth::le_audio::types::kLeAudioDirectionSink);
    }
  }

  /* Applies some predefined policy on the audio context metadata, including
   * special handling of UNSPECIFIED context, which also involves checking
   * context support and availability.
   */
  void ApplyRemoteMetadataAudioContextPolicy(LeAudioDeviceGroup* group,
                                             BidirectionalPair<AudioContexts>& contexts_pair,
                                             int remote_dir) {
    // We expect at least some context when this direction gets enabled
    if (contexts_pair.get(remote_dir).none()) {
      log::warn("invalid/unknown {} context metadata, using 'UNSPECIFIED' instead",
                (remote_dir == bluetooth::le_audio::types::kLeAudioDirectionSink) ? "sink"
                                                                                  : "source");
      contexts_pair.get(remote_dir) = AudioContexts(LeAudioContextType::UNSPECIFIED);
    }

    std::tuple<int, int, AudioState*> remote_directions[] = {
            {bluetooth::le_audio::types::kLeAudioDirectionSink,
             bluetooth::le_audio::types::kLeAudioDirectionSource, &audio_sender_state_},
            {bluetooth::le_audio::types::kLeAudioDirectionSource,
             bluetooth::le_audio::types::kLeAudioDirectionSink, &audio_receiver_state_},
    };

    /* Align with the context availability */
    for (auto entry : remote_directions) {
      int dir, other_dir;
      AudioState* local_hal_state;
      std::tie(dir, other_dir, local_hal_state) = entry;

      /* When a certain context became unavailable while it was already in
       * an active stream, it means that it is unavailable to other clients
       * but we can keep using it.
       */
      auto group_available_contexts = group->GetAvailableContexts(dir);
      if ((*local_hal_state == AudioState::STARTED) ||
          (*local_hal_state == AudioState::READY_TO_START)) {
        group_available_contexts |= group->GetMetadataContexts().get(dir);
      }

      log::debug("Checking contexts: {}, against the available contexts: {}",
                 ToString(contexts_pair.get(dir)), ToString(group_available_contexts));
      auto unavail_contexts = contexts_pair.get(dir) & ~group_available_contexts;
      if (unavail_contexts.none()) {
        continue;
      }

      // Use only available contexts
      contexts_pair.get(dir) &= group_available_contexts;

      // Check we we should add UNSPECIFIED as well in case not available context is also not
      // supported
      auto unavail_but_supported = (unavail_contexts & group->GetSupportedContexts(dir));
      if (unavail_but_supported.none() &&
          group_available_contexts.test(LeAudioContextType::UNSPECIFIED)) {
        contexts_pair.get(dir).set(LeAudioContextType::UNSPECIFIED);

        log::debug("Replaced the unsupported contexts: {} with UNSPECIFIED -> {}",
                   ToString(unavail_contexts), ToString(contexts_pair.get(dir)));
      } else {
        log::debug("Some contexts are supported but currently unavailable: {}!",
                   ToString(unavail_but_supported));
        /* Some of the streamed contexts are support but not available and they
         * were erased from the metadata.
         * TODO: Either filter out these contexts from the stream or do not
         * stream at all if the unavail_but_supported contexts are the only
         * streamed contexts.
         */
      }
    }

    /* Don't mix UNSPECIFIED with any other context
     * Note: This has to be in a separate loop - do not merge it with the above.
     */
    for (auto entry : remote_directions) {
      int dir, other_dir;
      AudioState* local_hal_state;
      std::tie(dir, other_dir, local_hal_state) = entry;

      if (contexts_pair.get(dir).test(LeAudioContextType::UNSPECIFIED)) {
        /* If this directions is streaming just UNSPECIFIED and if other direction is streaming some
         * meaningfull context type,  try to use the meaningful context type
         */
        if (contexts_pair.get(dir) == AudioContexts(LeAudioContextType::UNSPECIFIED)) {
          auto is_other_direction_streaming = (*local_hal_state == AudioState::STARTED) ||
                                              (*local_hal_state == AudioState::READY_TO_START);
          if (is_other_direction_streaming) {
            auto supported_contexts = group->GetAllSupportedSingleDirectionOnlyContextTypes(dir);
            auto common_part = supported_contexts & contexts_pair.get(other_dir);

            log::info(
                    "Other direction is streaming. Possible aligning other direction "
                    "metadata to match the remote {} direction context: {}. Remote {} supported "
                    "contexts: {} ",
                    other_dir == bluetooth::le_audio::types::kLeAudioDirectionSink ? " Sink"
                                                                                   : " Source",
                    ToString(contexts_pair.get(other_dir)),
                    dir == bluetooth::le_audio::types::kLeAudioDirectionSink ? " Sink" : " Source",
                    ToString(supported_contexts));

            if (common_part.value() != 0) {
              contexts_pair.get(dir) = common_part;
            }
          }
        } else {
          log::debug("Removing UNSPECIFIED from the remote {} context: {}",
                     dir == bluetooth::le_audio::types::kLeAudioDirectionSink ? " Sink" : " Source",
                     ToString(contexts_pair.get(other_dir)));
          contexts_pair.get(dir).unset(LeAudioContextType::UNSPECIFIED);
        }
      }
    }

    contexts_pair.sink = ChooseMetadataContextType(contexts_pair.sink);
    contexts_pair.source = ChooseMetadataContextType(contexts_pair.source);

    log::debug("Aligned remote metadata audio context: sink={}, source={}",
               ToString(contexts_pair.sink), ToString(contexts_pair.source));
  }

  void OnLocalAudioSinkMetadataUpdate(const std::vector<record_track_metadata_v7>& sink_metadata) {
    /* Set remote source metadata context from the recording tracks metadata */
    local_metadata_context_types_.sink = GetAudioContextsFromSinkMetadata(sink_metadata);

    log::debug("local_metadata_context_types_.source= {}",
               ToString(local_metadata_context_types_.source));
    log::debug("local_metadata_context_types_.sink= {}",
               ToString(local_metadata_context_types_.sink));
    log::debug("defer_notify_inactive_until_stop_: {}", defer_notify_inactive_until_stop_);

    local_metadata_context_types_.sink =
            ChooseMetadataContextType(local_metadata_context_types_.sink);
    local_metadata_context_types_.source =
            ChooseMetadataContextType(local_metadata_context_types_.source);

    if (active_group_id_ == bluetooth::groups::kGroupUnknown) {
      log::warn(", cannot start streaming if no active group set");
      return;
    } else if (defer_notify_inactive_until_stop_) {
      log::warn(", cannot start streaming as active group is de-activating");
      return;
    }

    auto group = aseGroups_.FindById(active_group_id_);
    if (!group) {
      log::error("Invalid group: {}", static_cast<int>(active_group_id_));
      return;
    }

     is_local_sink_metadata_available_ = true;

    log::info(
            "group_id {} state={}, target_state={}, audio_receiver_state_: {}, "
            "audio_sender_state_: {}",
            group->group_id_, ToString(group->GetState()), ToString(group->GetTargetState()),
            ToString(audio_receiver_state_), ToString(audio_sender_state_));

    if (IsReconfigurationTimeoutRunning(group->group_id_)) {
      log::info("Skip it as group is reconfiguring");
      return;
    }

    /* Reconfigure or update only if the stream is already started
     * otherwise wait for the local sink to resume.
     */
    if (audio_receiver_state_ == AudioState::STARTED) {
      ReconfigureOrUpdateRemote(group, bluetooth::le_audio::types::kLeAudioDirectionSource);
    }
  }

  BidirectionalPair<AudioContexts> DirectionalRealignMetadataAudioContexts(
          LeAudioDeviceGroup* group, int remote_direction) {
    uint8_t remote_other_direction;
    std::string remote_direction_str;
    std::string remote_other_direction_str;
    AudioState other_direction_hal;

    if (remote_direction == bluetooth::le_audio::types::kLeAudioDirectionSink) {
      remote_other_direction = bluetooth::le_audio::types::kLeAudioDirectionSource;
      remote_direction_str = "Sink";
      remote_other_direction_str = "Source";
      other_direction_hal = audio_receiver_state_;
    } else {
      remote_other_direction = bluetooth::le_audio::types::kLeAudioDirectionSink;
      remote_direction_str = "Source";
      remote_other_direction_str = "Sink";
      other_direction_hal = audio_sender_state_;
    }

    auto is_streaming_other_direction = (other_direction_hal == AudioState::STARTED) ||
                                        (other_direction_hal == AudioState::READY_TO_START);

    auto local_direction = bluetooth::le_audio::types::kLeAudioDirectionBoth & ~remote_direction;
    auto local_other_direction =
            bluetooth::le_audio::types::kLeAudioDirectionBoth & ~remote_other_direction;

    auto is_releasing_for_reconfiguration =
            (((audio_receiver_state_ == AudioState::RELEASING) ||
              (audio_sender_state_ == AudioState::RELEASING)) &&
             group->IsPendingConfiguration() &&
             IsDirectionAvailableForCurrentConfiguration(group, remote_other_direction)) ||
            IsReconfigurationTimeoutRunning(active_group_id_, local_direction);

    auto is_releasing_for_reconfiguration_other_direction =
            is_releasing_for_reconfiguration &
            IsReconfigurationTimeoutRunning(active_group_id_, local_other_direction);

    // Inject conversational when ringtone is played - this is required for all
    // the VoIP applications which are not using the telecom API.
    constexpr AudioContexts possible_voip_contexts =
            LeAudioContextType::RINGTONE | LeAudioContextType::CONVERSATIONAL;
    if (local_metadata_context_types_.source.test_any(possible_voip_contexts) &&
        ((remote_direction == bluetooth::le_audio::types::kLeAudioDirectionSink) ||
         (remote_direction == bluetooth::le_audio::types::kLeAudioDirectionSource &&
          is_streaming_other_direction))) {
      /* Simulate, we are already in the call. Sending RINGTONE when there is
       * no incoming call to accept or reject on TBS could confuse the remote
       * device and interrupt the stream establish procedure.
       */
      log::debug("Set VoIP call if no call exist");
      if (!IsInCall() && !IsInVoipCall()) {
        SetInVoipCall(true);
      }
    } else if (IsInVoipCall()) {
      /* When determining whether the VoIP has ended or not make sure
       * we check the just updated direction metadata for CONVERSATIONAL
       */
      auto const local_direction_contexts = local_metadata_context_types_.get(local_direction);
      if (!local_direction_contexts.test_any(possible_voip_contexts)) {
        SetInVoipCall(false);
      }
    }

    BidirectionalPair<AudioContexts> remote_metadata = {
            .sink = local_metadata_context_types_.source,
            .source = local_metadata_context_types_.sink};

    auto all_bidirectional_contexts = group->GetAllSupportedBidirectionalContextTypes();
    log::debug("all_bidirectional_contexts {}", ToString(all_bidirectional_contexts));

    /*
     * Detect the gaming scenario and mirror the context to the other direction.
     * Thanks to this, we will be able to configure even Microphone only devices, for the GAME
     * audio context detected on the local audio source, which never gets resumed for such devices.
     */
    if (remote_metadata.sink.test(LeAudioContextType::GAME)) {
      auto ctxs = group->GetSupportedContexts(bluetooth::le_audio::types::kLeAudioDirectionSource) &
                  AudioContexts(LeAudioContextType::GAME) &
                  bluetooth::le_audio::types::kLeAudioContextAllBidir;
      if (ctxs.any()) {
        log::debug(
                "Gaming scenario detected. Use this audio context for the other direction if "
                "supported");
        remote_metadata.source.clear();
        remote_metadata.source.set_all(ctxs);
      }
    }

    /* Make sure we have CONVERSATIONAL when in a call and it is not mixed
     * with any other bidirectional context
     */
    if (IsInCall() || IsInVoipCall()) {
      log::debug("In Call preference used: {}, voip call: {}", IsInCall(), IsInVoipCall());
      remote_metadata.sink.unset_all(all_bidirectional_contexts);
      remote_metadata.source.unset_all(all_bidirectional_contexts);
      remote_metadata.sink.set(LeAudioContextType::CONVERSATIONAL);
      remote_metadata.source.set(LeAudioContextType::CONVERSATIONAL);
    }

    if (IsInVoipCall()) {
      log::debug("Unsetting RINGTONE from remote sink");
      remote_metadata.sink.unset(LeAudioContextType::RINGTONE);
    }

    auto is_ongoing_call_on_other_direction =
            is_streaming_other_direction && (IsInVoipCall() || IsInCall());

    log::debug("local_metadata_context_types_.source= {}",
               ToString(local_metadata_context_types_.source));
    log::debug("local_metadata_context_types_.sink= {}",
               ToString(local_metadata_context_types_.sink));
    log::debug("remote_metadata.source= {}", ToString(remote_metadata.source));
    log::debug("remote_metadata.sink= {}", ToString(remote_metadata.sink));
    log::debug("remote_direction= {}", remote_direction_str);
    log::debug("is_streaming_other_direction= {}", is_streaming_other_direction ? "True" : "False");
    log::debug("is_releasing_for_reconfiguration= {}",
               is_releasing_for_reconfiguration ? "True" : "False");
    log::debug("is_releasing_for_reconfiguration_other_direction= {}",
               is_releasing_for_reconfiguration_other_direction ? "True" : "False");
    log::debug("is_ongoing_call_on_other_direction={}",
               is_ongoing_call_on_other_direction ? "True" : "False");
    log::debug("configuration_context_type_= {}.", ToString(configuration_context_type_));

    /* If the other direction is a bidir scenario we might want to take it into the account, but
     * not always. Look below for details.
     */
    auto is_other_direction_bidir =
            remote_metadata.get(remote_other_direction).test_any(all_bidirectional_contexts);

    /* If the not-resumed direction is local source, we might need to take it's metadata,
     * (this way we detect GAME scenario), but local sink metadata is unreliable.
     */
    bool take_unresumed_local_source_metadata_for_mic_only_devices =
            (group->audio_locations_.sink == std::nullopt) &&
            (local_other_direction == bluetooth::le_audio::types::kLeAudioDirectionSource);
    if (is_other_direction_bidir) {
      if (!(is_streaming_other_direction || is_releasing_for_reconfiguration_other_direction) &&
          !take_unresumed_local_source_metadata_for_mic_only_devices) {
        log::debug(
                "The other direction is not streaming bidirectional or is not a reliable source of "
                "metadata, ignore that context.");
        remote_metadata.get(remote_other_direction).clear();
      }
    }

    auto single_direction_only_context_types =
            group->GetAllSupportedSingleDirectionOnlyContextTypes(remote_direction);
    auto single_other_direction_only_context_types =
            group->GetAllSupportedSingleDirectionOnlyContextTypes(remote_other_direction);
    log::debug(
            "single direction only contexts : {} for direction {}, single direction contexts {} "
            "for {}",
            ToString(single_direction_only_context_types), remote_direction_str,
            ToString(single_other_direction_only_context_types), remote_other_direction_str);

    /* Mixed contexts in the voiceback channel scenarios can confuse the remote
     * on how to configure each channel. We should align the other direction
     * metadata for the remote device.
     */
    if (remote_metadata.get(remote_direction).test_any(all_bidirectional_contexts)) {
      log::debug("Aligning the other direction remote metadata to add this direction context");

      if (is_ongoing_call_on_other_direction) {
        /* Other direction is streaming and is in call */
        remote_metadata.get(remote_direction).unset_all(all_bidirectional_contexts);
        remote_metadata.get(remote_direction).set(LeAudioContextType::CONVERSATIONAL);
      } else {
        if (!(is_streaming_other_direction || is_releasing_for_reconfiguration_other_direction) &&
            !take_unresumed_local_source_metadata_for_mic_only_devices) {
          // Do not take the obsolete metadata
          remote_metadata.get(remote_other_direction).clear();
        } else {
          // The other direction was opened when already in a bidirectional scenario that was not a
          // VoIP or a regular Call. We need to figure out which direction metadata is the leading
          // one.
          // Note: We usually remove any bidirectional or the previous direction specific context
          //       from the previous direction metadata and replace it with the just-resumed
          //       direction (but still bidirectional) context. However when recording is started
          //       in a GAME scenario, we don't want to reconfigure to or mix the context with LIVE.
          auto remote_game_uplink_available =
                  group->GetAvailableContexts(le_audio::types::kLeAudioDirectionSource)
                          .test(LeAudioContextType::GAME);
          auto local_game_uplink_active =
                  (audio_sender_state_ == AudioState::STARTED) &&
                  remote_metadata.sink.test(LeAudioContextType::GAME) &&
                  remote_metadata.source.test_any(LeAudioContextType::LIVE |
                                                  LeAudioContextType::CONVERSATIONAL);
          log::debug(
                  "Remote {} metadata change ({}) while having remote {} context ({}) in a "
                  "bidirectional scenario of {}, local_game_uplink_active: {}, "
                  "remote_game_uplink_available: {}",
                  remote_direction_str, ToString(remote_metadata.get(remote_direction)),
                  remote_other_direction_str, ToString(remote_metadata.get(remote_other_direction)),
                  ToString(configuration_context_type_), local_game_uplink_active,
                  remote_game_uplink_available);
          if (local_game_uplink_active && remote_game_uplink_available) {
            remote_metadata.source.clear();
            remote_metadata.source.set(LeAudioContextType::GAME);
            log::debug("Align local metadata contexts also to game when vbc starts");
            local_metadata_context_types_.sink.clear();
            local_metadata_context_types_.source.clear();
            local_metadata_context_types_.sink.set(LeAudioContextType::GAME);
            local_metadata_context_types_.source.set(LeAudioContextType::GAME);
          } else {
            remote_metadata.get(remote_other_direction).unset_all(all_bidirectional_contexts);
            remote_metadata.get(remote_other_direction)
                    .unset_all(single_direction_only_context_types);
          }
        }

        remote_metadata.get(remote_other_direction)
                .set_all(remote_metadata.get(remote_direction) &
                         ~single_other_direction_only_context_types);
      }
    }
    log::debug("remote_metadata.source= {}", ToString(remote_metadata.source));
    log::debug("remote_metadata.sink= {}", ToString(remote_metadata.sink));

    if (is_releasing_for_reconfiguration || is_streaming_other_direction) {
      log::debug("Other direction is streaming or there is reconfiguration. Taking its contexts {}",
                 ToString(remote_metadata.get(remote_other_direction)));
      /* If current direction has no valid context or the other direction is
       * bidirectional scenario, take the other direction context as well
       */
      if ((remote_metadata.get(remote_direction).none() &&
           remote_metadata.get(remote_other_direction).any()) ||
          remote_metadata.get(remote_other_direction).test_any(all_bidirectional_contexts)) {
        log::debug("Aligning this direction remote metadata to add the other direction context");
        /* Turn off bidirectional contexts on this direction to avoid mixing
         * with the other direction bidirectional context
         */
        remote_metadata.get(remote_direction).unset_all(all_bidirectional_contexts);
        remote_metadata.get(remote_direction).set_all(remote_metadata.get(remote_other_direction));
      }
    }

    /* Make sure that after alignment no sink only context leaks into the other
     * direction. */
    remote_metadata.source.unset_all(group->GetAllSupportedSingleDirectionOnlyContextTypes(
            bluetooth::le_audio::types::kLeAudioDirectionSink));

    log::debug("final remote_metadata.source= {}", ToString(remote_metadata.source));
    log::debug("final remote_metadata.sink= {}", ToString(remote_metadata.sink));
    return remote_metadata;
  }

  bool ReconfigureOrUpdateRemoteForPTS(LeAudioDeviceGroup* group, int /*remote_direction*/) {
    log::info("{}", group->group_id_);
    // Use common audio stream contexts exposed by the PTS
    auto override_contexts = AudioContexts(0xFFFF);
    for (auto device = group->GetFirstDevice(); device != nullptr;
         device = group->GetNextDevice(device)) {
      override_contexts &= device->GetAvailableContexts();
    }
    if (override_contexts.value() == 0xFFFF) {
      override_contexts = AudioContexts(LeAudioContextType::UNSPECIFIED);
    }
    log::warn("Overriding local_metadata_context_types_: {} with: {}",
              local_metadata_context_types_.source.to_string(), override_contexts.to_string());

    /* Choose the right configuration context */
    auto new_configuration_context = ChooseConfigurationContextType(override_contexts);

    log::info("new_configuration_context= {}.", ToString(new_configuration_context));
    BidirectionalPair<AudioContexts> remote_contexts = {.sink = override_contexts,
                                                        .source = override_contexts};
    return GroupStream(group, new_configuration_context, remote_contexts);
  }

  /* Return true if stream is started */
  bool ReconfigureOrUpdateRemote(LeAudioDeviceGroup* group, int remote_direction) {
    if (stack_config_get_interface()->get_pts_force_le_audio_multiple_contexts_metadata()) {
      return ReconfigureOrUpdateRemoteForPTS(group, remote_direction);
    }

    /* When the local sink and source update their metadata, we need to come up
     * with a coherent set of contexts for either one or both directions,
     * especially when bidirectional scenarios can be triggered be either sink
     * or source metadata update event.
     */
    auto remote_metadata = DirectionalRealignMetadataAudioContexts(group, remote_direction);
    if (!remote_metadata.sink.any() && !remote_metadata.source.any()) {
      log::warn("No valid metadata to update or reconfigure to.");
      return false;
    }

    /* Choose the right configuration context */
    auto config_context_candids = get_bidirectional(remote_metadata);
    auto new_config_context = ChooseConfigurationContextType(config_context_candids);
    log::debug("config_context_candids= {}, new_config_context= {}",
               ToString(config_context_candids), ToString(new_config_context));
    log::debug("configuration_context_type_ = {}", ToString(configuration_context_type_));

    /* For the following contexts we don't actually need HQ audio:
     * LeAudioContextType::NOTIFICATIONS
     * LeAudioContextType::SOUNDEFFECTS
     * LeAudioContextType::INSTRUCTIONAL
     * LeAudioContextType::ALERTS
     * LeAudioContextType::EMERGENCYALARM
     * LeAudioContextType::UNSPECIFIED
     * So do not reconfigure if the remote sink is already available at any
     * quality and these are the only contributors to the current audio stream.
     */
    auto no_reconfigure_contexts =
            LeAudioContextType::NOTIFICATIONS | LeAudioContextType::SOUNDEFFECTS |
            LeAudioContextType::INSTRUCTIONAL | LeAudioContextType::ALERTS |
            LeAudioContextType::EMERGENCYALARM | LeAudioContextType::UNSPECIFIED;
    if (group->IsStreaming() && !group->IsReleasingOrIdle() && config_context_candids.any() &&
        (config_context_candids & ~no_reconfigure_contexts).none() &&
        (configuration_context_type_ != LeAudioContextType::UNINITIALIZED) &&
        (configuration_context_type_ != LeAudioContextType::UNSPECIFIED) &&
        IsDirectionAvailableForCurrentConfiguration(
                group, bluetooth::le_audio::types::kLeAudioDirectionSink)) {
      log::info(
              "There is no need to reconfigure for the sonification events, "
              "staying with the existing configuration context of {}",
              ToString(configuration_context_type_));
      new_config_context = configuration_context_type_;
    }

    /* Do not configure the Voiceback channel if it is already configured.
     * WARNING: This eliminates additional reconfigurations but can
     * lead to unsatisfying audio quality when that direction was
     * already configured with a lower quality.
     */
    if (remote_direction == bluetooth::le_audio::types::kLeAudioDirectionSource) {
      const auto has_audio_source_configured =
              IsDirectionAvailableForCurrentConfiguration(
                      group, bluetooth::le_audio::types::kLeAudioDirectionSource) &&
              (group->GetState() == AseState::BTA_LE_AUDIO_ASE_STATE_STREAMING);
      log::debug("has_audio_source_configured= {}", has_audio_source_configured);
      if (has_audio_source_configured) {
        log::info(
                "Audio source is already available in the current configuration "
                "context in {}. Not switching to {} right now.",
                ToString(configuration_context_type_), ToString(new_config_context));
        new_config_context = configuration_context_type_;
      }
    }

    /* Note that the remote device metadata was so far unfiltered when it comes
     * to group context availability, or multiple contexts support flag, so that
     * we could choose the correct configuration for the use case. Now we can
     * align it to meet the metadata usage.
     */
    ApplyRemoteMetadataAudioContextPolicy(group, remote_metadata, remote_direction);
    return ReconfigureOrUpdateMetadata(group, new_config_context, remote_metadata);
  }

  bool DsaReconfigureNeeded(LeAudioDeviceGroup* group, LeAudioContextType context) {
    // Reconfigure if DSA mode changed for media streaming
    if (context != bluetooth::le_audio::types::LeAudioContextType::MEDIA) {
      return false;
    }

    if (group->dsa_.mode != DsaMode::ISO_SW && group->dsa_.mode != DsaMode::ISO_HW) {
      return false;
    }

    if (group->dsa_.active) {
      return false;
    }

    log::info("DSA mode {} requested but not active", group->dsa_.mode);
    return true;
  }

  /* Return true if stream is started */
  bool ReconfigureOrUpdateMetadata(LeAudioDeviceGroup* group,
                                   LeAudioContextType new_configuration_context,
                                   BidirectionalPair<AudioContexts> remote_contexts) {
    if (new_configuration_context != configuration_context_type_ ||
        DsaReconfigureNeeded(group, new_configuration_context)) {
      log::info("Checking whether to change configuration context from {} to {}",
                ToString(configuration_context_type_), ToString(new_configuration_context));

      LeAudioLogHistory::Get()->AddLogHistory(
              kLogAfCallBt, active_group_id_, RawAddress::kEmpty,
              kLogAfMetadataUpdate + "Reconfigure",
              ToString(configuration_context_type_) + "->" + ToString(new_configuration_context));
      auto is_stopping = SetConfigurationAndStopStreamWhenNeeded(group, new_configuration_context);
      if (is_stopping) {
        return false;
      }
    }

    if (group->GetTargetState() == AseState::BTA_LE_AUDIO_ASE_STATE_STREAMING) {
      log::info("The {} configuration did not change. Updating the metadata to sink={}, source={}",
                ToString(configuration_context_type_), ToString(remote_contexts.sink),
                ToString(remote_contexts.source));

      LeAudioLogHistory::Get()->AddLogHistory(
              kLogAfCallBt, active_group_id_, RawAddress::kEmpty,
              kLogAfMetadataUpdate + "Updating...",
              "Sink: " + ToString(remote_contexts.sink) +
                      "Source: " + ToString(remote_contexts.source));

      return GroupStream(group, configuration_context_type_, remote_contexts);
    }
    return false;
  }

  static void OnGattReadRspStatic(tCONN_ID conn_id, tGATT_STATUS status, uint16_t hdl, uint16_t len,
                                  uint8_t* value, void* data) {
    if (!instance) {
      return;
    }

    LeAudioDevice* leAudioDevice = instance->leAudioDevices_.FindByConnId(conn_id);

    if (status == GATT_SUCCESS) {
      instance->LeAudioCharValueHandle(conn_id, hdl, len, value);
    } else if (status == GATT_DATABASE_OUT_OF_SYNC) {
      instance->ClearDeviceInformationAndStartSearch(leAudioDevice);
      return;
    } else {
      log::error("Failed to read attribute, hdl: 0x{:04x}, status: 0x{:02x}", hdl,
                 static_cast<int>(status));
      return;
    }

    /* We use data to keep notify connected flag. */
    if (data && !!PTR_TO_INT(data)) {
      leAudioDevice->notify_connected_after_read_ = false;

      /* Update handles, PACs and ASEs when all is read.*/
      btif_storage_leaudio_update_handles_bin(leAudioDevice->address_);
      btif_storage_leaudio_update_pacs_bin(leAudioDevice->address_);
      btif_storage_leaudio_update_ase_bin(leAudioDevice->address_);

      if (leAudioDevice->audio_locations_.sink) {
        btif_storage_set_leaudio_sink_audio_location(
                leAudioDevice->address_, leAudioDevice->audio_locations_.sink->value.to_ulong());
      }
      if (leAudioDevice->audio_locations_.source) {
        btif_storage_set_leaudio_source_audio_location(
                leAudioDevice->address_, leAudioDevice->audio_locations_.source->value.to_ulong());
      }

      instance->connectionReady(leAudioDevice);
    }
  }

  static void OnGattReadMultiRspStatic(tCONN_ID conn_id, tGATT_STATUS status,
                                       tBTA_GATTC_MULTI& handles, uint16_t total_len,
                                       uint8_t* value, void* data) {
    if (!instance) {
      return;
    }

    if (status == GATT_DATABASE_OUT_OF_SYNC) {
      LeAudioDevice* leAudioDevice = instance->leAudioDevices_.FindByConnId(conn_id);
      instance->ClearDeviceInformationAndStartSearch(leAudioDevice);
      return;
    }
    if (status != GATT_SUCCESS) {
      log::error("Failed to read multiple attributes, conn_id: 0x{:04x}, status: 0x{:02x}", conn_id,
                 +status);
      return;
    }

    size_t position = 0;
    int index = 0;
    while (position != total_len) {
      uint8_t* ptr = value + position;
      uint16_t len;
      STREAM_TO_UINT16(len, ptr);
      uint16_t hdl = handles.handles[index];

      if (position + len >= total_len) {
        log::warn("Multi read was too long, value truncated conn_id: 0x{:04x} handle: 0x{:04x}",
                  conn_id, hdl);
        break;
      }

      OnGattReadRspStatic(conn_id, status, hdl, len, ptr,
                          ((index == (handles.num_attr - 1)) ? data : nullptr));

      position += len + 2; /* skip the length of data */
      index++;
    }

    if (handles.num_attr != index) {
      log::warn("Attempted to read {} handles, but received just {} values", +handles.num_attr,
                index);
    }
  }

  void LeAudioHealthSendRecommendation(const RawAddress& address, int group_id,
                                       LeAudioHealthBasedAction action) {
    log::debug("{}, {}, {}", address, group_id, ToString(action));

    if (address != RawAddress::kEmpty && leAudioDevices_.FindByAddress(address)) {
      callbacks_->OnHealthBasedRecommendationAction(address, action);
    }

    if (group_id != bluetooth::groups::kGroupUnknown && aseGroups_.FindById(group_id)) {
      callbacks_->OnHealthBasedGroupRecommendationAction(group_id, action);
    }
  }

  void IsoCigEventsCb(uint16_t event_type, void* data) {
    switch (event_type) {
      case bluetooth::hci::iso_manager::kIsoEventCigOnCreateCmpl: {
        auto* evt = static_cast<cig_create_cmpl_evt*>(data);
        LeAudioDeviceGroup* group = aseGroups_.FindById(evt->cig_id);
        log::assert_that(group, "Group id: {} is null", evt->cig_id);
        groupStateMachine_->ProcessHciNotifOnCigCreate(group, evt->status, evt->cig_id,
                                                       evt->conn_handles);
      } break;
      case bluetooth::hci::iso_manager::kIsoEventCigOnRemoveCmpl: {
        auto* evt = static_cast<cig_remove_cmpl_evt*>(data);
        LeAudioDeviceGroup* group = aseGroups_.FindById(evt->cig_id);
        log::assert_that(group, "Group id: {} is null", evt->cig_id);
        groupStateMachine_->ProcessHciNotifOnCigRemove(evt->status, group);
        remove_group_if_possible(group);
      } break;
      default:
        log::error("Invalid event {}", event_type);
    }
  }

  void IsoCisEventsCb(uint16_t event_type, void* data) {
    switch (event_type) {
      case bluetooth::hci::iso_manager::kIsoEventCisDataAvailable: {
        auto* event = static_cast<bluetooth::hci::iso_manager::cis_data_evt*>(data);

        if (DsaDataConsume(event)) {
          return;
        }

        if (audio_receiver_state_ != AudioState::STARTED) {
          log::error("receiver state not ready, current state={}", ToString(audio_receiver_state_));
          break;
        }

        HandleIncomingCisData(event->p_msg->data + event->p_msg->offset,
                              event->p_msg->len - event->p_msg->offset, event->cis_conn_hdl,
                              event->ts);
      } break;
      case bluetooth::hci::iso_manager::kIsoEventCisEstablishCmpl: {
        auto* event = static_cast<bluetooth::hci::iso_manager::cis_establish_cmpl_evt*>(data);

        LeAudioDevice* leAudioDevice =
                leAudioDevices_.FindByCisConnHdl(event->cig_id, event->cis_conn_hdl);
        if (!leAudioDevice) {
          log::error("no bonded Le Audio Device with CIS: {}", event->cis_conn_hdl);
          break;
        }
        LeAudioDeviceGroup* group = aseGroups_.FindById(leAudioDevice->group_id_);

        if (event->max_pdu_mtos > 0) {
          group->SetTransportLatency(bluetooth::le_audio::types::kLeAudioDirectionSink,
                                     event->trans_lat_mtos);
        }
        if (event->max_pdu_stom > 0) {
          group->SetTransportLatency(bluetooth::le_audio::types::kLeAudioDirectionSource,
                                     event->trans_lat_stom);
        }

        if (leAudioHealthStatus_ && (event->status != HCI_SUCCESS)) {
          leAudioHealthStatus_->AddStatisticForGroup(
                  group, LeAudioHealthGroupStatType::STREAM_CREATE_CIS_FAILED);
        }

        groupStateMachine_->ProcessHciNotifCisEstablished(group, leAudioDevice, event);
      } break;
      case bluetooth::hci::iso_manager::kIsoEventCisDisconnected: {
        auto* event = static_cast<bluetooth::hci::iso_manager::cis_disconnected_evt*>(data);

        LeAudioDevice* leAudioDevice =
                leAudioDevices_.FindByCisConnHdl(event->cig_id, event->cis_conn_hdl);
        if (!leAudioDevice) {
          log::error("no bonded Le Audio Device with CIS: {}", event->cis_conn_hdl);
          break;
        }
        LeAudioDeviceGroup* group = aseGroups_.FindById(leAudioDevice->group_id_);

        groupStateMachine_->ProcessHciNotifCisDisconnected(group, leAudioDevice, event);
      } break;
      default:
        log::info(", Not handled ISO event");
        break;
    }
  }

  void IsoSetupIsoDataPathCb(uint8_t status, uint16_t conn_handle, uint8_t cig_id) {
    LeAudioDevice* leAudioDevice = leAudioDevices_.FindByCisConnHdl(cig_id, conn_handle);
    /* In case device has been disconnected before data path was setup */
    if (!leAudioDevice) {
      log::warn("Device for CIG {} and using cis_handle 0x{:04x} is disconnected.", cig_id,
                conn_handle);
      return;
    }
    LeAudioDeviceGroup* group = aseGroups_.FindById(leAudioDevice->group_id_);

    instance->groupStateMachine_->ProcessHciNotifSetupIsoDataPath(group, leAudioDevice, status,
                                                                  conn_handle);
  }

  void IsoRemoveIsoDataPathCb(uint8_t status, uint16_t conn_handle, uint8_t cig_id) {
    LeAudioDevice* leAudioDevice = leAudioDevices_.FindByCisConnHdl(cig_id, conn_handle);

    /* If CIS has been disconnected just before ACL being disconnected by the
     * remote device, leAudioDevice might be already cleared i.e. has no
     * information about conn_handle, when the data path remove compete arrives.
     */
    if (!leAudioDevice) {
      log::warn("Device for CIG {} and using cis_handle 0x{:04x} is disconnected.", cig_id,
                conn_handle);
      return;
    }

    LeAudioDeviceGroup* group = aseGroups_.FindById(leAudioDevice->group_id_);

    instance->groupStateMachine_->ProcessHciNotifRemoveIsoDataPath(group, leAudioDevice, status,
                                                                   conn_handle);
  }

  void updateLexAvailableTransportDevices(uint64_t bdAddr) {
    if (bdAddr != 0xFFFFFFFFFFFFFFFF) {
      RawAddress rawAddress;
      uint8_t addr[] = {static_cast<uint8_t>((bdAddr >> 40) & 0xFF),
                        static_cast<uint8_t>((bdAddr >> 32) & 0xFF),
                        static_cast<uint8_t>((bdAddr >> 24) & 0xFF),
                        static_cast<uint8_t>((bdAddr >> 16) & 0xFF),
                        static_cast<uint8_t>((bdAddr >> 8) & 0xFF),
                        static_cast<uint8_t>((bdAddr) & 0xFF)};
      rawAddress.FromOctets((uint8_t*)addr);
      log::info("Updating Transport device {}", rawAddress.ToString());
      auto it = std::find(lexAvailableTransportDevices_.begin(),
          lexAvailableTransportDevices_.end(), rawAddress);
      if (it == lexAvailableTransportDevices_.end()) {
        lexAvailableTransportDevices_.push_back(rawAddress);
      }
    }
  }

  void QhciVscEvt(uint16_t delay, uint8_t mode, uint64_t bdAddr) {
    updateLexAvailableTransportDevices(bdAddr);
    auto group = aseGroups_.FindById(active_group_id_);
    if (!group) {
      log::error("Invalid group: {}", active_group_id_);
      return;
    }
    log::warn("{} delay {} mode.", delay, mode);
    if (mode != 0xFF) {
      group->stream_conf.stream_params.sink.stream_config.mode = mode;
      if (group->IsStreaming()) {
        log::warn("updating mode to bt audio hal");
        group->UpdateCisConfiguration(bluetooth::le_audio::types::kLeAudioDirectionSink);
        BidirectionalPair<uint16_t> delays_pair = {
          .sink = group->stream_conf.stream_params.sink.stream_config.peer_delay_ms,
          .source = 0};
        CodecManager::GetInstance()->UpdateActiveAudioConfig(
          group->stream_conf.stream_params, group->stream_conf.codec_id,
          std::bind(&LeAudioClientImpl::UpdateAudioConfigToHal,
                  weak_factory_.GetWeakPtr(), std::placeholders::_1,
                  std::placeholders::_2));
        ConfirmLocalAudioSourceStreamingRequest(true);
      }
    }
    if (delay != 0xFFFF) {
      group->stream_conf.stream_params.sink.stream_config.peer_delay_ms = delay;
      if (group->IsStreaming()) {
        log::warn("updating delay to bt audio hal");
        group->UpdateCisConfiguration(bluetooth::le_audio::types::kLeAudioDirectionSink);
        BidirectionalPair<uint16_t> delays_pair = {
          .sink = delay,
          .source = 0};
        CodecManager::GetInstance()->UpdateActiveAudioConfig(
          group->stream_conf.stream_params, group->stream_conf.codec_id,
          std::bind(&LeAudioClientImpl::UpdateAudioConfigToHal,
                  weak_factory_.GetWeakPtr(), std::placeholders::_1,
                  std::placeholders::_2));
        ConfirmLocalAudioSourceStreamingRequest(true);
      }
    }
  }

  void AclLinkdownEvt(const RawAddress& bd_addr, tBT_TRANSPORT transport) {
    log::info("bd_addr={}, transport={}", bd_addr, transport);

    if (transport != BT_TRANSPORT_LE)
      return;

    auto it = std::find(lexAvailableTransportDevices_.begin(),
        lexAvailableTransportDevices_.end(), bd_addr);
    if (it != lexAvailableTransportDevices_.end()) {
      log::info("found device in lexAvailableTransportDevices to remove.");
      lexAvailableTransportDevices_.erase(
          std::remove(lexAvailableTransportDevices_.begin(),
          lexAvailableTransportDevices_.end(), (*it)),
          lexAvailableTransportDevices_.end());
    }
  }

  void IsoLinkQualityReadCb(uint8_t conn_handle, uint8_t cig_id, uint32_t txUnackedPackets,
                            uint32_t txFlushedPackets, uint32_t txLastSubeventPackets,
                            uint32_t retransmittedPackets, uint32_t crcErrorPackets,
                            uint32_t rxUnreceivedPackets, uint32_t duplicatePackets) {
    LeAudioDevice* leAudioDevice = leAudioDevices_.FindByCisConnHdl(cig_id, conn_handle);
    if (!leAudioDevice) {
      log::warn("device under connection handle: 0x{:x}, has been disconnecected in meantime",
                conn_handle);
      return;
    }
    LeAudioDeviceGroup* group = aseGroups_.FindById(leAudioDevice->group_id_);

    instance->groupStateMachine_->ProcessHciNotifIsoLinkQualityRead(
            group, leAudioDevice, conn_handle, txUnackedPackets, txFlushedPackets,
            txLastSubeventPackets, retransmittedPackets, crcErrorPackets, rxUnreceivedPackets,
            duplicatePackets);
  }

  void HandlePendingDeviceRemove(LeAudioDeviceGroup* group) {
    for (auto device = group->GetFirstDevice(); device != nullptr;
         device = group->GetNextDevice(device)) {
      if (device->GetConnectionState() == DeviceConnectState::REMOVING) {
        if (device->closing_stream_for_disconnection_) {
          device->closing_stream_for_disconnection_ = false;
          log::info("Disconnecting group id: {}, address: {}", group->group_id_, device->address_);
          bool force_acl_disconnect = device->autoconnect_flag_ && group->IsEnabled();
          DisconnectDevice(device, force_acl_disconnect);
        }
        group_remove_node(group, device->address_, true);
      }
    }
  }

  void HandlePendingDeviceDisconnection(LeAudioDeviceGroup* group) {
    log::debug("");

    auto leAudioDevice = group->GetFirstDevice();
    while (leAudioDevice) {
      if (leAudioDevice->closing_stream_for_disconnection_) {
        leAudioDevice->closing_stream_for_disconnection_ = false;
        log::debug("Disconnecting group id: {}, address: {}", group->group_id_,
                   leAudioDevice->address_);
        bool force_acl_disconnect = leAudioDevice->autoconnect_flag_ && group->IsEnabled();
        DisconnectDevice(leAudioDevice, force_acl_disconnect);
      }
      leAudioDevice = group->GetNextDevice(leAudioDevice);
    }
  }

  void UpdateAudioConfigToHal(const ::bluetooth::le_audio::stream_config& config,
                              uint8_t remote_direction) {
    log::debug("remote_direction: {}", remote_direction);

    if ((remote_direction & bluetooth::le_audio::types::kLeAudioDirectionSink) &&
        le_audio_source_hal_client_) {
      le_audio_source_hal_client_->UpdateAudioConfigToHal(config);
    }
    if ((remote_direction & bluetooth::le_audio::types::kLeAudioDirectionSource) &&
        le_audio_sink_hal_client_) {
      le_audio_sink_hal_client_->UpdateAudioConfigToHal(config);
    }
  }

  void NotifyUpperLayerGroupTurnedIdleDuringCall(int group_id) {
    if (!osi_property_get_bool(kNotifyUpperLayerAboutGroupBeingInIdleDuringCall, false)) {
      return;
    }

    /* If group is inactive, phone is in call and Group is not having CIS
     * connected, notify upper layer about it, so it can decide to create SCO if
     * it is in the handover case
     */
    if ((IsInCall() || IsInVoipCall()) && active_group_id_ == bluetooth::groups::kGroupUnknown) {
      callbacks_->OnGroupStatus(group_id, GroupStatus::TURNED_IDLE_DURING_CALL);
    }
  }

  void speed_start_setup(int group_id, LeAudioContextType context_type, int num_of_connected,
                         bool is_reconfig = false) {
    log::verbose("is_started {} is_reconfig {} num_of_connected {}",
                 speed_tracker_.IsStarted(group_id), is_reconfig, num_of_connected);
    if (!speed_tracker_.IsStarted(group_id)) {
      speed_tracker_.Init(group_id, context_type, num_of_connected);
    }
    if (is_reconfig) {
      speed_tracker_.ReconfigStarted();
    } else {
      speed_tracker_.StartStream();
    }
  }

  void speed_stop_reconfig(int group_id) {
    log::verbose("");
    if (!speed_tracker_.IsStarted(group_id)) {
      return;
    }

    speed_tracker_.ReconfigurationComplete();
  }

  void speed_stream_created(int group_id) {
    log::verbose("");
    if (!speed_tracker_.IsStarted(group_id)) {
      return;
    }

    speed_tracker_.StreamCreated();
  }

  void speed_stop_setup(int group_id) {
    log::verbose("");
    if (!speed_tracker_.IsStarted(group_id)) {
      return;
    }

    if (stream_speed_history_.size() == 10) {
      stream_speed_history_.pop_back();
    }

    speed_tracker_.StopStreamSetup();
    stream_speed_history_.emplace_front(speed_tracker_);
    speed_tracker_.Reset(group_id);
  }

  void notifyGroupStreamStatus(int group_id, GroupStreamStatus groupStreamStatus) {
    GroupStreamStatus newGroupStreamStatus = GroupStreamStatus::IDLE;
    if (groupStreamStatus == GroupStreamStatus::STREAMING) {
      newGroupStreamStatus = GroupStreamStatus::STREAMING;
    }

    auto it = lastNotifiedGroupStreamStatusMap_.find(group_id);

    if (it != lastNotifiedGroupStreamStatusMap_.end()) {
      if (it->second != newGroupStreamStatus) {
        callbacks_->OnGroupStreamStatus(group_id, newGroupStreamStatus);
        it->second = newGroupStreamStatus;
      }
    } else {
      callbacks_->OnGroupStreamStatus(group_id, newGroupStreamStatus);
      lastNotifiedGroupStreamStatusMap_.emplace(group_id, newGroupStreamStatus);
    }
  }

  void handleAsymmetricPhyForUnicast(LeAudioDeviceGroup* group) {
    if (!group->asymmetric_phy_for_unidirectional_cis_supported) {
      return;
    }

    auto it = lastNotifiedGroupStreamStatusMap_.find(group->group_id_);

    if (it != lastNotifiedGroupStreamStatusMap_.end() &&
        it->second == GroupStreamStatus::STREAMING &&
        group->GetSduInterval(bluetooth::le_audio::types::kLeAudioDirectionSource) == 0) {
      SetAsymmetricBlePhy(group, true);
      return;
    }

    SetAsymmetricBlePhy(group, false);
  }

  void reconfigurationComplete(void) {
    // Check which directions were suspended
    uint8_t previously_active_directions = 0;
    if (audio_sender_state_ >= AudioState::READY_TO_START) {
      previously_active_directions |= bluetooth::le_audio::types::kLeAudioDirectionSink;
    }
    if (audio_receiver_state_ >= AudioState::READY_TO_START) {
      previously_active_directions |= bluetooth::le_audio::types::kLeAudioDirectionSource;
    }

    /* We are done with reconfiguration.
     * Clean state and if Audio HAL is waiting, cancel the request
     * so Audio HAL can Resume again.
     */
    CancelStreamingRequest();
    ReconfigurationComplete(previously_active_directions);
    speed_stop_reconfig(active_group_id_);
  }

  void OnStateMachineStatusReportCb(int group_id, GroupStreamStatus status) {
    /* When switching stream between two group, it is important to keep track if given status is for
     * active group or not in order to proper Audio HAL notifications.
     * It means, we should update Audio HAL and clear common resources when group is an active group
     * or active group is already cleared.
     */
    bool is_active_group_operation =
            (group_id == active_group_id_ || active_group_id_ == bluetooth::groups::kGroupUnknown);

    log::info(
            "status: {},  group_id: {}, audio_sender_state {}, audio_receiver_state {}, "
            "is_active_group_operation {}",
            bluetooth::common::ToString(status), group_id,
            bluetooth::common::ToString(audio_sender_state_),
            bluetooth::common::ToString(audio_receiver_state_), is_active_group_operation);
    LeAudioDeviceGroup* group = aseGroups_.FindById(group_id);

    notifyGroupStreamStatus(group_id, status);

    switch (status) {
      case GroupStreamStatus::STREAMING: {
        if (!is_active_group_operation) {
          log::error("Streaming group {} is no longer active. Stop the group.", group_id);
          GroupStop(group_id);
          return;
        }

        speed_stream_created(group_id);
        bluetooth::le_audio::MetricsCollector::Get()->OnStreamStarted(active_group_id_,
                                                                      configuration_context_type_);

        if (leAudioHealthStatus_) {
          leAudioHealthStatus_->AddStatisticForGroup(
                  group, LeAudioHealthGroupStatType::STREAM_CREATE_SUCCESS);
        }

        if (!group) {
          log::error("Group {} does not exist anymore. This shall not happen", group_id);
          return;
        }

        // handleAsymmetricPhyForUnicast(group);

        if ((audio_sender_state_ == AudioState::IDLE) &&
            (audio_receiver_state_ == AudioState::IDLE)) {
          /* Audio Framework is not interested in the stream anymore.
           * Just stop streaming
           */
          log::warn("Stopping stream for group {} as AF not interested.", group_id);
          speed_stop_setup(group_id);
          groupStateMachine_->StopStream(group);
          return;
        }

        /* It might happen that the configuration has already changed, while
         * the group was in the ongoing reconfiguration. We should stop the
         * stream and reconfigure once again.
         */
        if (group->GetConfigurationContextType() != configuration_context_type_) {
          log::debug(
                  "The configuration {} is no longer valid. Stopping the stream to "
                  "reconfigure to {}",
                  ToString(group->GetConfigurationContextType()),
                  ToString(configuration_context_type_));
          speed_stop_setup(group_id);
          initReconfiguration(group, group->GetConfigurationContextType());
          return;
        }

        if (audio_sender_state_ == AudioState::READY_TO_START) {
          StartSendingAudio(group_id);
        } else if (audio_sender_state_ == AudioState::STARTED) {
          /* If we are already sending, the initial configuration was already sent and
           * we might need to just update the current channel mixing information.
           */
          CodecManager::GetInstance()->UpdateActiveAudioConfig(
                  group->stream_conf.stream_params, group->stream_conf.codec_id,
                  std::bind(&LeAudioClientImpl::UpdateAudioConfigToHal, weak_factory_.GetWeakPtr(),
                            std::placeholders::_1, std::placeholders::_2),
                  ::bluetooth::le_audio::types::kLeAudioDirectionSink);
        }

        if (audio_receiver_state_ == AudioState::READY_TO_START) {
          StartReceivingAudio(group_id);
        } else if (audio_receiver_state_ == AudioState::STARTED) {
          /* If we are already receiving, the initial configuration was already sent and
           * we might need to just update the current channel mixing information.
           */
          CodecManager::GetInstance()->UpdateActiveAudioConfig(
                  group->stream_conf.stream_params, group->stream_conf.codec_id,
                  std::bind(&LeAudioClientImpl::UpdateAudioConfigToHal, weak_factory_.GetWeakPtr(),
                            std::placeholders::_1, std::placeholders::_2),
                  bluetooth::le_audio::types::kLeAudioDirectionSource);
        }

        speed_stop_setup(group_id);
        break;
      }
      case GroupStreamStatus::SUSPENDED:
        speed_tracker_.Reset(group_id);

        if (is_active_group_operation) {
          /** Stop Audio but don't release all the Audio resources */
          SuspendAudio();
        }
        break;
      case GroupStreamStatus::CONFIGURED_BY_USER:
        if (is_active_group_operation) {
          log::warn("track_in_call_update_: {}, defer_reconfig_complete_update_:{}",
                    track_in_call_update_, defer_reconfig_complete_update_);
          if (IsInCall()) {
            if (track_in_call_update_ == IN_CALL_UPDATE_FROM_BT_APP_AND_BT_HAL) {
              log::warn("Both BT App and UpdateMetadata received for call,"
                        " send reconfigurationComplete to BT HAL");
              reconfigurationComplete();
              track_in_call_update_ = 0;
              defer_reconfig_complete_update_ = false;
            } else {
              defer_reconfig_complete_update_ = true;
              log::warn("Both BT App and UpdateMetadata not received for call,"
                        " Don't send reconfigurationComplete to BT HAL now");
            }
          } else {
            reconfigurationComplete();
          }
        }
        break;
      case GroupStreamStatus::CONFIGURED_AUTONOMOUS:
        /* This state is notified only when
         * groups stays into CONFIGURED state after
         * STREAMING. Peer device uses cache. For the moment
         * it is handled same as IDLE
         */
      case GroupStreamStatus::IDLE: {
        if (is_active_group_operation) {
          if (sw_enc_left) {
            sw_enc_left.reset();
          }
          if (sw_enc_right) {
            sw_enc_right.reset();
          }
          if (sw_dec_left) {
            sw_dec_left.reset();
          }
          if (sw_dec_right) {
            sw_dec_right.reset();
          }
          CleanCachedMicrophoneData();
        }

        log::debug("configuration_context_type_= {}.", ToString(configuration_context_type_));
        if (group) {
          // handleAsymmetricPhyForUnicast(group);
          UpdateLocationsAndContextsAvailability(group);
          if (!group->IsPendingConfiguration()) {
            if (is_active_group_operation) {
              if (sink_monitor_mode_) {
                notifyAudioLocalSink(UnicastMonitorModeStatus::STREAMING_SUSPENDED);
              }

              log::info("source_monitor_mode_: {}", source_monitor_mode_);
              if (source_monitor_mode_) {
                notifyAudioLocalSource(UnicastMonitorModeStatus::STREAMING_SUSPENDED);
              }

              if (defer_source_suspend_ack_until_stop_) {
                if (le_audio_source_hal_client_) {
                  defer_source_suspend_ack_until_stop_ = false;
                  log::info("calling source ConfirmSuspendRequest");
                  le_audio_source_hal_client_->ConfirmSuspendRequest();
                }
              }

              if (defer_sink_suspend_ack_until_stop_) {
                if (le_audio_sink_hal_client_) {
                  defer_sink_suspend_ack_until_stop_ = false;
                  log::info("calling sink ConfirmSuspendRequest");
                  le_audio_sink_hal_client_->ConfirmSuspendRequest();
                }
              }

              log::info("active_group_id_: {}", active_group_id_);
              if (defer_notify_active_until_stop_ && defer_notify_inactive_until_stop_) {
                CheckAndNotifyGroupInactive(group_id);
                CheckAndNotifyGroupActive(active_group_id_);
                defer_notify_active_until_stop_ = false;
                defer_notify_inactive_until_stop_ = false;
              } else if (defer_notify_inactive_until_stop_) {
                CheckAndNotifyGroupInactive(group_id);
                defer_notify_inactive_until_stop_ = false;
              }

              if (group->IsSuspendedForReconfiguration()) {
                reconfigurationComplete();
              } else {
                if (!((status == GroupStreamStatus::IDLE) &&
                      (active_group_id_ != group->group_id_) &&
                      (audio_sender_state_ == AudioState::STARTED))) {
                  CancelStreamingRequest();
                }
              }
            }
          } else {
            if (!is_active_group_operation) {
              log::info("Clear pending configuration flag for group {}", group->group_id_);
              group->ClearPendingConfiguration();
            } else {
              log::debug(
                      "Pending configuration for group_id: {} pre_configuration_context_type_ : {} "
                      "-> "
                      "configuration_context_type_ {}",
                      group->group_id_, ToString(pre_configuration_context_type_),
                      ToString(configuration_context_type_));
              auto remote_direction =
                      kLeAudioContextAllRemoteSource.test(configuration_context_type_)
                              ? bluetooth::le_audio::types::kLeAudioDirectionSource
                              : bluetooth::le_audio::types::kLeAudioDirectionSink;

              /* Reconfiguration to non requiring source scenario */
              if (sink_monitor_mode_ &&
                  (remote_direction == bluetooth::le_audio::types::kLeAudioDirectionSink)) {
                notifyAudioLocalSink(UnicastMonitorModeStatus::STREAMING_SUSPENDED);
              }

              auto remote_contexts =
                      DirectionalRealignMetadataAudioContexts(group, remote_direction);
              ApplyRemoteMetadataAudioContextPolicy(group, remote_contexts, remote_direction);
              log::verbose(
                      "Pending configuration 2 pre_configuration_context_type_ : {} -> "
                      "configuration_context_type_ {}",
                      ToString(pre_configuration_context_type_),
                      ToString(configuration_context_type_));
              if ((configuration_context_type_ != pre_configuration_context_type_) &&
                  GroupStream(group, configuration_context_type_, remote_contexts)) {
                /* If configuration succeed wait for new status. */
                return;
              }
              log::info("Clear pending configuration flag for group {}", group->group_id_);
              group->ClearPendingConfiguration();
              reconfigurationComplete();
            }
          }
        }

        speed_tracker_.Reset(group_id);

        if (group) {
          NotifyUpperLayerGroupTurnedIdleDuringCall(group->group_id_);
          HandlePendingDeviceRemove(group);
          HandlePendingDeviceDisconnection(group);
        }
        break;
      }
      case GroupStreamStatus::RELEASING_AUTONOMOUS:
        /* Remote device releases all the ASEs autonomusly. This should not happen and not sure what
         * is the remote device intention. If remote wants stop the stream then MCS shall be used to
         * stop the stream in a proper way. For a phone call, GTBS shall be used. For now we assume
         * this device has does not want to be used for streaming and mark it as Inactive.
         */
        log::warn("Group {} is doing autonomous release, make it inactive", group_id);
        if (group) {
          group->PrintDebugState();
          groupSetAndNotifyInactive();
        }
        audio_sender_state_ = AudioState::IDLE;
        audio_receiver_state_ = AudioState::IDLE;
        break;
      case GroupStreamStatus::RELEASING:
      case GroupStreamStatus::SUSPENDING:
        log::debug(" defer_notify_inactive_until_stop_: {}", defer_notify_inactive_until_stop_);
        if (!defer_notify_inactive_until_stop_ &&
            active_group_id_ != bluetooth::groups::kGroupUnknown &&
            (active_group_id_ == group->group_id_) && !group->IsPendingConfiguration() &&
            (audio_sender_state_ == AudioState::STARTED ||
             audio_receiver_state_ == AudioState::STARTED) &&
            group->GetTargetState() != AseState::BTA_LE_AUDIO_ASE_STATE_IDLE) {
          /* If releasing state is happening but it was not initiated either by
           * reconfiguration or Audio Framework actions either by the Active group change,
           * it means that it is some internal state machine error. This is very unlikely and
           * for now just Inactivate the group.
           */
          log::error("Internal state machine error for group {}", group_id);
          group->PrintDebugState();
          if (!group->IsReleasingOrIdle()) {
            defer_notify_inactive_until_stop_ = true;
          }
          groupSetAndNotifyInactive();
          audio_sender_state_ = AudioState::IDLE;
          audio_receiver_state_ = AudioState::IDLE;
          return;
        }

        /* Releasing state shall be always set here, because we do support only single group
         * streaming at the time.  */
        if (audio_sender_state_ != AudioState::IDLE) {
          audio_sender_state_ = AudioState::RELEASING;
        }

        if (audio_receiver_state_ != AudioState::IDLE) {
          audio_receiver_state_ = AudioState::RELEASING;
        }

        if (group && group->IsPendingConfiguration()) {
          log::info("Releasing for reconfiguration, don't send anything on CISes");
          SuspendedForReconfiguration();
          group->SetSuspendedForReconfiguration();
        }
        break;
      default:
        break;
    }
  }

  void OnUpdatedCisConfiguration(int group_id, uint8_t direction) {
    LeAudioDeviceGroup* group = aseGroups_.FindById(group_id);
    if (!group) {
      log::error("Invalid group_id: {}", group_id);
      return;
    }
    group->UpdateCisConfiguration(direction);
  }

  void UpdateMetadataCb(AseState state, int cig_id, int cis_id,
       const std::vector<uint8_t>& data) {
    if (le_audio_source_hal_client_) {
      log::info("calling source Metadata Changed");
      le_audio_source_hal_client_->UpdateMetadataChanged(state,
          cig_id, cis_id, data);
    }
    if (le_audio_sink_hal_client_) {
      log::info("calling sink Metadata Changed");
      le_audio_sink_hal_client_->UpdateMetadataChanged(state,
          cig_id, cis_id, data);
    }
  }

private:
  tGATT_IF gatt_if_;
  bluetooth::le_audio::LeAudioClientCallbacks* callbacks_;
  LeAudioDevices leAudioDevices_;
  LeAudioDeviceGroups aseGroups_;
  LeAudioGroupStateMachine* groupStateMachine_;
  int active_group_id_;
  LeAudioContextType pre_configuration_context_type_;
  LeAudioContextType configuration_context_type_;
  static constexpr char kAllowMultipleContextsInMetadata[] =
          "persist.bluetooth.leaudio.allow.multiple.contexts";
  BidirectionalPair<AudioContexts> in_call_metadata_context_types_;
  BidirectionalPair<AudioContexts> local_metadata_context_types_;
  bool is_src_metadata_updated_before_resume_;
  StreamSpeedTracker speed_tracker_;
  std::deque<StreamSpeedTracker> stream_speed_history_;

  /* Microphone (s) */
  AudioState audio_receiver_state_;
  /* Speaker(s) */
  AudioState audio_sender_state_;
  /* Keep in call state. */
  bool in_call_;
  bool in_voip_call_;
  /* Listen for streaming status on Sink stream */
  bool sink_monitor_mode_;
  /* Sink stream status which has been notified to Service */
  std::optional<UnicastMonitorModeStatus> sink_monitor_notified_status_;
  /* Listen for streaming status on Source stream */
  bool source_monitor_mode_;
  /* Source stream status which has been notified to Service */
  std::optional<UnicastMonitorModeStatus> source_monitor_notified_status_;

  /*To track set inactive progress */
  bool defer_notify_inactive_until_stop_;
  /*To track set active progress */
  bool defer_notify_active_until_stop_;
  /*To track MM issued suspend progress */
  bool defer_sink_suspend_ack_until_stop_;
  bool defer_source_suspend_ack_until_stop_;
  /*To know whether MM sent sink track update Metadata */
  bool is_local_sink_metadata_available_;
  /*To track in call updates from BT app and BT HAL*/
  uint8_t track_in_call_update_;
  /*To track reconfig competle update sent to BT HAL*/
  bool defer_reconfig_complete_update_;

  /* Reconnection mode */
  tBTM_BLE_CONN_TYPE reconnection_mode_;
  static constexpr uint64_t kGroupConnectedWatchDelayMs = 3000;
  static constexpr uint64_t kRecoveryReconnectDelayMs = 2000;
  static constexpr uint64_t kAutoConnectAfterOwnDisconnectDelayMs = 1000;
  static constexpr uint64_t kCsisGroupMemberDelayMs = 5000;

  /* LeAudioHealthStatus */
  LeAudioHealthStatus* leAudioHealthStatus_ = nullptr;

  static constexpr char kNotifyUpperLayerAboutGroupBeingInIdleDuringCall[] =
          "persist.bluetooth.leaudio.notify.idle.during.call";

  static constexpr uint16_t kBapMinimumAttMtu = 64;

  /* Current stream configuration - used to set up the software codecs */
  LeAudioCodecConfiguration current_encoder_config_;
  LeAudioCodecConfiguration current_decoder_config_;

  /* Static Audio Framework session configuration.
   *  Resampling will be done inside the bt stack
   */
  LeAudioCodecConfiguration audio_framework_source_config = {
          .num_channels = 2,
          .sample_rate = bluetooth::audio::le_audio::kSampleRate48000,
          .bits_per_sample = bluetooth::audio::le_audio::kBitsPerSample16,
          .data_interval_us = LeAudioCodecConfiguration::kInterval10000Us,
  };

  LeAudioCodecConfiguration audio_framework_sink_config = {
          .num_channels = 2,
          .sample_rate = bluetooth::audio::le_audio::kSampleRate16000,
          .bits_per_sample = bluetooth::audio::le_audio::kBitsPerSample16,
          .data_interval_us = LeAudioCodecConfiguration::kInterval10000Us,
  };

  std::unique_ptr<bluetooth::le_audio::CodecInterface> sw_enc_left;
  std::unique_ptr<bluetooth::le_audio::CodecInterface> sw_enc_right;

  std::unique_ptr<bluetooth::le_audio::CodecInterface> sw_dec_left;
  std::unique_ptr<bluetooth::le_audio::CodecInterface> sw_dec_right;

  std::vector<uint8_t> encoded_data;
  std::unique_ptr<LeAudioSourceAudioHalClient> le_audio_source_hal_client_;
  std::unique_ptr<LeAudioSinkAudioHalClient> le_audio_sink_hal_client_;
  static constexpr uint64_t kAudioSuspentKeepIsoAliveTimeoutMs = 500;
  static constexpr uint64_t kAudioDisableTimeoutMs = 3000;
  static constexpr char kAudioSuspentKeepIsoAliveTimeoutMsProp[] =
          "persist.bluetooth.leaudio.audio.suspend.timeoutms";
  static constexpr uint64_t kAudioReconfigurationTimeoutMs = 1500;
  alarm_t* close_vbc_timeout_;
  alarm_t* suspend_timeout_;

  /* Reconfiguration guard to make sure reconfigration is not broken by unexpected Metadata change.
   * When Reconfiguration is scheduled then
   * 1. BT stack remembers local directions which should be resumed after reconfiguration
   * 2. Blocks another reconfiguration until:
   *      a) all the reconfigured directions has been resumed
   *      b) reconfiguration timeout fires
   */
  alarm_t* reconfiguration_timeout_;
  int reconfiguration_group_ = bluetooth::groups::kGroupUnknown;
  uint8_t reconfiguration_local_directions_ = 0;

  alarm_t* disable_timer_;
  static constexpr uint64_t kDeviceAttachDelayMs = 500;

  uint32_t cached_channel_timestamp_ = 0;
  bluetooth::le_audio::CodecInterface* cached_channel_ = nullptr;

  base::WeakPtrFactory<LeAudioClientImpl> weak_factory_{this};

  std::map<int, GroupStreamStatus> lastNotifiedGroupStreamStatusMap_;

  std::vector<RawAddress> lexAvailableTransportDevices_;

  void ClientAudioInterfaceRelease() {
    auto group = aseGroups_.FindById(active_group_id_);
    if (!group) {
      log::error("Invalid group: {}", static_cast<int>(active_group_id_));
    } else {
      // handleAsymmetricPhyForUnicast(group);
      log::info("ClientAudioInterfaceRelease - cleanup");
    }

    auto result = CodecManager::GetInstance()->UpdateActiveUnicastAudioHalClient(
            le_audio_source_hal_client_.get(), le_audio_sink_hal_client_.get(), false);
    log::assert_that(result, "Could not update session to codec manager");

    result = groupStateMachine_->UpdateActiveUnicastAudioHalClient(
            le_audio_source_hal_client_.get(), le_audio_sink_hal_client_.get(), false);
    log::assert_that(result, "Could not update session to state machine");

    if (le_audio_source_hal_client_) {
      le_audio_source_hal_client_->Stop();
      le_audio_source_hal_client_.reset();
    }

    if (le_audio_sink_hal_client_) {
      /* Keep session set up to monitor streaming request. This is required if
       * there is another LE Audio device streaming (e.g. Broadcast) and via
       * the session callbacks special action from this Module would be
       * required e.g. to Unicast handover.
       */
      if (com::android::bluetooth::flags::leaudio_use_audio_recording_listener() ||
          !sink_monitor_mode_) {
        local_metadata_context_types_.sink.clear();
        le_audio_sink_hal_client_->Stop();
        le_audio_sink_hal_client_.reset();
      }
    }

    local_metadata_context_types_.source.clear();
    configuration_context_type_ = LeAudioContextType::UNINITIALIZED;

    bluetooth::le_audio::MetricsCollector::Get()->OnStreamEnded(active_group_id_);
  }

  bool DsaDataConsume(bluetooth::hci::iso_manager::cis_data_evt* event) {
    if (active_group_id_ == bluetooth::groups::kGroupUnknown) {
      return false;
    }
    LeAudioDeviceGroup* group = aseGroups_.FindById(active_group_id_);
    if (!group || !group->dsa_.active) {
      return false;
    }

    if (group->dsa_.mode != DsaMode::ISO_SW) {
      log::warn("ISO packets received over HCI in DSA mode: {}", group->dsa_.mode);
      return false;
    }

    if (iso_data_callback == nullptr) {
      log::warn("Dsa data consumer not registered");
      return false;
    }

    uint16_t cis_conn_hdl = event->cis_conn_hdl;
    uint8_t* data = event->p_msg->data + event->p_msg->offset;
    uint16_t size = event->p_msg->len - event->p_msg->offset;
    uint32_t timestamp = event->ts;

    // Find LE Audio device
    LeAudioDevice* leAudioDevice = group->GetFirstDevice();
    while (leAudioDevice != nullptr) {
      if (leAudioDevice->GetDsaCisHandle() == cis_conn_hdl &&
          leAudioDevice->GetDsaDataPathState() == DataPathState::CONFIGURED) {
        break;
      }
      leAudioDevice = group->GetNextDevice(leAudioDevice);
    }
    if (leAudioDevice == nullptr) {
      log::warn("No LE Audio device found for CIS handle: {}", cis_conn_hdl);
      return false;
    }

    bool consumed = iso_data_callback(leAudioDevice->address_, cis_conn_hdl, data, size, timestamp);
    if (consumed) {
      return true;
    } else {
      log::verbose("ISO data consumer not ready to accept data");
      return false;
    }
  }

  void SetAsymmetricBlePhy(LeAudioDeviceGroup* group, bool asymmetric) {
    LeAudioDevice* leAudioDevice = group->GetFirstDevice();
    if (leAudioDevice == nullptr) {
      log::error("Shouldn't be called without a device.");
      return;
    }

    for (auto tmpDevice = leAudioDevice; tmpDevice != nullptr;
         tmpDevice = group->GetNextDevice(tmpDevice)) {
      log::info("tmpDevice->acl_asymmetric_: {}, asymmetric: {}, address: {}, acl_connected: {}",
                tmpDevice->acl_asymmetric_ == asymmetric, asymmetric, tmpDevice->address_,
                get_btm_client_interface().peer.BTM_IsAclConnectionUp(tmpDevice->address_,
                                                                      BT_TRANSPORT_LE));
      if (tmpDevice->acl_asymmetric_ == asymmetric ||
          !get_btm_client_interface().peer.BTM_IsAclConnectionUp(tmpDevice->address_,
                                                                 BT_TRANSPORT_LE)) {
        continue;
      }

      log::info("SetAsymmetricBlePhy: {} for {}", asymmetric, tmpDevice->address_);
      get_btm_client_interface().ble.BTM_BleSetPhy(tmpDevice->address_, PHY_LE_2M,
                                                   asymmetric ? PHY_LE_1M : PHY_LE_2M, 0);
      tmpDevice->acl_asymmetric_ = asymmetric;
    }
  }
};

static void le_audio_health_status_callback(const RawAddress& addr, int group_id,
                                            LeAudioHealthBasedAction action) {
  if (instance) {
    instance->LeAudioHealthSendRecommendation(addr, group_id, action);
  }
}

/* This is a generic callback method for gatt client which handles every client
 * application events.
 */
void le_audio_gattc_callback(tBTA_GATTC_EVT event, tBTA_GATTC* p_data) {
  if (!p_data || !instance) {
    return;
  }

  log::info("event = {}", static_cast<int>(event));

  switch (event) {
    case BTA_GATTC_DEREG_EVT:
      break;

    case BTA_GATTC_NOTIF_EVT:
      instance->LeAudioCharValueHandle(p_data->notify.conn_id, p_data->notify.handle,
                                       p_data->notify.len,
                                       static_cast<uint8_t*>(p_data->notify.value), true);

      if (!p_data->notify.is_notify) {
        BTA_GATTC_SendIndConfirm(p_data->notify.conn_id, p_data->notify.handle);
      }

      break;

    case BTA_GATTC_OPEN_EVT:
      instance->OnGattConnected(p_data->open.status, p_data->open.conn_id, p_data->open.client_if,
                                p_data->open.remote_bda, p_data->open.transport, p_data->open.mtu);
      break;

    case BTA_GATTC_ENC_CMPL_CB_EVT: {
      tBTM_STATUS encryption_status;
      if (BTM_IsEncrypted(p_data->enc_cmpl.remote_bda, BT_TRANSPORT_LE)) {
        encryption_status = tBTM_STATUS::BTM_SUCCESS;
      } else {
        encryption_status = tBTM_STATUS::BTM_FAILED_ON_SECURITY;
      }
      instance->OnEncryptionComplete(p_data->enc_cmpl.remote_bda, encryption_status);
    } break;

    case BTA_GATTC_CLOSE_EVT:
      instance->OnGattDisconnected(p_data->close.conn_id, p_data->close.client_if,
                                   p_data->close.remote_bda, p_data->close.reason);
      break;

    case BTA_GATTC_SEARCH_CMPL_EVT:
      instance->OnServiceSearchComplete(p_data->search_cmpl.conn_id, p_data->search_cmpl.status);
      break;

    case BTA_GATTC_SRVC_DISC_DONE_EVT:
      /*PACS read would be done when encryption complete*/
      log::warn("Needn't do PACS when BTA_GATTC_SRVC_DISC_DONE_EVT.");
      //instance->OnGattServiceDiscoveryDone(p_data->service_discovery_done.remote_bda);
      break;

    case BTA_GATTC_SRVC_CHG_EVT:
      instance->OnServiceChangeEvent(p_data->service_changed.remote_bda);
      break;
    case BTA_GATTC_CFG_MTU_EVT:
      instance->OnMtuChanged(p_data->cfg_mtu.conn_id, p_data->cfg_mtu.mtu);
      break;
    case BTA_GATTC_PHY_UPDATE_EVT:
      instance->OnPhyUpdate(p_data->phy_update.conn_id, p_data->phy_update.tx_phy,
                            p_data->phy_update.rx_phy, p_data->phy_update.status);
      break;
    default:
      break;
  }
}

class LeAudioAclClientCallbacksImpl : public acl_client_callback_s {
public:
  void on_acl_link_down(const RawAddress bd_addr,
      tBT_TRANSPORT transport) override {
    if (instance) {
      instance->AclLinkdownEvt(bd_addr, transport);
    }
  }

  void on_acl_link_up(const RawAddress bd_addr,
      tBT_TRANSPORT transport) override {
  }

  void on_acl_remote_features_complete(
      const RawAddress bd_addr) override {
  }

  void on_acl_role_change(const RawAddress bd_addr, hci_role_t new_role,
      tHCI_STATUS hci_status) override {
  }
};

LeAudioAclClientCallbacksImpl aclClientCallbacksImpl;

class LeAudioStateMachineHciCallbacksImpl : public CigCallbacks {
public:
  void OnCigEvent(uint8_t event, void* data) override {
    if (instance) {
      instance->IsoCigEventsCb(event, data);
    }
  }

  void OnCisEvent(uint8_t event, void* data) override {
    if (instance) {
      instance->IsoCisEventsCb(event, data);
    }
  }

  void OnSetupIsoDataPath(uint8_t status, uint16_t conn_handle, uint8_t cig_id) override {
    if (instance) {
      instance->IsoSetupIsoDataPathCb(status, conn_handle, cig_id);
    }
  }

  void OnRemoveIsoDataPath(uint8_t status, uint16_t conn_handle, uint8_t cig_id) override {
    if (instance) {
      instance->IsoRemoveIsoDataPathCb(status, conn_handle, cig_id);
    }
  }

  void OnIsoLinkQualityRead(uint8_t conn_handle, uint8_t cig_id, uint32_t txUnackedPackets,
                            uint32_t txFlushedPackets, uint32_t txLastSubeventPackets,
                            uint32_t retransmittedPackets, uint32_t crcErrorPackets,
                            uint32_t rxUnreceivedPackets, uint32_t duplicatePackets) {
    if (instance) {
      instance->IsoLinkQualityReadCb(conn_handle, cig_id, txUnackedPackets, txFlushedPackets,
                                     txLastSubeventPackets, retransmittedPackets, crcErrorPackets,
                                     rxUnreceivedPackets, duplicatePackets);
    }
  }
};

LeAudioStateMachineHciCallbacksImpl stateMachineHciCallbacksImpl;

class LeAudioStateMachineVscHciCallbackImpl : public VscCallback {
public:
  void OnVscEvent(uint16_t delay, uint8_t mode, uint64_t bdAddr) override {
    if (instance) {
      instance->QhciVscEvt(delay, mode, bdAddr);
    }
  }
};

LeAudioStateMachineVscHciCallbackImpl stateMachineVscHciCallbackImpl;

class CallbacksImpl : public LeAudioGroupStateMachine::Callbacks {
public:
  void StatusReportCb(int group_id, GroupStreamStatus status) override {
    if (instance) {
      instance->OnStateMachineStatusReportCb(group_id, status);
    }
  }

  void OnStateTransitionTimeout(int group_id) override {
    if (instance) {
      instance->OnLeAudioDeviceSetStateTimeout(group_id);
    }
  }

  void OnUpdatedCisConfiguration(int group_id, uint8_t direction) {
    if (instance) {
      instance->OnUpdatedCisConfiguration(group_id, direction);
    }
  }

  void UpdateMetadataCb(AseState state, int cig_id, int cis_id,
       const std::vector<uint8_t>& data) {
    if (instance) {
      instance->UpdateMetadataCb(state, cig_id, cis_id, data);
    }
  }
};

CallbacksImpl stateMachineCallbacksImpl;

class SourceCallbacksImpl : public LeAudioSourceAudioHalClient::Callbacks {
public:
  void OnAudioDataReady(const std::vector<uint8_t>& data) override {
    if (instance) {
      instance->OnAudioDataReady(data);
    }
  }
  void OnAudioSuspend(void) override {
    if (instance) {
      instance->OnLocalAudioSourceSuspend();
    }
  }

  void OnAudioResume(void) override {
    if (instance) {
      instance->OnLocalAudioSourceResume();
    }
  }

  void OnAudioMetadataUpdate(std::vector<struct playback_track_metadata_v7> source_metadata,
                             DsaMode dsa_mode) override {
    if (instance) {
      instance->OnLocalAudioSourceMetadataUpdate(source_metadata, dsa_mode);
    }
  }
};

class SinkCallbacksImpl : public LeAudioSinkAudioHalClient::Callbacks {
public:
  void OnAudioSuspend(void) override {
    if (instance) {
      instance->OnLocalAudioSinkSuspend();
    }
  }
  void OnAudioResume(void) override {
    if (instance) {
      instance->OnLocalAudioSinkResume();
    }
  }

  void OnAudioMetadataUpdate(std::vector<record_track_metadata_v7> sink_metadata) override {
    if (instance) {
      instance->OnLocalAudioSinkMetadataUpdate(sink_metadata);
    }
  }
};

SourceCallbacksImpl audioSinkReceiverImpl;
SinkCallbacksImpl audioSourceReceiverImpl;

class DeviceGroupsCallbacksImpl : public DeviceGroupsCallbacks {
public:
  void OnGroupAdded(const RawAddress& address, const bluetooth::Uuid& uuid, int group_id) override {
    if (instance) {
      instance->OnGroupAddedCb(address, uuid, group_id);
    }
  }
  void OnGroupMemberAdded(const RawAddress& address, int group_id) override {
    if (instance) {
      instance->OnGroupMemberAddedCb(address, group_id);
    }
  }
  void OnGroupMemberRemoved(const RawAddress& address, int group_id) override {
    if (instance) {
      instance->OnGroupMemberRemovedCb(address, group_id);
    }
  }
  void OnGroupRemoved(const bluetooth::Uuid& /*uuid*/,
                      int /*group_id*/) { /* to implement if needed */ }
  void OnGroupAddFromStorage(const RawAddress& /*address*/, const bluetooth::Uuid& /*uuid*/,
                             int /*group_id*/) {
    /* to implement if needed */
  }
};

class DeviceGroupsCallbacksImpl;
DeviceGroupsCallbacksImpl deviceGroupsCallbacksImpl;

}  // namespace

void LeAudioClient::AddFromStorage(
        const RawAddress& addr, bool autoconnect, std::optional<int> sink_audio_location,
        std::optional<int> source_audio_location, int sink_supported_context_types,
        int source_supported_context_types, const std::vector<uint8_t>& handles,
        const std::vector<uint8_t>& sink_pacs, const std::vector<uint8_t>& source_pacs,
        const std::vector<uint8_t>& ases, const std::vector<uint8_t>& gmap) {
  if (!instance) {
    log::error("Not initialized yet");
    return;
  }

  instance->AddFromStorage(addr, autoconnect, sink_audio_location, source_audio_location,
                           sink_supported_context_types, source_supported_context_types, handles,
                           sink_pacs, source_pacs, ases, gmap);
}

bool LeAudioClient::GetHandlesForStorage(const RawAddress& addr, std::vector<uint8_t>& out) {
  if (!instance) {
    log::error("Not initialized yet");
    return false;
  }

  return instance->GetHandlesForStorage(addr, out);
}

bool LeAudioClient::GetSinkPacsForStorage(const RawAddress& addr, std::vector<uint8_t>& out) {
  if (!instance) {
    log::error("Not initialized yet");
    return false;
  }

  return instance->GetSinkPacsForStorage(addr, out);
}

bool LeAudioClient::GetSourcePacsForStorage(const RawAddress& addr, std::vector<uint8_t>& out) {
  if (!instance) {
    log::error("Not initialized yet");
    return false;
  }

  return instance->GetSourcePacsForStorage(addr, out);
}

bool LeAudioClient::GetAsesForStorage(const RawAddress& addr, std::vector<uint8_t>& out) {
  if (!instance) {
    log::error("Not initialized yet");
    return false;
  }

  return instance->GetAsesForStorage(addr, out);
}

bool LeAudioClient::GetGmapForStorage(const RawAddress& addr, std::vector<uint8_t>& out) {
  if (!instance) {
    log::error("Not initialized yet");
    return false;
  }

  return instance->GetGmapForStorage(addr, out);
}

bool LeAudioClient::IsLeAudioClientRunning(void) { return instance != nullptr; }

bool LeAudioClient::IsLeAudioClientInStreaming(void) {
  if (!instance) {
    return false;
  }
  return instance->IsInStreaming();
}

bool LeAudioClient::IsLeAudioClientInIdle(void) {
  if (!instance) {
    return false;
  }
  return instance->IsInIdle();
}

LeAudioClient* LeAudioClient::Get() {
  log::assert_that(instance != nullptr, "assert failed: instance != nullptr");
  return instance;
}

/* Initializer of main le audio implementation class and its instance */
void LeAudioClient::Initialize(
        bluetooth::le_audio::LeAudioClientCallbacks* callbacks_, base::Closure initCb,
        base::Callback<bool()> hal_2_1_verifier,
        const std::vector<bluetooth::le_audio::btle_audio_codec_config_t>& offloading_preference) {
  std::scoped_lock<std::mutex> lock(instance_mutex);
  if (instance) {
    log::error("Already initialized");
    return;
  }

  if (!bluetooth::shim::GetController()->SupportsBleConnectedIsochronousStreamCentral() &&
      !bluetooth::shim::GetController()->SupportsBleConnectedIsochronousStreamPeripheral()) {
    log::error("Controller reports no ISO support. LeAudioClient Init aborted.");
    return;
  }

  log::assert_that(std::move(hal_2_1_verifier).Run(),
                   "LE Audio Client requires Bluetooth Audio HAL V2.1 at least. Either "
                   "disable LE Audio Profile, or update your HAL");

  IsoManager::GetInstance()->Start();

  audioSinkReceiver = &audioSinkReceiverImpl;
  audioSourceReceiver = &audioSourceReceiverImpl;
  stateMachineHciCallbacks = &stateMachineHciCallbacksImpl;
  stateMachineCallbacks = &stateMachineCallbacksImpl;
  stateMachineVscHciCallback = &stateMachineVscHciCallbackImpl;
  device_group_callbacks = &deviceGroupsCallbacksImpl;
  aclClientCallbacks = &aclClientCallbacksImpl;
  instance = new LeAudioClientImpl(callbacks_, stateMachineCallbacks, initCb);

  get_btm_client_interface().lifecycle.ACL_RegisterClient(aclClientCallbacks);

  IsoManager::GetInstance()->RegisterCigCallbacks(stateMachineHciCallbacks);
  IsoManager::GetInstance()->RegisterVscCallback(stateMachineVscHciCallback);
  CodecManager::GetInstance()->Start(offloading_preference);
  ContentControlIdKeeper::GetInstance()->Start();

  callbacks_->OnInitialized();

  auto cm = CodecManager::GetInstance();
  callbacks_->OnAudioLocalCodecCapabilities(cm->GetLocalAudioInputCodecCapa(),
                                            cm->GetLocalAudioOutputCodecCapa());

  if (GmapServer::IsGmapServerEnabled()) {
    std::bitset<8> UGG_feature = GmapServer::GetUGGFeature();

    auto input_capabilities = cm->GetLocalAudioOutputCodecCapa();
    for (auto& capa : input_capabilities) {
      if (capa.sample_rate == bluetooth::le_audio::LE_AUDIO_SAMPLE_RATE_INDEX_48000HZ) {
        UGG_feature |= static_cast<uint8_t>(
                bluetooth::gmap::UGGFeatureBitMask::NinetySixKbpsSourceFeatureSupport);
        break;
      }
    }

    auto output_capabilities = cm->GetLocalAudioOutputCodecCapa();
    for (auto& capa : output_capabilities) {
      if (capa.channel_count > bluetooth::le_audio::LE_AUDIO_CHANNEL_COUNT_INDEX_1) {
        UGG_feature |=
                static_cast<uint8_t>(bluetooth::gmap::UGGFeatureBitMask::MultiplexFeatureSupport);
        break;
      }
    }
    GmapServer::Initialize(UGG_feature);
  }
}

void LeAudioClient::DebugDump(int fd) {
  std::scoped_lock<std::mutex> lock(instance_mutex);
  DeviceGroups::DebugDump(fd);
  GmapServer::DebugDump(fd);

  dprintf(fd, "LeAudio Manager: \n");
  if (instance) {
    instance->Dump(fd);
  } else {
    dprintf(fd, "  Not initialized \n");
  }

  LeAudioSinkAudioHalClient::DebugDump(fd);
  LeAudioSourceAudioHalClient::DebugDump(fd);
  IsoManager::GetInstance()->Dump(fd);
  LeAudioLogHistory::DebugDump(fd);
  dprintf(fd, "\n");
}

void LeAudioClient::Cleanup(void) {
  std::scoped_lock<std::mutex> lock(instance_mutex);
  if (!instance) {
    log::error("Not initialized");
    return;
  }

  get_btm_client_interface().lifecycle.ACL_UnregisterClient(aclClientCallbacks);
  aclClientCallbacks = nullptr;

  LeAudioClientImpl* ptr = instance;
  instance = nullptr;
  ptr->Cleanup();
  delete ptr;
  ptr = nullptr;

  CodecManager::GetInstance()->Stop();
  ContentControlIdKeeper::GetInstance()->Stop();
  LeAudioGroupStateMachine::Cleanup();

  if (!LeAudioBroadcaster::IsLeAudioBroadcasterRunning()) {
    IsoManager::GetInstance()->Stop();
  }

  bluetooth::le_audio::MetricsCollector::Get()->Flush();
}

bool LeAudioClient::RegisterIsoDataConsumer(LeAudioIsoDataCallback callback) {
  log::info("ISO data consumer changed");
  iso_data_callback = callback;
  return true;
}<|MERGE_RESOLUTION|>--- conflicted
+++ resolved
@@ -557,30 +557,6 @@
     DeviceGroups::Get()->Initialize(device_group_callbacks);
   }
 
-  /* Helper function for update source local and in_call context metadata (if in call) */
-  void UpdateSourceLocalMetadataContextTypes(AudioContexts contexts) {
-    /* Update cached fallback contexts */
-    if (IsInCall()) {
-      in_call_metadata_context_types_.source = contexts;
-    }
-
-    if (local_metadata_context_types_.source != contexts) {
-       log::debug("Change of metadata received before resume");
-       local_metadata_context_types_.source = contexts;
-       is_src_metadata_updated_before_resume_ = true;
-    }
-  }
-
-  /* Helper function for update sink local and in_call context metadata (if in call) */
-  void UpdateSinkLocalMetadataContextTypes(AudioContexts contexts) {
-    /* Update cached fallback contexts */
-    if (IsInCall()) {
-      in_call_metadata_context_types_.sink = contexts;
-    }
-
-    local_metadata_context_types_.sink = contexts;
-  }
-
   void ReconfigureAfterVbcClose() {
     log::debug("VBC close timeout");
 
@@ -615,7 +591,7 @@
             group->GetAvailableContexts(bluetooth::le_audio::types::kLeAudioDirectionSink);
     if (local_metadata_context_types_.source.none()) {
       log::warn("invalid/unknown context metadata, using 'MEDIA' instead");
-      UpdateSourceLocalMetadataContextTypes(AudioContexts(LeAudioContextType::MEDIA));
+      local_metadata_context_types_.source = AudioContexts(LeAudioContextType::MEDIA);
     }
 
     /* Choose the right configuration context */
@@ -1379,14 +1355,10 @@
     /* Reset sink and source listener notified status */
     sink_monitor_notified_status_ = std::nullopt;
     source_monitor_notified_status_ = std::nullopt;
-    if (com::android::bluetooth::flags::leaudio_codec_config_callback_order_fix()) {
-      SendAudioGroupSelectableCodecConfigChanged(group);
-      SendAudioGroupCurrentCodecConfigChanged(group);
-      callbacks_->OnGroupStatus(active_group_id_, GroupStatus::ACTIVE);
-    } else {
-      callbacks_->OnGroupStatus(active_group_id_, GroupStatus::ACTIVE);
-      SendAudioGroupSelectableCodecConfigChanged(group);
-    }
+
+    SendAudioGroupSelectableCodecConfigChanged(group);
+    SendAudioGroupCurrentCodecConfigChanged(group);
+    callbacks_->OnGroupStatus(active_group_id_, GroupStatus::ACTIVE);
   }
 
   void CheckAndNotifyGroupInactive(const int group_id) {
@@ -1541,13 +1513,6 @@
     }
 
     in_call_ = in_call;
-<<<<<<< HEAD
-    if (!com::android::bluetooth::flags::leaudio_speed_up_reconfiguration_between_call()) {
-      log::debug("leaudio_speed_up_reconfiguration_between_call flag is not enabled");
-      return;
-    }
-=======
->>>>>>> f3d3aaea
 
     if (active_group_id_ == bluetooth::groups::kGroupUnknown) {
       log::debug("There is no active group");
@@ -1581,9 +1546,6 @@
     } else {
       if (configuration_context_type_ == LeAudioContextType::CONVERSATIONAL) {
         log::info("Call is ended, speed up reconfiguration for media");
-        // Preemptively remove conversational context for reconfiguration speed up
-        in_call_metadata_context_types_.sink.unset(LeAudioContextType::CONVERSATIONAL);
-        in_call_metadata_context_types_.source.unset(LeAudioContextType::CONVERSATIONAL);
         if (in_call_metadata_context_types_.sink.none() &&
             in_call_metadata_context_types_.source.none()) {
           log::debug("No metadata, set default Media");
@@ -2119,21 +2081,11 @@
       }
     }
 
-<<<<<<< HEAD
     log::info("defer_notify_active_until_stop_: {}", defer_notify_active_until_stop_);
 
     if (!defer_notify_active_until_stop_) {
       CheckAndNotifyGroupActive(active_group_id_);
     }
-=======
-    /* Reset sink and source listener notified status */
-    sink_monitor_notified_status_ = std::nullopt;
-    source_monitor_notified_status_ = std::nullopt;
-
-    SendAudioGroupSelectableCodecConfigChanged(group);
-    SendAudioGroupCurrentCodecConfigChanged(group);
-    callbacks_->OnGroupStatus(active_group_id_, GroupStatus::ACTIVE);
->>>>>>> f3d3aaea
   }
 
   void SetEnableState(const RawAddress& address, bool enabled) override {
@@ -5685,8 +5637,12 @@
     /* Set the remote sink metadata context from the playback tracks metadata */
     log::debug("Current local_metadata_context_types_.source= {}",
                                    ToString(local_metadata_context_types_.source));
-
-    UpdateSourceLocalMetadataContextTypes(GetAudioContextsFromSourceMetadata(source_metadata));
+    if (local_metadata_context_types_.source !=
+                               GetAudioContextsFromSourceMetadata(source_metadata)) {
+       log::debug("Change of metadata received before resume");
+       local_metadata_context_types_.source = GetAudioContextsFromSourceMetadata(source_metadata);
+       is_src_metadata_updated_before_resume_ = true;
+    }
 
     log::debug("local_metadata_context_types_.source= {}",
                ToString(local_metadata_context_types_.source));
@@ -6135,11 +6091,6 @@
           if (local_game_uplink_active && remote_game_uplink_available) {
             remote_metadata.source.clear();
             remote_metadata.source.set(LeAudioContextType::GAME);
-            log::debug("Align local metadata contexts also to game when vbc starts");
-            local_metadata_context_types_.sink.clear();
-            local_metadata_context_types_.source.clear();
-            local_metadata_context_types_.sink.set(LeAudioContextType::GAME);
-            local_metadata_context_types_.source.set(LeAudioContextType::GAME);
           } else {
             remote_metadata.get(remote_other_direction).unset_all(all_bidirectional_contexts);
             remote_metadata.get(remote_other_direction)
