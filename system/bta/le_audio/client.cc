--- conflicted
+++ resolved
@@ -4392,14 +4392,8 @@
   }
 
   void Cleanup() {
-<<<<<<< HEAD
-    if (alarm_is_scheduled(suspend_timeout_)) {
-      alarm_cancel(suspend_timeout_);
-    }
-=======
     StopVbcCloseTimeout();
     StopSuspendTimeout();
->>>>>>> 381ec394
 
     if (active_group_id_ != bluetooth::groups::kGroupUnknown) {
       /* Bluetooth turned off while streaming */
@@ -4801,15 +4795,8 @@
           case AudioState::IDLE:
           case AudioState::READY_TO_RELEASE:
             /* Stream is up just restore it */
-<<<<<<< HEAD
-            if (alarm_is_scheduled(suspend_timeout_)) {
-              alarm_cancel(suspend_timeout_);
-            }
+            StopSuspendTimeout();
             ConfirmLocalAudioSourceStreamingRequest(false);
-=======
-            StopSuspendTimeout();
-            ConfirmLocalAudioSourceStreamingRequest();
->>>>>>> 381ec394
             bluetooth::le_audio::MetricsCollector::Get()->OnStreamStarted(
                     active_group_id_, configuration_context_type_);
             break;
@@ -4833,13 +4820,10 @@
                                             "r_state: " + ToString(audio_receiver_state_) +
                                                     ", s_state: " + ToString(audio_sender_state_));
 
-<<<<<<< HEAD
     if (IsInVoipCall()) {
       SetInVoipCall(false);
     }
 
-=======
->>>>>>> 381ec394
     /* Note: This callback is from audio hal driver.
      * Bluetooth peer is a Source for Audio Framework.
      * e.g. Peer is microphone.
@@ -4872,19 +4856,17 @@
       defer_sink_suspend_ack_until_stop_ = true;
       OnAudioSuspend();
     } else {
-<<<<<<< HEAD
       // In VBC and Call streaming cases, send immediate ack
       // for the first initiate suspsend.
       if (le_audio_sink_hal_client_) {
         log::info("calling sink ConfirmSuspendRequest");
         le_audio_sink_hal_client_->ConfirmSuspendRequest();
       }
-=======
+
       /* If the local sink direction is used, we want to monitor
        * if back channel is actually needed.
        */
       StartVbcCloseTimeout();
->>>>>>> 381ec394
     }
 
     log::info("OUT: audio_receiver_state_: {},  audio_sender_state_: {}",
@@ -5100,15 +5082,8 @@
           case AudioState::READY_TO_START:
           case AudioState::READY_TO_RELEASE:
             /* Stream is up just restore it */
-<<<<<<< HEAD
-            if (alarm_is_scheduled(suspend_timeout_)) {
-              alarm_cancel(suspend_timeout_);
-            }
+            StopSuspendTimeout();
             ConfirmLocalAudioSinkStreamingRequest(false);
-=======
-            StopSuspendTimeout();
-            ConfirmLocalAudioSinkStreamingRequest();
->>>>>>> 381ec394
             break;
           case AudioState::RELEASING:
             /* Wait until releasing is completed */
