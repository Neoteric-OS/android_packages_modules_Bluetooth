/*
 * Copyright 2021 HIMSA II K/S - www.himsa.com. Represented by EHIMA -
 * www.ehima.com
 *
 * Licensed under the Apache License, Version 2.0 (the "License");
 * you may not use this file except in compliance with the License.
 * You may obtain a copy of the License at
 *
 *      http://www.apache.org/licenses/LICENSE-2.0
 *
 * Unless required by applicable law or agreed to in writing, software
 * distributed under the License is distributed on an "AS IS" BASIS,
 * WITHOUT WARRANTIES OR CONDITIONS OF ANY KIND, either express or implied.
 * See the License for the specific language governing permissions and
 * limitations under the License.
 */

#include <base/functional/bind.h>
#include <base/strings/string_number_conversions.h>
#include <bluetooth/log.h>
#include <com_android_bluetooth_flags.h>
#include <stdio.h>

#include <algorithm>
#include <bitset>
#include <chrono>
#include <cstddef>
#include <cstdint>
#include <cstring>
#include <deque>
#include <functional>
#include <list>
#include <map>
#include <memory>
#include <mutex>
#include <optional>
#include <ostream>
#include <sstream>
#include <tuple>
#include <utility>
#include <vector>

#include "audio_hal_client/audio_hal_client.h"
#include "audio_hal_interface/le_audio_software.h"
#include "bt_types.h"
#include "bta/csis/csis_types.h"
#include "bta_csis_api.h"
#include "bta_gatt_api.h"
#include "bta_gatt_queue.h"
#include "bta_groups.h"
#include "bta_le_audio_api.h"
#include "bta_le_audio_broadcaster_api.h"
#include "btif/include/btif_profile_storage.h"
#include "btm_api_types.h"
#include "btm_ble_api_types.h"
#include "btm_iso_api.h"
#include "btm_iso_api_types.h"
#include "btm_sec_api_types.h"
#include "client_parser.h"
#include "codec_interface.h"
#include "codec_manager.h"
#include "common/strings.h"
#include "common/time_util.h"
#include "content_control_id_keeper.h"
#include "devices.h"
#include "gatt/database.h"
#include "gatt_api.h"
#include "gattdefs.h"
#include "gmap_client.h"
#include "gmap_server.h"
#include "hardware/bt_le_audio.h"
#include "hci/controller_interface.h"
#include "hci_error_code.h"
#include "include/hardware/bt_gmap.h"
#include "internal_include/bt_trace.h"
#include "internal_include/stack_config.h"
#include "le_audio/device_groups.h"
#include "le_audio/le_audio_log_history.h"
#include "le_audio_health_status.h"
#include "le_audio_set_configuration_provider.h"
#include "le_audio_types.h"
#include "le_audio_utils.h"
#include "main/shim/entry.h"
#include "metrics_collector.h"
#include "osi/include/alarm.h"
#include "osi/include/osi.h"
#include "osi/include/properties.h"
#include "stack/btm/btm_sec.h"
#include "stack/gatt/gatt_int.h"
#include "stack/include/bt_types.h"
#include "stack/include/btm_client_interface.h"
#include "stack/include/btm_status.h"
#include "stack/include/l2cap_interface.h"
#include "stack/include/main_thread.h"
#include "state_machine.h"
#include "storage_helper.h"
#include "types/bluetooth/uuid.h"
#include "types/bt_transport.h"
#include "types/raw_address.h"

#ifdef TARGET_FLOSS
#include <audio_hal_interface/audio_linux.h>
#else
#include <hardware/audio.h>
#endif  // TARGET_FLOSS

using namespace bluetooth;

// TODO(b/369381361) Enfore -Wmissing-prototypes
#pragma GCC diagnostic ignored "-Wmissing-prototypes"

using base::Closure;
using bluetooth::Uuid;
using bluetooth::common::ToString;
using bluetooth::groups::DeviceGroups;
using bluetooth::groups::DeviceGroupsCallbacks;
using bluetooth::hci::IsoManager;
using bluetooth::hci::iso_manager::cig_create_cmpl_evt;
using bluetooth::hci::iso_manager::cig_remove_cmpl_evt;
using bluetooth::hci::iso_manager::CigCallbacks;
using bluetooth::hci::iso_manager::VscCallback;
using bluetooth::le_audio::CodecManager;
using bluetooth::le_audio::ConnectionState;
using bluetooth::le_audio::ContentControlIdKeeper;
using bluetooth::le_audio::DeviceConnectState;
using bluetooth::le_audio::DsaMode;
using bluetooth::le_audio::DsaModes;
using bluetooth::le_audio::GmapClient;
using bluetooth::le_audio::GmapServer;
using bluetooth::le_audio::GroupNodeStatus;
using bluetooth::le_audio::GroupStatus;
using bluetooth::le_audio::GroupStreamStatus;
using bluetooth::le_audio::LeAudioCodecConfiguration;
using bluetooth::le_audio::LeAudioDevice;
using bluetooth::le_audio::LeAudioDeviceGroup;
using bluetooth::le_audio::LeAudioDeviceGroups;
using bluetooth::le_audio::LeAudioDevices;
using bluetooth::le_audio::LeAudioGroupStateMachine;
using bluetooth::le_audio::LeAudioHealthBasedAction;
using bluetooth::le_audio::LeAudioHealthDeviceStatType;
using bluetooth::le_audio::LeAudioHealthGroupStatType;
using bluetooth::le_audio::LeAudioHealthStatus;
using bluetooth::le_audio::LeAudioRecommendationActionCb;
using bluetooth::le_audio::LeAudioSinkAudioHalClient;
using bluetooth::le_audio::LeAudioSourceAudioHalClient;
using bluetooth::le_audio::UnicastMonitorModeStatus;
using bluetooth::le_audio::types::ase;
using bluetooth::le_audio::types::AseState;
using bluetooth::le_audio::types::AudioContexts;
using bluetooth::le_audio::types::AudioLocations;
using bluetooth::le_audio::types::BidirectionalPair;
using bluetooth::le_audio::types::DataPathState;
using bluetooth::le_audio::types::hdl_pair;
using bluetooth::le_audio::types::kLeAudioContextAllRemoteSource;
using bluetooth::le_audio::types::kLeAudioContextAllTypesArray;
using bluetooth::le_audio::types::LeAudioContextType;
using bluetooth::le_audio::types::PublishedAudioCapabilities;
using bluetooth::le_audio::utils::GetAudioContextsFromSinkMetadata;
using bluetooth::le_audio::utils::GetAudioContextsFromSourceMetadata;

using namespace bluetooth;


/* Enums */
enum class AudioReconfigurationResult {
  RECONFIGURATION_NEEDED = 0x00,
  RECONFIGURATION_NOT_NEEDED,
  RECONFIGURATION_NOT_POSSIBLE,
  RECONFIGURATION_BY_HAL,
};

enum class AudioState {
  IDLE = 0x00,
  READY_TO_START,
  STARTED,
  READY_TO_RELEASE,
  RELEASING,
};

std::ostream& operator<<(std::ostream& os, const AudioReconfigurationResult& state) {
  switch (state) {
    case AudioReconfigurationResult::RECONFIGURATION_NEEDED:
      os << "RECONFIGURATION_NEEDED";
      break;
    case AudioReconfigurationResult::RECONFIGURATION_NOT_NEEDED:
      os << "RECONFIGURATION_NOT_NEEDED";
      break;
    case AudioReconfigurationResult::RECONFIGURATION_NOT_POSSIBLE:
      os << "RECONFIGRATION_NOT_POSSIBLE";
      break;
    case AudioReconfigurationResult::RECONFIGURATION_BY_HAL:
      os << "RECONFIGURATION_BY_HAL";
      break;
    default:
      os << "UNKNOWN";
      break;
  }
  return os;
}

std::ostream& operator<<(std::ostream& os, const AudioState& audio_state) {
  switch (audio_state) {
    case AudioState::IDLE:
      os << "IDLE";
      break;
    case AudioState::READY_TO_START:
      os << "READY_TO_START";
      break;
    case AudioState::STARTED:
      os << "STARTED";
      break;
    case AudioState::READY_TO_RELEASE:
      os << "READY_TO_RELEASE";
      break;
    case AudioState::RELEASING:
      os << "RELEASING";
      break;
    default:
      os << "UNKNOWN";
      break;
  }
  return os;
}

namespace std {
template <>
struct formatter<AudioState> : ostream_formatter {};
}  // namespace std

namespace {
void le_audio_gattc_callback(tBTA_GATTC_EVT event, tBTA_GATTC* p_data);

static void le_audio_health_status_callback(const RawAddress& addr, int group_id,
                                            LeAudioHealthBasedAction action);

class LeAudioClientImpl;
LeAudioClientImpl* instance;
std::mutex instance_mutex;
LeAudioSourceAudioHalClient::Callbacks* audioSinkReceiver;
LeAudioSinkAudioHalClient::Callbacks* audioSourceReceiver;
CigCallbacks* stateMachineHciCallbacks;
VscCallback* stateMachineVscHciCallback;
LeAudioGroupStateMachine::Callbacks* stateMachineCallbacks;
DeviceGroupsCallbacks* device_group_callbacks;
LeAudioIsoDataCallback* iso_data_callback;
acl_client_callback_s* aclClientCallbacks;
constexpr uint16_t HCI_VS_QBCE_OCF                      = 0xFC51;
constexpr uint8_t  LTV_TYPE_VS_METADATA                 = 0xFF;
constexpr uint8_t  LTV_TYPE_VS_METADATA_FE              = 0xFE;

constexpr uint8_t  LTV_TYPE_MIN_FT                      = 0X00;
constexpr uint8_t  LTV_TYPE_MIN_BIT_RATE                = 0X01;
constexpr uint8_t  LTV_TYPE_MIN_MAX_ERROR_RESILIENCE    = 0X02;
constexpr uint8_t  LTV_TYPE_LATENCY_MODE                = 0X03;
constexpr uint8_t  LTV_TYPE_MAX_FT                      = 0X04;

constexpr uint8_t  LTV_LEN_MIN_FT                       = 0X01;
constexpr uint8_t  LTV_LEN_MIN_BIT_RATE                 = 0X01;
constexpr uint8_t  LTV_LEN_MIN_MAX_ERROR_RESILIENCE     = 0X01;
constexpr uint8_t  LTV_LEN_LATENCY_MODE                 = 0X01;
constexpr uint8_t  LTV_LEN_MAX_FT                       = 0X01;

constexpr uint8_t  ENCODER_LIMITS_SUB_OP                = 0x24;

typedef struct {
  uint8_t cig_id;
  uint8_t cis_id;
  std::vector<uint8_t> encoder_params;
  uint8_t encoder_mode;
} tBTM_BLE_SET_ENCODER_LIMITS_PARAM;

uint8_t* PrepareSetEncoderLimitsPayload(tBTM_BLE_SET_ENCODER_LIMITS_PARAM *params,
                                        uint8_t *length, uint8_t *p) {
  uint8_t param_len = 0;
  uint8_t size = params->encoder_params.size();
  uint8_t num_limits = (size == 0) ? 1 : size;
  LOG(INFO) <<__func__  << "num_limits = "<<loghex(num_limits);
  LOG(INFO) <<__func__  << "params->cig_id = "<<loghex(params->cig_id);
  LOG(INFO) <<__func__  << "params->cis_id = "<<loghex(params->cis_id);
  UINT8_TO_STREAM(p, ENCODER_LIMITS_SUB_OP); //sub-opcode
  param_len++;
  UINT8_TO_STREAM(p, params->cig_id);
  param_len++;
  UINT8_TO_STREAM(p, params->cis_id);
  param_len++;
  UINT8_TO_STREAM(p, num_limits); //numlimits
  param_len++;
  UINT8_TO_STREAM(p, LTV_TYPE_MIN_FT);
  param_len++;
  UINT8_TO_STREAM(p, LTV_LEN_MIN_FT);
  param_len++;
  UINT8_TO_STREAM(p, params->encoder_params[0]);
  param_len++;
  UINT8_TO_STREAM(p, LTV_TYPE_MIN_BIT_RATE);
  param_len++;
  UINT8_TO_STREAM(p, LTV_LEN_MIN_BIT_RATE);
  param_len++;
  UINT8_TO_STREAM(p, params->encoder_params[2]);
  param_len++;
  UINT8_TO_STREAM(p, LTV_TYPE_MIN_MAX_ERROR_RESILIENCE);
  param_len++;
  UINT8_TO_STREAM(p, LTV_LEN_MIN_MAX_ERROR_RESILIENCE);
  param_len++;
  UINT8_TO_STREAM(p, params->encoder_params[3]);
  param_len++;
  UINT8_TO_STREAM(p, LTV_TYPE_LATENCY_MODE);
  param_len++;
  UINT8_TO_STREAM(p, LTV_LEN_LATENCY_MODE);
  param_len++;
  UINT8_TO_STREAM(p, params->encoder_params[4]);
  param_len++;
  UINT8_TO_STREAM(p, LTV_TYPE_MAX_FT);
  param_len++;
  UINT8_TO_STREAM(p, LTV_LEN_MAX_FT);
  param_len++;
  UINT8_TO_STREAM(p, params->encoder_params[1]);
  param_len++;
  *length = param_len;
  LOG(INFO) <<__func__  << "param_len = "<<loghex(param_len);
  return p;
}

void UpdateEncoderParams(uint8_t cig_id, uint8_t cis_id,
                                 std::vector<uint8_t> encoder_limit_params) {
  tBTM_BLE_SET_ENCODER_LIMITS_PARAM encoder_params = {
                                       .cig_id = cig_id,
                                       .cis_id = cis_id,
                                       .encoder_params = encoder_limit_params};
    uint8_t length = 0;
    uint8_t size = 1;
    if (encoder_params.encoder_params.size())
      size = encoder_params.encoder_params.size();
    uint16_t len = 4 + size * 3;
    LOG(INFO) <<__func__  << "len = "<<loghex(len);
    uint8_t param_arr[len];
    uint8_t *param = param_arr;
    PrepareSetEncoderLimitsPayload(&encoder_params, &length, param);
    bluetooth::legacy::hci::GetInterface().SendVendorSpecificCmd(HCI_VS_QBCE_OCF, length, param, NULL);
}

class StreamSpeedTracker {
public:
  StreamSpeedTracker(void)
      : is_started_(false),
        group_id_(bluetooth::groups::kGroupUnknown),
        num_of_devices_(0),
        context_type_(LeAudioContextType::UNSPECIFIED),
        reconfig_start_ts_(0),
        setup_start_ts_(0),
        total_time_(0),
        reconfig_time_(0),
        stream_setup_time_(0) {}

  void Init(int group_id, LeAudioContextType context_type, int num_of_devices) {
    Reset();
    group_id_ = group_id;
    context_type_ = context_type;
    num_of_devices_ = num_of_devices;
    log::verbose("StreamSpeedTracker group_id: {}, context: {} #{}", group_id_,
                 ToString(context_type_), num_of_devices);
  }

  void Reset(void) {
    log::verbose("StreamSpeedTracker group_id: {}", group_id_);
    is_started_ = false;
    group_id_ = bluetooth::groups::kGroupUnknown;
    reconfig_start_ts_ = setup_start_ts_ = total_time_ = reconfig_time_ = stream_setup_time_ =
            num_of_devices_ = 0;
    context_type_ = LeAudioContextType::UNSPECIFIED;
  }

  void ReconfigStarted(void) {
    log::verbose("StreamSpeedTracker group_id: {}", group_id_);
    reconfig_time_ = 0;
    is_started_ = true;
    reconfig_start_ts_ = bluetooth::common::time_get_os_boottime_us();
  }

  void StartStream(void) {
    log::verbose("StreamSpeedTracker group_id: {}", group_id_);
    setup_start_ts_ = bluetooth::common::time_get_os_boottime_us();
    is_started_ = true;
  }

  void ReconfigurationComplete(void) {
    reconfig_time_ = (bluetooth::common::time_get_os_boottime_us() - reconfig_start_ts_) / 1000;
    log::verbose("StreamSpeedTracker group_id: {}, {} reconfig time {} ms", group_id_,
                 ToString(context_type_), reconfig_time_);
  }

  void StreamCreated(void) {
    stream_setup_time_ = (bluetooth::common::time_get_os_boottime_us() - setup_start_ts_) / 1000;
    log::verbose("StreamSpeedTracker group_id: {}, {} stream create  time {} ms", group_id_,
                 ToString(context_type_), stream_setup_time_);
  }

  void StopStreamSetup(void) {
    is_started_ = false;
    uint64_t start_ts = reconfig_time_ != 0 ? reconfig_start_ts_ : setup_start_ts_;
    total_time_ = (bluetooth::common::time_get_os_boottime_us() - start_ts) / 1000;
    clock_gettime(CLOCK_REALTIME, &end_ts_);
    log::verbose("StreamSpeedTracker group_id: {}, {} setup time {} ms", group_id_,
                 ToString(context_type_), total_time_);
  }

  bool IsStarted(void) {
    if (is_started_) {
      log::verbose("StreamSpeedTracker group_id: {}, {} is_started_: {} ", group_id_,
                   ToString(context_type_), is_started_);
    } else {
      log::verbose("StreamSpeedTracker not started ");
    }
    return is_started_;
  }

  void Dump(std::stringstream& stream) {
    char ts[20];
    std::strftime(ts, sizeof(ts), "%T", std::gmtime(&end_ts_.tv_sec));

    if (total_time_ < 900) {
      stream << "[ 🌟 ";
    } else if (total_time_ < 1500) {
      stream << "[ 🌤 ";
    } else if (total_time_ < 2500) {
      stream << "[ 🌧 ";
    } else {
      stream << "[ ❗ ";
    }

    stream << ts << ": Gid: " << group_id_ << "(#" << num_of_devices_ << "), " << context_type_
           << ", ";
    auto hal_idle = total_time_ - stream_setup_time_ - reconfig_time_;
    if (reconfig_time_ != 0) {
      stream << "t:" << total_time_ << "ms (r:" << reconfig_time_ << "/s:" << stream_setup_time_
             << "/hal:" << hal_idle << ")";
    } else {
      stream << "t:" << total_time_ << "ms (hal:" << hal_idle << ")";
    }
    stream << "]";
  }

private:
  bool is_started_;
  int group_id_;
  int num_of_devices_;
  LeAudioContextType context_type_;
  struct timespec end_ts_;
  uint64_t reconfig_start_ts_;
  uint64_t setup_start_ts_;
  uint64_t total_time_;
  uint64_t reconfig_time_;
  uint64_t stream_setup_time_;
};

/*
 * Coordinatet Set Identification Profile (CSIP) based on CSIP 1.0
 * and Coordinatet Set Identification Service (CSIS) 1.0
 *
 * CSIP allows to organize audio servers into sets e.g. Stereo Set, 5.1 Set
 * and speed up connecting it.
 *
 * Since leaudio has already grouping API it was decided to integrate here CSIS
 * and allow it to group devices semi-automatically.
 *
 * Flow:
 * If connected device contains CSIS services, and it is included into CAP
 * service, implementation marks device as a set member and waits for the
 * bta/csis to learn about groups and notify implementation about assigned
 * group id.
 *
 */
/* LeAudioClientImpl class represents main implementation class for le audio
 * feature in stack. This class implements GATT, le audio and ISO related parts.
 *
 * This class is represented in single instance and manages a group of devices,
 * and devices. All devices calls back static method from it and are dispatched
 * to target receivers (e.g. ASEs, devices).
 *
 * This instance also implements a LeAudioClient which is a upper layer API.
 * Also LeAudioClientCallbacks are callbacks for upper layer.
 *
 * This class may be bonded with Test socket which allows to drive an instance
 * for test purposes.
 */
class LeAudioClientImpl : public LeAudioClient {
public:
  ~LeAudioClientImpl() {
    alarm_free(close_vbc_timeout_);
    alarm_free(disable_timer_);
    alarm_free(suspend_timeout_);
    alarm_free(reconfiguration_timeout_);
  }

  LeAudioClientImpl(bluetooth::le_audio::LeAudioClientCallbacks* callbacks,
                    LeAudioGroupStateMachine::Callbacks* state_machine_callbacks,
                    base::Closure initCb)
      : gatt_if_(0),
        callbacks_(callbacks),
        active_group_id_(bluetooth::groups::kGroupUnknown),
        configuration_context_type_(LeAudioContextType::UNINITIALIZED),
        in_call_metadata_context_types_({.sink = AudioContexts(), .source = AudioContexts()}),
        local_metadata_context_types_({.sink = AudioContexts(), .source = AudioContexts()}),
        audio_receiver_state_(AudioState::IDLE),
        audio_sender_state_(AudioState::IDLE),
        in_call_(false),
        in_voip_call_(false),
        sink_monitor_mode_(false),
        sink_monitor_notified_status_(std::nullopt),
        source_monitor_mode_(false),
        source_monitor_notified_status_(std::nullopt),
        defer_notify_inactive_until_stop_(false),
        defer_notify_active_until_stop_(false),
        defer_sink_suspend_ack_until_stop_(false),
        defer_source_suspend_ack_until_stop_(false),
        is_local_sink_metadata_available_(false),
        le_audio_source_hal_client_(nullptr),
        le_audio_sink_hal_client_(nullptr),
        close_vbc_timeout_(alarm_new("LeAudioCloseVbcTimeout")),
        suspend_timeout_(alarm_new("LeAudioSuspendTimeout")),
        reconfiguration_timeout_(alarm_new("LeAudioReconfigurationTimeout")),
        disable_timer_(alarm_new("LeAudioDisableTimer")) {
    LeAudioGroupStateMachine::Initialize(state_machine_callbacks);
    groupStateMachine_ = LeAudioGroupStateMachine::Get();

    log::info("Reconnection mode: TARGETED_ANNOUNCEMENTS");
    reconnection_mode_ = BTM_BLE_BKG_CONNECT_TARGETED_ANNOUNCEMENTS;

    log::info("Loading health status module");
    leAudioHealthStatus_ = LeAudioHealthStatus::Get();
    leAudioHealthStatus_->RegisterCallback(base::BindRepeating(le_audio_health_status_callback));

    BTA_GATTC_AppRegister(
            le_audio_gattc_callback,
            base::Bind(
                    [](base::Closure initCb, uint8_t client_id, uint8_t status) {
                      if (status != GATT_SUCCESS) {
                        log::error("Can't start LeAudio profile - no gatt clients left!");
                        return;
                      }
                      instance->gatt_if_ = client_id;
                      initCb.Run();
                    },
                    initCb),
            true);

    DeviceGroups::Get()->Initialize(device_group_callbacks);
  }

  void ReconfigureAfterVbcClose() {
    log::debug("VBC close timeout");

    if (IsInVoipCall()) {
      SetInVoipCall(false);
    }

    auto group = aseGroups_.FindById(active_group_id_);
    if (!group) {
      log::error("Invalid group: {}", active_group_id_);
      return;
    }

    /* Reconfiguration to non requiring source scenario */
    if (sink_monitor_mode_) {
      notifyAudioLocalSink(UnicastMonitorModeStatus::STREAMING_SUSPENDED);
    }

    /* For sonification events we don't really need to reconfigure to HQ
     * configuration, but if the previous configuration was for HQ Media,
     * we might want to go back to that scenario.
     */

    if ((configuration_context_type_ != LeAudioContextType::MEDIA) &&
        (configuration_context_type_ != LeAudioContextType::GAME)) {
      log::info("Keeping the old configuration as no HQ Media playback is needed right now.");
      return;
    }

    /* Test the existing metadata against the recent availability */
    local_metadata_context_types_.source &=
            group->GetAvailableContexts(bluetooth::le_audio::types::kLeAudioDirectionSink);
    if (local_metadata_context_types_.source.none()) {
      log::warn("invalid/unknown context metadata, using 'MEDIA' instead");
      local_metadata_context_types_.source = AudioContexts(LeAudioContextType::MEDIA);
    }

    /* Choose the right configuration context */
    auto new_configuration_context =
            ChooseConfigurationContextType(local_metadata_context_types_.source);

    log::debug("new_configuration_context= {}", ToString(new_configuration_context));
    ReconfigureOrUpdateMetadata(group, new_configuration_context,
                                {.sink = local_metadata_context_types_.source,
                                 .source = local_metadata_context_types_.sink});
  }

  void StartVbcCloseTimeout() {
    if (alarm_is_scheduled(close_vbc_timeout_)) {
      StopVbcCloseTimeout();
    }

    static const uint64_t timeoutMs = 2000;
    log::debug("Start VBC close timeout with {} ms", timeoutMs);

    alarm_set_on_mloop(
            close_vbc_timeout_, timeoutMs,
            [](void*) {
              if (instance) {
                log::debug("Reconfigure after VBC close");
                instance->ReconfigureAfterVbcClose();
              }
            },
            nullptr);
  }

  void StopVbcCloseTimeout() {
    if (alarm_is_scheduled(close_vbc_timeout_)) {
      log::debug("Cancel VBC close timeout");
      alarm_cancel(close_vbc_timeout_);
    }
  }

  bool IsReconfigurationTimeoutRunning(
          int group_id, uint8_t direction = bluetooth::le_audio::types::kLeAudioDirectionBoth) {
    if (alarm_is_scheduled(reconfiguration_timeout_)) {
      log::debug(" is {} group_id: {}, to check: {}, scheduled: {}",
                 group_id == reconfiguration_group_ ? "running" : " not running", group_id,
                 direction, reconfiguration_local_directions_);
      return group_id == reconfiguration_group_ && (direction & reconfiguration_local_directions_);
    }
    return false;
  }

  void StartReconfigurationTimeout(int group_id) {
    log::debug("group_id: {}", group_id);

    /* This is called when Reconfiguration has been completed. This function starts
     * timer which is a guard for unwanted reconfiguration which might happen when Audio HAL
     * is sending to Bluetooth stack multiple metadata updates and suspends/resume commands.
     * What we want to achieve with this timeout, that BT stack will resume the stream with
     * configuration picked up when ReconfigurationComplete command was sent out to Audio HAL.
     */

    if (alarm_is_scheduled(reconfiguration_timeout_)) {
      log::info("Is already running for group {}", reconfiguration_group_);
      return;
    }

    auto group = aseGroups_.FindById(group_id);
    if (group == nullptr) {
      log::warn("This shall not happen, group_id: {} is not available.", group_id);
      return;
    }

    if (IsDirectionAvailableForCurrentConfiguration(
                group, bluetooth::le_audio::types::kLeAudioDirectionSink)) {
      reconfiguration_local_directions_ |= bluetooth::le_audio::types::kLeAudioDirectionSource;
    }
    if (IsDirectionAvailableForCurrentConfiguration(
                group, bluetooth::le_audio::types::kLeAudioDirectionSource)) {
      reconfiguration_local_directions_ |= bluetooth::le_audio::types::kLeAudioDirectionSink;
    }

    log::debug("reconfiguration_local_directions_ : {}", reconfiguration_local_directions_);

    reconfiguration_group_ = group_id;
    alarm_set_on_mloop(
            reconfiguration_timeout_, kAudioReconfigurationTimeoutMs,
            [](void* data) {
              if (instance) {
                instance->StopReconfigurationTimeout(
                        PTR_TO_INT(data), bluetooth::le_audio::types::kLeAudioDirectionBoth);
              }
            },
            INT_TO_PTR(group_id));
  }

  void StopReconfigurationTimeout(int group_id, uint8_t local_direction) {
    log::debug("group_id: {}, local_direction {}, reconfiguration directions {}", group_id,
               local_direction, reconfiguration_local_directions_);

    reconfiguration_local_directions_ &= ~local_direction;

    if (reconfiguration_local_directions_ != 0) {
      log::debug("Wait for remaining directions: {} ", reconfiguration_local_directions_);
      return;
    }

    if (alarm_is_scheduled(reconfiguration_timeout_)) {
      log::debug("Canceling for group_id {}", reconfiguration_group_);
      alarm_cancel(reconfiguration_timeout_);
    }
    reconfiguration_group_ = bluetooth::groups::kGroupUnknown;
  }

  void StartSuspendTimeout(void) {
    StopSuspendTimeout();

    /* Group should tie in time to get requested status */
    uint64_t timeoutMs = kAudioSuspentKeepIsoAliveTimeoutMs;
    timeoutMs = osi_property_get_int32(kAudioSuspentKeepIsoAliveTimeoutMsProp, timeoutMs);

    if (stack_config_get_interface()->get_pts_le_audio_disable_ases_before_stopping()) {
      timeoutMs += kAudioDisableTimeoutMs;
    }

    log::debug("Stream suspend_timeout_ started: {} ms", static_cast<int>(timeoutMs));

    alarm_set_on_mloop(
            suspend_timeout_, timeoutMs,
            [](void* data) {
              if (instance) {
                auto const group_id = PTR_TO_INT(data);
                log::debug("No resume request received. Stop the group ID: {}", group_id);
                instance->GroupStop(group_id);
              }
            },
            INT_TO_PTR(active_group_id_));
  }

  void StopSuspendTimeout(void) {
    if (alarm_is_scheduled(suspend_timeout_)) {
      log::debug("Cancel suspend timeout");
      alarm_cancel(suspend_timeout_);
    }
  }

  void AseInitialStateReadRequest(LeAudioDevice* leAudioDevice) {
    int ases_num = leAudioDevice->ases_.size();
    bool is_eatt_supported = gatt_profile_get_eatt_support_by_conn_id(leAudioDevice->conn_id_);

    void* notify_flag_ptr = NULL;

    tBTA_GATTC_MULTI multi_read{};

    for (int i = 0; i < ases_num; i++) {
      /* Last read ase characteristic should issue connected state callback
       * to upper layer
       */

      if (leAudioDevice->notify_connected_after_read_ && (i == (ases_num - 1))) {
        notify_flag_ptr = INT_TO_PTR(leAudioDevice->notify_connected_after_read_);
      }

      if (/*!com::android::bluetooth::flags::le_ase_read_multiple_variable()*/ true || !is_eatt_supported) {
        BtaGattQueue::ReadCharacteristic(leAudioDevice->conn_id_,
                                         leAudioDevice->ases_[i].hdls.val_hdl, OnGattReadRspStatic,
                                         notify_flag_ptr);
        continue;
      }

      if (i != 0 && (i % GATT_MAX_READ_MULTI_HANDLES == 0)) {
        multi_read.num_attr = GATT_MAX_READ_MULTI_HANDLES;
        BtaGattQueue::ReadMultiCharacteristic(leAudioDevice->conn_id_, multi_read,
                                              OnGattReadMultiRspStatic, notify_flag_ptr);
        memset(multi_read.handles, 0, GATT_MAX_READ_MULTI_HANDLES * sizeof(uint16_t));
      }
      multi_read.handles[i % GATT_MAX_READ_MULTI_HANDLES] = leAudioDevice->ases_[i].hdls.val_hdl;
    }

    if (/*!com::android::bluetooth::flags::le_ase_read_multiple_variable()*/ true &&
        (ases_num % GATT_MAX_READ_MULTI_HANDLES != 0)) {
      multi_read.num_attr = ases_num % GATT_MAX_READ_MULTI_HANDLES;
      BtaGattQueue::ReadMultiCharacteristic(leAudioDevice->conn_id_, multi_read,
                                            OnGattReadMultiRspStatic, notify_flag_ptr);
    }
  }

  void OnGroupAddedCb(const RawAddress& address, const bluetooth::Uuid& uuid, int group_id) {
    log::info("address: {} group uuid {} group_id: {}", address, uuid, group_id);

    /* We are interested in the groups which are in the context of CAP */
    if (uuid != bluetooth::le_audio::uuid::kCapServiceUuid) {
      return;
    }

    LeAudioDevice* leAudioDevice = leAudioDevices_.FindByAddress(address);
    if (!leAudioDevice) {
      return;
    }
    if (leAudioDevice->group_id_ != bluetooth::groups::kGroupUnknown) {
      log::info("group already set: {}", leAudioDevice->group_id_);
      return;
    }

    group_add_node(group_id, address);
  }

  /* If device participates in streaming the group, it has to be stopped and
   * group needs to be reconfigured if needed to new configuration without
   * considering this removing device.
   */
  void SetDeviceAsRemovePendingAndStopGroup(LeAudioDevice* leAudioDevice) {
    log::info("device {}", leAudioDevice->address_);
    leAudioDevice->SetConnectionState(DeviceConnectState::REMOVING);
    leAudioDevice->closing_stream_for_disconnection_ = true;
    GroupStop(leAudioDevice->group_id_);
  }

  void OnGroupMemberAddedCb(const RawAddress& address, int group_id) {
    log::info("address: {} group_id: {}", address, group_id);

    auto group = aseGroups_.FindById(group_id);
    if (!group) {
      log::error("Not interested in group id: {}", group_id);
      return;
    }

    LeAudioDevice* leAudioDevice = leAudioDevices_.FindByAddress(address);
    if (!leAudioDevice) {
      return;
    }
    if (leAudioDevice->group_id_ != bluetooth::groups::kGroupUnknown) {
      log::info("group already set: {}", leAudioDevice->group_id_);
      return;
    }

    if (leAudioHealthStatus_) {
      leAudioHealthStatus_->AddStatisticForDevice(leAudioDevice,
                                                  LeAudioHealthDeviceStatType::VALID_CSIS);
    }

    group_add_node(group_id, address);
  }

  void OnGroupMemberRemovedCb(const RawAddress& address, int group_id) {
    log::info("address: {} group_id: {}", address, group_id);

    LeAudioDevice* leAudioDevice = leAudioDevices_.FindByAddress(address);
    if (!leAudioDevice) {
      return;
    }
    if (leAudioDevice->group_id_ != group_id) {
      log::warn("Device: {} not assigned to the group.", leAudioDevice->address_);
      return;
    }

    LeAudioDeviceGroup* group = aseGroups_.FindById(group_id);
    if (group == NULL) {
      log::info("device not in the group: {}, {}", leAudioDevice->address_, group_id);
      return;
    }

    if (leAudioHealthStatus_) {
      leAudioHealthStatus_->RemoveStatistics(address, group->group_id_);
    }

    if (leAudioDevice->HaveActiveAse()) {
      SetDeviceAsRemovePendingAndStopGroup(leAudioDevice);
      return;
    }
    if (leAudioDevice->group_id_ == active_group_id_) {
      log::warn("Set device inactive before removing.");
      groupSetAndNotifyInactive();
    }
    group_remove_node(group, address);
  }

  /* This callback happens if kLeAudioDeviceSetStateTimeoutMs timeout happens
   * during transition from origin to target state
   */
  void OnLeAudioDeviceSetStateTimeout(int group_id) {
    LeAudioDeviceGroup* group = aseGroups_.FindById(group_id);

    if (!group) {
      /* Group removed */
      return;
    }

    bool check_if_recovery_needed =
            group->GetTargetState() == AseState::BTA_LE_AUDIO_ASE_STATE_IDLE;

    if (leAudioHealthStatus_) {
      leAudioHealthStatus_->AddStatisticForGroup(
              group, LeAudioHealthGroupStatType::STREAM_CREATE_SIGNALING_FAILED);
    }

    log::error(
            "State not achieved on time for group: group id {}, current state {}, "
            "target state: {}, check_if_recovery_needed: {}",
            group_id, ToString(group->GetState()), ToString(group->GetTargetState()),
            check_if_recovery_needed);
    group->PrintDebugState();
    group->SetTargetState(AseState::BTA_LE_AUDIO_ASE_STATE_IDLE);
    group->ClearAllCises();

    /* There is an issue with a setting up stream or any other operation which
     * are gatt operations. It means peer is not responsible. Lets close ACL
     */
    CancelStreamingRequest();
    LeAudioDevice* leAudioDevice = group->GetFirstActiveDevice();
    if (leAudioDevice == nullptr) {
      log::error("Shouldn't be called without an active device.");
      leAudioDevice = group->GetFirstDevice();
      if (leAudioDevice == nullptr) {
        log::error("Front device is null. Number of devices: {}", group->Size());
        return;
      }
    }

    /* If Timeout happens on stream close and stream is closing just for the
     * purpose of device disconnection, do not bother with recovery mode
     */
    bool recovery = true;
    if (check_if_recovery_needed) {
      for (auto tmpDevice = leAudioDevice; tmpDevice != nullptr;
           tmpDevice = group->GetNextActiveDevice(tmpDevice)) {
        if (tmpDevice->closing_stream_for_disconnection_) {
          recovery = false;
          break;
        }
      }
    }

    do {
      DisconnectDevice(leAudioDevice, true, recovery);
      leAudioDevice = group->GetNextActiveDevice(leAudioDevice);
    } while (leAudioDevice);

    if (recovery && !group->NumOfConnected()) {
      log::info("All devices disconnected, group becomes inactive");
      /* Both devices will  be disconnected soon. Notify upper layer that group
       * is inactive */
      groupSetAndNotifyInactive();
    }
  }

  void UpdateLocationsAndContextsAvailability(LeAudioDeviceGroup* group, bool force = false) {
    bool group_conf_changed = group->ReloadAudioLocations();
    group_conf_changed |= group->ReloadAudioDirections();
    group_conf_changed |= group->UpdateAudioContextAvailability();
    if (group_conf_changed || force) {
      /* All the configurations should be recalculated for the new conditions */
      group->InvalidateCachedConfigurations();
      group->InvalidateGroupStrategy();
      callbacks_->OnAudioConf(
              group->audio_directions_, group->group_id_, group->snk_audio_locations_.to_ulong(),
              group->src_audio_locations_.to_ulong(), group->GetAvailableContexts().value());
    }
  }

  void UpdatePriorCodecTypeToHal(LeAudioDeviceGroup* group) {
    if (configuration_context_type_ == LeAudioContextType::CONVERSATIONAL ||
        configuration_context_type_ == LeAudioContextType::LIVE) {
      auto id = group->GetConfiguration(
       configuration_context_type_)->confs.source.at(0).codec.id;
      auto bits = group->GetConfiguration(
       configuration_context_type_)->confs.source.at(0).codec.GetBitsPerSample();
      auto intvl = group->GetConfiguration(
       configuration_context_type_)->confs.source.at(0).codec.GetDataIntervalUs();
      auto freq = group->GetConfiguration(
       configuration_context_type_)->confs.source.at(0).codec.GetSamplingFrequencyHz();
      auto sdu = group->GetConfiguration(
       configuration_context_type_)->confs.source.at(0).codec.GetOctetsPerFrame();
      auto delay = group->GetRemoteDelay(
       bluetooth::le_audio::types::kLeAudioDirectionSource);
      bluetooth::le_audio::offload_config config = {
          .stream_map = std::vector<bluetooth::le_audio::stream_map_info>{
                bluetooth::le_audio::stream_map_info(0x00, 0x00, false)},
          .codec_id = id,
          .bits_per_sample = bits,
          .sampling_rate = freq,
          .frame_duration = intvl,
          .octets_per_frame = sdu,
          .blocks_per_sdu = 1,
          .peer_delay_ms = delay,
          .mode = 0,
          .delay = delay,
          .codec_metadata = std::vector<uint8_t>(),
      };
      if (le_audio_sink_hal_client_) {
        le_audio_sink_hal_client_->UpdateAudioConfigToHal(config);
      }
    }
  }

  void SuspendedForReconfiguration() {
    if (audio_sender_state_ > AudioState::IDLE) {
      LeAudioLogHistory::Get()->AddLogHistory(kLogBtCallAf, active_group_id_, RawAddress::kEmpty,
                                              kLogAfSuspendForReconfig + "LocalSource",
                                              "r_state: " + ToString(audio_receiver_state_) +
                                                      "s_state: " + ToString(audio_sender_state_));
      le_audio_source_hal_client_->SuspendedForReconfiguration();
    }
    if (audio_receiver_state_ > AudioState::IDLE) {
      LeAudioLogHistory::Get()->AddLogHistory(kLogBtCallAf, active_group_id_, RawAddress::kEmpty,
                                              kLogAfSuspendForReconfig + "LocalSink",
                                              "r_state: " + ToString(audio_receiver_state_) +
                                                      "s_state: " + ToString(audio_sender_state_));
      le_audio_sink_hal_client_->SuspendedForReconfiguration();
    }
    StartReconfigurationTimeout(active_group_id_);
  }

  void ReconfigurationComplete(uint8_t directions) {
    if (directions & bluetooth::le_audio::types::kLeAudioDirectionSink) {
      LeAudioLogHistory::Get()->AddLogHistory(kLogBtCallAf, active_group_id_, RawAddress::kEmpty,
                                              kLogAfReconfigComplete + "LocalSource",
                                              "r_state: " + ToString(audio_receiver_state_) +
                                                      "s_state: " + ToString(audio_sender_state_));

      le_audio_source_hal_client_->ReconfigurationComplete();
    }
    if (directions & bluetooth::le_audio::types::kLeAudioDirectionSource) {
      LeAudioLogHistory::Get()->AddLogHistory(kLogBtCallAf, active_group_id_, RawAddress::kEmpty,
                                              kLogAfReconfigComplete + "LocalSink",
                                              "r_state: " + ToString(audio_receiver_state_) +
                                                      "s_state: " + ToString(audio_sender_state_));

      le_audio_sink_hal_client_->ReconfigurationComplete();
    }
  }

  void CancelLocalAudioSourceStreamingRequest() {
    le_audio_source_hal_client_->CancelStreamingRequest();

    LeAudioLogHistory::Get()->AddLogHistory(kLogBtCallAf, active_group_id_, RawAddress::kEmpty,
                                            kLogAfCancel + "LocalSource",
                                            "s_state: " + ToString(audio_sender_state_));

    audio_sender_state_ = AudioState::IDLE;
  }

  void CancelLocalAudioSinkStreamingRequest() {
    le_audio_sink_hal_client_->CancelStreamingRequest();

    LeAudioLogHistory::Get()->AddLogHistory(kLogBtCallAf, active_group_id_, RawAddress::kEmpty,
                                            kLogAfCancel + "LocalSink",
                                            "s_state: " + ToString(audio_receiver_state_));

     is_local_sink_metadata_available_ = false;
    audio_receiver_state_ = AudioState::IDLE;
  }

  void CancelStreamingRequest() {
    log::info(" audio_sender_state {}, audio_receiver_state {}",
              bluetooth::common::ToString(audio_sender_state_),
              bluetooth::common::ToString(audio_receiver_state_));

    if (audio_sender_state_ >= AudioState::READY_TO_START) {
      CancelLocalAudioSourceStreamingRequest();
    }

    if (audio_receiver_state_ >= AudioState::READY_TO_START) {
      CancelLocalAudioSinkStreamingRequest();
    }
  }

  void group_add_node(const int group_id, const RawAddress& address,
                      bool update_group_module = false) {
    LeAudioDevice* leAudioDevice = leAudioDevices_.FindByAddress(address);
    LeAudioDeviceGroup* new_group;
    LeAudioDeviceGroup* old_group = nullptr;

    if (!leAudioDevice) {
      /* TODO This part possible to remove as this is to handle adding device to
       * the group which is unknown and not connected.
       */
      log::info("leAudioDevice unknown , address: {} group: 0x{:x}", address, group_id);

      if (group_id == bluetooth::groups::kGroupUnknown) {
        return;
      }

      log::info("Set member adding ...");
      leAudioDevices_.Add(address, DeviceConnectState::CONNECTING_BY_USER);
      leAudioDevice = leAudioDevices_.FindByAddress(address);
    } else {
      if (leAudioDevice->group_id_ != bluetooth::groups::kGroupUnknown) {
        old_group = aseGroups_.FindById(leAudioDevice->group_id_);
      }
    }

    auto id = DeviceGroups::Get()->GetGroupId(address, bluetooth::le_audio::uuid::kCapServiceUuid);
    if (group_id == bluetooth::groups::kGroupUnknown) {
      if (id == bluetooth::groups::kGroupUnknown) {
        DeviceGroups::Get()->AddDevice(address, bluetooth::le_audio::uuid::kCapServiceUuid);
        /* We will get back here when group will be created */
        return;
      }

      new_group = aseGroups_.Add(id);
      if (!new_group) {
        log::error("can't create group - group is already there?");
        return;
      }
    } else {
      log::assert_that(id == group_id, "group id missmatch? leaudio id: {}, groups module {}",
                       group_id, id);
      new_group = aseGroups_.FindById(group_id);
      if (!new_group) {
        new_group = aseGroups_.Add(group_id);
      } else {
        if (new_group->IsDeviceInTheGroup(leAudioDevice)) {
          return;
        }
      }
    }

    log::debug("New group {}, id: {}", std::format_ptr(new_group), new_group->group_id_);

    /* If device was in the group and it was not removed by the application,
     * lets do it now
     */
    if (old_group) {
      group_remove_node(old_group, address, update_group_module);
    }

    new_group->AddNode(leAudioDevices_.GetByAddress(address));

    callbacks_->OnGroupNodeStatus(address, new_group->group_id_, GroupNodeStatus::ADDED);

    /* If device is connected and added to the group, lets read ASE states */
    if (leAudioDevice->conn_id_ != GATT_INVALID_CONN_ID) {
      AseInitialStateReadRequest(leAudioDevice);
    }

    if (leAudioDevice->GetConnectionState() == DeviceConnectState::CONNECTED) {
      UpdateLocationsAndContextsAvailability(new_group);
    }
  }

  void GroupAddNode(const int group_id, const RawAddress& address) override {
    auto id = DeviceGroups::Get()->GetGroupId(address, bluetooth::le_audio::uuid::kCapServiceUuid);
    if (id == group_id) {
      return;
    }

    if (id != bluetooth::groups::kGroupUnknown) {
      DeviceGroups::Get()->RemoveDevice(address, id);
    }

    DeviceGroups::Get()->AddDevice(address, bluetooth::le_audio::uuid::kCapServiceUuid, group_id);
  }

  void remove_group_if_possible(LeAudioDeviceGroup* group) {
    if (!group) {
      log::debug("group is null");
      return;
    }
    log::debug("Group {}, id: {}, size: {}, is cig_state {}", std::format_ptr(group),
               group->group_id_, group->Size(), ToString(group->cig.GetState()));
    if (group->IsEmpty() && (group->cig.GetState() == bluetooth::le_audio::types::CigState::NONE)) {
      lastNotifiedGroupStreamStatusMap_.erase(group->group_id_);
      aseGroups_.Remove(group->group_id_);
    }
  }

  void group_remove_node(LeAudioDeviceGroup* group, const RawAddress& address,
                         bool update_group_module = false) {
    int group_id = group->group_id_;
    group->RemoveNode(leAudioDevices_.GetByAddress(address));

    if (update_group_module) {
      int groups_group_id =
              DeviceGroups::Get()->GetGroupId(address, bluetooth::le_audio::uuid::kCapServiceUuid);
      if (groups_group_id == group_id) {
        DeviceGroups::Get()->RemoveDevice(address, group_id);
      }
    }

    callbacks_->OnGroupNodeStatus(address, group_id, GroupNodeStatus::REMOVED);

    /* Remove group if this was the last leAudioDevice in this group */
    if (group->IsEmpty()) {
      remove_group_if_possible(group);
      return;
    }

    /* Removing node from group requires updating group context availability */
    UpdateLocationsAndContextsAvailability(group);
  }

  void GroupRemoveNode(const int group_id, const RawAddress& address) override {
    LeAudioDevice* leAudioDevice = leAudioDevices_.FindByAddress(address);
    LeAudioDeviceGroup* group = aseGroups_.FindById(group_id);

    log::info("group_id: {} address: {}", group_id, address);

    if (!leAudioDevice) {
      log::error("Skipping unknown leAudioDevice, address: {}", address);
      return;
    }

    if (leAudioDevice->group_id_ != group_id) {
      log::error("Device is not in group_id: {}, but in group_id: {}", group_id,
                 leAudioDevice->group_id_);
      return;
    }

    if (group == NULL) {
      log::error("device not in the group ?!");
      return;
    }

    if (leAudioDevice->HaveActiveAse()) {
      SetDeviceAsRemovePendingAndStopGroup(leAudioDevice);
      return;
    }

    group_remove_node(group, address, true);
  }

  AudioContexts ChooseMetadataContextType(AudioContexts metadata_context_type) {
    /* This function takes already filtered contexts which we are plannig to use
     * in the Enable or UpdateMetadata command.
     * Note we are not changing stream configuration here, but just the list of
     * the contexts in the Metadata which will be provide to remote side.
     * Ideally, we should send all the bits we have, but not all headsets like
     * it.
     */
    if (osi_property_get_bool(kAllowMultipleContextsInMetadata, false)) {
      return metadata_context_type;
    }

    log::debug("Converting to single context type: {}", metadata_context_type.to_string());

    /* Mini policy */
    if (metadata_context_type.any()) {
      LeAudioContextType context_priority_list[] = {
              /* Highest priority first */
              LeAudioContextType::CONVERSATIONAL, LeAudioContextType::RINGTONE,
              LeAudioContextType::LIVE,           LeAudioContextType::VOICEASSISTANTS,
              LeAudioContextType::GAME,           LeAudioContextType::MEDIA,
              LeAudioContextType::EMERGENCYALARM, LeAudioContextType::ALERTS,
              LeAudioContextType::INSTRUCTIONAL,  LeAudioContextType::NOTIFICATIONS,
              LeAudioContextType::SOUNDEFFECTS,
      };
      for (auto ct : context_priority_list) {
        if (metadata_context_type.test(ct)) {
          log::debug("Converted to single context type: {}", ToString(ct));
          return AudioContexts(ct);
        }
      }
    }

    /* Fallback to BAP mandated context type */
    log::warn("Invalid/unknown context, using 'UNSPECIFIED'");
    return AudioContexts(LeAudioContextType::UNSPECIFIED);
  }

  /* Return true if stream is started */
  bool GroupStream(int group_id, LeAudioContextType configuration_context_type,
                   BidirectionalPair<AudioContexts> remote_contexts) {
    LeAudioDeviceGroup* group = aseGroups_.FindById(group_id);

    log::debug(
            "configuration_context_type= {}, remote sink contexts= {}, remote source contexts= {}",
            ToString(configuration_context_type), ToString(remote_contexts.sink),
            ToString(remote_contexts.source));

    log::debug("");
    if (configuration_context_type >= LeAudioContextType::RFU) {
      log::error("stream context type is not supported: {}",
                 ToHexString(configuration_context_type));
      return false;
    }

    if (!group) {
      log::error("unknown group id: {}", group_id);
      return false;
    }

    log::debug("group state={}, target_state={}", ToString(group->GetState()),
               ToString(group->GetTargetState()));

    if (!group->IsAnyDeviceConnected()) {
      log::error("group {} is not connected", group_id);
      return false;
    }

    /* Check if any group is in the transition state. If so, we don't allow to
     * start new group to stream
     */
    if (group->IsInTransition()) {
      /* WARNING: Due to group state machine limitations, we should not
       * interrupt any ongoing transition. We will check if another
       * reconfiguration is needed once the group reaches streaming state.
       */
      log::warn(
              "Group is already in the transition state. Waiting for the target "
              "state to be reached.");
      return false;
    }

    /* Do not put the TBS CCID when not using Telecom for the VoIP calls. */
    auto ccid_contexts = remote_contexts;
    if (IsInVoipCall() && !IsInCall()) {
      ccid_contexts.sink.unset(LeAudioContextType::CONVERSATIONAL);
      ccid_contexts.source.unset(LeAudioContextType::CONVERSATIONAL);
    }

    bool group_is_streaming = group->IsStreaming();

    BidirectionalPair<std::vector<uint8_t>> ccids = {
            .sink = ContentControlIdKeeper::GetInstance()->GetAllCcids(ccid_contexts.sink),
            .source = ContentControlIdKeeper::GetInstance()->GetAllCcids(ccid_contexts.source)};
    if (group->IsPendingConfiguration()) {
      return groupStateMachine_->ConfigureStream(group, configuration_context_type_,
                                                 remote_contexts, ccids);
    } else if (!group_is_streaming) {
      speed_start_setup(group->group_id_, configuration_context_type, group->NumOfConnected());
    }

    /* If assistant have some connected delegators that needs to be informed
     * when there would be request to stream unicast.
     */
    if (!sink_monitor_mode_ && source_monitor_mode_ && !group_is_streaming) {
      notifyAudioLocalSource(UnicastMonitorModeStatus::STREAMING_REQUESTED);
    }

    bool result = groupStateMachine_->StartStream(group, configuration_context_type,
                                                  remote_contexts, ccids);
    log::debug("result: {}", result);

    if (result && !group_is_streaming) {
      /* Notify Java about new configuration when start stream has been accepted and
       * it is not metadata update
       */
      SendAudioGroupCurrentCodecConfigChanged(group);
    }

    return result;
  }

  void GroupStream(const int group_id, uint16_t context_type) override {
    BidirectionalPair<AudioContexts> initial_contexts = {AudioContexts(context_type),
                                                         AudioContexts(context_type)};
    GroupStream(group_id, LeAudioContextType(context_type), initial_contexts);
  }

  void GroupSuspend(const int group_id) override {
    LeAudioDeviceGroup* group = aseGroups_.FindById(group_id);

    if (!group) {
      log::error("unknown group id: {}", group_id);
      return;
    }

    if (!group->IsAnyDeviceConnected()) {
      log::error("group is not connected");
      return;
    }

    if (group->IsInTransition()) {
      log::info(", group is in transition from: {} to: {}", ToString(group->GetState()),
                ToString(group->GetTargetState()));
      return;
    }

    if (group->GetState() != AseState::BTA_LE_AUDIO_ASE_STATE_STREAMING) {
      log::error(", invalid current state of group: {}", ToString(group->GetState()));
      return;
    }

    groupStateMachine_->SuspendStream(group);
  }

  void CheckAndNotifyGroupActive(const int group_id) {
    log::info("group id: {}", group_id);
    LeAudioDeviceGroup* group = aseGroups_.FindById(group_id);
    if (!group) {
      log::error("unknown group id: {}", group_id);
      return;
    }

    /* Reset sink and source listener notified status */
    sink_monitor_notified_status_ = std::nullopt;
    source_monitor_notified_status_ = std::nullopt;
    if (com::android::bluetooth::flags::leaudio_codec_config_callback_order_fix()) {
      SendAudioGroupSelectableCodecConfigChanged(group);
      SendAudioGroupCurrentCodecConfigChanged(group);
      callbacks_->OnGroupStatus(active_group_id_, GroupStatus::ACTIVE);
    } else {
      callbacks_->OnGroupStatus(active_group_id_, GroupStatus::ACTIVE);
      SendAudioGroupSelectableCodecConfigChanged(group);
    }
  }

  void CheckAndNotifyGroupInactive(const int group_id) {
    log::info(
            "defer_notify_inactive_until_stop_: {}, defer_notify_active_until_stop_: {}, group_id: "
            "{}",
            defer_notify_inactive_until_stop_, defer_notify_active_until_stop_, group_id);
    if (defer_notify_inactive_until_stop_) {
      if (!defer_notify_active_until_stop_) {
        active_group_id_ = bluetooth::groups::kGroupUnknown;
        StopAudio();
        ClientAudioInterfaceRelease();
      }
      callbacks_->OnGroupStatus(group_id, GroupStatus::INACTIVE);
    }
  }

  void GroupStop(const int group_id) override {
    LeAudioDeviceGroup* group = aseGroups_.FindById(group_id);

    if (!group) {
      log::error("unknown group id: {}", group_id);
      return;
    }

    if (group->IsEmpty()) {
      log::error("group is empty");
      return;
    }

    groupStateMachine_->StopStream(group);
  }

  void GroupDestroy(const int group_id) override {
    LeAudioDeviceGroup* group = aseGroups_.FindById(group_id);

    if (!group) {
      log::error("unknown group id: {}", group_id);
      return;
    }

    // Disconnect and remove each device within the group
    auto* dev = group->GetFirstDevice();
    while (dev) {
      auto* next_dev = group->GetNextDevice(dev);
      RemoveDevice(dev->address_);
      dev = next_dev;
    }
  }

  void SetCodecConfigPreference(
          int group_id, bluetooth::le_audio::btle_audio_codec_config_t input_codec_config,
          bluetooth::le_audio::btle_audio_codec_config_t output_codec_config) override {
    if (!com::android::bluetooth::flags::leaudio_set_codec_config_preference()) {
      log::debug("leaudio_set_codec_config_preference flag is not enabled");
      return;
    }

    LeAudioDeviceGroup* group = aseGroups_.FindById(group_id);

    if (!group) {
      log::error("Unknown group id: %d", group_id);
    }

    if (output_codec_config.codec_type ==
        bluetooth::le_audio::btle_audio_codec_index_t::LE_AUDIO_CODEC_INDEX_SOURCE_APTX_LEX) {
      group->DisableLeXCodec(false);
      log::debug("Enabling LeX Codec");
      group->UpdateAudioSetConfigurationCache(LeAudioContextType::MEDIA);
      group->UpdateAudioSetConfigurationCache(LeAudioContextType::CONVERSATIONAL);
    } else if (output_codec_config.codec_type ==
        bluetooth::le_audio::btle_audio_codec_index_t::LE_AUDIO_CODEC_INDEX_SOURCE_DEFAULT) {
      group->DisableLeXCodec(true);
      log::debug("Disabling LeX Codec");
      group->UpdateAudioSetConfigurationCache(LeAudioContextType::MEDIA);
      group->UpdateAudioSetConfigurationCache(LeAudioContextType::CONVERSATIONAL);
    }

    if (group->SetPreferredAudioSetConfiguration(input_codec_config, output_codec_config)) {
      log::info("group id: {}, setting preferred codec is successful.", group_id);
    } else {
      log::warn("group id: {}, setting preferred codec is failed.", group_id);
      return;
    }

    if (group_id != active_group_id_) {
      log::warn("Selected group is not active.");
      return;
    }

    if (SetConfigurationAndStopStreamWhenNeeded(group, group->GetConfigurationContextType())) {
      log::debug("Group id {} do the reconfiguration based on preferred codec config", group_id);
    } else {
      log::debug("Group id {} preferred codec config is not changed", group_id);
    }
  }

  bool IsUsingPreferredCodecConfig(int group_id, int context_type) {
    LeAudioDeviceGroup* group = aseGroups_.FindById(group_id);
    if (!group) {
      log::error("Unknown group id: %d", group_id);
      return false;
    }

    return group->IsUsingPreferredAudioSetConfiguration(
            static_cast<LeAudioContextType>(context_type));
  }

  void SetCcidInformation(int ccid, int context_type) override {
    log::debug("Ccid: {}, context type {}", ccid, context_type);

    ContentControlIdKeeper::GetInstance()->SetCcid(AudioContexts(context_type), ccid);
  }

  void ProcessCallAvailbilityToUpdateMetadata(bool in_cs_or_voip_call) {
    log::debug("in_cs_or_voip_call: {}", in_cs_or_voip_call);
    if (in_cs_or_voip_call == true) {
      log::info(
              "active group_id: {}, IN: audio_receiver_state_: {}, "
              "audio_sender_state_: {}",
              active_group_id_, ToString(audio_receiver_state_), ToString(audio_sender_state_));

      auto group = aseGroups_.FindById(active_group_id_);
      if (!group) {
        log::error("Invalid group: {}", static_cast<int>(active_group_id_));
        return;
      }

      if (((audio_sender_state_ == AudioState::IDLE) &&
           (audio_receiver_state_ == AudioState::IDLE)) ||
          (audio_sender_state_ > AudioState::IDLE)) {
        ReconfigureOrUpdateRemote(group, bluetooth::le_audio::types::kLeAudioDirectionSink);
      } else if (audio_receiver_state_ > AudioState::IDLE) {
        ReconfigureOrUpdateRemote(group, bluetooth::le_audio::types::kLeAudioDirectionSource);
      }
    }
  }

  void initReconfiguration(LeAudioDeviceGroup* group, LeAudioContextType previous_context_type) {
    log::debug(" group_id: {}, previous context_type {}", group->group_id_,
               ToString(previous_context_type));
    pre_configuration_context_type_ = previous_context_type;
    group->SetPendingConfiguration();
    groupStateMachine_->StopStream(group);
    speed_start_setup(group->group_id_, configuration_context_type_, group->NumOfConnected(), true);
  }

  void SetInCall(bool in_call) override {
    log::debug("in_call: {}", in_call);
    if (in_call == in_call_) {
      log::verbose("no state change {}", in_call);
      return;
    }

    in_call_ = in_call;
    if (!com::android::bluetooth::flags::leaudio_speed_up_reconfiguration_between_call()) {
      log::debug("leaudio_speed_up_reconfiguration_between_call flag is not enabled");
      return;
    }

    if (active_group_id_ == bluetooth::groups::kGroupUnknown) {
      log::debug("There is no active group");
      return;
    }

    LeAudioDeviceGroup* group = aseGroups_.FindById(active_group_id_);
    if (!group || !group->IsStreaming()) {
      log::debug("{} is not streaming", active_group_id_);
      return;
    }

    bool reconfigure = false;

    if (in_call_) {
      in_call_metadata_context_types_ = local_metadata_context_types_;

      log::debug("in_call_metadata_context_types_ sink: {}  source: {}",
                 in_call_metadata_context_types_.sink.to_string(),
                 in_call_metadata_context_types_.source.to_string());

      auto audio_set_conf = group->GetConfiguration(LeAudioContextType::CONVERSATIONAL);
      if (audio_set_conf && group->IsGroupConfiguredTo(*audio_set_conf)) {
        log::info("Call is coming, but CIG already set for a call");
        return;
      }
      log::info("Call is coming, speed up reconfiguration for a call");
      local_metadata_context_types_.sink.clear();
      local_metadata_context_types_.source.clear();
      reconfigure = true;
    } else {
      if (configuration_context_type_ == LeAudioContextType::CONVERSATIONAL) {
        log::info("Call is ended, speed up reconfiguration for media");
        local_metadata_context_types_ = in_call_metadata_context_types_;
        log::debug("restored local_metadata_context_types_ sink: {}  source: {}",
                   local_metadata_context_types_.sink.to_string(),
                   local_metadata_context_types_.source.to_string());
        in_call_metadata_context_types_.sink.clear();
        in_call_metadata_context_types_.source.clear();
        reconfigure = true;
      }
    }

    if (reconfigure) {
      ReconfigureOrUpdateRemote(group, bluetooth::le_audio::types::kLeAudioDirectionSink);
    }
    ProcessCallAvailbilityToUpdateMetadata(in_call);
  }

  bool IsInCall() override {
    log::debug("in_call_: {}", in_call_);
    return in_call_;
  }

  void SetInVoipCall(bool in_call) override {
    log::debug("in_voip_call: {}", in_call);
    in_voip_call_ = in_call;
  }

  bool IsInVoipCall() override {
    log::debug("in_voip_call_: {}", in_voip_call_);
    return in_voip_call_;
  }

  bool IsInIdle() override {
    log::info("audio_sender_state_: {}, audio_receiver_state_: {}", audio_sender_state_,
              audio_receiver_state_);
    return audio_sender_state_ == AudioState::IDLE && audio_receiver_state_ == AudioState::IDLE;
  }

  bool IsInStreaming() override {
    log::info("audio_sender_state_: {}, audio_receiver_state_: {}", audio_sender_state_,
              audio_receiver_state_);
    return audio_sender_state_ == AudioState::STARTED ||
           audio_receiver_state_ == AudioState::STARTED;
  }

  void SetUnicastMonitorMode(uint8_t direction, bool enable) override {
    if (direction == bluetooth::le_audio::types::kLeAudioDirectionSink) {
      /* Cleanup Sink HAL client interface if listening mode is toggled off
       * before group activation (active group context would take care of
       * Sink HAL client cleanup).
       */
      if (com::android::bluetooth::flags::leaudio_use_audio_recording_listener()) {
        if (sink_monitor_mode_ && !enable) {
          local_metadata_context_types_.sink.clear();
        }
      } else {
        if (sink_monitor_mode_ && !enable && le_audio_sink_hal_client_ &&
            active_group_id_ == bluetooth::groups::kGroupUnknown) {
          local_metadata_context_types_.sink.clear();
          le_audio_sink_hal_client_->Stop();
          le_audio_sink_hal_client_.reset();
        }
      }

      log::debug("sink_monitor_mode_ enable: {}", enable);
      sink_monitor_mode_ = enable;
    } else if (direction == bluetooth::le_audio::types::kLeAudioDirectionSource) {
      log::debug("source_monitor_mode_ enable: {}", enable);
      source_monitor_mode_ = enable;

      if (!enable) {
        return;
      }

      LeAudioDeviceGroup* group = aseGroups_.FindById(active_group_id_);
      if (!group) {
        notifyAudioLocalSource(UnicastMonitorModeStatus::STREAMING_SUSPENDED);

        return;
      }

      if (group->IsStreaming()) {
        notifyAudioLocalSource(UnicastMonitorModeStatus::STREAMING);
      } else {
        notifyAudioLocalSource(UnicastMonitorModeStatus::STREAMING_SUSPENDED);
      }
    } else {
      log::error("invalid direction: 0x{:02x} monitor mode set", direction);
    }
  }

  void SendAudioProfilePreferences(const int group_id, bool is_output_preference_le_audio,
                                   bool is_duplex_preference_le_audio) override {
    log::info(
            "group_id: {}, is_output_preference_le_audio: {}, "
            "is_duplex_preference_le_audio: {}",
            group_id, is_output_preference_le_audio, is_duplex_preference_le_audio);
    if (group_id == bluetooth::groups::kGroupUnknown) {
      log::warn("Unknown group_id");
      return;
    }
    LeAudioDeviceGroup* group = aseGroups_.FindById(group_id);
    if (!group) {
      log::warn("group_id {} does not exist", group_id);
      return;
    }

    group->is_output_preference_le_audio = is_output_preference_le_audio;
    group->is_duplex_preference_le_audio = is_duplex_preference_le_audio;
  }

  void ReStartAudioSession(LeAudioDeviceGroup* group, LeAudioCodecConfiguration* source_config,
                           LeAudioCodecConfiguration* sink_config) {
    /* Restart audio session when bluetooth frame duration
     * is different from audio framework to avoid audio choppy
     * this is called when we bluetooth frame duration is changed
     */
    log::assert_that(active_group_id_ != bluetooth::groups::kGroupUnknown,
                     "Active group is not set.");
    log::assert_that(le_audio_source_hal_client_ != nullptr, "Source session not acquired");
    log::assert_that(le_audio_sink_hal_client_ != nullptr, "Sink session not acquired");

    /* We assume that peer device always use same frame duration */
    uint32_t frame_duration_us = 0;
    if (!source_config->IsInvalid()) {
      frame_duration_us = source_config->data_interval_us;
    } else if (!sink_config->IsInvalid()) {
      frame_duration_us = sink_config->data_interval_us;
    } else {
      log::assert_that(true, "Both configs are invalid");
    }

    if (alarm_is_scheduled(suspend_timeout_)) {
      alarm_cancel(suspend_timeout_);
    }

    StopAudio();

    le_audio_source_hal_client_->Stop();
    le_audio_sink_hal_client_->Stop();

    audio_framework_source_config.data_interval_us = frame_duration_us;
    le_audio_source_hal_client_->Start(audio_framework_source_config, audioSinkReceiver);

    /* We use same frame duration for sink/source */
    audio_framework_sink_config.data_interval_us = frame_duration_us;

    /* If group supports more than 16kHz for the microphone in converstional
     * case let's use that also for Audio Framework.
     */
    auto sink_configuration = group->GetAudioSessionCodecConfigForDirection(
            LeAudioContextType::CONVERSATIONAL,
            bluetooth::le_audio::types::kLeAudioDirectionSource);
    if (!sink_configuration.IsInvalid() &&
        sink_configuration.sample_rate > bluetooth::audio::le_audio::kSampleRate16000) {
      audio_framework_sink_config.sample_rate = sink_configuration.sample_rate;
    }

    le_audio_sink_hal_client_->Start(audio_framework_sink_config, audioSourceReceiver);
  }

  void SetGroupAllowedContextMask(int group_id, int sink_context_types,
                                  int source_context_types) override {
    log::info("group_id: {}, sink context types: {}, source context types: {}", group_id,
              sink_context_types, source_context_types);

    if (group_id == bluetooth::groups::kGroupUnknown) {
      log::warn("Unknown group_id");
      return;
    }
    LeAudioDeviceGroup* group = aseGroups_.FindById(group_id);
    if (!group) {
      log::warn("group_id {} does not exist", group_id);
      return;
    }

    BidirectionalPair<AudioContexts> allowed_contexts = {
            .sink = AudioContexts(sink_context_types),
            .source = AudioContexts(source_context_types),
    };

    group->SetAllowedContextMask(allowed_contexts);
  }

  void StartAudioSession(LeAudioDeviceGroup* group) {
    /* This function is called when group is not yet set to active.
     * This is why we don't have to check if session is started already.
     * Just check if it is acquired.
     */
    log::debug("");
    log::assert_that(active_group_id_ == bluetooth::groups::kGroupUnknown,
                     "Active group is not set.");
    log::assert_that(le_audio_source_hal_client_ != nullptr, "Source session not acquired");
    log::assert_that(le_audio_sink_hal_client_ != nullptr, "Sink session not acquired");

    DsaModes dsa_modes = {DsaMode::DISABLED};
    dsa_modes = group->GetAllowedDsaModes();

    /* We assume that peer device always use same frame duration */
    uint32_t frame_duration_us = 0;
    if (!current_encoder_config_.IsInvalid()) {
      frame_duration_us = current_encoder_config_.data_interval_us;
    } else if (!current_decoder_config_.IsInvalid()) {
      frame_duration_us = current_decoder_config_.data_interval_us;
    } else {
      log::assert_that(true, "Both configs are invalid");
    }

    stack::l2cap::get_interface().L2CA_SetEcosystemBaseInterval(frame_duration_us / 1250);

    // Scale by the codec frame blocks per SDU if set
    uint8_t codec_frame_blocks_per_sdu =
            group->stream_conf.stream_params.source.codec_frames_blocks_per_sdu ?: 1;
    audio_framework_source_config.data_interval_us = frame_duration_us * codec_frame_blocks_per_sdu;

    le_audio_source_hal_client_->Start(audio_framework_source_config, audioSinkReceiver, dsa_modes);

    /* We use same frame duration for sink/source */
    audio_framework_sink_config.data_interval_us = frame_duration_us * codec_frame_blocks_per_sdu;

    /* If group supports more than 16kHz for the microphone in converstional
     * case let's use that also for Audio Framework.
     */
    auto sink_configuration = group->GetAudioSessionCodecConfigForDirection(
            LeAudioContextType::CONVERSATIONAL,
            bluetooth::le_audio::types::kLeAudioDirectionSource);
    if (!sink_configuration.IsInvalid() &&
        sink_configuration.sample_rate > bluetooth::audio::le_audio::kSampleRate16000) {
      audio_framework_sink_config.sample_rate = sink_configuration.sample_rate;
    }

    le_audio_sink_hal_client_->Start(audio_framework_sink_config, audioSourceReceiver, dsa_modes);
  }

  bool isOutputPreferenceLeAudio(const RawAddress& address) {
    log::info("address: {}, active_group_id_: {}", address.ToStringForLogging(), active_group_id_);
    std::vector<RawAddress> active_leaudio_devices = GetGroupDevices(active_group_id_);
    if (std::find(active_leaudio_devices.begin(), active_leaudio_devices.end(), address) ==
        active_leaudio_devices.end()) {
      log::info("Device {} is not active for LE Audio", address.ToStringForLogging());
      return false;
    }

    LeAudioDeviceGroup* group = aseGroups_.FindById(active_group_id_);
    log::info("active_group_id: {}, is_output_preference_le_audio_: {}", group->group_id_,
              group->is_output_preference_le_audio);
    return group->is_output_preference_le_audio;
  }

  bool isDuplexPreferenceLeAudio(const RawAddress& address) {
    log::info("address: {}, active_group_id_: {}", address.ToStringForLogging(), active_group_id_);
    std::vector<RawAddress> active_leaudio_devices = GetGroupDevices(active_group_id_);
    if (std::find(active_leaudio_devices.begin(), active_leaudio_devices.end(), address) ==
        active_leaudio_devices.end()) {
      log::info("Device {} is not active for LE Audio", address.ToStringForLogging());
      return false;
    }

    LeAudioDeviceGroup* group = aseGroups_.FindById(active_group_id_);
    log::info("active_group_id: {}, is_duplex_preference_le_audio: {}", group->group_id_,
              group->is_duplex_preference_le_audio);
    return group->is_duplex_preference_le_audio;
  }

  void groupSetAndNotifyInactive(void) {
    if (active_group_id_ == bluetooth::groups::kGroupUnknown) {
      return;
    }
    auto group_id_to_close = active_group_id_;
    sink_monitor_notified_status_ = std::nullopt;
    source_monitor_notified_status_ = std::nullopt;
    log::info("Group id: {}", active_group_id_);

    StopSuspendTimeout();

    log::info("defer_notify_inactive_until_stop_: {}", defer_notify_inactive_until_stop_);

    if (!defer_notify_inactive_until_stop_) {
      StopAudio();
      ClientAudioInterfaceRelease();
      callbacks_->OnGroupStatus(group_id_to_close, GroupStatus::INACTIVE);
      active_group_id_ = bluetooth::groups::kGroupUnknown;
    }
  }

  void PrepareStreamForAConversational(LeAudioDeviceGroup* group) {
    if (!com::android::bluetooth::flags::leaudio_improve_switch_during_phone_call()) {
      log::info("Flag leaudio_improve_switch_during_phone_call is not enabled");
      return;
    }

    log::debug("group_id: {}", group->group_id_);

    auto remote_direction = bluetooth::le_audio::types::kLeAudioDirectionSink;
    ReconfigureOrUpdateRemote(group, remote_direction);

    if (configuration_context_type_ != LeAudioContextType::CONVERSATIONAL) {
      log::error("Something went wrong {} != {} ", ToString(configuration_context_type_),
                 ToString(LeAudioContextType::CONVERSATIONAL));
      return;
    }

    BidirectionalPair<std::vector<uint8_t>> ccids = {
            .sink = ContentControlIdKeeper::GetInstance()->GetAllCcids(
                    local_metadata_context_types_.sink),
            .source = ContentControlIdKeeper::GetInstance()->GetAllCcids(
                    local_metadata_context_types_.source)};
    if (!groupStateMachine_->ConfigureStream(group, configuration_context_type_,
                                             local_metadata_context_types_, ccids, true)) {
      log::info("Reconfiguration is needed for group {}", group->group_id_);
      initReconfiguration(group, LeAudioContextType::UNSPECIFIED);
    }
  }

  void GroupSetActive(const int group_id) override {
    log::info("group_id: {}", group_id);

    if (group_id == bluetooth::groups::kGroupUnknown) {
      if (active_group_id_ == bluetooth::groups::kGroupUnknown) {
        callbacks_->OnGroupStatus(group_id, GroupStatus::INACTIVE);
        /* Nothing to do */
        return;
      }

      log::info("Active group_id changed {} -> {}", active_group_id_, group_id);
      auto group_id_to_close = active_group_id_;

      LeAudioDeviceGroup* group = aseGroups_.FindById(active_group_id_);

      if (!group) {
        log::error("unknown group id: {}", active_group_id_);
        return;
      }

      if (group->IsEmpty()) {
        log::error("group is empty");
        return;
      }

      log::info("current state {}", ToString(group->GetState()));
      group->ClearReconfigStartPendingDirs(bluetooth::le_audio::types::kLeAudioDirectionSink |
                                           bluetooth::le_audio::types::kLeAudioDirectionSource);

      // Below to ensure CIS termination before updating to app about inactive.
      if (group->GetState() != AseState::BTA_LE_AUDIO_ASE_STATE_IDLE) {
        defer_notify_inactive_until_stop_ = true;
        // Race condition between Reconfigure(due to, MetadataUpdate)
        // and groupsetactive to null
        group->ClearPendingConfiguration();
      }

      groupSetAndNotifyInactive();
      GroupStop(group_id_to_close);

      return;
    }

    LeAudioDeviceGroup* group = aseGroups_.FindById(group_id);
    if (!group) {
      log::error("Invalid group: {}", static_cast<int>(group_id));
      callbacks_->OnGroupStatus(group_id, GroupStatus::INACTIVE);
      return;
    }

    if (group->NumOfConnected() == 0) {
      log::error("Group: {} is not connected anymore", static_cast<int>(group_id));
      callbacks_->OnGroupStatus(group_id, GroupStatus::INACTIVE);
      return;
    }

    if (active_group_id_ != bluetooth::groups::kGroupUnknown) {
      if (active_group_id_ == group_id) {
        log::info("Group is already active: {}", static_cast<int>(active_group_id_));
        callbacks_->OnGroupStatus(active_group_id_, GroupStatus::ACTIVE);
        return;
      }
      log::info("switching active group to: {}", group_id);

      auto result = CodecManager::GetInstance()->UpdateActiveUnicastAudioHalClient(
              le_audio_source_hal_client_.get(), le_audio_sink_hal_client_.get(), false);
      log::assert_that(result, "Could not update session to codec manager");

      result = groupStateMachine_->UpdateActiveUnicastAudioHalClient(
              le_audio_source_hal_client_.get(), le_audio_sink_hal_client_.get(), false);
      log::assert_that(result, "Could not update session to state machine");
    }

    if (!le_audio_source_hal_client_) {
      le_audio_source_hal_client_ = LeAudioSourceAudioHalClient::AcquireUnicast();
      if (!le_audio_source_hal_client_) {
        log::error("could not acquire audio source interface");
        callbacks_->OnGroupStatus(group_id, GroupStatus::INACTIVE);
        return;
      }
    }

    if (!le_audio_sink_hal_client_) {
      le_audio_sink_hal_client_ = LeAudioSinkAudioHalClient::AcquireUnicast();
      if (!le_audio_sink_hal_client_) {
        log::error("could not acquire audio sink interface");
        callbacks_->OnGroupStatus(group_id, GroupStatus::INACTIVE);
        return;
      }
    }

    auto result = CodecManager::GetInstance()->UpdateActiveUnicastAudioHalClient(
            le_audio_source_hal_client_.get(), le_audio_sink_hal_client_.get(), true);
    log::assert_that(result, "Could not update session to codec manager");

    result = groupStateMachine_->UpdateActiveUnicastAudioHalClient(
            le_audio_source_hal_client_.get(), le_audio_sink_hal_client_.get(), true);
    log::assert_that(result, "Could not update session to state machine");


    /* Mini policy: Try configure audio HAL sessions with most recent context.
     * If reconfiguration is not needed it means, context type is not supported.
     * If most recent scenario is not supported, try to find first supported.
     */

    log::debug("configuration_context_type_ = {}", ToString(configuration_context_type_));

    LeAudioContextType default_context_type = configuration_context_type_;
    if (!group->IsAudioSetConfigurationAvailable(default_context_type)) {
      if (group->IsAudioSetConfigurationAvailable(LeAudioContextType::UNSPECIFIED)) {
        default_context_type = LeAudioContextType::UNSPECIFIED;
        default_context_type = LeAudioContextType::UNSPECIFIED;
      } else {
        for (LeAudioContextType context_type : kLeAudioContextAllTypesArray) {
          if (group->IsAudioSetConfigurationAvailable(context_type)) {
            default_context_type = context_type;
            break;
          }
        }
      }
    }

    /* Only update the configuration audio context and audio coding session
     * parameters if needed.
     */
    UpdateConfigAndCheckIfReconfigurationIsNeeded(group, default_context_type);

    auto previous_active_group = active_group_id_;
    log::info("Active group_id changed {} -> {}", previous_active_group, group_id);

    if (previous_active_group == bluetooth::groups::kGroupUnknown) {
      /* Expose audio sessions if there was no previous active group */
      StartAudioSession(group);
      active_group_id_ = group_id;
    } else {
      /* In case there was an active group. Stop the stream, but before that, set
       * the new group so the group change is correctly handled in OnStateMachineStatusReportCb
       */
      active_group_id_ = group_id;
      LeAudioDeviceGroup* prev_group = aseGroups_.FindById(previous_active_group);
      log::info("switch group A to group B");
      if (prev_group && prev_group->GetState() != AseState::BTA_LE_AUDIO_ASE_STATE_IDLE) {
        log::info("Previous group current state {}", ToString(prev_group->GetState()));
        defer_notify_inactive_until_stop_ = true;
        defer_notify_active_until_stop_ = true;
        // Clear pending confing to handle race condition between
        // Reconfigure(due to, MetadataUpdate) and groupsetactive
        // to other device(Mostly in case of making call active from in-active device)
        log::info("Clear pending configuration flag of previous active group");
        prev_group->ClearPendingConfiguration();
        prev_group->ClearReconfigStartPendingDirs(
                bluetooth::le_audio::types::kLeAudioDirectionSink |
                bluetooth::le_audio::types::kLeAudioDirectionSource);
        GroupStop(previous_active_group);
      } else {
        log::info(" Previous group not streaming");
        SuspendedForReconfiguration();
        GroupStop(previous_active_group);
        /* Note: On purpose we are not sending INACTIVE status up to Java, because previous active
         * group will be provided in ACTIVE status. This is in order to have single call to audio
         * framework
         */
      }
    }

    log::info("defer_notify_active_until_stop_: {}", defer_notify_active_until_stop_);

    if (!defer_notify_active_until_stop_) {
      CheckAndNotifyGroupActive(active_group_id_);
    }

    /* If group become active while phone call, let's configure it right away,
     * so when audio framework resumes the stream, it will be almost there.
     */
    if (IsInCall()) {
      PrepareStreamForAConversational(group);
    }
  }

  void SetEnableState(const RawAddress& address, bool enabled) override {
    log::info("{}: {}", address, enabled ? "enabled" : "disabled");
    auto leAudioDevice = leAudioDevices_.FindByAddress(address);
    if (leAudioDevice == nullptr) {
      log::warn("{} is null", address);
      return;
    }

    auto group_id = leAudioDevice->group_id_;
    auto group = aseGroups_.FindById(group_id);
    if (group == nullptr) {
      log::warn("Group {} is not available", group_id);
      return;
    }

    if (enabled) {
      group->Enable(gatt_if_, reconnection_mode_);
    } else {
      group->Disable(gatt_if_);
    }
  }

  void RemoveDevice(const RawAddress& address) override {
    log::info(": {}", address);
    LeAudioDevice* leAudioDevice = leAudioDevices_.FindByAddress(address);
    if (!leAudioDevice) {
      return;
    }
    if (leAudioDevice->GetConnectionState() == DeviceConnectState::REMOVING) {
      log::warn("Device already being removed");
      return;
    }
    /* Remove device from the background connect if it is there */
    log::warn("Cancelling Gatt conn for both Direct and Background");
    BTA_GATTC_CancelOpen(gatt_if_, address, true);
    BTA_GATTC_CancelOpen(gatt_if_, address, false);
    btif_storage_set_leaudio_autoconnect(address, false);

    log::info("{}, state: {}", address,
              bluetooth::common::ToString(leAudioDevice->GetConnectionState()));
    auto connection_state = leAudioDevice->GetConnectionState();
    switch (connection_state) {
      case DeviceConnectState::REMOVING:
        /* Just return, and let device disconnect */
        return;
      case DeviceConnectState::CONNECTED:
      case DeviceConnectState::CONNECTED_AUTOCONNECT_GETTING_READY:
      case DeviceConnectState::CONNECTED_BY_USER_GETTING_READY: {
        /* ACL exist in this case, disconnect and mark as removing */
        log::info("device group id {} active group id {}", leAudioDevice->group_id_,
                  active_group_id_);
        if (leAudioDevice->group_id_ == active_group_id_) {
          log::warn("Set device inactive before removing.");
          groupSetAndNotifyInactive();
        }
        Disconnect(address);
      }
        [[fallthrough]];
      case DeviceConnectState::DISCONNECTING:
      case DeviceConnectState::DISCONNECTING_AND_RECOVER:
        /* Device is disconnecting, just mark it shall be removed after all. */
        leAudioDevice->SetConnectionState(DeviceConnectState::REMOVING);
        return;
      case DeviceConnectState::CONNECTING_AUTOCONNECT:
        /* Fallthrough as for AUTOCONNECT it might be that device is doing direct connect
         * in case of previous connection timeout.
         */
      case DeviceConnectState::CONNECTING_BY_USER:
        BTA_GATTC_CancelOpen(gatt_if_, address, true);
        leAudioDevice->SetConnectionState(DeviceConnectState::DISCONNECTED);
        break;
      case DeviceConnectState::DISCONNECTED:
        /* Do nothing, just remove device  */
        break;
    }

    /* Remove the group assignment if not yet removed. It might happen that the
     * group module has already called the appropriate callback and we have
     * already removed the group assignment.
     */
    if (leAudioDevice->group_id_ != bluetooth::groups::kGroupUnknown) {
      auto group = aseGroups_.FindById(leAudioDevice->group_id_);
      group_remove_node(group, address, true);
    }

    leAudioDevices_.Remove(address);
  }

  void Connect(const RawAddress& address) override {
    log::info(": {}", address);

    LeAudioDevice* leAudioDevice = leAudioDevices_.FindByAddress(address);
    if (!leAudioDevice) {
      if (!BTM_IsLinkKeyKnown(address, BT_TRANSPORT_LE)) {
        log::error("Connecting  {} when not bonded", address);
        callbacks_->OnConnectionState(ConnectionState::DISCONNECTED, address);
        return;
      }
      leAudioDevices_.Add(address, DeviceConnectState::CONNECTING_BY_USER);
    } else {
      auto current_connect_state = leAudioDevice->GetConnectionState();
      if ((current_connect_state == DeviceConnectState::CONNECTED) ||
          (current_connect_state == DeviceConnectState::CONNECTING_BY_USER)) {
        log::error("Device {} is in invalid state: {}", leAudioDevice->address_,
                   bluetooth::common::ToString(current_connect_state));

        return;
      }

      if (leAudioDevice->group_id_ != bluetooth::groups::kGroupUnknown) {
        auto group = GetGroupIfEnabled(leAudioDevice->group_id_);
        if (!group) {
          log::warn("{}, trying to connect to disabled group id {}", address,
                    leAudioDevice->group_id_);
          callbacks_->OnConnectionState(ConnectionState::DISCONNECTED, address);
          return;
        }
      }

      leAudioDevice->SetConnectionState(DeviceConnectState::CONNECTING_BY_USER);

      bluetooth::le_audio::MetricsCollector::Get()->OnConnectionStateChanged(
              leAudioDevice->group_id_, address, ConnectionState::CONNECTING,
              bluetooth::le_audio::ConnectionStatus::SUCCESS);
    }

    BTA_GATTC_Open(gatt_if_, address, BTM_BLE_DIRECT_CONNECTION, false);
  }

  std::vector<RawAddress> GetGroupDevices(const int group_id) override {
    LeAudioDeviceGroup* group = aseGroups_.FindById(group_id);
    std::vector<RawAddress> all_group_device_addrs;

    if (group != nullptr) {
      LeAudioDevice* leAudioDevice = group->GetFirstDevice();
      while (leAudioDevice) {
        all_group_device_addrs.push_back(leAudioDevice->address_);
        leAudioDevice = group->GetNextDevice(leAudioDevice);
      };
    }

    return all_group_device_addrs;
  }

  /* Restore paired device from storage to recreate groups */
  void AddFromStorage(const RawAddress& address, bool autoconnect, int sink_audio_location,
                      int source_audio_location, int sink_supported_context_types,
                      int source_supported_context_types, const std::vector<uint8_t>& handles,
                      const std::vector<uint8_t>& sink_pacs,
                      const std::vector<uint8_t>& source_pacs, const std::vector<uint8_t>& ases,
                      const std::vector<uint8_t>& gmap) {
    LeAudioDevice* leAudioDevice = leAudioDevices_.FindByAddress(address);

    if (leAudioDevice) {
      log::error("Device is already loaded. Nothing to do.");
      return;
    }

    log::info(
            "restoring: {}, autoconnect {}, sink_audio_location: {}, "
            "source_audio_location: {}, sink_supported_context_types : 0x{:04x}, "
            "source_supported_context_types 0x{:04x}",
            address, autoconnect, sink_audio_location, source_audio_location,
            sink_supported_context_types, source_supported_context_types);

    leAudioDevices_.Add(address, DeviceConnectState::DISCONNECTED);
    leAudioDevice = leAudioDevices_.FindByAddress(address);

    int group_id =
            DeviceGroups::Get()->GetGroupId(address, bluetooth::le_audio::uuid::kCapServiceUuid);
    if (group_id != bluetooth::groups::kGroupUnknown) {
      group_add_node(group_id, address);
    }

    leAudioDevice->src_audio_locations_ = source_audio_location;
    leAudioDevice->snk_audio_locations_ = sink_audio_location;
    callbacks_->OnSinkAudioLocationAvailable(leAudioDevice->address_,
                                             leAudioDevice->snk_audio_locations_.to_ulong());

    BidirectionalPair<AudioContexts> supported_contexts = {
            .sink = AudioContexts(sink_supported_context_types),
            .source = AudioContexts(source_supported_context_types),
    };

    leAudioDevice->SetSupportedContexts(supported_contexts);

    /* Use same as supported ones for now. */
    leAudioDevice->SetAvailableContexts(supported_contexts);

    if (!DeserializeHandles(leAudioDevice, handles)) {
      log::warn("Could not load Handles");
    }

    /* Presence of PAC characteristic for a direction means support for that direction */
    if (leAudioDevice->src_audio_locations_hdls_.val_hdl != 0) {
      leAudioDevice->audio_directions_ |= bluetooth::le_audio::types::kLeAudioDirectionSource;
    }
    if (leAudioDevice->snk_audio_locations_hdls_.val_hdl != 0) {
      leAudioDevice->audio_directions_ |= bluetooth::le_audio::types::kLeAudioDirectionSink;
    }

    if (!DeserializeSinkPacs(leAudioDevice, sink_pacs)) {
      /* If PACs are invalid, just say whole cache is invalid */
      leAudioDevice->known_service_handles_ = false;
      log::warn("Could not load sink pacs");
    }

    if (!DeserializeSourcePacs(leAudioDevice, source_pacs)) {
      /* If PACs are invalid, just say whole cache is invalid */
      leAudioDevice->known_service_handles_ = false;
      log::warn("Could not load source pacs");
    }

    if (!DeserializeAses(leAudioDevice, ases)) {
      /* If ASEs are invalid, just say whole cache is invalid */
      leAudioDevice->known_service_handles_ = false;
      log::warn("Could not load ases");
    }

<<<<<<< HEAD
    //For BT reboot cases, remotes need PACS discover.
    leAudioDevice->known_service_handles_ = false;
    btif_storage_leaudio_clear_service_data(address);
=======
    if (gmap.size() != 0) {
      leAudioDevice->gmap_client_ = std::make_unique<GmapClient>(leAudioDevice->address_);
      if (!le_audio::DeserializeGmap(leAudioDevice->gmap_client_.get(), gmap)) {
        leAudioDevice->gmap_client_.reset();
        log::warn("Invalid GMAP storage for {}", leAudioDevice->address_);
      }
    }
>>>>>>> a8de6080

    leAudioDevice->autoconnect_flag_ = autoconnect;
    /* When adding from storage, make sure that autoconnect is used
     * by all the devices in the group.
     */
    leAudioDevices_.SetInitialGroupAutoconnectState(group_id, gatt_if_, reconnection_mode_,
                                                    autoconnect);
  }

  bool GetHandlesForStorage(const RawAddress& addr, std::vector<uint8_t>& out) {
    LeAudioDevice* leAudioDevice = leAudioDevices_.FindByAddress(addr);
    return SerializeHandles(leAudioDevice, out);
  }

  bool GetGmapForStorage(const RawAddress& addr, std::vector<uint8_t>& out) {
    LeAudioDevice* leAudioDevice = leAudioDevices_.FindByAddress(addr);
    return SerializeGmap(leAudioDevice->gmap_client_.get(), out);
  }

  bool GetSinkPacsForStorage(const RawAddress& addr, std::vector<uint8_t>& out) {
    LeAudioDevice* leAudioDevice = leAudioDevices_.FindByAddress(addr);
    return SerializeSinkPacs(leAudioDevice, out);
  }

  bool GetSourcePacsForStorage(const RawAddress& addr, std::vector<uint8_t>& out) {
    LeAudioDevice* leAudioDevice = leAudioDevices_.FindByAddress(addr);
    return SerializeSourcePacs(leAudioDevice, out);
  }

  bool GetAsesForStorage(const RawAddress& addr, std::vector<uint8_t>& out) {
    LeAudioDevice* leAudioDevice = leAudioDevices_.FindByAddress(addr);

    return SerializeAses(leAudioDevice, out);
  }

  void BackgroundConnectIfNeeded(LeAudioDevice* leAudioDevice) {
    if (!leAudioDevice->autoconnect_flag_) {
      log::debug("Device {} not in the background connect", leAudioDevice->address_);
      return;
    }
    AddToBackgroundConnectCheckGroupConnected(leAudioDevice);
  }

  void Disconnect(const RawAddress& address) override {
    log::info(": {}", address);
    LeAudioDevice* leAudioDevice = leAudioDevices_.FindByAddress(address);

    if (!leAudioDevice) {
      log::warn("leAudioDevice not connected ( {} )", address);
      callbacks_->OnConnectionState(ConnectionState::DISCONNECTED, address);
      return;
    }

    auto connection_state = leAudioDevice->GetConnectionState();
    log::info("{}, state: {}", address, bluetooth::common::ToString(connection_state));

    switch (connection_state) {
      case DeviceConnectState::CONNECTING_BY_USER:
        /* Timeout happen on the Java layer. Device probably not in the range.
         * Cancel just direct connection and keep background if it is there.
         */
        BTA_GATTC_CancelOpen(gatt_if_, address, true);
        /* If this is a device which is a part of the group which is connected,
         * lets start backgroup connect
         */
        BackgroundConnectIfNeeded(leAudioDevice);
        return;
      case DeviceConnectState::CONNECTED: {
        /* User is disconnecting the device, we shall remove the autoconnect
         * flag for this device and all others if not TA is used
         */
        /* If target announcement is used, do not remove autoconnect
         */
        bool remove_from_autoconnect =
                (reconnection_mode_ != BTM_BLE_BKG_CONNECT_TARGETED_ANNOUNCEMENTS);

        if (leAudioDevice->autoconnect_flag_ && remove_from_autoconnect) {
          log::info("Removing autoconnect flag for group_id {}", leAudioDevice->group_id_);

          /* Removes device from background connect */
          BTA_GATTC_CancelOpen(gatt_if_, address, false);
          btif_storage_set_leaudio_autoconnect(address, false);
          leAudioDevice->autoconnect_flag_ = false;
        }

        /* Make sure ACL is disconnected to avoid reconnecting immediately
         * when autoconnect with TA reconnection mechanism is used.
         */
        bool force_acl_disconnect = leAudioDevice->autoconnect_flag_;

        auto group = aseGroups_.FindById(leAudioDevice->group_id_);
        if (group) {
          /* Remove devices from auto connect mode */
          for (auto dev = group->GetFirstDevice(); dev; dev = group->GetNextDevice(dev)) {
            if (remove_from_autoconnect &&
                (dev->GetConnectionState() == DeviceConnectState::CONNECTING_AUTOCONNECT)) {
              btif_storage_set_leaudio_autoconnect(dev->address_, false);
              dev->autoconnect_flag_ = false;
              BTA_GATTC_CancelOpen(gatt_if_, dev->address_, false);
              dev->SetConnectionState(DeviceConnectState::DISCONNECTED);
            }
          }

          /* If group is Streaming or is in transition for Streaming - lets stop it
           * and mark device to disconnect when stream is closed
           */
          if (group->IsStreaming() || !group->IsReleasingOrIdle()) {
            log::debug("group_id {} needs to stop streaming before {} disconnection",
                       group->group_id_, leAudioDevice->address_);
            leAudioDevice->closing_stream_for_disconnection_ = true;
            groupStateMachine_->StopStream(group);
            return;
          }

          if (group->IsReleasing()) {
            log::debug("group_id {} needs to stop streaming before {} disconnection",
                       group->group_id_, leAudioDevice->address_);
            /* Stream is releasing, wait till it is completed and then disconnect ACL. */
            leAudioDevice->closing_stream_for_disconnection_ = true;
            return;
          }

          force_acl_disconnect &= group->IsEnabled();
        }

        DisconnectDevice(leAudioDevice, force_acl_disconnect);
      }
        return;
      case DeviceConnectState::CONNECTED_BY_USER_GETTING_READY:
        /* Timeout happen on the Java layer before native got ready with the
         * device */
        DisconnectDevice(leAudioDevice);
        return;
      case DeviceConnectState::CONNECTED_AUTOCONNECT_GETTING_READY:
        /* Java is not aware about autoconnect actions,
         * therefore this should not happen.
         */
        log::warn("Should not happen - disconnect device");
        DisconnectDevice(leAudioDevice);
        return;
      case DeviceConnectState::DISCONNECTED:
      case DeviceConnectState::DISCONNECTING:
      case DeviceConnectState::DISCONNECTING_AND_RECOVER:
      case DeviceConnectState::CONNECTING_AUTOCONNECT:
      case DeviceConnectState::REMOVING:
        log::warn("{}, invalid state {}", address, bluetooth::common::ToString(connection_state));
        return;
    }
  }

  void DisconnectDevice(LeAudioDevice* leAudioDevice, bool acl_force_disconnect = false,
                        bool recover = false) {
    if (leAudioDevice->conn_id_ == GATT_INVALID_CONN_ID) {
      return;
    }

    if (leAudioDevice->GetConnectionState() != DeviceConnectState::REMOVING) {
      leAudioDevice->SetConnectionState(DeviceConnectState::DISCONNECTING);
    }

    BtaGattQueue::Clean(leAudioDevice->conn_id_);

    /* Remote in bad state, force ACL Disconnection. */
    if (acl_force_disconnect) {
      leAudioDevice->DisconnectAcl();
      if (recover) {
        leAudioDevice->SetConnectionState(DeviceConnectState::DISCONNECTING_AND_RECOVER);
      }
    } else {
      BTA_GATTC_Close(leAudioDevice->conn_id_);
    }
  }

  void DeregisterNotifications(LeAudioDevice* leAudioDevice) {
    /* GATTC will omit not registered previously handles */
    for (auto pac_tuple : leAudioDevice->snk_pacs_) {
      BTA_GATTC_DeregisterForNotifications(gatt_if_, leAudioDevice->address_,
                                           std::get<0>(pac_tuple).val_hdl);
    }
    for (auto pac_tuple : leAudioDevice->src_pacs_) {
      BTA_GATTC_DeregisterForNotifications(gatt_if_, leAudioDevice->address_,
                                           std::get<0>(pac_tuple).val_hdl);
    }

    if (leAudioDevice->snk_audio_locations_hdls_.val_hdl != 0) {
      BTA_GATTC_DeregisterForNotifications(gatt_if_, leAudioDevice->address_,
                                           leAudioDevice->snk_audio_locations_hdls_.val_hdl);
    }
    if (leAudioDevice->src_audio_locations_hdls_.val_hdl != 0) {
      BTA_GATTC_DeregisterForNotifications(gatt_if_, leAudioDevice->address_,
                                           leAudioDevice->src_audio_locations_hdls_.val_hdl);
    }
    if (leAudioDevice->audio_avail_hdls_.val_hdl != 0) {
      BTA_GATTC_DeregisterForNotifications(gatt_if_, leAudioDevice->address_,
                                           leAudioDevice->audio_avail_hdls_.val_hdl);
    }
    if (leAudioDevice->audio_supp_cont_hdls_.val_hdl != 0) {
      BTA_GATTC_DeregisterForNotifications(gatt_if_, leAudioDevice->address_,
                                           leAudioDevice->audio_supp_cont_hdls_.val_hdl);
    }
    if (leAudioDevice->ctp_hdls_.val_hdl != 0) {
      BTA_GATTC_DeregisterForNotifications(gatt_if_, leAudioDevice->address_,
                                           leAudioDevice->ctp_hdls_.val_hdl);
    }

    for (struct ase& ase : leAudioDevice->ases_) {
      BTA_GATTC_DeregisterForNotifications(gatt_if_, leAudioDevice->address_, ase.hdls.val_hdl);
    }
  }

  void handleInitialCtpCccRead(LeAudioDevice* leAudioDevice, uint16_t len, uint8_t* value) {
    if (len != 2) {
      log::error("Could not read CCC for {}, disconnecting", leAudioDevice->address_);
      instance->Disconnect(leAudioDevice->address_);
      return;
    }

    uint16_t val = *(uint16_t*)value;
    if (val == 0) {
      log::warn("{} forgot CCC values. Re-subscribing", leAudioDevice->address_);
      RegisterKnownNotifications(leAudioDevice, false, true);
      return;
    }

    log::verbose("{}, ASCS ctp ccc: {:#x}", leAudioDevice->address_, val);
    connectionReady(leAudioDevice);
  }

  /* This is a generic read/notify/indicate handler for gatt. Here messages
   * are dispatched to correct elements e.g. ASEs, PACs, audio locations etc.
   */
  void LeAudioCharValueHandle(tCONN_ID conn_id, uint16_t hdl, uint16_t len, uint8_t* value,
                              bool notify = false) {
    LeAudioDevice* leAudioDevice = leAudioDevices_.FindByConnId(conn_id);
    struct ase* ase;

    if (!leAudioDevice) {
      log::error("no leAudioDevice assigned to connection id: {}", conn_id);
      return;
    }

    ase = leAudioDevice->GetAseByValHandle(hdl);
    LeAudioDeviceGroup* group = aseGroups_.FindById(leAudioDevice->group_id_);
    if (ase) {
      groupStateMachine_->ProcessGattNotifEvent(value, len, ase, leAudioDevice, group);
      return;
    }

    /* Initial CCC read to check if remote device properly keeps CCC values */
    if (hdl == leAudioDevice->ctp_hdls_.ccc_hdl) {
      handleInitialCtpCccRead(leAudioDevice, len, value);
      return;
    }

    auto snk_pac_ent =
            std::find_if(leAudioDevice->snk_pacs_.begin(), leAudioDevice->snk_pacs_.end(),
                         [&hdl](auto& pac_ent) { return std::get<0>(pac_ent).val_hdl == hdl; });
    if (snk_pac_ent != leAudioDevice->snk_pacs_.end()) {
      std::vector<struct bluetooth::le_audio::types::acs_ac_record> pac_recs;

      /* Guard consistency of PAC records structure */
      if (!bluetooth::le_audio::client_parser::pacs::ParsePacs(pac_recs, len, value)) {
        return;
      }

      log::info("Registering sink PACs");
      leAudioDevice->RegisterPACs(&std::get<1>(*snk_pac_ent), &pac_recs);

      /* Cached audio set configurations should be considered invalid when
       * PACs are updated.
       */
      if (group) {
        /* Changes in PAC record channel counts may change the strategy */
        group->InvalidateGroupStrategy();
        group->InvalidateCachedConfigurations();
      }
      if (notify) {
        btif_storage_leaudio_update_pacs_bin(leAudioDevice->address_);
      }
      return;
    }

    auto src_pac_ent =
            std::find_if(leAudioDevice->src_pacs_.begin(), leAudioDevice->src_pacs_.end(),
                         [&hdl](auto& pac_ent) { return std::get<0>(pac_ent).val_hdl == hdl; });
    if (src_pac_ent != leAudioDevice->src_pacs_.end()) {
      std::vector<struct bluetooth::le_audio::types::acs_ac_record> pac_recs;

      /* Guard consistency of PAC records structure */
      if (!bluetooth::le_audio::client_parser::pacs::ParsePacs(pac_recs, len, value)) {
        return;
      }

      log::info("Registering source PACs");
      leAudioDevice->RegisterPACs(&std::get<1>(*src_pac_ent), &pac_recs);

      /* Cached audio set configurations should be considered invalid when
       * PACs are updated.
       */
      if (group) {
        /* Changes in PAC record channel counts may change the strategy */
        group->InvalidateGroupStrategy();
        group->InvalidateCachedConfigurations();
      }
      if (notify) {
        btif_storage_leaudio_update_pacs_bin(leAudioDevice->address_);
      }
      return;
    }

    if (hdl == leAudioDevice->snk_audio_locations_hdls_.val_hdl) {
      AudioLocations snk_audio_locations;

      bluetooth::le_audio::client_parser::pacs::ParseAudioLocations(snk_audio_locations, len,
                                                                    value);

      /* Value may not change */
      if ((leAudioDevice->audio_directions_ & bluetooth::le_audio::types::kLeAudioDirectionSink) &&
          (leAudioDevice->snk_audio_locations_ ^ snk_audio_locations).none()) {
        return;
      }

      /* Presence of PAC characteristic for source means support for source
       * audio location. Value of 0x00000000 means mono/unspecified
       */
      leAudioDevice->audio_directions_ |= bluetooth::le_audio::types::kLeAudioDirectionSink;
      leAudioDevice->snk_audio_locations_ = snk_audio_locations;

      callbacks_->OnSinkAudioLocationAvailable(leAudioDevice->address_,
                                               snk_audio_locations.to_ulong());

      if (notify) {
        btif_storage_set_leaudio_audio_location(leAudioDevice->address_,
                                                leAudioDevice->snk_audio_locations_.to_ulong(),
                                                leAudioDevice->src_audio_locations_.to_ulong());
        if (group && group->IsReleasingOrIdle()) {
          UpdateLocationsAndContextsAvailability(group);
        }
      }
    } else if (hdl == leAudioDevice->src_audio_locations_hdls_.val_hdl) {
      AudioLocations src_audio_locations;

      bluetooth::le_audio::client_parser::pacs::ParseAudioLocations(src_audio_locations, len,
                                                                    value);

      /* Value may not change */
      if ((leAudioDevice->audio_directions_ &
           bluetooth::le_audio::types::kLeAudioDirectionSource) &&
          (leAudioDevice->src_audio_locations_ ^ src_audio_locations).none()) {
        return;
      }

      /* Presence of PAC characteristic for source means support for source
       * audio location. Value of 0x00000000 means mono/unspecified
       */
      leAudioDevice->audio_directions_ |= bluetooth::le_audio::types::kLeAudioDirectionSource;
      leAudioDevice->src_audio_locations_ = src_audio_locations;

      if (notify) {
        btif_storage_set_leaudio_audio_location(leAudioDevice->address_,
                                                leAudioDevice->snk_audio_locations_.to_ulong(),
                                                leAudioDevice->src_audio_locations_.to_ulong());
        if (group && group->IsReleasingOrIdle()) {
          UpdateLocationsAndContextsAvailability(group);
        }
      }
    } else if (hdl == leAudioDevice->audio_avail_hdls_.val_hdl) {
      BidirectionalPair<AudioContexts> contexts;
      if (!bluetooth::le_audio::client_parser::pacs::ParseAvailableAudioContexts(contexts, len,
                                                                                 value)) {
        return;
      }

      leAudioDevice->SetAvailableContexts(contexts);
      btif_storage_set_leaudio_supported_context_types(
          leAudioDevice->address_, contexts.sink.value(),
          contexts.source.value());
      if (!group) {
        return;
      }

      if (group->IsInTransition()) {
        /* Group is in transition.
         * if group is going to stream, schedule attaching the device to the
         * group.
         */

        if (group->GetTargetState() == AseState::BTA_LE_AUDIO_ASE_STATE_STREAMING) {
          AttachToStreamingGroupIfNeeded(leAudioDevice);
        }
        return;
      }

      if (!group->IsStreaming()) {
        /* Group is not streaming. Device does not have to be attach to the
         * stream, and we can update context availability for the group
         */
        UpdateLocationsAndContextsAvailability(group);
        return;
      }

      AttachToStreamingGroupIfNeeded(leAudioDevice);

    } else if (hdl == leAudioDevice->audio_supp_cont_hdls_.val_hdl) {
      BidirectionalPair<AudioContexts> supp_audio_contexts;
      if (bluetooth::le_audio::client_parser::pacs::ParseSupportedAudioContexts(supp_audio_contexts,
                                                                                len, value)) {
        /* Just store if for now */
        leAudioDevice->SetSupportedContexts(supp_audio_contexts);
      }
    } else if (hdl == leAudioDevice->ctp_hdls_.val_hdl) {
      groupStateMachine_->ProcessGattCtpNotification(group, value, len);
    } else if (hdl == leAudioDevice->tmap_role_hdl_) {
      bluetooth::le_audio::client_parser::tmap::ParseTmapRole(leAudioDevice->tmap_role_, len,
                                                              value);
    } else if (leAudioDevice->gmap_client_ != nullptr && GmapClient::IsGmapClientEnabled() &&
               hdl == leAudioDevice->gmap_client_->getRoleHandle()) {
      leAudioDevice->gmap_client_->parseAndSaveGmapRole(len, value);
      btif_storage_leaudio_update_gmap_bin(leAudioDevice->address_);
    } else if (leAudioDevice->gmap_client_ != nullptr && GmapClient::IsGmapClientEnabled() &&
               hdl == leAudioDevice->gmap_client_->getUGTFeatureHandle()) {
      leAudioDevice->gmap_client_->parseAndSaveUGTFeature(len, value);
      btif_storage_leaudio_update_gmap_bin(leAudioDevice->address_);
    } else {
      log::error("Unknown attribute read: 0x{:x}", hdl);
    }
  }

  void OnGattReadRsp(tCONN_ID conn_id, tGATT_STATUS /*status*/, uint16_t hdl, uint16_t len,
                     uint8_t* value, void* /*data*/) {
    LeAudioCharValueHandle(conn_id, hdl, len, value);
  }

  LeAudioDeviceGroup* GetGroupIfEnabled(int group_id) {
    auto group = aseGroups_.FindById(group_id);
    if (group == nullptr) {
      log::info("Group {} does not exist", group_id);
      return nullptr;
    }
    if (!group->IsEnabled()) {
      log::info("Group {} is disabled", group_id);
      return nullptr;
    }
    return group;
  }

  void AddToBackgroundConnectCheckGroupConnected(LeAudioDevice* leAudioDevice) {
    /* If device belongs to streaming group, add it on allow list */
    auto address = leAudioDevice->address_;
    auto group = GetGroupIfEnabled(leAudioDevice->group_id_);
    if (group == nullptr) {
      log::info("Group {} is invalid or disabled", leAudioDevice->group_id_);
      return;
    }

    leAudioDevice->SetConnectionState(DeviceConnectState::CONNECTING_AUTOCONNECT);

    /* Cancel previous bakcground connect */
    BTA_GATTC_CancelOpen(gatt_if_, address, false);
    if (group->IsAnyDeviceConnected()) {
      log::info("Group {} in connected state. Adding {} to allow list", leAudioDevice->group_id_,
                address);
      BTA_GATTC_Open(gatt_if_, address, BTM_BLE_BKG_CONNECT_ALLOW_LIST, false);
    } else {
      log::info("Adding {} to background connect (default reconnection_mode (0x{:02x}))", address,
                reconnection_mode_);
      BTA_GATTC_Open(gatt_if_, address, reconnection_mode_, false);
    }
  }

  void OnGattConnected(tGATT_STATUS status, tCONN_ID conn_id, tGATT_IF /*client_if*/,
                       RawAddress address, tBT_TRANSPORT transport, uint16_t mtu) {
    LeAudioDevice* leAudioDevice = leAudioDevices_.FindByAddress(address);

    log::info("{}, conn_id=0x{:04x}, transport={}, status={} (0x{:02x})", address, conn_id,
              bt_transport_text(transport), gatt_status_text(status), status);

    if (transport != BT_TRANSPORT_LE) {
      log::warn("Only LE connection is allowed (transport {})", bt_transport_text(transport));
      BTA_GATTC_Close(conn_id);
      return;
    }

    if (!leAudioDevice) {
      return;
    }

    if (leAudioDevice->conn_id_ != GATT_INVALID_CONN_ID) {
      log::debug("Already connected {}, conn_id=0x{:04x}", address, leAudioDevice->conn_id_);
      return;
    }

    if (status != GATT_SUCCESS) {
      /* Clear current connection request and let it be set again if needed */
      BTA_GATTC_CancelOpen(gatt_if_, address, false);

      /* autoconnect connection failed, that's ok */
      if (status != GATT_ILLEGAL_PARAMETER &&
          (leAudioDevice->GetConnectionState() == DeviceConnectState::CONNECTING_AUTOCONNECT ||
           leAudioDevice->autoconnect_flag_)) {
        log::info("Device not available now, do background connect.");
        leAudioDevice->SetConnectionState(DeviceConnectState::DISCONNECTED);
        AddToBackgroundConnectCheckGroupConnected(leAudioDevice);
        return;
      }

      leAudioDevice->SetConnectionState(DeviceConnectState::DISCONNECTED);

      log::error("Failed to connect to LeAudio leAudioDevice, status: 0x{:02x}", status);
      callbacks_->OnConnectionState(ConnectionState::DISCONNECTED, address);
      bluetooth::le_audio::MetricsCollector::Get()->OnConnectionStateChanged(
              leAudioDevice->group_id_, address, ConnectionState::CONNECTED,
              bluetooth::le_audio::ConnectionStatus::FAILED);
      return;
    }

    if (leAudioDevice->group_id_ != bluetooth::groups::kGroupUnknown) {
      auto group = GetGroupIfEnabled(leAudioDevice->group_id_);
      if (group == nullptr) {
        BTA_GATTC_CancelOpen(gatt_if_, address, false);

        log::warn("LeAudio profile is disabled for group_id: {}. {} is not connected",
                  leAudioDevice->group_id_, address);
        return;
      }
    }

    leAudioDevice->conn_id_ = conn_id;
    leAudioDevice->mtu_ = mtu;
    if (com::android::bluetooth::flags::gatt_queue_cleanup_connected()) {
      BtaGattQueue::Clean(conn_id);
    }

    /* Remove device from the background connect (it might be either Allow list
     * or TA) and add it again with reconnection_mode_. In case it is TA, we are
     * sure that device will not be in the allow list for other applications
     * which are using background connect.
     */
    BTA_GATTC_CancelOpen(gatt_if_, address, false);
    BTA_GATTC_Open(gatt_if_, address, reconnection_mode_, false);

    if (bluetooth::shim::GetController()->SupportsBle2mPhy()) {
      log::info("{} set preferred PHY to 2M", address);
      get_btm_client_interface().ble.BTM_BleSetPhy(address, PHY_LE_2M, PHY_LE_2M, 0);
    }

    get_btm_client_interface().peer.BTM_RequestPeerSCA(leAudioDevice->address_, transport);

    if (leAudioDevice->GetConnectionState() == DeviceConnectState::CONNECTING_AUTOCONNECT) {
      leAudioDevice->SetConnectionState(DeviceConnectState::CONNECTED_AUTOCONNECT_GETTING_READY);
    } else {
      leAudioDevice->SetConnectionState(DeviceConnectState::CONNECTED_BY_USER_GETTING_READY);
    }

    /* Check if the device is in allow list and update the flag */
    leAudioDevice->UpdateDeviceAllowlistFlag();
    if (BTM_SecIsLeSecurityPending(address)) {
      /* if security collision happened, wait for encryption done
       * (BTA_GATTC_ENC_CMPL_CB_EVT) */
      log::warn("{} Security Collision. Security is not completed", address);
      return;
    }

    /* verify bond */
    if (BTM_IsEncrypted(address, BT_TRANSPORT_LE)) {
      /* if link has been encrypted */
      OnEncryptionComplete(address, tBTM_STATUS::BTM_SUCCESS);
      return;
    }

    tBTM_STATUS result =
            BTM_SetEncryption(address, BT_TRANSPORT_LE, nullptr, nullptr, BTM_BLE_SEC_ENCRYPT);

    log::info("Encryption required for {}. Request result: 0x{:02x}", address, result);

    if (result == tBTM_STATUS::BTM_ERR_KEY_MISSING) {
      log::error("Link key unknown for {}, disconnect profile", address);
      bluetooth::le_audio::MetricsCollector::Get()->OnConnectionStateChanged(
              leAudioDevice->group_id_, address, ConnectionState::CONNECTED,
              bluetooth::le_audio::ConnectionStatus::FAILED);

      /* If link cannot be enctypted, disconnect profile */
      BTA_GATTC_Close(conn_id);
    }
  }

  void RegisterKnownNotifications(LeAudioDevice* leAudioDevice, bool gatt_register,
                                  bool write_ccc) {
    log::info("device: {}", leAudioDevice->address_);

    if (leAudioDevice->ctp_hdls_.val_hdl == 0) {
      log::error("Control point characteristic is mandatory - disconnecting device {}",
                 leAudioDevice->address_);
      DisconnectDevice(leAudioDevice);
      return;
    }

    /* GATTC will omit not registered previously handles */
    for (auto pac_tuple : leAudioDevice->snk_pacs_) {
      subscribe_for_notification(leAudioDevice->conn_id_, leAudioDevice->address_,
                                 std::get<0>(pac_tuple), gatt_register, write_ccc);
    }
    for (auto pac_tuple : leAudioDevice->src_pacs_) {
      subscribe_for_notification(leAudioDevice->conn_id_, leAudioDevice->address_,
                                 std::get<0>(pac_tuple), gatt_register, write_ccc);
    }

    if (leAudioDevice->snk_audio_locations_hdls_.val_hdl != 0) {
      subscribe_for_notification(leAudioDevice->conn_id_, leAudioDevice->address_,
                                 leAudioDevice->snk_audio_locations_hdls_, gatt_register,
                                 write_ccc);
    }
    if (leAudioDevice->src_audio_locations_hdls_.val_hdl != 0) {
      subscribe_for_notification(leAudioDevice->conn_id_, leAudioDevice->address_,
                                 leAudioDevice->src_audio_locations_hdls_, gatt_register,
                                 write_ccc);
    }

    if (leAudioDevice->audio_avail_hdls_.val_hdl != 0) {
      subscribe_for_notification(leAudioDevice->conn_id_, leAudioDevice->address_,
                                 leAudioDevice->audio_avail_hdls_, gatt_register, write_ccc);
    }

    if (leAudioDevice->audio_supp_cont_hdls_.val_hdl != 0) {
      subscribe_for_notification(leAudioDevice->conn_id_, leAudioDevice->address_,
                                 leAudioDevice->audio_supp_cont_hdls_, gatt_register, write_ccc);
    }

    for (struct ase& ase : leAudioDevice->ases_) {
      subscribe_for_notification(leAudioDevice->conn_id_, leAudioDevice->address_, ase.hdls,
                                 gatt_register, write_ccc);
    }

    subscribe_for_notification(leAudioDevice->conn_id_, leAudioDevice->address_,
                               leAudioDevice->ctp_hdls_, gatt_register, write_ccc);
  }

  void changeMtuIfPossible(LeAudioDevice* leAudioDevice) {
    if (leAudioDevice->mtu_ == GATT_DEF_BLE_MTU_SIZE) {
      log::info("Configure MTU");
      /* Use here kBapMinimumAttMtu, because we know that GATT will request
       * default ATT MTU anyways. We also know that GATT will use this
       * kBapMinimumAttMtu as an input for Data Length Update procedure in the controller.
       */
      BtaGattQueue::ConfigureMtu(leAudioDevice->conn_id_, kBapMinimumAttMtu);
    }
  }

  void ReadMustHaveAttributesOnReconnect(LeAudioDevice* leAudioDevice) {
    bool is_eatt_supported = gatt_profile_get_eatt_support_by_conn_id(leAudioDevice->conn_id_);

    log::verbose("{}, eatt supported {}", leAudioDevice->address_, is_eatt_supported);
    /* Here we read
     * 1) ASCS Control Point CCC descriptor in order to validate proper
     *    behavior of remote device which should store CCC values for bonded device.
     * 2) Available Context Types which normally should be notified by the server,
     *    but since it is crucial for proper streaming experiance, and in the same time
     *    it can change very often which, as we observed, might lead to not being sent by
     *    remote devices
     */
    if (/*!com::android::bluetooth::flags::le_ase_read_multiple_variable()*/ true || !is_eatt_supported) {
      BtaGattQueue::ReadCharacteristic(leAudioDevice->conn_id_,
                                       leAudioDevice->audio_avail_hdls_.val_hdl,
                                       OnGattReadRspStatic, NULL);
      BtaGattQueue::ReadCharacteristic(leAudioDevice->conn_id_, leAudioDevice->ctp_hdls_.ccc_hdl,
                                       OnGattReadRspStatic, NULL);
    } else {
      tBTA_GATTC_MULTI multi_read = {.num_attr = 2,
                                     .handles = {leAudioDevice->audio_avail_hdls_.val_hdl,
                                                 leAudioDevice->ctp_hdls_.ccc_hdl}};

      BtaGattQueue::ReadMultiCharacteristic(leAudioDevice->conn_id_, multi_read,
                                            OnGattReadMultiRspStatic, NULL);
    }
  }

  void OnEncryptionComplete(const RawAddress& address, tBTM_STATUS status) {
    log::info("{} status 0x{:02x}", address, status);
    LeAudioDevice* leAudioDevice = leAudioDevices_.FindByAddress(address);
    if (leAudioDevice == NULL || (leAudioDevice->conn_id_ == GATT_INVALID_CONN_ID)) {
      log::warn("Skipping device which is {}",
                leAudioDevice ? " not connected by service." : " null");
      return;
    }

    if (status != tBTM_STATUS::BTM_SUCCESS) {
      log::error("Encryption failed status: {}", btm_status_text(status));
      if (leAudioDevice->GetConnectionState() ==
          DeviceConnectState::CONNECTED_BY_USER_GETTING_READY) {
        callbacks_->OnConnectionState(ConnectionState::DISCONNECTED, address);
        bluetooth::le_audio::MetricsCollector::Get()->OnConnectionStateChanged(
                leAudioDevice->group_id_, address, ConnectionState::CONNECTED,
                bluetooth::le_audio::ConnectionStatus::FAILED);
      }

      leAudioDevice->SetConnectionState(DeviceConnectState::DISCONNECTING);

      BTA_GATTC_Close(leAudioDevice->conn_id_);
      return;
    }

    if (leAudioDevice->encrypted_) {
      log::info("link already encrypted, nothing to do");
      return;
    }

    /* If PHY update did not succeed after ACL connection, which can happen
     * when remote feature read was not that quick, lets try to change phy here
     * one more time
     */
    if (!leAudioDevice->acl_phy_update_done_ &&
        bluetooth::shim::GetController()->SupportsBle2mPhy()) {
      log::info("{} set preferred PHY to 2M", leAudioDevice->address_);
      get_btm_client_interface().ble.BTM_BleSetPhy(address, PHY_LE_2M, PHY_LE_2M, 0);
    }

    changeMtuIfPossible(leAudioDevice);

    leAudioDevice->encrypted_ = true;

    /* If we know services, register for notifications */
    if (leAudioDevice->known_service_handles_) {
      /* This registration will do subscribtion in local GATT as we
       * assume remote device keeps bonded CCC values.
       */
      RegisterKnownNotifications(leAudioDevice, true, false);
      ReadMustHaveAttributesOnReconnect(leAudioDevice);
    }

    /* If we know services and read is not ongoing, this is reconnection and
     * just notify connected  */
    if (leAudioDevice->known_service_handles_ && !leAudioDevice->notify_connected_after_read_) {
      log::info("Wait for CCC registration and MTU change request");
      return;
    }

    BTA_GATTC_ServiceSearchRequest(leAudioDevice->conn_id_,
                                   bluetooth::le_audio::uuid::kPublishedAudioCapabilityServiceUuid);
  }

  void checkGroupConnectionStateAfterMemberDisconnect(int group_id) {
    /* This is fired t=kGroupConnectedWatchDelayMs after group member
     * got disconnected while either group members were connected.
     * We want to check here if there is any group member connected.
     * If so we should add other group members to allow list for better
     * reconnection experience. If  all group members are disconnected
     * i e.g. devices intentionally disconnected for other
     * purposes like pairing with other device, then we do nothing here and
     * device stay on the default reconnection policy (i.e. targeted
     * announcements)
     */
    auto group = aseGroups_.FindById(group_id);
    if (group == nullptr) {
      log::info("Group {} is destroyed.", group_id);
      return;
    }

    if (!group->IsAnyDeviceConnected()) {
      log::info("Group {} is not connected", group_id);
      /* Make sure all devices are in the default reconnection mode */
      group->ApplyReconnectionMode(gatt_if_, reconnection_mode_);
      return;
    }

    /* if group is still connected, make sure that other not connected
     * set members are in the allow list for the quick reconnect.
     * E.g. for the earbud case, probably one of the earbud is in the case now.
     */
    group->AddToAllowListNotConnectedGroupMembers(gatt_if_);
  }

  void scheduleGroupConnectedCheck(int group_id) {
    log::info("Schedule group_id {} connected check.", group_id);
    do_in_main_thread_delayed(
            base::BindOnce(&LeAudioClientImpl::checkGroupConnectionStateAfterMemberDisconnect,
                           weak_factory_.GetWeakPtr(), group_id),
            std::chrono::milliseconds(kGroupConnectedWatchDelayMs));
  }

  void autoConnect(RawAddress address) {
    auto leAudioDevice = leAudioDevices_.FindByAddress(address);
    if (leAudioDevice == nullptr) {
      log::warn("Device {} not valid anymore", address);
      return;
    }

    BackgroundConnectIfNeeded(leAudioDevice);
  }

  void scheduleAutoConnect(RawAddress& address) {
    log::info("Schedule auto connect {}", address);
    do_in_main_thread_delayed(
            base::BindOnce(&LeAudioClientImpl::autoConnect, weak_factory_.GetWeakPtr(), address),
            std::chrono::milliseconds(kAutoConnectAfterOwnDisconnectDelayMs));
  }

  void recoveryReconnect(RawAddress address) {
    log::info("Reconnecting to {} after timeout on state machine.", address);
    LeAudioDevice* leAudioDevice = leAudioDevices_.FindByAddress(address);

    if (leAudioDevice == nullptr ||
        leAudioDevice->GetConnectionState() != DeviceConnectState::DISCONNECTING_AND_RECOVER) {
      log::warn("Device {}, not interested in recovery connect anymore", address);
      return;
    }

    auto group = GetGroupIfEnabled(leAudioDevice->group_id_);

    if (group != nullptr) {
      leAudioDevice->SetConnectionState(DeviceConnectState::CONNECTING_AUTOCONNECT);
      BTA_GATTC_Open(gatt_if_, address, BTM_BLE_DIRECT_CONNECTION, false);
    } else {
      leAudioDevice->SetConnectionState(DeviceConnectState::DISCONNECTED);
    }
  }

  void scheduleRecoveryReconnect(RawAddress& address) {
    log::info("Schedule reconnecting to {} after timeout on state machine.", address);
    do_in_main_thread_delayed(base::BindOnce(&LeAudioClientImpl::recoveryReconnect,
                                             weak_factory_.GetWeakPtr(), address),
                              std::chrono::milliseconds(kRecoveryReconnectDelayMs));
  }

  void checkIfGroupMember(RawAddress address) {
    log::info("checking being a group member: {}", address);
    LeAudioDevice* leAudioDevice = leAudioDevices_.FindByAddress(address);

    if (leAudioDevice == nullptr) {
      log::warn("Device {}, probably removed", address);
      return;
    }

    if (leAudioDevice->group_id_ == bluetooth::groups::kGroupUnknown) {
      disconnectInvalidDevice(leAudioDevice, ", device not a valid group member",
                              LeAudioHealthDeviceStatType::INVALID_CSIS);
      return;
    }
  }

  /* This is called, when CSIS native module is about to add device to the
   * group once the CSIS service will be verified on the remote side.
   * After some time (kCsisGroupMemberDelayMs)  a checkIfGroupMember will be
   * called and will verify if the remote device has a group_id properly set.
   * if not, it means there is something wrong with CSIS service on the remote
   * side.
   */
  void scheduleGuardForCsisAdd(RawAddress& address) {
    log::info("Schedule reconnecting to {} after timeout on state machine.", address);
    do_in_main_thread_delayed(base::BindOnce(&LeAudioClientImpl::checkIfGroupMember,
                                             weak_factory_.GetWeakPtr(), address),
                              std::chrono::milliseconds(kCsisGroupMemberDelayMs));
  }

  void OnGattDisconnected(tCONN_ID conn_id, tGATT_IF /*client_if*/, RawAddress address,
                          tGATT_DISCONN_REASON reason) {
    log::info("OnGattDisconnected");
    LeAudioDevice* leAudioDevice = leAudioDevices_.FindByConnId(conn_id);

    if (!leAudioDevice) {
      log::error(", skipping unknown leAudioDevice, address: {}", address);
      return;
    }

    leAudioDevice->acl_asymmetric_ = false;
    BtaGattQueue::Clean(leAudioDevice->conn_id_);
    LeAudioDeviceGroup* group = aseGroups_.FindById(leAudioDevice->group_id_);

    DeregisterNotifications(leAudioDevice);

    callbacks_->OnConnectionState(ConnectionState::DISCONNECTED, address);
    leAudioDevice->conn_id_ = GATT_INVALID_CONN_ID;
    leAudioDevice->mtu_ = 0;
    leAudioDevice->closing_stream_for_disconnection_ = false;
    leAudioDevice->encrypted_ = false;
    leAudioDevice->acl_phy_update_done_ = false;

    log::info("Remove service data, addr: {}", address);
    leAudioDevice->known_service_handles_ = false;
    btif_storage_leaudio_clear_service_data(address);

    auto connection_state = leAudioDevice->GetConnectionState();

    leAudioDevice->SetConnectionState(DeviceConnectState::DISCONNECTED);

    groupStateMachine_->ProcessHciNotifAclDisconnected(group, leAudioDevice);

    bluetooth::le_audio::MetricsCollector::Get()->OnConnectionStateChanged(
            leAudioDevice->group_id_, address, ConnectionState::DISCONNECTED,
            bluetooth::le_audio::ConnectionStatus::SUCCESS);

    if (connection_state == DeviceConnectState::REMOVING) {
      if (leAudioDevice->group_id_ != bluetooth::groups::kGroupUnknown) {
        auto group = aseGroups_.FindById(leAudioDevice->group_id_);
        group_remove_node(group, address, true);
      }
      leAudioDevices_.Remove(address);
      return;
    }

    log::info("{}, autoconnect {}, reason 0x{:02x}, connection state {}", leAudioDevice->address_,
              leAudioDevice->autoconnect_flag_, reason,
              bluetooth::common::ToString(connection_state));

    if (connection_state == DeviceConnectState::DISCONNECTING_AND_RECOVER) {
      /* We are back after disconnecting device which was in a bad state.
       * lets try to reconnected - 30 sec with direct connect and later fallback
       * to default background reconnection mode.
       * Since GATT notifies us before ACL was dropped, let's wait a bit
       * before we do reconnect.
       *
       * Also, make sure that device has state which allows to do recover
       */
      leAudioDevice->SetConnectionState(DeviceConnectState::DISCONNECTING_AND_RECOVER);
      scheduleRecoveryReconnect(address);
      return;
    }

    /* Attempt background re-connect if disconnect was not initiated locally
     * or if autoconnect is set and device got disconnected because of some
     * issues
     */
    if (group == nullptr || !group->IsEnabled()) {
      log::error("Group id {} ({}) disabled or null", leAudioDevice->group_id_,
                 std::format_ptr(group));
      return;
    }

    if (reason == GATT_CONN_TERMINATE_LOCAL_HOST) {
      if (leAudioDevice->autoconnect_flag_) {
        /* In this case ACL might not yet been disconnected */
        scheduleAutoConnect(address);
      }
      return;
    }

    /* Remote disconnects from us or Timeout happens */
    /* In this case ACL is disconnected */
    if (reason == GATT_CONN_TIMEOUT) {
      leAudioDevice->SetConnectionState(DeviceConnectState::CONNECTING_AUTOCONNECT);

      /* If timeout try to reconnect for 30 sec.*/
      BTA_GATTC_Open(gatt_if_, address, BTM_BLE_DIRECT_CONNECTION, false);
      return;
    }

    /* In other disconnect resons we act based on the autoconnect_flag_ */
    if (leAudioDevice->autoconnect_flag_) {
      if (group->IsAnyDeviceConnected()) {
        /* If all set is disconnecting, let's give it some time.
         * If not all get disconnected, and there will be group member
         * connected we want to put disconnected devices to allow list
         */
        scheduleGroupConnectedCheck(leAudioDevice->group_id_);
      } else {
        group->ApplyReconnectionMode(gatt_if_, reconnection_mode_);
      }
    }
  }

  bool subscribe_for_notification(tCONN_ID conn_id, const RawAddress& address,
                                  struct bluetooth::le_audio::types::hdl_pair handle_pair,
                                  bool gatt_register = true, bool write_ccc = true) {
    std::vector<uint8_t> value(2);
    uint8_t* ptr = value.data();
    uint16_t handle = handle_pair.val_hdl;
    uint16_t ccc_handle = handle_pair.ccc_hdl;

    log::info("conn id {}, gatt_register: {}, write_ccc: {}", conn_id, gatt_register, write_ccc);
    if (gatt_register &&
        BTA_GATTC_RegisterForNotifications(gatt_if_, address, handle) != GATT_SUCCESS) {
      log::error("cannot register for notification: {}", static_cast<int>(handle));
      return false;
    }

    if (write_ccc == false) {
      log::verbose("CCC is not written to {} (0x{:04x}), handle 0x{:04x}", address, conn_id,
                   ccc_handle);
      return true;
    }

    UINT16_TO_STREAM(ptr, GATT_CHAR_CLIENT_CONFIG_NOTIFICATION);

    BtaGattQueue::WriteDescriptor(
            conn_id, ccc_handle, std::move(value), GATT_WRITE,
            [](tCONN_ID conn_id, tGATT_STATUS status, uint16_t handle, uint16_t /*len*/,
               const uint8_t* /*value*/, void* data) {
              if (instance) {
                instance->OnGattWriteCcc(conn_id, status, handle, data);
              }
            },
            nullptr);
    return true;
  }

  /* Find the handle for the client characteristics configuration of a given
   * characteristics.
   */
  uint16_t find_ccc_handle(const gatt::Characteristic& charac) {
    auto iter = std::find_if(charac.descriptors.begin(), charac.descriptors.end(),
                             [](const auto& desc) {
                               return desc.uuid == Uuid::From16Bit(GATT_UUID_CHAR_CLIENT_CONFIG);
                             });

    return iter == charac.descriptors.end() ? 0 : (*iter).handle;
  }

  void ClearDeviceInformationAndStartSearch(LeAudioDevice* leAudioDevice) {
    if (!leAudioDevice) {
      log::warn("leAudioDevice is null");
      return;
    }

    log::info("{}", leAudioDevice->address_);

    if (leAudioDevice->known_service_handles_ == false) {
      log::debug("Database already invalidated");
      return;
    }

    leAudioDevice->known_service_handles_ = false;
    leAudioDevice->csis_member_ = false;
    BtaGattQueue::Clean(leAudioDevice->conn_id_);
    DeregisterNotifications(leAudioDevice);

    if (leAudioDevice->GetConnectionState() == DeviceConnectState::CONNECTED) {
      leAudioDevice->SetConnectionState(DeviceConnectState::CONNECTED_BY_USER_GETTING_READY);
    }

    btif_storage_leaudio_clear_service_data(leAudioDevice->address_);

    BTA_GATTC_ServiceSearchRequest(leAudioDevice->conn_id_,
                                   bluetooth::le_audio::uuid::kPublishedAudioCapabilityServiceUuid);
  }

  void OnServiceChangeEvent(const RawAddress& address) {
    LeAudioDevice* leAudioDevice = leAudioDevices_.FindByAddress(address);
    if (!leAudioDevice) {
      log::warn("Skipping unknown leAudioDevice {} ({})", address, std::format_ptr(leAudioDevice));
      return;
    }

    if (leAudioDevice->conn_id_ != GATT_INVALID_CONN_ID) {
      ClearDeviceInformationAndStartSearch(leAudioDevice);
      return;
    }

    /* If device is not connected, just clear the handle information and this
     * will trigger service search onGattConnected */
    leAudioDevice->known_service_handles_ = false;
    btif_storage_leaudio_clear_service_data(address);
  }

  void OnMtuChanged(tCONN_ID conn_id, uint16_t mtu) {
    LeAudioDevice* leAudioDevice = leAudioDevices_.FindByConnId(conn_id);
    if (!leAudioDevice) {
      log::debug("Unknown connectect id {}", conn_id);
      return;
    }

    /**
     * BAP 1.01. 3.6.1
     * ATT and EATT transport requirements
     * The Unicast Client shall support a minimum ATT_MTU of 64 octets for one
     * Unenhanced ATT bearer, or for at least one Enhanced ATT bearer if the
     * Unicast Client supports Enhanced ATT bearers.
     *
     */
    if (mtu < 64) {
      log::error("Device {} MTU is too low ({}). Disconnecting from LE Audio",
                 leAudioDevice->address_, mtu);
      Disconnect(leAudioDevice->address_);
      return;
    }

    leAudioDevice->mtu_ = mtu;
  }

  void OnPhyUpdate(tCONN_ID conn_id, uint8_t tx_phy, uint8_t rx_phy, tGATT_STATUS status) {
    LeAudioDevice* leAudioDevice = leAudioDevices_.FindByConnId(conn_id);
    if (leAudioDevice == nullptr) {
      log::debug("Unknown conn_id {:#x}", conn_id);
      return;
    }

    log::info("{}, tx_phy: {:#x}, rx_phy: {:#x} , status: {:#x}", leAudioDevice->address_, tx_phy,
              rx_phy, status);

    if (status == 0) {
      leAudioDevice->acl_phy_update_done_ = true;
    }
  }

  void OnGattServiceDiscoveryDone(const RawAddress& address) {
    LeAudioDevice* leAudioDevice = leAudioDevices_.FindByAddress(address);
    if (!leAudioDevice || (leAudioDevice->conn_id_ == GATT_INVALID_CONN_ID)) {
      log::verbose("skipping unknown leAudioDevice, address {} ({})", address,
                   std::format_ptr(leAudioDevice));
      return;
    }

    if (!leAudioDevice->encrypted_) {
      log::debug("Wait for device to be encrypted");
      return;
    }

    if (!leAudioDevice->known_service_handles_) {
      BTA_GATTC_ServiceSearchRequest(
              leAudioDevice->conn_id_,
              bluetooth::le_audio::uuid::kPublishedAudioCapabilityServiceUuid);
    }
  }

  void disconnectInvalidDevice(LeAudioDevice* leAudioDevice, std::string error_string,
                               LeAudioHealthDeviceStatType stat) {
    log::error("{}, {}", leAudioDevice->address_, error_string);
    if (leAudioHealthStatus_) {
      leAudioHealthStatus_->AddStatisticForDevice(leAudioDevice, stat);
    }
    DisconnectDevice(leAudioDevice);
  }

  /* This method is called after connection beginning to identify and initialize
   * a le audio device. Any missing mandatory attribute will result in reverting
   * and cleaning up device.
   */
  void OnServiceSearchComplete(tCONN_ID conn_id, tGATT_STATUS status) {
    LeAudioDevice* leAudioDevice = leAudioDevices_.FindByConnId(conn_id);

    if (!leAudioDevice) {
      log::error("skipping unknown leAudioDevice, conn_id: 0x{:x}", conn_id);
      return;
    }

    log::info("test csis_member {}", leAudioDevice->csis_member_);

    if (status != GATT_SUCCESS) {
      /* close connection and report service discovery complete with error */
      log::error("Service discovery failed");

      DisconnectDevice(leAudioDevice);
      return;
    }

    if (!leAudioDevice->encrypted_) {
      log::warn("Device not yet bonded - waiting for encryption");
      return;
    }

    const std::list<gatt::Service>* services = BTA_GATTC_GetServices(conn_id);

    const gatt::Service* pac_svc = nullptr;
    const gatt::Service* ase_svc = nullptr;
    const gatt::Service* tmas_svc = nullptr;
    const gatt::Service* gmap_svc = nullptr;

    std::vector<uint16_t> csis_primary_handles;
    uint16_t cas_csis_included_handle = 0;

    for (const gatt::Service& tmp : *services) {
      if (tmp.uuid == bluetooth::le_audio::uuid::kPublishedAudioCapabilityServiceUuid) {
        log::info("Found Audio Capability service, handle: 0x{:04x}, device: {}", tmp.handle,
                  leAudioDevice->address_);
        pac_svc = &tmp;
      } else if (tmp.uuid == bluetooth::le_audio::uuid::kAudioStreamControlServiceUuid) {
        log::info("Found Audio Stream Endpoint service, handle: 0x{:04x}, device: {}", tmp.handle,
                  leAudioDevice->address_);
        ase_svc = &tmp;
      } else if (tmp.uuid == bluetooth::csis::kCsisServiceUuid) {
        log::info("Found CSIS service, handle: 0x{:04x}, is primary: {}, device: {}", tmp.handle,
                  tmp.is_primary, leAudioDevice->address_);
        if (tmp.is_primary) {
          csis_primary_handles.push_back(tmp.handle);
        }
      } else if (tmp.uuid == bluetooth::le_audio::uuid::kCapServiceUuid) {
        log::info("Found CAP service, handle: 0x{:04x}, device: {}", tmp.handle,
                  leAudioDevice->address_);

        /* Try to find context for CSIS instances */
        for (auto& included_srvc : tmp.included_services) {
          if (included_srvc.uuid == bluetooth::csis::kCsisServiceUuid) {
            log::info("CSIS included into CAS");
            if (bluetooth::csis::CsisClient::IsCsisClientRunning()) {
              cas_csis_included_handle = included_srvc.start_handle;
            }

            break;
          }
        }
      } else if (tmp.uuid == bluetooth::le_audio::uuid::kTelephonyMediaAudioServiceUuid) {
        log::info("Found Telephony and Media Audio service, handle: 0x{:04x}, device: {}",
                  tmp.handle, leAudioDevice->address_);
        tmas_svc = &tmp;
      } else if (tmp.uuid == bluetooth::le_audio::uuid::kGamingAudioServiceUuid) {
        log::info("Found Gaming Audio service, handle: 0x{:04x}, device: {}", tmp.handle,
                  leAudioDevice->address_);
        gmap_svc = &tmp;
      }
    }

    /* Check if CAS includes primary CSIS service */
    if (!csis_primary_handles.empty() && cas_csis_included_handle) {
      auto iter = std::find(csis_primary_handles.begin(), csis_primary_handles.end(),
                            cas_csis_included_handle);
      if (iter != csis_primary_handles.end()) {
        leAudioDevice->csis_member_ = true;
      }
    }

    if (!pac_svc || !ase_svc) {
      disconnectInvalidDevice(leAudioDevice, "No mandatory le audio services found (pacs or ascs)",
                              LeAudioHealthDeviceStatType::INVALID_DB);
      return;
    }

    /* Refresh PACs handles */
    leAudioDevice->ClearPACs();

    for (const gatt::Characteristic& charac : pac_svc->characteristics) {
      if (charac.uuid ==
          bluetooth::le_audio::uuid::kSinkPublishedAudioCapabilityCharacteristicUuid) {
        struct hdl_pair hdl_pair;
        hdl_pair.val_hdl = charac.value_handle;
        hdl_pair.ccc_hdl = find_ccc_handle(charac);

        if (hdl_pair.ccc_hdl == 0) {
          log::info(", Sink PACs ccc not available");
        }

        if (hdl_pair.ccc_hdl != 0 &&
            !subscribe_for_notification(conn_id, leAudioDevice->address_, hdl_pair)) {
          disconnectInvalidDevice(leAudioDevice, ", could not subscribe for snk pac char",
                                  LeAudioHealthDeviceStatType::INVALID_DB);
          return;
        }

        /* Obtain initial state of sink PACs */
        BtaGattQueue::ReadCharacteristic(conn_id, hdl_pair.val_hdl, OnGattReadRspStatic, NULL);

        leAudioDevice->snk_pacs_.push_back(std::make_tuple(
                hdl_pair, std::vector<struct bluetooth::le_audio::types::acs_ac_record>()));

        log::info("Found Sink PAC characteristic, handle: 0x{:04x}, ccc handle: 0x{:04x}, addr: {}",
                  charac.value_handle, hdl_pair.ccc_hdl, leAudioDevice->address_);
      } else if (charac.uuid ==
                 bluetooth::le_audio::uuid::kSourcePublishedAudioCapabilityCharacteristicUuid) {
        struct hdl_pair hdl_pair;
        hdl_pair.val_hdl = charac.value_handle;
        hdl_pair.ccc_hdl = find_ccc_handle(charac);

        if (hdl_pair.ccc_hdl == 0) {
          log::info(", Source PACs ccc not available");
        }

        if (hdl_pair.ccc_hdl != 0 &&
            !subscribe_for_notification(conn_id, leAudioDevice->address_, hdl_pair)) {
          disconnectInvalidDevice(leAudioDevice, ", could not subscribe for src pac char",
                                  LeAudioHealthDeviceStatType::INVALID_DB);
          return;
        }

        /* Obtain initial state of source PACs */
        BtaGattQueue::ReadCharacteristic(conn_id, hdl_pair.val_hdl, OnGattReadRspStatic, NULL);

        leAudioDevice->src_pacs_.push_back(std::make_tuple(
                hdl_pair, std::vector<struct bluetooth::le_audio::types::acs_ac_record>()));

        log::info(
                "Found Source PAC characteristic, handle: 0x{:04x}, ccc handle: 0x{:04x}, addr: {}",
                charac.value_handle, hdl_pair.ccc_hdl, leAudioDevice->address_);
      } else if (charac.uuid == bluetooth::le_audio::uuid::kSinkAudioLocationCharacteristicUuid) {
        leAudioDevice->snk_audio_locations_hdls_.val_hdl = charac.value_handle;
        leAudioDevice->snk_audio_locations_hdls_.ccc_hdl = find_ccc_handle(charac);

        if (leAudioDevice->snk_audio_locations_hdls_.ccc_hdl == 0) {
          log::info(", snk audio locations char doesn't have ccc");
        }

        if (leAudioDevice->snk_audio_locations_hdls_.ccc_hdl != 0 &&
            !subscribe_for_notification(conn_id, leAudioDevice->address_,
                                        leAudioDevice->snk_audio_locations_hdls_)) {
          disconnectInvalidDevice(leAudioDevice, ", could not subscribe for snk locations char",
                                  LeAudioHealthDeviceStatType::INVALID_DB);
          return;
        }

        /* Obtain initial state of sink audio locations */
        BtaGattQueue::ReadCharacteristic(conn_id, leAudioDevice->snk_audio_locations_hdls_.val_hdl,
                                         OnGattReadRspStatic, NULL);

        log::info(
                "Found Sink audio locations characteristic, handle: 0x{:04x}, ccc "
                "handle: 0x{:04x}, addr: {}",
                charac.value_handle, leAudioDevice->snk_audio_locations_hdls_.ccc_hdl,
                leAudioDevice->address_);
      } else if (charac.uuid == bluetooth::le_audio::uuid::kSourceAudioLocationCharacteristicUuid) {
        leAudioDevice->src_audio_locations_hdls_.val_hdl = charac.value_handle;
        leAudioDevice->src_audio_locations_hdls_.ccc_hdl = find_ccc_handle(charac);

        if (leAudioDevice->src_audio_locations_hdls_.ccc_hdl == 0) {
          log::info(", src audio locations char doesn't have ccc");
        }

        if (leAudioDevice->src_audio_locations_hdls_.ccc_hdl != 0 &&
            !subscribe_for_notification(conn_id, leAudioDevice->address_,
                                        leAudioDevice->src_audio_locations_hdls_)) {
          disconnectInvalidDevice(leAudioDevice, ", could not subscribe for src locations char",
                                  LeAudioHealthDeviceStatType::INVALID_DB);
          return;
        }

        /* Obtain initial state of source audio locations */
        BtaGattQueue::ReadCharacteristic(conn_id, leAudioDevice->src_audio_locations_hdls_.val_hdl,
                                         OnGattReadRspStatic, NULL);

        log::info(
                "Found Source audio locations characteristic, handle: 0x{:04x}, "
                "ccc handle: 0x{:04x}, addr: {}",
                charac.value_handle, leAudioDevice->src_audio_locations_hdls_.ccc_hdl,
                leAudioDevice->address_);
      } else if (charac.uuid ==
                 bluetooth::le_audio::uuid::kAudioContextAvailabilityCharacteristicUuid) {
        leAudioDevice->audio_avail_hdls_.val_hdl = charac.value_handle;
        leAudioDevice->audio_avail_hdls_.ccc_hdl = find_ccc_handle(charac);

        if (leAudioDevice->audio_avail_hdls_.ccc_hdl == 0) {
          disconnectInvalidDevice(leAudioDevice, ", audio avails char doesn't have ccc",
                                  LeAudioHealthDeviceStatType::INVALID_DB);
          return;
        }

        if (!subscribe_for_notification(conn_id, leAudioDevice->address_,
                                        leAudioDevice->audio_avail_hdls_)) {
          disconnectInvalidDevice(leAudioDevice, ", could not subscribe for audio avails char",
                                  LeAudioHealthDeviceStatType::INVALID_DB);
          return;
        }

        /* Obtain initial state */
        BtaGattQueue::ReadCharacteristic(conn_id, leAudioDevice->audio_avail_hdls_.val_hdl,
                                         OnGattReadRspStatic, NULL);

        log::info(
                "Found Audio Availability Context characteristic, handle: "
                "0x{:04x}, ccc handle: 0x{:04x}, addr: {}",
                charac.value_handle, leAudioDevice->audio_avail_hdls_.ccc_hdl,
                leAudioDevice->address_);
      } else if (charac.uuid ==
                 bluetooth::le_audio::uuid::kAudioSupportedContextCharacteristicUuid) {
        leAudioDevice->audio_supp_cont_hdls_.val_hdl = charac.value_handle;
        leAudioDevice->audio_supp_cont_hdls_.ccc_hdl = find_ccc_handle(charac);

        if (leAudioDevice->audio_supp_cont_hdls_.ccc_hdl == 0) {
          log::info(", audio supported char doesn't have ccc");
        }

        if (leAudioDevice->audio_supp_cont_hdls_.ccc_hdl != 0 &&
            !subscribe_for_notification(conn_id, leAudioDevice->address_,
                                        leAudioDevice->audio_supp_cont_hdls_)) {
          disconnectInvalidDevice(leAudioDevice,
                                  ", could not subscribe for audio supported ctx char",
                                  LeAudioHealthDeviceStatType::INVALID_DB);
          return;
        }

        /* Obtain initial state */
        BtaGattQueue::ReadCharacteristic(conn_id, leAudioDevice->audio_supp_cont_hdls_.val_hdl,
                                         OnGattReadRspStatic, NULL);

        log::info(
                "Found Audio Supported Context characteristic, handle: 0x{:04x}, "
                "ccc handle: 0x{:04x}, addr: {}",
                charac.value_handle, leAudioDevice->audio_supp_cont_hdls_.ccc_hdl,
                leAudioDevice->address_);
      }
    }

    /* Refresh ASE handles */
    leAudioDevice->ases_.clear();

    for (const gatt::Characteristic& charac : ase_svc->characteristics) {
      log::info("Found characteristic, uuid: {}", charac.uuid.ToString());
      if (charac.uuid == bluetooth::le_audio::uuid::kSinkAudioStreamEndpointUuid ||
          charac.uuid == bluetooth::le_audio::uuid::kSourceAudioStreamEndpointUuid) {
        uint16_t ccc_handle = find_ccc_handle(charac);
        if (ccc_handle == 0) {
          disconnectInvalidDevice(leAudioDevice, ", ASE char doesn't have ccc",
                                  LeAudioHealthDeviceStatType::INVALID_DB);
          return;
        }
        struct bluetooth::le_audio::types::hdl_pair hdls(charac.value_handle, ccc_handle);
        if (!subscribe_for_notification(conn_id, leAudioDevice->address_, hdls)) {
          disconnectInvalidDevice(leAudioDevice, ", could not subscribe ASE char",
                                  LeAudioHealthDeviceStatType::INVALID_DB);
          return;
        }

        int direction = charac.uuid == bluetooth::le_audio::uuid::kSinkAudioStreamEndpointUuid
                                ? bluetooth::le_audio::types::kLeAudioDirectionSink
                                : bluetooth::le_audio::types::kLeAudioDirectionSource;

        leAudioDevice->ases_.emplace_back(charac.value_handle, ccc_handle, direction);

        log::info(
                "Found ASE characteristic, handle: 0x{:04x}, ccc handle: 0x{:04x}, "
                "direction: {}, addr: {}",
                charac.value_handle, ccc_handle, direction, leAudioDevice->address_);
      } else if (charac.uuid ==
                 bluetooth::le_audio::uuid::kAudioStreamEndpointControlPointCharacteristicUuid) {
        leAudioDevice->ctp_hdls_.val_hdl = charac.value_handle;
        leAudioDevice->ctp_hdls_.ccc_hdl = find_ccc_handle(charac);

        if (leAudioDevice->ctp_hdls_.ccc_hdl == 0) {
          disconnectInvalidDevice(leAudioDevice, ", ASE ctp doesn't have ccc",
                                  LeAudioHealthDeviceStatType::INVALID_DB);
          return;
        }

        if (!subscribe_for_notification(conn_id, leAudioDevice->address_,
                                        leAudioDevice->ctp_hdls_)) {
          disconnectInvalidDevice(leAudioDevice, ", could not subscribe ASE char",
                                  LeAudioHealthDeviceStatType::INVALID_DB);
          return;
        }

        log::info(
                "Found ASE Control Point characteristic, handle: 0x{:04x}, ccc "
                "handle: 0x{:04x}, addr: {}",
                charac.value_handle, leAudioDevice->ctp_hdls_.ccc_hdl, leAudioDevice->address_);
      }
    }

    if (tmas_svc) {
      for (const gatt::Characteristic& charac : tmas_svc->characteristics) {
        if (charac.uuid ==
            bluetooth::le_audio::uuid::kTelephonyMediaAudioProfileRoleCharacteristicUuid) {
          leAudioDevice->tmap_role_hdl_ = charac.value_handle;

          /* Obtain initial state of TMAP role */
          BtaGattQueue::ReadCharacteristic(conn_id, leAudioDevice->tmap_role_hdl_,
                                           OnGattReadRspStatic, NULL);

          log::info(
                  "Found Telephony and Media Profile characteristic, handle: 0x{:04x}, device: {}",
                  leAudioDevice->tmap_role_hdl_, leAudioDevice->address_);
        }
      }
    }

    if (gmap_svc && GmapClient::IsGmapClientEnabled()) {
      leAudioDevice->gmap_client_ = std::make_unique<GmapClient>(leAudioDevice->address_);
      for (const gatt::Characteristic& charac : gmap_svc->characteristics) {
        if (charac.uuid == bluetooth::le_audio::uuid::kRoleCharacteristicUuid) {
          uint16_t handle = charac.value_handle;
          leAudioDevice->gmap_client_->setRoleHandle(handle);
          BtaGattQueue::ReadCharacteristic(conn_id, handle, OnGattReadRspStatic, NULL);
          log::info("Found Gmap Role characteristic, handle: 0x{:04x}, device: {}",
                    leAudioDevice->gmap_client_->getRoleHandle(), leAudioDevice->address_);
        }
        if (charac.uuid == bluetooth::le_audio::uuid::kUnicastGameTerminalCharacteristicUuid) {
          uint16_t handle = charac.value_handle;
          leAudioDevice->gmap_client_->setUGTFeatureHandle(handle);
          BtaGattQueue::ReadCharacteristic(conn_id, handle, OnGattReadRspStatic, NULL);
          log::info("Found Gmap UGT Feature characteristic, handle: 0x{:04x}, device: {}",
                    leAudioDevice->gmap_client_->getUGTFeatureHandle(), leAudioDevice->address_);
        }
      }
    }

    leAudioDevice->known_service_handles_ = true;
    leAudioDevice->notify_connected_after_read_ = true;
    if (leAudioHealthStatus_) {
      leAudioHealthStatus_->AddStatisticForDevice(leAudioDevice,
                                                  LeAudioHealthDeviceStatType::VALID_DB);
    }

    /* If already known group id */
    if (leAudioDevice->group_id_ != bluetooth::groups::kGroupUnknown) {
      AseInitialStateReadRequest(leAudioDevice);
      return;
    }

    /* If device does not belong to any group yet we either add it to the
     * group by our self now or wait for Csis to do it. In both cases, let's
     * check if group is already assigned.
     */
    int group_id = DeviceGroups::Get()->GetGroupId(leAudioDevice->address_,
                                                   bluetooth::le_audio::uuid::kCapServiceUuid);
    if (group_id != bluetooth::groups::kGroupUnknown) {
      instance->group_add_node(group_id, leAudioDevice->address_);
      return;
    }

    /* CSIS will trigger adding to group */
    if (leAudioDevice->csis_member_) {
      log::info("{},  waiting for CSIS to create group for device", leAudioDevice->address_);
      scheduleGuardForCsisAdd(leAudioDevice->address_);
      return;
    }

    log::info("{} Not a CSIS member. Create group by our own", leAudioDevice->address_);

    /* If there is no Csis just add device by our own */
    DeviceGroups::Get()->AddDevice(leAudioDevice->address_,
                                   bluetooth::le_audio::uuid::kCapServiceUuid);
  }

  void OnGattWriteCcc(tCONN_ID conn_id, tGATT_STATUS status, uint16_t hdl, void* /*data*/) {
    LeAudioDevice* leAudioDevice = leAudioDevices_.FindByConnId(conn_id);
    std::vector<struct ase>::iterator ase_it;

    if (!leAudioDevice) {
      log::error("unknown conn_id=0x{:x}", conn_id);
      return;
    }

    if (status == GATT_DATABASE_OUT_OF_SYNC) {
      log::info("Database out of sync for {}, conn_id: 0x{:04x}", leAudioDevice->address_, conn_id);
      ClearDeviceInformationAndStartSearch(leAudioDevice);
      return;
    }

    if (status == GATT_SUCCESS) {
      log::info("Successfully registered on ccc: 0x{:04x}, device: {}", hdl,
                leAudioDevice->address_);

      if (leAudioDevice->ctp_hdls_.ccc_hdl == hdl && leAudioDevice->known_service_handles_ &&
          !leAudioDevice->notify_connected_after_read_) {
        /* Reconnection case. Control point is the last CCC LeAudio is
         * registering for on reconnection */
        connectionReady(leAudioDevice);
      }

      return;
    }

    log::error("Failed to register for notifications: 0x{:04x}, device: {}, status: 0x{:02x}", hdl,
               leAudioDevice->address_, status);

    ase_it =
            std::find_if(leAudioDevice->ases_.begin(), leAudioDevice->ases_.end(),
                         [&hdl](const struct ase& ase) -> bool { return ase.hdls.ccc_hdl == hdl; });

    if (ase_it == leAudioDevice->ases_.end()) {
      log::error("Unknown ccc handle: 0x{:04x}, device: {}", hdl, leAudioDevice->address_);
      return;
    }

    BTA_GATTC_DeregisterForNotifications(gatt_if_, leAudioDevice->address_, ase_it->hdls.val_hdl);
  }

  void AttachToStreamingGroupIfNeeded(LeAudioDevice* leAudioDevice) {
    if (leAudioDevice->group_id_ != active_group_id_) {
      log::info("group  {} is not streaming. Nothing to do", leAudioDevice->group_id_);
      return;
    }

    if (leAudioDevice->GetConnectionState() != DeviceConnectState::CONNECTED) {
      /* Do nothing, wait until device is connected */
      log::debug("{} is not yet connected", leAudioDevice->address_);
      return;
    }

    if (leAudioDevice->HaveActiveAse()) {
      log::debug("{} is already configured, nothing to do", leAudioDevice->address_);
      return;
    }

    LeAudioDeviceGroup* group = aseGroups_.FindById(active_group_id_);

    auto group_metadata_contexts = get_bidirectional(group->GetMetadataContexts());
    auto device_available_contexts = leAudioDevice->GetAvailableContexts();
    if (!group_metadata_contexts.test_any(device_available_contexts)) {
      log::info("{} does is not have required context type", leAudioDevice->address_);
      return;
    }

    /* Restore configuration */
    auto* stream_conf = &group->stream_conf;

    if (audio_sender_state_ == AudioState::IDLE && audio_receiver_state_ == AudioState::IDLE) {
      log::debug("Device not streaming but active - nothing to do");
      return;
    }

    if (!stream_conf->conf) {
      log::info("Configuration not yet set. Nothing to do now");
      return;
    }

    log::info("Attaching {} to group: {}", leAudioDevice->address_, leAudioDevice->group_id_);

    for (auto direction : {bluetooth::le_audio::types::kLeAudioDirectionSink,
                           bluetooth::le_audio::types::kLeAudioDirectionSource}) {
      log::info("Looking for requirements: {} - {}", stream_conf->conf->name,
                (direction == 1 ? "snk" : "src"));
      const auto& pacs = (direction == bluetooth::le_audio::types::kLeAudioDirectionSink)
                                 ? leAudioDevice->snk_pacs_
                                 : leAudioDevice->src_pacs_;
      for (const auto& ent : stream_conf->conf->confs.get(direction)) {
        if (!bluetooth::le_audio::utils::GetConfigurationSupportedPac(
                    pacs, ent.codec, ent.vendor_metadata, configuration_context_type_)) {
          log::info("Configuration is not supported by device {}", leAudioDevice->address_);

          /* Reconfigure if newly connected member device cannot support
           * current codec configuration */
          initReconfiguration(group, configuration_context_type_);
          return;
        }
      }
    }

    /* Do not put the TBS CCID when not using Telecom for the VoIP calls. */
    auto ccid_contexts = group->GetMetadataContexts();
    if (IsInVoipCall() && !IsInCall()) {
      ccid_contexts.sink.unset(LeAudioContextType::CONVERSATIONAL);
      ccid_contexts.source.unset(LeAudioContextType::CONVERSATIONAL);
    }
    BidirectionalPair<std::vector<uint8_t>> ccids = {
            .sink = ContentControlIdKeeper::GetInstance()->GetAllCcids(ccid_contexts.sink),
            .source = ContentControlIdKeeper::GetInstance()->GetAllCcids(ccid_contexts.source)};

    if (!groupStateMachine_->AttachToStream(group, leAudioDevice, std::move(ccids))) {
      log::warn("Could not add device {} to the group {} streaming.", leAudioDevice->address_,
                group->group_id_);
      scheduleAttachDeviceToTheStream(leAudioDevice->address_);
    } else {
      speed_start_setup(group->group_id_, configuration_context_type_, 1);
    }
  }

  void restartAttachToTheStream(const RawAddress& addr) {
    LeAudioDevice* leAudioDevice = leAudioDevices_.FindByAddress(addr);
    if (leAudioDevice == nullptr || leAudioDevice->conn_id_ == GATT_INVALID_CONN_ID) {
      log::info("Device {} not available anymore", addr);
      return;
    }
    AttachToStreamingGroupIfNeeded(leAudioDevice);
  }

  void scheduleAttachDeviceToTheStream(const RawAddress& addr) {
    log::info("Device {} is scheduled for streaming", addr);
    do_in_main_thread_delayed(base::BindOnce(&LeAudioClientImpl::restartAttachToTheStream,
                                             weak_factory_.GetWeakPtr(), addr),
                              std::chrono::milliseconds(kDeviceAttachDelayMs));
  }

  void SendAudioGroupSelectableCodecConfigChanged(LeAudioDeviceGroup* group) {
    auto leAudioDevice = group->GetFirstDevice();
    callbacks_->OnAudioGroupSelectableCodecConf(
            group->group_id_,
            bluetooth::le_audio::utils::GetRemoteBtLeAudioCodecConfigFromPac(
                    leAudioDevice->src_pacs_),
            bluetooth::le_audio::utils::GetRemoteBtLeAudioCodecConfigFromPac(
                    leAudioDevice->snk_pacs_));
  }

  void SendAudioGroupCurrentCodecConfigChanged(LeAudioDeviceGroup* group) {
    // This shall be called when configuration changes
    log::debug("{}", group->group_id_);

    auto audio_set_conf = group->GetConfiguration(configuration_context_type_);
    if (!audio_set_conf) {
      log::warn("Stream configuration is not valid for group id {}", group->group_id_);
      return;
    }

    bluetooth::le_audio::btle_audio_codec_config_t input_config{};
    bluetooth::le_audio::utils::fillStreamParamsToBtLeAudioCodecConfig(audio_set_conf->confs.source,
                                                                       input_config);

    bluetooth::le_audio::btle_audio_codec_config_t output_config{};
    bluetooth::le_audio::utils::fillStreamParamsToBtLeAudioCodecConfig(audio_set_conf->confs.sink,
                                                                       output_config);

    callbacks_->OnAudioGroupCurrentCodecConf(group->group_id_, input_config, output_config);
  }

  void connectionReady(LeAudioDevice* leAudioDevice) {
    log::debug("{},  {}", leAudioDevice->address_,
               bluetooth::common::ToString(leAudioDevice->GetConnectionState()));

    stack::l2cap::get_interface().L2CA_LockBleConnParamsForProfileConnection(
            leAudioDevice->address_, false);

    if (leAudioDevice->GetConnectionState() ==
                DeviceConnectState::CONNECTED_BY_USER_GETTING_READY &&
        (leAudioDevice->autoconnect_flag_ == false)) {
      btif_storage_set_leaudio_autoconnect(leAudioDevice->address_, true);
      leAudioDevice->autoconnect_flag_ = true;
    }

    leAudioDevice->SetConnectionState(DeviceConnectState::CONNECTED);
    bluetooth::le_audio::MetricsCollector::Get()->OnConnectionStateChanged(
            leAudioDevice->group_id_, leAudioDevice->address_, ConnectionState::CONNECTED,
            bluetooth::le_audio::ConnectionStatus::SUCCESS);

    if (leAudioDevice->group_id_ == bluetooth::groups::kGroupUnknown) {
      log::warn("LeAudio device {} connected with no group", leAudioDevice->address_);
      callbacks_->OnConnectionState(ConnectionState::CONNECTED, leAudioDevice->address_);
      return;
    }

    LeAudioDeviceGroup* group = aseGroups_.FindById(leAudioDevice->group_id_);
    if (group) {
      UpdateLocationsAndContextsAvailability(group, true);
    }

    /* Notify connected after contexts are notified */
    callbacks_->OnConnectionState(ConnectionState::CONNECTED, leAudioDevice->address_);

    AttachToStreamingGroupIfNeeded(leAudioDevice);

    if (reconnection_mode_ == BTM_BLE_BKG_CONNECT_TARGETED_ANNOUNCEMENTS) {
      /* Add other devices to allow list if there are any not yet connected
       * from the group
       */
      group->AddToAllowListNotConnectedGroupMembers(gatt_if_);
    }
  }

  bool IsAseAcceptingAudioData(struct ase* ase) {
    if (ase == nullptr) {
      return false;
    }
    if (ase->state != AseState::BTA_LE_AUDIO_ASE_STATE_STREAMING) {
      return false;
    }
    if (ase->data_path_state != DataPathState::CONFIGURED) {
      return false;
    }

    return true;
  }

  enum ContentType {
    CONTENT_TYPE_UNINITIALIZED = 0x0000,
    CONTENT_TYPE_UNSPECIFIED = 0x0001,
    CONTENT_TYPE_CONVERSATIONAL = 0x0002,
    CONTENT_TYPE_MEDIA = 0x0004,
    CONTENT_TYPE_GAME = 0x0008,
    CONTENT_TYPE_INSTRUCTIONAL = 0x0010,
    CONTENT_TYPE_VOICEASSISTANTS = 0x0020,
    CONTENT_TYPE_LIVE = 0x0040,
    CONTENT_TYPE_SOUNDEFFECTS = 0x0080,
    CONTENT_TYPE_NOTIFICATIONS = 0x0100,
    CONTENT_TYPE_RINGTONE = 0x0200,
    CONTENT_TYPE_ALERTS = 0x0400,
    CONTENT_TYPE_EMERGENCYALARM = 0x0800,
    CONTENT_TYPE_RFU = 0x1000,
  };

  uint16_t LeAudioContextToIntContent(LeAudioContextType context_type) {
    switch (context_type) {
      case LeAudioContextType::MEDIA:
        return CONTENT_TYPE_MEDIA;
      case LeAudioContextType::GAME:
        return CONTENT_TYPE_GAME;
      case LeAudioContextType::CONVERSATIONAL:
        return CONTENT_TYPE_CONVERSATIONAL;
      case LeAudioContextType::LIVE:
        return CONTENT_TYPE_LIVE;
      case LeAudioContextType::RINGTONE:
        return CONTENT_TYPE_RINGTONE;
      case LeAudioContextType::VOICEASSISTANTS:
        return CONTENT_TYPE_VOICEASSISTANTS;
      case LeAudioContextType::INSTRUCTIONAL:
        return CONTENT_TYPE_INSTRUCTIONAL;
      case LeAudioContextType::SOUNDEFFECTS:
        return CONTENT_TYPE_SOUNDEFFECTS;
      case LeAudioContextType::NOTIFICATIONS:
        return CONTENT_TYPE_NOTIFICATIONS;
      case LeAudioContextType::ALERTS:
        return CONTENT_TYPE_ALERTS;
      case LeAudioContextType::EMERGENCYALARM:
        return CONTENT_TYPE_EMERGENCYALARM;
      default:
        return CONTENT_TYPE_UNSPECIFIED;
        break;
    }
    return 0;
  }

  // mix stero signal into mono
  std::vector<uint8_t> mono_blend(const std::vector<uint8_t>& buf, int bytes_per_sample,
                                  size_t frames) {
    std::vector<uint8_t> mono_out;
    mono_out.resize(frames * bytes_per_sample);

    if (bytes_per_sample == 2) {
      int16_t* out = (int16_t*)mono_out.data();
      const int16_t* in = (int16_t*)(buf.data());
      for (size_t i = 0; i < frames; ++i) {
        int accum = 0;
        accum += *in++;
        accum += *in++;
        accum /= 2;  // round to 0
        *out++ = accum;
      }
    } else if (bytes_per_sample == 4) {
      int32_t* out = (int32_t*)mono_out.data();
      const int32_t* in = (int32_t*)(buf.data());
      for (size_t i = 0; i < frames; ++i) {
        int accum = 0;
        accum += *in++;
        accum += *in++;
        accum /= 2;  // round to 0
        *out++ = accum;
      }
    } else {
      log::error("Don't know how to mono blend that {}!", bytes_per_sample);
    }
    return mono_out;
  }

  void PrepareAndSendToTwoCises(
          const std::vector<uint8_t>& data,
          const struct bluetooth::le_audio::stream_parameters& stream_params) {
    uint16_t left_cis_handle = 0;
    uint16_t right_cis_handle = 0;

    uint16_t number_of_required_samples_per_channel = sw_enc_left->GetNumOfSamplesPerChannel();
    uint8_t bytes_per_sample = sw_enc_left->GetNumOfBytesPerSample();
    if (data.size() <
        bytes_per_sample * 2 /* channels */ * number_of_required_samples_per_channel) {
      log::error("Missing samples. Data size: {} expected: {}", data.size(),
                 bytes_per_sample * 2 * number_of_required_samples_per_channel);
      return;
    }

    for (auto [cis_handle, audio_location] : stream_params.stream_locations) {
      if (audio_location & bluetooth::le_audio::codec_spec_conf::kLeAudioLocationAnyLeft) {
        left_cis_handle = cis_handle;
      }
      if (audio_location & bluetooth::le_audio::codec_spec_conf::kLeAudioLocationAnyRight) {
        right_cis_handle = cis_handle;
      }
    }

    if (stream_params.codec_frames_blocks_per_sdu != 1) {
      log::error("Codec Frame Blocks of {} is not supported by the software encoding",
                 +stream_params.codec_frames_blocks_per_sdu);
    }

    uint16_t byte_count = stream_params.octets_per_codec_frame;
    bool mix_to_mono = (left_cis_handle == 0) || (right_cis_handle == 0);
    if (mix_to_mono) {
      std::vector<uint8_t> mono =
              mono_blend(data, bytes_per_sample, number_of_required_samples_per_channel);
      if (left_cis_handle) {
        sw_enc_left->Encode(mono.data(), 1, byte_count);
      }

      if (right_cis_handle) {
        sw_enc_left->Encode(mono.data(), 1, byte_count);
      }
    } else {
      sw_enc_left->Encode(data.data(), 2, byte_count);
      sw_enc_right->Encode(data.data() + bytes_per_sample, 2, byte_count);
    }

    log::debug("left_cis_handle: {} right_cis_handle: {}", left_cis_handle, right_cis_handle);
    /* Send data to the controller */
    if (left_cis_handle) {
      IsoManager::GetInstance()->SendIsoData(
              left_cis_handle, (const uint8_t*)sw_enc_left->GetDecodedSamples().data(),
              sw_enc_left->GetDecodedSamples().size() * 2);
    }

    if (right_cis_handle) {
      IsoManager::GetInstance()->SendIsoData(
              right_cis_handle, (const uint8_t*)sw_enc_right->GetDecodedSamples().data(),
              sw_enc_right->GetDecodedSamples().size() * 2);
    }
  }

  void PrepareAndSendToSingleCis(
          const std::vector<uint8_t>& data,
          const struct bluetooth::le_audio::stream_parameters& stream_params) {
    uint16_t num_channels = stream_params.num_of_channels;
    uint16_t cis_handle = stream_params.stream_locations.front().first;

    uint16_t number_of_required_samples_per_channel = sw_enc_left->GetNumOfSamplesPerChannel();
    uint8_t bytes_per_sample = sw_enc_left->GetNumOfBytesPerSample();
    if ((int)data.size() <
        (bytes_per_sample * num_channels * number_of_required_samples_per_channel)) {
      log::error("Missing samples");
      return;
    }

    if (stream_params.codec_frames_blocks_per_sdu != 1) {
      log::error("Codec Frame Blocks of {} is not supported by the software encoding",
                 +stream_params.codec_frames_blocks_per_sdu);
    }

    uint16_t byte_count = stream_params.octets_per_codec_frame;
    bool mix_to_mono = (num_channels == 1);
    if (mix_to_mono) {
      /* Since we always get two channels from framework, lets make it mono here
       */
      std::vector<uint8_t> mono =
              mono_blend(data, bytes_per_sample, number_of_required_samples_per_channel);
      sw_enc_left->Encode(mono.data(), 1, byte_count);
    } else {
      sw_enc_left->Encode((const uint8_t*)data.data(), 2, byte_count);
      // Output to the left channel buffer with `byte_count` offset
      sw_enc_right->Encode((const uint8_t*)data.data() + 2, 2, byte_count,
                           &sw_enc_left->GetDecodedSamples(), byte_count);
    }

    IsoManager::GetInstance()->SendIsoData(cis_handle,
                                           (const uint8_t*)sw_enc_left->GetDecodedSamples().data(),
                                           sw_enc_left->GetDecodedSamples().size() * 2);
  }

  const struct bluetooth::le_audio::stream_configuration* GetStreamSinkConfiguration(
          LeAudioDeviceGroup* group) {
    const struct bluetooth::le_audio::stream_configuration* stream_conf = &group->stream_conf;
    log::info("group_id: {}", group->group_id_);
    if (stream_conf->stream_params.sink.stream_locations.size() == 0) {
      return nullptr;
    }

    log::info("configuration: {}", stream_conf->conf->name);
    return stream_conf;
  }

  void OnAudioDataReady(const std::vector<uint8_t>& data) {
    if ((active_group_id_ == bluetooth::groups::kGroupUnknown) ||
        (audio_sender_state_ != AudioState::STARTED)) {
      return;
    }

    LeAudioDeviceGroup* group = aseGroups_.FindById(active_group_id_);
    if (!group) {
      log::error("There is no streaming group available");
      return;
    }

    auto stream_conf = group->stream_conf;
    if ((stream_conf.stream_params.sink.num_of_devices > 2) ||
        (stream_conf.stream_params.sink.num_of_devices == 0) ||
        stream_conf.stream_params.sink.stream_locations.empty()) {
      log::error("Stream configufation is not valid.");
      return;
    }

    if ((stream_conf.stream_params.sink.num_of_devices == 2) ||
        (stream_conf.stream_params.sink.stream_locations.size() == 2)) {
      /* Streaming to two devices or one device with 2 CISes */
      PrepareAndSendToTwoCises(data, stream_conf.stream_params.sink);
    } else {
      /* Streaming to one device and 1 CIS */
      PrepareAndSendToSingleCis(data, stream_conf.stream_params.sink);
    }
  }

  void CleanCachedMicrophoneData() {
    cached_channel_timestamp_ = 0;
    cached_channel_ = nullptr;
  }

  /* Handles audio data packets coming from the controller */
  void HandleIncomingCisData(uint8_t* data, uint16_t size, uint16_t cis_conn_hdl,
                             uint32_t timestamp) {
    /* Get only one channel for MONO microphone */
    /* Gather data for channel */
    if ((active_group_id_ == bluetooth::groups::kGroupUnknown) ||
        (audio_receiver_state_ != AudioState::STARTED)) {
      return;
    }

    LeAudioDeviceGroup* group = aseGroups_.FindById(active_group_id_);
    if (!group) {
      log::error("There is no streaming group available");
      return;
    }

    uint16_t left_cis_handle = 0;
    uint16_t right_cis_handle = 0;
    for (auto [cis_handle, audio_location] :
         group->stream_conf.stream_params.source.stream_locations) {
      if (audio_location & bluetooth::le_audio::codec_spec_conf::kLeAudioLocationAnyLeft) {
        left_cis_handle = cis_handle;
      }
      if (audio_location & bluetooth::le_audio::codec_spec_conf::kLeAudioLocationAnyRight) {
        right_cis_handle = cis_handle;
      }
    }

    auto decoder = sw_dec_left.get();
    if (cis_conn_hdl == left_cis_handle) {
      decoder = sw_dec_left.get();
    } else if (cis_conn_hdl == right_cis_handle) {
      decoder = sw_dec_right.get();
    } else {
      log::error("Received data for unknown handle: {:04x}", cis_conn_hdl);
      return;
    }

    if (!left_cis_handle || !right_cis_handle) {
      /* mono or just one device connected */
      decoder->Decode(data, size);
      SendAudioDataToAF(&decoder->GetDecodedSamples());
      return;
    }
    /* both devices are connected */

    if (cached_channel_ == nullptr || cached_channel_->GetDecodedSamples().empty()) {
      /* First packet received, cache it. We need both channel data to send it
       * to AF. */
      decoder->Decode(data, size);
      cached_channel_timestamp_ = timestamp;
      cached_channel_ = decoder;
      return;
    }

    /* We received either data for the other audio channel, or another
     * packet for same channel */
    if (cached_channel_ != decoder) {
      /* It's data for the 2nd channel */
      if (timestamp == cached_channel_timestamp_) {
        /* Ready to mix data and send out to AF */
        decoder->Decode(data, size);
        SendAudioDataToAF(&sw_dec_left->GetDecodedSamples(), &sw_dec_right->GetDecodedSamples());

        CleanCachedMicrophoneData();
        return;
      }

      /* 2nd Channel is in the future compared to the cached data.
       Send the cached data to AF, and keep the new channel data in cache.
       This should happen only during stream setup */
      SendAudioDataToAF(&decoder->GetDecodedSamples());

      decoder->Decode(data, size);
      cached_channel_timestamp_ = timestamp;
      cached_channel_ = decoder;
      return;
    }

    /* Data for same channel received. 2nd channel is down/not sending
     * data */

    /* Send the cached data out */
    SendAudioDataToAF(&decoder->GetDecodedSamples());

    /* Cache the data in case 2nd channel connects */
    decoder->Decode(data, size);
    cached_channel_timestamp_ = timestamp;
    cached_channel_ = decoder;
  }

  void SendAudioDataToAF(std::vector<int16_t>* left, std::vector<int16_t>* right = nullptr) {
    uint16_t to_write = 0;
    uint16_t written = 0;

    bool af_is_stereo = (audio_framework_sink_config.num_channels == 2);
    bool bt_got_stereo = (left != nullptr) & (right != nullptr);

    if (!af_is_stereo) {
      if (!bt_got_stereo) {
        std::vector<int16_t>* mono = left ? left : right;
        /* mono audio over bluetooth, audio framework expects mono */
        to_write = sizeof(int16_t) * mono->size();
        written = le_audio_sink_hal_client_->SendData((uint8_t*)mono->data(), to_write);
      } else {
        /* stereo audio over bluetooth, audio framework expects mono */
        for (size_t i = 0; i < left->size(); i++) {
          (*left)[i] = ((*left)[i] + (*right)[i]) / 2;
        }
        to_write = sizeof(int16_t) * left->size();
        written = le_audio_sink_hal_client_->SendData((uint8_t*)left->data(), to_write);
      }
    } else {
      /* mono audio over bluetooth, audio framework expects stereo
       * Here we handle stream without checking bt_got_stereo flag.
       */
      const size_t mono_size = left ? left->size() : right->size();
      std::vector<uint16_t> mixed(mono_size * 2);

      for (size_t i = 0; i < mono_size; i++) {
        mixed[2 * i] = left ? (*left)[i] : (*right)[i];
        mixed[2 * i + 1] = right ? (*right)[i] : (*left)[i];
      }
      to_write = sizeof(int16_t) * mixed.size();
      written = le_audio_sink_hal_client_->SendData((uint8_t*)mixed.data(), to_write);
    }

    /* TODO: What to do if not all data sinked ? */
    if (written != to_write) {
      log::error("not all data sinked");
    }
  }

  void ConfirmLocalAudioSourceStreamingRequest(bool force) {
    le_audio_source_hal_client_->ConfirmStreamingRequest(force);

    LeAudioLogHistory::Get()->AddLogHistory(
            kLogBtCallAf, active_group_id_, RawAddress::kEmpty, kLogAfResumeConfirm + "LocalSource",
            "s_state: " + ToString(audio_sender_state_) + "-> STARTED");

    audio_sender_state_ = AudioState::STARTED;
  }

  void ConfirmLocalAudioSinkStreamingRequest(bool force) {
    le_audio_sink_hal_client_->ConfirmStreamingRequest(force);

    LeAudioLogHistory::Get()->AddLogHistory(
            kLogBtCallAf, active_group_id_, RawAddress::kEmpty, kLogAfResumeConfirm + "LocalSink",
            "r_state: " + ToString(audio_receiver_state_) + "-> STARTED");

    audio_receiver_state_ = AudioState::STARTED;
  }

  void StartSendingAudio(int group_id) {
    log::info("");

    LeAudioDeviceGroup* group = aseGroups_.FindById(group_id);
    LeAudioDevice* device = group->GetFirstActiveDevice();
    log::assert_that(device, "Shouldn't be called without an active device.");

    /* Assume 2 ases max just for now. */
    auto* stream_conf = GetStreamSinkConfiguration(group);
    if (stream_conf == nullptr) {
      log::error("could not get sink configuration");
      groupStateMachine_->StopStream(group);
      return;
    }

    log::debug("Sink stream config (#{}):\n",
               static_cast<int>(stream_conf->stream_params.sink.stream_locations.size()));
    for (auto stream : stream_conf->stream_params.sink.stream_locations) {
      log::debug("Cis handle: 0x{:02x}, allocation 0x{:04x}\n", stream.first, stream.second);
    }
    log::debug("Source stream config (#{}):\n",
               static_cast<int>(stream_conf->stream_params.source.stream_locations.size()));
    for (auto stream : stream_conf->stream_params.source.stream_locations) {
      log::debug("Cis handle: 0x{:02x}, allocation 0x{:04x}\n", stream.first, stream.second);
    }

    uint16_t remote_delay_ms =
            group->GetRemoteDelay(bluetooth::le_audio::types::kLeAudioDirectionSink);
    if (CodecManager::GetInstance()->GetCodecLocation() ==
        bluetooth::le_audio::types::CodecLocation::HOST) {
      if (sw_enc_left || sw_enc_right) {
        log::warn("The encoder instance should have been already released.");
      }
      sw_enc_left = bluetooth::le_audio::CodecInterface::CreateInstance(stream_conf->codec_id);
      auto codec_status =
              sw_enc_left->InitEncoder(audio_framework_source_config, current_encoder_config_);
      if (codec_status != bluetooth::le_audio::CodecInterface::Status::STATUS_OK) {
        log::error("Left channel codec setup failed with err: {}", codec_status);
        groupStateMachine_->StopStream(group);
        return;
      }

      sw_enc_right = bluetooth::le_audio::CodecInterface::CreateInstance(stream_conf->codec_id);
      codec_status =
              sw_enc_right->InitEncoder(audio_framework_source_config, current_encoder_config_);
      if (codec_status != bluetooth::le_audio::CodecInterface::Status::STATUS_OK) {
        log::error("Right channel codec setup failed with err: {}", codec_status);
        groupStateMachine_->StopStream(group);
        return;
      }
    }

    le_audio_source_hal_client_->UpdateRemoteDelay(remote_delay_ms);
    ConfirmLocalAudioSourceStreamingRequest(false);

    if (!LeAudioHalVerifier::SupportsStreamActiveApi()) {
      /* We update the target audio allocation before streamStarted so that the
       * CodecManager would know how to configure the encoder. */
      BidirectionalPair<uint16_t> delays_pair = {
              .sink = group->GetRemoteDelay(bluetooth::le_audio::types::kLeAudioDirectionSink),
              .source = group->GetRemoteDelay(bluetooth::le_audio::types::kLeAudioDirectionSource)};
      CodecManager::GetInstance()->UpdateActiveAudioConfig(
              group->stream_conf.stream_params, delays_pair, group->stream_conf.codec_id,
              std::bind(&LeAudioClientImpl::UpdateAudioConfigToHal, weak_factory_.GetWeakPtr(),
                        std::placeholders::_1, std::placeholders::_2));
    }

    if ((configuration_context_type_ == LeAudioContextType::MEDIA) ||
        (configuration_context_type_ == LeAudioContextType::GAME)) {
      // Send vendor specific command for codec mode
      uint8_t update_value =
          (configuration_context_type_ == LeAudioContextType::MEDIA) ? 0x01 : 0x02;

      log::warn("Send VSC Cmd for Encoder Limits for group {}, mode value {}",
              group_id, update_value);
      uint8_t param_arr[7];
      uint8_t *p = param_arr;

      UINT8_TO_STREAM(p, 0x24); //sub-opcode
      UINT8_TO_STREAM(p, group_id);
      UINT8_TO_STREAM(p, group->cig.cises[0].id);
      UINT8_TO_STREAM(p, 1); //numlimits

      UINT8_TO_STREAM(p, 0x3);
      UINT8_TO_STREAM(p, 0x1);
      UINT8_TO_STREAM(p, update_value);

      bluetooth::legacy::hci::GetInterface().SendVendorSpecificCmd(
          HCI_VS_QBCE_OCF, 7, param_arr, NULL);
    }

    if (device->GetFirstActiveAse()->is_vsmetadata_available) {
      for (struct bluetooth::le_audio::types::cis& cis : group->cig.cises) {
        UpdateEncoderParams(group_id, cis.id,
            device->GetFirstActiveAse()->vs_metadata);
        device->GetFirstActiveAse()->is_vsmetadata_available = false;
      }
    }
  }

  const struct bluetooth::le_audio::stream_configuration* GetStreamSourceConfiguration(
          LeAudioDeviceGroup* group) {
    const struct bluetooth::le_audio::stream_configuration* stream_conf = &group->stream_conf;
    if (stream_conf->stream_params.source.stream_locations.size() == 0) {
      return nullptr;
    }
    log::info("configuration: {}", stream_conf->conf->name);
    return stream_conf;
  }

  void StartReceivingAudio(int group_id) {
    log::info("");

    LeAudioDeviceGroup* group = aseGroups_.FindById(group_id);

    auto* stream_conf = GetStreamSourceConfiguration(group);
    if (!stream_conf) {
      log::warn(
              "Could not get source configuration for group {} probably microphone not configured",
              active_group_id_);
      groupStateMachine_->StopStream(group);
      return;
    }

    uint16_t remote_delay_ms =
            group->GetRemoteDelay(bluetooth::le_audio::types::kLeAudioDirectionSource);

    CleanCachedMicrophoneData();

    if (CodecManager::GetInstance()->GetCodecLocation() ==
        bluetooth::le_audio::types::CodecLocation::HOST) {
      if (sw_dec_left.get() || sw_dec_right.get()) {
        log::warn("The decoder instance should have been already released.");
      }
      sw_dec_left = bluetooth::le_audio::CodecInterface::CreateInstance(stream_conf->codec_id);
      auto codec_status =
              sw_dec_left->InitDecoder(current_decoder_config_, audio_framework_sink_config);
      if (codec_status != bluetooth::le_audio::CodecInterface::Status::STATUS_OK) {
        log::error("Left channel codec setup failed with err: {}", codec_status);
        groupStateMachine_->StopStream(group);
        return;
      }

      sw_dec_right = bluetooth::le_audio::CodecInterface::CreateInstance(stream_conf->codec_id);
      codec_status =
              sw_dec_right->InitDecoder(current_decoder_config_, audio_framework_sink_config);
      if (codec_status != bluetooth::le_audio::CodecInterface::Status::STATUS_OK) {
        log::error("Right channel codec setup failed with err: {}", codec_status);
        groupStateMachine_->StopStream(group);
        return;
      }
    }
    le_audio_sink_hal_client_->UpdateRemoteDelay(remote_delay_ms);
    ConfirmLocalAudioSinkStreamingRequest(false);

    if (!LeAudioHalVerifier::SupportsStreamActiveApi()) {
      /* We update the target audio allocation before streamStarted so that the
       * CodecManager would know how to configure the encoder. */
      BidirectionalPair<uint16_t> delays_pair = {
              .sink = group->GetRemoteDelay(bluetooth::le_audio::types::kLeAudioDirectionSink),
              .source = group->GetRemoteDelay(bluetooth::le_audio::types::kLeAudioDirectionSource)};
      CodecManager::GetInstance()->UpdateActiveAudioConfig(
              group->stream_conf.stream_params, delays_pair, group->stream_conf.codec_id,
              std::bind(&LeAudioClientImpl::UpdateAudioConfigToHal, weak_factory_.GetWeakPtr(),
                        std::placeholders::_1, std::placeholders::_2));
    }
  }

  void SuspendAudio(void) {
    CancelStreamingRequest();

    if (sw_enc_left) {
      sw_enc_left.reset();
    }
    if (sw_enc_right) {
      sw_enc_right.reset();
    }
    if (sw_dec_left) {
      sw_dec_left.reset();
    }
    if (sw_dec_right) {
      sw_dec_right.reset();
    }
    CleanCachedMicrophoneData();
  }

  void StopAudio(void) {
    SuspendAudio();
    stack::l2cap::get_interface().L2CA_SetEcosystemBaseInterval(0 /* clear recommendation */);
  }

  void printCurrentStreamConfiguration(std::stringstream& stream) {
    auto config_printer = [&stream](LeAudioCodecConfiguration& conf) {
      stream << "\tsample rate: " << +conf.sample_rate << ", chan: " << +conf.num_channels
             << ", bits: " << +conf.bits_per_sample
             << ", data_interval_us: " << +conf.data_interval_us << "\n";
    };

    stream << "\n";
    stream << "  Speaker codec config (audio framework):\n";
    stream << "\taudio sender state: " << audio_sender_state_ << "\n";
    config_printer(audio_framework_source_config);

    stream << "  Microphone codec config (audio framework):\n";
    stream << "\taudio receiver state: " << audio_receiver_state_ << "\n";
    config_printer(audio_framework_sink_config);

    stream << "  Speaker codec config (SW encoder):\n";
    config_printer(current_encoder_config_);

    stream << "  Microphone codec config (SW decoder):\n";
    config_printer(current_decoder_config_);
  }

  void Dump(int fd) {
    std::stringstream stream;

    stream << "  APP ID: " << +gatt_if_ << "\n";
    stream << "  TBS state: " << (in_call_ ? " In call" : "No calls") << "\n";
    stream << "  Active group: " << +active_group_id_ << "\n";
    stream << "  Reconnection mode: "
           << (reconnection_mode_ == BTM_BLE_BKG_CONNECT_ALLOW_LIST ? "Allow List"
                                                                    : "Targeted Announcements")
           << "\n";
    stream << "  Configuration: " << bluetooth::common::ToString(configuration_context_type_)
           << " (" << loghex(static_cast<uint16_t>(configuration_context_type_)) << ")\n";
    stream << "  Local source metadata context type mask: "
           << local_metadata_context_types_.source.to_string() << "\n";
    stream << "  Local sink metadata context type mask: "
           << local_metadata_context_types_.sink.to_string() << "\n";
    stream << "  Sink listening mode: " << (sink_monitor_mode_ ? "true" : "false") << "\n";
    if (sink_monitor_notified_status_) {
      stream << "  Local sink notified state: "
             << static_cast<int>(sink_monitor_notified_status_.value()) << "\n";
    }
    stream << "  Source monitor mode: " << (source_monitor_mode_ ? "true" : "false") << "\n";
    if (source_monitor_notified_status_) {
      dprintf(fd, "  Local source notified state: %d\n",
              static_cast<int>(source_monitor_notified_status_.value()));
    }

    auto codec_loc = CodecManager::GetInstance()->GetCodecLocation();
    if (codec_loc == bluetooth::le_audio::types::CodecLocation::HOST) {
      stream << "  Codec location: HOST\n";
    } else if (codec_loc == bluetooth::le_audio::types::CodecLocation::CONTROLLER) {
      stream << "  Codec location: CONTROLLER\n";
    } else if (codec_loc == bluetooth::le_audio::types::CodecLocation::ADSP) {
      stream << "  Codec location: ADSP"
             << (CodecManager::GetInstance()->IsUsingCodecExtensibility() ? " (codec extensibility)"
                                                                          : "")
             << "\n";
    } else {
      dprintf(fd, "  Codec location: UNKNOWN\n");
    }

    stream << "  Stream creation speed: ";
    for (auto t : stream_speed_history_) {
      t.Dump(stream);
      stream << ",";
    }
    stream << "\n";
    printCurrentStreamConfiguration(stream);
    stream << "\n";
    aseGroups_.Dump(stream, active_group_id_);
    stream << "\n ";
    stream << "  Not grouped devices:\n";
    leAudioDevices_.Dump(stream, bluetooth::groups::kGroupUnknown);

    dprintf(fd, "%s", stream.str().c_str());

    if (leAudioHealthStatus_) {
      leAudioHealthStatus_->DebugDump(fd);
    }
  }

  void Cleanup() {
    StopVbcCloseTimeout();
    StopSuspendTimeout();

    if (active_group_id_ != bluetooth::groups::kGroupUnknown) {
      /* Bluetooth turned off while streaming */
      StopAudio();
      SetUnicastMonitorMode(bluetooth::le_audio::types::kLeAudioDirectionSink, false);
      ClientAudioInterfaceRelease();
    } else {
      /* There may be not stopped Sink HAL client due to set Listening mode */
      if (sink_monitor_mode_) {
        SetUnicastMonitorMode(bluetooth::le_audio::types::kLeAudioDirectionSink, false);
      }
    }
    groupStateMachine_->Cleanup();
    aseGroups_.Cleanup();
    lastNotifiedGroupStreamStatusMap_.clear();
    leAudioDevices_.Cleanup(gatt_if_);
    if (gatt_if_) {
      BTA_GATTC_AppDeregister(gatt_if_);
    }

    if (leAudioHealthStatus_) {
      leAudioHealthStatus_->Cleanup();
    }
  }

  AudioReconfigurationResult UpdateConfigAndCheckIfReconfigurationIsNeeded(
          LeAudioDeviceGroup* group, LeAudioContextType context_type) {

    log::debug("Checking whether to reconfigure from {} to {}",
               ToString(configuration_context_type_), ToString(context_type));

    auto audio_set_conf = group->GetConfiguration(context_type);
    if (!audio_set_conf) {
      return AudioReconfigurationResult::RECONFIGURATION_NOT_POSSIBLE;
    }

    if (group->IsSeamlessSupported()) {
      return AudioReconfigurationResult::RECONFIGURATION_NOT_NEEDED;
    }

    if (group->IsGroupConfiguredTo(*audio_set_conf) && !DsaReconfigureNeeded(group, context_type)) {
      // Assign the new configuration context as it reprents the current
      // use case even when it eventually ends up being the exact same
      // codec and qos configuration.
      if (configuration_context_type_ != context_type) {
        configuration_context_type_ = context_type;
        group->SetConfigurationContextType(context_type);
      }
      return AudioReconfigurationResult::RECONFIGURATION_NOT_NEEDED;
    }

    log::info("Session reconfiguration needed group: {} for context type: {}", group->group_id_,
              ToHexString(context_type));

    configuration_context_type_ = context_type;

    uint16_t context_update_ = LeAudioContextToIntContent(configuration_context_type_);
    log::info("OnMetadataUpdate for context type: {}", ToHexString(context_type));
    callbacks_->OnMetadataUpdate(context_update_);

    // Note: The local sink config is based on remote device's source config
    //       and vice versa.
    current_decoder_config_ = group->GetAudioSessionCodecConfigForDirection(
            context_type, bluetooth::le_audio::types::kLeAudioDirectionSource);
    current_encoder_config_ = group->GetAudioSessionCodecConfigForDirection(
            context_type, bluetooth::le_audio::types::kLeAudioDirectionSink);
    return AudioReconfigurationResult::RECONFIGURATION_NEEDED;
  }

  bool isLeXtransportAvailable(LeAudioDeviceGroup* group) {
     LeAudioDevice* leAudioDevice = group->GetFirstDevice();
     if (!leAudioDevice) return false;
     do {
       auto address = leAudioDevice->address_;
       auto it = std::find(lexAvailableTransportDevices_.begin(),
           lexAvailableTransportDevices_.end(), address);
       if (it != lexAvailableTransportDevices_.end()) {
           log::info("LeX transport available to stream.");
           return true;
       }
     } while ((leAudioDevice = group->GetNextDevice(leAudioDevice)));
     log::info("No transport is available.");
     return false;
  }

  /* Returns true if stream is started */
  bool OnAudioResume(LeAudioDeviceGroup* group, int local_direction) {
    auto remote_direction = (local_direction == bluetooth::le_audio::types::kLeAudioDirectionSink
                                     ? bluetooth::le_audio::types::kLeAudioDirectionSource
                                     : bluetooth::le_audio::types::kLeAudioDirectionSink);

    log::debug("configuration_context_type_= {}.", ToString(configuration_context_type_));
    log::debug(" is_local_sink_metadata_available_= {}.",
                               is_local_sink_metadata_available_);
    log::debug("remote_direction= {}",
               (remote_direction == bluetooth::le_audio::types::kLeAudioDirectionSource ? "Source"
                                                                                        : "Sink"));
    auto remote_contexts = DirectionalRealignMetadataAudioContexts(group, remote_direction);

    if (configuration_context_type_ == LeAudioContextType::LIVE &&
        remote_direction == bluetooth::le_audio::types::kLeAudioDirectionSink) {
      const auto is_sink_config_supported_curr_context = group->HasCodecConfigurationForDirection(
              configuration_context_type_, remote_direction);
      log::debug("is_sink_config_supported_curr_context= {}.",
                 ToString(is_sink_config_supported_curr_context));
      if (is_sink_config_supported_curr_context) {
        remote_contexts = DirectionalRealignMetadataAudioContexts(group, local_direction);
      }
    } else if (( is_local_sink_metadata_available_ == false) &&
               (configuration_context_type_ == LeAudioContextType::GAME) &&
               (remote_direction == bluetooth::le_audio::types::kLeAudioDirectionSource)) {
      log::debug("Ensuring to saty in VBC path.");
      remote_contexts = DirectionalRealignMetadataAudioContexts(group, local_direction);
    }
    ApplyRemoteMetadataAudioContextPolicy(group, remote_contexts, remote_direction);

    if (!remote_contexts.sink.any() && !remote_contexts.source.any()) {
      log::warn("Requested context type not available on the remote side");

      if (com::android::bluetooth::flags::leaudio_no_context_validate_streaming_request() &&
          source_monitor_mode_) {
        notifyAudioLocalSource(UnicastMonitorModeStatus::STREAMING_REQUESTED_NO_CONTEXT_VALIDATE);

        return false;
      }

      if (leAudioHealthStatus_) {
        leAudioHealthStatus_->AddStatisticForGroup(
                group, LeAudioHealthGroupStatType::STREAM_CONTEXT_NOT_AVAILABLE);
      }
      return false;
    }

    if (group->GetFirstDevice()->isLeXDevice() && !isLeXtransportAvailable(group)) {
      return false;
    }

    return GroupStream(active_group_id_, configuration_context_type_, remote_contexts);
  }

  void OnAudioSuspend() {
    if (active_group_id_ == bluetooth::groups::kGroupUnknown) {
      log::warn(", there is no longer active group");
      return;
    }

    if (stack_config_get_interface()->get_pts_le_audio_disable_ases_before_stopping()) {
      log::info("Stream disable_timer_ started");
      if (alarm_is_scheduled(disable_timer_)) {
        alarm_cancel(disable_timer_);
      }

      alarm_set_on_mloop(
              disable_timer_, kAudioDisableTimeoutMs,
              [](void* data) {
                if (instance) {
                  auto const group_id = PTR_TO_INT(data);
                  log::debug("No resume request received. Suspend the group ID: {}", group_id);
                  instance->GroupSuspend(group_id);
                }
              },
              INT_TO_PTR(active_group_id_));
    }

    StartSuspendTimeout();
  }

  void OnLocalAudioSourceSuspend() {
    log::info("active group_id: {}, IN: audio_receiver_state_: {}, audio_sender_state_: {}",
              active_group_id_, ToString(audio_receiver_state_), ToString(audio_sender_state_));
    LeAudioLogHistory::Get()->AddLogHistory(kLogAfCallBt, active_group_id_, RawAddress::kEmpty,
                                            kLogAfSuspend + "LocalSource",
                                            "r_state: " + ToString(audio_receiver_state_) +
                                                    ", s_state: " + ToString(audio_sender_state_));

    /* Note: This callback is from audio hal driver.
     * Bluetooth peer is a Sink for Audio Framework.
     * e.g. Peer is a speaker
     */
    switch (audio_sender_state_) {
      case AudioState::READY_TO_START:
      case AudioState::STARTED:
        audio_sender_state_ = AudioState::READY_TO_RELEASE;
        break;
      case AudioState::RELEASING:
        // ensures ASEs moved to codecconfigured state and ack to MM.
        defer_source_suspend_ack_until_stop_ = true;
        return;
      case AudioState::IDLE:
        if (audio_receiver_state_ == AudioState::READY_TO_RELEASE) {
          defer_source_suspend_ack_until_stop_ = true;
          OnAudioSuspend();
        } else {
          if (le_audio_source_hal_client_) {
            log::info("calling source ConfirmSuspendRequest in audio_sender_state_ idle");
            le_audio_source_hal_client_->ConfirmSuspendRequest();
          }
        }
        return;
      case AudioState::READY_TO_RELEASE:
        break;
    }

    /* Last suspends group - triggers group stop */
    if ((audio_receiver_state_ == AudioState::IDLE) ||
        (audio_receiver_state_ == AudioState::READY_TO_RELEASE)) {
      defer_source_suspend_ack_until_stop_ = true;
      OnAudioSuspend();
      bluetooth::le_audio::MetricsCollector::Get()->OnStreamEnded(active_group_id_);
    } else {
      // In VBC and Call streaming cases, send immediate ack
      // for the first initiate suspsend.
      if (le_audio_source_hal_client_) {
        log::info("calling source ConfirmSuspendRequest");
        le_audio_source_hal_client_->ConfirmSuspendRequest();
      }
    }

    log::info("OUT: audio_receiver_state_: {},  audio_sender_state_: {}",
              ToString(audio_receiver_state_), ToString(audio_sender_state_));

    LeAudioLogHistory::Get()->AddLogHistory(kLogBtCallAf, active_group_id_, RawAddress::kEmpty,
                                            kLogAfSuspendConfirm + "LocalSource",
                                            "r_state: " + ToString(audio_receiver_state_) +
                                                    "s_state: " + ToString(audio_sender_state_));
  }

  void OnLocalAudioSourceResume() {
    log::info("active group_id: {}, IN: audio_receiver_state_: {}, audio_sender_state_: {}",
              active_group_id_, ToString(audio_receiver_state_), ToString(audio_sender_state_));
    LeAudioLogHistory::Get()->AddLogHistory(kLogAfCallBt, active_group_id_, RawAddress::kEmpty,
                                            kLogAfResume + "LocalSource",
                                            "r_state: " + ToString(audio_receiver_state_) +
                                                    ", s_state: " + ToString(audio_sender_state_));

    /* Note: This callback is from audio hal driver.
     * Bluetooth peer is a Sink for Audio Framework.
     * e.g. Peer is a speaker
     */
    auto group = aseGroups_.FindById(active_group_id_);
    if (!group) {
      log::error("Invalid group: {}", static_cast<int>(active_group_id_));
      return;
    }

    group->ClearReconfigStartPendingDirs(bluetooth::le_audio::types::kLeAudioDirectionSink);

    log::debug("configuration_context_type_= {}.", ToString(configuration_context_type_));
    /* Check if the device resume is allowed */
    if (!group->HasCodecConfigurationForDirection(
                configuration_context_type_, bluetooth::le_audio::types::kLeAudioDirectionSink)) {
      log::error("invalid resume request for context type: {}",
                 ToHexString(configuration_context_type_));
      CancelLocalAudioSourceStreamingRequest();
      return;
    }

    /* Group should not be resumed if:
     * - configured context type is not allowed
     * - updated metadata contains only not allowed context types
     */
    if (!group->GetAllowedContextMask(bluetooth::le_audio::types::kLeAudioDirectionSink)
                 .test_all(local_metadata_context_types_.source) ||
        !group->GetAllowedContextMask(bluetooth::le_audio::types::kLeAudioDirectionSink)
                 .test(configuration_context_type_)) {
      log::warn(
              "Block source resume request context types: {}, allowed context mask: {}, "
              "configured: {}",
              ToString(local_metadata_context_types_.source),
              ToString(group->GetAllowedContextMask(
                      bluetooth::le_audio::types::kLeAudioDirectionSink)),
              ToString(configuration_context_type_));
      CancelLocalAudioSourceStreamingRequest();
      return;
    }

    // Without updatemetadata bt stack getting start from MM
    /*
     * In Bcacst -> Unicast switch, When either MT/MO call comes
     * configuration_context_type_ bydefault set to Unspecified and
     * remote_contexts set to conversational. This mimatch happens when config
     * selected on configuration_context_type_(for Media) and
     * enable op metadata(covsersational)
     */

    if ((IsInCall() || IsInVoipCall()) &&
        configuration_context_type_ != LeAudioContextType::CONVERSATIONAL) {
      ReconfigureOrUpdateRemote(group, bluetooth::le_audio::types::kLeAudioDirectionSink);
    }

    log::debug(
            "active_group_id: {}\n audio_receiver_state: {}\n audio_sender_state: "
            "{}\n configuration_context_type_: {}\n",
            active_group_id_, audio_receiver_state_, audio_sender_state_,
            ToHexString(configuration_context_type_));

    switch (audio_sender_state_) {
      case AudioState::STARTED:
        /* Looks like previous Confirm did not get to the Audio Framework*/
        ConfirmLocalAudioSourceStreamingRequest(false);
        break;
      case AudioState::IDLE:
        switch (audio_receiver_state_) {
          case AudioState::IDLE:
            /* Stream is not started. Try to do it.*/
            if (OnAudioResume(group, bluetooth::le_audio::types::kLeAudioDirectionSource)) {
              audio_sender_state_ = AudioState::READY_TO_START;
              if (IsReconfigurationTimeoutRunning(active_group_id_)) {
                StopReconfigurationTimeout(active_group_id_,
                                           bluetooth::le_audio::types::kLeAudioDirectionSource);
              }
            } else {
              CancelLocalAudioSourceStreamingRequest();
            }
            break;
          case AudioState::READY_TO_START:
            audio_sender_state_ = AudioState::READY_TO_START;
            if (!IsDirectionAvailableForCurrentConfiguration(
                        group, bluetooth::le_audio::types::kLeAudioDirectionSink)) {
              log::warn(
                      "sink is not configured. \n audio_receiver_state: {} "
                      "\naudio_sender_state: {} \n isPendingConfiguration: {} \n "
                      "Reconfiguring to {}",
                      ToString(audio_receiver_state_), ToString(audio_sender_state_),
                      group->IsPendingConfiguration(), ToString(configuration_context_type_));
              group->PrintDebugState();
              SetConfigurationAndStopStreamWhenNeeded(group, configuration_context_type_);
            }
            break;
          case AudioState::STARTED:
            audio_sender_state_ = AudioState::READY_TO_START;
            /* If signalling part is completed trigger start sending audio
             * here, otherwise it'll be called on group streaming state callback
             */
            if (group->GetState() == AseState::BTA_LE_AUDIO_ASE_STATE_STREAMING) {
              if (IsDirectionAvailableForCurrentConfiguration(
                          group, bluetooth::le_audio::types::kLeAudioDirectionSink)) {
                StartSendingAudio(active_group_id_);
              } else {
                log::warn(
                        "sink is not configured. \n audio_receiver_state: {} "
                        "\naudio_sender_state: {} \n isPendingConfiguration: {} \n "
                        "Reconfiguring to {}",
                        ToString(audio_receiver_state_), ToString(audio_sender_state_),
                        group->IsPendingConfiguration(), ToString(configuration_context_type_));
                group->PrintDebugState();
                SetConfigurationAndStopStreamWhenNeeded(group, configuration_context_type_);
              }
            } else {
              log::error(
                      "called in wrong state. \n audio_receiver_state: {} "
                      "\naudio_sender_state: {} \n isPendingConfiguration: {} \n "
                      "Reconfiguring to {}",
                      ToString(audio_receiver_state_), ToString(audio_sender_state_),
                      group->IsPendingConfiguration(), ToString(configuration_context_type_));
              group->PrintDebugState();
              CancelStreamingRequest();
            }
            break;
          case AudioState::RELEASING:
            /* Group is reconfiguring, reassing state and wait for
             * the stream to be configured
             */
            audio_sender_state_ = audio_receiver_state_;
            break;
          case AudioState::READY_TO_RELEASE:
            /* If the other direction is streaming we can start sending audio */
            if (group->GetState() == AseState::BTA_LE_AUDIO_ASE_STATE_STREAMING) {
              if (IsDirectionAvailableForCurrentConfiguration(
                          group, bluetooth::le_audio::types::kLeAudioDirectionSink)) {
                StopSuspendTimeout();
                StartSendingAudio(active_group_id_);
              } else {
                log::warn(
                        "sink is not configured. \n audio_receiver_state: {} "
                        "\naudio_sender_state: {} \n isPendingConfiguration: {} \n "
                        "Reconfiguring to {}",
                        ToString(audio_receiver_state_), ToString(audio_sender_state_),
                        group->IsPendingConfiguration(), ToString(configuration_context_type_));
                group->PrintDebugState();
                SetConfigurationAndStopStreamWhenNeeded(group, configuration_context_type_);
              }
            } else {
              log::error(
                      "called in wrong state. \n audio_receiver_state: {} "
                      "\naudio_sender_state: {} \n isPendingConfiguration: {} \n "
                      "Reconfiguring to {}",
                      ToString(audio_receiver_state_), ToString(audio_sender_state_),
                      group->IsPendingConfiguration(), ToString(configuration_context_type_));
              group->PrintDebugState();
              CancelStreamingRequest();
            }
            break;
        }
        break;
      case AudioState::READY_TO_START:
        log::error(
                "called in wrong state, ignoring double start request. \n "
                "audio_receiver_state: {} \naudio_sender_state: {} \n "
                "isPendingConfiguration: {} \n Reconfiguring to {}",
                ToString(audio_receiver_state_), ToString(audio_sender_state_),
                group->IsPendingConfiguration(), ToString(configuration_context_type_));
        group->PrintDebugState();
        break;
      case AudioState::READY_TO_RELEASE:
        switch (audio_receiver_state_) {
          case AudioState::STARTED:
          case AudioState::READY_TO_START:
          case AudioState::IDLE:
          case AudioState::READY_TO_RELEASE:
            /* Stream is up just restore it */
            StopSuspendTimeout();
            ConfirmLocalAudioSourceStreamingRequest(false);
            bluetooth::le_audio::MetricsCollector::Get()->OnStreamStarted(
                    active_group_id_, configuration_context_type_);
            break;
          case AudioState::RELEASING:
            /* Keep waiting. After release is done, Audio Hal will be notified
             */
            break;
        }
        break;
      case AudioState::RELEASING:
        /* Keep waiting. After release is done, Audio Hal will be notified */
        break;
    }
  }

  void OnLocalAudioSinkSuspend() {
    log::info("active group_id: {}, IN: audio_receiver_state_: {}, audio_sender_state_: {}",
              active_group_id_, ToString(audio_receiver_state_), ToString(audio_sender_state_));
    LeAudioLogHistory::Get()->AddLogHistory(kLogAfCallBt, active_group_id_, RawAddress::kEmpty,
                                            kLogAfSuspend + "LocalSink",
                                            "r_state: " + ToString(audio_receiver_state_) +
                                                    ", s_state: " + ToString(audio_sender_state_));

    if (IsInVoipCall()) {
      SetInVoipCall(false);
    }

    /* If the local sink direction is used, we want to monitor
     * if back channel is actually needed.
     */
    StartVbcCloseTimeout();

    /* Note: This callback is from audio hal driver.
     * Bluetooth peer is a Source for Audio Framework.
     * e.g. Peer is microphone.
     */
    switch (audio_receiver_state_) {
      case AudioState::READY_TO_START:
      case AudioState::STARTED:
        audio_receiver_state_ = AudioState::READY_TO_RELEASE;
        break;
      case AudioState::RELEASING:
        // ensures ASEs moved to codecconfigured state and ack to MM.
        defer_sink_suspend_ack_until_stop_ = true;
        return;
      case AudioState::IDLE:
        if (audio_sender_state_ == AudioState::READY_TO_RELEASE) {
          defer_sink_suspend_ack_until_stop_ = true;
          OnAudioSuspend();
        } else {
          log::info("calling sink ConfirmSuspendRequest in audio_receiver_state_ IDLE");
          le_audio_sink_hal_client_->ConfirmSuspendRequest();
        }
        return;
      case AudioState::READY_TO_RELEASE:
        break;
    }

    /* Last suspends group - triggers group stop */
    if ((audio_sender_state_ == AudioState::IDLE) ||
        (audio_sender_state_ == AudioState::READY_TO_RELEASE)) {
      defer_sink_suspend_ack_until_stop_ = true;
      OnAudioSuspend();
    } else {
      // In VBC and Call streaming cases, send immediate ack
      // for the first initiate suspsend.
      if (le_audio_sink_hal_client_) {
        log::info("calling sink ConfirmSuspendRequest");
        le_audio_sink_hal_client_->ConfirmSuspendRequest();
      }
    }

    log::info("OUT: audio_receiver_state_: {},  audio_sender_state_: {}",
              ToString(audio_receiver_state_), ToString(audio_sender_state_));

    LeAudioLogHistory::Get()->AddLogHistory(kLogBtCallAf, active_group_id_, RawAddress::kEmpty,
                                            kLogAfSuspendConfirm + "LocalSink",
                                            "r_state: " + ToString(audio_receiver_state_) +
                                                    "s_state: " + ToString(audio_sender_state_));
  }

  inline bool IsDirectionAvailableForCurrentConfiguration(const LeAudioDeviceGroup* group,
                                                          uint8_t remote_direction) const {
    auto current_config =
            group->IsUsingPreferredAudioSetConfiguration(configuration_context_type_)
                    ? group->GetCachedPreferredConfiguration(configuration_context_type_)
                    : group->GetCachedConfiguration(configuration_context_type_);
    log::debug("configuration_context_type_ = {}, group_id: {}, remote_direction: {}",
               ToString(configuration_context_type_), group->group_id_,
               remote_direction == bluetooth::le_audio::types::kLeAudioDirectionSink ? "Sink"
                                                                                     : "Source");
    if (current_config) {
      log::debug("name = {}, size {}", current_config->name,
                 current_config->confs.get(remote_direction).size());
      return current_config->confs.get(remote_direction).size() != 0;
    }
    log::debug("no cached configuration");
    return false;
  }

  void notifyAudioLocalSink(UnicastMonitorModeStatus status) {
    if (sink_monitor_notified_status_ != status) {
      log::info("Stream monitoring status changed to: {}", static_cast<int>(status));
      sink_monitor_notified_status_ = status;
      callbacks_->OnUnicastMonitorModeStatus(bluetooth::le_audio::types::kLeAudioDirectionSink,
                                             status);
    }
  }

  void notifyAudioLocalSource(UnicastMonitorModeStatus status) {
    if (source_monitor_notified_status_ != status) {
      log::info("Source stream monitoring status changed to: {}", static_cast<int>(status));
      source_monitor_notified_status_ = status;
      callbacks_->OnUnicastMonitorModeStatus(bluetooth::le_audio::types::kLeAudioDirectionSource,
                                             status);
    }
  }

  void OnLocalAudioSinkResume() {
    log::info("active group_id: {} IN: audio_receiver_state_: {}, audio_sender_state_: {}",
              active_group_id_, ToString(audio_receiver_state_), ToString(audio_sender_state_));
    LeAudioLogHistory::Get()->AddLogHistory(kLogAfCallBt, active_group_id_, RawAddress::kEmpty,
                                            kLogAfResume + "LocalSink",
                                            "r_state: " + ToString(audio_receiver_state_) +
                                                    ", s_state: " + ToString(audio_sender_state_));

    if (!com::android::bluetooth::flags::leaudio_use_audio_recording_listener()) {
      if (sink_monitor_mode_ && active_group_id_ == bluetooth::groups::kGroupUnknown) {
        if (sink_monitor_notified_status_ != UnicastMonitorModeStatus::STREAMING_REQUESTED) {
          notifyAudioLocalSink(UnicastMonitorModeStatus::STREAMING_REQUESTED);
        }
        CancelLocalAudioSinkStreamingRequest();
        return;
      }
    }

    /* Note: This callback is from audio hal driver.
     * Bluetooth peer is a Source for Audio Framework.
     * e.g. Peer is microphone.
     */
    auto group = aseGroups_.FindById(active_group_id_);
    if (!group) {
       is_local_sink_metadata_available_ = false;
      log::error("Invalid group: {}", static_cast<int>(active_group_id_));
      return;
    }

    group->ClearReconfigStartPendingDirs(bluetooth::le_audio::types::kLeAudioDirectionSource);

    log::debug("configuration_context_type_= {}.", ToString(configuration_context_type_));
    log::debug(" is_local_sink_metadata_available_= {}.",
                               is_local_sink_metadata_available_);
    if (audio_receiver_state_ == AudioState::IDLE) {
      //Below condition is not to allow reconfig to LIVE when
      //configuration_context_type_ is GAME as there is no UpdateMetadata
      //update on decoding session. This ensures to be stay in VBC path.
      if (( is_local_sink_metadata_available_ == false) &&
          (audio_sender_state_ == AudioState::IDLE) &&
          (configuration_context_type_ == LeAudioContextType::GAME)) {
        ReconfigureOrUpdateRemote(group, bluetooth::le_audio::types::kLeAudioDirectionSink);
      } else {
        ReconfigureOrUpdateRemote(group, bluetooth::le_audio::types::kLeAudioDirectionSource);
      }
      /* We need new configuration_context_type_ to be selected before we go any
       * further.
       */
      log::info("new_configuration_context = {}", ToString(configuration_context_type_));
    }

    /* Check if the device resume is allowed */
    if (!group->HasCodecConfigurationForDirection(
                configuration_context_type_, bluetooth::le_audio::types::kLeAudioDirectionSource)) {
      log::error("invalid resume request for context type: {}",
                 ToHexString(configuration_context_type_));
      CancelLocalAudioSinkStreamingRequest();
      return;
    }

    /* Group should not be resumed if:
     * - configured context type is not allowed
     * - updated metadata contains only not allowed context types
     */
    if (!group->GetAllowedContextMask(bluetooth::le_audio::types::kLeAudioDirectionSource)
                 .test_all(local_metadata_context_types_.sink) ||
        !group->GetAllowedContextMask(bluetooth::le_audio::types::kLeAudioDirectionSource)
                 .test(configuration_context_type_)) {
      log::warn(
              "Block sink resume request context types: {} vs allowed context mask: {}, "
              "configured: {}",
              ToString(local_metadata_context_types_.sink),
              ToString(group->GetAllowedContextMask(
                      bluetooth::le_audio::types::kLeAudioDirectionSource)),
              ToString(configuration_context_type_));
      CancelLocalAudioSourceStreamingRequest();
      return;
    }

    log::debug(
            "active_group_id: {}\n audio_receiver_state: {}\n audio_sender_state: "
            "{}\n configuration_context_type_: {}\n group {}\n",
            active_group_id_, audio_receiver_state_, audio_sender_state_,
            ToHexString(configuration_context_type_), group ? " exist " : " does not exist ");

    log::debug("After reconfig, updated configuration_context_type_= {}.",
               ToString(configuration_context_type_));

    switch (audio_receiver_state_) {
      case AudioState::STARTED:
        ConfirmLocalAudioSinkStreamingRequest(false);
        break;
      case AudioState::IDLE:
        switch (audio_sender_state_) {
          case AudioState::IDLE:
            if (OnAudioResume(group, bluetooth::le_audio::types::kLeAudioDirectionSink)) {
              audio_receiver_state_ = AudioState::READY_TO_START;
              if (IsReconfigurationTimeoutRunning(active_group_id_)) {
                StopReconfigurationTimeout(active_group_id_,
                                           bluetooth::le_audio::types::kLeAudioDirectionSink);
              }
            } else {
              CancelLocalAudioSinkStreamingRequest();
            }
            break;
          case AudioState::READY_TO_START:
            audio_receiver_state_ = AudioState::READY_TO_START;
            if (!IsDirectionAvailableForCurrentConfiguration(
                        group, bluetooth::le_audio::types::kLeAudioDirectionSource)) {
              log::warn(
                      "source is not configured. \n audio_receiver_state: {} "
                      "\naudio_sender_state: {} \n isPendingConfiguration: {} \n "
                      "Reconfiguring to {}",
                      ToString(audio_receiver_state_), ToString(audio_sender_state_),
                      group->IsPendingConfiguration(), ToString(configuration_context_type_));
              group->PrintDebugState();
              SetConfigurationAndStopStreamWhenNeeded(group, configuration_context_type_);
            }
            break;
          case AudioState::STARTED:
            audio_receiver_state_ = AudioState::READY_TO_START;
            /* If signalling part is completed trigger start receiving audio
             * here, otherwise it'll be called on group streaming state callback
             */
            if (group->GetState() == AseState::BTA_LE_AUDIO_ASE_STATE_STREAMING) {
              if (IsDirectionAvailableForCurrentConfiguration(
                          group, bluetooth::le_audio::types::kLeAudioDirectionSource)) {
                StartReceivingAudio(active_group_id_);
              } else {
                log::warn(
                        "source is not configured. \n audio_receiver_state: {} "
                        "\naudio_sender_state: {} \n isPendingConfiguration: {} \n "
                        "Reconfiguring to {}",
                        ToString(audio_receiver_state_), ToString(audio_sender_state_),
                        group->IsPendingConfiguration(), ToString(configuration_context_type_));
                group->PrintDebugState();
                SetConfigurationAndStopStreamWhenNeeded(group, configuration_context_type_);
              }
            } else {
              log::error(
                      "called in wrong state. \n audio_receiver_state: {} "
                      "\naudio_sender_state: {} \n isPendingConfiguration: {} \n "
                      "Reconfiguring to {}",
                      ToString(audio_receiver_state_), ToString(audio_sender_state_),
                      group->IsPendingConfiguration(), ToString(configuration_context_type_));
              group->PrintDebugState();
              CancelStreamingRequest();
            }
            break;
          case AudioState::RELEASING:
            /* Group is reconfiguring, reassing state and wait for
             * the stream to be configured
             */
            audio_receiver_state_ = audio_sender_state_;
            break;
          case AudioState::READY_TO_RELEASE:
            /* If the other direction is streaming we can start receiving audio
             */
            if (group->GetState() == AseState::BTA_LE_AUDIO_ASE_STATE_STREAMING) {
              if (IsDirectionAvailableForCurrentConfiguration(
                          group, bluetooth::le_audio::types::kLeAudioDirectionSource)) {
                StopSuspendTimeout();
                StartReceivingAudio(active_group_id_);
              } else {
                log::warn(
                        "source is not configured. \n audio_receiver_state: {} "
                        "\naudio_sender_state: {} \n isPendingConfiguration: {} \n "
                        "Reconfiguring to {}",
                        ToString(audio_receiver_state_), ToString(audio_sender_state_),
                        group->IsPendingConfiguration(), ToString(configuration_context_type_));
                group->PrintDebugState();
                SetConfigurationAndStopStreamWhenNeeded(group, configuration_context_type_);
              }
            } else {
              log::error(
                      "called in wrong state. \n audio_receiver_state: {} "
                      "\naudio_sender_state: {} \n isPendingConfiguration: {} \n "
                      "Reconfiguring to {}",
                      ToString(audio_receiver_state_), ToString(audio_sender_state_),
                      group->IsPendingConfiguration(), ToString(configuration_context_type_));
              group->PrintDebugState();
              CancelStreamingRequest();
            }
            break;
        }
        break;
      case AudioState::READY_TO_START:
        log::error(
                "Double resume request, just ignore it.. \n audio_receiver_state: "
                "{} \naudio_sender_state: {} \n isPendingConfiguration: {} \n Reconfiguring to {}",
                ToString(audio_receiver_state_), ToString(audio_sender_state_),
                group->IsPendingConfiguration(), ToString(configuration_context_type_));
        group->PrintDebugState();
        break;
      case AudioState::READY_TO_RELEASE:
        switch (audio_sender_state_) {
          case AudioState::STARTED:
          case AudioState::IDLE:
          case AudioState::READY_TO_START:
          case AudioState::READY_TO_RELEASE:
            /* Stream is up just restore it */
            StopSuspendTimeout();
            ConfirmLocalAudioSinkStreamingRequest(false);
            break;
          case AudioState::RELEASING:
            /* Wait until releasing is completed */
            break;
        }

        break;
      case AudioState::RELEASING:
        /* Wait until releasing is completed */
        break;
    }
     is_local_sink_metadata_available_ = false;
  }

  /* Chooses a single context type to use as a key for selecting a single
   * audio set configuration. Contexts used for the metadata can be different
   * than this, but it's reasonable to select a configuration context from
   * the metadata context types.
   */
  LeAudioContextType ChooseConfigurationContextType(AudioContexts available_remote_contexts) {
    log::debug("Got contexts={} in config_context={}",
               bluetooth::common::ToString(available_remote_contexts),
               bluetooth::common::ToString(configuration_context_type_));

    if (IsInCall()) {
      log::debug("In Call preference used.");
      return LeAudioContextType::CONVERSATIONAL;
    }

    /* Mini policy - always prioritize sink+source configurations so that we are
     * sure that for a mixed content we enable all the needed directions.
     */
    if (available_remote_contexts.any()) {
      LeAudioContextType context_priority_list[] = {
              /* Highest priority first */
              LeAudioContextType::CONVERSATIONAL,
              LeAudioContextType::RINGTONE,
              LeAudioContextType::LIVE,
              LeAudioContextType::VOICEASSISTANTS,
              LeAudioContextType::GAME,
              LeAudioContextType::MEDIA,
              LeAudioContextType::EMERGENCYALARM,
              LeAudioContextType::ALERTS,
              LeAudioContextType::INSTRUCTIONAL,
              LeAudioContextType::NOTIFICATIONS,
              LeAudioContextType::SOUNDEFFECTS,
      };
      for (auto ct : context_priority_list) {
        if (available_remote_contexts.test(ct)) {
          log::debug("Selecting configuration context_type: {}", ToString(ct));
          return ct;
        }
      }
    }

    /* Use BAP mandated UNSPECIFIED only if we don't have any other valid
     * configuration
     */
    auto fallback_config = LeAudioContextType::UNSPECIFIED;
    if (configuration_context_type_ != LeAudioContextType::UNINITIALIZED) {
      fallback_config = configuration_context_type_;
    }

    log::debug("Selecting configuration context type: {}", ToString(fallback_config));
    return fallback_config;
  }

  bool SetConfigurationAndStopStreamWhenNeeded(LeAudioDeviceGroup* group,
                                               LeAudioContextType new_context_type) {
    auto previous_context_type = configuration_context_type_;

    auto reconfig_result = UpdateConfigAndCheckIfReconfigurationIsNeeded(group, new_context_type);
    /* Even though the reconfiguration may not be needed, this has
     * to be set here as it might be the initial configuration.
     */

    configuration_context_type_ = new_context_type;

    log::info("group_id {}, previous_context {} context type {} ({}), {}", group->group_id_,
              ToString(previous_context_type), ToString(new_context_type),
              ToHexString(new_context_type), ToString(reconfig_result));
    if (reconfig_result == AudioReconfigurationResult::RECONFIGURATION_NOT_NEEDED) {
      return false;
    }

    if (reconfig_result == AudioReconfigurationResult::RECONFIGURATION_NOT_POSSIBLE) {
      return false;
    }

    if (group->GetState() != AseState::BTA_LE_AUDIO_ASE_STATE_STREAMING) {
      log::debug("Group is not streaming");
      return false;
    }

    StopSuspendTimeout();
    /* If group suspend is scheduled, cancel as we are stopping it anyway */

    /* Need to reconfigure stream. At this point pre_configuration_context_type shall be set */

    initReconfiguration(group, previous_context_type);
    SendAudioGroupCurrentCodecConfigChanged(group);
    return true;
  }

  bool StopStreamIfUpdatedContextIsNoLongerSupporteded(uint8_t direction, LeAudioDeviceGroup* group,
                                                       AudioContexts local_contexts) {
    AudioContexts allowed_contexts = group->GetAllowedContextMask(direction);

    /* Stream should be suspended if:
     * - updated metadata is only not allowed
     * - there is no metadata (cleared) but configuration is for not allowed context
     */
    if (group->IsStreaming() && !allowed_contexts.test_any(local_contexts) &&
        !(allowed_contexts.test(configuration_context_type_) && local_contexts.none())) {
      /* SuspendForReconfiguration and ReconfigurationComplete is a workaround method to let Audio
       * Framework know that session is suspended. Strem resume would be handled from
       * suspended session context with stopped group.
       */
      SuspendedForReconfiguration();
      ReconfigurationComplete(direction);
      GroupStop(active_group_id_);

      return true;
    }

    return false;
  }

  void OnLocalAudioSourceMetadataUpdate(
          const std::vector<struct playback_track_metadata_v7>& source_metadata, DsaMode dsa_mode) {
    /* Set the remote sink metadata context from the playback tracks metadata */
    local_metadata_context_types_.source = GetAudioContextsFromSourceMetadata(source_metadata);

    log::debug("local_metadata_context_types_.source= {}",
               ToString(local_metadata_context_types_.source));
    log::debug("local_metadata_context_types_.sink= {}",
               ToString(local_metadata_context_types_.sink));
    log::debug("defer_notify_inactive_until_stop_: {}", defer_notify_inactive_until_stop_);

    local_metadata_context_types_.sink =
            ChooseMetadataContextType(local_metadata_context_types_.sink);
    local_metadata_context_types_.source =
            ChooseMetadataContextType(local_metadata_context_types_.source);

    if (active_group_id_ == bluetooth::groups::kGroupUnknown) {
      log::warn(", cannot start streaming if no active group set");
      return;
    } else if (defer_notify_inactive_until_stop_) {
      log::warn(", cannot start streaming as active group is de-activating");
      return;
    }

    auto group = aseGroups_.FindById(active_group_id_);
    if (!group) {
      log::error("Invalid group: {}", static_cast<int>(active_group_id_));
      return;
    }

    log::info(
            "group_id {} state={}, target_state={}, audio_receiver_state_: {}, "
            "audio_sender_state_: {}, dsa_mode: {}",
            group->group_id_, ToString(group->GetState()), ToString(group->GetTargetState()),
            ToString(audio_receiver_state_), ToString(audio_sender_state_),
            static_cast<int>(dsa_mode));

    if (IsReconfigurationTimeoutRunning(group->group_id_)) {
      log::info("Skip it as group is reconfiguring");
      return;
    }

    /* Stop the VBC close timeout timer, since we will reconfigure anyway if the
     * VBC was suspended.
     */
    StopVbcCloseTimeout();

    group->dsa_.mode = dsa_mode;

    /* allow reconfigure only if the new source context is bi-directional
       (or) not in suspended for reconfiguration (or) receiver state is idle
       to avoid the additional reconfigurations.
    */
    if ((local_metadata_context_types_.source.test(LeAudioContextType::MEDIA) &&
         configuration_context_type_ == LeAudioContextType::LIVE) &&
        (group->IsPendingConfiguration() || group->IsSuspendedForReconfiguration() ||
         group->IsReconfigStartPendingDir(bluetooth::le_audio::types::kLeAudioDirectionSink))) {
      log::warn(" Skip ReconfigureOrUpdateRemote as reconfig start pending for Source.");
    } else {
      ReconfigureOrUpdateRemote(group, bluetooth::le_audio::types::kLeAudioDirectionSink);
    }
  }

  /* Applies some predefined policy on the audio context metadata, including
   * special handling of UNSPECIFIED context, which also involves checking
   * context support and availability.
   */
  void ApplyRemoteMetadataAudioContextPolicy(LeAudioDeviceGroup* group,
                                             BidirectionalPair<AudioContexts>& contexts_pair,
                                             int remote_dir) {
    // We expect at least some context when this direction gets enabled
    if (contexts_pair.get(remote_dir).none()) {
      log::warn("invalid/unknown {} context metadata, using 'UNSPECIFIED' instead",
                (remote_dir == bluetooth::le_audio::types::kLeAudioDirectionSink) ? "sink"
                                                                                  : "source");
      contexts_pair.get(remote_dir) = AudioContexts(LeAudioContextType::UNSPECIFIED);
    }

    std::tuple<int, int, AudioState*> remote_directions[] = {
            {bluetooth::le_audio::types::kLeAudioDirectionSink,
             bluetooth::le_audio::types::kLeAudioDirectionSource, &audio_sender_state_},
            {bluetooth::le_audio::types::kLeAudioDirectionSource,
             bluetooth::le_audio::types::kLeAudioDirectionSink, &audio_receiver_state_},
    };

    /* Align with the context availability */
    for (auto entry : remote_directions) {
      int dir, other_dir;
      AudioState* local_hal_state;
      std::tie(dir, other_dir, local_hal_state) = entry;

      /* When a certain context became unavailable while it was already in
       * an active stream, it means that it is unavailable to other clients
       * but we can keep using it.
       */
      auto group_available_contexts = group->GetAvailableContexts(dir);
      if ((*local_hal_state == AudioState::STARTED) ||
          (*local_hal_state == AudioState::READY_TO_START)) {
        group_available_contexts |= group->GetMetadataContexts().get(dir);
      }

      log::debug("Checking contexts: {}, against the available contexts: {}",
                 ToString(contexts_pair.get(dir)), ToString(group_available_contexts));
      auto unavail_contexts = contexts_pair.get(dir) & ~group_available_contexts;
      if (unavail_contexts.none()) {
        continue;
      }

      // Use only available contexts
      contexts_pair.get(dir) &= group_available_contexts;

      // Check we we should add UNSPECIFIED as well in case not available context is also not
      // supported
      auto unavail_but_supported = (unavail_contexts & group->GetSupportedContexts(dir));
      if (unavail_but_supported.none() &&
          group_available_contexts.test(LeAudioContextType::UNSPECIFIED)) {
        contexts_pair.get(dir).set(LeAudioContextType::UNSPECIFIED);

        log::debug("Replaced the unsupported contexts: {} with UNSPECIFIED -> {}",
                   ToString(unavail_contexts), ToString(contexts_pair.get(dir)));
      } else {
        log::debug("Some contexts are supported but currently unavailable: {}!",
                   ToString(unavail_but_supported));
        /* Some of the streamed contexts are support but not available and they
         * were erased from the metadata.
         * TODO: Either filter out these contexts from the stream or do not
         * stream at all if the unavail_but_supported contexts are the only
         * streamed contexts.
         */
      }
    }

    /* Don't mix UNSPECIFIED with any other context
     * Note: This has to be in a separate loop - do not merge it with the above.
     */
    for (auto entry : remote_directions) {
      int dir, other_dir;
      AudioState* local_hal_state;
      std::tie(dir, other_dir, local_hal_state) = entry;

      if (contexts_pair.get(dir).test(LeAudioContextType::UNSPECIFIED)) {
        /* If this directions is streaming just UNSPECIFIED and if other direction is streaming some
         * meaningfull context type,  try to use the meaningful context type
         */
        if (contexts_pair.get(dir) == AudioContexts(LeAudioContextType::UNSPECIFIED)) {
          auto is_other_direction_streaming = (*local_hal_state == AudioState::STARTED) ||
                                              (*local_hal_state == AudioState::READY_TO_START);
          if (is_other_direction_streaming) {
            auto supported_contexts = group->GetAllSupportedSingleDirectionOnlyContextTypes(dir);
            auto common_part = supported_contexts & contexts_pair.get(other_dir);

            log::info(
                    "Other direction is streaming. Possible aligning other direction "
                    "metadata to match the remote {} direction context: {}. Remote {} supported "
                    "contexts: {} ",
                    other_dir == bluetooth::le_audio::types::kLeAudioDirectionSink ? " Sink"
                                                                                   : " Source",
                    ToString(contexts_pair.get(other_dir)),
                    dir == bluetooth::le_audio::types::kLeAudioDirectionSink ? " Sink" : " Source",
                    ToString(supported_contexts));

            if (common_part.value() != 0) {
              contexts_pair.get(dir) = common_part;
            }
          }
        } else {
          log::debug("Removing UNSPECIFIED from the remote {} context: {}",
                     dir == bluetooth::le_audio::types::kLeAudioDirectionSink ? " Sink" : " Source",
                     ToString(contexts_pair.get(other_dir)));
          contexts_pair.get(dir).unset(LeAudioContextType::UNSPECIFIED);
        }
      }
    }

    contexts_pair.sink = ChooseMetadataContextType(contexts_pair.sink);
    contexts_pair.source = ChooseMetadataContextType(contexts_pair.source);

    log::debug("Aligned remote metadata audio context: sink={}, source={}",
               ToString(contexts_pair.sink), ToString(contexts_pair.source));
  }

  void OnLocalAudioSinkMetadataUpdate(const std::vector<record_track_metadata_v7>& sink_metadata) {
    /* Set remote source metadata context from the recording tracks metadata */
    local_metadata_context_types_.sink = GetAudioContextsFromSinkMetadata(sink_metadata);

    log::debug("local_metadata_context_types_.source= {}",
               ToString(local_metadata_context_types_.source));
    log::debug("local_metadata_context_types_.sink= {}",
               ToString(local_metadata_context_types_.sink));
    log::debug("defer_notify_inactive_until_stop_: {}", defer_notify_inactive_until_stop_);

    local_metadata_context_types_.sink =
            ChooseMetadataContextType(local_metadata_context_types_.sink);
    local_metadata_context_types_.source =
            ChooseMetadataContextType(local_metadata_context_types_.source);

    if (active_group_id_ == bluetooth::groups::kGroupUnknown) {
      log::warn(", cannot start streaming if no active group set");
      return;
    } else if (defer_notify_inactive_until_stop_) {
      log::warn(", cannot start streaming as active group is de-activating");
      return;
    }

    auto group = aseGroups_.FindById(active_group_id_);
    if (!group) {
      log::error("Invalid group: {}", static_cast<int>(active_group_id_));
      return;
    }

     is_local_sink_metadata_available_ = true;

    log::info(
            "group_id {} state={}, target_state={}, audio_receiver_state_: {}, "
            "audio_sender_state_: {}",
            group->group_id_, ToString(group->GetState()), ToString(group->GetTargetState()),
            ToString(audio_receiver_state_), ToString(audio_sender_state_));

    if (IsReconfigurationTimeoutRunning(group->group_id_)) {
      log::info("Skip it as group is reconfiguring");
      return;
    }

    /* Reconfigure or update only if the stream is already started
     * otherwise wait for the local sink to resume.
     */
    if (audio_receiver_state_ == AudioState::STARTED) {
      ReconfigureOrUpdateRemote(group, bluetooth::le_audio::types::kLeAudioDirectionSource);
    }
  }

  BidirectionalPair<AudioContexts> DirectionalRealignMetadataAudioContexts(
          LeAudioDeviceGroup* group, int remote_direction) {
    uint8_t remote_other_direction;
    std::string remote_direction_str;
    std::string remote_other_direction_str;
    AudioState other_direction_hal;

    if (remote_direction == bluetooth::le_audio::types::kLeAudioDirectionSink) {
      remote_other_direction = bluetooth::le_audio::types::kLeAudioDirectionSource;
      remote_direction_str = "Sink";
      remote_other_direction_str = "Source";
      other_direction_hal = audio_receiver_state_;
    } else {
      remote_other_direction = bluetooth::le_audio::types::kLeAudioDirectionSink;
      remote_direction_str = "Source";
      remote_other_direction_str = "Sink";
      other_direction_hal = audio_sender_state_;
    }

    auto is_streaming_other_direction = (other_direction_hal == AudioState::STARTED) ||
                                        (other_direction_hal == AudioState::READY_TO_START);

    auto local_direction = bluetooth::le_audio::types::kLeAudioDirectionBoth & ~remote_direction;
    auto local_other_direction =
            bluetooth::le_audio::types::kLeAudioDirectionBoth & ~remote_other_direction;

    auto is_releasing_for_reconfiguration =
            (((audio_receiver_state_ == AudioState::RELEASING) ||
              (audio_sender_state_ == AudioState::RELEASING)) &&
             group->IsPendingConfiguration() &&
             IsDirectionAvailableForCurrentConfiguration(group, remote_other_direction)) ||
            IsReconfigurationTimeoutRunning(active_group_id_, local_direction);

    auto is_releasing_for_reconfiguration_other_direction =
            is_releasing_for_reconfiguration &
            IsReconfigurationTimeoutRunning(active_group_id_, local_other_direction);

    // Inject conversational when ringtone is played - this is required for all
    // the VoIP applications which are not using the telecom API.
    constexpr AudioContexts possible_voip_contexts =
            LeAudioContextType::RINGTONE | LeAudioContextType::CONVERSATIONAL;
    if (local_metadata_context_types_.source.test_any(possible_voip_contexts) &&
        ((remote_direction == bluetooth::le_audio::types::kLeAudioDirectionSink) ||
         (remote_direction == bluetooth::le_audio::types::kLeAudioDirectionSource &&
          is_streaming_other_direction))) {
      /* Simulate, we are already in the call. Sending RINGTONE when there is
       * no incoming call to accept or reject on TBS could confuse the remote
       * device and interrupt the stream establish procedure.
       */
      log::debug("Set VoIP call if no call exist");
      if (!IsInCall()) {
        SetInVoipCall(true);
      }
    } else if (IsInVoipCall()) {
      SetInVoipCall(false);
    }

    BidirectionalPair<AudioContexts> remote_metadata = {
            .sink = local_metadata_context_types_.source,
            .source = local_metadata_context_types_.sink};

    auto all_bidirectional_contexts = group->GetAllSupportedBidirectionalContextTypes();
    log::debug("all_bidirectional_contexts {}", ToString(all_bidirectional_contexts));

    /* Make sure we have CONVERSATIONAL when in a call and it is not mixed
     * with any other bidirectional context
     */
    if (IsInCall() || IsInVoipCall()) {
      log::debug("In Call preference used: {}, voip call: {}", IsInCall(), IsInVoipCall());
      remote_metadata.sink.unset_all(all_bidirectional_contexts);
      remote_metadata.source.unset_all(all_bidirectional_contexts);
      remote_metadata.sink.set(LeAudioContextType::CONVERSATIONAL);
      remote_metadata.source.set(LeAudioContextType::CONVERSATIONAL);
    }

    if (!com::android::bluetooth::flags::leaudio_speed_up_reconfiguration_between_call()) {
      local_metadata_context_types_.sink = remote_metadata.source;
      local_metadata_context_types_.source = remote_metadata.sink;
    }

    if (IsInVoipCall()) {
      log::debug("Unsetting RINGTONE from remote sink");
      remote_metadata.sink.unset(LeAudioContextType::RINGTONE);
    }

    auto is_ongoing_call_on_other_direction =
            is_streaming_other_direction && (IsInVoipCall() || IsInCall());

    log::debug("local_metadata_context_types_.source= {}",
               ToString(local_metadata_context_types_.source));
    log::debug("local_metadata_context_types_.sink= {}",
               ToString(local_metadata_context_types_.sink));
    log::debug("remote_metadata.source= {}", ToString(remote_metadata.source));
    log::debug("remote_metadata.sink= {}", ToString(remote_metadata.sink));
    log::debug("remote_direction= {}", remote_direction_str);
    log::debug("is_streaming_other_direction= {}", is_streaming_other_direction ? "True" : "False");
    log::debug("is_releasing_for_reconfiguration= {}",
               is_releasing_for_reconfiguration ? "True" : "False");
    log::debug("is_releasing_for_reconfiguration_other_direction= {}",
               is_releasing_for_reconfiguration_other_direction ? "True" : "False");
    log::debug("is_ongoing_call_on_other_direction={}",
               is_ongoing_call_on_other_direction ? "True" : "False");
    log::debug("configuration_context_type_= {}.", ToString(configuration_context_type_));

    if (remote_metadata.get(remote_other_direction).test_any(all_bidirectional_contexts) &&
        !(is_streaming_other_direction || is_releasing_for_reconfiguration_other_direction)) {
      log::debug("The other direction is not streaming bidirectional, ignore that context.");
      remote_metadata.get(remote_other_direction).clear();
    }

    auto single_direction_only_context_types =
            group->GetAllSupportedSingleDirectionOnlyContextTypes(remote_direction);
    auto single_other_direction_only_context_types =
            group->GetAllSupportedSingleDirectionOnlyContextTypes(remote_other_direction);
    log::debug(
            "single direction only contexts : {} for direction {}, single direction contexts {} "
            "for {}",
            ToString(single_direction_only_context_types), remote_direction_str,
            ToString(single_other_direction_only_context_types), remote_other_direction_str);

    /* Mixed contexts in the voiceback channel scenarios can confuse the remote
     * on how to configure each channel. We should align the other direction
     * metadata for the remote device.
     */
    if (remote_metadata.get(remote_direction).test_any(all_bidirectional_contexts)) {
      log::debug("Aligning the other direction remote metadata to add this direction context");

      if (is_ongoing_call_on_other_direction) {
        /* Other direction is streaming and is in call */
        remote_metadata.get(remote_direction).unset_all(all_bidirectional_contexts);
        remote_metadata.get(remote_direction).set(LeAudioContextType::CONVERSATIONAL);
      } else {
        if (!(is_streaming_other_direction || is_releasing_for_reconfiguration_other_direction)) {
          // Do not take the obsolete metadata
          remote_metadata.get(remote_other_direction).clear();
        } else {
          // The other direction was opened when already in a bidirectional scenario that was not a
          // VoIP or a regular Call. We need to figure out which direction metadata is the leading
          // one.
          // Note: We usually remove any bidirectional or the previous direction specific context
          //       from the previous direction metadata and replace it with the just-resumed
          //       direction (but still bidirectional) context. However when recording is started
          //       in a GAME scenario, we don't want to reconfigure to or mix the context with LIVE.
          auto remote_game_uplink_available =
                  group->GetAvailableContexts(le_audio::types::kLeAudioDirectionSource)
                          .test(LeAudioContextType::GAME);
          auto local_game_uplink_active =
                  (audio_sender_state_ == AudioState::STARTED) &&
                  remote_metadata.sink.test(LeAudioContextType::GAME) &&
                  remote_metadata.source.test_any(LeAudioContextType::LIVE |
                                                  LeAudioContextType::CONVERSATIONAL);
          log::debug(
                  "Remote {} metadata change ({}) while having remote {} context ({}) in a "
                  "bidirectional scenario of {}, local_game_uplink_active: {}, "
                  "remote_game_uplink_available: {}",
                  remote_direction_str, ToString(remote_metadata.get(remote_direction)),
                  remote_other_direction_str, ToString(remote_metadata.get(remote_other_direction)),
                  ToString(configuration_context_type_), local_game_uplink_active,
                  remote_game_uplink_available);
          if (local_game_uplink_active && remote_game_uplink_available) {
            remote_metadata.source.clear();
            remote_metadata.source.set(LeAudioContextType::GAME);
          } else {
            remote_metadata.get(remote_other_direction).unset_all(all_bidirectional_contexts);
            remote_metadata.get(remote_other_direction)
                    .unset_all(single_direction_only_context_types);
          }
        }

        remote_metadata.get(remote_other_direction)
                .set_all(remote_metadata.get(remote_direction) &
                         ~single_other_direction_only_context_types);
      }
    }
    log::debug("remote_metadata.source= {}", ToString(remote_metadata.source));
    log::debug("remote_metadata.sink= {}", ToString(remote_metadata.sink));

    if (is_releasing_for_reconfiguration || is_streaming_other_direction) {
      log::debug("Other direction is streaming or there is reconfiguration. Taking its contexts {}",
                 ToString(remote_metadata.get(remote_other_direction)));
      /* If current direction has no valid context or the other direction is
       * bidirectional scenario, take the other direction context as well
       */
      if ((remote_metadata.get(remote_direction).none() &&
           remote_metadata.get(remote_other_direction).any()) ||
          remote_metadata.get(remote_other_direction).test_any(all_bidirectional_contexts)) {
        log::debug("Aligning this direction remote metadata to add the other direction context");
        /* Turn off bidirectional contexts on this direction to avoid mixing
         * with the other direction bidirectional context
         */
        remote_metadata.get(remote_direction).unset_all(all_bidirectional_contexts);
        remote_metadata.get(remote_direction).set_all(remote_metadata.get(remote_other_direction));
      }
    }

    /* Make sure that after alignment no sink only context leaks into the other
     * direction. */
    remote_metadata.source.unset_all(group->GetAllSupportedSingleDirectionOnlyContextTypes(
            bluetooth::le_audio::types::kLeAudioDirectionSink));

    log::debug("final remote_metadata.source= {}", ToString(remote_metadata.source));
    log::debug("final remote_metadata.sink= {}", ToString(remote_metadata.sink));
    return remote_metadata;
  }

  bool ReconfigureOrUpdateRemoteForPTS(LeAudioDeviceGroup* group, int /*remote_direction*/) {
    log::info("{}", group->group_id_);
    // Use common audio stream contexts exposed by the PTS
    auto override_contexts = AudioContexts(0xFFFF);
    for (auto device = group->GetFirstDevice(); device != nullptr;
         device = group->GetNextDevice(device)) {
      override_contexts &= device->GetAvailableContexts();
    }
    if (override_contexts.value() == 0xFFFF) {
      override_contexts = AudioContexts(LeAudioContextType::UNSPECIFIED);
    }
    log::warn("Overriding local_metadata_context_types_: {} with: {}",
              local_metadata_context_types_.source.to_string(), override_contexts.to_string());

    /* Choose the right configuration context */
    auto new_configuration_context = ChooseConfigurationContextType(override_contexts);

    log::info("new_configuration_context= {}.", ToString(new_configuration_context));
    BidirectionalPair<AudioContexts> remote_contexts = {.sink = override_contexts,
                                                        .source = override_contexts};
    return GroupStream(active_group_id_, new_configuration_context, remote_contexts);
  }

  /* Return true if stream is started */
  bool ReconfigureOrUpdateRemote(LeAudioDeviceGroup* group, int remote_direction) {
    if (stack_config_get_interface()->get_pts_force_le_audio_multiple_contexts_metadata()) {
      return ReconfigureOrUpdateRemoteForPTS(group, remote_direction);
    }

    /* When the local sink and source update their metadata, we need to come up
     * with a coherent set of contexts for either one or both directions,
     * especially when bidirectional scenarios can be triggered be either sink
     * or source metadata update event.
     */
    auto remote_metadata = DirectionalRealignMetadataAudioContexts(group, remote_direction);

    /* Choose the right configuration context */
    auto config_context_candids = get_bidirectional(remote_metadata);
    auto new_config_context = ChooseConfigurationContextType(config_context_candids);
    log::debug("config_context_candids= {}, new_config_context= {}",
               ToString(config_context_candids), ToString(new_config_context));
    log::debug("configuration_context_type_ = {}", ToString(configuration_context_type_));

    /* For the following contexts we don't actually need HQ audio:
     * LeAudioContextType::NOTIFICATIONS
     * LeAudioContextType::SOUNDEFFECTS
     * LeAudioContextType::INSTRUCTIONAL
     * LeAudioContextType::ALERTS
     * LeAudioContextType::EMERGENCYALARM
     * LeAudioContextType::UNSPECIFIED
     * So do not reconfigure if the remote sink is already available at any
     * quality and these are the only contributors to the current audio stream.
     */
    auto no_reconfigure_contexts =
            LeAudioContextType::NOTIFICATIONS | LeAudioContextType::SOUNDEFFECTS |
            LeAudioContextType::INSTRUCTIONAL | LeAudioContextType::ALERTS |
            LeAudioContextType::EMERGENCYALARM | LeAudioContextType::UNSPECIFIED;
    if (group->IsStreaming() && !group->IsReleasingOrIdle() && config_context_candids.any() &&
        (config_context_candids & ~no_reconfigure_contexts).none() &&
        (configuration_context_type_ != LeAudioContextType::UNINITIALIZED) &&
        (configuration_context_type_ != LeAudioContextType::UNSPECIFIED) &&
        IsDirectionAvailableForCurrentConfiguration(
                group, bluetooth::le_audio::types::kLeAudioDirectionSink)) {
      log::info(
              "There is no need to reconfigure for the sonification events, "
              "staying with the existing configuration context of {}",
              ToString(configuration_context_type_));
      new_config_context = configuration_context_type_;
    }

    /* Do not configure the Voiceback channel if it is already configured.
     * WARNING: This eliminates additional reconfigurations but can
     * lead to unsatisfying audio quality when that direction was
     * already configured with a lower quality.
     */
    if (remote_direction == bluetooth::le_audio::types::kLeAudioDirectionSource) {
      const auto has_audio_source_configured =
              IsDirectionAvailableForCurrentConfiguration(
                      group, bluetooth::le_audio::types::kLeAudioDirectionSource) &&
              (group->GetState() == AseState::BTA_LE_AUDIO_ASE_STATE_STREAMING);
      log::debug("has_audio_source_configured= {}", has_audio_source_configured);
      if (has_audio_source_configured) {
        log::info(
                "Audio source is already available in the current configuration "
                "context in {}. Not switching to {} right now.",
                ToString(configuration_context_type_), ToString(new_config_context));
        new_config_context = configuration_context_type_;
      }
    }

    /* Note that the remote device metadata was so far unfiltered when it comes
     * to group context availability, or multiple contexts support flag, so that
     * we could choose the correct configuration for the use case. Now we can
     * align it to meet the metadata usage.
     */
    ApplyRemoteMetadataAudioContextPolicy(group, remote_metadata, remote_direction);
    return ReconfigureOrUpdateMetadata(group, new_config_context, remote_metadata);
  }

  bool DsaReconfigureNeeded(LeAudioDeviceGroup* group, LeAudioContextType context) {
    // Reconfigure if DSA mode changed for media streaming
    if (context != bluetooth::le_audio::types::LeAudioContextType::MEDIA) {
      return false;
    }

    if (group->dsa_.mode != DsaMode::ISO_SW && group->dsa_.mode != DsaMode::ISO_HW) {
      return false;
    }

    if (group->dsa_.active) {
      return false;
    }

    log::info("DSA mode {} requested but not active", group->dsa_.mode);
    return true;
  }

  /* Return true if stream is started */
  bool ReconfigureOrUpdateMetadata(LeAudioDeviceGroup* group,
                                   LeAudioContextType new_configuration_context,
                                   BidirectionalPair<AudioContexts> remote_contexts) {
    if (new_configuration_context != configuration_context_type_ ||
        DsaReconfigureNeeded(group, new_configuration_context)) {
      log::info("Checking whether to change configuration context from {} to {}",
                ToString(configuration_context_type_), ToString(new_configuration_context));

      LeAudioLogHistory::Get()->AddLogHistory(
              kLogAfCallBt, active_group_id_, RawAddress::kEmpty,
              kLogAfMetadataUpdate + "Reconfigure",
              ToString(configuration_context_type_) + "->" + ToString(new_configuration_context));
      auto is_stopping = SetConfigurationAndStopStreamWhenNeeded(group, new_configuration_context);
      if (is_stopping) {
        return false;
      }
    }

    if (group->GetTargetState() == AseState::BTA_LE_AUDIO_ASE_STATE_STREAMING) {
      log::info("The {} configuration did not change. Updating the metadata to sink={}, source={}",
                ToString(configuration_context_type_), ToString(remote_contexts.sink),
                ToString(remote_contexts.source));

      LeAudioLogHistory::Get()->AddLogHistory(
              kLogAfCallBt, active_group_id_, RawAddress::kEmpty,
              kLogAfMetadataUpdate + "Updating...",
              "Sink: " + ToString(remote_contexts.sink) +
                      "Source: " + ToString(remote_contexts.source));

      return GroupStream(group->group_id_, configuration_context_type_, remote_contexts);
    }
    return false;
  }

  static void OnGattReadRspStatic(tCONN_ID conn_id, tGATT_STATUS status, uint16_t hdl, uint16_t len,
                                  uint8_t* value, void* data) {
    if (!instance) {
      return;
    }

    LeAudioDevice* leAudioDevice = instance->leAudioDevices_.FindByConnId(conn_id);

    if (status == GATT_SUCCESS) {
      instance->LeAudioCharValueHandle(conn_id, hdl, len, value);
    } else if (status == GATT_DATABASE_OUT_OF_SYNC) {
      instance->ClearDeviceInformationAndStartSearch(leAudioDevice);
      return;
    } else {
      log::error("Failed to read attribute, hdl: 0x{:04x}, status: 0x{:02x}", hdl,
                 static_cast<int>(status));
      return;
    }

    /* We use data to keep notify connected flag. */
    if (data && !!PTR_TO_INT(data)) {
      leAudioDevice->notify_connected_after_read_ = false;

      /* Update handles, PACs and ASEs when all is read.*/
      btif_storage_leaudio_update_handles_bin(leAudioDevice->address_);
      btif_storage_leaudio_update_pacs_bin(leAudioDevice->address_);
      btif_storage_leaudio_update_ase_bin(leAudioDevice->address_);

      btif_storage_set_leaudio_audio_location(leAudioDevice->address_,
                                              leAudioDevice->snk_audio_locations_.to_ulong(),
                                              leAudioDevice->src_audio_locations_.to_ulong());

      instance->connectionReady(leAudioDevice);
    }
  }

  static void OnGattReadMultiRspStatic(tCONN_ID conn_id, tGATT_STATUS status,
                                       tBTA_GATTC_MULTI& handles, uint16_t total_len,
                                       uint8_t* value, void* data) {
    if (!instance) {
      return;
    }

    if (status == GATT_DATABASE_OUT_OF_SYNC) {
      LeAudioDevice* leAudioDevice = instance->leAudioDevices_.FindByConnId(conn_id);
      instance->ClearDeviceInformationAndStartSearch(leAudioDevice);
      return;
    }
    if (status != GATT_SUCCESS) {
      log::error("Failed to read multiple attributes, conn_id: 0x{:04x}, status: 0x{:02x}", conn_id,
                 +status);
      return;
    }

    size_t position = 0;
    int index = 0;
    while (position != total_len) {
      uint8_t* ptr = value + position;
      uint16_t len;
      STREAM_TO_UINT16(len, ptr);
      uint16_t hdl = handles.handles[index];

      if (position + len >= total_len) {
        log::warn("Multi read was too long, value truncated conn_id: 0x{:04x} handle: 0x{:04x}",
                  conn_id, hdl);
        break;
      }

      OnGattReadRspStatic(conn_id, status, hdl, len, ptr,
                          ((index == (handles.num_attr - 1)) ? data : nullptr));

      position += len + 2; /* skip the length of data */
      index++;
    }

    if (handles.num_attr - 1 != index) {
      log::warn("Attempted to read {} handles, but received just {} values", +handles.num_attr,
                index + 1);
    }
  }

  void LeAudioHealthSendRecommendation(const RawAddress& address, int group_id,
                                       LeAudioHealthBasedAction action) {
    log::debug("{}, {}, {}", address, group_id, ToString(action));

    if (address != RawAddress::kEmpty && leAudioDevices_.FindByAddress(address)) {
      callbacks_->OnHealthBasedRecommendationAction(address, action);
    }

    if (group_id != bluetooth::groups::kGroupUnknown && aseGroups_.FindById(group_id)) {
      callbacks_->OnHealthBasedGroupRecommendationAction(group_id, action);
    }
  }

  void IsoCigEventsCb(uint16_t event_type, void* data) {
    switch (event_type) {
      case bluetooth::hci::iso_manager::kIsoEventCigOnCreateCmpl: {
        auto* evt = static_cast<cig_create_cmpl_evt*>(data);
        LeAudioDeviceGroup* group = aseGroups_.FindById(evt->cig_id);
        log::assert_that(group, "Group id: {} is null", evt->cig_id);
        groupStateMachine_->ProcessHciNotifOnCigCreate(group, evt->status, evt->cig_id,
                                                       evt->conn_handles);
      } break;
      case bluetooth::hci::iso_manager::kIsoEventCigOnRemoveCmpl: {
        auto* evt = static_cast<cig_remove_cmpl_evt*>(data);
        LeAudioDeviceGroup* group = aseGroups_.FindById(evt->cig_id);
        log::assert_that(group, "Group id: {} is null", evt->cig_id);
        groupStateMachine_->ProcessHciNotifOnCigRemove(evt->status, group);
        remove_group_if_possible(group);
      } break;
      default:
        log::error("Invalid event {}", event_type);
    }
  }

  void IsoCisEventsCb(uint16_t event_type, void* data) {
    switch (event_type) {
      case bluetooth::hci::iso_manager::kIsoEventCisDataAvailable: {
        auto* event = static_cast<bluetooth::hci::iso_manager::cis_data_evt*>(data);

        if (DsaDataConsume(event)) {
          return;
        }

        if (audio_receiver_state_ != AudioState::STARTED) {
          log::error("receiver state not ready, current state={}", ToString(audio_receiver_state_));
          break;
        }

        HandleIncomingCisData(event->p_msg->data + event->p_msg->offset,
                              event->p_msg->len - event->p_msg->offset, event->cis_conn_hdl,
                              event->ts);
      } break;
      case bluetooth::hci::iso_manager::kIsoEventCisEstablishCmpl: {
        auto* event = static_cast<bluetooth::hci::iso_manager::cis_establish_cmpl_evt*>(data);

        LeAudioDevice* leAudioDevice =
                leAudioDevices_.FindByCisConnHdl(event->cig_id, event->cis_conn_hdl);
        if (!leAudioDevice) {
          log::error("no bonded Le Audio Device with CIS: {}", event->cis_conn_hdl);
          break;
        }
        LeAudioDeviceGroup* group = aseGroups_.FindById(leAudioDevice->group_id_);

        if (event->max_pdu_mtos > 0) {
          group->SetTransportLatency(bluetooth::le_audio::types::kLeAudioDirectionSink,
                                     event->trans_lat_mtos);
        }
        if (event->max_pdu_stom > 0) {
          group->SetTransportLatency(bluetooth::le_audio::types::kLeAudioDirectionSource,
                                     event->trans_lat_stom);
        }

        if (leAudioHealthStatus_ && (event->status != HCI_SUCCESS)) {
          leAudioHealthStatus_->AddStatisticForGroup(
                  group, LeAudioHealthGroupStatType::STREAM_CREATE_CIS_FAILED);
        }

        groupStateMachine_->ProcessHciNotifCisEstablished(group, leAudioDevice, event);
      } break;
      case bluetooth::hci::iso_manager::kIsoEventCisDisconnected: {
        auto* event = static_cast<bluetooth::hci::iso_manager::cis_disconnected_evt*>(data);

        LeAudioDevice* leAudioDevice =
                leAudioDevices_.FindByCisConnHdl(event->cig_id, event->cis_conn_hdl);
        if (!leAudioDevice) {
          log::error("no bonded Le Audio Device with CIS: {}", event->cis_conn_hdl);
          break;
        }
        LeAudioDeviceGroup* group = aseGroups_.FindById(leAudioDevice->group_id_);

        groupStateMachine_->ProcessHciNotifCisDisconnected(group, leAudioDevice, event);
      } break;
      default:
        log::info(", Not handled ISO event");
        break;
    }
  }

  void IsoSetupIsoDataPathCb(uint8_t status, uint16_t conn_handle, uint8_t cig_id) {
    LeAudioDevice* leAudioDevice = leAudioDevices_.FindByCisConnHdl(cig_id, conn_handle);
    /* In case device has been disconnected before data path was setup */
    if (!leAudioDevice) {
      log::warn("Device for CIG {} and using cis_handle 0x{:04x} is disconnected.", cig_id,
                conn_handle);
      return;
    }
    LeAudioDeviceGroup* group = aseGroups_.FindById(leAudioDevice->group_id_);

    instance->groupStateMachine_->ProcessHciNotifSetupIsoDataPath(group, leAudioDevice, status,
                                                                  conn_handle);
  }

  void IsoRemoveIsoDataPathCb(uint8_t status, uint16_t conn_handle, uint8_t cig_id) {
    LeAudioDevice* leAudioDevice = leAudioDevices_.FindByCisConnHdl(cig_id, conn_handle);

    /* If CIS has been disconnected just before ACL being disconnected by the
     * remote device, leAudioDevice might be already cleared i.e. has no
     * information about conn_handle, when the data path remove compete arrives.
     */
    if (!leAudioDevice) {
      log::warn("Device for CIG {} and using cis_handle 0x{:04x} is disconnected.", cig_id,
                conn_handle);
      return;
    }

    LeAudioDeviceGroup* group = aseGroups_.FindById(leAudioDevice->group_id_);

    instance->groupStateMachine_->ProcessHciNotifRemoveIsoDataPath(group, leAudioDevice, status,
                                                                   conn_handle);
  }

  void updateLexAvailableTransportDevices(uint64_t bdAddr) {
    if (bdAddr != 0xFFFFFFFFFFFFFFFF) {
      RawAddress rawAddress;
      uint8_t addr[] = {static_cast<uint8_t>((bdAddr >> 40) & 0xFF),
                        static_cast<uint8_t>((bdAddr >> 32) & 0xFF),
                        static_cast<uint8_t>((bdAddr >> 24) & 0xFF),
                        static_cast<uint8_t>((bdAddr >> 16) & 0xFF),
                        static_cast<uint8_t>((bdAddr >> 8) & 0xFF),
                        static_cast<uint8_t>((bdAddr) & 0xFF)};
      rawAddress.FromOctets((uint8_t*)addr);
      log::info("Updating Transport device {}", rawAddress.ToString());
      auto it = std::find(lexAvailableTransportDevices_.begin(),
          lexAvailableTransportDevices_.end(), rawAddress);
      if (it == lexAvailableTransportDevices_.end()) {
        lexAvailableTransportDevices_.push_back(rawAddress);
      }
    }
  }

  void QhciVscEvt(uint16_t delay, uint8_t mode, uint64_t bdAddr) {
    updateLexAvailableTransportDevices(bdAddr);
    auto group = aseGroups_.FindById(active_group_id_);
    if (!group) {
      log::error("Invalid group: {}", active_group_id_);
      return;
    }
    log::warn("{} delay {} mode.", delay, mode);
    if (mode != 0xFF) {
      group->stream_conf.stream_params.sink.mode = mode;
      if (group->IsStreaming()) {
        log::warn("updating mode to bt audio hal");
        group->UpdateCisConfiguration(bluetooth::le_audio::types::kLeAudioDirectionSink);
        BidirectionalPair<uint16_t> delays_pair = {
          .sink = group->stream_conf.stream_params.sink.delay,
          .source = 0};
        CodecManager::GetInstance()->UpdateActiveAudioConfig(
          group->stream_conf.stream_params, delays_pair, group->stream_conf.codec_id,
          std::bind(&LeAudioClientImpl::UpdateAudioConfigToHal,
                  weak_factory_.GetWeakPtr(), std::placeholders::_1,
                  std::placeholders::_2));
        ConfirmLocalAudioSourceStreamingRequest(true);
      }
    }
    if (delay != 0xFFFF) {
      group->stream_conf.stream_params.sink.delay = delay;
      if (group->IsStreaming()) {
        log::warn("updating delay to bt audio hal");
        group->UpdateCisConfiguration(bluetooth::le_audio::types::kLeAudioDirectionSink);
        BidirectionalPair<uint16_t> delays_pair = {
          .sink = delay,
          .source = 0};
        CodecManager::GetInstance()->UpdateActiveAudioConfig(
          group->stream_conf.stream_params, delays_pair, group->stream_conf.codec_id,
          std::bind(&LeAudioClientImpl::UpdateAudioConfigToHal,
                  weak_factory_.GetWeakPtr(), std::placeholders::_1,
                  std::placeholders::_2));
        ConfirmLocalAudioSourceStreamingRequest(true);
      }
    }
  }

  void AclLinkdownEvt(const RawAddress& bd_addr, tBT_TRANSPORT transport) {
    log::info("bd_addr={}, transport={}", bd_addr, transport);

    if (transport != BT_TRANSPORT_LE)
      return;

    auto it = std::find(lexAvailableTransportDevices_.begin(),
        lexAvailableTransportDevices_.end(), bd_addr);
    if (it != lexAvailableTransportDevices_.end()) {
      log::info("found device in lexAvailableTransportDevices to remove.");
      lexAvailableTransportDevices_.erase(
          std::remove(lexAvailableTransportDevices_.begin(),
          lexAvailableTransportDevices_.end(), (*it)),
          lexAvailableTransportDevices_.end());
    }
  }

  void IsoLinkQualityReadCb(uint8_t conn_handle, uint8_t cig_id, uint32_t txUnackedPackets,
                            uint32_t txFlushedPackets, uint32_t txLastSubeventPackets,
                            uint32_t retransmittedPackets, uint32_t crcErrorPackets,
                            uint32_t rxUnreceivedPackets, uint32_t duplicatePackets) {
    LeAudioDevice* leAudioDevice = leAudioDevices_.FindByCisConnHdl(cig_id, conn_handle);
    if (!leAudioDevice) {
      log::warn("device under connection handle: 0x{:x}, has been disconnecected in meantime",
                conn_handle);
      return;
    }
    LeAudioDeviceGroup* group = aseGroups_.FindById(leAudioDevice->group_id_);

    instance->groupStateMachine_->ProcessHciNotifIsoLinkQualityRead(
            group, leAudioDevice, conn_handle, txUnackedPackets, txFlushedPackets,
            txLastSubeventPackets, retransmittedPackets, crcErrorPackets, rxUnreceivedPackets,
            duplicatePackets);
  }

  void HandlePendingDeviceRemove(LeAudioDeviceGroup* group) {
    for (auto device = group->GetFirstDevice(); device != nullptr;
         device = group->GetNextDevice(device)) {
      if (device->GetConnectionState() == DeviceConnectState::REMOVING) {
        if (device->closing_stream_for_disconnection_) {
          device->closing_stream_for_disconnection_ = false;
          log::info("Disconnecting group id: {}, address: {}", group->group_id_, device->address_);
          bool force_acl_disconnect = device->autoconnect_flag_ && group->IsEnabled();
          DisconnectDevice(device, force_acl_disconnect);
        }
        group_remove_node(group, device->address_, true);
      }
    }
  }

  void HandlePendingDeviceDisconnection(LeAudioDeviceGroup* group) {
    log::debug("");

    auto leAudioDevice = group->GetFirstDevice();
    while (leAudioDevice) {
      if (leAudioDevice->closing_stream_for_disconnection_) {
        leAudioDevice->closing_stream_for_disconnection_ = false;
        log::debug("Disconnecting group id: {}, address: {}", group->group_id_,
                   leAudioDevice->address_);
        bool force_acl_disconnect = leAudioDevice->autoconnect_flag_ && group->IsEnabled();
        DisconnectDevice(leAudioDevice, force_acl_disconnect);
      }
      leAudioDevice = group->GetNextDevice(leAudioDevice);
    }
  }

  void UpdateAudioConfigToHal(const ::bluetooth::le_audio::offload_config& config,
                              uint8_t remote_direction) {
    log::debug("remote_direction: {}", remote_direction);

    if ((remote_direction & bluetooth::le_audio::types::kLeAudioDirectionSink) &&
        le_audio_source_hal_client_) {
      le_audio_source_hal_client_->UpdateAudioConfigToHal(config);
    }
    if ((remote_direction & bluetooth::le_audio::types::kLeAudioDirectionSource) &&
        le_audio_sink_hal_client_) {
      le_audio_sink_hal_client_->UpdateAudioConfigToHal(config);
    }
  }

  void NotifyUpperLayerGroupTurnedIdleDuringCall(int group_id) {
    if (!osi_property_get_bool(kNotifyUpperLayerAboutGroupBeingInIdleDuringCall, false)) {
      return;
    }

    /* If group is inactive, phone is in call and Group is not having CIS
     * connected, notify upper layer about it, so it can decide to create SCO if
     * it is in the handover case
     */
    if ((IsInCall() || IsInVoipCall()) && active_group_id_ == bluetooth::groups::kGroupUnknown) {
      callbacks_->OnGroupStatus(group_id, GroupStatus::TURNED_IDLE_DURING_CALL);
    }
  }

  void speed_start_setup(int group_id, LeAudioContextType context_type, int num_of_connected,
                         bool is_reconfig = false) {
    log::verbose("is_started {} is_reconfig {} num_of_connected {}", speed_tracker_.IsStarted(),
                 is_reconfig, num_of_connected);
    if (!speed_tracker_.IsStarted()) {
      speed_tracker_.Init(group_id, context_type, num_of_connected);
    }
    if (is_reconfig) {
      speed_tracker_.ReconfigStarted();
    } else {
      speed_tracker_.StartStream();
    }
  }

  void speed_stop_reconfig(void) {
    log::verbose("");
    if (!speed_tracker_.IsStarted()) {
      return;
    }
    speed_tracker_.ReconfigurationComplete();
  }

  void speed_stream_created() {
    log::verbose("");
    if (!speed_tracker_.IsStarted()) {
      return;
    }

    speed_tracker_.StreamCreated();
  }

  void speed_stop_setup() {
    log::verbose("");
    if (!speed_tracker_.IsStarted()) {
      return;
    }

    if (stream_speed_history_.size() == 10) {
      stream_speed_history_.pop_back();
    }

    speed_tracker_.StopStreamSetup();
    stream_speed_history_.emplace_front(speed_tracker_);
    speed_tracker_.Reset();
  }

  void notifyGroupStreamStatus(int group_id, GroupStreamStatus groupStreamStatus) {
    GroupStreamStatus newGroupStreamStatus = GroupStreamStatus::IDLE;
    if (groupStreamStatus == GroupStreamStatus::STREAMING) {
      newGroupStreamStatus = GroupStreamStatus::STREAMING;
    }

    auto it = lastNotifiedGroupStreamStatusMap_.find(group_id);

    if (it != lastNotifiedGroupStreamStatusMap_.end()) {
      if (it->second != newGroupStreamStatus) {
        callbacks_->OnGroupStreamStatus(group_id, newGroupStreamStatus);
        it->second = newGroupStreamStatus;
      }
    } else {
      callbacks_->OnGroupStreamStatus(group_id, newGroupStreamStatus);
      lastNotifiedGroupStreamStatusMap_.emplace(group_id, newGroupStreamStatus);
    }
  }

  void handleAsymmetricPhyForUnicast(LeAudioDeviceGroup* group) {
    if (!group->asymmetric_phy_for_unidirectional_cis_supported) {
      return;
    }

    auto it = lastNotifiedGroupStreamStatusMap_.find(group->group_id_);

    if (it != lastNotifiedGroupStreamStatusMap_.end() &&
        it->second == GroupStreamStatus::STREAMING &&
        group->GetSduInterval(bluetooth::le_audio::types::kLeAudioDirectionSource) == 0) {
      SetAsymmetricBlePhy(group, true);
      return;
    }

    SetAsymmetricBlePhy(group, false);
  }

  void reconfigurationComplete(void) {
    // Check which directions were suspended
    uint8_t previously_active_directions = 0;
    if (audio_sender_state_ >= AudioState::READY_TO_START) {
      previously_active_directions |= bluetooth::le_audio::types::kLeAudioDirectionSink;
    }
    if (audio_receiver_state_ >= AudioState::READY_TO_START) {
      previously_active_directions |= bluetooth::le_audio::types::kLeAudioDirectionSource;
    }

    /* We are done with reconfiguration.
     * Clean state and if Audio HAL is waiting, cancel the request
     * so Audio HAL can Resume again.
     */
    CancelStreamingRequest();
    ReconfigurationComplete(previously_active_directions);
    speed_stop_reconfig();
  }

  void OnStateMachineStatusReportCb(int group_id, GroupStreamStatus status) {
    log::info("status: {},  group_id: {}, audio_sender_state {}, audio_receiver_state {}",
              static_cast<int>(status), group_id, bluetooth::common::ToString(audio_sender_state_),
              bluetooth::common::ToString(audio_receiver_state_));
    LeAudioDeviceGroup* group = aseGroups_.FindById(group_id);

    notifyGroupStreamStatus(group_id, status);

    switch (status) {
      case GroupStreamStatus::STREAMING: {
        if (group_id != active_group_id_) {
          log::error("Streaming group {} is no longer active. Stop the group.", group_id);
          GroupStop(group_id);
          return;
        }

        speed_stream_created();
        bluetooth::le_audio::MetricsCollector::Get()->OnStreamStarted(active_group_id_,
                                                                      configuration_context_type_);

        if (leAudioHealthStatus_) {
          leAudioHealthStatus_->AddStatisticForGroup(
                  group, LeAudioHealthGroupStatType::STREAM_CREATE_SUCCESS);
        }

        if (!group) {
          log::error("Group {} does not exist anymore. This shall not happen", group_id);
          return;
        }

        // handleAsymmetricPhyForUnicast(group);

        if ((audio_sender_state_ == AudioState::IDLE) &&
            (audio_receiver_state_ == AudioState::IDLE)) {
          /* Audio Framework is not interested in the stream anymore.
           * Just stop streaming
           */
          log::warn("Stopping stream for group {} as AF not interested.", group_id);
          speed_stop_setup();
          groupStateMachine_->StopStream(group);
          return;
        }

        /* It might happen that the configuration has already changed, while
         * the group was in the ongoing reconfiguration. We should stop the
         * stream and reconfigure once again.
         */
        if (group->GetConfigurationContextType() != configuration_context_type_) {
          log::debug(
                  "The configuration {} is no longer valid. Stopping the stream to "
                  "reconfigure to {}",
                  ToString(group->GetConfigurationContextType()),
                  ToString(configuration_context_type_));
          speed_stop_setup();
          initReconfiguration(group, group->GetConfigurationContextType());
          return;
        }

        BidirectionalPair<uint16_t> delays_pair = {
                .sink = group->GetRemoteDelay(bluetooth::le_audio::types::kLeAudioDirectionSink),
                .source =
                        group->GetRemoteDelay(bluetooth::le_audio::types::kLeAudioDirectionSource)};
        CodecManager::GetInstance()->UpdateActiveAudioConfig(
                group->stream_conf.stream_params, delays_pair, group->stream_conf.codec_id,
                std::bind(&LeAudioClientImpl::UpdateAudioConfigToHal, weak_factory_.GetWeakPtr(),
                          std::placeholders::_1, std::placeholders::_2));

        if (audio_sender_state_ == AudioState::READY_TO_START) {
          StartSendingAudio(group_id);
        }

        if (audio_receiver_state_ == AudioState::READY_TO_START) {
          StartReceivingAudio(group_id);
        }

        speed_stop_setup();
        break;
      }
      case GroupStreamStatus::SUSPENDED:
        speed_tracker_.Reset();
        /** Stop Audio but don't release all the Audio resources */
        SuspendAudio();
        break;
      case GroupStreamStatus::CONFIGURED_BY_USER:
        reconfigurationComplete();
        break;
      case GroupStreamStatus::CONFIGURED_AUTONOMOUS:
        /* This state is notified only when
         * groups stays into CONFIGURED state after
         * STREAMING. Peer device uses cache. For the moment
         * it is handled same as IDLE
         */
      case GroupStreamStatus::IDLE: {
        if (sw_enc_left) {
          sw_enc_left.reset();
        }
        if (sw_enc_right) {
          sw_enc_right.reset();
        }
        if (sw_dec_left) {
          sw_dec_left.reset();
        }
        if (sw_dec_right) {
          sw_dec_right.reset();
        }
        CleanCachedMicrophoneData();

        log::debug("configuration_context_type_= {}.", ToString(configuration_context_type_));
        if (group) {
          // handleAsymmetricPhyForUnicast(group);
          UpdateLocationsAndContextsAvailability(group);
          if (group->IsPendingConfiguration()) {
            UpdatePriorCodecTypeToHal(group);
            group->SetSuspendedForReconfiguration();
            log::debug(
                    "Pending configuration for group_id: {} pre_configuration_context_type_ : {} "
                    "-> "
                    "configuration_context_type_ {}",
                    group->group_id_, ToString(pre_configuration_context_type_),
                    ToString(configuration_context_type_));
            auto remote_direction = kLeAudioContextAllRemoteSource.test(configuration_context_type_)
                                            ? bluetooth::le_audio::types::kLeAudioDirectionSource
                                            : bluetooth::le_audio::types::kLeAudioDirectionSink;

            log::debug("remote_direction= {}",
                       (remote_direction == bluetooth::le_audio::types::kLeAudioDirectionSource
                                ? "Source"
                                : "Sink"));

            /* Reconfiguration to non requiring source scenario */
            if (sink_monitor_mode_ &&
                (remote_direction == bluetooth::le_audio::types::kLeAudioDirectionSink)) {
              notifyAudioLocalSink(UnicastMonitorModeStatus::STREAMING_SUSPENDED);
            }

            auto remote_contexts = DirectionalRealignMetadataAudioContexts(group, remote_direction);
            // Below check is needed only when BCast->Unicast switch as part of VBC.
            // Already here LIVE(of VBC) path started, and when Unicast becomes active
            // UpdateMetadata comes for Game, and it would reconfigure to Game from
            // LIVE(of VBC). Due to avove remote_contexts, it is trying to switch
            // remote_contexts to LIVE, and mismatch happens between remote_contexts
            // and configuration_context_type_.
            if (configuration_context_type_ == LeAudioContextType::GAME &&
                remote_direction == bluetooth::le_audio::types::kLeAudioDirectionSource &&
                audio_receiver_state_ == AudioState::RELEASING) {
              remote_contexts = DirectionalRealignMetadataAudioContexts(
                      group, bluetooth::le_audio::types::kLeAudioDirectionSink);
            }

            ApplyRemoteMetadataAudioContextPolicy(group, remote_contexts, remote_direction);
            log::verbose(
                    "Pending configuration 2 pre_configuration_context_type_ : {} -> "
                    "configuration_context_type_ {}",
                    ToString(pre_configuration_context_type_),
                    ToString(configuration_context_type_));
            if ((configuration_context_type_ != pre_configuration_context_type_) &&
                GroupStream(group->group_id_, configuration_context_type_, remote_contexts)) {
              log::info("configuration succeed, wait for new status for group {}",
                        group->group_id_);
              /* If configuration succeed wait for new status. */
              return;
            }
            log::info("Clear pending configuration flag for group {}", group->group_id_);
            group->ClearPendingConfiguration();
            CancelStreamingRequest();
            reconfigurationComplete();
          } else {
            log::info(
                    "sink_monitor_mode_: {}, defer_notify_inactive_until_stop_: {}, "
                    "defer_notify_active_until_stop_: {}, defer_source_suspend_ack_until_stop_: "
                    "{}, "
                    "defer_sink_suspend_ack_until_stop_: {}",
                    sink_monitor_mode_, defer_notify_inactive_until_stop_,
                    defer_notify_active_until_stop_, defer_source_suspend_ack_until_stop_,
                    defer_sink_suspend_ack_until_stop_);
            if (sink_monitor_mode_) {
              notifyAudioLocalSink(UnicastMonitorModeStatus::STREAMING_SUSPENDED);
            }

            log::info("source_monitor_mode_: {}", source_monitor_mode_);
            if (source_monitor_mode_) {
              notifyAudioLocalSource(UnicastMonitorModeStatus::STREAMING_SUSPENDED);
            }

            if (defer_source_suspend_ack_until_stop_) {
              if (le_audio_source_hal_client_) {
                defer_source_suspend_ack_until_stop_ = false;
                log::info("calling source ConfirmSuspendRequest");
                le_audio_source_hal_client_->ConfirmSuspendRequest();
              }
            }

            if (defer_sink_suspend_ack_until_stop_) {
              if (le_audio_sink_hal_client_) {
                defer_sink_suspend_ack_until_stop_ = false;
                log::info("calling sink ConfirmSuspendRequest");
                le_audio_sink_hal_client_->ConfirmSuspendRequest();
              }
            }

            log::info("active_group_id_: {}", active_group_id_);
            if (defer_notify_active_until_stop_ && defer_notify_inactive_until_stop_) {
              CheckAndNotifyGroupInactive(group_id);
              CheckAndNotifyGroupActive(active_group_id_);
              defer_notify_active_until_stop_ = false;
              defer_notify_inactive_until_stop_ = false;
            } else if (defer_notify_inactive_until_stop_) {
              CheckAndNotifyGroupInactive(group_id);
              defer_notify_inactive_until_stop_ = false;
            }

            if (group->IsSuspendedForReconfiguration()) {
              reconfigurationComplete();
            } else {
              if (!((status == GroupStreamStatus::IDLE) &&
                    (active_group_id_ != group->group_id_) &&
                    (audio_sender_state_ == AudioState::STARTED))) {
                CancelStreamingRequest();
              }
            }
          }
        }

        speed_tracker_.Reset();

        if (group) {
          NotifyUpperLayerGroupTurnedIdleDuringCall(group->group_id_);
          HandlePendingDeviceRemove(group);
          HandlePendingDeviceDisconnection(group);
        }
        break;
      }
      case GroupStreamStatus::RELEASING:
      case GroupStreamStatus::SUSPENDING:
        log::debug(" defer_notify_inactive_until_stop_: {}", defer_notify_inactive_until_stop_);
        if (!defer_notify_inactive_until_stop_ &&
            active_group_id_ != bluetooth::groups::kGroupUnknown &&
            (active_group_id_ == group->group_id_) && !group->IsPendingConfiguration() &&
            (audio_sender_state_ == AudioState::STARTED ||
             audio_receiver_state_ == AudioState::STARTED) &&
            group->GetTargetState() != AseState::BTA_LE_AUDIO_ASE_STATE_IDLE) {
          /* If releasing state is happening but it was not initiated either by
           * reconfiguration or Audio Framework actions either by the Active group change,
           * it means that it is some internal state machine error. This is very unlikely and
           * for now just Inactivate the group.
           */
          log::error("Internal state machine error");
          group->PrintDebugState();
          if (group->GetState() != AseState::BTA_LE_AUDIO_ASE_STATE_IDLE) {
            defer_notify_inactive_until_stop_ = true;
          }
          groupSetAndNotifyInactive();
        }

        if (audio_sender_state_ != AudioState::IDLE) {
          audio_sender_state_ = AudioState::RELEASING;
        }

        if (audio_receiver_state_ != AudioState::IDLE) {
          audio_receiver_state_ = AudioState::RELEASING;
        }

        if (group && group->IsPendingConfiguration()) {
          log::info("Releasing for reconfiguration, don't send anything on CISes");
          SuspendedForReconfiguration();
        }
        break;
      default:
        break;
    }
  }

  void OnUpdatedCisConfiguration(int group_id, uint8_t direction) {
    LeAudioDeviceGroup* group = aseGroups_.FindById(group_id);
    if (!group) {
      log::error("Invalid group_id: {}", group_id);
      return;
    }
    group->UpdateCisConfiguration(direction);
  }

private:
  tGATT_IF gatt_if_;
  bluetooth::le_audio::LeAudioClientCallbacks* callbacks_;
  LeAudioDevices leAudioDevices_;
  LeAudioDeviceGroups aseGroups_;
  LeAudioGroupStateMachine* groupStateMachine_;
  int active_group_id_;
  LeAudioContextType pre_configuration_context_type_;
  LeAudioContextType configuration_context_type_;
  static constexpr char kAllowMultipleContextsInMetadata[] =
          "persist.bluetooth.leaudio.allow.multiple.contexts";
  BidirectionalPair<AudioContexts> in_call_metadata_context_types_;
  BidirectionalPair<AudioContexts> local_metadata_context_types_;
  StreamSpeedTracker speed_tracker_;
  std::deque<StreamSpeedTracker> stream_speed_history_;

  /* Microphone (s) */
  AudioState audio_receiver_state_;
  /* Speaker(s) */
  AudioState audio_sender_state_;
  /* Keep in call state. */
  bool in_call_;
  bool in_voip_call_;
  /* Listen for streaming status on Sink stream */
  bool sink_monitor_mode_;
  /* Sink stream status which has been notified to Service */
  std::optional<UnicastMonitorModeStatus> sink_monitor_notified_status_;
  /* Listen for streaming status on Source stream */
  bool source_monitor_mode_;
  /* Source stream status which has been notified to Service */
  std::optional<UnicastMonitorModeStatus> source_monitor_notified_status_;

  /*To track set inactive progress */
  bool defer_notify_inactive_until_stop_;
  /*To track set active progress */
  bool defer_notify_active_until_stop_;
  /*To track MM issued suspend progress */
  bool defer_sink_suspend_ack_until_stop_;
  bool defer_source_suspend_ack_until_stop_;
  /* To know whether MM sent sink track update Metadata */
  bool  is_local_sink_metadata_available_;

  /* Reconnection mode */
  tBTM_BLE_CONN_TYPE reconnection_mode_;
  static constexpr uint64_t kGroupConnectedWatchDelayMs = 3000;
  static constexpr uint64_t kRecoveryReconnectDelayMs = 2000;
  static constexpr uint64_t kAutoConnectAfterOwnDisconnectDelayMs = 1000;
  static constexpr uint64_t kCsisGroupMemberDelayMs = 5000;

  /* LeAudioHealthStatus */
  LeAudioHealthStatus* leAudioHealthStatus_ = nullptr;

  static constexpr char kNotifyUpperLayerAboutGroupBeingInIdleDuringCall[] =
          "persist.bluetooth.leaudio.notify.idle.during.call";

  static constexpr uint16_t kBapMinimumAttMtu = 64;

  /* Current stream configuration - used to set up the software codecs */
  LeAudioCodecConfiguration current_encoder_config_;
  LeAudioCodecConfiguration current_decoder_config_;

  /* Static Audio Framework session configuration.
   *  Resampling will be done inside the bt stack
   */
  LeAudioCodecConfiguration audio_framework_source_config = {
          .num_channels = 2,
          .sample_rate = bluetooth::audio::le_audio::kSampleRate48000,
          .bits_per_sample = bluetooth::audio::le_audio::kBitsPerSample16,
          .data_interval_us = LeAudioCodecConfiguration::kInterval10000Us,
  };

  LeAudioCodecConfiguration audio_framework_sink_config = {
          .num_channels = 2,
          .sample_rate = bluetooth::audio::le_audio::kSampleRate16000,
          .bits_per_sample = bluetooth::audio::le_audio::kBitsPerSample16,
          .data_interval_us = LeAudioCodecConfiguration::kInterval10000Us,
  };

  std::unique_ptr<bluetooth::le_audio::CodecInterface> sw_enc_left;
  std::unique_ptr<bluetooth::le_audio::CodecInterface> sw_enc_right;

  std::unique_ptr<bluetooth::le_audio::CodecInterface> sw_dec_left;
  std::unique_ptr<bluetooth::le_audio::CodecInterface> sw_dec_right;

  std::vector<uint8_t> encoded_data;
  std::unique_ptr<LeAudioSourceAudioHalClient> le_audio_source_hal_client_;
  std::unique_ptr<LeAudioSinkAudioHalClient> le_audio_sink_hal_client_;
  static constexpr uint64_t kAudioSuspentKeepIsoAliveTimeoutMs = 500;
  static constexpr uint64_t kAudioDisableTimeoutMs = 3000;
  static constexpr char kAudioSuspentKeepIsoAliveTimeoutMsProp[] =
          "persist.bluetooth.leaudio.audio.suspend.timeoutms";
  static constexpr uint64_t kAudioReconfigurationTimeoutMs = 1500;
  alarm_t* close_vbc_timeout_;
  alarm_t* suspend_timeout_;

  /* Reconfiguration guard to make sure reconfigration is not broken by unexpected Metadata change.
   * When Reconfiguration is scheduled then
   * 1. BT stack remembers local directions which should be resumed after reconfiguration
   * 2. Blocks another reconfiguration until:
   *      a) all the reconfigured directions has been resumed
   *      b) reconfiguration timeout fires
   */
  alarm_t* reconfiguration_timeout_;
  int reconfiguration_group_ = bluetooth::groups::kGroupUnknown;
  uint8_t reconfiguration_local_directions_ = 0;

  alarm_t* disable_timer_;
  static constexpr uint64_t kDeviceAttachDelayMs = 500;

  uint32_t cached_channel_timestamp_ = 0;
  bluetooth::le_audio::CodecInterface* cached_channel_ = nullptr;

  base::WeakPtrFactory<LeAudioClientImpl> weak_factory_{this};

  std::map<int, GroupStreamStatus> lastNotifiedGroupStreamStatusMap_;

  std::vector<RawAddress> lexAvailableTransportDevices_;

  void ClientAudioInterfaceRelease() {
    auto group = aseGroups_.FindById(active_group_id_);
    if (!group) {
      log::error("Invalid group: {}", static_cast<int>(active_group_id_));
    } else {
      // handleAsymmetricPhyForUnicast(group);
      log::info("ClientAudioInterfaceRelease - cleanup");
    }

    auto result = CodecManager::GetInstance()->UpdateActiveUnicastAudioHalClient(
            le_audio_source_hal_client_.get(), le_audio_sink_hal_client_.get(), false);
    log::assert_that(result, "Could not update session to codec manager");

    result = groupStateMachine_->UpdateActiveUnicastAudioHalClient(
            le_audio_source_hal_client_.get(), le_audio_sink_hal_client_.get(), false);
    log::assert_that(result, "Could not update session to state machine");

    if (le_audio_source_hal_client_) {
      le_audio_source_hal_client_->Stop();
      le_audio_source_hal_client_.reset();
    }

    if (le_audio_sink_hal_client_) {
      /* Keep session set up to monitor streaming request. This is required if
       * there is another LE Audio device streaming (e.g. Broadcast) and via
       * the session callbacks special action from this Module would be
       * required e.g. to Unicast handover.
       */
      if (com::android::bluetooth::flags::leaudio_use_audio_recording_listener() ||
          !sink_monitor_mode_) {
        local_metadata_context_types_.sink.clear();
        le_audio_sink_hal_client_->Stop();
        le_audio_sink_hal_client_.reset();
      }
    }

    local_metadata_context_types_.source.clear();
    configuration_context_type_ = LeAudioContextType::UNINITIALIZED;

    bluetooth::le_audio::MetricsCollector::Get()->OnStreamEnded(active_group_id_);
  }

  bool DsaDataConsume(bluetooth::hci::iso_manager::cis_data_evt* event) {
    if (active_group_id_ == bluetooth::groups::kGroupUnknown) {
      return false;
    }
    LeAudioDeviceGroup* group = aseGroups_.FindById(active_group_id_);
    if (!group || !group->dsa_.active) {
      return false;
    }

    if (group->dsa_.mode != DsaMode::ISO_SW) {
      log::warn("ISO packets received over HCI in DSA mode: {}", group->dsa_.mode);
      return false;
    }

    if (iso_data_callback == nullptr) {
      log::warn("Dsa data consumer not registered");
      return false;
    }

    uint16_t cis_conn_hdl = event->cis_conn_hdl;
    uint8_t* data = event->p_msg->data + event->p_msg->offset;
    uint16_t size = event->p_msg->len - event->p_msg->offset;
    uint32_t timestamp = event->ts;

    // Find LE Audio device
    LeAudioDevice* leAudioDevice = group->GetFirstDevice();
    while (leAudioDevice != nullptr) {
      if (leAudioDevice->GetDsaCisHandle() == cis_conn_hdl &&
          leAudioDevice->GetDsaDataPathState() == DataPathState::CONFIGURED) {
        break;
      }
      leAudioDevice = group->GetNextDevice(leAudioDevice);
    }
    if (leAudioDevice == nullptr) {
      log::warn("No LE Audio device found for CIS handle: {}", cis_conn_hdl);
      return false;
    }

    bool consumed = iso_data_callback(leAudioDevice->address_, cis_conn_hdl, data, size, timestamp);
    if (consumed) {
      return true;
    } else {
      log::verbose("ISO data consumer not ready to accept data");
      return false;
    }
  }

  void SetAsymmetricBlePhy(LeAudioDeviceGroup* group, bool asymmetric) {
    LeAudioDevice* leAudioDevice = group->GetFirstDevice();
    if (leAudioDevice == nullptr) {
      log::error("Shouldn't be called without a device.");
      return;
    }

    for (auto tmpDevice = leAudioDevice; tmpDevice != nullptr;
         tmpDevice = group->GetNextDevice(tmpDevice)) {
      log::info("tmpDevice->acl_asymmetric_: {}, asymmetric: {}, address: {}, acl_connected: {}",
                tmpDevice->acl_asymmetric_ == asymmetric, asymmetric, tmpDevice->address_,
                get_btm_client_interface().peer.BTM_IsAclConnectionUp(tmpDevice->address_,
                                                                      BT_TRANSPORT_LE));
      if (tmpDevice->acl_asymmetric_ == asymmetric ||
          !get_btm_client_interface().peer.BTM_IsAclConnectionUp(tmpDevice->address_,
                                                                 BT_TRANSPORT_LE)) {
        continue;
      }

      log::info("SetAsymmetricBlePhy: {} for {}", asymmetric, tmpDevice->address_);
      get_btm_client_interface().ble.BTM_BleSetPhy(tmpDevice->address_, PHY_LE_2M,
                                                   asymmetric ? PHY_LE_1M : PHY_LE_2M, 0);
      tmpDevice->acl_asymmetric_ = asymmetric;
    }
  }
};

static void le_audio_health_status_callback(const RawAddress& addr, int group_id,
                                            LeAudioHealthBasedAction action) {
  if (instance) {
    instance->LeAudioHealthSendRecommendation(addr, group_id, action);
  }
}

/* This is a generic callback method for gatt client which handles every client
 * application events.
 */
void le_audio_gattc_callback(tBTA_GATTC_EVT event, tBTA_GATTC* p_data) {
  if (!p_data || !instance) {
    return;
  }

  log::info("event = {}", static_cast<int>(event));

  switch (event) {
    case BTA_GATTC_DEREG_EVT:
      break;

    case BTA_GATTC_NOTIF_EVT:
      instance->LeAudioCharValueHandle(p_data->notify.conn_id, p_data->notify.handle,
                                       p_data->notify.len,
                                       static_cast<uint8_t*>(p_data->notify.value), true);

      if (!p_data->notify.is_notify) {
        BTA_GATTC_SendIndConfirm(p_data->notify.conn_id, p_data->notify.handle);
      }

      break;

    case BTA_GATTC_OPEN_EVT:
      instance->OnGattConnected(p_data->open.status, p_data->open.conn_id, p_data->open.client_if,
                                p_data->open.remote_bda, p_data->open.transport, p_data->open.mtu);
      break;

    case BTA_GATTC_ENC_CMPL_CB_EVT: {
      tBTM_STATUS encryption_status;
      if (BTM_IsEncrypted(p_data->enc_cmpl.remote_bda, BT_TRANSPORT_LE)) {
        encryption_status = tBTM_STATUS::BTM_SUCCESS;
      } else {
        encryption_status = tBTM_STATUS::BTM_FAILED_ON_SECURITY;
      }
      instance->OnEncryptionComplete(p_data->enc_cmpl.remote_bda, encryption_status);
    } break;

    case BTA_GATTC_CLOSE_EVT:
      instance->OnGattDisconnected(p_data->close.conn_id, p_data->close.client_if,
                                   p_data->close.remote_bda, p_data->close.reason);
      break;

    case BTA_GATTC_SEARCH_CMPL_EVT:
      instance->OnServiceSearchComplete(p_data->search_cmpl.conn_id, p_data->search_cmpl.status);
      break;

    case BTA_GATTC_SRVC_DISC_DONE_EVT:
      /*PACS read would be done when encryption complete*/
      log::warn("Needn't do PACS when BTA_GATTC_SRVC_DISC_DONE_EVT.");
      //instance->OnGattServiceDiscoveryDone(p_data->service_discovery_done.remote_bda);
      break;

    case BTA_GATTC_SRVC_CHG_EVT:
      instance->OnServiceChangeEvent(p_data->service_changed.remote_bda);
      break;
    case BTA_GATTC_CFG_MTU_EVT:
      instance->OnMtuChanged(p_data->cfg_mtu.conn_id, p_data->cfg_mtu.mtu);
      break;
    case BTA_GATTC_PHY_UPDATE_EVT:
      instance->OnPhyUpdate(p_data->phy_update.conn_id, p_data->phy_update.tx_phy,
                            p_data->phy_update.rx_phy, p_data->phy_update.status);
      break;
    default:
      break;
  }
}

class LeAudioAclClientCallbacksImpl : public acl_client_callback_s {
public:
  void on_acl_link_down(const RawAddress bd_addr,
      tBT_TRANSPORT transport) override {
    if (instance) {
      instance->AclLinkdownEvt(bd_addr, transport);
    }
  }

  void on_acl_link_up(const RawAddress bd_addr,
      tBT_TRANSPORT transport) override {
  }

  void on_acl_remote_features_complete(
      const RawAddress bd_addr) override {
  }

  void on_acl_role_change(const RawAddress bd_addr, hci_role_t new_role,
      tHCI_STATUS hci_status) override {
  }
};

LeAudioAclClientCallbacksImpl aclClientCallbacksImpl;

class LeAudioStateMachineHciCallbacksImpl : public CigCallbacks {
public:
  void OnCigEvent(uint8_t event, void* data) override {
    if (instance) {
      instance->IsoCigEventsCb(event, data);
    }
  }

  void OnCisEvent(uint8_t event, void* data) override {
    if (instance) {
      instance->IsoCisEventsCb(event, data);
    }
  }

  void OnSetupIsoDataPath(uint8_t status, uint16_t conn_handle, uint8_t cig_id) override {
    if (instance) {
      instance->IsoSetupIsoDataPathCb(status, conn_handle, cig_id);
    }
  }

  void OnRemoveIsoDataPath(uint8_t status, uint16_t conn_handle, uint8_t cig_id) override {
    if (instance) {
      instance->IsoRemoveIsoDataPathCb(status, conn_handle, cig_id);
    }
  }

  void OnIsoLinkQualityRead(uint8_t conn_handle, uint8_t cig_id, uint32_t txUnackedPackets,
                            uint32_t txFlushedPackets, uint32_t txLastSubeventPackets,
                            uint32_t retransmittedPackets, uint32_t crcErrorPackets,
                            uint32_t rxUnreceivedPackets, uint32_t duplicatePackets) {
    if (instance) {
      instance->IsoLinkQualityReadCb(conn_handle, cig_id, txUnackedPackets, txFlushedPackets,
                                     txLastSubeventPackets, retransmittedPackets, crcErrorPackets,
                                     rxUnreceivedPackets, duplicatePackets);
    }
  }
};

LeAudioStateMachineHciCallbacksImpl stateMachineHciCallbacksImpl;

class LeAudioStateMachineVscHciCallbackImpl : public VscCallback {
public:
  void OnVscEvent(uint16_t delay, uint8_t mode, uint64_t bdAddr) override {
    if (instance) {
      instance->QhciVscEvt(delay, mode, bdAddr);
    }
  }
};

LeAudioStateMachineVscHciCallbackImpl stateMachineVscHciCallbackImpl;

class CallbacksImpl : public LeAudioGroupStateMachine::Callbacks {
public:
  void StatusReportCb(int group_id, GroupStreamStatus status) override {
    if (instance) {
      instance->OnStateMachineStatusReportCb(group_id, status);
    }
  }

  void OnStateTransitionTimeout(int group_id) override {
    if (instance) {
      instance->OnLeAudioDeviceSetStateTimeout(group_id);
    }
  }

  void OnUpdatedCisConfiguration(int group_id, uint8_t direction) {
    if (instance) {
      instance->OnUpdatedCisConfiguration(group_id, direction);
    }
  }
};

CallbacksImpl stateMachineCallbacksImpl;

class SourceCallbacksImpl : public LeAudioSourceAudioHalClient::Callbacks {
public:
  void OnAudioDataReady(const std::vector<uint8_t>& data) override {
    if (instance) {
      instance->OnAudioDataReady(data);
    }
  }
  void OnAudioSuspend(void) override {
    if (instance) {
      instance->OnLocalAudioSourceSuspend();
    }
  }

  void OnAudioResume(void) override {
    if (instance) {
      instance->OnLocalAudioSourceResume();
    }
  }

  void OnAudioMetadataUpdate(std::vector<struct playback_track_metadata_v7> source_metadata,
                             DsaMode dsa_mode) override {
    if (instance) {
      instance->OnLocalAudioSourceMetadataUpdate(source_metadata, dsa_mode);
    }
  }
};

class SinkCallbacksImpl : public LeAudioSinkAudioHalClient::Callbacks {
public:
  void OnAudioSuspend(void) override {
    if (instance) {
      instance->OnLocalAudioSinkSuspend();
    }
  }
  void OnAudioResume(void) override {
    if (instance) {
      instance->OnLocalAudioSinkResume();
    }
  }

  void OnAudioMetadataUpdate(std::vector<record_track_metadata_v7> sink_metadata) override {
    if (instance) {
      instance->OnLocalAudioSinkMetadataUpdate(sink_metadata);
    }
  }
};

SourceCallbacksImpl audioSinkReceiverImpl;
SinkCallbacksImpl audioSourceReceiverImpl;

class DeviceGroupsCallbacksImpl : public DeviceGroupsCallbacks {
public:
  void OnGroupAdded(const RawAddress& address, const bluetooth::Uuid& uuid, int group_id) override {
    if (instance) {
      instance->OnGroupAddedCb(address, uuid, group_id);
    }
  }
  void OnGroupMemberAdded(const RawAddress& address, int group_id) override {
    if (instance) {
      instance->OnGroupMemberAddedCb(address, group_id);
    }
  }
  void OnGroupMemberRemoved(const RawAddress& address, int group_id) override {
    if (instance) {
      instance->OnGroupMemberRemovedCb(address, group_id);
    }
  }
  void OnGroupRemoved(const bluetooth::Uuid& /*uuid*/,
                      int /*group_id*/) { /* to implement if needed */ }
  void OnGroupAddFromStorage(const RawAddress& /*address*/, const bluetooth::Uuid& /*uuid*/,
                             int /*group_id*/) {
    /* to implement if needed */
  }
};

class DeviceGroupsCallbacksImpl;
DeviceGroupsCallbacksImpl deviceGroupsCallbacksImpl;

}  // namespace

void LeAudioClient::AddFromStorage(
        const RawAddress& addr, bool autoconnect, int sink_audio_location,
        int source_audio_location, int sink_supported_context_types,
        int source_supported_context_types, const std::vector<uint8_t>& handles,
        const std::vector<uint8_t>& sink_pacs, const std::vector<uint8_t>& source_pacs,
        const std::vector<uint8_t>& ases, const std::vector<uint8_t>& gmap) {
  if (!instance) {
    log::error("Not initialized yet");
    return;
  }

  instance->AddFromStorage(addr, autoconnect, sink_audio_location, source_audio_location,
                           sink_supported_context_types, source_supported_context_types, handles,
                           sink_pacs, source_pacs, ases, gmap);
}

bool LeAudioClient::GetHandlesForStorage(const RawAddress& addr, std::vector<uint8_t>& out) {
  if (!instance) {
    log::error("Not initialized yet");
    return false;
  }

  return instance->GetHandlesForStorage(addr, out);
}

bool LeAudioClient::GetSinkPacsForStorage(const RawAddress& addr, std::vector<uint8_t>& out) {
  if (!instance) {
    log::error("Not initialized yet");
    return false;
  }

  return instance->GetSinkPacsForStorage(addr, out);
}

bool LeAudioClient::GetSourcePacsForStorage(const RawAddress& addr, std::vector<uint8_t>& out) {
  if (!instance) {
    log::error("Not initialized yet");
    return false;
  }

  return instance->GetSourcePacsForStorage(addr, out);
}

bool LeAudioClient::GetAsesForStorage(const RawAddress& addr, std::vector<uint8_t>& out) {
  if (!instance) {
    log::error("Not initialized yet");
    return false;
  }

  return instance->GetAsesForStorage(addr, out);
}

bool LeAudioClient::GetGmapForStorage(const RawAddress& addr, std::vector<uint8_t>& out) {
  if (!instance) {
    log::error("Not initialized yet");
    return false;
  }

  return instance->GetGmapForStorage(addr, out);
}

bool LeAudioClient::IsLeAudioClientRunning(void) { return instance != nullptr; }

bool LeAudioClient::IsLeAudioClientInStreaming(void) {
  if (!instance) {
    return false;
  }
  return instance->IsInStreaming();
}

bool LeAudioClient::IsLeAudioClientInIdle(void) {
  if (!instance) {
    return false;
  }
  return instance->IsInIdle();
}

LeAudioClient* LeAudioClient::Get() {
  log::assert_that(instance != nullptr, "assert failed: instance != nullptr");
  return instance;
}

/* Initializer of main le audio implementation class and its instance */
void LeAudioClient::Initialize(
        bluetooth::le_audio::LeAudioClientCallbacks* callbacks_, base::Closure initCb,
        base::Callback<bool()> hal_2_1_verifier,
        const std::vector<bluetooth::le_audio::btle_audio_codec_config_t>& offloading_preference) {
  std::scoped_lock<std::mutex> lock(instance_mutex);
  if (instance) {
    log::error("Already initialized");
    return;
  }

  if (!bluetooth::shim::GetController()->SupportsBleConnectedIsochronousStreamCentral() &&
      !bluetooth::shim::GetController()->SupportsBleConnectedIsochronousStreamPeripheral()) {
    log::error("Controller reports no ISO support. LeAudioClient Init aborted.");
    return;
  }

  log::assert_that(std::move(hal_2_1_verifier).Run(),
                   "LE Audio Client requires Bluetooth Audio HAL V2.1 at least. Either "
                   "disable LE Audio Profile, or update your HAL");

  IsoManager::GetInstance()->Start();

  audioSinkReceiver = &audioSinkReceiverImpl;
  audioSourceReceiver = &audioSourceReceiverImpl;
  stateMachineHciCallbacks = &stateMachineHciCallbacksImpl;
  stateMachineCallbacks = &stateMachineCallbacksImpl;
  stateMachineVscHciCallback = &stateMachineVscHciCallbackImpl;
  device_group_callbacks = &deviceGroupsCallbacksImpl;
  aclClientCallbacks = &aclClientCallbacksImpl;
  instance = new LeAudioClientImpl(callbacks_, stateMachineCallbacks, initCb);

  get_btm_client_interface().lifecycle.ACL_RegisterClient(aclClientCallbacks);

  IsoManager::GetInstance()->RegisterCigCallbacks(stateMachineHciCallbacks);
  IsoManager::GetInstance()->RegisterVscCallback(stateMachineVscHciCallback);
  CodecManager::GetInstance()->Start(offloading_preference);
  ContentControlIdKeeper::GetInstance()->Start();

  callbacks_->OnInitialized();

  auto cm = CodecManager::GetInstance();
  callbacks_->OnAudioLocalCodecCapabilities(cm->GetLocalAudioInputCodecCapa(),
                                            cm->GetLocalAudioOutputCodecCapa());

  if (GmapServer::IsGmapServerEnabled()) {
    auto capabilities = cm->GetLocalAudioOutputCodecCapa();
    std::bitset<8> UGG_feature = GmapServer::GetUGGFeature();
    for (auto& capa : capabilities) {
      if (capa.sample_rate == bluetooth::le_audio::LE_AUDIO_SAMPLE_RATE_INDEX_48000HZ) {
        UGG_feature |= static_cast<uint8_t>(
                bluetooth::gmap::UGGFeatureBitMask::NinetySixKbpsSourceFeatureSupport);
        break;
      }
    }
    GmapServer::Initialize(UGG_feature);
  }
}

void LeAudioClient::DebugDump(int fd) {
  std::scoped_lock<std::mutex> lock(instance_mutex);
  DeviceGroups::DebugDump(fd);
  GmapServer::DebugDump(fd);

  dprintf(fd, "LeAudio Manager: \n");
  if (instance) {
    instance->Dump(fd);
  } else {
    dprintf(fd, "  Not initialized \n");
  }

  LeAudioSinkAudioHalClient::DebugDump(fd);
  LeAudioSourceAudioHalClient::DebugDump(fd);
  bluetooth::le_audio::AudioSetConfigurationProvider::DebugDump(fd);
  IsoManager::GetInstance()->Dump(fd);
  LeAudioLogHistory::DebugDump(fd);
  dprintf(fd, "\n");
}

void LeAudioClient::Cleanup(void) {
  std::scoped_lock<std::mutex> lock(instance_mutex);
  if (!instance) {
    log::error("Not initialized");
    return;
  }

  get_btm_client_interface().lifecycle.ACL_UnregisterClient(aclClientCallbacks);
  aclClientCallbacks = nullptr;

  LeAudioClientImpl* ptr = instance;
  instance = nullptr;
  ptr->Cleanup();
  delete ptr;
  ptr = nullptr;

  CodecManager::GetInstance()->Stop();
  ContentControlIdKeeper::GetInstance()->Stop();
  LeAudioGroupStateMachine::Cleanup();

  if (!LeAudioBroadcaster::IsLeAudioBroadcasterRunning()) {
    IsoManager::GetInstance()->Stop();
  }

  bluetooth::le_audio::MetricsCollector::Get()->Flush();
}

bool LeAudioClient::RegisterIsoDataConsumer(LeAudioIsoDataCallback callback) {
  log::info("ISO data consumer changed");
  iso_data_callback = callback;
  return true;
}<|MERGE_RESOLUTION|>--- conflicted
+++ resolved
@@ -2277,11 +2277,6 @@
       log::warn("Could not load ases");
     }
 
-<<<<<<< HEAD
-    //For BT reboot cases, remotes need PACS discover.
-    leAudioDevice->known_service_handles_ = false;
-    btif_storage_leaudio_clear_service_data(address);
-=======
     if (gmap.size() != 0) {
       leAudioDevice->gmap_client_ = std::make_unique<GmapClient>(leAudioDevice->address_);
       if (!le_audio::DeserializeGmap(leAudioDevice->gmap_client_.get(), gmap)) {
@@ -2289,7 +2284,10 @@
         log::warn("Invalid GMAP storage for {}", leAudioDevice->address_);
       }
     }
->>>>>>> a8de6080
+
+    //For BT reboot cases, remotes need PACS discover.
+    leAudioDevice->known_service_handles_ = false;
+    btif_storage_leaudio_clear_service_data(address);
 
     leAudioDevice->autoconnect_flag_ = autoconnect;
     /* When adding from storage, make sure that autoconnect is used
