/*
 * Copyright 2021 HIMSA II K/S - www.himsa.com. Represented by EHIMA -
 * www.ehima.com
 *
 * Licensed under the Apache License, Version 2.0 (the "License");
 * you may not use this file except in compliance with the License.
 * You may obtain a copy of the License at
 *
 *      http://www.apache.org/licenses/LICENSE-2.0
 *
 * Unless required by applicable law or agreed to in writing, software
 * distributed under the License is distributed on an "AS IS" BASIS,
 * WITHOUT WARRANTIES OR CONDITIONS OF ANY KIND, either express or implied.
 * See the License for the specific language governing permissions and
 * limitations under the License.
 */

#include <base/functional/bind.h>
#include <base/strings/string_number_conversions.h>
#include <bluetooth/log.h>
#include <com_android_bluetooth_flags.h>
#include <stdio.h>

#include <algorithm>
#include <bitset>
#include <chrono>
#include <cstddef>
#include <cstdint>
#include <cstring>
#include <deque>
#include <functional>
#include <list>
#include <map>
#include <memory>
#include <mutex>
#include <optional>
#include <ostream>
#include <sstream>
#include <tuple>
#include <utility>
#include <vector>

#include "audio_hal_client/audio_hal_client.h"
#include "audio_hal_interface/le_audio_software.h"
#include "bt_types.h"
#include "bta/csis/csis_types.h"
#include "bta_csis_api.h"
#include "bta_gatt_api.h"
#include "bta_gatt_queue.h"
#include "bta_groups.h"
#include "bta_le_audio_api.h"
#include "bta_le_audio_broadcaster_api.h"
#include "btif/include/btif_profile_storage.h"
#include "btm_api_types.h"
#include "btm_ble_api_types.h"
#include "btm_iso_api.h"
#include "btm_iso_api_types.h"
#include "btm_sec_api_types.h"
#include "client_parser.h"
#include "codec_interface.h"
#include "codec_manager.h"
#include "common/strings.h"
#include "common/time_util.h"
#include "content_control_id_keeper.h"
#include "devices.h"
#include "gatt/database.h"
#include "gatt_api.h"
#include "gattdefs.h"
#include "gmap_client.h"
#include "gmap_server.h"
#include "hardware/bt_le_audio.h"
#include "hci/controller_interface.h"
#include "hci_error_code.h"
#include "include/hardware/bt_gmap.h"
#include "internal_include/bt_trace.h"
#include "internal_include/stack_config.h"
#include "le_audio/device_groups.h"
#include "le_audio/le_audio_log_history.h"
#include "le_audio_health_status.h"
#include "le_audio_set_configuration_provider.h"
#include "le_audio_types.h"
#include "le_audio_utils.h"
#include "main/shim/entry.h"
#include "metrics_collector.h"
#include "osi/include/alarm.h"
#include "osi/include/osi.h"
#include "osi/include/properties.h"
#include "stack/btm/btm_sec.h"
#include "stack/gatt/gatt_int.h"
#include "stack/include/bt_types.h"
#include "stack/include/btm_client_interface.h"
#include "stack/include/btm_status.h"
#include "stack/include/l2cap_interface.h"
#include "stack/include/main_thread.h"
#include "state_machine.h"
#include "storage_helper.h"
#include "types/bluetooth/uuid.h"
#include "types/bt_transport.h"
#include "types/raw_address.h"

#ifdef TARGET_FLOSS
#include <audio_hal_interface/audio_linux.h>
#else
#include <hardware/audio.h>
#endif  // TARGET_FLOSS

<<<<<<< HEAD
using namespace bluetooth;

// TODO(b/369381361) Enfore -Wmissing-prototypes
#pragma GCC diagnostic ignored "-Wmissing-prototypes"

=======
>>>>>>> 58b0a28e
using base::Closure;
using bluetooth::Uuid;
using bluetooth::common::ToString;
using bluetooth::groups::DeviceGroups;
using bluetooth::groups::DeviceGroupsCallbacks;
using bluetooth::hci::IsoManager;
using bluetooth::hci::iso_manager::cig_create_cmpl_evt;
using bluetooth::hci::iso_manager::cig_remove_cmpl_evt;
using bluetooth::hci::iso_manager::CigCallbacks;
using bluetooth::hci::iso_manager::VscCallback;
using bluetooth::le_audio::CodecManager;
using bluetooth::le_audio::ConnectionState;
using bluetooth::le_audio::ContentControlIdKeeper;
using bluetooth::le_audio::DeviceConnectState;
using bluetooth::le_audio::DsaMode;
using bluetooth::le_audio::DsaModes;
using bluetooth::le_audio::GmapClient;
using bluetooth::le_audio::GmapServer;
using bluetooth::le_audio::GroupNodeStatus;
using bluetooth::le_audio::GroupStatus;
using bluetooth::le_audio::GroupStreamStatus;
using bluetooth::le_audio::LeAudioCodecConfiguration;
using bluetooth::le_audio::LeAudioDevice;
using bluetooth::le_audio::LeAudioDeviceGroup;
using bluetooth::le_audio::LeAudioDeviceGroups;
using bluetooth::le_audio::LeAudioDevices;
using bluetooth::le_audio::LeAudioGroupStateMachine;
using bluetooth::le_audio::LeAudioHealthBasedAction;
using bluetooth::le_audio::LeAudioHealthDeviceStatType;
using bluetooth::le_audio::LeAudioHealthGroupStatType;
using bluetooth::le_audio::LeAudioHealthStatus;
using bluetooth::le_audio::LeAudioRecommendationActionCb;
using bluetooth::le_audio::LeAudioSinkAudioHalClient;
using bluetooth::le_audio::LeAudioSourceAudioHalClient;
using bluetooth::le_audio::UnicastMonitorModeStatus;
using bluetooth::le_audio::types::ase;
using bluetooth::le_audio::types::AseState;
using bluetooth::le_audio::types::AudioContexts;
using bluetooth::le_audio::types::AudioLocations;
using bluetooth::le_audio::types::BidirectionalPair;
using bluetooth::le_audio::types::DataPathState;
using bluetooth::le_audio::types::hdl_pair;
using bluetooth::le_audio::types::kLeAudioContextAllRemoteSource;
using bluetooth::le_audio::types::kLeAudioContextAllTypesArray;
using bluetooth::le_audio::types::LeAudioContextType;
using bluetooth::le_audio::types::PublishedAudioCapabilities;
using bluetooth::le_audio::utils::GetAudioContextsFromSinkMetadata;
using bluetooth::le_audio::utils::GetAudioContextsFromSourceMetadata;

using namespace bluetooth;


/* Enums */
enum class AudioReconfigurationResult {
  RECONFIGURATION_NEEDED = 0x00,
  RECONFIGURATION_NOT_NEEDED,
  RECONFIGURATION_NOT_POSSIBLE,
  RECONFIGURATION_BY_HAL,
};

enum class AudioState {
  IDLE = 0x00,
  READY_TO_START,
  STARTED,
  READY_TO_RELEASE,
  RELEASING,
};

static std::ostream& operator<<(std::ostream& os, const AudioReconfigurationResult& state) {
  switch (state) {
    case AudioReconfigurationResult::RECONFIGURATION_NEEDED:
      os << "RECONFIGURATION_NEEDED";
      break;
    case AudioReconfigurationResult::RECONFIGURATION_NOT_NEEDED:
      os << "RECONFIGURATION_NOT_NEEDED";
      break;
    case AudioReconfigurationResult::RECONFIGURATION_NOT_POSSIBLE:
      os << "RECONFIGRATION_NOT_POSSIBLE";
      break;
    case AudioReconfigurationResult::RECONFIGURATION_BY_HAL:
      os << "RECONFIGURATION_BY_HAL";
      break;
    default:
      os << "UNKNOWN";
      break;
  }
  return os;
}

static std::ostream& operator<<(std::ostream& os, const AudioState& audio_state) {
  switch (audio_state) {
    case AudioState::IDLE:
      os << "IDLE";
      break;
    case AudioState::READY_TO_START:
      os << "READY_TO_START";
      break;
    case AudioState::STARTED:
      os << "STARTED";
      break;
    case AudioState::READY_TO_RELEASE:
      os << "READY_TO_RELEASE";
      break;
    case AudioState::RELEASING:
      os << "RELEASING";
      break;
    default:
      os << "UNKNOWN";
      break;
  }
  return os;
}

namespace std {
template <>
struct formatter<AudioState> : ostream_formatter {};
}  // namespace std

namespace {
void le_audio_gattc_callback(tBTA_GATTC_EVT event, tBTA_GATTC* p_data);

static void le_audio_health_status_callback(const RawAddress& addr, int group_id,
                                            LeAudioHealthBasedAction action);

class LeAudioClientImpl;
LeAudioClientImpl* instance;
std::mutex instance_mutex;
LeAudioSourceAudioHalClient::Callbacks* audioSinkReceiver;
LeAudioSinkAudioHalClient::Callbacks* audioSourceReceiver;
CigCallbacks* stateMachineHciCallbacks;
VscCallback* stateMachineVscHciCallback;
LeAudioGroupStateMachine::Callbacks* stateMachineCallbacks;
DeviceGroupsCallbacks* device_group_callbacks;
LeAudioIsoDataCallback* iso_data_callback;
acl_client_callback_s* aclClientCallbacks;
constexpr uint16_t HCI_VS_QBCE_OCF                      = 0xFC51;
constexpr uint8_t  LTV_TYPE_VS_METADATA                 = 0xFF;
constexpr uint8_t  LTV_TYPE_VS_METADATA_FE              = 0xFE;

constexpr uint8_t  LTV_TYPE_MIN_FT                      = 0X00;
constexpr uint8_t  LTV_TYPE_MIN_BIT_RATE                = 0X01;
constexpr uint8_t  LTV_TYPE_MIN_MAX_ERROR_RESILIENCE    = 0X02;
constexpr uint8_t  LTV_TYPE_LATENCY_MODE                = 0X03;
constexpr uint8_t  LTV_TYPE_MAX_FT                      = 0X04;

constexpr uint8_t  LTV_LEN_MIN_FT                       = 0X01;
constexpr uint8_t  LTV_LEN_MIN_BIT_RATE                 = 0X01;
constexpr uint8_t  LTV_LEN_MIN_MAX_ERROR_RESILIENCE     = 0X01;
constexpr uint8_t  LTV_LEN_LATENCY_MODE                 = 0X01;
constexpr uint8_t  LTV_LEN_MAX_FT                       = 0X01;

constexpr uint8_t  ENCODER_LIMITS_SUB_OP                = 0x24;

constexpr uint8_t  CALL_AUDIO_ROUTE_OVER_BLUETOOTH      = 2;

typedef struct {
  uint8_t cig_id;
  uint8_t cis_id;
  std::vector<uint8_t> encoder_params;
  uint8_t encoder_mode;
} tBTM_BLE_SET_ENCODER_LIMITS_PARAM;

uint8_t* PrepareSetEncoderLimitsPayload(tBTM_BLE_SET_ENCODER_LIMITS_PARAM *params,
                                        uint8_t *length, uint8_t *p) {
  uint8_t param_len = 0;
  uint8_t size = params->encoder_params.size();
  uint8_t num_limits = (size == 0) ? 1 : size;
  LOG(INFO) <<__func__  << "num_limits = "<<loghex(num_limits);
  LOG(INFO) <<__func__  << "params->cig_id = "<<loghex(params->cig_id);
  LOG(INFO) <<__func__  << "params->cis_id = "<<loghex(params->cis_id);
  UINT8_TO_STREAM(p, ENCODER_LIMITS_SUB_OP); //sub-opcode
  param_len++;
  UINT8_TO_STREAM(p, params->cig_id);
  param_len++;
  UINT8_TO_STREAM(p, params->cis_id);
  param_len++;
  UINT8_TO_STREAM(p, num_limits); //numlimits
  param_len++;
  UINT8_TO_STREAM(p, LTV_TYPE_MIN_FT);
  param_len++;
  UINT8_TO_STREAM(p, LTV_LEN_MIN_FT);
  param_len++;
  UINT8_TO_STREAM(p, params->encoder_params[0]);
  param_len++;
  UINT8_TO_STREAM(p, LTV_TYPE_MIN_BIT_RATE);
  param_len++;
  UINT8_TO_STREAM(p, LTV_LEN_MIN_BIT_RATE);
  param_len++;
  UINT8_TO_STREAM(p, params->encoder_params[2]);
  param_len++;
  UINT8_TO_STREAM(p, LTV_TYPE_MIN_MAX_ERROR_RESILIENCE);
  param_len++;
  UINT8_TO_STREAM(p, LTV_LEN_MIN_MAX_ERROR_RESILIENCE);
  param_len++;
  UINT8_TO_STREAM(p, params->encoder_params[3]);
  param_len++;
  UINT8_TO_STREAM(p, LTV_TYPE_LATENCY_MODE);
  param_len++;
  UINT8_TO_STREAM(p, LTV_LEN_LATENCY_MODE);
  param_len++;
  UINT8_TO_STREAM(p, params->encoder_params[4]);
  param_len++;
  UINT8_TO_STREAM(p, LTV_TYPE_MAX_FT);
  param_len++;
  UINT8_TO_STREAM(p, LTV_LEN_MAX_FT);
  param_len++;
  UINT8_TO_STREAM(p, params->encoder_params[1]);
  param_len++;
  *length = param_len;
  LOG(INFO) <<__func__  << "param_len = "<<loghex(param_len);
  return p;
}

void UpdateEncoderParams(uint8_t cig_id, uint8_t cis_id,
                                 std::vector<uint8_t> encoder_limit_params) {
  tBTM_BLE_SET_ENCODER_LIMITS_PARAM encoder_params = {
                                       .cig_id = cig_id,
                                       .cis_id = cis_id,
                                       .encoder_params = encoder_limit_params};
    uint8_t length = 0;
    uint8_t size = 1;
    if (encoder_params.encoder_params.size())
      size = encoder_params.encoder_params.size();
    uint16_t len = 4 + size * 3;
    LOG(INFO) <<__func__  << "len = "<<loghex(len);
    uint8_t param_arr[len];
    uint8_t *param = param_arr;
    PrepareSetEncoderLimitsPayload(&encoder_params, &length, param);
    bluetooth::legacy::hci::GetInterface().SendVendorSpecificCmd(HCI_VS_QBCE_OCF, length, param, NULL);
}

class StreamSpeedTracker {
public:
  StreamSpeedTracker(void)
      : is_started_(false),
        group_id_(bluetooth::groups::kGroupUnknown),
        num_of_devices_(0),
        context_type_(LeAudioContextType::UNSPECIFIED),
        reconfig_start_ts_(0),
        setup_start_ts_(0),
        total_time_(0),
        reconfig_time_(0),
        stream_setup_time_(0) {}

  void Init(int group_id, LeAudioContextType context_type, int num_of_devices) {
    Reset(bluetooth::groups::kGroupUnknown);
    group_id_ = group_id;
    context_type_ = context_type;
    num_of_devices_ = num_of_devices;
    log::verbose("StreamSpeedTracker group_id: {}, context: {} #{}", group_id_,
                 ToString(context_type_), num_of_devices);
  }

  void Reset(int group_id) {
    if (group_id != bluetooth::groups::kGroupUnknown && group_id != group_id_) {
      log::verbose("StreamSpeedTracker Reset called for invalid group_id: {} != {}", group_id,
                   group_id_);
      return;
    }

    log::verbose("StreamSpeedTracker group_id: {}", group_id_);
    is_started_ = false;
    group_id_ = bluetooth::groups::kGroupUnknown;
    reconfig_start_ts_ = setup_start_ts_ = total_time_ = reconfig_time_ = stream_setup_time_ =
            num_of_devices_ = 0;
    context_type_ = LeAudioContextType::UNSPECIFIED;
  }

  void ReconfigStarted(void) {
    log::verbose("StreamSpeedTracker group_id: {}", group_id_);
    reconfig_time_ = 0;
    is_started_ = true;
    reconfig_start_ts_ = bluetooth::common::time_get_os_boottime_us();
  }

  void StartStream(void) {
    log::verbose("StreamSpeedTracker group_id: {}", group_id_);
    setup_start_ts_ = bluetooth::common::time_get_os_boottime_us();
    is_started_ = true;
  }

  void ReconfigurationComplete(void) {
    reconfig_time_ = (bluetooth::common::time_get_os_boottime_us() - reconfig_start_ts_) / 1000;
    log::verbose("StreamSpeedTracker group_id: {}, {} reconfig time {} ms", group_id_,
                 ToString(context_type_), reconfig_time_);
  }

  void StreamCreated(void) {
    stream_setup_time_ = (bluetooth::common::time_get_os_boottime_us() - setup_start_ts_) / 1000;
    log::verbose("StreamSpeedTracker group_id: {}, {} stream create  time {} ms", group_id_,
                 ToString(context_type_), stream_setup_time_);
  }

  void StopStreamSetup(void) {
    is_started_ = false;
    uint64_t start_ts = reconfig_time_ != 0 ? reconfig_start_ts_ : setup_start_ts_;
    total_time_ = (bluetooth::common::time_get_os_boottime_us() - start_ts) / 1000;
    clock_gettime(CLOCK_REALTIME, &end_ts_);
    log::verbose("StreamSpeedTracker group_id: {}, {} setup time {} ms", group_id_,
                 ToString(context_type_), total_time_);
  }

  bool IsStarted(int group_id) {
    if (is_started_ && group_id_ == group_id) {
      log::verbose("StreamSpeedTracker group_id: {}, {} is_started_: {} ", group_id_,
                   ToString(context_type_), is_started_);
      return true;
    }
    log::verbose("StreamSpeedTracker not started {} or group_id does not match ({} ! = {}) ",
                 is_started_, group_id, group_id_);
    return false;
  }

  void Dump(std::stringstream& stream) {
    char ts[20];
    std::strftime(ts, sizeof(ts), "%T", std::gmtime(&end_ts_.tv_sec));

    if (total_time_ < 900) {
      stream << "[ 🌟 ";
    } else if (total_time_ < 1500) {
      stream << "[ 🌤 ";
    } else if (total_time_ < 2500) {
      stream << "[ 🌧 ";
    } else {
      stream << "[ ❗ ";
    }

    stream << ts << ": Gid: " << group_id_ << "(#" << num_of_devices_ << "), " << context_type_
           << ", ";
    auto hal_idle = total_time_ - stream_setup_time_ - reconfig_time_;
    if (reconfig_time_ != 0) {
      stream << "t:" << total_time_ << "ms (r:" << reconfig_time_ << "/s:" << stream_setup_time_
             << "/hal:" << hal_idle << ")";
    } else {
      stream << "t:" << total_time_ << "ms (hal:" << hal_idle << ")";
    }
    stream << "]";
  }

private:
  bool is_started_;
  int group_id_;
  int num_of_devices_;
  LeAudioContextType context_type_;
  struct timespec end_ts_;
  uint64_t reconfig_start_ts_;
  uint64_t setup_start_ts_;
  uint64_t total_time_;
  uint64_t reconfig_time_;
  uint64_t stream_setup_time_;
};

/*
 * Coordinatet Set Identification Profile (CSIP) based on CSIP 1.0
 * and Coordinatet Set Identification Service (CSIS) 1.0
 *
 * CSIP allows to organize audio servers into sets e.g. Stereo Set, 5.1 Set
 * and speed up connecting it.
 *
 * Since leaudio has already grouping API it was decided to integrate here CSIS
 * and allow it to group devices semi-automatically.
 *
 * Flow:
 * If connected device contains CSIS services, and it is included into CAP
 * service, implementation marks device as a set member and waits for the
 * bta/csis to learn about groups and notify implementation about assigned
 * group id.
 *
 */
/* LeAudioClientImpl class represents main implementation class for le audio
 * feature in stack. This class implements GATT, le audio and ISO related parts.
 *
 * This class is represented in single instance and manages a group of devices,
 * and devices. All devices calls back static method from it and are dispatched
 * to target receivers (e.g. ASEs, devices).
 *
 * This instance also implements a LeAudioClient which is a upper layer API.
 * Also LeAudioClientCallbacks are callbacks for upper layer.
 *
 * This class may be bonded with Test socket which allows to drive an instance
 * for test purposes.
 */
class LeAudioClientImpl : public LeAudioClient {
public:
  ~LeAudioClientImpl() {
    alarm_free(close_vbc_timeout_);
    alarm_free(disable_timer_);
    alarm_free(suspend_timeout_);
    alarm_free(reconfiguration_timeout_);
  }

  LeAudioClientImpl(bluetooth::le_audio::LeAudioClientCallbacks* callbacks,
                    LeAudioGroupStateMachine::Callbacks* state_machine_callbacks,
                    base::Closure initCb)
      : gatt_if_(0),
        callbacks_(callbacks),
        active_group_id_(bluetooth::groups::kGroupUnknown),
        configuration_context_type_(LeAudioContextType::UNINITIALIZED),
        in_call_metadata_context_types_({.sink = AudioContexts(), .source = AudioContexts()}),
        local_metadata_context_types_({.sink = AudioContexts(), .source = AudioContexts()}),
        audio_receiver_state_(AudioState::IDLE),
        audio_sender_state_(AudioState::IDLE),
        in_call_(false),
        in_voip_call_(false),
        sink_monitor_mode_(false),
        sink_monitor_notified_status_(std::nullopt),
        source_monitor_mode_(false),
        source_monitor_notified_status_(std::nullopt),
        defer_notify_inactive_until_stop_(false),
        defer_notify_active_until_stop_(false),
        defer_sink_suspend_ack_until_stop_(false),
        defer_source_suspend_ack_until_stop_(false),
        is_local_sink_metadata_available_(false),
        defer_sink_suspend_(false),
        defer_source_suspend_(false),
        call_audio_route_(-1),
        le_audio_source_hal_client_(nullptr),
        le_audio_sink_hal_client_(nullptr),
        close_vbc_timeout_(alarm_new("LeAudioCloseVbcTimeout")),
        suspend_timeout_(alarm_new("LeAudioSuspendTimeout")),
        reconfiguration_timeout_(alarm_new("LeAudioReconfigurationTimeout")),
        disable_timer_(alarm_new("LeAudioDisableTimer")) {
    LeAudioGroupStateMachine::Initialize(state_machine_callbacks);
    groupStateMachine_ = LeAudioGroupStateMachine::Get();

    log::info("Reconnection mode: TARGETED_ANNOUNCEMENTS");
    reconnection_mode_ = BTM_BLE_BKG_CONNECT_TARGETED_ANNOUNCEMENTS;

    log::info("Loading health status module");
    leAudioHealthStatus_ = LeAudioHealthStatus::Get();
    leAudioHealthStatus_->RegisterCallback(base::BindRepeating(le_audio_health_status_callback));

    BTA_GATTC_AppRegister(
            "le_audio", le_audio_gattc_callback,
            base::Bind(
                    [](base::Closure initCb, uint8_t client_id, uint8_t status) {
                      if (status != GATT_SUCCESS) {
                        log::error("Can't start LeAudio profile - no gatt clients left!");
                        return;
                      }
                      instance->gatt_if_ = client_id;
                      initCb.Run();
                    },
                    initCb),
            true);

    DeviceGroups::Get()->Initialize(device_group_callbacks);
  }

  void ReconfigureAfterVbcClose() {
    log::debug("VBC close timeout");

    if (IsInVoipCall()) {
      SetInVoipCall(false);
    }

    auto group = aseGroups_.FindById(active_group_id_);
    if (!group) {
      log::error("Invalid group: {}", active_group_id_);
      return;
    }

    /* Reconfiguration to non requiring source scenario */
    if (sink_monitor_mode_) {
      notifyAudioLocalSink(UnicastMonitorModeStatus::STREAMING_SUSPENDED);
    }

    /* For sonification events we don't really need to reconfigure to HQ
     * configuration, but if the previous configuration was for HQ Media,
     * we might want to go back to that scenario.
     */

    if ((configuration_context_type_ != LeAudioContextType::MEDIA) &&
        (configuration_context_type_ != LeAudioContextType::GAME)) {
      log::info("Keeping the old configuration as no HQ Media playback is needed right now.");
      return;
    }

    /* Test the existing metadata against the recent availability */
    local_metadata_context_types_.source &=
            group->GetAvailableContexts(bluetooth::le_audio::types::kLeAudioDirectionSink);
    if (local_metadata_context_types_.source.none()) {
      log::warn("invalid/unknown context metadata, using 'MEDIA' instead");
      local_metadata_context_types_.source = AudioContexts(LeAudioContextType::MEDIA);
    }

    /* Choose the right configuration context */
    auto new_configuration_context =
            ChooseConfigurationContextType(local_metadata_context_types_.source);

    log::debug("new_configuration_context= {}", ToString(new_configuration_context));
    ReconfigureOrUpdateMetadata(group, new_configuration_context,
                                {.sink = local_metadata_context_types_.source,
                                 .source = local_metadata_context_types_.sink});
  }

  void StartVbcCloseTimeout() {
    if (alarm_is_scheduled(close_vbc_timeout_)) {
      StopVbcCloseTimeout();
    }

    static const uint64_t timeoutMs = 2000;
    log::debug("Start VBC close timeout with {} ms", timeoutMs);

    alarm_set_on_mloop(
            close_vbc_timeout_, timeoutMs,
            [](void*) {
              if (instance) {
                log::debug("Reconfigure after VBC close");
                instance->ReconfigureAfterVbcClose();
              }
            },
            nullptr);
  }

  void StopVbcCloseTimeout() {
    if (alarm_is_scheduled(close_vbc_timeout_)) {
      log::debug("Cancel VBC close timeout");
      alarm_cancel(close_vbc_timeout_);
    }
  }

  bool IsReconfigurationTimeoutRunning(
          int group_id, uint8_t direction = bluetooth::le_audio::types::kLeAudioDirectionBoth) {
    if (alarm_is_scheduled(reconfiguration_timeout_)) {
      log::debug(" is {} group_id: {}, to check: {}, scheduled: {}",
                 group_id == reconfiguration_group_ ? "running" : " not running", group_id,
                 direction, reconfiguration_local_directions_);
      return group_id == reconfiguration_group_ && (direction & reconfiguration_local_directions_);
    }
    return false;
  }

  void StartReconfigurationTimeout(int group_id) {
    log::debug("group_id: {}", group_id);

    /* This is called when Reconfiguration has been completed. This function starts
     * timer which is a guard for unwanted reconfiguration which might happen when Audio HAL
     * is sending to Bluetooth stack multiple metadata updates and suspends/resume commands.
     * What we want to achieve with this timeout, that BT stack will resume the stream with
     * configuration picked up when ReconfigurationComplete command was sent out to Audio HAL.
     */

    if (alarm_is_scheduled(reconfiguration_timeout_)) {
      log::info("Is already running for group {}", reconfiguration_group_);
      return;
    }

    auto group = aseGroups_.FindById(group_id);
    if (group == nullptr) {
      log::warn("This shall not happen, group_id: {} is not available.", group_id);
      return;
    }

    if (IsDirectionAvailableForCurrentConfiguration(
                group, bluetooth::le_audio::types::kLeAudioDirectionSink)) {
      reconfiguration_local_directions_ |= bluetooth::le_audio::types::kLeAudioDirectionSource;
    }
    if (IsDirectionAvailableForCurrentConfiguration(
                group, bluetooth::le_audio::types::kLeAudioDirectionSource)) {
      reconfiguration_local_directions_ |= bluetooth::le_audio::types::kLeAudioDirectionSink;
    }

    log::debug("reconfiguration_local_directions_ : {}", reconfiguration_local_directions_);

    reconfiguration_group_ = group_id;
    alarm_set_on_mloop(
            reconfiguration_timeout_, kAudioReconfigurationTimeoutMs,
            [](void* data) {
              if (instance) {
                instance->StopReconfigurationTimeout(
                        PTR_TO_INT(data), bluetooth::le_audio::types::kLeAudioDirectionBoth);
              }
            },
            INT_TO_PTR(group_id));
  }

  void StopReconfigurationTimeout(int group_id, uint8_t local_direction) {
    log::debug("group_id: {}, local_direction {}, reconfiguration directions {}", group_id,
               local_direction, reconfiguration_local_directions_);

    reconfiguration_local_directions_ &= ~local_direction;

    if (reconfiguration_local_directions_ != 0) {
      log::debug("Wait for remaining directions: {} ", reconfiguration_local_directions_);
      return;
    }

    if (alarm_is_scheduled(reconfiguration_timeout_)) {
      log::debug("Canceling for group_id {}", reconfiguration_group_);
      alarm_cancel(reconfiguration_timeout_);
    }
    reconfiguration_group_ = bluetooth::groups::kGroupUnknown;
  }

  void StartSuspendTimeout(void) {
    StopSuspendTimeout();

    /* Group should tie in time to get requested status */
    uint64_t timeoutMs = kAudioSuspentKeepIsoAliveTimeoutMs;
    timeoutMs = osi_property_get_int32(kAudioSuspentKeepIsoAliveTimeoutMsProp, timeoutMs);

    if (stack_config_get_interface()->get_pts_le_audio_disable_ases_before_stopping()) {
      timeoutMs += kAudioDisableTimeoutMs;
    }

    log::debug("Stream suspend_timeout_ started: {} ms", static_cast<int>(timeoutMs));

    alarm_set_on_mloop(
            suspend_timeout_, timeoutMs,
            [](void* data) {
              if (instance) {
                auto const group_id = PTR_TO_INT(data);
                log::debug("No resume request received. Stop the group ID: {}", group_id);
                instance->GroupStop(group_id);
              }
            },
            INT_TO_PTR(active_group_id_));
  }

  void StopSuspendTimeout(void) {
    if (alarm_is_scheduled(suspend_timeout_)) {
      log::debug("Cancel suspend timeout");
      alarm_cancel(suspend_timeout_);
    }
  }

  void AseInitialStateReadRequest(LeAudioDevice* leAudioDevice) {
    int ases_num = leAudioDevice->ases_.size();
    bool is_eatt_supported = gatt_profile_get_eatt_support_by_conn_id(leAudioDevice->conn_id_);

    void* notify_flag_ptr = NULL;

    tBTA_GATTC_MULTI multi_read{};

    for (int i = 0; i < ases_num; i++) {
      /* Last read ase characteristic should issue connected state callback
       * to upper layer
       */

      if (leAudioDevice->notify_connected_after_read_ && (i == (ases_num - 1))) {
        notify_flag_ptr = INT_TO_PTR(leAudioDevice->notify_connected_after_read_);
      }

      if (/*!com::android::bluetooth::flags::le_ase_read_multiple_variable()*/ true || !is_eatt_supported) {
        BtaGattQueue::ReadCharacteristic(leAudioDevice->conn_id_,
                                         leAudioDevice->ases_[i].hdls.val_hdl, OnGattReadRspStatic,
                                         notify_flag_ptr);
        continue;
      }

      if (i != 0 && (i % GATT_MAX_READ_MULTI_HANDLES == 0)) {
        multi_read.num_attr = GATT_MAX_READ_MULTI_HANDLES;
        BtaGattQueue::ReadMultiCharacteristic(leAudioDevice->conn_id_, multi_read,
                                              OnGattReadMultiRspStatic, notify_flag_ptr);
        memset(multi_read.handles, 0, GATT_MAX_READ_MULTI_HANDLES * sizeof(uint16_t));
      }
      multi_read.handles[i % GATT_MAX_READ_MULTI_HANDLES] = leAudioDevice->ases_[i].hdls.val_hdl;
    }

    if (/*!com::android::bluetooth::flags::le_ase_read_multiple_variable()*/ true &&
        (ases_num % GATT_MAX_READ_MULTI_HANDLES != 0)) {
      multi_read.num_attr = ases_num % GATT_MAX_READ_MULTI_HANDLES;
      BtaGattQueue::ReadMultiCharacteristic(leAudioDevice->conn_id_, multi_read,
                                            OnGattReadMultiRspStatic, notify_flag_ptr);
    }
  }

  void OnGroupAddedCb(const RawAddress& address, const bluetooth::Uuid& uuid, int group_id) {
    log::info("address: {} group uuid {} group_id: {}", address, uuid, group_id);

    /* We are interested in the groups which are in the context of CAP */
    if (uuid != bluetooth::le_audio::uuid::kCapServiceUuid) {
      return;
    }

    LeAudioDevice* leAudioDevice = leAudioDevices_.FindByAddress(address);
    if (!leAudioDevice) {
      return;
    }
    if (leAudioDevice->group_id_ != bluetooth::groups::kGroupUnknown) {
      log::info("group already set: {}", leAudioDevice->group_id_);
      return;
    }

    group_add_node(group_id, address);
  }

  /* If device participates in streaming the group, it has to be stopped and
   * group needs to be reconfigured if needed to new configuration without
   * considering this removing device.
   */
  void SetDeviceAsRemovePendingAndStopGroup(LeAudioDevice* leAudioDevice) {
    log::info("device {}", leAudioDevice->address_);
    leAudioDevice->SetConnectionState(DeviceConnectState::REMOVING);
    leAudioDevice->closing_stream_for_disconnection_ = true;
    GroupStop(leAudioDevice->group_id_);
  }

  void OnGroupMemberAddedCb(const RawAddress& address, int group_id) {
    log::info("address: {} group_id: {}", address, group_id);

    auto group = aseGroups_.FindById(group_id);
    if (!group) {
      log::error("Not interested in group id: {}", group_id);
      return;
    }

    LeAudioDevice* leAudioDevice = leAudioDevices_.FindByAddress(address);
    if (!leAudioDevice) {
      return;
    }
    if (leAudioDevice->group_id_ != bluetooth::groups::kGroupUnknown) {
      log::info("group already set: {}", leAudioDevice->group_id_);
      return;
    }

    if (leAudioHealthStatus_) {
      leAudioHealthStatus_->AddStatisticForDevice(leAudioDevice,
                                                  LeAudioHealthDeviceStatType::VALID_CSIS);
    }

    group_add_node(group_id, address);
  }

  void OnGroupMemberRemovedCb(const RawAddress& address, int group_id) {
    log::info("address: {} group_id: {}", address, group_id);

    LeAudioDevice* leAudioDevice = leAudioDevices_.FindByAddress(address);
    if (!leAudioDevice) {
      return;
    }
    if (leAudioDevice->group_id_ != group_id) {
      log::warn("Device: {} not assigned to the group.", leAudioDevice->address_);
      return;
    }

    LeAudioDeviceGroup* group = aseGroups_.FindById(group_id);
    if (group == NULL) {
      log::info("device not in the group: {}, {}", leAudioDevice->address_, group_id);
      return;
    }

    if (leAudioHealthStatus_) {
      leAudioHealthStatus_->RemoveStatistics(address, group->group_id_);
    }

    if (leAudioDevice->HaveActiveAse()) {
      SetDeviceAsRemovePendingAndStopGroup(leAudioDevice);
      return;
    }
    if (leAudioDevice->group_id_ == active_group_id_) {
      log::warn("Set device inactive before removing.");
      groupSetAndNotifyInactive();
    }
    group_remove_node(group, address);
  }

  /* This callback happens if kLeAudioDeviceSetStateTimeoutMs timeout happens
   * during transition from origin to target state
   */
  void OnLeAudioDeviceSetStateTimeout(int group_id) {
    LeAudioDeviceGroup* group = aseGroups_.FindById(group_id);

    if (!group) {
      /* Group removed */
      return;
    }

    bool check_if_recovery_needed =
            group->GetTargetState() == AseState::BTA_LE_AUDIO_ASE_STATE_IDLE;

    if (leAudioHealthStatus_) {
      leAudioHealthStatus_->AddStatisticForGroup(
              group, LeAudioHealthGroupStatType::STREAM_CREATE_SIGNALING_FAILED);
    }

    log::error(
            "State not achieved on time for group: group id {}, current state {}, "
            "target state: {}, check_if_recovery_needed: {}",
            group_id, ToString(group->GetState()), ToString(group->GetTargetState()),
            check_if_recovery_needed);
    group->PrintDebugState();
    group->SetTargetState(AseState::BTA_LE_AUDIO_ASE_STATE_IDLE);
    group->ClearAllCises();

    /* There is an issue with a setting up stream or any other operation which
     * are gatt operations. It means peer is not responsible. Lets close ACL
     */
    CancelStreamingRequest();
    LeAudioDevice* leAudioDevice = group->GetFirstActiveDevice();
    if (leAudioDevice == nullptr) {
      log::error("Shouldn't be called without an active device.");
      leAudioDevice = group->GetFirstDevice();
      if (leAudioDevice == nullptr) {
        log::error("Front device is null. Number of devices: {}", group->Size());
        return;
      }
    }

    /* If Timeout happens on stream close and stream is closing just for the
     * purpose of device disconnection, do not bother with recovery mode
     */
    bool recovery = true;
    if (check_if_recovery_needed) {
      for (auto tmpDevice = leAudioDevice; tmpDevice != nullptr;
           tmpDevice = group->GetNextActiveDevice(tmpDevice)) {
        if (tmpDevice->closing_stream_for_disconnection_) {
          recovery = false;
          break;
        }
      }
    }

    do {
      DisconnectDevice(leAudioDevice, true, recovery);
      leAudioDevice = group->GetNextActiveDevice(leAudioDevice);
    } while (leAudioDevice);

    if (recovery && !group->NumOfConnected()) {
      log::info("All devices disconnected, group becomes inactive");
      /* Both devices will  be disconnected soon. Notify upper layer that group
       * is inactive */
      groupSetAndNotifyInactive();
    }
  }

  void UpdateLocationsAndContextsAvailability(LeAudioDeviceGroup* group, bool force = false) {
    bool group_conf_changed = group->ReloadAudioLocations();
    group_conf_changed |= group->ReloadAudioDirections();
    group_conf_changed |= group->UpdateAudioContextAvailability();
    if (group_conf_changed || force) {
      /* All the configurations should be recalculated for the new conditions */
      group->InvalidateCachedConfigurations();
      group->InvalidateGroupStrategy();
      callbacks_->OnAudioConf(
              group->audio_directions_, group->group_id_, group->snk_audio_locations_.to_ulong(),
              group->src_audio_locations_.to_ulong(), group->GetAvailableContexts().value());
    }
  }

  void UpdatePriorCodecTypeToHal(LeAudioDeviceGroup* group) {
    if (configuration_context_type_ == LeAudioContextType::CONVERSATIONAL ||
        configuration_context_type_ == LeAudioContextType::LIVE) {
      auto id = group->GetConfiguration(
       configuration_context_type_)->confs.source.at(0).codec.id;
      auto bits = group->GetConfiguration(
       configuration_context_type_)->confs.source.at(0).codec.GetBitsPerSample();
      auto intvl = group->GetConfiguration(
       configuration_context_type_)->confs.source.at(0).codec.GetDataIntervalUs();
      auto freq = group->GetConfiguration(
       configuration_context_type_)->confs.source.at(0).codec.GetSamplingFrequencyHz();
      auto sdu = group->GetConfiguration(
       configuration_context_type_)->confs.source.at(0).codec.GetOctetsPerFrame();
      auto delay = group->GetRemoteDelay(
       bluetooth::le_audio::types::kLeAudioDirectionSource);
      bluetooth::le_audio::stream_config config = {
          .stream_map = std::vector<bluetooth::le_audio::stream_map_info>{
                bluetooth::le_audio::stream_map_info(0x00, 0x00, false)},
          .codec_id = id,
          .bits_per_sample = bits,
          .sampling_frequency_hz = freq,
          .frame_duration_us = intvl,
          .octets_per_codec_frame = sdu,
          .codec_frames_blocks_per_sdu = 1,
          .peer_delay_ms = delay,
          .mode = 0,
          .delay = delay,
          .codec_spec_metadata = std::vector<uint8_t>(),
      };
      if (le_audio_sink_hal_client_) {
        le_audio_sink_hal_client_->UpdateAudioConfigToHal(config);
      }
    }
  }

  void SuspendedForReconfiguration() {
    if (audio_sender_state_ > AudioState::IDLE) {
      LeAudioLogHistory::Get()->AddLogHistory(kLogBtCallAf, active_group_id_, RawAddress::kEmpty,
                                              kLogAfSuspendForReconfig + "LocalSource",
                                              "r_state: " + ToString(audio_receiver_state_) +
                                                      "s_state: " + ToString(audio_sender_state_));
      if(le_audio_source_hal_client_) {
        le_audio_source_hal_client_->SuspendedForReconfiguration();
      }
    }
    if (audio_receiver_state_ > AudioState::IDLE) {
      LeAudioLogHistory::Get()->AddLogHistory(kLogBtCallAf, active_group_id_, RawAddress::kEmpty,
                                              kLogAfSuspendForReconfig + "LocalSink",
                                              "r_state: " + ToString(audio_receiver_state_) +
                                                      "s_state: " + ToString(audio_sender_state_));
      if(le_audio_sink_hal_client_) {
        le_audio_sink_hal_client_->SuspendedForReconfiguration();
      }
    }
    StartReconfigurationTimeout(active_group_id_);
  }

  void ReconfigurationComplete(uint8_t directions) {
    if (directions & bluetooth::le_audio::types::kLeAudioDirectionSink) {
      LeAudioLogHistory::Get()->AddLogHistory(kLogBtCallAf, active_group_id_, RawAddress::kEmpty,
                                              kLogAfReconfigComplete + "LocalSource",
                                              "r_state: " + ToString(audio_receiver_state_) +
                                                      "s_state: " + ToString(audio_sender_state_));
      if(le_audio_source_hal_client_) {
        le_audio_source_hal_client_->ReconfigurationComplete();
      }
    }
    if (directions & bluetooth::le_audio::types::kLeAudioDirectionSource) {
      LeAudioLogHistory::Get()->AddLogHistory(kLogBtCallAf, active_group_id_, RawAddress::kEmpty,
                                              kLogAfReconfigComplete + "LocalSink",
                                              "r_state: " + ToString(audio_receiver_state_) +
                                                      "s_state: " + ToString(audio_sender_state_));
      if(le_audio_sink_hal_client_) {
        le_audio_sink_hal_client_->ReconfigurationComplete();
      }
    }
  }

  void CancelLocalAudioSourceStreamingRequest() {
    if(le_audio_source_hal_client_) {
      le_audio_source_hal_client_->CancelStreamingRequest();
    }

    LeAudioLogHistory::Get()->AddLogHistory(kLogBtCallAf, active_group_id_, RawAddress::kEmpty,
                                            kLogAfCancel + "LocalSource",
                                            "s_state: " + ToString(audio_sender_state_));

    audio_sender_state_ = AudioState::IDLE;
  }

  void CancelLocalAudioSinkStreamingRequest() {
    if(le_audio_sink_hal_client_) {
      le_audio_sink_hal_client_->CancelStreamingRequest();
    }

    LeAudioLogHistory::Get()->AddLogHistory(kLogBtCallAf, active_group_id_, RawAddress::kEmpty,
                                            kLogAfCancel + "LocalSink",
                                            "s_state: " + ToString(audio_receiver_state_));

     is_local_sink_metadata_available_ = false;
    audio_receiver_state_ = AudioState::IDLE;
  }

  void CancelStreamingRequest() {
    log::info(" audio_sender_state {}, audio_receiver_state {}",
              bluetooth::common::ToString(audio_sender_state_),
              bluetooth::common::ToString(audio_receiver_state_));

    if (audio_sender_state_ >= AudioState::READY_TO_START) {
      CancelLocalAudioSourceStreamingRequest();
    }

    if (audio_receiver_state_ >= AudioState::READY_TO_START) {
      CancelLocalAudioSinkStreamingRequest();
    }
  }

  void group_add_node(const int group_id, const RawAddress& address,
                      bool update_group_module = false) {
    LeAudioDevice* leAudioDevice = leAudioDevices_.FindByAddress(address);
    LeAudioDeviceGroup* new_group;
    LeAudioDeviceGroup* old_group = nullptr;

    if (!leAudioDevice) {
      /* TODO This part possible to remove as this is to handle adding device to
       * the group which is unknown and not connected.
       */
      log::info("leAudioDevice unknown , address: {} group: 0x{:x}", address, group_id);

      if (group_id == bluetooth::groups::kGroupUnknown) {
        return;
      }

      log::info("Set member adding ...");
      leAudioDevices_.Add(address, DeviceConnectState::CONNECTING_BY_USER);
      leAudioDevice = leAudioDevices_.FindByAddress(address);
    } else {
      if (leAudioDevice->group_id_ != bluetooth::groups::kGroupUnknown) {
        old_group = aseGroups_.FindById(leAudioDevice->group_id_);
      }
    }

    auto id = DeviceGroups::Get()->GetGroupId(address, bluetooth::le_audio::uuid::kCapServiceUuid);
    if (group_id == bluetooth::groups::kGroupUnknown) {
      if (id == bluetooth::groups::kGroupUnknown) {
        DeviceGroups::Get()->AddDevice(address, bluetooth::le_audio::uuid::kCapServiceUuid);
        /* We will get back here when group will be created */
        return;
      }

      new_group = aseGroups_.Add(id);
      if (!new_group) {
        log::error("can't create group - group is already there?");
        return;
      }
    } else {
      log::assert_that(id == group_id, "group id missmatch? leaudio id: {}, groups module {}",
                       group_id, id);
      new_group = aseGroups_.FindById(group_id);
      if (!new_group) {
        new_group = aseGroups_.Add(group_id);
      } else {
        if (new_group->IsDeviceInTheGroup(leAudioDevice)) {
          return;
        }
      }
    }

    log::debug("New group {}, id: {}", std::format_ptr(new_group), new_group->group_id_);

    /* If device was in the group and it was not removed by the application,
     * lets do it now
     */
    if (old_group) {
      group_remove_node(old_group, address, update_group_module);
    }

    new_group->AddNode(leAudioDevices_.GetByAddress(address));

    callbacks_->OnGroupNodeStatus(address, new_group->group_id_, GroupNodeStatus::ADDED);

    /* If device is connected and added to the group, lets read ASE states */
    if (leAudioDevice->conn_id_ != GATT_INVALID_CONN_ID) {
      AseInitialStateReadRequest(leAudioDevice);
    }

    if (leAudioDevice->GetConnectionState() == DeviceConnectState::CONNECTED) {
      UpdateLocationsAndContextsAvailability(new_group);
    }
  }

  void GroupAddNode(const int group_id, const RawAddress& address) override {
    auto id = DeviceGroups::Get()->GetGroupId(address, bluetooth::le_audio::uuid::kCapServiceUuid);
    if (id == group_id) {
      return;
    }

    if (id != bluetooth::groups::kGroupUnknown) {
      DeviceGroups::Get()->RemoveDevice(address, id);
    }

    DeviceGroups::Get()->AddDevice(address, bluetooth::le_audio::uuid::kCapServiceUuid, group_id);
  }

  void remove_group_if_possible(LeAudioDeviceGroup* group) {
    if (!group) {
      log::debug("group is null");
      return;
    }
    log::debug("Group {}, id: {}, size: {}, is cig_state {}", std::format_ptr(group),
               group->group_id_, group->Size(), ToString(group->cig.GetState()));
    if (group->IsEmpty() && (group->cig.GetState() == bluetooth::le_audio::types::CigState::NONE)) {
      lastNotifiedGroupStreamStatusMap_.erase(group->group_id_);
      aseGroups_.Remove(group->group_id_);
    }
  }

  void group_remove_node(LeAudioDeviceGroup* group, const RawAddress& address,
                         bool update_group_module = false) {
    int group_id = group->group_id_;
    group->RemoveNode(leAudioDevices_.GetByAddress(address));

    if (update_group_module) {
      int groups_group_id =
              DeviceGroups::Get()->GetGroupId(address, bluetooth::le_audio::uuid::kCapServiceUuid);
      if (groups_group_id == group_id) {
        DeviceGroups::Get()->RemoveDevice(address, group_id);
      }
    }

    callbacks_->OnGroupNodeStatus(address, group_id, GroupNodeStatus::REMOVED);

    /* Remove group if this was the last leAudioDevice in this group */
    if (group->IsEmpty()) {
      remove_group_if_possible(group);
      return;
    }

    /* Removing node from group requires updating group context availability */
    UpdateLocationsAndContextsAvailability(group);
  }

  void GroupRemoveNode(const int group_id, const RawAddress& address) override {
    LeAudioDevice* leAudioDevice = leAudioDevices_.FindByAddress(address);
    LeAudioDeviceGroup* group = aseGroups_.FindById(group_id);

    log::info("group_id: {} address: {}", group_id, address);

    if (!leAudioDevice) {
      log::error("Skipping unknown leAudioDevice, address: {}", address);
      return;
    }

    if (leAudioDevice->group_id_ != group_id) {
      log::error("Device is not in group_id: {}, but in group_id: {}", group_id,
                 leAudioDevice->group_id_);
      return;
    }

    if (group == NULL) {
      log::error("device not in the group ?!");
      return;
    }

    if (leAudioDevice->HaveActiveAse()) {
      SetDeviceAsRemovePendingAndStopGroup(leAudioDevice);
      return;
    }

    group_remove_node(group, address, true);
  }

  AudioContexts ChooseMetadataContextType(AudioContexts metadata_context_type) {
    /* This function takes already filtered contexts which we are plannig to use
     * in the Enable or UpdateMetadata command.
     * Note we are not changing stream configuration here, but just the list of
     * the contexts in the Metadata which will be provide to remote side.
     * Ideally, we should send all the bits we have, but not all headsets like
     * it.
     */
    if (osi_property_get_bool(kAllowMultipleContextsInMetadata, false)) {
      return metadata_context_type;
    }

    log::debug("Converting to single context type: {}", metadata_context_type.to_string());

    /* Mini policy */
    if (metadata_context_type.any()) {
      LeAudioContextType context_priority_list[] = {
              /* Highest priority first */
              LeAudioContextType::CONVERSATIONAL, LeAudioContextType::RINGTONE,
              LeAudioContextType::LIVE,           LeAudioContextType::VOICEASSISTANTS,
              LeAudioContextType::GAME,           LeAudioContextType::MEDIA,
              LeAudioContextType::EMERGENCYALARM, LeAudioContextType::ALERTS,
              LeAudioContextType::INSTRUCTIONAL,  LeAudioContextType::NOTIFICATIONS,
              LeAudioContextType::SOUNDEFFECTS,
      };
      for (auto ct : context_priority_list) {
        if (metadata_context_type.test(ct)) {
          log::debug("Converted to single context type: {}", ToString(ct));
          return AudioContexts(ct);
        }
      }
    }

    /* Fallback to BAP mandated context type */
    log::warn("Invalid/unknown context, using 'UNSPECIFIED'");
    return AudioContexts(LeAudioContextType::UNSPECIFIED);
  }

  /* Return true if stream is started */
  bool GroupStream(LeAudioDeviceGroup* group, LeAudioContextType configuration_context_type,
                   BidirectionalPair<AudioContexts> remote_contexts) {
    log::assert_that(group != nullptr, "Group shall not be null");

    log::debug(
            "configuration_context_type= {}, remote sink contexts= {}, remote source contexts= {}",
            ToString(configuration_context_type), ToString(remote_contexts.sink),
            ToString(remote_contexts.source));

    if (configuration_context_type >= LeAudioContextType::RFU) {
      log::error("stream context type is not supported: {}",
                 ToHexString(configuration_context_type));
      return false;
    }

    log::debug("group state={}, target_state={}", ToString(group->GetState()),
               ToString(group->GetTargetState()));

    if (!group->IsAnyDeviceConnected()) {
      log::error("group {} is not connected", group->group_id_);
      return false;
    }

    /* Check if any group is in the transition state. If so, we don't allow to
     * start new group to stream
     */
    if (group->IsInTransition()) {
      /* WARNING: Due to group state machine limitations, we should not
       * interrupt any ongoing transition. We will check if another
       * reconfiguration is needed once the group reaches streaming state.
       */
      log::warn(
              "Group is already in the transition state. Waiting for the target "
              "state to be reached.");
      return false;
    }

    /* Do not put the TBS CCID when not using Telecom for the VoIP calls. */
    auto ccid_contexts = remote_contexts;
    if (IsInVoipCall() && !IsInCall()) {
      ccid_contexts.sink.unset(LeAudioContextType::CONVERSATIONAL);
      ccid_contexts.source.unset(LeAudioContextType::CONVERSATIONAL);
    }

    bool group_is_streaming = group->IsStreaming();

    BidirectionalPair<std::vector<uint8_t>> ccids = {
            .sink = ContentControlIdKeeper::GetInstance()->GetAllCcids(ccid_contexts.sink),
            .source = ContentControlIdKeeper::GetInstance()->GetAllCcids(ccid_contexts.source)};
    if (group->IsPendingConfiguration()) {
      return groupStateMachine_->ConfigureStream(group, configuration_context_type_,
                                                 remote_contexts, ccids);
    } else if (!group_is_streaming) {
      speed_start_setup(group->group_id_, configuration_context_type, group->NumOfConnected());
    }

    /* If assistant have some connected delegators that needs to be informed
     * when there would be request to stream unicast.
     */
    if (!sink_monitor_mode_ && source_monitor_mode_ && !group_is_streaming) {
      notifyAudioLocalSource(UnicastMonitorModeStatus::STREAMING_REQUESTED);
    }

    bool result = groupStateMachine_->StartStream(group, configuration_context_type,
                                                  remote_contexts, ccids);
    log::debug("result: {}", result);

    if (result && !group_is_streaming) {
      /* Notify Java about new configuration when start stream has been accepted and
       * it is not metadata update
       */
      SendAudioGroupCurrentCodecConfigChanged(group);
    }

    return result;
  }

  void GroupStream(const int group_id, uint16_t context_type) override {
    BidirectionalPair<AudioContexts> initial_contexts = {AudioContexts(context_type),
                                                         AudioContexts(context_type)};
    auto group = aseGroups_.FindById(group_id);
    if (!group) {
      log::error("unknown group id: {}", group_id);
      return;
    }

    GroupStream(group, LeAudioContextType(context_type), initial_contexts);
  }

  void GroupSuspend(const int group_id) override {
    LeAudioDeviceGroup* group = aseGroups_.FindById(group_id);

    if (!group) {
      log::error("unknown group id: {}", group_id);
      return;
    }

    if (!group->IsAnyDeviceConnected()) {
      log::error("group is not connected");
      return;
    }

    if (group->IsInTransition()) {
      log::info(", group is in transition from: {} to: {}", ToString(group->GetState()),
                ToString(group->GetTargetState()));
      return;
    }

    if (group->GetState() != AseState::BTA_LE_AUDIO_ASE_STATE_STREAMING) {
      log::error(", invalid current state of group: {}", ToString(group->GetState()));
      return;
    }

    groupStateMachine_->SuspendStream(group);
  }

  void CheckAndNotifyGroupActive(const int group_id) {
    log::info("group id: {}", group_id);
    LeAudioDeviceGroup* group = aseGroups_.FindById(group_id);
    if (!group) {
      log::error("unknown group id: {}", group_id);
      return;
    }

    /* Reset sink and source listener notified status */
    sink_monitor_notified_status_ = std::nullopt;
    source_monitor_notified_status_ = std::nullopt;
    if (com::android::bluetooth::flags::leaudio_codec_config_callback_order_fix()) {
      SendAudioGroupSelectableCodecConfigChanged(group);
      SendAudioGroupCurrentCodecConfigChanged(group);
      callbacks_->OnGroupStatus(active_group_id_, GroupStatus::ACTIVE);
    } else {
      callbacks_->OnGroupStatus(active_group_id_, GroupStatus::ACTIVE);
      SendAudioGroupSelectableCodecConfigChanged(group);
    }
  }

  void CheckAndNotifyGroupInactive(const int group_id) {
    log::info(
            "defer_notify_inactive_until_stop_: {}, defer_notify_active_until_stop_: {}, group_id: "
            "{}",
            defer_notify_inactive_until_stop_, defer_notify_active_until_stop_, group_id);
    if (defer_notify_inactive_until_stop_) {
      if (!defer_notify_active_until_stop_) {
        active_group_id_ = bluetooth::groups::kGroupUnknown;
        StopAudio();
        ClientAudioInterfaceRelease();
      }
      callbacks_->OnGroupStatus(group_id, GroupStatus::INACTIVE);
    }
  }

  void GroupStop(const int group_id) override {
    LeAudioDeviceGroup* group = aseGroups_.FindById(group_id);

    if (!group) {
      log::error("unknown group id: {}", group_id);
      return;
    }

    if (group->IsEmpty()) {
      log::error("group is empty");
      return;
    }

    groupStateMachine_->StopStream(group);
  }

  void GroupDestroy(const int group_id) override {
    LeAudioDeviceGroup* group = aseGroups_.FindById(group_id);

    if (!group) {
      log::error("unknown group id: {}", group_id);
      return;
    }

    // Disconnect and remove each device within the group
    auto* dev = group->GetFirstDevice();
    while (dev) {
      auto* next_dev = group->GetNextDevice(dev);
      RemoveDevice(dev->address_);
      dev = next_dev;
    }
  }

  void SetCodecConfigPreference(
          int group_id, bluetooth::le_audio::btle_audio_codec_config_t input_codec_config,
          bluetooth::le_audio::btle_audio_codec_config_t output_codec_config) override {
    LeAudioDeviceGroup* group = aseGroups_.FindById(group_id);

    if (!group) {
      log::error("Unknown group id: %d", group_id);
    }

    if (output_codec_config.codec_type ==
        bluetooth::le_audio::btle_audio_codec_index_t::LE_AUDIO_CODEC_INDEX_SOURCE_APTX_LEX) {
      group->DisableLeXCodec(false);
      log::debug("Enabling LeX Codec");
      group->UpdateAudioSetConfigurationCache(LeAudioContextType::MEDIA);
      group->UpdateAudioSetConfigurationCache(LeAudioContextType::CONVERSATIONAL);
    } else if (output_codec_config.codec_type ==
        bluetooth::le_audio::btle_audio_codec_index_t::LE_AUDIO_CODEC_INDEX_SOURCE_DEFAULT) {
      group->DisableLeXCodec(true);
      log::debug("Disabling LeX Codec");
      group->UpdateAudioSetConfigurationCache(LeAudioContextType::MEDIA);
      group->UpdateAudioSetConfigurationCache(LeAudioContextType::CONVERSATIONAL);
    }

    if (!com::android::bluetooth::flags::leaudio_set_codec_config_preference()) {
      log::debug("leaudio_set_codec_config_preference flag is not enabled");
    } else {
      if (group->SetPreferredAudioSetConfiguration(input_codec_config, output_codec_config)) {
        log::info("group id: {}, setting preferred codec is successful.", group_id);
      } else {
        log::warn("group id: {}, setting preferred codec is failed.", group_id);
        return;
      }
    }

    if (group_id != active_group_id_) {
      log::warn("Selected group is not active.");
      return;
    }

    if (SetConfigurationAndStopStreamWhenNeeded(group, group->GetConfigurationContextType())) {
      log::debug("Group id {} do the reconfiguration based on preferred codec config", group_id);
    } else {
      log::debug("Group id {} preferred codec config is not changed", group_id);
    }
  }

  bool IsUsingPreferredCodecConfig(int group_id, int context_type) {
    LeAudioDeviceGroup* group = aseGroups_.FindById(group_id);
    if (!group) {
      log::error("Unknown group id: %d", group_id);
      return false;
    }

    return group->IsUsingPreferredAudioSetConfiguration(
            static_cast<LeAudioContextType>(context_type));
  }

  void SetCcidInformation(int ccid, int context_type) override {
    log::debug("Ccid: {}, context type {}", ccid, context_type);

    ContentControlIdKeeper::GetInstance()->SetCcid(AudioContexts(context_type), ccid);
  }

  void ProcessCallAvailbilityToUpdateMetadata(bool in_cs_or_voip_call) {
    log::debug("in_cs_or_voip_call: {}", in_cs_or_voip_call);
    if (in_cs_or_voip_call == true) {
      log::info(
              "active group_id: {}, IN: audio_receiver_state_: {}, "
              "audio_sender_state_: {}",
              active_group_id_, ToString(audio_receiver_state_), ToString(audio_sender_state_));

      auto group = aseGroups_.FindById(active_group_id_);
      if (!group) {
        log::error("Invalid group: {}", static_cast<int>(active_group_id_));
        return;
      }

      if (((audio_sender_state_ == AudioState::IDLE) &&
           (audio_receiver_state_ == AudioState::IDLE)) ||
          (audio_sender_state_ > AudioState::IDLE)) {
        ReconfigureOrUpdateRemote(group, bluetooth::le_audio::types::kLeAudioDirectionSink);
      } else if (audio_receiver_state_ > AudioState::IDLE) {
        ReconfigureOrUpdateRemote(group, bluetooth::le_audio::types::kLeAudioDirectionSource);
      }
    }
  }

  void initReconfiguration(LeAudioDeviceGroup* group, LeAudioContextType previous_context_type) {
    log::debug(" group_id: {}, previous context_type {}", group->group_id_,
               ToString(previous_context_type));
    pre_configuration_context_type_ = previous_context_type;
    group->SetPendingConfiguration();
    groupStateMachine_->StopStream(group);
    speed_start_setup(group->group_id_, configuration_context_type_, group->NumOfConnected(), true);
  }

  /* ROUTE_EARPIECE = 1
  * ROUTE_BLUETOOTH = 2
  * ROUTE_WIRED_HEADSET = 4
  * ROUTE_SPEAKER = 8
  * ROUTE_STREAMING = 16
  * ROUTE_WIRED_OR_EARPIECE = ROUTE_EARPIECE | ROUTE_WIRED_HEADSET
  */
  void UpdateCallAudioRoute(int call_audio_route) override {
    log::debug("call_audio_route: {}", call_audio_route);
    call_audio_route_ = call_audio_route;
    if (call_audio_route_ != CALL_AUDIO_ROUTE_OVER_BLUETOOTH) {
      log::debug(": defer_sink_suspend_: {}, defer_source_suspend_: {}",
                                defer_sink_suspend_, defer_source_suspend_);

      if (defer_source_suspend_) {
         defer_source_suspend_ = false;
         OnLocalAudioSourceSuspend();
      }
      if (defer_sink_suspend_) {
        defer_sink_suspend_ = false;
        OnLocalAudioSinkSuspend();
      }
    } else {
      if (!IsInCall()) {
        log::debug(": call_audio_route_ not set to Bluetooth, as already Call ended.");
        call_audio_route_ = -1;
      }
    }
  }

  void SetInCall(bool in_call) override {
    log::debug("in_call: {}", in_call);
    if (in_call == in_call_) {
      log::verbose("no state change {}", in_call);
      return;
    }

    in_call_ = in_call;
    if (!com::android::bluetooth::flags::leaudio_speed_up_reconfiguration_between_call()) {
      log::debug("leaudio_speed_up_reconfiguration_between_call flag is not enabled");
      return;
    }

    if (active_group_id_ == bluetooth::groups::kGroupUnknown) {
      log::debug("There is no active group");
      return;
    }

    LeAudioDeviceGroup* group = aseGroups_.FindById(active_group_id_);
    if (!group || !group->IsStreaming()) {
      log::debug("{} is not streaming", active_group_id_);
      return;
    }

    bool reconfigure = false;

    if (in_call_) {
      in_call_metadata_context_types_ = local_metadata_context_types_;

      log::debug("in_call_metadata_context_types_ sink: {}  source: {}",
                 in_call_metadata_context_types_.sink.to_string(),
                 in_call_metadata_context_types_.source.to_string());

      auto audio_set_conf = group->GetConfiguration(LeAudioContextType::CONVERSATIONAL);
      if (audio_set_conf && group->IsGroupConfiguredTo(*audio_set_conf)) {
        log::info("Call is coming, but CIG already set for a call");
        return;
      }
      log::info("Call is coming, speed up reconfiguration for a call");
      local_metadata_context_types_.sink.clear();
      local_metadata_context_types_.source.clear();
      reconfigure = true;
    } else {
      call_audio_route_ = -1;
      if (configuration_context_type_ == LeAudioContextType::CONVERSATIONAL) {
        log::info("Call is ended, speed up reconfiguration for media");
<<<<<<< HEAD
=======
        // Preemptively remove conversational context for reconfiguration speed up
        in_call_metadata_context_types_.sink.unset(LeAudioContextType::CONVERSATIONAL);
        in_call_metadata_context_types_.source.unset(LeAudioContextType::CONVERSATIONAL);
        if (in_call_metadata_context_types_.sink.none() &&
            in_call_metadata_context_types_.source.none()) {
          log::debug("No metadata, set default Media");
          in_call_metadata_context_types_.source.set(LeAudioContextType::MEDIA);
        }
>>>>>>> 58b0a28e
        local_metadata_context_types_ = in_call_metadata_context_types_;
        log::debug("restored local_metadata_context_types_ sink: {}  source: {}",
                   local_metadata_context_types_.sink.to_string(),
                   local_metadata_context_types_.source.to_string());
        in_call_metadata_context_types_.sink.clear();
        in_call_metadata_context_types_.source.clear();
        reconfigure = true;
      }
    }

    log::debug("reconfigure: {} ", reconfigure);
    if (reconfigure) {
      if (in_call_) {
        if (((audio_sender_state_ == AudioState::IDLE) &&
             (audio_receiver_state_ == AudioState::IDLE)) ||
            (audio_sender_state_ > AudioState::IDLE)) {
          ReconfigureOrUpdateRemote(group, bluetooth::le_audio::types::kLeAudioDirectionSink);
        } else if (audio_receiver_state_ > AudioState::IDLE) {
          ReconfigureOrUpdateRemote(group, bluetooth::le_audio::types::kLeAudioDirectionSource);
        }
      } else {
        ReconfigureOrUpdateRemote(group, bluetooth::le_audio::types::kLeAudioDirectionSink);
        UpdateCallAudioRoute(call_audio_route_);
      }
    }
  }

  bool IsInCall() override {
    log::debug("in_call_: {}", in_call_);
    return in_call_;
  }

  void SetInVoipCall(bool in_call) override {
    log::debug("in_voip_call: {}", in_call);
    in_voip_call_ = in_call;
  }

  bool IsInVoipCall() override {
    log::debug("in_voip_call_: {}", in_voip_call_);
    return in_voip_call_;
  }

  bool IsInIdle() override {
    log::info("audio_sender_state_: {}, audio_receiver_state_: {}", audio_sender_state_,
              audio_receiver_state_);
    return audio_sender_state_ == AudioState::IDLE && audio_receiver_state_ == AudioState::IDLE;
  }

  bool IsInStreaming() override {
    log::info("audio_sender_state_: {}, audio_receiver_state_: {}", audio_sender_state_,
              audio_receiver_state_);
    return audio_sender_state_ == AudioState::STARTED ||
           audio_receiver_state_ == AudioState::STARTED;
  }

  void SetUnicastMonitorMode(uint8_t direction, bool enable) override {
    if (direction == bluetooth::le_audio::types::kLeAudioDirectionSink) {
      /* Cleanup Sink HAL client interface if listening mode is toggled off
       * before group activation (active group context would take care of
       * Sink HAL client cleanup).
       */
      if (!com::android::bluetooth::flags::leaudio_use_audio_recording_listener()) {
        if (sink_monitor_mode_ && !enable && le_audio_sink_hal_client_ &&
            active_group_id_ == bluetooth::groups::kGroupUnknown) {
          local_metadata_context_types_.sink.clear();
          le_audio_sink_hal_client_->Stop();
          le_audio_sink_hal_client_.reset();
        }
      }

      log::debug("sink_monitor_mode_ enable: {}", enable);
      sink_monitor_mode_ = enable;
    } else if (direction == bluetooth::le_audio::types::kLeAudioDirectionSource) {
      log::debug("source_monitor_mode_ enable: {}", enable);
      source_monitor_mode_ = enable;

      if (!enable) {
        return;
      }

      LeAudioDeviceGroup* group = aseGroups_.FindById(active_group_id_);
      if (!group) {
        notifyAudioLocalSource(UnicastMonitorModeStatus::STREAMING_SUSPENDED);

        return;
      }

      if (group->IsStreaming()) {
        notifyAudioLocalSource(UnicastMonitorModeStatus::STREAMING);
      } else {
        notifyAudioLocalSource(UnicastMonitorModeStatus::STREAMING_SUSPENDED);
      }
    } else {
      log::error("invalid direction: 0x{:02x} monitor mode set", direction);
    }
  }

  void SendAudioProfilePreferences(const int group_id, bool is_output_preference_le_audio,
                                   bool is_duplex_preference_le_audio) override {
    log::info(
            "group_id: {}, is_output_preference_le_audio: {}, "
            "is_duplex_preference_le_audio: {}",
            group_id, is_output_preference_le_audio, is_duplex_preference_le_audio);
    if (group_id == bluetooth::groups::kGroupUnknown) {
      log::warn("Unknown group_id");
      return;
    }
    LeAudioDeviceGroup* group = aseGroups_.FindById(group_id);
    if (!group) {
      log::warn("group_id {} does not exist", group_id);
      return;
    }

    group->is_output_preference_le_audio = is_output_preference_le_audio;
    group->is_duplex_preference_le_audio = is_duplex_preference_le_audio;
  }

  void ReStartAudioSession(LeAudioDeviceGroup* group, LeAudioCodecConfiguration* source_config,
                           LeAudioCodecConfiguration* sink_config) {
    /* Restart audio session when bluetooth frame duration
     * is different from audio framework to avoid audio choppy
     * this is called when we bluetooth frame duration is changed
     */
    log::verbose("");
    log::assert_that(active_group_id_ != bluetooth::groups::kGroupUnknown,
                     "Active group is not set.");
    log::assert_that(le_audio_source_hal_client_ != nullptr, "Source session not acquired");
    log::assert_that(le_audio_sink_hal_client_ != nullptr, "Sink session not acquired");

    /* We assume that peer device always use same frame duration */
    uint32_t frame_duration_us = 0;
    if (!source_config->IsInvalid()) {
      frame_duration_us = source_config->data_interval_us;
    } else if (!sink_config->IsInvalid()) {
      frame_duration_us = sink_config->data_interval_us;
    } else {
      log::assert_that(true, "Both configs are invalid");
    }

    if (alarm_is_scheduled(suspend_timeout_)) {
      alarm_cancel(suspend_timeout_);
    }

    StopAudio();

    le_audio_source_hal_client_->Stop();
    le_audio_sink_hal_client_->Stop();

    audio_framework_source_config.data_interval_us = frame_duration_us;
    le_audio_source_hal_client_->Start(audio_framework_source_config, audioSinkReceiver);

    /* We use same frame duration for sink/source */
    audio_framework_sink_config.data_interval_us = frame_duration_us;

    /* If group supports more than 16kHz for the microphone in converstional
     * case let's use that also for Audio Framework.
     */
    auto sink_configuration = group->GetAudioSessionCodecConfigForDirection(
            LeAudioContextType::CONVERSATIONAL,
            bluetooth::le_audio::types::kLeAudioDirectionSource);
    if (!sink_configuration.IsInvalid() &&
        sink_configuration.sample_rate > bluetooth::audio::le_audio::kSampleRate16000) {
      audio_framework_sink_config.sample_rate = sink_configuration.sample_rate;
    }

    le_audio_sink_hal_client_->Start(audio_framework_sink_config, audioSourceReceiver);
  }

  void SetGroupAllowedContextMask(int group_id, int sink_context_types,
                                  int source_context_types) override {
    log::info("group_id: {}, sink context types: {}, source context types: {}", group_id,
              sink_context_types, source_context_types);

    if (group_id == bluetooth::groups::kGroupUnknown) {
      log::warn("Unknown group_id");
      return;
    }
    LeAudioDeviceGroup* group = aseGroups_.FindById(group_id);
    if (!group) {
      log::warn("group_id {} does not exist", group_id);
      return;
    }

    BidirectionalPair<AudioContexts> allowed_contexts = {
            .sink = AudioContexts(sink_context_types),
            .source = AudioContexts(source_context_types),
    };

    group->SetAllowedContextMask(allowed_contexts);
  }

  void StartAudioSession(LeAudioDeviceGroup* group) {
    /* This function is called when group is not yet set to active.
     * This is why we don't have to check if session is started already.
     * Just check if it is acquired.
     */
    log::debug("");
    log::assert_that(active_group_id_ == bluetooth::groups::kGroupUnknown,
                     "Active group is not set.");
    log::assert_that(le_audio_source_hal_client_ != nullptr, "Source session not acquired");
    log::assert_that(le_audio_sink_hal_client_ != nullptr, "Sink session not acquired");

    DsaModes dsa_modes = {DsaMode::DISABLED};
    dsa_modes = group->GetAllowedDsaModes();

    /* We assume that peer device always use same frame duration */
    uint32_t frame_duration_us = 0;
    if (!current_encoder_config_.IsInvalid()) {
      frame_duration_us = current_encoder_config_.data_interval_us;
    } else if (!current_decoder_config_.IsInvalid()) {
      frame_duration_us = current_decoder_config_.data_interval_us;
    } else {
      log::assert_that(true, "Both configs are invalid");
    }

    stack::l2cap::get_interface().L2CA_SetEcosystemBaseInterval(frame_duration_us / 1250);

    // Scale by the codec frame blocks per SDU if set
    uint8_t codec_frame_blocks_per_sdu =
            group->stream_conf.stream_params.source.stream_config.codec_frames_blocks_per_sdu ?: 1;
    audio_framework_source_config.data_interval_us = frame_duration_us * codec_frame_blocks_per_sdu;

    le_audio_source_hal_client_->Start(audio_framework_source_config, audioSinkReceiver, dsa_modes);

    /* We use same frame duration for sink/source */
    audio_framework_sink_config.data_interval_us = frame_duration_us * codec_frame_blocks_per_sdu;

    /* If group supports more than 16kHz for the microphone in converstional
     * case let's use that also for Audio Framework.
     */
    auto sink_configuration = group->GetAudioSessionCodecConfigForDirection(
            LeAudioContextType::CONVERSATIONAL,
            bluetooth::le_audio::types::kLeAudioDirectionSource);
    if (!sink_configuration.IsInvalid() &&
        sink_configuration.sample_rate > bluetooth::audio::le_audio::kSampleRate16000) {
      audio_framework_sink_config.sample_rate = sink_configuration.sample_rate;
    }

    le_audio_sink_hal_client_->Start(audio_framework_sink_config, audioSourceReceiver, dsa_modes);
  }

  bool isOutputPreferenceLeAudio(const RawAddress& address) {
    log::info("address: {}, active_group_id_: {}", address.ToStringForLogging(), active_group_id_);
    std::vector<RawAddress> active_leaudio_devices = GetGroupDevices(active_group_id_);
    if (std::find(active_leaudio_devices.begin(), active_leaudio_devices.end(), address) ==
        active_leaudio_devices.end()) {
      log::info("Device {} is not active for LE Audio", address.ToStringForLogging());
      return false;
    }

    LeAudioDeviceGroup* group = aseGroups_.FindById(active_group_id_);
    log::info("active_group_id: {}, is_output_preference_le_audio_: {}", group->group_id_,
              group->is_output_preference_le_audio);
    return group->is_output_preference_le_audio;
  }

  bool isDuplexPreferenceLeAudio(const RawAddress& address) {
    log::info("address: {}, active_group_id_: {}", address.ToStringForLogging(), active_group_id_);
    std::vector<RawAddress> active_leaudio_devices = GetGroupDevices(active_group_id_);
    if (std::find(active_leaudio_devices.begin(), active_leaudio_devices.end(), address) ==
        active_leaudio_devices.end()) {
      log::info("Device {} is not active for LE Audio", address.ToStringForLogging());
      return false;
    }

    LeAudioDeviceGroup* group = aseGroups_.FindById(active_group_id_);
    log::info("active_group_id: {}, is_duplex_preference_le_audio: {}", group->group_id_,
              group->is_duplex_preference_le_audio);
    return group->is_duplex_preference_le_audio;
  }

  void groupSetAndNotifyInactive(void) {
    if (active_group_id_ == bluetooth::groups::kGroupUnknown) {
      return;
    }
    auto group_id_to_close = active_group_id_;
    sink_monitor_notified_status_ = std::nullopt;
    source_monitor_notified_status_ = std::nullopt;
    log::info("Group id: {}", active_group_id_);

    StopSuspendTimeout();

    log::info("defer_notify_inactive_until_stop_: {}", defer_notify_inactive_until_stop_);

    if (!defer_notify_inactive_until_stop_) {
      StopAudio();
      ClientAudioInterfaceRelease();
      callbacks_->OnGroupStatus(group_id_to_close, GroupStatus::INACTIVE);
      active_group_id_ = bluetooth::groups::kGroupUnknown;
    }
  }

  bool ConfigureStream(LeAudioDeviceGroup* group, bool up_to_qos_configured) {
    log::debug("group_id: {}", group->group_id_);

    BidirectionalPair<std::vector<uint8_t>> ccids = {
            .sink = ContentControlIdKeeper::GetInstance()->GetAllCcids(
                    local_metadata_context_types_.sink),
            .source = ContentControlIdKeeper::GetInstance()->GetAllCcids(
                    local_metadata_context_types_.source)};

    group->SetPendingConfiguration();
    if (!groupStateMachine_->ConfigureStream(group, configuration_context_type_,
                                             local_metadata_context_types_, ccids,
                                             up_to_qos_configured)) {
      group->ClearPendingConfiguration();
      return false;
    }

    return true;
  }

  void PrepareStreamForAConversational(LeAudioDeviceGroup* group) {
    if (!com::android::bluetooth::flags::leaudio_improve_switch_during_phone_call()) {
      log::info("Flag leaudio_improve_switch_during_phone_call is not enabled");
      return;
    }

    log::debug("group_id: {}", group->group_id_);

    auto remote_direction = bluetooth::le_audio::types::kLeAudioDirectionSink;
    ReconfigureOrUpdateRemote(group, remote_direction);

    if (configuration_context_type_ != LeAudioContextType::CONVERSATIONAL) {
      log::error("Something went wrong {} != {} ", ToString(configuration_context_type_),
                 ToString(LeAudioContextType::CONVERSATIONAL));
      return;
    }

    if (!ConfigureStream(group, true)) {
      log::info("Reconfiguration is needed for group {}", group->group_id_);
      initReconfiguration(group, LeAudioContextType::UNSPECIFIED);
    }
  }

  void GroupSetActive(const int group_id) override {
    log::info("group_id: {}", group_id);

    if (group_id == bluetooth::groups::kGroupUnknown) {
      if (active_group_id_ == bluetooth::groups::kGroupUnknown) {
        callbacks_->OnGroupStatus(group_id, GroupStatus::INACTIVE);
        /* Nothing to do */
        return;
      }

      log::info("Active group_id changed {} -> {}", active_group_id_, group_id);
      auto group_id_to_close = active_group_id_;

      LeAudioDeviceGroup* group = aseGroups_.FindById(active_group_id_);

      if (!group) {
        log::error("unknown group id: {}", active_group_id_);
        return;
      }

      if (group->IsEmpty()) {
        log::error("group is empty");
        return;
      }

      if (CodecManager::GetInstance()->IsUsingCodecExtensibility()) {
        group->InvalidateCachedConfigurations();
      }

      log::info("current state {}", ToString(group->GetState()));
      group->ClearReconfigStartPendingDirs(bluetooth::le_audio::types::kLeAudioDirectionSink |
                                           bluetooth::le_audio::types::kLeAudioDirectionSource);

      // Below to ensure CIS termination before updating to app about inactive.
      if (!group->IsReleasingOrIdle()) {
        defer_notify_inactive_until_stop_ = true;
        // Race condition between Reconfigure(due to, MetadataUpdate)
        // and groupsetactive to null
        group->ClearPendingConfiguration();
      }

      groupSetAndNotifyInactive();
      GroupStop(group_id_to_close);

      return;
    }

    LeAudioDeviceGroup* group = aseGroups_.FindById(group_id);
    if (!group) {
      log::error("Invalid group: {}", static_cast<int>(group_id));
      callbacks_->OnGroupStatus(group_id, GroupStatus::INACTIVE);
      return;
    }

    if (group->NumOfConnected() == 0) {
      log::error("Group: {} is not connected anymore", static_cast<int>(group_id));
      callbacks_->OnGroupStatus(group_id, GroupStatus::INACTIVE);
      return;
    }

    if (active_group_id_ != bluetooth::groups::kGroupUnknown) {
      if (active_group_id_ == group_id) {
        log::info("Group is already active: {}", static_cast<int>(active_group_id_));
        callbacks_->OnGroupStatus(active_group_id_, GroupStatus::ACTIVE);
        return;
      }

      if (CodecManager::GetInstance()->IsUsingCodecExtensibility()) {
        LeAudioDeviceGroup* current_active_group = aseGroups_.FindById(active_group_id_);
        if (!current_active_group) {
          log::error("unknown group id: {}", active_group_id_);
          return;
        }
        log::info("current_active_group: {}", current_active_group->group_id_);
        current_active_group->InvalidateCachedConfigurations();
      }

      log::info("switching active group to: {}", group_id);

      auto result = CodecManager::GetInstance()->UpdateActiveUnicastAudioHalClient(
              le_audio_source_hal_client_.get(), le_audio_sink_hal_client_.get(), false);
      log::assert_that(result, "Could not update session to codec manager");

      result = groupStateMachine_->UpdateActiveUnicastAudioHalClient(
              le_audio_source_hal_client_.get(), le_audio_sink_hal_client_.get(), false);
      log::assert_that(result, "Could not update session to state machine");
    }

    if (!le_audio_source_hal_client_) {
      le_audio_source_hal_client_ = LeAudioSourceAudioHalClient::AcquireUnicast();
      if (!le_audio_source_hal_client_) {
        log::error("could not acquire audio source interface");
        callbacks_->OnGroupStatus(group_id, GroupStatus::INACTIVE);
        return;
      }
    }

    if (!le_audio_sink_hal_client_) {
      le_audio_sink_hal_client_ = LeAudioSinkAudioHalClient::AcquireUnicast();
      if (!le_audio_sink_hal_client_) {
        log::error("could not acquire audio sink interface");
        callbacks_->OnGroupStatus(group_id, GroupStatus::INACTIVE);
        return;
      }
    }

    auto result = CodecManager::GetInstance()->UpdateActiveUnicastAudioHalClient(
            le_audio_source_hal_client_.get(), le_audio_sink_hal_client_.get(), true);
    log::assert_that(result, "Could not update session to codec manager");

    result = groupStateMachine_->UpdateActiveUnicastAudioHalClient(
            le_audio_source_hal_client_.get(), le_audio_sink_hal_client_.get(), true);
    log::assert_that(result, "Could not update session to state machine");


    /* Mini policy: Try configure audio HAL sessions with most recent context.
     * If reconfiguration is not needed it means, context type is not supported.
     * If most recent scenario is not supported, try to find first supported.
     */

    log::debug("configuration_context_type_ = {}", ToString(configuration_context_type_));

    LeAudioContextType default_context_type = configuration_context_type_;
    if (!group->IsAudioSetConfigurationAvailable(default_context_type)) {
      if (group->IsAudioSetConfigurationAvailable(LeAudioContextType::UNSPECIFIED)) {
        default_context_type = LeAudioContextType::UNSPECIFIED;
        default_context_type = LeAudioContextType::UNSPECIFIED;
      } else {
        for (LeAudioContextType context_type : kLeAudioContextAllTypesArray) {
          if (group->IsAudioSetConfigurationAvailable(context_type)) {
            default_context_type = context_type;
            break;
          }
        }
      }
    }

    /* Only update the configuration audio context and audio coding session
     * parameters if needed.
     */
    UpdateConfigAndCheckIfReconfigurationIsNeeded(group, default_context_type);

    auto previous_active_group = active_group_id_;
    log::info("Active group_id changed {} -> {}", previous_active_group, group_id);

    bool prepare_for_a_call = IsInCall() || IsInVoipCall();

    if (previous_active_group == bluetooth::groups::kGroupUnknown) {
      /* Expose audio sessions if there was no previous active group */
      StartAudioSession(group);
      active_group_id_ = group_id;

      /* For the fresh activated LeAudio device, do configuration ahead only when
       * phone is in a call.
       */
      if (prepare_for_a_call) {
        PrepareStreamForAConversational(group);
      }

    } else {
      /* In case there was an active group. Stop the stream, but before that, set
       * the new group so the group change is correctly handled in OnStateMachineStatusReportCb
       */
      active_group_id_ = group_id;
      LeAudioDeviceGroup* prev_group = aseGroups_.FindById(previous_active_group);
      log::info("switch group A to group B");
      if (prev_group && !prev_group->IsReleasingOrIdle()) {
        log::info("Previous group current state {}", ToString(prev_group->GetState()));
        defer_notify_inactive_until_stop_ = true;
        defer_notify_active_until_stop_ = true;
        // Clear pending confing to handle race condition between
        // Reconfigure(due to, MetadataUpdate) and groupsetactive
        // to other device(Mostly in case of making call active from in-active device)
        log::info("Clear pending configuration flag of previous active group");
        prev_group->ClearPendingConfiguration();
        prev_group->ClearReconfigStartPendingDirs(
                bluetooth::le_audio::types::kLeAudioDirectionSink |
                bluetooth::le_audio::types::kLeAudioDirectionSource);
        GroupStop(previous_active_group);
      } else {
        log::info(" Previous group not streaming");
        SuspendedForReconfiguration();
        GroupStop(previous_active_group);
        /* Note: On purpose we are not sending INACTIVE status up to Java, because previous active
         * group will be provided in ACTIVE status. This is in order to have single call to audio
         * framework
         * If group become active while phone call, let's configure it right away up to
         * the QoS configured state so when audio framework resumes the stream,
         * only Enable will left.
         * Otherwise, if there is group switch, let's move ASEs to Configured state.
         */
         if (!ConfigureStream(group, prepare_for_a_call)) {
           log::info("Could not configure group {}", group->group_id_);
         }
      }
    }

    log::info("defer_notify_active_until_stop_: {}", defer_notify_active_until_stop_);

    if (!defer_notify_active_until_stop_) {
      CheckAndNotifyGroupActive(active_group_id_);
    }
  }

  void SetEnableState(const RawAddress& address, bool enabled) override {
    log::info("{}: {}", address, enabled ? "enabled" : "disabled");
    auto leAudioDevice = leAudioDevices_.FindByAddress(address);
    if (leAudioDevice == nullptr) {
      log::warn("{} is null", address);
      return;
    }

    auto group_id = leAudioDevice->group_id_;
    auto group = aseGroups_.FindById(group_id);
    if (group == nullptr) {
      log::warn("Group {} is not available", group_id);
      return;
    }

    if (enabled) {
      group->Enable(gatt_if_, reconnection_mode_);
    } else {
      group->Disable(gatt_if_);
    }
  }

  void RemoveDevice(const RawAddress& address) override {
    log::info(": {}", address);
    LeAudioDevice* leAudioDevice = leAudioDevices_.FindByAddress(address);
    if (!leAudioDevice) {
      return;
    }
    if (leAudioDevice->GetConnectionState() == DeviceConnectState::REMOVING) {
      log::warn("Device already being removed");
      return;
    }
    /* Remove device from the background connect if it is there */
    log::warn("Cancelling Gatt conn for both Direct and Background");
    BTA_GATTC_CancelOpen(gatt_if_, address, true);
    BTA_GATTC_CancelOpen(gatt_if_, address, false);
    btif_storage_set_leaudio_autoconnect(address, false);

    log::info("{}, state: {}", address,
              bluetooth::common::ToString(leAudioDevice->GetConnectionState()));
    auto connection_state = leAudioDevice->GetConnectionState();
    switch (connection_state) {
      case DeviceConnectState::REMOVING:
        /* Just return, and let device disconnect */
        return;
      case DeviceConnectState::CONNECTED:
      case DeviceConnectState::CONNECTED_AUTOCONNECT_GETTING_READY:
      case DeviceConnectState::CONNECTED_BY_USER_GETTING_READY: {
        /* ACL exist in this case, disconnect and mark as removing */
        log::info("device group id {} active group id {}", leAudioDevice->group_id_,
                  active_group_id_);
        if (leAudioDevice->group_id_ == active_group_id_) {
          log::warn("Set device inactive before removing.");
          groupSetAndNotifyInactive();
        }
        Disconnect(address);
      }
        [[fallthrough]];
      case DeviceConnectState::DISCONNECTING:
      case DeviceConnectState::DISCONNECTING_AND_RECOVER:
        /* Device is disconnecting, just mark it shall be removed after all. */
        leAudioDevice->SetConnectionState(DeviceConnectState::REMOVING);
        return;
      case DeviceConnectState::CONNECTING_AUTOCONNECT:
        /* Fallthrough as for AUTOCONNECT it might be that device is doing direct connect
         * in case of previous connection timeout.
         */
      case DeviceConnectState::CONNECTING_BY_USER:
        BTA_GATTC_CancelOpen(gatt_if_, address, true);
        leAudioDevice->SetConnectionState(DeviceConnectState::DISCONNECTED);
        break;
      case DeviceConnectState::DISCONNECTED:
        /* Do nothing, just remove device  */
        break;
    }

    /* Remove the group assignment if not yet removed. It might happen that the
     * group module has already called the appropriate callback and we have
     * already removed the group assignment.
     */
    if (leAudioDevice->group_id_ != bluetooth::groups::kGroupUnknown) {
      auto group = aseGroups_.FindById(leAudioDevice->group_id_);
      group_remove_node(group, address, true);
    }

    leAudioDevices_.Remove(address);
  }

  void Connect(const RawAddress& address) override {
    log::info(": {}", address);

    LeAudioDevice* leAudioDevice = leAudioDevices_.FindByAddress(address);
    if (!leAudioDevice) {
      if (!BTM_IsLinkKeyKnown(address, BT_TRANSPORT_LE)) {
        log::error("Connecting  {} when not bonded", address);
        callbacks_->OnConnectionState(ConnectionState::DISCONNECTED, address);
        return;
      }
      leAudioDevices_.Add(address, DeviceConnectState::CONNECTING_BY_USER);
    } else {
      auto current_connect_state = leAudioDevice->GetConnectionState();
      if ((current_connect_state == DeviceConnectState::CONNECTED) ||
          (current_connect_state == DeviceConnectState::CONNECTING_BY_USER)) {
        log::error("Device {} is in invalid state: {}", leAudioDevice->address_,
                   bluetooth::common::ToString(current_connect_state));

        return;
      }

      if (leAudioDevice->group_id_ != bluetooth::groups::kGroupUnknown) {
        auto group = GetGroupIfEnabled(leAudioDevice->group_id_);
        if (!group) {
          log::warn("{}, trying to connect to disabled group id {}", address,
                    leAudioDevice->group_id_);
          callbacks_->OnConnectionState(ConnectionState::DISCONNECTED, address);
          return;
        }
      }

      leAudioDevice->SetConnectionState(DeviceConnectState::CONNECTING_BY_USER);

      bluetooth::le_audio::MetricsCollector::Get()->OnConnectionStateChanged(
              leAudioDevice->group_id_, address, ConnectionState::CONNECTING,
              bluetooth::le_audio::ConnectionStatus::SUCCESS);
    }

    BTA_GATTC_Open(gatt_if_, address, BTM_BLE_DIRECT_CONNECTION, false);
  }

  std::vector<RawAddress> GetGroupDevices(const int group_id) override {
    LeAudioDeviceGroup* group = aseGroups_.FindById(group_id);
    std::vector<RawAddress> all_group_device_addrs;

    if (group != nullptr) {
      LeAudioDevice* leAudioDevice = group->GetFirstDevice();
      while (leAudioDevice) {
        all_group_device_addrs.push_back(leAudioDevice->address_);
        leAudioDevice = group->GetNextDevice(leAudioDevice);
      };
    }

    return all_group_device_addrs;
  }

  /* Restore paired device from storage to recreate groups */
  void AddFromStorage(const RawAddress& address, bool autoconnect, int sink_audio_location,
                      int source_audio_location, int sink_supported_context_types,
                      int source_supported_context_types, const std::vector<uint8_t>& handles,
                      const std::vector<uint8_t>& sink_pacs,
                      const std::vector<uint8_t>& source_pacs, const std::vector<uint8_t>& ases,
                      const std::vector<uint8_t>& gmap) {
    LeAudioDevice* leAudioDevice = leAudioDevices_.FindByAddress(address);

    if (leAudioDevice) {
      log::error("Device is already loaded. Nothing to do.");
      return;
    }

    log::info(
            "restoring: {}, autoconnect {}, sink_audio_location: {}, "
            "source_audio_location: {}, sink_supported_context_types : 0x{:04x}, "
            "source_supported_context_types 0x{:04x}",
            address, autoconnect, sink_audio_location, source_audio_location,
            sink_supported_context_types, source_supported_context_types);

    leAudioDevices_.Add(address, DeviceConnectState::DISCONNECTED);
    leAudioDevice = leAudioDevices_.FindByAddress(address);

    int group_id =
            DeviceGroups::Get()->GetGroupId(address, bluetooth::le_audio::uuid::kCapServiceUuid);
    if (group_id != bluetooth::groups::kGroupUnknown) {
      group_add_node(group_id, address);
    }

    leAudioDevice->src_audio_locations_ = source_audio_location;
    leAudioDevice->snk_audio_locations_ = sink_audio_location;
    callbacks_->OnSinkAudioLocationAvailable(leAudioDevice->address_,
                                             leAudioDevice->snk_audio_locations_.to_ulong());

    BidirectionalPair<AudioContexts> supported_contexts = {
            .sink = AudioContexts(sink_supported_context_types),
            .source = AudioContexts(source_supported_context_types),
    };

    leAudioDevice->SetSupportedContexts(supported_contexts);

    /* Use same as supported ones for now. */
    leAudioDevice->SetAvailableContexts(supported_contexts);

    if (!DeserializeHandles(leAudioDevice, handles)) {
      log::warn("Could not load Handles");
    }

    /* Presence of PAC characteristic for a direction means support for that direction */
    if (leAudioDevice->src_audio_locations_hdls_.val_hdl != 0) {
      leAudioDevice->audio_directions_ |= bluetooth::le_audio::types::kLeAudioDirectionSource;
    }
    if (leAudioDevice->snk_audio_locations_hdls_.val_hdl != 0) {
      leAudioDevice->audio_directions_ |= bluetooth::le_audio::types::kLeAudioDirectionSink;
    }

    if (!DeserializeSinkPacs(leAudioDevice, sink_pacs)) {
      /* If PACs are invalid, just say whole cache is invalid */
      leAudioDevice->known_service_handles_ = false;
      log::warn("Could not load sink pacs");
    }

    if (!DeserializeSourcePacs(leAudioDevice, source_pacs)) {
      /* If PACs are invalid, just say whole cache is invalid */
      leAudioDevice->known_service_handles_ = false;
      log::warn("Could not load source pacs");
    }

    if (!DeserializeAses(leAudioDevice, ases)) {
      /* If ASEs are invalid, just say whole cache is invalid */
      leAudioDevice->known_service_handles_ = false;
      log::warn("Could not load ases");
    }

    if (gmap.size() != 0) {
      leAudioDevice->gmap_client_ = std::make_unique<GmapClient>(leAudioDevice->address_);
      if (!le_audio::DeserializeGmap(leAudioDevice->gmap_client_.get(), gmap)) {
        leAudioDevice->gmap_client_.reset();
        log::warn("Invalid GMAP storage for {}", leAudioDevice->address_);
      }
    }

    //For BT reboot cases, remotes need PACS discover.
    leAudioDevice->known_service_handles_ = false;
    btif_storage_leaudio_clear_service_data(address);

    leAudioDevice->autoconnect_flag_ = autoconnect;
    /* When adding from storage, make sure that autoconnect is used
     * by all the devices in the group.
     */
    leAudioDevices_.SetInitialGroupAutoconnectState(group_id, gatt_if_, reconnection_mode_,
                                                    autoconnect);
  }

  bool GetHandlesForStorage(const RawAddress& addr, std::vector<uint8_t>& out) {
    LeAudioDevice* leAudioDevice = leAudioDevices_.FindByAddress(addr);
    return SerializeHandles(leAudioDevice, out);
  }

  bool GetGmapForStorage(const RawAddress& addr, std::vector<uint8_t>& out) {
    LeAudioDevice* leAudioDevice = leAudioDevices_.FindByAddress(addr);
    return SerializeGmap(leAudioDevice->gmap_client_.get(), out);
  }

  bool GetSinkPacsForStorage(const RawAddress& addr, std::vector<uint8_t>& out) {
    LeAudioDevice* leAudioDevice = leAudioDevices_.FindByAddress(addr);
    return SerializeSinkPacs(leAudioDevice, out);
  }

  bool GetSourcePacsForStorage(const RawAddress& addr, std::vector<uint8_t>& out) {
    LeAudioDevice* leAudioDevice = leAudioDevices_.FindByAddress(addr);
    return SerializeSourcePacs(leAudioDevice, out);
  }

  bool GetAsesForStorage(const RawAddress& addr, std::vector<uint8_t>& out) {
    LeAudioDevice* leAudioDevice = leAudioDevices_.FindByAddress(addr);

    return SerializeAses(leAudioDevice, out);
  }

  void BackgroundConnectIfNeeded(LeAudioDevice* leAudioDevice) {
    if (!leAudioDevice->autoconnect_flag_) {
      log::debug("Device {} not in the background connect", leAudioDevice->address_);
      return;
    }
    AddToBackgroundConnectCheckGroupConnected(leAudioDevice);
  }

  void Disconnect(const RawAddress& address) override {
    log::info(": {}", address);
    LeAudioDevice* leAudioDevice = leAudioDevices_.FindByAddress(address);

    if (!leAudioDevice) {
      log::warn("leAudioDevice not connected ( {} )", address);
      callbacks_->OnConnectionState(ConnectionState::DISCONNECTED, address);
      return;
    }

    auto connection_state = leAudioDevice->GetConnectionState();
    log::info("{}, state: {}", address, bluetooth::common::ToString(connection_state));

    switch (connection_state) {
      case DeviceConnectState::CONNECTING_BY_USER:
        /* Timeout happen on the Java layer. Device probably not in the range.
         * Cancel just direct connection and keep background if it is there.
         */
        BTA_GATTC_CancelOpen(gatt_if_, address, true);
        /* If this is a device which is a part of the group which is connected,
         * lets start backgroup connect
         */
        BackgroundConnectIfNeeded(leAudioDevice);
        return;
      case DeviceConnectState::CONNECTED: {
        /* User is disconnecting the device, we shall remove the autoconnect
         * flag for this device and all others if not TA is used
         */
        /* If target announcement is used, do not remove autoconnect
         */
        bool remove_from_autoconnect =
                (reconnection_mode_ != BTM_BLE_BKG_CONNECT_TARGETED_ANNOUNCEMENTS);

        if (leAudioDevice->autoconnect_flag_ && remove_from_autoconnect) {
          log::info("Removing autoconnect flag for group_id {}", leAudioDevice->group_id_);

          /* Removes device from background connect */
          BTA_GATTC_CancelOpen(gatt_if_, address, false);
          btif_storage_set_leaudio_autoconnect(address, false);
          leAudioDevice->autoconnect_flag_ = false;
        }

        /* Make sure ACL is disconnected to avoid reconnecting immediately
         * when autoconnect with TA reconnection mechanism is used.
         */
        bool force_acl_disconnect = leAudioDevice->autoconnect_flag_;

        auto group = aseGroups_.FindById(leAudioDevice->group_id_);
        if (group) {
          /* Remove devices from auto connect mode */
          for (auto dev = group->GetFirstDevice(); dev; dev = group->GetNextDevice(dev)) {
            if (remove_from_autoconnect &&
                (dev->GetConnectionState() == DeviceConnectState::CONNECTING_AUTOCONNECT)) {
              btif_storage_set_leaudio_autoconnect(dev->address_, false);
              dev->autoconnect_flag_ = false;
              BTA_GATTC_CancelOpen(gatt_if_, dev->address_, false);
              dev->SetConnectionState(DeviceConnectState::DISCONNECTED);
            }
          }

          /* If group is Streaming or is in transition for Streaming - lets stop it
           * and mark device to disconnect when stream is closed
           */
          if (group->IsStreaming() || !group->IsReleasingOrIdle()) {
            log::debug("group_id {} needs to stop streaming before {} disconnection",
                       group->group_id_, leAudioDevice->address_);
            leAudioDevice->closing_stream_for_disconnection_ = true;
            groupStateMachine_->StopStream(group);
            return;
          }

          if (group->IsReleasing()) {
            log::debug("group_id {} needs to stop streaming before {} disconnection",
                       group->group_id_, leAudioDevice->address_);
            /* Stream is releasing, wait till it is completed and then disconnect ACL. */
            leAudioDevice->closing_stream_for_disconnection_ = true;
            return;
          }

          force_acl_disconnect &= group->IsEnabled();
        }

        DisconnectDevice(leAudioDevice, force_acl_disconnect);
      }
        return;
      case DeviceConnectState::CONNECTED_BY_USER_GETTING_READY:
        /* Timeout happen on the Java layer before native got ready with the
         * device */
        DisconnectDevice(leAudioDevice);
        return;
      case DeviceConnectState::CONNECTED_AUTOCONNECT_GETTING_READY:
        /* Java is not aware about autoconnect actions,
         * therefore this should not happen.
         */
        log::warn("Should not happen - disconnect device");
        DisconnectDevice(leAudioDevice);
        return;
      case DeviceConnectState::DISCONNECTED:
      case DeviceConnectState::DISCONNECTING:
      case DeviceConnectState::DISCONNECTING_AND_RECOVER:
      case DeviceConnectState::CONNECTING_AUTOCONNECT:
      case DeviceConnectState::REMOVING:
        log::warn("{}, invalid state {}", address, bluetooth::common::ToString(connection_state));
        return;
    }
  }

  void DisconnectDevice(LeAudioDevice* leAudioDevice, bool acl_force_disconnect = false,
                        bool recover = false) {
    if (leAudioDevice->conn_id_ == GATT_INVALID_CONN_ID) {
      return;
    }

    if (leAudioDevice->GetConnectionState() != DeviceConnectState::REMOVING) {
      leAudioDevice->SetConnectionState(DeviceConnectState::DISCONNECTING);
    }

    BtaGattQueue::Clean(leAudioDevice->conn_id_);

    /* Remote in bad state, force ACL Disconnection. */
    if (acl_force_disconnect) {
      leAudioDevice->DisconnectAcl();
      if (recover) {
        leAudioDevice->SetConnectionState(DeviceConnectState::DISCONNECTING_AND_RECOVER);
      }
    } else {
      BTA_GATTC_Close(leAudioDevice->conn_id_);
    }
  }

  void DeregisterNotifications(LeAudioDevice* leAudioDevice) {
    /* GATTC will omit not registered previously handles */
    for (auto pac_tuple : leAudioDevice->snk_pacs_) {
      BTA_GATTC_DeregisterForNotifications(gatt_if_, leAudioDevice->address_,
                                           std::get<0>(pac_tuple).val_hdl);
    }
    for (auto pac_tuple : leAudioDevice->src_pacs_) {
      BTA_GATTC_DeregisterForNotifications(gatt_if_, leAudioDevice->address_,
                                           std::get<0>(pac_tuple).val_hdl);
    }

    if (leAudioDevice->snk_audio_locations_hdls_.val_hdl != 0) {
      BTA_GATTC_DeregisterForNotifications(gatt_if_, leAudioDevice->address_,
                                           leAudioDevice->snk_audio_locations_hdls_.val_hdl);
    }
    if (leAudioDevice->src_audio_locations_hdls_.val_hdl != 0) {
      BTA_GATTC_DeregisterForNotifications(gatt_if_, leAudioDevice->address_,
                                           leAudioDevice->src_audio_locations_hdls_.val_hdl);
    }
    if (leAudioDevice->audio_avail_hdls_.val_hdl != 0) {
      BTA_GATTC_DeregisterForNotifications(gatt_if_, leAudioDevice->address_,
                                           leAudioDevice->audio_avail_hdls_.val_hdl);
    }
    if (leAudioDevice->audio_supp_cont_hdls_.val_hdl != 0) {
      BTA_GATTC_DeregisterForNotifications(gatt_if_, leAudioDevice->address_,
                                           leAudioDevice->audio_supp_cont_hdls_.val_hdl);
    }
    if (leAudioDevice->ctp_hdls_.val_hdl != 0) {
      BTA_GATTC_DeregisterForNotifications(gatt_if_, leAudioDevice->address_,
                                           leAudioDevice->ctp_hdls_.val_hdl);
    }

    for (struct ase& ase : leAudioDevice->ases_) {
      BTA_GATTC_DeregisterForNotifications(gatt_if_, leAudioDevice->address_, ase.hdls.val_hdl);
    }
  }

  void handleInitialCtpCccRead(LeAudioDevice* leAudioDevice, uint16_t len, uint8_t* value) {
    if (len != 2) {
      log::error("Could not read CCC for {}, disconnecting", leAudioDevice->address_);
      instance->Disconnect(leAudioDevice->address_);
      return;
    }

    uint16_t val = *(uint16_t*)value;
    if (val == 0) {
      log::warn("{} forgot CCC values. Re-subscribing", leAudioDevice->address_);
      RegisterKnownNotifications(leAudioDevice, false, true);
      return;
    }

    log::verbose("{}, ASCS ctp ccc: {:#x}", leAudioDevice->address_, val);
    connectionReady(leAudioDevice);
  }

  /* This is a generic read/notify/indicate handler for gatt. Here messages
   * are dispatched to correct elements e.g. ASEs, PACs, audio locations etc.
   */
  void LeAudioCharValueHandle(tCONN_ID conn_id, uint16_t hdl, uint16_t len, uint8_t* value,
                              bool notify = false) {
    LeAudioDevice* leAudioDevice = leAudioDevices_.FindByConnId(conn_id);
    struct ase* ase;

    if (!leAudioDevice) {
      log::error("no leAudioDevice assigned to connection id: {}", conn_id);
      return;
    }

    ase = leAudioDevice->GetAseByValHandle(hdl);
    LeAudioDeviceGroup* group = aseGroups_.FindById(leAudioDevice->group_id_);
    if (ase) {
      groupStateMachine_->ProcessGattNotifEvent(value, len, ase, leAudioDevice, group);
      return;
    }

    /* Initial CCC read to check if remote device properly keeps CCC values */
    if (hdl == leAudioDevice->ctp_hdls_.ccc_hdl) {
      handleInitialCtpCccRead(leAudioDevice, len, value);
      return;
    }

    auto snk_pac_ent =
            std::find_if(leAudioDevice->snk_pacs_.begin(), leAudioDevice->snk_pacs_.end(),
                         [&hdl](auto& pac_ent) { return std::get<0>(pac_ent).val_hdl == hdl; });
    if (snk_pac_ent != leAudioDevice->snk_pacs_.end()) {
      std::vector<struct bluetooth::le_audio::types::acs_ac_record> pac_recs;

      /* Guard consistency of PAC records structure */
      if (!bluetooth::le_audio::client_parser::pacs::ParsePacs(pac_recs, len, value)) {
        log::error("Sink PACs corrupted");
        return;
      }

      log::info("Registering sink PACs");
      leAudioDevice->RegisterPACs(&std::get<1>(*snk_pac_ent), &pac_recs);

      /* Cached audio set configurations should be considered invalid when
       * PACs are updated.
       */
      if (group) {
        /* Changes in PAC record channel counts may change the strategy */
        group->InvalidateGroupStrategy();
        group->InvalidateCachedConfigurations();
      }
      if (notify) {
        btif_storage_leaudio_update_pacs_bin(leAudioDevice->address_);
      }
      return;
    }

    auto src_pac_ent =
            std::find_if(leAudioDevice->src_pacs_.begin(), leAudioDevice->src_pacs_.end(),
                         [&hdl](auto& pac_ent) { return std::get<0>(pac_ent).val_hdl == hdl; });
    if (src_pac_ent != leAudioDevice->src_pacs_.end()) {
      std::vector<struct bluetooth::le_audio::types::acs_ac_record> pac_recs;

      /* Guard consistency of PAC records structure */
      if (!bluetooth::le_audio::client_parser::pacs::ParsePacs(pac_recs, len, value)) {
        log::error("Source PACs corrupted");
        return;
      }

      log::info("Registering source PACs");
      leAudioDevice->RegisterPACs(&std::get<1>(*src_pac_ent), &pac_recs);

      /* Cached audio set configurations should be considered invalid when
       * PACs are updated.
       */
      if (group) {
        /* Changes in PAC record channel counts may change the strategy */
        group->InvalidateGroupStrategy();
        group->InvalidateCachedConfigurations();
      }
      if (notify) {
        btif_storage_leaudio_update_pacs_bin(leAudioDevice->address_);
      }
      return;
    }

    if (hdl == leAudioDevice->snk_audio_locations_hdls_.val_hdl) {
      AudioLocations snk_audio_locations;

      bluetooth::le_audio::client_parser::pacs::ParseAudioLocations(snk_audio_locations, len,
                                                                    value);

      /* Value may not change */
      if ((leAudioDevice->audio_directions_ & bluetooth::le_audio::types::kLeAudioDirectionSink) &&
          (leAudioDevice->snk_audio_locations_ ^ snk_audio_locations).none()) {
        return;
      }

      /* Presence of PAC characteristic for source means support for source
       * audio location. Value of 0x00000000 means mono/unspecified
       */
      leAudioDevice->audio_directions_ |= bluetooth::le_audio::types::kLeAudioDirectionSink;
      leAudioDevice->snk_audio_locations_ = snk_audio_locations;

      callbacks_->OnSinkAudioLocationAvailable(leAudioDevice->address_,
                                               snk_audio_locations.to_ulong());

      if (notify) {
        btif_storage_set_leaudio_audio_location(leAudioDevice->address_,
                                                leAudioDevice->snk_audio_locations_.to_ulong(),
                                                leAudioDevice->src_audio_locations_.to_ulong());
        if (group && group->IsReleasingOrIdle()) {
          UpdateLocationsAndContextsAvailability(group);
        }
      }
    } else if (hdl == leAudioDevice->src_audio_locations_hdls_.val_hdl) {
      AudioLocations src_audio_locations;

      bluetooth::le_audio::client_parser::pacs::ParseAudioLocations(src_audio_locations, len,
                                                                    value);

      /* Value may not change */
      if ((leAudioDevice->audio_directions_ &
           bluetooth::le_audio::types::kLeAudioDirectionSource) &&
          (leAudioDevice->src_audio_locations_ ^ src_audio_locations).none()) {
        return;
      }

      /* Presence of PAC characteristic for source means support for source
       * audio location. Value of 0x00000000 means mono/unspecified
       */
      leAudioDevice->audio_directions_ |= bluetooth::le_audio::types::kLeAudioDirectionSource;
      leAudioDevice->src_audio_locations_ = src_audio_locations;

      if (notify) {
        btif_storage_set_leaudio_audio_location(leAudioDevice->address_,
                                                leAudioDevice->snk_audio_locations_.to_ulong(),
                                                leAudioDevice->src_audio_locations_.to_ulong());
        if (group && group->IsReleasingOrIdle()) {
          UpdateLocationsAndContextsAvailability(group);
        }
      }
    } else if (hdl == leAudioDevice->audio_avail_hdls_.val_hdl) {
      BidirectionalPair<AudioContexts> contexts;
      if (!bluetooth::le_audio::client_parser::pacs::ParseAvailableAudioContexts(contexts, len,
                                                                                 value)) {
        return;
      }

      leAudioDevice->SetAvailableContexts(contexts);
      btif_storage_set_leaudio_supported_context_types(
          leAudioDevice->address_, contexts.sink.value(),
          contexts.source.value());
      if (!group) {
        return;
      }

      if (group->IsInTransition()) {
        /* Group is in transition.
         * if group is going to stream, schedule attaching the device to the
         * group.
         */

        if (group->GetTargetState() == AseState::BTA_LE_AUDIO_ASE_STATE_STREAMING) {
          AttachToStreamingGroupIfNeeded(leAudioDevice);
        }
        return;
      }

      if (!group->IsStreaming()) {
        /* Group is not streaming. Device does not have to be attach to the
         * stream, and we can update context availability for the group
         */
        UpdateLocationsAndContextsAvailability(group);
        return;
      }

      AttachToStreamingGroupIfNeeded(leAudioDevice);

    } else if (hdl == leAudioDevice->audio_supp_cont_hdls_.val_hdl) {
      BidirectionalPair<AudioContexts> supp_audio_contexts;
      if (bluetooth::le_audio::client_parser::pacs::ParseSupportedAudioContexts(supp_audio_contexts,
                                                                                len, value)) {
        /* Just store if for now */
        leAudioDevice->SetSupportedContexts(supp_audio_contexts);
      }
    } else if (hdl == leAudioDevice->ctp_hdls_.val_hdl) {
      groupStateMachine_->ProcessGattCtpNotification(group, value, len);
    } else if (hdl == leAudioDevice->tmap_role_hdl_) {
      bluetooth::le_audio::client_parser::tmap::ParseTmapRole(leAudioDevice->tmap_role_, len,
                                                              value);
    } else if (leAudioDevice->gmap_client_ != nullptr && GmapClient::IsGmapClientEnabled() &&
               hdl == leAudioDevice->gmap_client_->getRoleHandle()) {
      leAudioDevice->gmap_client_->parseAndSaveGmapRole(len, value);
      btif_storage_leaudio_update_gmap_bin(leAudioDevice->address_);
    } else if (leAudioDevice->gmap_client_ != nullptr && GmapClient::IsGmapClientEnabled() &&
               hdl == leAudioDevice->gmap_client_->getUGTFeatureHandle()) {
      leAudioDevice->gmap_client_->parseAndSaveUGTFeature(len, value);
      btif_storage_leaudio_update_gmap_bin(leAudioDevice->address_);
    } else {
      log::error("Unknown attribute read: 0x{:x}", hdl);
    }
  }

  void OnGattReadRsp(tCONN_ID conn_id, tGATT_STATUS /*status*/, uint16_t hdl, uint16_t len,
                     uint8_t* value, void* /*data*/) {
    LeAudioCharValueHandle(conn_id, hdl, len, value);
  }

  LeAudioDeviceGroup* GetGroupIfEnabled(int group_id) {
    auto group = aseGroups_.FindById(group_id);
    if (group == nullptr) {
      log::info("Group {} does not exist", group_id);
      return nullptr;
    }
    if (!group->IsEnabled()) {
      log::info("Group {} is disabled", group_id);
      return nullptr;
    }
    return group;
  }

  void AddToBackgroundConnectCheckGroupConnected(LeAudioDevice* leAudioDevice) {
    /* If device belongs to streaming group, add it on allow list */
    auto address = leAudioDevice->address_;
    auto group = GetGroupIfEnabled(leAudioDevice->group_id_);
    if (group == nullptr) {
      log::info("Group {} is invalid or disabled", leAudioDevice->group_id_);
      return;
    }

    leAudioDevice->SetConnectionState(DeviceConnectState::CONNECTING_AUTOCONNECT);

    /* Cancel previous bakcground connect */
    BTA_GATTC_CancelOpen(gatt_if_, address, false);
    if (group->IsAnyDeviceConnected()) {
      log::info("Group {} in connected state. Adding {} to allow list", leAudioDevice->group_id_,
                address);
      BTA_GATTC_Open(gatt_if_, address, BTM_BLE_BKG_CONNECT_ALLOW_LIST, false);
    } else {
      log::info("Adding {} to background connect (default reconnection_mode (0x{:02x}))", address,
                reconnection_mode_);
      BTA_GATTC_Open(gatt_if_, address, reconnection_mode_, false);
    }
  }

  void OnGattConnected(tGATT_STATUS status, tCONN_ID conn_id, tGATT_IF /*client_if*/,
                       RawAddress address, tBT_TRANSPORT transport, uint16_t mtu) {
    LeAudioDevice* leAudioDevice = leAudioDevices_.FindByAddress(address);

    log::info("{}, conn_id=0x{:04x}, transport={}, status={} (0x{:02x})", address, conn_id,
              bt_transport_text(transport), gatt_status_text(status), status);

    if (transport != BT_TRANSPORT_LE) {
      log::warn("Only LE connection is allowed (transport {})", bt_transport_text(transport));
      BTA_GATTC_Close(conn_id);
      return;
    }

    if (!leAudioDevice) {
      return;
    }

    if (leAudioDevice->conn_id_ != GATT_INVALID_CONN_ID) {
      log::debug("Already connected {}, conn_id=0x{:04x}", address, leAudioDevice->conn_id_);
      return;
    }

    if (status != GATT_SUCCESS) {
      /* Clear current connection request and let it be set again if needed */
      BTA_GATTC_CancelOpen(gatt_if_, address, false);

      /* autoconnect connection failed, that's ok */
      if (status != GATT_ILLEGAL_PARAMETER &&
          (leAudioDevice->GetConnectionState() == DeviceConnectState::CONNECTING_AUTOCONNECT ||
           leAudioDevice->autoconnect_flag_)) {
        log::info("Device not available now, do background connect.");
        leAudioDevice->SetConnectionState(DeviceConnectState::DISCONNECTED);
        AddToBackgroundConnectCheckGroupConnected(leAudioDevice);
        return;
      }

      leAudioDevice->SetConnectionState(DeviceConnectState::DISCONNECTED);

      log::error("Failed to connect to LeAudio leAudioDevice, status: 0x{:02x}", status);
      callbacks_->OnConnectionState(ConnectionState::DISCONNECTED, address);
      bluetooth::le_audio::MetricsCollector::Get()->OnConnectionStateChanged(
              leAudioDevice->group_id_, address, ConnectionState::CONNECTED,
              bluetooth::le_audio::ConnectionStatus::FAILED);
      return;
    }

    if (leAudioDevice->group_id_ != bluetooth::groups::kGroupUnknown) {
      auto group = GetGroupIfEnabled(leAudioDevice->group_id_);
      if (group == nullptr) {
        BTA_GATTC_CancelOpen(gatt_if_, address, false);

        log::warn("LeAudio profile is disabled for group_id: {}. {} is not connected",
                  leAudioDevice->group_id_, address);
        return;
      }
    }

    leAudioDevice->conn_id_ = conn_id;
    leAudioDevice->mtu_ = mtu;
    if (com::android::bluetooth::flags::gatt_queue_cleanup_connected()) {
      BtaGattQueue::Clean(conn_id);
    }

    /* Remove device from the background connect (it might be either Allow list
     * or TA) and add it again with reconnection_mode_. In case it is TA, we are
     * sure that device will not be in the allow list for other applications
     * which are using background connect.
     */
    BTA_GATTC_CancelOpen(gatt_if_, address, false);
    BTA_GATTC_Open(gatt_if_, address, reconnection_mode_, false);

    if (bluetooth::shim::GetController()->SupportsBle2mPhy()) {
      log::info("{} set preferred PHY to 2M", address);
      get_btm_client_interface().ble.BTM_BleSetPhy(address, PHY_LE_2M, PHY_LE_2M, 0);
    }

    get_btm_client_interface().peer.BTM_RequestPeerSCA(leAudioDevice->address_, transport);

    if (leAudioDevice->GetConnectionState() == DeviceConnectState::CONNECTING_AUTOCONNECT) {
      leAudioDevice->SetConnectionState(DeviceConnectState::CONNECTED_AUTOCONNECT_GETTING_READY);
    } else {
      leAudioDevice->SetConnectionState(DeviceConnectState::CONNECTED_BY_USER_GETTING_READY);
    }

    /* Check if the device is in allow list and update the flag */
    leAudioDevice->UpdateDeviceAllowlistFlag();
    if (BTM_SecIsLeSecurityPending(address)) {
      /* if security collision happened, wait for encryption done
       * (BTA_GATTC_ENC_CMPL_CB_EVT) */
      log::warn("{} Security Collision. Security is not completed", address);
      return;
    }

    /* verify bond */
    if (BTM_IsEncrypted(address, BT_TRANSPORT_LE)) {
      /* if link has been encrypted */
      OnEncryptionComplete(address, tBTM_STATUS::BTM_SUCCESS);
      return;
    }

    tBTM_STATUS result =
            BTM_SetEncryption(address, BT_TRANSPORT_LE, nullptr, nullptr, BTM_BLE_SEC_ENCRYPT);

    log::info("Encryption required for {}. Request result: 0x{:02x}", address, result);

    if (result == tBTM_STATUS::BTM_ERR_KEY_MISSING) {
      log::error("Link key unknown for {}, disconnect profile", address);
      bluetooth::le_audio::MetricsCollector::Get()->OnConnectionStateChanged(
              leAudioDevice->group_id_, address, ConnectionState::CONNECTED,
              bluetooth::le_audio::ConnectionStatus::FAILED);

      /* If link cannot be enctypted, disconnect profile */
      BTA_GATTC_Close(conn_id);
    }
  }

  void RegisterKnownNotifications(LeAudioDevice* leAudioDevice, bool gatt_register,
                                  bool write_ccc) {
    log::info("device: {}", leAudioDevice->address_);

    if (leAudioDevice->ctp_hdls_.val_hdl == 0) {
      log::error("Control point characteristic is mandatory - disconnecting device {}",
                 leAudioDevice->address_);
      DisconnectDevice(leAudioDevice);
      return;
    }

    /* GATTC will omit not registered previously handles */
    for (auto pac_tuple : leAudioDevice->snk_pacs_) {
      subscribe_for_notification(leAudioDevice->conn_id_, leAudioDevice->address_,
                                 std::get<0>(pac_tuple), gatt_register, write_ccc);
    }
    for (auto pac_tuple : leAudioDevice->src_pacs_) {
      subscribe_for_notification(leAudioDevice->conn_id_, leAudioDevice->address_,
                                 std::get<0>(pac_tuple), gatt_register, write_ccc);
    }

    if (leAudioDevice->snk_audio_locations_hdls_.val_hdl != 0) {
      subscribe_for_notification(leAudioDevice->conn_id_, leAudioDevice->address_,
                                 leAudioDevice->snk_audio_locations_hdls_, gatt_register,
                                 write_ccc);
    }
    if (leAudioDevice->src_audio_locations_hdls_.val_hdl != 0) {
      subscribe_for_notification(leAudioDevice->conn_id_, leAudioDevice->address_,
                                 leAudioDevice->src_audio_locations_hdls_, gatt_register,
                                 write_ccc);
    }

    if (leAudioDevice->audio_avail_hdls_.val_hdl != 0) {
      subscribe_for_notification(leAudioDevice->conn_id_, leAudioDevice->address_,
                                 leAudioDevice->audio_avail_hdls_, gatt_register, write_ccc);
    }

    if (leAudioDevice->audio_supp_cont_hdls_.val_hdl != 0) {
      subscribe_for_notification(leAudioDevice->conn_id_, leAudioDevice->address_,
                                 leAudioDevice->audio_supp_cont_hdls_, gatt_register, write_ccc);
    }

    for (struct ase& ase : leAudioDevice->ases_) {
      subscribe_for_notification(leAudioDevice->conn_id_, leAudioDevice->address_, ase.hdls,
                                 gatt_register, write_ccc);
    }

    subscribe_for_notification(leAudioDevice->conn_id_, leAudioDevice->address_,
                               leAudioDevice->ctp_hdls_, gatt_register, write_ccc);
  }

  void changeMtuIfPossible(LeAudioDevice* leAudioDevice) {
    if (leAudioDevice->mtu_ == GATT_DEF_BLE_MTU_SIZE) {
      log::info("Configure MTU");
      /* Use here kBapMinimumAttMtu, because we know that GATT will request
       * default ATT MTU anyways. We also know that GATT will use this
       * kBapMinimumAttMtu as an input for Data Length Update procedure in the controller.
       */
      BtaGattQueue::ConfigureMtu(leAudioDevice->conn_id_, kBapMinimumAttMtu);
    }
  }

  void ReadMustHaveAttributesOnReconnect(LeAudioDevice* leAudioDevice) {
    bool is_eatt_supported = gatt_profile_get_eatt_support_by_conn_id(leAudioDevice->conn_id_);

    log::verbose("{}, eatt supported {}", leAudioDevice->address_, is_eatt_supported);
    /* Here we read
     * 1) ASCS Control Point CCC descriptor in order to validate proper
     *    behavior of remote device which should store CCC values for bonded device.
     * 2) Available Context Types which normally should be notified by the server,
     *    but since it is crucial for proper streaming experiance, and in the same time
     *    it can change very often which, as we observed, might lead to not being sent by
     *    remote devices
     */
    if (/*!com::android::bluetooth::flags::le_ase_read_multiple_variable()*/ true || !is_eatt_supported) {
      BtaGattQueue::ReadCharacteristic(leAudioDevice->conn_id_,
                                       leAudioDevice->audio_avail_hdls_.val_hdl,
                                       OnGattReadRspStatic, NULL);
      BtaGattQueue::ReadCharacteristic(leAudioDevice->conn_id_, leAudioDevice->ctp_hdls_.ccc_hdl,
                                       OnGattReadRspStatic, NULL);
    } else {
      tBTA_GATTC_MULTI multi_read = {.num_attr = 2,
                                     .handles = {leAudioDevice->audio_avail_hdls_.val_hdl,
                                                 leAudioDevice->ctp_hdls_.ccc_hdl}};

      BtaGattQueue::ReadMultiCharacteristic(leAudioDevice->conn_id_, multi_read,
                                            OnGattReadMultiRspStatic, NULL);
    }
  }

  void OnEncryptionComplete(const RawAddress& address, tBTM_STATUS status) {
    log::info("{} status 0x{:02x}", address, status);
    LeAudioDevice* leAudioDevice = leAudioDevices_.FindByAddress(address);
    if (leAudioDevice == NULL || (leAudioDevice->conn_id_ == GATT_INVALID_CONN_ID)) {
      log::warn("Skipping device which is {}",
                leAudioDevice ? " not connected by service." : " null");
      return;
    }

    if (status != tBTM_STATUS::BTM_SUCCESS) {
      log::error("Encryption failed status: {}", btm_status_text(status));
      if (leAudioDevice->GetConnectionState() ==
          DeviceConnectState::CONNECTED_BY_USER_GETTING_READY) {
        callbacks_->OnConnectionState(ConnectionState::DISCONNECTED, address);
        bluetooth::le_audio::MetricsCollector::Get()->OnConnectionStateChanged(
                leAudioDevice->group_id_, address, ConnectionState::CONNECTED,
                bluetooth::le_audio::ConnectionStatus::FAILED);
      }

      leAudioDevice->SetConnectionState(DeviceConnectState::DISCONNECTING);

      BTA_GATTC_Close(leAudioDevice->conn_id_);
      return;
    }

    if (leAudioDevice->encrypted_) {
      log::info("link already encrypted, nothing to do");
      return;
    }

    /* If PHY update did not succeed after ACL connection, which can happen
     * when remote feature read was not that quick, lets try to change phy here
     * one more time
     */
    if (!leAudioDevice->acl_phy_update_done_ &&
        bluetooth::shim::GetController()->SupportsBle2mPhy()) {
      log::info("{} set preferred PHY to 2M", leAudioDevice->address_);
      get_btm_client_interface().ble.BTM_BleSetPhy(address, PHY_LE_2M, PHY_LE_2M, 0);
    }

    changeMtuIfPossible(leAudioDevice);

    leAudioDevice->encrypted_ = true;

    /* If we know services, register for notifications */
    if (leAudioDevice->known_service_handles_) {
      /* This registration will do subscribtion in local GATT as we
       * assume remote device keeps bonded CCC values.
       */
      RegisterKnownNotifications(leAudioDevice, true, false);
      ReadMustHaveAttributesOnReconnect(leAudioDevice);
    }

    /* If we know services and read is not ongoing, this is reconnection and
     * just notify connected  */
    if (leAudioDevice->known_service_handles_ && !leAudioDevice->notify_connected_after_read_) {
      log::info("Wait for CCC registration and MTU change request");
      return;
    }

    BTA_GATTC_ServiceSearchRequest(leAudioDevice->conn_id_,
                                   bluetooth::le_audio::uuid::kPublishedAudioCapabilityServiceUuid);
  }

  void checkGroupConnectionStateAfterMemberDisconnect(int group_id) {
    /* This is fired t=kGroupConnectedWatchDelayMs after group member
     * got disconnected while either group members were connected.
     * We want to check here if there is any group member connected.
     * If so we should add other group members to allow list for better
     * reconnection experience. If  all group members are disconnected
     * i e.g. devices intentionally disconnected for other
     * purposes like pairing with other device, then we do nothing here and
     * device stay on the default reconnection policy (i.e. targeted
     * announcements)
     */
    auto group = aseGroups_.FindById(group_id);
    if (group == nullptr) {
      log::info("Group {} is destroyed.", group_id);
      return;
    }

    if (!group->IsAnyDeviceConnected()) {
      log::info("Group {} is not connected", group_id);
      /* Make sure all devices are in the default reconnection mode */
      group->ApplyReconnectionMode(gatt_if_, reconnection_mode_);
      return;
    }

    /* if group is still connected, make sure that other not connected
     * set members are in the allow list for the quick reconnect.
     * E.g. for the earbud case, probably one of the earbud is in the case now.
     */
    group->AddToAllowListNotConnectedGroupMembers(gatt_if_);
  }

  void scheduleGroupConnectedCheck(int group_id) {
    log::info("Schedule group_id {} connected check.", group_id);
    do_in_main_thread_delayed(
            base::BindOnce(&LeAudioClientImpl::checkGroupConnectionStateAfterMemberDisconnect,
                           weak_factory_.GetWeakPtr(), group_id),
            std::chrono::milliseconds(kGroupConnectedWatchDelayMs));
  }

  void autoConnect(RawAddress address) {
    auto leAudioDevice = leAudioDevices_.FindByAddress(address);
    if (leAudioDevice == nullptr) {
      log::warn("Device {} not valid anymore", address);
      return;
    }

    BackgroundConnectIfNeeded(leAudioDevice);
  }

  void scheduleAutoConnect(RawAddress& address) {
    log::info("Schedule auto connect {}", address);
    do_in_main_thread_delayed(
            base::BindOnce(&LeAudioClientImpl::autoConnect, weak_factory_.GetWeakPtr(), address),
            std::chrono::milliseconds(kAutoConnectAfterOwnDisconnectDelayMs));
  }

  void recoveryReconnect(RawAddress address) {
    log::info("Reconnecting to {} after timeout on state machine.", address);
    LeAudioDevice* leAudioDevice = leAudioDevices_.FindByAddress(address);

    if (leAudioDevice == nullptr ||
        leAudioDevice->GetConnectionState() != DeviceConnectState::DISCONNECTING_AND_RECOVER) {
      log::warn("Device {}, not interested in recovery connect anymore", address);
      return;
    }

    auto group = GetGroupIfEnabled(leAudioDevice->group_id_);

    if (group != nullptr) {
      leAudioDevice->SetConnectionState(DeviceConnectState::CONNECTING_AUTOCONNECT);
      BTA_GATTC_Open(gatt_if_, address, BTM_BLE_DIRECT_CONNECTION, false);
    } else {
      leAudioDevice->SetConnectionState(DeviceConnectState::DISCONNECTED);
    }
  }

  void scheduleRecoveryReconnect(RawAddress& address) {
    log::info("Schedule reconnecting to {} after timeout on state machine.", address);
    do_in_main_thread_delayed(base::BindOnce(&LeAudioClientImpl::recoveryReconnect,
                                             weak_factory_.GetWeakPtr(), address),
                              std::chrono::milliseconds(kRecoveryReconnectDelayMs));
  }

  void checkIfGroupMember(RawAddress address) {
    log::info("checking being a group member: {}", address);
    LeAudioDevice* leAudioDevice = leAudioDevices_.FindByAddress(address);

    if (leAudioDevice == nullptr) {
      log::warn("Device {}, probably removed", address);
      return;
    }

    if (leAudioDevice->group_id_ == bluetooth::groups::kGroupUnknown) {
      disconnectInvalidDevice(leAudioDevice, ", device not a valid group member",
                              LeAudioHealthDeviceStatType::INVALID_CSIS);
      return;
    }
  }

  /* This is called, when CSIS native module is about to add device to the
   * group once the CSIS service will be verified on the remote side.
   * After some time (kCsisGroupMemberDelayMs)  a checkIfGroupMember will be
   * called and will verify if the remote device has a group_id properly set.
   * if not, it means there is something wrong with CSIS service on the remote
   * side.
   */
  void scheduleGuardForCsisAdd(RawAddress& address) {
    log::info("Schedule reconnecting to {} after timeout on state machine.", address);
    do_in_main_thread_delayed(base::BindOnce(&LeAudioClientImpl::checkIfGroupMember,
                                             weak_factory_.GetWeakPtr(), address),
                              std::chrono::milliseconds(kCsisGroupMemberDelayMs));
  }

  void OnGattDisconnected(tCONN_ID conn_id, tGATT_IF /*client_if*/, RawAddress address,
                          tGATT_DISCONN_REASON reason) {
    log::info("OnGattDisconnected");
    LeAudioDevice* leAudioDevice = leAudioDevices_.FindByConnId(conn_id);

    if (!leAudioDevice) {
      log::error(", skipping unknown leAudioDevice, address: {}", address);
      return;
    }

    leAudioDevice->acl_asymmetric_ = false;
    BtaGattQueue::Clean(leAudioDevice->conn_id_);
    LeAudioDeviceGroup* group = aseGroups_.FindById(leAudioDevice->group_id_);

    DeregisterNotifications(leAudioDevice);

    callbacks_->OnConnectionState(ConnectionState::DISCONNECTED, address);
    leAudioDevice->conn_id_ = GATT_INVALID_CONN_ID;
    leAudioDevice->mtu_ = 0;
    leAudioDevice->closing_stream_for_disconnection_ = false;
    leAudioDevice->encrypted_ = false;
    leAudioDevice->acl_phy_update_done_ = false;

    log::info("Remove service data, addr: {}", address);
    leAudioDevice->known_service_handles_ = false;
    btif_storage_leaudio_clear_service_data(address);

    auto connection_state = leAudioDevice->GetConnectionState();

    leAudioDevice->SetConnectionState(DeviceConnectState::DISCONNECTED);

    groupStateMachine_->ProcessHciNotifAclDisconnected(group, leAudioDevice);

    bluetooth::le_audio::MetricsCollector::Get()->OnConnectionStateChanged(
            leAudioDevice->group_id_, address, ConnectionState::DISCONNECTED,
            bluetooth::le_audio::ConnectionStatus::SUCCESS);

    if (connection_state == DeviceConnectState::REMOVING) {
      if (leAudioDevice->group_id_ != bluetooth::groups::kGroupUnknown) {
        auto group = aseGroups_.FindById(leAudioDevice->group_id_);
        group_remove_node(group, address, true);
      }
      leAudioDevices_.Remove(address);
      return;
    }

    log::info("{}, autoconnect {}, reason 0x{:02x}, connection state {}", leAudioDevice->address_,
              leAudioDevice->autoconnect_flag_, reason,
              bluetooth::common::ToString(connection_state));

    if (connection_state == DeviceConnectState::DISCONNECTING_AND_RECOVER) {
      /* We are back after disconnecting device which was in a bad state.
       * lets try to reconnected - 30 sec with direct connect and later fallback
       * to default background reconnection mode.
       * Since GATT notifies us before ACL was dropped, let's wait a bit
       * before we do reconnect.
       *
       * Also, make sure that device has state which allows to do recover
       */
      leAudioDevice->SetConnectionState(DeviceConnectState::DISCONNECTING_AND_RECOVER);
      scheduleRecoveryReconnect(address);
      return;
    }

    /* Attempt background re-connect if disconnect was not initiated locally
     * or if autoconnect is set and device got disconnected because of some
     * issues
     */
    if (group == nullptr || !group->IsEnabled()) {
      log::error("Group id {} ({}) disabled or null", leAudioDevice->group_id_,
                 std::format_ptr(group));
      return;
    }

    if (reason == GATT_CONN_TERMINATE_LOCAL_HOST) {
      if (leAudioDevice->autoconnect_flag_) {
        /* In this case ACL might not yet been disconnected */
        scheduleAutoConnect(address);
      }
      return;
    }

    /* Remote disconnects from us or Timeout happens */
    /* In this case ACL is disconnected */
    if (reason == GATT_CONN_TIMEOUT) {
      leAudioDevice->SetConnectionState(DeviceConnectState::CONNECTING_AUTOCONNECT);

      /* If timeout try to reconnect for 30 sec.*/
      BTA_GATTC_Open(gatt_if_, address, BTM_BLE_DIRECT_CONNECTION, false);
      return;
    }

    /* In other disconnect resons we act based on the autoconnect_flag_ */
    if (leAudioDevice->autoconnect_flag_) {
      if (group->IsAnyDeviceConnected()) {
        /* If all set is disconnecting, let's give it some time.
         * If not all get disconnected, and there will be group member
         * connected we want to put disconnected devices to allow list
         */
        scheduleGroupConnectedCheck(leAudioDevice->group_id_);
      } else {
        group->ApplyReconnectionMode(gatt_if_, reconnection_mode_);
      }
    }
  }

  bool subscribe_for_notification(tCONN_ID conn_id, const RawAddress& address,
                                  struct bluetooth::le_audio::types::hdl_pair handle_pair,
                                  bool gatt_register = true, bool write_ccc = true) {
    std::vector<uint8_t> value(2);
    uint8_t* ptr = value.data();
    uint16_t handle = handle_pair.val_hdl;
    uint16_t ccc_handle = handle_pair.ccc_hdl;

    log::info("conn id {}, gatt_register: {}, write_ccc: {}", conn_id, gatt_register, write_ccc);
    if (gatt_register &&
        BTA_GATTC_RegisterForNotifications(gatt_if_, address, handle) != GATT_SUCCESS) {
      log::error("cannot register for notification: {}", static_cast<int>(handle));
      return false;
    }

    if (write_ccc == false) {
      log::verbose("CCC is not written to {} (0x{:04x}), handle 0x{:04x}", address, conn_id,
                   ccc_handle);
      return true;
    }

    UINT16_TO_STREAM(ptr, GATT_CHAR_CLIENT_CONFIG_NOTIFICATION);

    BtaGattQueue::WriteDescriptor(
            conn_id, ccc_handle, std::move(value), GATT_WRITE,
            [](tCONN_ID conn_id, tGATT_STATUS status, uint16_t handle, uint16_t /*len*/,
               const uint8_t* /*value*/, void* data) {
              if (instance) {
                instance->OnGattWriteCcc(conn_id, status, handle, data);
              }
            },
            nullptr);
    return true;
  }

  /* Find the handle for the client characteristics configuration of a given
   * characteristics.
   */
  uint16_t find_ccc_handle(const gatt::Characteristic& charac) {
    auto iter = std::find_if(charac.descriptors.begin(), charac.descriptors.end(),
                             [](const auto& desc) {
                               return desc.uuid == Uuid::From16Bit(GATT_UUID_CHAR_CLIENT_CONFIG);
                             });

    return iter == charac.descriptors.end() ? 0 : (*iter).handle;
  }

  void ClearDeviceInformationAndStartSearch(LeAudioDevice* leAudioDevice) {
    if (!leAudioDevice) {
      log::warn("leAudioDevice is null");
      return;
    }

    log::info("{}", leAudioDevice->address_);

    if (leAudioDevice->known_service_handles_ == false) {
      log::debug("Database already invalidated");
      return;
    }

    leAudioDevice->known_service_handles_ = false;
    leAudioDevice->csis_member_ = false;
    BtaGattQueue::Clean(leAudioDevice->conn_id_);
    DeregisterNotifications(leAudioDevice);

    if (leAudioDevice->GetConnectionState() == DeviceConnectState::CONNECTED) {
      leAudioDevice->SetConnectionState(DeviceConnectState::CONNECTED_BY_USER_GETTING_READY);
    }

    btif_storage_leaudio_clear_service_data(leAudioDevice->address_);

    BTA_GATTC_ServiceSearchRequest(leAudioDevice->conn_id_,
                                   bluetooth::le_audio::uuid::kPublishedAudioCapabilityServiceUuid);
  }

  void OnServiceChangeEvent(const RawAddress& address) {
    LeAudioDevice* leAudioDevice = leAudioDevices_.FindByAddress(address);
    if (!leAudioDevice) {
      log::warn("Skipping unknown leAudioDevice {} ({})", address, std::format_ptr(leAudioDevice));
      return;
    }

    if (leAudioDevice->conn_id_ != GATT_INVALID_CONN_ID) {
      ClearDeviceInformationAndStartSearch(leAudioDevice);
      return;
    }

    /* If device is not connected, just clear the handle information and this
     * will trigger service search onGattConnected */
    leAudioDevice->known_service_handles_ = false;
    btif_storage_leaudio_clear_service_data(address);
  }

  void OnMtuChanged(tCONN_ID conn_id, uint16_t mtu) {
    LeAudioDevice* leAudioDevice = leAudioDevices_.FindByConnId(conn_id);
    if (!leAudioDevice) {
      log::debug("Unknown connectect id {}", conn_id);
      return;
    }

    /**
     * BAP 1.01. 3.6.1
     * ATT and EATT transport requirements
     * The Unicast Client shall support a minimum ATT_MTU of 64 octets for one
     * Unenhanced ATT bearer, or for at least one Enhanced ATT bearer if the
     * Unicast Client supports Enhanced ATT bearers.
     *
     */
    if (mtu < 64) {
      log::error("Device {} MTU is too low ({}). Disconnecting from LE Audio",
                 leAudioDevice->address_, mtu);
      Disconnect(leAudioDevice->address_);
      return;
    }

    leAudioDevice->mtu_ = mtu;
  }

  void OnPhyUpdate(tCONN_ID conn_id, uint8_t tx_phy, uint8_t rx_phy, tGATT_STATUS status) {
    LeAudioDevice* leAudioDevice = leAudioDevices_.FindByConnId(conn_id);
    if (leAudioDevice == nullptr) {
      log::debug("Unknown conn_id {:#x}", conn_id);
      return;
    }

    log::info("{}, tx_phy: {:#x}, rx_phy: {:#x} , status: {:#x}", leAudioDevice->address_, tx_phy,
              rx_phy, status);

    if (status == 0) {
      leAudioDevice->acl_phy_update_done_ = true;
    }
  }

  void OnGattServiceDiscoveryDone(const RawAddress& address) {
    LeAudioDevice* leAudioDevice = leAudioDevices_.FindByAddress(address);
    if (!leAudioDevice || (leAudioDevice->conn_id_ == GATT_INVALID_CONN_ID)) {
      log::verbose("skipping unknown leAudioDevice, address {} ({})", address,
                   std::format_ptr(leAudioDevice));
      return;
    }

    if (!leAudioDevice->encrypted_) {
      log::debug("Wait for device to be encrypted");
      return;
    }

    if (!leAudioDevice->known_service_handles_) {
      BTA_GATTC_ServiceSearchRequest(
              leAudioDevice->conn_id_,
              bluetooth::le_audio::uuid::kPublishedAudioCapabilityServiceUuid);
    }
  }

  void disconnectInvalidDevice(LeAudioDevice* leAudioDevice, std::string error_string,
                               LeAudioHealthDeviceStatType stat) {
    log::error("{}, {}", leAudioDevice->address_, error_string);
    if (leAudioHealthStatus_) {
      leAudioHealthStatus_->AddStatisticForDevice(leAudioDevice, stat);
    }
    DisconnectDevice(leAudioDevice);
  }

  /* This method is called after connection beginning to identify and initialize
   * a le audio device. Any missing mandatory attribute will result in reverting
   * and cleaning up device.
   */
  void OnServiceSearchComplete(tCONN_ID conn_id, tGATT_STATUS status) {
    LeAudioDevice* leAudioDevice = leAudioDevices_.FindByConnId(conn_id);

    if (!leAudioDevice) {
      log::error("skipping unknown leAudioDevice, conn_id: 0x{:x}", conn_id);
      return;
    }

    log::info("test csis_member {}", leAudioDevice->csis_member_);

    if (status != GATT_SUCCESS) {
      /* close connection and report service discovery complete with error */
      log::error("Service discovery failed");

      DisconnectDevice(leAudioDevice);
      return;
    }

    if (!leAudioDevice->encrypted_) {
      log::warn("Device not yet bonded - waiting for encryption");
      return;
    }

    const std::list<gatt::Service>* services = BTA_GATTC_GetServices(conn_id);

    const gatt::Service* pac_svc = nullptr;
    const gatt::Service* ase_svc = nullptr;
    const gatt::Service* tmas_svc = nullptr;
    const gatt::Service* gmap_svc = nullptr;

    std::vector<uint16_t> csis_primary_handles;
    uint16_t cas_csis_included_handle = 0;

    for (const gatt::Service& tmp : *services) {
      if (tmp.uuid == bluetooth::le_audio::uuid::kPublishedAudioCapabilityServiceUuid) {
        log::info("Found Audio Capability service, handle: 0x{:04x}, device: {}", tmp.handle,
                  leAudioDevice->address_);
        pac_svc = &tmp;
      } else if (tmp.uuid == bluetooth::le_audio::uuid::kAudioStreamControlServiceUuid) {
        log::info("Found Audio Stream Endpoint service, handle: 0x{:04x}, device: {}", tmp.handle,
                  leAudioDevice->address_);
        ase_svc = &tmp;
      } else if (tmp.uuid == bluetooth::csis::kCsisServiceUuid) {
        log::info("Found CSIS service, handle: 0x{:04x}, is primary: {}, device: {}", tmp.handle,
                  tmp.is_primary, leAudioDevice->address_);
        if (tmp.is_primary) {
          csis_primary_handles.push_back(tmp.handle);
        }
      } else if (tmp.uuid == bluetooth::le_audio::uuid::kCapServiceUuid) {
        log::info("Found CAP service, handle: 0x{:04x}, device: {}", tmp.handle,
                  leAudioDevice->address_);

        /* Try to find context for CSIS instances */
        for (auto& included_srvc : tmp.included_services) {
          if (included_srvc.uuid == bluetooth::csis::kCsisServiceUuid) {
            log::info("CSIS included into CAS");
            if (bluetooth::csis::CsisClient::IsCsisClientRunning()) {
              cas_csis_included_handle = included_srvc.start_handle;
            }

            break;
          }
        }
      } else if (tmp.uuid == bluetooth::le_audio::uuid::kTelephonyMediaAudioServiceUuid) {
        log::info("Found Telephony and Media Audio service, handle: 0x{:04x}, device: {}",
                  tmp.handle, leAudioDevice->address_);
        tmas_svc = &tmp;
      } else if (tmp.uuid == bluetooth::le_audio::uuid::kGamingAudioServiceUuid) {
        log::info("Found Gaming Audio service, handle: 0x{:04x}, device: {}", tmp.handle,
                  leAudioDevice->address_);
        gmap_svc = &tmp;
      }
    }

    /* Check if CAS includes primary CSIS service */
    if (!csis_primary_handles.empty() && cas_csis_included_handle) {
      auto iter = std::find(csis_primary_handles.begin(), csis_primary_handles.end(),
                            cas_csis_included_handle);
      if (iter != csis_primary_handles.end()) {
        leAudioDevice->csis_member_ = true;
      }
    }

    if (!pac_svc || !ase_svc) {
      disconnectInvalidDevice(leAudioDevice, "No mandatory le audio services found (pacs or ascs)",
                              LeAudioHealthDeviceStatType::INVALID_DB);
      return;
    }

    /* Refresh PACs handles */
    leAudioDevice->ClearPACs();

    for (const gatt::Characteristic& charac : pac_svc->characteristics) {
      if (charac.uuid ==
          bluetooth::le_audio::uuid::kSinkPublishedAudioCapabilityCharacteristicUuid) {
        struct hdl_pair hdl_pair;
        hdl_pair.val_hdl = charac.value_handle;
        hdl_pair.ccc_hdl = find_ccc_handle(charac);

        if (hdl_pair.ccc_hdl == 0) {
          log::info(", Sink PACs ccc not available");
        }

        if (hdl_pair.ccc_hdl != 0 &&
            !subscribe_for_notification(conn_id, leAudioDevice->address_, hdl_pair)) {
          disconnectInvalidDevice(leAudioDevice, ", could not subscribe for snk pac char",
                                  LeAudioHealthDeviceStatType::INVALID_DB);
          return;
        }

        /* Obtain initial state of sink PACs */
        BtaGattQueue::ReadCharacteristic(conn_id, hdl_pair.val_hdl, OnGattReadRspStatic, NULL);

        leAudioDevice->snk_pacs_.push_back(std::make_tuple(
                hdl_pair, std::vector<struct bluetooth::le_audio::types::acs_ac_record>()));

        log::info("Found Sink PAC characteristic, handle: 0x{:04x}, ccc handle: 0x{:04x}, addr: {}",
                  charac.value_handle, hdl_pair.ccc_hdl, leAudioDevice->address_);
      } else if (charac.uuid ==
                 bluetooth::le_audio::uuid::kSourcePublishedAudioCapabilityCharacteristicUuid) {
        struct hdl_pair hdl_pair;
        hdl_pair.val_hdl = charac.value_handle;
        hdl_pair.ccc_hdl = find_ccc_handle(charac);

        if (hdl_pair.ccc_hdl == 0) {
          log::info(", Source PACs ccc not available");
        }

        if (hdl_pair.ccc_hdl != 0 &&
            !subscribe_for_notification(conn_id, leAudioDevice->address_, hdl_pair)) {
          disconnectInvalidDevice(leAudioDevice, ", could not subscribe for src pac char",
                                  LeAudioHealthDeviceStatType::INVALID_DB);
          return;
        }

        /* Obtain initial state of source PACs */
        BtaGattQueue::ReadCharacteristic(conn_id, hdl_pair.val_hdl, OnGattReadRspStatic, NULL);

        leAudioDevice->src_pacs_.push_back(std::make_tuple(
                hdl_pair, std::vector<struct bluetooth::le_audio::types::acs_ac_record>()));

        log::info(
                "Found Source PAC characteristic, handle: 0x{:04x}, ccc handle: 0x{:04x}, addr: {}",
                charac.value_handle, hdl_pair.ccc_hdl, leAudioDevice->address_);
      } else if (charac.uuid == bluetooth::le_audio::uuid::kSinkAudioLocationCharacteristicUuid) {
        leAudioDevice->snk_audio_locations_hdls_.val_hdl = charac.value_handle;
        leAudioDevice->snk_audio_locations_hdls_.ccc_hdl = find_ccc_handle(charac);

        if (leAudioDevice->snk_audio_locations_hdls_.ccc_hdl == 0) {
          log::info(", snk audio locations char doesn't have ccc");
        }

        if (leAudioDevice->snk_audio_locations_hdls_.ccc_hdl != 0 &&
            !subscribe_for_notification(conn_id, leAudioDevice->address_,
                                        leAudioDevice->snk_audio_locations_hdls_)) {
          disconnectInvalidDevice(leAudioDevice, ", could not subscribe for snk locations char",
                                  LeAudioHealthDeviceStatType::INVALID_DB);
          return;
        }

        /* Obtain initial state of sink audio locations */
        BtaGattQueue::ReadCharacteristic(conn_id, leAudioDevice->snk_audio_locations_hdls_.val_hdl,
                                         OnGattReadRspStatic, NULL);

        log::info(
                "Found Sink audio locations characteristic, handle: 0x{:04x}, ccc "
                "handle: 0x{:04x}, addr: {}",
                charac.value_handle, leAudioDevice->snk_audio_locations_hdls_.ccc_hdl,
                leAudioDevice->address_);
      } else if (charac.uuid == bluetooth::le_audio::uuid::kSourceAudioLocationCharacteristicUuid) {
        leAudioDevice->src_audio_locations_hdls_.val_hdl = charac.value_handle;
        leAudioDevice->src_audio_locations_hdls_.ccc_hdl = find_ccc_handle(charac);

        if (leAudioDevice->src_audio_locations_hdls_.ccc_hdl == 0) {
          log::info(", src audio locations char doesn't have ccc");
        }

        if (leAudioDevice->src_audio_locations_hdls_.ccc_hdl != 0 &&
            !subscribe_for_notification(conn_id, leAudioDevice->address_,
                                        leAudioDevice->src_audio_locations_hdls_)) {
          disconnectInvalidDevice(leAudioDevice, ", could not subscribe for src locations char",
                                  LeAudioHealthDeviceStatType::INVALID_DB);
          return;
        }

        /* Obtain initial state of source audio locations */
        BtaGattQueue::ReadCharacteristic(conn_id, leAudioDevice->src_audio_locations_hdls_.val_hdl,
                                         OnGattReadRspStatic, NULL);

        log::info(
                "Found Source audio locations characteristic, handle: 0x{:04x}, "
                "ccc handle: 0x{:04x}, addr: {}",
                charac.value_handle, leAudioDevice->src_audio_locations_hdls_.ccc_hdl,
                leAudioDevice->address_);
      } else if (charac.uuid ==
                 bluetooth::le_audio::uuid::kAudioContextAvailabilityCharacteristicUuid) {
        leAudioDevice->audio_avail_hdls_.val_hdl = charac.value_handle;
        leAudioDevice->audio_avail_hdls_.ccc_hdl = find_ccc_handle(charac);

        if (leAudioDevice->audio_avail_hdls_.ccc_hdl == 0) {
          disconnectInvalidDevice(leAudioDevice, ", audio avails char doesn't have ccc",
                                  LeAudioHealthDeviceStatType::INVALID_DB);
          return;
        }

        if (!subscribe_for_notification(conn_id, leAudioDevice->address_,
                                        leAudioDevice->audio_avail_hdls_)) {
          disconnectInvalidDevice(leAudioDevice, ", could not subscribe for audio avails char",
                                  LeAudioHealthDeviceStatType::INVALID_DB);
          return;
        }

        /* Obtain initial state */
        BtaGattQueue::ReadCharacteristic(conn_id, leAudioDevice->audio_avail_hdls_.val_hdl,
                                         OnGattReadRspStatic, NULL);

        log::info(
                "Found Audio Availability Context characteristic, handle: "
                "0x{:04x}, ccc handle: 0x{:04x}, addr: {}",
                charac.value_handle, leAudioDevice->audio_avail_hdls_.ccc_hdl,
                leAudioDevice->address_);
      } else if (charac.uuid ==
                 bluetooth::le_audio::uuid::kAudioSupportedContextCharacteristicUuid) {
        leAudioDevice->audio_supp_cont_hdls_.val_hdl = charac.value_handle;
        leAudioDevice->audio_supp_cont_hdls_.ccc_hdl = find_ccc_handle(charac);

        if (leAudioDevice->audio_supp_cont_hdls_.ccc_hdl == 0) {
          log::info(", audio supported char doesn't have ccc");
        }

        if (leAudioDevice->audio_supp_cont_hdls_.ccc_hdl != 0 &&
            !subscribe_for_notification(conn_id, leAudioDevice->address_,
                                        leAudioDevice->audio_supp_cont_hdls_)) {
          disconnectInvalidDevice(leAudioDevice,
                                  ", could not subscribe for audio supported ctx char",
                                  LeAudioHealthDeviceStatType::INVALID_DB);
          return;
        }

        /* Obtain initial state */
        BtaGattQueue::ReadCharacteristic(conn_id, leAudioDevice->audio_supp_cont_hdls_.val_hdl,
                                         OnGattReadRspStatic, NULL);

        log::info(
                "Found Audio Supported Context characteristic, handle: 0x{:04x}, "
                "ccc handle: 0x{:04x}, addr: {}",
                charac.value_handle, leAudioDevice->audio_supp_cont_hdls_.ccc_hdl,
                leAudioDevice->address_);
      }
    }

    /* Refresh ASE handles */
    leAudioDevice->ases_.clear();

    for (const gatt::Characteristic& charac : ase_svc->characteristics) {
      log::info("Found characteristic, uuid: {}", charac.uuid.ToString());
      if (charac.uuid == bluetooth::le_audio::uuid::kSinkAudioStreamEndpointUuid ||
          charac.uuid == bluetooth::le_audio::uuid::kSourceAudioStreamEndpointUuid) {
        uint16_t ccc_handle = find_ccc_handle(charac);
        if (ccc_handle == 0) {
          disconnectInvalidDevice(leAudioDevice, ", ASE char doesn't have ccc",
                                  LeAudioHealthDeviceStatType::INVALID_DB);
          return;
        }
        struct bluetooth::le_audio::types::hdl_pair hdls(charac.value_handle, ccc_handle);
        if (!subscribe_for_notification(conn_id, leAudioDevice->address_, hdls)) {
          disconnectInvalidDevice(leAudioDevice, ", could not subscribe ASE char",
                                  LeAudioHealthDeviceStatType::INVALID_DB);
          return;
        }

        int direction = charac.uuid == bluetooth::le_audio::uuid::kSinkAudioStreamEndpointUuid
                                ? bluetooth::le_audio::types::kLeAudioDirectionSink
                                : bluetooth::le_audio::types::kLeAudioDirectionSource;

        leAudioDevice->ases_.emplace_back(charac.value_handle, ccc_handle, direction);

        log::info(
                "Found ASE characteristic, handle: 0x{:04x}, ccc handle: 0x{:04x}, "
                "direction: {}, addr: {}",
                charac.value_handle, ccc_handle, direction, leAudioDevice->address_);
      } else if (charac.uuid ==
                 bluetooth::le_audio::uuid::kAudioStreamEndpointControlPointCharacteristicUuid) {
        leAudioDevice->ctp_hdls_.val_hdl = charac.value_handle;
        leAudioDevice->ctp_hdls_.ccc_hdl = find_ccc_handle(charac);

        if (leAudioDevice->ctp_hdls_.ccc_hdl == 0) {
          disconnectInvalidDevice(leAudioDevice, ", ASE ctp doesn't have ccc",
                                  LeAudioHealthDeviceStatType::INVALID_DB);
          return;
        }

        if (!subscribe_for_notification(conn_id, leAudioDevice->address_,
                                        leAudioDevice->ctp_hdls_)) {
          disconnectInvalidDevice(leAudioDevice, ", could not subscribe ASE char",
                                  LeAudioHealthDeviceStatType::INVALID_DB);
          return;
        }

        log::info(
                "Found ASE Control Point characteristic, handle: 0x{:04x}, ccc "
                "handle: 0x{:04x}, addr: {}",
                charac.value_handle, leAudioDevice->ctp_hdls_.ccc_hdl, leAudioDevice->address_);
      }
    }

    if (tmas_svc) {
      for (const gatt::Characteristic& charac : tmas_svc->characteristics) {
        if (charac.uuid ==
            bluetooth::le_audio::uuid::kTelephonyMediaAudioProfileRoleCharacteristicUuid) {
          leAudioDevice->tmap_role_hdl_ = charac.value_handle;

          /* Obtain initial state of TMAP role */
          BtaGattQueue::ReadCharacteristic(conn_id, leAudioDevice->tmap_role_hdl_,
                                           OnGattReadRspStatic, NULL);

          log::info(
                  "Found Telephony and Media Profile characteristic, handle: 0x{:04x}, device: {}",
                  leAudioDevice->tmap_role_hdl_, leAudioDevice->address_);
        }
      }
    }

    if (gmap_svc && GmapClient::IsGmapClientEnabled()) {
      leAudioDevice->gmap_client_ = std::make_unique<GmapClient>(leAudioDevice->address_);
      for (const gatt::Characteristic& charac : gmap_svc->characteristics) {
        if (charac.uuid == bluetooth::le_audio::uuid::kRoleCharacteristicUuid) {
          uint16_t handle = charac.value_handle;
          leAudioDevice->gmap_client_->setRoleHandle(handle);
          BtaGattQueue::ReadCharacteristic(conn_id, handle, OnGattReadRspStatic, NULL);
          log::info("Found Gmap Role characteristic, handle: 0x{:04x}, device: {}",
                    leAudioDevice->gmap_client_->getRoleHandle(), leAudioDevice->address_);
        }
        if (charac.uuid == bluetooth::le_audio::uuid::kUnicastGameTerminalCharacteristicUuid) {
          uint16_t handle = charac.value_handle;
          leAudioDevice->gmap_client_->setUGTFeatureHandle(handle);
          BtaGattQueue::ReadCharacteristic(conn_id, handle, OnGattReadRspStatic, NULL);
          log::info("Found Gmap UGT Feature characteristic, handle: 0x{:04x}, device: {}",
                    leAudioDevice->gmap_client_->getUGTFeatureHandle(), leAudioDevice->address_);
        }
      }
    }

    leAudioDevice->known_service_handles_ = true;
    leAudioDevice->notify_connected_after_read_ = true;
    if (leAudioHealthStatus_) {
      leAudioHealthStatus_->AddStatisticForDevice(leAudioDevice,
                                                  LeAudioHealthDeviceStatType::VALID_DB);
    }

    /* If already known group id */
    if (leAudioDevice->group_id_ != bluetooth::groups::kGroupUnknown) {
      AseInitialStateReadRequest(leAudioDevice);
      return;
    }

    /* If device does not belong to any group yet we either add it to the
     * group by our self now or wait for Csis to do it. In both cases, let's
     * check if group is already assigned.
     */
    int group_id = DeviceGroups::Get()->GetGroupId(leAudioDevice->address_,
                                                   bluetooth::le_audio::uuid::kCapServiceUuid);
    if (group_id != bluetooth::groups::kGroupUnknown) {
      instance->group_add_node(group_id, leAudioDevice->address_);
      return;
    }

    /* CSIS will trigger adding to group */
    if (leAudioDevice->csis_member_) {
      log::info("{},  waiting for CSIS to create group for device", leAudioDevice->address_);
      scheduleGuardForCsisAdd(leAudioDevice->address_);
      return;
    }

    log::info("{} Not a CSIS member. Create group by our own", leAudioDevice->address_);

    /* If there is no Csis just add device by our own */
    DeviceGroups::Get()->AddDevice(leAudioDevice->address_,
                                   bluetooth::le_audio::uuid::kCapServiceUuid);
  }

  void OnGattWriteCcc(tCONN_ID conn_id, tGATT_STATUS status, uint16_t hdl, void* /*data*/) {
    LeAudioDevice* leAudioDevice = leAudioDevices_.FindByConnId(conn_id);
    std::vector<struct ase>::iterator ase_it;

    if (!leAudioDevice) {
      log::error("unknown conn_id=0x{:x}", conn_id);
      return;
    }

    if (status == GATT_DATABASE_OUT_OF_SYNC) {
      log::info("Database out of sync for {}, conn_id: 0x{:04x}", leAudioDevice->address_, conn_id);
      ClearDeviceInformationAndStartSearch(leAudioDevice);
      return;
    }

    if (status == GATT_SUCCESS) {
      log::info("Successfully registered on ccc: 0x{:04x}, device: {}", hdl,
                leAudioDevice->address_);

      if (leAudioDevice->ctp_hdls_.ccc_hdl == hdl && leAudioDevice->known_service_handles_ &&
          !leAudioDevice->notify_connected_after_read_) {
        /* Reconnection case. Control point is the last CCC LeAudio is
         * registering for on reconnection */
        connectionReady(leAudioDevice);
      }

      return;
    }

    log::error("Failed to register for notifications: 0x{:04x}, device: {}, status: 0x{:02x}", hdl,
               leAudioDevice->address_, status);

    ase_it =
            std::find_if(leAudioDevice->ases_.begin(), leAudioDevice->ases_.end(),
                         [&hdl](const struct ase& ase) -> bool { return ase.hdls.ccc_hdl == hdl; });

    if (ase_it == leAudioDevice->ases_.end()) {
      log::error("Unknown ccc handle: 0x{:04x}, device: {}", hdl, leAudioDevice->address_);
      return;
    }

    BTA_GATTC_DeregisterForNotifications(gatt_if_, leAudioDevice->address_, ase_it->hdls.val_hdl);
  }

  void AttachToStreamingGroupIfNeeded(LeAudioDevice* leAudioDevice) {
    if (leAudioDevice->group_id_ != active_group_id_) {
      log::info("group  {} is not streaming. Nothing to do", leAudioDevice->group_id_);
      return;
    }

    if (leAudioDevice->GetConnectionState() != DeviceConnectState::CONNECTED) {
      /* Do nothing, wait until device is connected */
      log::debug("{} is not yet connected", leAudioDevice->address_);
      return;
    }

    if (leAudioDevice->HaveActiveAse()) {
      log::debug("{} is already configured, nothing to do", leAudioDevice->address_);
      return;
    }

    LeAudioDeviceGroup* group = aseGroups_.FindById(active_group_id_);

    auto group_metadata_contexts = get_bidirectional(group->GetMetadataContexts());
    auto device_available_contexts = leAudioDevice->GetAvailableContexts();
    if (!group_metadata_contexts.test_any(device_available_contexts)) {
      log::info(
              "{} does not have required context type. Group Context type: {}, device available {}",
              leAudioDevice->address_, common::ToString(group_metadata_contexts),
              common::ToString(device_available_contexts));
      return;
    }

    /* Restore configuration */
    auto* stream_conf = &group->stream_conf;

    if (audio_sender_state_ == AudioState::IDLE && audio_receiver_state_ == AudioState::IDLE) {
      log::debug("Device not streaming but active - nothing to do");
      return;
    }

    if (!stream_conf->conf) {
      log::info("Configuration not yet set. Nothing to do now");
      return;
    }

    log::info("Attaching {} to group: {}", leAudioDevice->address_, leAudioDevice->group_id_);

    for (auto direction : {bluetooth::le_audio::types::kLeAudioDirectionSink,
                           bluetooth::le_audio::types::kLeAudioDirectionSource}) {
      log::info("Looking for requirements: {} - {}", stream_conf->conf->name,
                (direction == 1 ? "snk" : "src"));
      const auto& pacs = (direction == bluetooth::le_audio::types::kLeAudioDirectionSink)
                                 ? leAudioDevice->snk_pacs_
                                 : leAudioDevice->src_pacs_;
      for (const auto& ent : stream_conf->conf->confs.get(direction)) {
        if (!bluetooth::le_audio::utils::GetConfigurationSupportedPac(
                    pacs, ent.codec, ent.vendor_metadata, configuration_context_type_)) {
          log::info("Configuration is not supported by device {}", leAudioDevice->address_);

          /* Reconfigure if newly connected member device cannot support
           * current codec configuration */
          initReconfiguration(group, configuration_context_type_);
          return;
        }
      }
    }

    /* Do not put the TBS CCID when not using Telecom for the VoIP calls. */
    auto ccid_contexts = group->GetMetadataContexts();
    if (IsInVoipCall() && !IsInCall()) {
      ccid_contexts.sink.unset(LeAudioContextType::CONVERSATIONAL);
      ccid_contexts.source.unset(LeAudioContextType::CONVERSATIONAL);
    }
    BidirectionalPair<std::vector<uint8_t>> ccids = {
            .sink = ContentControlIdKeeper::GetInstance()->GetAllCcids(ccid_contexts.sink),
            .source = ContentControlIdKeeper::GetInstance()->GetAllCcids(ccid_contexts.source)};

    if (!groupStateMachine_->AttachToStream(group, leAudioDevice, std::move(ccids))) {
      log::warn("Could not add device {} to the group {} streaming.", leAudioDevice->address_,
                group->group_id_);
      scheduleAttachDeviceToTheStream(leAudioDevice->address_);
    } else {
      speed_start_setup(group->group_id_, configuration_context_type_, 1);
    }
  }

  void restartAttachToTheStream(const RawAddress& addr) {
    LeAudioDevice* leAudioDevice = leAudioDevices_.FindByAddress(addr);
    if (leAudioDevice == nullptr || leAudioDevice->conn_id_ == GATT_INVALID_CONN_ID) {
      log::info("Device {} not available anymore", addr);
      return;
    }
    AttachToStreamingGroupIfNeeded(leAudioDevice);
  }

  void scheduleAttachDeviceToTheStream(const RawAddress& addr) {
    log::info("Device {} is scheduled for streaming", addr);
    do_in_main_thread_delayed(base::BindOnce(&LeAudioClientImpl::restartAttachToTheStream,
                                             weak_factory_.GetWeakPtr(), addr),
                              std::chrono::milliseconds(kDeviceAttachDelayMs));
  }

  void SendAudioGroupSelectableCodecConfigChanged(LeAudioDeviceGroup* group) {
    auto leAudioDevice = group->GetFirstDevice();
    callbacks_->OnAudioGroupSelectableCodecConf(
            group->group_id_,
            bluetooth::le_audio::utils::GetRemoteBtLeAudioCodecConfigFromPac(
                    leAudioDevice->src_pacs_),
            bluetooth::le_audio::utils::GetRemoteBtLeAudioCodecConfigFromPac(
                    leAudioDevice->snk_pacs_));
  }

  void SendAudioGroupCurrentCodecConfigChanged(LeAudioDeviceGroup* group) {
    // This shall be called when configuration changes
    log::debug("{}", group->group_id_);

    auto audio_set_conf = group->GetConfiguration(configuration_context_type_);
    if (!audio_set_conf) {
      log::warn("Stream configuration is not valid for group id {}", group->group_id_);
      return;
    }

    bluetooth::le_audio::btle_audio_codec_config_t input_config{};
    bluetooth::le_audio::utils::fillStreamParamsToBtLeAudioCodecConfig(audio_set_conf->confs.source,
                                                                       input_config);

    bluetooth::le_audio::btle_audio_codec_config_t output_config{};
    bluetooth::le_audio::utils::fillStreamParamsToBtLeAudioCodecConfig(audio_set_conf->confs.sink,
                                                                       output_config);

    callbacks_->OnAudioGroupCurrentCodecConf(group->group_id_, input_config, output_config);
  }

  void connectionReady(LeAudioDevice* leAudioDevice) {
    log::debug("{},  {}", leAudioDevice->address_,
               bluetooth::common::ToString(leAudioDevice->GetConnectionState()));

    stack::l2cap::get_interface().L2CA_LockBleConnParamsForProfileConnection(
            leAudioDevice->address_, false);

    if (leAudioDevice->GetConnectionState() ==
                DeviceConnectState::CONNECTED_BY_USER_GETTING_READY &&
        (leAudioDevice->autoconnect_flag_ == false)) {
      btif_storage_set_leaudio_autoconnect(leAudioDevice->address_, true);
      leAudioDevice->autoconnect_flag_ = true;
    }

    leAudioDevice->SetConnectionState(DeviceConnectState::CONNECTED);
    bluetooth::le_audio::MetricsCollector::Get()->OnConnectionStateChanged(
            leAudioDevice->group_id_, leAudioDevice->address_, ConnectionState::CONNECTED,
            bluetooth::le_audio::ConnectionStatus::SUCCESS);

    if (leAudioDevice->group_id_ == bluetooth::groups::kGroupUnknown) {
      log::warn("LeAudio device {} connected with no group", leAudioDevice->address_);
      callbacks_->OnConnectionState(ConnectionState::CONNECTED, leAudioDevice->address_);
      return;
    }

    LeAudioDeviceGroup* group = aseGroups_.FindById(leAudioDevice->group_id_);
    if (group) {
      UpdateLocationsAndContextsAvailability(group, true);
    }

    /* Notify connected after contexts are notified */
    callbacks_->OnConnectionState(ConnectionState::CONNECTED, leAudioDevice->address_);

    AttachToStreamingGroupIfNeeded(leAudioDevice);

    if (reconnection_mode_ == BTM_BLE_BKG_CONNECT_TARGETED_ANNOUNCEMENTS) {
      /* Add other devices to allow list if there are any not yet connected
       * from the group
       */
      group->AddToAllowListNotConnectedGroupMembers(gatt_if_);
    }
  }

  bool IsAseAcceptingAudioData(struct ase* ase) {
    if (ase == nullptr) {
      return false;
    }
    if (ase->state != AseState::BTA_LE_AUDIO_ASE_STATE_STREAMING) {
      return false;
    }
    if (ase->data_path_state != DataPathState::CONFIGURED) {
      return false;
    }

    return true;
  }

  enum ContentType {
    CONTENT_TYPE_UNINITIALIZED = 0x0000,
    CONTENT_TYPE_UNSPECIFIED = 0x0001,
    CONTENT_TYPE_CONVERSATIONAL = 0x0002,
    CONTENT_TYPE_MEDIA = 0x0004,
    CONTENT_TYPE_GAME = 0x0008,
    CONTENT_TYPE_INSTRUCTIONAL = 0x0010,
    CONTENT_TYPE_VOICEASSISTANTS = 0x0020,
    CONTENT_TYPE_LIVE = 0x0040,
    CONTENT_TYPE_SOUNDEFFECTS = 0x0080,
    CONTENT_TYPE_NOTIFICATIONS = 0x0100,
    CONTENT_TYPE_RINGTONE = 0x0200,
    CONTENT_TYPE_ALERTS = 0x0400,
    CONTENT_TYPE_EMERGENCYALARM = 0x0800,
    CONTENT_TYPE_RFU = 0x1000,
  };

  uint16_t LeAudioContextToIntContent(LeAudioContextType context_type) {
    switch (context_type) {
      case LeAudioContextType::MEDIA:
        return CONTENT_TYPE_MEDIA;
      case LeAudioContextType::GAME:
        return CONTENT_TYPE_GAME;
      case LeAudioContextType::CONVERSATIONAL:
        return CONTENT_TYPE_CONVERSATIONAL;
      case LeAudioContextType::LIVE:
        return CONTENT_TYPE_LIVE;
      case LeAudioContextType::RINGTONE:
        return CONTENT_TYPE_RINGTONE;
      case LeAudioContextType::VOICEASSISTANTS:
        return CONTENT_TYPE_VOICEASSISTANTS;
      case LeAudioContextType::INSTRUCTIONAL:
        return CONTENT_TYPE_INSTRUCTIONAL;
      case LeAudioContextType::SOUNDEFFECTS:
        return CONTENT_TYPE_SOUNDEFFECTS;
      case LeAudioContextType::NOTIFICATIONS:
        return CONTENT_TYPE_NOTIFICATIONS;
      case LeAudioContextType::ALERTS:
        return CONTENT_TYPE_ALERTS;
      case LeAudioContextType::EMERGENCYALARM:
        return CONTENT_TYPE_EMERGENCYALARM;
      default:
        return CONTENT_TYPE_UNSPECIFIED;
        break;
    }
    return 0;
  }

  // mix stero signal into mono
  std::vector<uint8_t> mono_blend(const std::vector<uint8_t>& buf, int bytes_per_sample,
                                  size_t frames) {
    std::vector<uint8_t> mono_out;
    mono_out.resize(frames * bytes_per_sample);

    if (bytes_per_sample == 2) {
      int16_t* out = (int16_t*)mono_out.data();
      const int16_t* in = (int16_t*)(buf.data());
      for (size_t i = 0; i < frames; ++i) {
        int accum = 0;
        accum += *in++;
        accum += *in++;
        accum /= 2;  // round to 0
        *out++ = accum;
      }
    } else if (bytes_per_sample == 4) {
      int32_t* out = (int32_t*)mono_out.data();
      const int32_t* in = (int32_t*)(buf.data());
      for (size_t i = 0; i < frames; ++i) {
        int accum = 0;
        accum += *in++;
        accum += *in++;
        accum /= 2;  // round to 0
        *out++ = accum;
      }
    } else {
      log::error("Don't know how to mono blend that {}!", bytes_per_sample);
    }
    return mono_out;
  }

  void PrepareAndSendToTwoCises(
          const std::vector<uint8_t>& data,
          const struct bluetooth::le_audio::stream_parameters& stream_params) {
    uint16_t left_cis_handle = 0;
    uint16_t right_cis_handle = 0;

    uint16_t number_of_required_samples_per_channel = sw_enc_left->GetNumOfSamplesPerChannel();
    uint8_t bytes_per_sample = sw_enc_left->GetNumOfBytesPerSample();
    if (data.size() <
        bytes_per_sample * 2 /* channels */ * number_of_required_samples_per_channel) {
      log::error("Missing samples. Data size: {} expected: {}", data.size(),
                 bytes_per_sample * 2 * number_of_required_samples_per_channel);
      return;
    }

    for (auto const& info : stream_params.stream_config.stream_map) {
      if (info.audio_channel_allocation &
          bluetooth::le_audio::codec_spec_conf::kLeAudioLocationAnyLeft) {
        left_cis_handle = info.stream_handle;
      }
      if (info.audio_channel_allocation &
          bluetooth::le_audio::codec_spec_conf::kLeAudioLocationAnyRight) {
        right_cis_handle = info.stream_handle;
      }
    }

    if (stream_params.stream_config.codec_frames_blocks_per_sdu != 1) {
      log::error("Codec Frame Blocks of {} is not supported by the software encoding",
                 +stream_params.stream_config.codec_frames_blocks_per_sdu);
    }

    uint16_t byte_count = stream_params.stream_config.octets_per_codec_frame;
    bool mix_to_mono = (left_cis_handle == 0) || (right_cis_handle == 0);
    if (mix_to_mono) {
      std::vector<uint8_t> mono =
              mono_blend(data, bytes_per_sample, number_of_required_samples_per_channel);
      if (left_cis_handle) {
        sw_enc_left->Encode(mono.data(), 1, byte_count);
      }

      if (right_cis_handle) {
        sw_enc_left->Encode(mono.data(), 1, byte_count);
      }
    } else {
      sw_enc_left->Encode(data.data(), 2, byte_count);
      sw_enc_right->Encode(data.data() + bytes_per_sample, 2, byte_count);
    }

    log::debug("left_cis_handle: {} right_cis_handle: {}", left_cis_handle, right_cis_handle);
    /* Send data to the controller */
    if (left_cis_handle) {
      IsoManager::GetInstance()->SendIsoData(
              left_cis_handle, (const uint8_t*)sw_enc_left->GetDecodedSamples().data(),
              sw_enc_left->GetDecodedSamples().size() * 2);
    }

    if (right_cis_handle) {
      IsoManager::GetInstance()->SendIsoData(
              right_cis_handle, (const uint8_t*)sw_enc_right->GetDecodedSamples().data(),
              sw_enc_right->GetDecodedSamples().size() * 2);
    }
  }

  void PrepareAndSendToSingleCis(
          const std::vector<uint8_t>& data,
          const struct bluetooth::le_audio::stream_parameters& stream_params) {
    uint16_t num_channels = stream_params.num_of_channels;
    uint16_t cis_handle = stream_params.stream_config.stream_map.front().stream_handle;

    uint16_t number_of_required_samples_per_channel = sw_enc_left->GetNumOfSamplesPerChannel();
    uint8_t bytes_per_sample = sw_enc_left->GetNumOfBytesPerSample();
    if ((int)data.size() <
        (bytes_per_sample * num_channels * number_of_required_samples_per_channel)) {
      log::error("Missing samples");
      return;
    }

    if (stream_params.stream_config.codec_frames_blocks_per_sdu != 1) {
      log::error("Codec Frame Blocks of {} is not supported by the software encoding",
                 +stream_params.stream_config.codec_frames_blocks_per_sdu);
    }

    uint16_t byte_count = stream_params.stream_config.octets_per_codec_frame;
    bool mix_to_mono = (num_channels == 1);
    if (mix_to_mono) {
      /* Since we always get two channels from framework, lets make it mono here
       */
      std::vector<uint8_t> mono =
              mono_blend(data, bytes_per_sample, number_of_required_samples_per_channel);
      sw_enc_left->Encode(mono.data(), 1, byte_count);
    } else {
      sw_enc_left->Encode((const uint8_t*)data.data(), 2, byte_count);
      // Output to the left channel buffer with `byte_count` offset
      sw_enc_right->Encode((const uint8_t*)data.data() + 2, 2, byte_count,
                           &sw_enc_left->GetDecodedSamples(), byte_count);
    }

    IsoManager::GetInstance()->SendIsoData(cis_handle,
                                           (const uint8_t*)sw_enc_left->GetDecodedSamples().data(),
                                           sw_enc_left->GetDecodedSamples().size() * 2);
  }

  const struct bluetooth::le_audio::stream_configuration* GetStreamSinkConfiguration(
          LeAudioDeviceGroup* group) {
    const struct bluetooth::le_audio::stream_configuration* stream_conf = &group->stream_conf;
    log::info("group_id: {}", group->group_id_);
    if (stream_conf->stream_params.sink.stream_config.stream_map.size() == 0) {
      return nullptr;
    }

    log::info("configuration: {}", stream_conf->conf->name);
    return stream_conf;
  }

  void OnAudioDataReady(const std::vector<uint8_t>& data) {
    if ((active_group_id_ == bluetooth::groups::kGroupUnknown) ||
        (audio_sender_state_ != AudioState::STARTED)) {
      return;
    }

    LeAudioDeviceGroup* group = aseGroups_.FindById(active_group_id_);
    if (!group) {
      log::error("There is no streaming group available");
      return;
    }

    auto stream_conf = group->stream_conf;
    if ((stream_conf.stream_params.sink.num_of_devices > 2) ||
        (stream_conf.stream_params.sink.num_of_devices == 0) ||
        stream_conf.stream_params.sink.stream_config.stream_map.empty()) {
      log::error("Stream configufation is not valid.");
      return;
    }

    if ((stream_conf.stream_params.sink.num_of_devices == 2) ||
        (stream_conf.stream_params.sink.stream_config.stream_map.size() == 2)) {
      /* Streaming to two devices or one device with 2 CISes */
      PrepareAndSendToTwoCises(data, stream_conf.stream_params.sink);
    } else {
      /* Streaming to one device and 1 CIS */
      PrepareAndSendToSingleCis(data, stream_conf.stream_params.sink);
    }
  }

  void CleanCachedMicrophoneData() {
    cached_channel_timestamp_ = 0;
    cached_channel_ = nullptr;
  }

  /* Handles audio data packets coming from the controller */
  void HandleIncomingCisData(uint8_t* data, uint16_t size, uint16_t cis_conn_hdl,
                             uint32_t timestamp) {
    /* Get only one channel for MONO microphone */
    /* Gather data for channel */
    if ((active_group_id_ == bluetooth::groups::kGroupUnknown) ||
        (audio_receiver_state_ != AudioState::STARTED)) {
      return;
    }

    LeAudioDeviceGroup* group = aseGroups_.FindById(active_group_id_);
    if (!group) {
      log::error("There is no streaming group available");
      return;
    }

    uint16_t left_cis_handle = 0;
    uint16_t right_cis_handle = 0;
    for (auto const& info : group->stream_conf.stream_params.source.stream_config.stream_map) {
      if (info.audio_channel_allocation &
          bluetooth::le_audio::codec_spec_conf::kLeAudioLocationAnyLeft) {
        left_cis_handle = info.stream_handle;
      }
      if (info.audio_channel_allocation &
          bluetooth::le_audio::codec_spec_conf::kLeAudioLocationAnyRight) {
        right_cis_handle = info.stream_handle;
      }
    }

    auto decoder = sw_dec_left.get();
    if (cis_conn_hdl == left_cis_handle) {
      decoder = sw_dec_left.get();
    } else if (cis_conn_hdl == right_cis_handle) {
      decoder = sw_dec_right.get();
    } else {
      log::error("Received data for unknown handle: {:04x}", cis_conn_hdl);
      return;
    }

    if (!left_cis_handle || !right_cis_handle) {
      /* mono or just one device connected */
      decoder->Decode(data, size);
      SendAudioDataToAF(&decoder->GetDecodedSamples());
      return;
    }
    /* both devices are connected */

    if (cached_channel_ == nullptr || cached_channel_->GetDecodedSamples().empty()) {
      /* First packet received, cache it. We need both channel data to send it
       * to AF. */
      decoder->Decode(data, size);
      cached_channel_timestamp_ = timestamp;
      cached_channel_ = decoder;
      return;
    }

    /* We received either data for the other audio channel, or another
     * packet for same channel */
    if (cached_channel_ != decoder) {
      /* It's data for the 2nd channel */
      if (timestamp == cached_channel_timestamp_) {
        /* Ready to mix data and send out to AF */
        decoder->Decode(data, size);
        SendAudioDataToAF(&sw_dec_left->GetDecodedSamples(), &sw_dec_right->GetDecodedSamples());

        CleanCachedMicrophoneData();
        return;
      }

      /* 2nd Channel is in the future compared to the cached data.
       Send the cached data to AF, and keep the new channel data in cache.
       This should happen only during stream setup */
      SendAudioDataToAF(&decoder->GetDecodedSamples());

      decoder->Decode(data, size);
      cached_channel_timestamp_ = timestamp;
      cached_channel_ = decoder;
      return;
    }

    /* Data for same channel received. 2nd channel is down/not sending
     * data */

    /* Send the cached data out */
    SendAudioDataToAF(&decoder->GetDecodedSamples());

    /* Cache the data in case 2nd channel connects */
    decoder->Decode(data, size);
    cached_channel_timestamp_ = timestamp;
    cached_channel_ = decoder;
  }

  void SendAudioDataToAF(std::vector<int16_t>* left, std::vector<int16_t>* right = nullptr) {
    uint16_t to_write = 0;
    uint16_t written = 0;

    bool af_is_stereo = (audio_framework_sink_config.num_channels == 2);
    bool bt_got_stereo = (left != nullptr) & (right != nullptr);

    if (!af_is_stereo) {
      if (!bt_got_stereo) {
        std::vector<int16_t>* mono = left ? left : right;
        /* mono audio over bluetooth, audio framework expects mono */
        to_write = sizeof(int16_t) * mono->size();
        written = le_audio_sink_hal_client_->SendData((uint8_t*)mono->data(), to_write);
      } else {
        /* stereo audio over bluetooth, audio framework expects mono */
        for (size_t i = 0; i < left->size(); i++) {
          (*left)[i] = ((*left)[i] + (*right)[i]) / 2;
        }
        to_write = sizeof(int16_t) * left->size();
        written = le_audio_sink_hal_client_->SendData((uint8_t*)left->data(), to_write);
      }
    } else {
      /* mono audio over bluetooth, audio framework expects stereo
       * Here we handle stream without checking bt_got_stereo flag.
       */
      const size_t mono_size = left ? left->size() : right->size();
      std::vector<uint16_t> mixed(mono_size * 2);

      for (size_t i = 0; i < mono_size; i++) {
        mixed[2 * i] = left ? (*left)[i] : (*right)[i];
        mixed[2 * i + 1] = right ? (*right)[i] : (*left)[i];
      }
      to_write = sizeof(int16_t) * mixed.size();
      written = le_audio_sink_hal_client_->SendData((uint8_t*)mixed.data(), to_write);
    }

    /* TODO: What to do if not all data sinked ? */
    if (written != to_write) {
      log::error("not all data sinked");
    }
  }

  void ConfirmLocalAudioSourceStreamingRequest(bool force) {
    if(le_audio_source_hal_client_) {
      le_audio_source_hal_client_->ConfirmStreamingRequest(force);
    }

    LeAudioLogHistory::Get()->AddLogHistory(
            kLogBtCallAf, active_group_id_, RawAddress::kEmpty, kLogAfResumeConfirm + "LocalSource",
            "s_state: " + ToString(audio_sender_state_) + "-> STARTED");

    audio_sender_state_ = AudioState::STARTED;
  }

  void ConfirmLocalAudioSinkStreamingRequest(bool force) {
    if(le_audio_sink_hal_client_) {
      le_audio_sink_hal_client_->ConfirmStreamingRequest(force);
    }

    LeAudioLogHistory::Get()->AddLogHistory(
            kLogBtCallAf, active_group_id_, RawAddress::kEmpty, kLogAfResumeConfirm + "LocalSink",
            "r_state: " + ToString(audio_receiver_state_) + "-> STARTED");

    audio_receiver_state_ = AudioState::STARTED;
  }

  void StartSendingAudio(int group_id) {
    log::info("");

    LeAudioDeviceGroup* group = aseGroups_.FindById(group_id);
    LeAudioDevice* device = group->GetFirstActiveDevice();
    log::assert_that(device, "Shouldn't be called without an active device.");

    /* Assume 2 ases max just for now. */
    auto* stream_conf = GetStreamSinkConfiguration(group);
    if (stream_conf == nullptr) {
      log::error("could not get sink configuration");
      groupStateMachine_->StopStream(group);
      return;
    }

    log::debug("Sink stream config (#{}):\n",
               static_cast<int>(stream_conf->stream_params.sink.stream_config.stream_map.size()));
    for (auto info : stream_conf->stream_params.sink.stream_config.stream_map) {
      log::debug("Cis handle: 0x{:02x}, allocation 0x{:04x}\n", info.stream_handle,
                 info.audio_channel_allocation);
    }
    log::debug("Source stream config (#{}):\n",
               static_cast<int>(stream_conf->stream_params.source.stream_config.stream_map.size()));
    for (auto info : stream_conf->stream_params.source.stream_config.stream_map) {
      log::debug("Cis handle: 0x{:02x}, allocation 0x{:04x}\n", info.stream_handle,
                 info.audio_channel_allocation);
    }

    uint16_t remote_delay_ms =
            group->GetRemoteDelay(bluetooth::le_audio::types::kLeAudioDirectionSink);
    if (CodecManager::GetInstance()->GetCodecLocation() ==
        bluetooth::le_audio::types::CodecLocation::HOST) {
      if (sw_enc_left || sw_enc_right) {
        log::warn("The encoder instance should have been already released.");
      }
      sw_enc_left = bluetooth::le_audio::CodecInterface::CreateInstance(stream_conf->codec_id);
      auto codec_status =
              sw_enc_left->InitEncoder(audio_framework_source_config, current_encoder_config_);
      if (codec_status != bluetooth::le_audio::CodecInterface::Status::STATUS_OK) {
        log::error("Left channel codec setup failed with err: {}", codec_status);
        groupStateMachine_->StopStream(group);
        return;
      }

      sw_enc_right = bluetooth::le_audio::CodecInterface::CreateInstance(stream_conf->codec_id);
      codec_status =
              sw_enc_right->InitEncoder(audio_framework_source_config, current_encoder_config_);
      if (codec_status != bluetooth::le_audio::CodecInterface::Status::STATUS_OK) {
        log::error("Right channel codec setup failed with err: {}", codec_status);
        groupStateMachine_->StopStream(group);
        return;
      }
    }

    le_audio_source_hal_client_->UpdateRemoteDelay(remote_delay_ms);
    ConfirmLocalAudioSourceStreamingRequest(false);

    if (!LeAudioHalVerifier::SupportsStreamActiveApi()) {
      /* We update the target audio allocation before streamStarted so that the
       * CodecManager would know how to configure the encoder. */
      CodecManager::GetInstance()->UpdateActiveAudioConfig(
              group->stream_conf.stream_params, group->stream_conf.codec_id,
              std::bind(&LeAudioClientImpl::UpdateAudioConfigToHal, weak_factory_.GetWeakPtr(),
                        std::placeholders::_1, std::placeholders::_2));
    }

    if (!osi_property_get_bool("persist.vendor.qcom.bluetooth.vsc_enabled", false)) {
      if ((configuration_context_type_ == LeAudioContextType::MEDIA) ||
          (configuration_context_type_ == LeAudioContextType::GAME)) {
        // Send vendor specific command for codec mode
        uint8_t update_value =
            (configuration_context_type_ == LeAudioContextType::MEDIA) ? 0x01 : 0x02;

        log::warn("Send VSC Cmd for Encoder Limits for group {}, mode value {}",
                group_id, update_value);
        uint8_t param_arr[7];
        uint8_t *p = param_arr;

        UINT8_TO_STREAM(p, 0x24); //sub-opcode
        UINT8_TO_STREAM(p, group_id);
        UINT8_TO_STREAM(p, group->cig.cises[0].id);
        UINT8_TO_STREAM(p, 1); //numlimits

        UINT8_TO_STREAM(p, 0x3);
        UINT8_TO_STREAM(p, 0x1);
        UINT8_TO_STREAM(p, update_value);

        bluetooth::legacy::hci::GetInterface().SendVendorSpecificCmd(
            HCI_VS_QBCE_OCF, 7, param_arr, NULL);
      }

      if (device->GetFirstActiveAse()->is_vsmetadata_available) {
        for (struct bluetooth::le_audio::types::cis& cis : group->cig.cises) {
          UpdateEncoderParams(group_id, cis.id,
              device->GetFirstActiveAse()->vs_metadata);
          device->GetFirstActiveAse()->is_vsmetadata_available = false;
        }
      }
    }
  }

  const struct bluetooth::le_audio::stream_configuration* GetStreamSourceConfiguration(
          LeAudioDeviceGroup* group) {
    const struct bluetooth::le_audio::stream_configuration* stream_conf = &group->stream_conf;
    if (stream_conf->stream_params.source.stream_config.stream_map.size() == 0) {
      return nullptr;
    }
    log::info("configuration: {}", stream_conf->conf->name);
    return stream_conf;
  }

  void StartReceivingAudio(int group_id) {
    log::info("");

    LeAudioDeviceGroup* group = aseGroups_.FindById(group_id);

    auto* stream_conf = GetStreamSourceConfiguration(group);
    if (!stream_conf) {
      log::warn(
              "Could not get source configuration for group {} probably microphone not configured",
              active_group_id_);
      groupStateMachine_->StopStream(group);
      return;
    }

    uint16_t remote_delay_ms =
            group->GetRemoteDelay(bluetooth::le_audio::types::kLeAudioDirectionSource);

    CleanCachedMicrophoneData();

    if (CodecManager::GetInstance()->GetCodecLocation() ==
        bluetooth::le_audio::types::CodecLocation::HOST) {
      if (sw_dec_left.get() || sw_dec_right.get()) {
        log::warn("The decoder instance should have been already released.");
      }
      sw_dec_left = bluetooth::le_audio::CodecInterface::CreateInstance(stream_conf->codec_id);
      auto codec_status =
              sw_dec_left->InitDecoder(current_decoder_config_, audio_framework_sink_config);
      if (codec_status != bluetooth::le_audio::CodecInterface::Status::STATUS_OK) {
        log::error("Left channel codec setup failed with err: {}", codec_status);
        groupStateMachine_->StopStream(group);
        return;
      }

      sw_dec_right = bluetooth::le_audio::CodecInterface::CreateInstance(stream_conf->codec_id);
      codec_status =
              sw_dec_right->InitDecoder(current_decoder_config_, audio_framework_sink_config);
      if (codec_status != bluetooth::le_audio::CodecInterface::Status::STATUS_OK) {
        log::error("Right channel codec setup failed with err: {}", codec_status);
        groupStateMachine_->StopStream(group);
        return;
      }
    }
    le_audio_sink_hal_client_->UpdateRemoteDelay(remote_delay_ms);
    ConfirmLocalAudioSinkStreamingRequest(false);

    if (!LeAudioHalVerifier::SupportsStreamActiveApi()) {
      /* We update the target audio allocation before streamStarted so that the
       * CodecManager would know how to configure the encoder. */
      CodecManager::GetInstance()->UpdateActiveAudioConfig(
              group->stream_conf.stream_params, group->stream_conf.codec_id,
              std::bind(&LeAudioClientImpl::UpdateAudioConfigToHal, weak_factory_.GetWeakPtr(),
                        std::placeholders::_1, std::placeholders::_2));
    }
  }

  void SuspendAudio(void) {
    CancelStreamingRequest();

    if (sw_enc_left) {
      sw_enc_left.reset();
    }
    if (sw_enc_right) {
      sw_enc_right.reset();
    }
    if (sw_dec_left) {
      sw_dec_left.reset();
    }
    if (sw_dec_right) {
      sw_dec_right.reset();
    }
    CleanCachedMicrophoneData();
  }

  void StopAudio(void) {
    SuspendAudio();
    stack::l2cap::get_interface().L2CA_SetEcosystemBaseInterval(0 /* clear recommendation */);
  }

  void printCurrentStreamConfiguration(std::stringstream& stream) {
    auto config_printer = [&stream](LeAudioCodecConfiguration& conf) {
      stream << "\tsample rate: " << +conf.sample_rate << ", chan: " << +conf.num_channels
             << ", bits: " << +conf.bits_per_sample
             << ", data_interval_us: " << +conf.data_interval_us << "\n";
    };

    stream << "\n";
    stream << "  Speaker codec config (audio framework):\n";
    stream << "\taudio sender state: " << audio_sender_state_ << "\n";
    config_printer(audio_framework_source_config);

    stream << "  Microphone codec config (audio framework):\n";
    stream << "\taudio receiver state: " << audio_receiver_state_ << "\n";
    config_printer(audio_framework_sink_config);

    stream << "  Speaker codec config (SW encoder):\n";
    config_printer(current_encoder_config_);

    stream << "  Microphone codec config (SW decoder):\n";
    config_printer(current_decoder_config_);
  }

  void Dump(int fd) {
    std::stringstream stream;

    stream << "  APP ID: " << +gatt_if_ << "\n";
    stream << "  TBS state: " << (in_call_ ? " In call" : "No calls") << "\n";
    stream << "  Active group: " << +active_group_id_ << "\n";
    stream << "  Reconnection mode: "
           << (reconnection_mode_ == BTM_BLE_BKG_CONNECT_ALLOW_LIST ? "Allow List"
                                                                    : "Targeted Announcements")
           << "\n";
    stream << "  Configuration: " << bluetooth::common::ToString(configuration_context_type_)
           << " (" << loghex(static_cast<uint16_t>(configuration_context_type_)) << ")\n";
    stream << "  Local source metadata context type mask: "
           << local_metadata_context_types_.source.to_string() << "\n";
    stream << "  Local sink metadata context type mask: "
           << local_metadata_context_types_.sink.to_string() << "\n";
    stream << "  Sink listening mode: " << (sink_monitor_mode_ ? "true" : "false") << "\n";
    if (sink_monitor_notified_status_) {
      stream << "  Local sink notified state: "
             << static_cast<int>(sink_monitor_notified_status_.value()) << "\n";
    }
    stream << "  Source monitor mode: " << (source_monitor_mode_ ? "true" : "false") << "\n";
    if (source_monitor_notified_status_) {
      dprintf(fd, "  Local source notified state: %d\n",
              static_cast<int>(source_monitor_notified_status_.value()));
    }

    auto codec_loc = CodecManager::GetInstance()->GetCodecLocation();
    if (codec_loc == bluetooth::le_audio::types::CodecLocation::HOST) {
      stream << "  Codec location: HOST\n";
    } else if (codec_loc == bluetooth::le_audio::types::CodecLocation::CONTROLLER) {
      stream << "  Codec location: CONTROLLER\n";
    } else if (codec_loc == bluetooth::le_audio::types::CodecLocation::ADSP) {
      stream << "  Codec location: ADSP"
             << (CodecManager::GetInstance()->IsUsingCodecExtensibility() ? " (codec extensibility)"
                                                                          : "")
             << "\n";
    } else {
      dprintf(fd, "  Codec location: UNKNOWN\n");
    }

    stream << "  Stream creation speed: ";
    for (auto t : stream_speed_history_) {
      t.Dump(stream);
      stream << ",";
    }
    stream << "\n";
    printCurrentStreamConfiguration(stream);
    stream << "\n";
    aseGroups_.Dump(stream, active_group_id_);
    stream << "\n ";
    stream << "  Not grouped devices:\n";
    leAudioDevices_.Dump(stream, bluetooth::groups::kGroupUnknown);

    dprintf(fd, "%s", stream.str().c_str());

    if (leAudioHealthStatus_) {
      leAudioHealthStatus_->DebugDump(fd);
    }
  }

  void Cleanup() {
    StopVbcCloseTimeout();
    StopSuspendTimeout();

    if (active_group_id_ != bluetooth::groups::kGroupUnknown) {
      /* Bluetooth turned off while streaming */
      StopAudio();
      SetUnicastMonitorMode(bluetooth::le_audio::types::kLeAudioDirectionSink, false);
      ClientAudioInterfaceRelease();
    } else {
      /* There may be not stopped Sink HAL client due to set Listening mode */
      if (sink_monitor_mode_) {
        SetUnicastMonitorMode(bluetooth::le_audio::types::kLeAudioDirectionSink, false);
      }
    }
    groupStateMachine_->Cleanup();
    aseGroups_.Cleanup();
    lastNotifiedGroupStreamStatusMap_.clear();
    leAudioDevices_.Cleanup(gatt_if_);
    if (gatt_if_) {
      BTA_GATTC_AppDeregister(gatt_if_);
    }

    if (leAudioHealthStatus_) {
      leAudioHealthStatus_->Cleanup();
    }
  }

  AudioReconfigurationResult UpdateConfigAndCheckIfReconfigurationIsNeeded(
          LeAudioDeviceGroup* group, LeAudioContextType context_type) {

    log::debug("Checking whether to reconfigure from {} to {}",
               ToString(configuration_context_type_), ToString(context_type));

    auto audio_set_conf = group->GetConfiguration(context_type);
    if (!audio_set_conf) {
      return AudioReconfigurationResult::RECONFIGURATION_NOT_POSSIBLE;
    }

    if (group->IsSeamlessSupported()) {
      return AudioReconfigurationResult::RECONFIGURATION_NOT_NEEDED;
    }

    if (group->IsGroupConfiguredTo(*audio_set_conf) && !DsaReconfigureNeeded(group, context_type)) {
      // Assign the new configuration context as it reprents the current
      // use case even when it eventually ends up being the exact same
      // codec and qos configuration.
      if (configuration_context_type_ != context_type) {
        configuration_context_type_ = context_type;
        group->SetConfigurationContextType(context_type);
      }
      return AudioReconfigurationResult::RECONFIGURATION_NOT_NEEDED;
    }

    log::info("Session reconfiguration needed group: {} for context type: {}", group->group_id_,
              ToHexString(context_type));

    configuration_context_type_ = context_type;

    uint16_t context_update_ = LeAudioContextToIntContent(configuration_context_type_);
    log::info("OnMetadataUpdate for context type: {}", ToHexString(context_type));
    callbacks_->OnMetadataUpdate(context_update_);

    // Note: The local sink config is based on remote device's source config
    //       and vice versa.
    current_decoder_config_ = group->GetAudioSessionCodecConfigForDirection(
            context_type, bluetooth::le_audio::types::kLeAudioDirectionSource);
    current_encoder_config_ = group->GetAudioSessionCodecConfigForDirection(
            context_type, bluetooth::le_audio::types::kLeAudioDirectionSink);
    return AudioReconfigurationResult::RECONFIGURATION_NEEDED;
  }

  bool isLeXtransportAvailable(LeAudioDeviceGroup* group) {
     if (osi_property_get_bool("persist.vendor.qcom.bluetooth.vsc_enabled", false)) {
       log::info("hci_vendor_specific_extension enabled");
       return true;
     }
     LeAudioDevice* leAudioDevice = group->GetFirstDevice();
     if (!leAudioDevice) return false;
     do {
       auto address = leAudioDevice->address_;
       auto it = std::find(lexAvailableTransportDevices_.begin(),
           lexAvailableTransportDevices_.end(), address);
       if (it != lexAvailableTransportDevices_.end()) {
           log::info("LeX transport available to stream.");
           return true;
       }
     } while ((leAudioDevice = group->GetNextDevice(leAudioDevice)));
     log::info("No transport is available.");
     return false;
  }

  /* Returns true if stream is started */
  bool OnAudioResume(LeAudioDeviceGroup* group, int local_direction) {
    auto remote_direction = (local_direction == bluetooth::le_audio::types::kLeAudioDirectionSink
                                     ? bluetooth::le_audio::types::kLeAudioDirectionSource
                                     : bluetooth::le_audio::types::kLeAudioDirectionSink);

    log::debug("configuration_context_type_= {}.", ToString(configuration_context_type_));
    log::debug(" is_local_sink_metadata_available_= {}.",
                               is_local_sink_metadata_available_);
    log::debug("remote_direction= {}",
               (remote_direction == bluetooth::le_audio::types::kLeAudioDirectionSource ? "Source"
                                                                                        : "Sink"));
    auto remote_contexts = DirectionalRealignMetadataAudioContexts(group, remote_direction);

    if (configuration_context_type_ == LeAudioContextType::LIVE &&
        remote_direction == bluetooth::le_audio::types::kLeAudioDirectionSink) {
      const auto is_sink_config_supported_curr_context = group->HasCodecConfigurationForDirection(
              configuration_context_type_, remote_direction);
      log::debug("is_sink_config_supported_curr_context= {}.",
                 ToString(is_sink_config_supported_curr_context));
      if (is_sink_config_supported_curr_context) {
        remote_contexts = DirectionalRealignMetadataAudioContexts(group, local_direction);
      }
    } else if (( is_local_sink_metadata_available_ == false) &&
               (configuration_context_type_ == LeAudioContextType::GAME) &&
               (remote_direction == bluetooth::le_audio::types::kLeAudioDirectionSource)) {
      log::debug("Ensuring to saty in VBC path.");
      remote_contexts = DirectionalRealignMetadataAudioContexts(group, local_direction);
    }
    ApplyRemoteMetadataAudioContextPolicy(group, remote_contexts, remote_direction);

    if (!remote_contexts.sink.any() && !remote_contexts.source.any()) {
      log::warn("Requested context type not available on the remote side");

      if (source_monitor_mode_) {
        notifyAudioLocalSource(UnicastMonitorModeStatus::STREAMING_REQUESTED_NO_CONTEXT_VALIDATE);

        return false;
      }

      if (leAudioHealthStatus_) {
        leAudioHealthStatus_->AddStatisticForGroup(
                group, LeAudioHealthGroupStatType::STREAM_CONTEXT_NOT_AVAILABLE);
      }
      return false;
    }

<<<<<<< HEAD
    if (group->GetFirstDevice()->isLeXDevice() && !isLeXtransportAvailable(group)) {
      return false;
    }

    return GroupStream(active_group_id_, configuration_context_type_, remote_contexts);
=======
    return GroupStream(group, configuration_context_type_, remote_contexts);
>>>>>>> 58b0a28e
  }

  void OnAudioSuspend() {
    if (active_group_id_ == bluetooth::groups::kGroupUnknown) {
      log::warn(", there is no longer active group");
      return;
    }

    if (stack_config_get_interface()->get_pts_le_audio_disable_ases_before_stopping()) {
      log::info("Stream disable_timer_ started");
      if (alarm_is_scheduled(disable_timer_)) {
        alarm_cancel(disable_timer_);
      }

      alarm_set_on_mloop(
              disable_timer_, kAudioDisableTimeoutMs,
              [](void* data) {
                if (instance) {
                  auto const group_id = PTR_TO_INT(data);
                  log::debug("No resume request received. Suspend the group ID: {}", group_id);
                  instance->GroupSuspend(group_id);
                }
              },
              INT_TO_PTR(active_group_id_));
    }

    StartSuspendTimeout();
  }

  void OnLocalAudioSourceSuspend() {
    log::info("active group_id: {}, IN: audio_receiver_state_: {}, audio_sender_state_: {}",
              active_group_id_, ToString(audio_receiver_state_), ToString(audio_sender_state_));
    LeAudioLogHistory::Get()->AddLogHistory(kLogAfCallBt, active_group_id_, RawAddress::kEmpty,
                                            kLogAfSuspend + "LocalSource",
                                            "r_state: " + ToString(audio_receiver_state_) +
                                                    ", s_state: " + ToString(audio_sender_state_));

    /* Note: This callback is from audio hal driver.
     * Bluetooth peer is a Sink for Audio Framework.
     * e.g. Peer is a speaker
     */
    switch (audio_sender_state_) {
      case AudioState::READY_TO_START:
      case AudioState::STARTED:
        log::debug(": call_audio_route_: {}", call_audio_route_);

        if (le_audio_source_hal_client_ &&
            IsInCall() && (call_audio_route_ == CALL_AUDIO_ROUTE_OVER_BLUETOOTH)) {
          log::info("CS call already ongoing, fake ack success");
          le_audio_source_hal_client_->ConfirmSuspendRequest();
          defer_source_suspend_ = true;
          return;
        }
        audio_sender_state_ = AudioState::READY_TO_RELEASE;
        break;
      case AudioState::RELEASING:
        // ensures ASEs moved to codecconfigured state and ack to MM.
        defer_source_suspend_ack_until_stop_ = true;
        return;
      case AudioState::IDLE:
        if (audio_receiver_state_ == AudioState::READY_TO_RELEASE) {
          defer_source_suspend_ack_until_stop_ = true;
          OnAudioSuspend();
        } else {
          if (le_audio_source_hal_client_) {
            log::info("calling source ConfirmSuspendRequest in audio_sender_state_ idle");
            le_audio_source_hal_client_->ConfirmSuspendRequest();
          }
        }
        return;
      case AudioState::READY_TO_RELEASE:
        break;
    }

    /* Last suspends group - triggers group stop */
    if ((audio_receiver_state_ == AudioState::IDLE) ||
        (audio_receiver_state_ == AudioState::READY_TO_RELEASE)) {
      defer_source_suspend_ack_until_stop_ = true;
      OnAudioSuspend();
      bluetooth::le_audio::MetricsCollector::Get()->OnStreamEnded(active_group_id_);
    } else {
      // In VBC and Call streaming cases, send immediate ack
      // for the first initiate suspsend.
      if (le_audio_source_hal_client_) {
        log::info("calling source ConfirmSuspendRequest");
        le_audio_source_hal_client_->ConfirmSuspendRequest();
      }
    }

    log::info("OUT: audio_receiver_state_: {},  audio_sender_state_: {}",
              ToString(audio_receiver_state_), ToString(audio_sender_state_));

    LeAudioLogHistory::Get()->AddLogHistory(kLogBtCallAf, active_group_id_, RawAddress::kEmpty,
                                            kLogAfSuspendConfirm + "LocalSource",
                                            "r_state: " + ToString(audio_receiver_state_) +
                                                    "s_state: " + ToString(audio_sender_state_));
  }

  void OnLocalAudioSourceResume() {
    log::info("active group_id: {}, IN: audio_receiver_state_: {}, audio_sender_state_: {}",
              active_group_id_, ToString(audio_receiver_state_), ToString(audio_sender_state_));
    LeAudioLogHistory::Get()->AddLogHistory(kLogAfCallBt, active_group_id_, RawAddress::kEmpty,
                                            kLogAfResume + "LocalSource",
                                            "r_state: " + ToString(audio_receiver_state_) +
                                                    ", s_state: " + ToString(audio_sender_state_));

    /* Note: This callback is from audio hal driver.
     * Bluetooth peer is a Sink for Audio Framework.
     * e.g. Peer is a speaker
     */
    auto group = aseGroups_.FindById(active_group_id_);
    if (!group) {
      log::error("Invalid group: {}", static_cast<int>(active_group_id_));
      return;
    }

    group->ClearReconfigStartPendingDirs(bluetooth::le_audio::types::kLeAudioDirectionSink);

    log::debug("configuration_context_type_= {}.", ToString(configuration_context_type_));
    /* Check if the device resume is allowed */
    if (!group->HasCodecConfigurationForDirection(
                configuration_context_type_, bluetooth::le_audio::types::kLeAudioDirectionSink)) {
      log::error("invalid resume request for context type: {}",
                 ToHexString(configuration_context_type_));
      CancelLocalAudioSourceStreamingRequest();
      return;
    }

    /* Group should not be resumed if:
     * - configured context type is not allowed
     * - updated metadata contains only not allowed context types
     */
    if (!group->GetAllowedContextMask(bluetooth::le_audio::types::kLeAudioDirectionSink)
                 .test_all(local_metadata_context_types_.source) ||
        !group->GetAllowedContextMask(bluetooth::le_audio::types::kLeAudioDirectionSink)
                 .test(configuration_context_type_)) {
      log::warn(
              "Block source resume request context types: {}, allowed context mask: {}, "
              "configured: {}",
              ToString(local_metadata_context_types_.source),
              ToString(group->GetAllowedContextMask(
                      bluetooth::le_audio::types::kLeAudioDirectionSink)),
              ToString(configuration_context_type_));
      CancelLocalAudioSourceStreamingRequest();
      return;
    }

    // Without updatemetadata bt stack getting start from MM
    /*
     * In Bcacst -> Unicast switch, When either MT/MO call comes
     * configuration_context_type_ bydefault set to Unspecified and
     * remote_contexts set to conversational. This mimatch happens when config
     * selected on configuration_context_type_(for Media) and
     * enable op metadata(covsersational)
     */

    if ((IsInCall() || IsInVoipCall()) &&
        configuration_context_type_ != LeAudioContextType::CONVERSATIONAL) {
      ReconfigureOrUpdateRemote(group, bluetooth::le_audio::types::kLeAudioDirectionSink);
    }

    log::debug(
            "active_group_id: {}\n audio_receiver_state: {}\n audio_sender_state: "
            "{}\n configuration_context_type_: {}\n",
            active_group_id_, audio_receiver_state_, audio_sender_state_,
            ToHexString(configuration_context_type_));

    switch (audio_sender_state_) {
      case AudioState::STARTED:
        /* Looks like previous Confirm did not get to the Audio Framework*/
        ConfirmLocalAudioSourceStreamingRequest(false);
        break;
      case AudioState::IDLE:
        switch (audio_receiver_state_) {
          case AudioState::IDLE:
            /* Stream is not started. Try to do it.*/
            if (OnAudioResume(group, bluetooth::le_audio::types::kLeAudioDirectionSource)) {
              audio_sender_state_ = AudioState::READY_TO_START;
              if (IsReconfigurationTimeoutRunning(active_group_id_)) {
                StopReconfigurationTimeout(active_group_id_,
                                           bluetooth::le_audio::types::kLeAudioDirectionSource);
              }
            } else {
              CancelLocalAudioSourceStreamingRequest();
            }
            break;
          case AudioState::READY_TO_START:
            audio_sender_state_ = AudioState::READY_TO_START;
            if (!IsDirectionAvailableForCurrentConfiguration(
                        group, bluetooth::le_audio::types::kLeAudioDirectionSink)) {
              log::warn(
                      "sink is not configured. \n audio_receiver_state: {} "
                      "\naudio_sender_state: {} \n isPendingConfiguration: {} \n "
                      "Reconfiguring to {}",
                      ToString(audio_receiver_state_), ToString(audio_sender_state_),
                      group->IsPendingConfiguration(), ToString(configuration_context_type_));
              group->PrintDebugState();
              SetConfigurationAndStopStreamWhenNeeded(group, configuration_context_type_);
            }
            break;
          case AudioState::STARTED:
            audio_sender_state_ = AudioState::READY_TO_START;
            /* If signalling part is completed trigger start sending audio
             * here, otherwise it'll be called on group streaming state callback
             */
            if (group->GetState() == AseState::BTA_LE_AUDIO_ASE_STATE_STREAMING) {
              if (IsDirectionAvailableForCurrentConfiguration(
                          group, bluetooth::le_audio::types::kLeAudioDirectionSink)) {
                StartSendingAudio(active_group_id_);
              } else {
                log::warn(
                        "sink is not configured. \n audio_receiver_state: {} "
                        "\naudio_sender_state: {} \n isPendingConfiguration: {} \n "
                        "Reconfiguring to {}",
                        ToString(audio_receiver_state_), ToString(audio_sender_state_),
                        group->IsPendingConfiguration(), ToString(configuration_context_type_));
                group->PrintDebugState();
                SetConfigurationAndStopStreamWhenNeeded(group, configuration_context_type_);
              }
            } else {
              log::error(
                      "called in wrong state. \n audio_receiver_state: {} "
                      "\naudio_sender_state: {} \n isPendingConfiguration: {} \n "
                      "Reconfiguring to {}",
                      ToString(audio_receiver_state_), ToString(audio_sender_state_),
                      group->IsPendingConfiguration(), ToString(configuration_context_type_));
              group->PrintDebugState();
              CancelStreamingRequest();
            }
            break;
          case AudioState::RELEASING:
            /* Group is reconfiguring, reassing state and wait for
             * the stream to be configured
             */
            audio_sender_state_ = audio_receiver_state_;
            break;
          case AudioState::READY_TO_RELEASE:
            /* If the other direction is streaming we can start sending audio */
            if (group->GetState() == AseState::BTA_LE_AUDIO_ASE_STATE_STREAMING) {
              if (IsDirectionAvailableForCurrentConfiguration(
                          group, bluetooth::le_audio::types::kLeAudioDirectionSink)) {
                StopSuspendTimeout();
                StartSendingAudio(active_group_id_);
              } else {
                log::warn(
                        "sink is not configured. \n audio_receiver_state: {} "
                        "\naudio_sender_state: {} \n isPendingConfiguration: {} \n "
                        "Reconfiguring to {}",
                        ToString(audio_receiver_state_), ToString(audio_sender_state_),
                        group->IsPendingConfiguration(), ToString(configuration_context_type_));
                group->PrintDebugState();
                SetConfigurationAndStopStreamWhenNeeded(group, configuration_context_type_);
              }
            } else {
              log::error(
                      "called in wrong state. \n audio_receiver_state: {} "
                      "\naudio_sender_state: {} \n isPendingConfiguration: {} \n "
                      "Reconfiguring to {}",
                      ToString(audio_receiver_state_), ToString(audio_sender_state_),
                      group->IsPendingConfiguration(), ToString(configuration_context_type_));
              group->PrintDebugState();
              CancelStreamingRequest();
            }
            break;
        }
        break;
      case AudioState::READY_TO_START:
        log::error(
                "called in wrong state, ignoring double start request. \n "
                "audio_receiver_state: {} \naudio_sender_state: {} \n "
                "isPendingConfiguration: {} \n Reconfiguring to {}",
                ToString(audio_receiver_state_), ToString(audio_sender_state_),
                group->IsPendingConfiguration(), ToString(configuration_context_type_));
        group->PrintDebugState();
        break;
      case AudioState::READY_TO_RELEASE:
        switch (audio_receiver_state_) {
          case AudioState::STARTED:
          case AudioState::READY_TO_START:
          case AudioState::IDLE:
          case AudioState::READY_TO_RELEASE:
            /* Stream is up just restore it */
            StopSuspendTimeout();
            ConfirmLocalAudioSourceStreamingRequest(false);
            bluetooth::le_audio::MetricsCollector::Get()->OnStreamStarted(
                    active_group_id_, configuration_context_type_);
            break;
          case AudioState::RELEASING:
            /* Keep waiting. After release is done, Audio Hal will be notified
             */
            break;
        }
        break;
      case AudioState::RELEASING:
        /* Keep waiting. After release is done, Audio Hal will be notified */
        break;
    }
  }

  void OnLocalAudioSinkSuspend() {
    log::info("active group_id: {}, IN: audio_receiver_state_: {}, audio_sender_state_: {}",
              active_group_id_, ToString(audio_receiver_state_), ToString(audio_sender_state_));
    LeAudioLogHistory::Get()->AddLogHistory(kLogAfCallBt, active_group_id_, RawAddress::kEmpty,
                                            kLogAfSuspend + "LocalSink",
                                            "r_state: " + ToString(audio_receiver_state_) +
                                                    ", s_state: " + ToString(audio_sender_state_));

    if (IsInVoipCall()) {
      SetInVoipCall(false);
    }

    /* If the local sink direction is used, we want to monitor
     * if back channel is actually needed.
     */
    StartVbcCloseTimeout();

    /* Note: This callback is from audio hal driver.
     * Bluetooth peer is a Source for Audio Framework.
     * e.g. Peer is microphone.
     */
    switch (audio_receiver_state_) {
      case AudioState::READY_TO_START:
      case AudioState::STARTED:
        log::debug(": call_audio_route_: {}", call_audio_route_);

        if (le_audio_sink_hal_client_ &&
            IsInCall() && (call_audio_route_ == CALL_AUDIO_ROUTE_OVER_BLUETOOTH)) {
          log::info("CS call already ongoing, fake ack success");
          le_audio_sink_hal_client_->ConfirmSuspendRequest();
          defer_sink_suspend_ = true;
          return;
        }
        audio_receiver_state_ = AudioState::READY_TO_RELEASE;
        break;
      case AudioState::RELEASING:
        // ensures ASEs moved to codecconfigured state and ack to MM.
        defer_sink_suspend_ack_until_stop_ = true;
        return;
      case AudioState::IDLE:
        if (audio_sender_state_ == AudioState::READY_TO_RELEASE) {
          defer_sink_suspend_ack_until_stop_ = true;
          OnAudioSuspend();
        } else {
          if (le_audio_sink_hal_client_) {
            log::info("calling sink ConfirmSuspendRequest in audio_receiver_state_ IDLE");
            le_audio_sink_hal_client_->ConfirmSuspendRequest();
          }
        }
        return;
      case AudioState::READY_TO_RELEASE:
        break;
    }

    /* Last suspends group - triggers group stop */
    if ((audio_sender_state_ == AudioState::IDLE) ||
        (audio_sender_state_ == AudioState::READY_TO_RELEASE)) {
      defer_sink_suspend_ack_until_stop_ = true;
      OnAudioSuspend();
    } else {
      // In VBC and Call streaming cases, send immediate ack
      // for the first initiate suspsend.
      if (le_audio_sink_hal_client_) {
        log::info("calling sink ConfirmSuspendRequest");
        le_audio_sink_hal_client_->ConfirmSuspendRequest();
      }
    }

    log::info("OUT: audio_receiver_state_: {},  audio_sender_state_: {}",
              ToString(audio_receiver_state_), ToString(audio_sender_state_));

    LeAudioLogHistory::Get()->AddLogHistory(kLogBtCallAf, active_group_id_, RawAddress::kEmpty,
                                            kLogAfSuspendConfirm + "LocalSink",
                                            "r_state: " + ToString(audio_receiver_state_) +
                                                    "s_state: " + ToString(audio_sender_state_));
  }

  inline bool IsDirectionAvailableForCurrentConfiguration(const LeAudioDeviceGroup* group,
                                                          uint8_t remote_direction) const {
    auto current_config =
            group->IsUsingPreferredAudioSetConfiguration(configuration_context_type_)
                    ? group->GetCachedPreferredConfiguration(configuration_context_type_)
                    : group->GetCachedConfiguration(configuration_context_type_);
    log::debug("configuration_context_type_ = {}, group_id: {}, remote_direction: {}",
               ToString(configuration_context_type_), group->group_id_,
               remote_direction == bluetooth::le_audio::types::kLeAudioDirectionSink ? "Sink"
                                                                                     : "Source");
    if (current_config) {
      log::debug("name = {}, size {}", current_config->name,
                 current_config->confs.get(remote_direction).size());
      return current_config->confs.get(remote_direction).size() != 0;
    }
    log::debug("no cached configuration");
    return false;
  }

  void notifyAudioLocalSink(UnicastMonitorModeStatus status) {
    if (sink_monitor_notified_status_ != status) {
      log::info("Stream monitoring status changed to: {}", static_cast<int>(status));
      sink_monitor_notified_status_ = status;
      callbacks_->OnUnicastMonitorModeStatus(bluetooth::le_audio::types::kLeAudioDirectionSink,
                                             status);
    }
  }

  void notifyAudioLocalSource(UnicastMonitorModeStatus status) {
    if (source_monitor_notified_status_ != status) {
      log::info("Source stream monitoring status changed to: {}", static_cast<int>(status));
      source_monitor_notified_status_ = status;
      callbacks_->OnUnicastMonitorModeStatus(bluetooth::le_audio::types::kLeAudioDirectionSource,
                                             status);
    }
  }

  void OnLocalAudioSinkResume() {
    log::info("active group_id: {} IN: audio_receiver_state_: {}, audio_sender_state_: {}",
              active_group_id_, ToString(audio_receiver_state_), ToString(audio_sender_state_));
    LeAudioLogHistory::Get()->AddLogHistory(kLogAfCallBt, active_group_id_, RawAddress::kEmpty,
                                            kLogAfResume + "LocalSink",
                                            "r_state: " + ToString(audio_receiver_state_) +
                                                    ", s_state: " + ToString(audio_sender_state_));

    if (!com::android::bluetooth::flags::leaudio_use_audio_recording_listener()) {
      if (sink_monitor_mode_ && active_group_id_ == bluetooth::groups::kGroupUnknown) {
        if (sink_monitor_notified_status_ != UnicastMonitorModeStatus::STREAMING_REQUESTED) {
          notifyAudioLocalSink(UnicastMonitorModeStatus::STREAMING_REQUESTED);
        }
        CancelLocalAudioSinkStreamingRequest();
        return;
      }
    }

    /* Note: This callback is from audio hal driver.
     * Bluetooth peer is a Source for Audio Framework.
     * e.g. Peer is microphone.
     */
    auto group = aseGroups_.FindById(active_group_id_);
    if (!group) {
       is_local_sink_metadata_available_ = false;
      log::error("Invalid group: {}", static_cast<int>(active_group_id_));
      return;
    }

    group->ClearReconfigStartPendingDirs(bluetooth::le_audio::types::kLeAudioDirectionSource);

    log::debug("configuration_context_type_= {}.", ToString(configuration_context_type_));
    log::debug(" is_local_sink_metadata_available_= {}.",
                               is_local_sink_metadata_available_);
    if (audio_receiver_state_ == AudioState::IDLE) {
      //Below condition is not to allow reconfig to LIVE when
      //configuration_context_type_ is GAME as there is no UpdateMetadata
      //update on decoding session. This ensures to be stay in VBC path.
      if (( is_local_sink_metadata_available_ == false) &&
          (audio_sender_state_ == AudioState::IDLE) &&
          (configuration_context_type_ == LeAudioContextType::GAME)) {
        ReconfigureOrUpdateRemote(group, bluetooth::le_audio::types::kLeAudioDirectionSink);
      } else {
        ReconfigureOrUpdateRemote(group, bluetooth::le_audio::types::kLeAudioDirectionSource);
      }
      /* We need new configuration_context_type_ to be selected before we go any
       * further.
       */
      log::info("new_configuration_context = {}", ToString(configuration_context_type_));
    }

    /* Check if the device resume is allowed */
    if (!group->HasCodecConfigurationForDirection(
                configuration_context_type_, bluetooth::le_audio::types::kLeAudioDirectionSource)) {
      log::error("invalid resume request for context type: {}",
                 ToHexString(configuration_context_type_));
      CancelLocalAudioSinkStreamingRequest();
      return;
    }

    /* Group should not be resumed if:
     * - configured context type is not allowed
     * - updated metadata contains only not allowed context types
     */
    if (!group->GetAllowedContextMask(bluetooth::le_audio::types::kLeAudioDirectionSource)
                 .test_all(local_metadata_context_types_.sink) ||
        !group->GetAllowedContextMask(bluetooth::le_audio::types::kLeAudioDirectionSource)
                 .test(configuration_context_type_)) {
      log::warn(
              "Block sink resume request context types: {} vs allowed context mask: {}, "
              "configured: {}",
              ToString(local_metadata_context_types_.sink),
              ToString(group->GetAllowedContextMask(
                      bluetooth::le_audio::types::kLeAudioDirectionSource)),
              ToString(configuration_context_type_));
      CancelLocalAudioSourceStreamingRequest();
      return;
    }

    log::debug(
            "active_group_id: {}\n audio_receiver_state: {}\n audio_sender_state: "
            "{}\n configuration_context_type_: {}\n group {}\n",
            active_group_id_, audio_receiver_state_, audio_sender_state_,
            ToHexString(configuration_context_type_), group ? " exist " : " does not exist ");

    log::debug("After reconfig, updated configuration_context_type_= {}.",
               ToString(configuration_context_type_));

    switch (audio_receiver_state_) {
      case AudioState::STARTED:
        ConfirmLocalAudioSinkStreamingRequest(false);
        break;
      case AudioState::IDLE:
        switch (audio_sender_state_) {
          case AudioState::IDLE:
            if (OnAudioResume(group, bluetooth::le_audio::types::kLeAudioDirectionSink)) {
              audio_receiver_state_ = AudioState::READY_TO_START;
              if (IsReconfigurationTimeoutRunning(active_group_id_)) {
                StopReconfigurationTimeout(active_group_id_,
                                           bluetooth::le_audio::types::kLeAudioDirectionSink);
              }
            } else {
              CancelLocalAudioSinkStreamingRequest();
            }
            break;
          case AudioState::READY_TO_START:
            audio_receiver_state_ = AudioState::READY_TO_START;
            if (!IsDirectionAvailableForCurrentConfiguration(
                        group, bluetooth::le_audio::types::kLeAudioDirectionSource)) {
              log::warn(
                      "source is not configured. \n audio_receiver_state: {} "
                      "\naudio_sender_state: {} \n isPendingConfiguration: {} \n "
                      "Reconfiguring to {}",
                      ToString(audio_receiver_state_), ToString(audio_sender_state_),
                      group->IsPendingConfiguration(), ToString(configuration_context_type_));
              group->PrintDebugState();
              SetConfigurationAndStopStreamWhenNeeded(group, configuration_context_type_);
            }
            break;
          case AudioState::STARTED:
            audio_receiver_state_ = AudioState::READY_TO_START;
            /* If signalling part is completed trigger start receiving audio
             * here, otherwise it'll be called on group streaming state callback
             */
            if (group->GetState() == AseState::BTA_LE_AUDIO_ASE_STATE_STREAMING) {
              if (IsDirectionAvailableForCurrentConfiguration(
                          group, bluetooth::le_audio::types::kLeAudioDirectionSource)) {
                StartReceivingAudio(active_group_id_);
              } else {
                log::warn(
                        "source is not configured. \n audio_receiver_state: {} "
                        "\naudio_sender_state: {} \n isPendingConfiguration: {} \n "
                        "Reconfiguring to {}",
                        ToString(audio_receiver_state_), ToString(audio_sender_state_),
                        group->IsPendingConfiguration(), ToString(configuration_context_type_));
                group->PrintDebugState();
                SetConfigurationAndStopStreamWhenNeeded(group, configuration_context_type_);
              }
            } else {
              log::error(
                      "called in wrong state. \n audio_receiver_state: {} "
                      "\naudio_sender_state: {} \n isPendingConfiguration: {} \n "
                      "Reconfiguring to {}",
                      ToString(audio_receiver_state_), ToString(audio_sender_state_),
                      group->IsPendingConfiguration(), ToString(configuration_context_type_));
              group->PrintDebugState();
              CancelStreamingRequest();
            }
            break;
          case AudioState::RELEASING:
            /* Group is reconfiguring, reassing state and wait for
             * the stream to be configured
             */
            audio_receiver_state_ = audio_sender_state_;
            break;
          case AudioState::READY_TO_RELEASE:
            /* If the other direction is streaming we can start receiving audio
             */
            if (group->GetState() == AseState::BTA_LE_AUDIO_ASE_STATE_STREAMING) {
              if (IsDirectionAvailableForCurrentConfiguration(
                          group, bluetooth::le_audio::types::kLeAudioDirectionSource)) {
                StopSuspendTimeout();
                StartReceivingAudio(active_group_id_);
              } else {
                log::warn(
                        "source is not configured. \n audio_receiver_state: {} "
                        "\naudio_sender_state: {} \n isPendingConfiguration: {} \n "
                        "Reconfiguring to {}",
                        ToString(audio_receiver_state_), ToString(audio_sender_state_),
                        group->IsPendingConfiguration(), ToString(configuration_context_type_));
                group->PrintDebugState();
                SetConfigurationAndStopStreamWhenNeeded(group, configuration_context_type_);
              }
            } else {
              log::error(
                      "called in wrong state. \n audio_receiver_state: {} "
                      "\naudio_sender_state: {} \n isPendingConfiguration: {} \n "
                      "Reconfiguring to {}",
                      ToString(audio_receiver_state_), ToString(audio_sender_state_),
                      group->IsPendingConfiguration(), ToString(configuration_context_type_));
              group->PrintDebugState();
              CancelStreamingRequest();
            }
            break;
        }
        break;
      case AudioState::READY_TO_START:
        log::error(
                "Double resume request, just ignore it.. \n audio_receiver_state: "
                "{} \naudio_sender_state: {} \n isPendingConfiguration: {} \n Reconfiguring to {}",
                ToString(audio_receiver_state_), ToString(audio_sender_state_),
                group->IsPendingConfiguration(), ToString(configuration_context_type_));
        group->PrintDebugState();
        break;
      case AudioState::READY_TO_RELEASE:
        switch (audio_sender_state_) {
          case AudioState::STARTED:
          case AudioState::IDLE:
          case AudioState::READY_TO_START:
          case AudioState::READY_TO_RELEASE:
            /* Stream is up just restore it */
            StopSuspendTimeout();
            ConfirmLocalAudioSinkStreamingRequest(false);
            break;
          case AudioState::RELEASING:
            /* Wait until releasing is completed */
            break;
        }

        break;
      case AudioState::RELEASING:
        /* Wait until releasing is completed */
        break;
    }
     is_local_sink_metadata_available_ = false;
  }

  /* Chooses a single context type to use as a key for selecting a single
   * audio set configuration. Contexts used for the metadata can be different
   * than this, but it's reasonable to select a configuration context from
   * the metadata context types.
   */
  LeAudioContextType ChooseConfigurationContextType(AudioContexts available_remote_contexts) {
    log::debug("Got contexts={} in config_context={}",
               bluetooth::common::ToString(available_remote_contexts),
               bluetooth::common::ToString(configuration_context_type_));

    if (IsInCall()) {
      log::debug("In Call preference used.");
      return LeAudioContextType::CONVERSATIONAL;
    }

    /* Mini policy - always prioritize sink+source configurations so that we are
     * sure that for a mixed content we enable all the needed directions.
     */
    if (available_remote_contexts.any()) {
      LeAudioContextType context_priority_list[] = {
              /* Highest priority first */
              LeAudioContextType::CONVERSATIONAL,
              LeAudioContextType::RINGTONE,
              LeAudioContextType::LIVE,
              LeAudioContextType::VOICEASSISTANTS,
              LeAudioContextType::GAME,
              LeAudioContextType::MEDIA,
              LeAudioContextType::EMERGENCYALARM,
              LeAudioContextType::ALERTS,
              LeAudioContextType::INSTRUCTIONAL,
              LeAudioContextType::NOTIFICATIONS,
              LeAudioContextType::SOUNDEFFECTS,
      };
      for (auto ct : context_priority_list) {
        if (available_remote_contexts.test(ct)) {
          log::debug("Selecting configuration context_type: {}", ToString(ct));
          return ct;
        }
      }
    }

    /* Use BAP mandated UNSPECIFIED only if we don't have any other valid
     * configuration
     */
    auto fallback_config = LeAudioContextType::UNSPECIFIED;
    if (configuration_context_type_ != LeAudioContextType::UNINITIALIZED) {
      fallback_config = configuration_context_type_;
    }

    log::debug("Selecting configuration context type: {}", ToString(fallback_config));
    return fallback_config;
  }

  bool SetConfigurationAndStopStreamWhenNeeded(LeAudioDeviceGroup* group,
                                               LeAudioContextType new_context_type) {
    auto previous_context_type = configuration_context_type_;

    auto reconfig_result = UpdateConfigAndCheckIfReconfigurationIsNeeded(group, new_context_type);
    /* Even though the reconfiguration may not be needed, this has
     * to be set here as it might be the initial configuration.
     */

    configuration_context_type_ = new_context_type;

    log::info("group_id {}, previous_context {} context type {} ({}), {}", group->group_id_,
              ToString(previous_context_type), ToString(new_context_type),
              ToHexString(new_context_type), ToString(reconfig_result));
    if (reconfig_result == AudioReconfigurationResult::RECONFIGURATION_NOT_NEEDED) {
      return false;
    }

    if (reconfig_result == AudioReconfigurationResult::RECONFIGURATION_NOT_POSSIBLE) {
      return false;
    }

    if (group->GetState() != AseState::BTA_LE_AUDIO_ASE_STATE_STREAMING) {
      log::debug("Group is not streaming");
      return false;
    }

    StopSuspendTimeout();
    /* If group suspend is scheduled, cancel as we are stopping it anyway */

    /* Need to reconfigure stream. At this point pre_configuration_context_type shall be set */

    initReconfiguration(group, previous_context_type);
    SendAudioGroupCurrentCodecConfigChanged(group);
    return true;
  }

  bool StopStreamIfUpdatedContextIsNoLongerSupporteded(uint8_t direction, LeAudioDeviceGroup* group,
                                                       AudioContexts local_contexts) {
    AudioContexts allowed_contexts = group->GetAllowedContextMask(direction);

    /* Stream should be suspended if:
     * - updated metadata is only not allowed
     * - there is no metadata (cleared) but configuration is for not allowed context
     */
    if (group->IsStreaming() && !allowed_contexts.test_any(local_contexts) &&
        !(allowed_contexts.test(configuration_context_type_) && local_contexts.none())) {
      /* SuspendForReconfiguration and ReconfigurationComplete is a workaround method to let Audio
       * Framework know that session is suspended. Strem resume would be handled from
       * suspended session context with stopped group.
       */
      SuspendedForReconfiguration();
      ReconfigurationComplete(direction);
      GroupStop(active_group_id_);

      return true;
    }

    return false;
  }

  void OnLocalAudioSourceMetadataUpdate(
          const std::vector<struct playback_track_metadata_v7>& source_metadata, DsaMode dsa_mode) {
    /* Set the remote sink metadata context from the playback tracks metadata */
    local_metadata_context_types_.source = GetAudioContextsFromSourceMetadata(source_metadata);

    log::debug("local_metadata_context_types_.source= {}",
               ToString(local_metadata_context_types_.source));
    log::debug("local_metadata_context_types_.sink= {}",
               ToString(local_metadata_context_types_.sink));
    log::debug("defer_notify_inactive_until_stop_: {}", defer_notify_inactive_until_stop_);

    local_metadata_context_types_.sink =
            ChooseMetadataContextType(local_metadata_context_types_.sink);
    local_metadata_context_types_.source =
            ChooseMetadataContextType(local_metadata_context_types_.source);

    if (active_group_id_ == bluetooth::groups::kGroupUnknown) {
      log::warn(", cannot start streaming if no active group set");
      return;
    } else if (defer_notify_inactive_until_stop_) {
      log::warn(", cannot start streaming as active group is de-activating");
      return;
    }

    auto group = aseGroups_.FindById(active_group_id_);
    if (!group) {
      log::error("Invalid group: {}", static_cast<int>(active_group_id_));
      return;
    }

    log::info(
            "group_id {} state={}, target_state={}, audio_receiver_state_: {}, "
            "audio_sender_state_: {}, dsa_mode: {}",
            group->group_id_, ToString(group->GetState()), ToString(group->GetTargetState()),
            ToString(audio_receiver_state_), ToString(audio_sender_state_),
            static_cast<int>(dsa_mode));

    if (IsReconfigurationTimeoutRunning(group->group_id_)) {
      log::info("Skip it as group is reconfiguring");
      return;
    }

    /* Stop the VBC close timeout timer, since we will reconfigure anyway if the
     * VBC was suspended.
     */
    StopVbcCloseTimeout();

    group->dsa_.mode = dsa_mode;

    /* allow reconfigure only if the new source context is bi-directional
       (or) not in suspended for reconfiguration (or) receiver state is idle
       to avoid the additional reconfigurations.
    */
    if ((local_metadata_context_types_.source.test(LeAudioContextType::MEDIA) &&
         configuration_context_type_ == LeAudioContextType::LIVE) &&
        (group->IsPendingConfiguration() || group->IsSuspendedForReconfiguration() ||
         group->IsReconfigStartPendingDir(bluetooth::le_audio::types::kLeAudioDirectionSink))) {
      log::warn(" Skip ReconfigureOrUpdateRemote as reconfig start pending for Source.");
    } else {
      ReconfigureOrUpdateRemote(group, bluetooth::le_audio::types::kLeAudioDirectionSink);
    }
  }

  /* Applies some predefined policy on the audio context metadata, including
   * special handling of UNSPECIFIED context, which also involves checking
   * context support and availability.
   */
  void ApplyRemoteMetadataAudioContextPolicy(LeAudioDeviceGroup* group,
                                             BidirectionalPair<AudioContexts>& contexts_pair,
                                             int remote_dir) {
    // We expect at least some context when this direction gets enabled
    if (contexts_pair.get(remote_dir).none()) {
      log::warn("invalid/unknown {} context metadata, using 'UNSPECIFIED' instead",
                (remote_dir == bluetooth::le_audio::types::kLeAudioDirectionSink) ? "sink"
                                                                                  : "source");
      contexts_pair.get(remote_dir) = AudioContexts(LeAudioContextType::UNSPECIFIED);
    }

    std::tuple<int, int, AudioState*> remote_directions[] = {
            {bluetooth::le_audio::types::kLeAudioDirectionSink,
             bluetooth::le_audio::types::kLeAudioDirectionSource, &audio_sender_state_},
            {bluetooth::le_audio::types::kLeAudioDirectionSource,
             bluetooth::le_audio::types::kLeAudioDirectionSink, &audio_receiver_state_},
    };

    /* Align with the context availability */
    for (auto entry : remote_directions) {
      int dir, other_dir;
      AudioState* local_hal_state;
      std::tie(dir, other_dir, local_hal_state) = entry;

      /* When a certain context became unavailable while it was already in
       * an active stream, it means that it is unavailable to other clients
       * but we can keep using it.
       */
      auto group_available_contexts = group->GetAvailableContexts(dir);
      if ((*local_hal_state == AudioState::STARTED) ||
          (*local_hal_state == AudioState::READY_TO_START)) {
        group_available_contexts |= group->GetMetadataContexts().get(dir);
      }

      log::debug("Checking contexts: {}, against the available contexts: {}",
                 ToString(contexts_pair.get(dir)), ToString(group_available_contexts));
      auto unavail_contexts = contexts_pair.get(dir) & ~group_available_contexts;
      if (unavail_contexts.none()) {
        continue;
      }

      // Use only available contexts
      contexts_pair.get(dir) &= group_available_contexts;

      // Check we we should add UNSPECIFIED as well in case not available context is also not
      // supported
      auto unavail_but_supported = (unavail_contexts & group->GetSupportedContexts(dir));
      if (unavail_but_supported.none() &&
          group_available_contexts.test(LeAudioContextType::UNSPECIFIED)) {
        contexts_pair.get(dir).set(LeAudioContextType::UNSPECIFIED);

        log::debug("Replaced the unsupported contexts: {} with UNSPECIFIED -> {}",
                   ToString(unavail_contexts), ToString(contexts_pair.get(dir)));
      } else {
        log::debug("Some contexts are supported but currently unavailable: {}!",
                   ToString(unavail_but_supported));
        /* Some of the streamed contexts are support but not available and they
         * were erased from the metadata.
         * TODO: Either filter out these contexts from the stream or do not
         * stream at all if the unavail_but_supported contexts are the only
         * streamed contexts.
         */
      }
    }

    /* Don't mix UNSPECIFIED with any other context
     * Note: This has to be in a separate loop - do not merge it with the above.
     */
    for (auto entry : remote_directions) {
      int dir, other_dir;
      AudioState* local_hal_state;
      std::tie(dir, other_dir, local_hal_state) = entry;

      if (contexts_pair.get(dir).test(LeAudioContextType::UNSPECIFIED)) {
        /* If this directions is streaming just UNSPECIFIED and if other direction is streaming some
         * meaningfull context type,  try to use the meaningful context type
         */
        if (contexts_pair.get(dir) == AudioContexts(LeAudioContextType::UNSPECIFIED)) {
          auto is_other_direction_streaming = (*local_hal_state == AudioState::STARTED) ||
                                              (*local_hal_state == AudioState::READY_TO_START);
          if (is_other_direction_streaming) {
            auto supported_contexts = group->GetAllSupportedSingleDirectionOnlyContextTypes(dir);
            auto common_part = supported_contexts & contexts_pair.get(other_dir);

            log::info(
                    "Other direction is streaming. Possible aligning other direction "
                    "metadata to match the remote {} direction context: {}. Remote {} supported "
                    "contexts: {} ",
                    other_dir == bluetooth::le_audio::types::kLeAudioDirectionSink ? " Sink"
                                                                                   : " Source",
                    ToString(contexts_pair.get(other_dir)),
                    dir == bluetooth::le_audio::types::kLeAudioDirectionSink ? " Sink" : " Source",
                    ToString(supported_contexts));

            if (common_part.value() != 0) {
              contexts_pair.get(dir) = common_part;
            }
          }
        } else {
          log::debug("Removing UNSPECIFIED from the remote {} context: {}",
                     dir == bluetooth::le_audio::types::kLeAudioDirectionSink ? " Sink" : " Source",
                     ToString(contexts_pair.get(other_dir)));
          contexts_pair.get(dir).unset(LeAudioContextType::UNSPECIFIED);
        }
      }
    }

    contexts_pair.sink = ChooseMetadataContextType(contexts_pair.sink);
    contexts_pair.source = ChooseMetadataContextType(contexts_pair.source);

    log::debug("Aligned remote metadata audio context: sink={}, source={}",
               ToString(contexts_pair.sink), ToString(contexts_pair.source));
  }

  void OnLocalAudioSinkMetadataUpdate(const std::vector<record_track_metadata_v7>& sink_metadata) {
    /* Set remote source metadata context from the recording tracks metadata */
    local_metadata_context_types_.sink = GetAudioContextsFromSinkMetadata(sink_metadata);

    log::debug("local_metadata_context_types_.source= {}",
               ToString(local_metadata_context_types_.source));
    log::debug("local_metadata_context_types_.sink= {}",
               ToString(local_metadata_context_types_.sink));
    log::debug("defer_notify_inactive_until_stop_: {}", defer_notify_inactive_until_stop_);

    local_metadata_context_types_.sink =
            ChooseMetadataContextType(local_metadata_context_types_.sink);
    local_metadata_context_types_.source =
            ChooseMetadataContextType(local_metadata_context_types_.source);

    if (active_group_id_ == bluetooth::groups::kGroupUnknown) {
      log::warn(", cannot start streaming if no active group set");
      return;
    } else if (defer_notify_inactive_until_stop_) {
      log::warn(", cannot start streaming as active group is de-activating");
      return;
    }

    auto group = aseGroups_.FindById(active_group_id_);
    if (!group) {
      log::error("Invalid group: {}", static_cast<int>(active_group_id_));
      return;
    }

     is_local_sink_metadata_available_ = true;

    log::info(
            "group_id {} state={}, target_state={}, audio_receiver_state_: {}, "
            "audio_sender_state_: {}",
            group->group_id_, ToString(group->GetState()), ToString(group->GetTargetState()),
            ToString(audio_receiver_state_), ToString(audio_sender_state_));

    if (IsReconfigurationTimeoutRunning(group->group_id_)) {
      log::info("Skip it as group is reconfiguring");
      return;
    }

    /* Reconfigure or update only if the stream is already started
     * otherwise wait for the local sink to resume.
     */
    if (audio_receiver_state_ == AudioState::STARTED) {
      ReconfigureOrUpdateRemote(group, bluetooth::le_audio::types::kLeAudioDirectionSource);
    }
  }

  BidirectionalPair<AudioContexts> DirectionalRealignMetadataAudioContexts(
          LeAudioDeviceGroup* group, int remote_direction) {
    uint8_t remote_other_direction;
    std::string remote_direction_str;
    std::string remote_other_direction_str;
    AudioState other_direction_hal;

    if (remote_direction == bluetooth::le_audio::types::kLeAudioDirectionSink) {
      remote_other_direction = bluetooth::le_audio::types::kLeAudioDirectionSource;
      remote_direction_str = "Sink";
      remote_other_direction_str = "Source";
      other_direction_hal = audio_receiver_state_;
    } else {
      remote_other_direction = bluetooth::le_audio::types::kLeAudioDirectionSink;
      remote_direction_str = "Source";
      remote_other_direction_str = "Sink";
      other_direction_hal = audio_sender_state_;
    }

    auto is_streaming_other_direction = (other_direction_hal == AudioState::STARTED) ||
                                        (other_direction_hal == AudioState::READY_TO_START);

    auto local_direction = bluetooth::le_audio::types::kLeAudioDirectionBoth & ~remote_direction;
    auto local_other_direction =
            bluetooth::le_audio::types::kLeAudioDirectionBoth & ~remote_other_direction;

    auto is_releasing_for_reconfiguration =
            (((audio_receiver_state_ == AudioState::RELEASING) ||
              (audio_sender_state_ == AudioState::RELEASING)) &&
             group->IsPendingConfiguration() &&
             IsDirectionAvailableForCurrentConfiguration(group, remote_other_direction)) ||
            IsReconfigurationTimeoutRunning(active_group_id_, local_direction);

    auto is_releasing_for_reconfiguration_other_direction =
            is_releasing_for_reconfiguration &
            IsReconfigurationTimeoutRunning(active_group_id_, local_other_direction);

    // Inject conversational when ringtone is played - this is required for all
    // the VoIP applications which are not using the telecom API.
    constexpr AudioContexts possible_voip_contexts =
            LeAudioContextType::RINGTONE | LeAudioContextType::CONVERSATIONAL;
    if (local_metadata_context_types_.source.test_any(possible_voip_contexts) &&
        ((remote_direction == bluetooth::le_audio::types::kLeAudioDirectionSink) ||
         (remote_direction == bluetooth::le_audio::types::kLeAudioDirectionSource &&
          is_streaming_other_direction))) {
      /* Simulate, we are already in the call. Sending RINGTONE when there is
       * no incoming call to accept or reject on TBS could confuse the remote
       * device and interrupt the stream establish procedure.
       */
<<<<<<< HEAD
      log::debug("Set VoIP call if no call exist");
      if (!IsInCall()) {
=======
      if (!IsInCall() && !IsInVoipCall()) {
>>>>>>> 58b0a28e
        SetInVoipCall(true);
      }
    } else if (IsInVoipCall()) {
      /* When determining whether the VoIP has ended or not make sure
       * we check the just updated direction metadata for CONVERSATIONAL
       */
      auto const local_direction_contexts = local_metadata_context_types_.get(local_direction);
      if (!local_direction_contexts.test_any(possible_voip_contexts)) {
        SetInVoipCall(false);
      }
    }

    BidirectionalPair<AudioContexts> remote_metadata = {
            .sink = local_metadata_context_types_.source,
            .source = local_metadata_context_types_.sink};

    auto all_bidirectional_contexts = group->GetAllSupportedBidirectionalContextTypes();
    log::debug("all_bidirectional_contexts {}", ToString(all_bidirectional_contexts));

    /* Make sure we have CONVERSATIONAL when in a call and it is not mixed
     * with any other bidirectional context
     */
    if (IsInCall() || IsInVoipCall()) {
      log::debug("In Call preference used: {}, voip call: {}", IsInCall(), IsInVoipCall());
      remote_metadata.sink.unset_all(all_bidirectional_contexts);
      remote_metadata.source.unset_all(all_bidirectional_contexts);
      remote_metadata.sink.set(LeAudioContextType::CONVERSATIONAL);
      remote_metadata.source.set(LeAudioContextType::CONVERSATIONAL);
    }

    if (!com::android::bluetooth::flags::leaudio_speed_up_reconfiguration_between_call()) {
      local_metadata_context_types_.sink = remote_metadata.source;
      local_metadata_context_types_.source = remote_metadata.sink;
    }

    if (IsInVoipCall()) {
      log::debug("Unsetting RINGTONE from remote sink");
      remote_metadata.sink.unset(LeAudioContextType::RINGTONE);
    }

    auto is_ongoing_call_on_other_direction =
            is_streaming_other_direction && (IsInVoipCall() || IsInCall());

    log::debug("local_metadata_context_types_.source= {}",
               ToString(local_metadata_context_types_.source));
    log::debug("local_metadata_context_types_.sink= {}",
               ToString(local_metadata_context_types_.sink));
    log::debug("remote_metadata.source= {}", ToString(remote_metadata.source));
    log::debug("remote_metadata.sink= {}", ToString(remote_metadata.sink));
    log::debug("remote_direction= {}", remote_direction_str);
    log::debug("is_streaming_other_direction= {}", is_streaming_other_direction ? "True" : "False");
    log::debug("is_releasing_for_reconfiguration= {}",
               is_releasing_for_reconfiguration ? "True" : "False");
    log::debug("is_releasing_for_reconfiguration_other_direction= {}",
               is_releasing_for_reconfiguration_other_direction ? "True" : "False");
    log::debug("is_ongoing_call_on_other_direction={}",
               is_ongoing_call_on_other_direction ? "True" : "False");
    log::debug("configuration_context_type_= {}.", ToString(configuration_context_type_));

    if (remote_metadata.get(remote_other_direction).test_any(all_bidirectional_contexts) &&
        !(is_streaming_other_direction || is_releasing_for_reconfiguration_other_direction)) {
      log::debug("The other direction is not streaming bidirectional, ignore that context.");
      remote_metadata.get(remote_other_direction).clear();
    }

    auto single_direction_only_context_types =
            group->GetAllSupportedSingleDirectionOnlyContextTypes(remote_direction);
    auto single_other_direction_only_context_types =
            group->GetAllSupportedSingleDirectionOnlyContextTypes(remote_other_direction);
    log::debug(
            "single direction only contexts : {} for direction {}, single direction contexts {} "
            "for {}",
            ToString(single_direction_only_context_types), remote_direction_str,
            ToString(single_other_direction_only_context_types), remote_other_direction_str);

    /* Mixed contexts in the voiceback channel scenarios can confuse the remote
     * on how to configure each channel. We should align the other direction
     * metadata for the remote device.
     */
    if (remote_metadata.get(remote_direction).test_any(all_bidirectional_contexts)) {
      log::debug("Aligning the other direction remote metadata to add this direction context");

      if (is_ongoing_call_on_other_direction) {
        /* Other direction is streaming and is in call */
        remote_metadata.get(remote_direction).unset_all(all_bidirectional_contexts);
        remote_metadata.get(remote_direction).set(LeAudioContextType::CONVERSATIONAL);
      } else {
        if (!(is_streaming_other_direction || is_releasing_for_reconfiguration_other_direction)) {
          // Do not take the obsolete metadata
          remote_metadata.get(remote_other_direction).clear();
        } else {
          // The other direction was opened when already in a bidirectional scenario that was not a
          // VoIP or a regular Call. We need to figure out which direction metadata is the leading
          // one.
          // Note: We usually remove any bidirectional or the previous direction specific context
          //       from the previous direction metadata and replace it with the just-resumed
          //       direction (but still bidirectional) context. However when recording is started
          //       in a GAME scenario, we don't want to reconfigure to or mix the context with LIVE.
          auto remote_game_uplink_available =
                  group->GetAvailableContexts(le_audio::types::kLeAudioDirectionSource)
                          .test(LeAudioContextType::GAME);
          auto local_game_uplink_active =
                  (audio_sender_state_ == AudioState::STARTED) &&
                  remote_metadata.sink.test(LeAudioContextType::GAME) &&
                  remote_metadata.source.test_any(LeAudioContextType::LIVE |
                                                  LeAudioContextType::CONVERSATIONAL);
          log::debug(
                  "Remote {} metadata change ({}) while having remote {} context ({}) in a "
                  "bidirectional scenario of {}, local_game_uplink_active: {}, "
                  "remote_game_uplink_available: {}",
                  remote_direction_str, ToString(remote_metadata.get(remote_direction)),
                  remote_other_direction_str, ToString(remote_metadata.get(remote_other_direction)),
                  ToString(configuration_context_type_), local_game_uplink_active,
                  remote_game_uplink_available);
          if (local_game_uplink_active && remote_game_uplink_available) {
            remote_metadata.source.clear();
            remote_metadata.source.set(LeAudioContextType::GAME);
          } else {
            remote_metadata.get(remote_other_direction).unset_all(all_bidirectional_contexts);
            remote_metadata.get(remote_other_direction)
                    .unset_all(single_direction_only_context_types);
          }
        }

        remote_metadata.get(remote_other_direction)
                .set_all(remote_metadata.get(remote_direction) &
                         ~single_other_direction_only_context_types);
      }
    }
    log::debug("remote_metadata.source= {}", ToString(remote_metadata.source));
    log::debug("remote_metadata.sink= {}", ToString(remote_metadata.sink));

    if (is_releasing_for_reconfiguration || is_streaming_other_direction) {
      log::debug("Other direction is streaming or there is reconfiguration. Taking its contexts {}",
                 ToString(remote_metadata.get(remote_other_direction)));
      /* If current direction has no valid context or the other direction is
       * bidirectional scenario, take the other direction context as well
       */
      if ((remote_metadata.get(remote_direction).none() &&
           remote_metadata.get(remote_other_direction).any()) ||
          remote_metadata.get(remote_other_direction).test_any(all_bidirectional_contexts)) {
        log::debug("Aligning this direction remote metadata to add the other direction context");
        /* Turn off bidirectional contexts on this direction to avoid mixing
         * with the other direction bidirectional context
         */
        remote_metadata.get(remote_direction).unset_all(all_bidirectional_contexts);
        remote_metadata.get(remote_direction).set_all(remote_metadata.get(remote_other_direction));
      }
    }

    /* Make sure that after alignment no sink only context leaks into the other
     * direction. */
    remote_metadata.source.unset_all(group->GetAllSupportedSingleDirectionOnlyContextTypes(
            bluetooth::le_audio::types::kLeAudioDirectionSink));

    log::debug("final remote_metadata.source= {}", ToString(remote_metadata.source));
    log::debug("final remote_metadata.sink= {}", ToString(remote_metadata.sink));
    return remote_metadata;
  }

  bool ReconfigureOrUpdateRemoteForPTS(LeAudioDeviceGroup* group, int /*remote_direction*/) {
    log::info("{}", group->group_id_);
    // Use common audio stream contexts exposed by the PTS
    auto override_contexts = AudioContexts(0xFFFF);
    for (auto device = group->GetFirstDevice(); device != nullptr;
         device = group->GetNextDevice(device)) {
      override_contexts &= device->GetAvailableContexts();
    }
    if (override_contexts.value() == 0xFFFF) {
      override_contexts = AudioContexts(LeAudioContextType::UNSPECIFIED);
    }
    log::warn("Overriding local_metadata_context_types_: {} with: {}",
              local_metadata_context_types_.source.to_string(), override_contexts.to_string());

    /* Choose the right configuration context */
    auto new_configuration_context = ChooseConfigurationContextType(override_contexts);

    log::info("new_configuration_context= {}.", ToString(new_configuration_context));
    BidirectionalPair<AudioContexts> remote_contexts = {.sink = override_contexts,
                                                        .source = override_contexts};
    return GroupStream(group, new_configuration_context, remote_contexts);
  }

  /* Return true if stream is started */
  bool ReconfigureOrUpdateRemote(LeAudioDeviceGroup* group, int remote_direction) {
    if (stack_config_get_interface()->get_pts_force_le_audio_multiple_contexts_metadata()) {
      return ReconfigureOrUpdateRemoteForPTS(group, remote_direction);
    }

    /* When the local sink and source update their metadata, we need to come up
     * with a coherent set of contexts for either one or both directions,
     * especially when bidirectional scenarios can be triggered be either sink
     * or source metadata update event.
     */
    auto remote_metadata = DirectionalRealignMetadataAudioContexts(group, remote_direction);
    if (!remote_metadata.sink.any() && !remote_metadata.source.any()) {
      log::warn("No valid metadata to update or reconfigure to.");
      return false;
    }

    /* Choose the right configuration context */
    auto config_context_candids = get_bidirectional(remote_metadata);
    auto new_config_context = ChooseConfigurationContextType(config_context_candids);
    log::debug("config_context_candids= {}, new_config_context= {}",
               ToString(config_context_candids), ToString(new_config_context));
    log::debug("configuration_context_type_ = {}", ToString(configuration_context_type_));

    /* For the following contexts we don't actually need HQ audio:
     * LeAudioContextType::NOTIFICATIONS
     * LeAudioContextType::SOUNDEFFECTS
     * LeAudioContextType::INSTRUCTIONAL
     * LeAudioContextType::ALERTS
     * LeAudioContextType::EMERGENCYALARM
     * LeAudioContextType::UNSPECIFIED
     * So do not reconfigure if the remote sink is already available at any
     * quality and these are the only contributors to the current audio stream.
     */
    auto no_reconfigure_contexts =
            LeAudioContextType::NOTIFICATIONS | LeAudioContextType::SOUNDEFFECTS |
            LeAudioContextType::INSTRUCTIONAL | LeAudioContextType::ALERTS |
            LeAudioContextType::EMERGENCYALARM | LeAudioContextType::UNSPECIFIED;
    if (group->IsStreaming() && !group->IsReleasingOrIdle() && config_context_candids.any() &&
        (config_context_candids & ~no_reconfigure_contexts).none() &&
        (configuration_context_type_ != LeAudioContextType::UNINITIALIZED) &&
        (configuration_context_type_ != LeAudioContextType::UNSPECIFIED) &&
        IsDirectionAvailableForCurrentConfiguration(
                group, bluetooth::le_audio::types::kLeAudioDirectionSink)) {
      log::info(
              "There is no need to reconfigure for the sonification events, "
              "staying with the existing configuration context of {}",
              ToString(configuration_context_type_));
      new_config_context = configuration_context_type_;
    }

    /* Do not configure the Voiceback channel if it is already configured.
     * WARNING: This eliminates additional reconfigurations but can
     * lead to unsatisfying audio quality when that direction was
     * already configured with a lower quality.
     */
    if (remote_direction == bluetooth::le_audio::types::kLeAudioDirectionSource) {
      const auto has_audio_source_configured =
              IsDirectionAvailableForCurrentConfiguration(
                      group, bluetooth::le_audio::types::kLeAudioDirectionSource) &&
              (group->GetState() == AseState::BTA_LE_AUDIO_ASE_STATE_STREAMING);
      log::debug("has_audio_source_configured= {}", has_audio_source_configured);
      if (has_audio_source_configured) {
        log::info(
                "Audio source is already available in the current configuration "
                "context in {}. Not switching to {} right now.",
                ToString(configuration_context_type_), ToString(new_config_context));
        new_config_context = configuration_context_type_;
      }
    }

    /* Note that the remote device metadata was so far unfiltered when it comes
     * to group context availability, or multiple contexts support flag, so that
     * we could choose the correct configuration for the use case. Now we can
     * align it to meet the metadata usage.
     */
    ApplyRemoteMetadataAudioContextPolicy(group, remote_metadata, remote_direction);
    return ReconfigureOrUpdateMetadata(group, new_config_context, remote_metadata);
  }

  bool DsaReconfigureNeeded(LeAudioDeviceGroup* group, LeAudioContextType context) {
    // Reconfigure if DSA mode changed for media streaming
    if (context != bluetooth::le_audio::types::LeAudioContextType::MEDIA) {
      return false;
    }

    if (group->dsa_.mode != DsaMode::ISO_SW && group->dsa_.mode != DsaMode::ISO_HW) {
      return false;
    }

    if (group->dsa_.active) {
      return false;
    }

    log::info("DSA mode {} requested but not active", group->dsa_.mode);
    return true;
  }

  /* Return true if stream is started */
  bool ReconfigureOrUpdateMetadata(LeAudioDeviceGroup* group,
                                   LeAudioContextType new_configuration_context,
                                   BidirectionalPair<AudioContexts> remote_contexts) {
    if (new_configuration_context != configuration_context_type_ ||
        DsaReconfigureNeeded(group, new_configuration_context)) {
      log::info("Checking whether to change configuration context from {} to {}",
                ToString(configuration_context_type_), ToString(new_configuration_context));

      LeAudioLogHistory::Get()->AddLogHistory(
              kLogAfCallBt, active_group_id_, RawAddress::kEmpty,
              kLogAfMetadataUpdate + "Reconfigure",
              ToString(configuration_context_type_) + "->" + ToString(new_configuration_context));
      auto is_stopping = SetConfigurationAndStopStreamWhenNeeded(group, new_configuration_context);
      if (is_stopping) {
        return false;
      }
    }

    if (group->GetTargetState() == AseState::BTA_LE_AUDIO_ASE_STATE_STREAMING) {
      log::info("The {} configuration did not change. Updating the metadata to sink={}, source={}",
                ToString(configuration_context_type_), ToString(remote_contexts.sink),
                ToString(remote_contexts.source));

      LeAudioLogHistory::Get()->AddLogHistory(
              kLogAfCallBt, active_group_id_, RawAddress::kEmpty,
              kLogAfMetadataUpdate + "Updating...",
              "Sink: " + ToString(remote_contexts.sink) +
                      "Source: " + ToString(remote_contexts.source));

      return GroupStream(group, configuration_context_type_, remote_contexts);
    }
    return false;
  }

  static void OnGattReadRspStatic(tCONN_ID conn_id, tGATT_STATUS status, uint16_t hdl, uint16_t len,
                                  uint8_t* value, void* data) {
    if (!instance) {
      return;
    }

    LeAudioDevice* leAudioDevice = instance->leAudioDevices_.FindByConnId(conn_id);

    if (status == GATT_SUCCESS) {
      instance->LeAudioCharValueHandle(conn_id, hdl, len, value);
    } else if (status == GATT_DATABASE_OUT_OF_SYNC) {
      instance->ClearDeviceInformationAndStartSearch(leAudioDevice);
      return;
    } else {
      log::error("Failed to read attribute, hdl: 0x{:04x}, status: 0x{:02x}", hdl,
                 static_cast<int>(status));
      return;
    }

    /* We use data to keep notify connected flag. */
    if (data && !!PTR_TO_INT(data)) {
      leAudioDevice->notify_connected_after_read_ = false;

      /* Update handles, PACs and ASEs when all is read.*/
      btif_storage_leaudio_update_handles_bin(leAudioDevice->address_);
      btif_storage_leaudio_update_pacs_bin(leAudioDevice->address_);
      btif_storage_leaudio_update_ase_bin(leAudioDevice->address_);

      btif_storage_set_leaudio_audio_location(leAudioDevice->address_,
                                              leAudioDevice->snk_audio_locations_.to_ulong(),
                                              leAudioDevice->src_audio_locations_.to_ulong());

      instance->connectionReady(leAudioDevice);
    }
  }

  static void OnGattReadMultiRspStatic(tCONN_ID conn_id, tGATT_STATUS status,
                                       tBTA_GATTC_MULTI& handles, uint16_t total_len,
                                       uint8_t* value, void* data) {
    if (!instance) {
      return;
    }

    if (status == GATT_DATABASE_OUT_OF_SYNC) {
      LeAudioDevice* leAudioDevice = instance->leAudioDevices_.FindByConnId(conn_id);
      instance->ClearDeviceInformationAndStartSearch(leAudioDevice);
      return;
    }
    if (status != GATT_SUCCESS) {
      log::error("Failed to read multiple attributes, conn_id: 0x{:04x}, status: 0x{:02x}", conn_id,
                 +status);
      return;
    }

    size_t position = 0;
    int index = 0;
    while (position != total_len) {
      uint8_t* ptr = value + position;
      uint16_t len;
      STREAM_TO_UINT16(len, ptr);
      uint16_t hdl = handles.handles[index];

      if (position + len >= total_len) {
        log::warn("Multi read was too long, value truncated conn_id: 0x{:04x} handle: 0x{:04x}",
                  conn_id, hdl);
        break;
      }

      OnGattReadRspStatic(conn_id, status, hdl, len, ptr,
                          ((index == (handles.num_attr - 1)) ? data : nullptr));

      position += len + 2; /* skip the length of data */
      index++;
    }

    if (handles.num_attr != index) {
      log::warn("Attempted to read {} handles, but received just {} values", +handles.num_attr,
                index);
    }
  }

  void LeAudioHealthSendRecommendation(const RawAddress& address, int group_id,
                                       LeAudioHealthBasedAction action) {
    log::debug("{}, {}, {}", address, group_id, ToString(action));

    if (address != RawAddress::kEmpty && leAudioDevices_.FindByAddress(address)) {
      callbacks_->OnHealthBasedRecommendationAction(address, action);
    }

    if (group_id != bluetooth::groups::kGroupUnknown && aseGroups_.FindById(group_id)) {
      callbacks_->OnHealthBasedGroupRecommendationAction(group_id, action);
    }
  }

  void IsoCigEventsCb(uint16_t event_type, void* data) {
    switch (event_type) {
      case bluetooth::hci::iso_manager::kIsoEventCigOnCreateCmpl: {
        auto* evt = static_cast<cig_create_cmpl_evt*>(data);
        LeAudioDeviceGroup* group = aseGroups_.FindById(evt->cig_id);
        log::assert_that(group, "Group id: {} is null", evt->cig_id);
        groupStateMachine_->ProcessHciNotifOnCigCreate(group, evt->status, evt->cig_id,
                                                       evt->conn_handles);
      } break;
      case bluetooth::hci::iso_manager::kIsoEventCigOnRemoveCmpl: {
        auto* evt = static_cast<cig_remove_cmpl_evt*>(data);
        LeAudioDeviceGroup* group = aseGroups_.FindById(evt->cig_id);
        log::assert_that(group, "Group id: {} is null", evt->cig_id);
        groupStateMachine_->ProcessHciNotifOnCigRemove(evt->status, group);
        remove_group_if_possible(group);
      } break;
      default:
        log::error("Invalid event {}", event_type);
    }
  }

  void IsoCisEventsCb(uint16_t event_type, void* data) {
    switch (event_type) {
      case bluetooth::hci::iso_manager::kIsoEventCisDataAvailable: {
        auto* event = static_cast<bluetooth::hci::iso_manager::cis_data_evt*>(data);

        if (DsaDataConsume(event)) {
          return;
        }

        if (audio_receiver_state_ != AudioState::STARTED) {
          log::error("receiver state not ready, current state={}", ToString(audio_receiver_state_));
          break;
        }

        HandleIncomingCisData(event->p_msg->data + event->p_msg->offset,
                              event->p_msg->len - event->p_msg->offset, event->cis_conn_hdl,
                              event->ts);
      } break;
      case bluetooth::hci::iso_manager::kIsoEventCisEstablishCmpl: {
        auto* event = static_cast<bluetooth::hci::iso_manager::cis_establish_cmpl_evt*>(data);

        LeAudioDevice* leAudioDevice =
                leAudioDevices_.FindByCisConnHdl(event->cig_id, event->cis_conn_hdl);
        if (!leAudioDevice) {
          log::error("no bonded Le Audio Device with CIS: {}", event->cis_conn_hdl);
          break;
        }
        LeAudioDeviceGroup* group = aseGroups_.FindById(leAudioDevice->group_id_);

        if (event->max_pdu_mtos > 0) {
          group->SetTransportLatency(bluetooth::le_audio::types::kLeAudioDirectionSink,
                                     event->trans_lat_mtos);
        }
        if (event->max_pdu_stom > 0) {
          group->SetTransportLatency(bluetooth::le_audio::types::kLeAudioDirectionSource,
                                     event->trans_lat_stom);
        }

        if (leAudioHealthStatus_ && (event->status != HCI_SUCCESS)) {
          leAudioHealthStatus_->AddStatisticForGroup(
                  group, LeAudioHealthGroupStatType::STREAM_CREATE_CIS_FAILED);
        }

        groupStateMachine_->ProcessHciNotifCisEstablished(group, leAudioDevice, event);
      } break;
      case bluetooth::hci::iso_manager::kIsoEventCisDisconnected: {
        auto* event = static_cast<bluetooth::hci::iso_manager::cis_disconnected_evt*>(data);

        LeAudioDevice* leAudioDevice =
                leAudioDevices_.FindByCisConnHdl(event->cig_id, event->cis_conn_hdl);
        if (!leAudioDevice) {
          log::error("no bonded Le Audio Device with CIS: {}", event->cis_conn_hdl);
          break;
        }
        LeAudioDeviceGroup* group = aseGroups_.FindById(leAudioDevice->group_id_);

        groupStateMachine_->ProcessHciNotifCisDisconnected(group, leAudioDevice, event);
      } break;
      default:
        log::info(", Not handled ISO event");
        break;
    }
  }

  void IsoSetupIsoDataPathCb(uint8_t status, uint16_t conn_handle, uint8_t cig_id) {
    LeAudioDevice* leAudioDevice = leAudioDevices_.FindByCisConnHdl(cig_id, conn_handle);
    /* In case device has been disconnected before data path was setup */
    if (!leAudioDevice) {
      log::warn("Device for CIG {} and using cis_handle 0x{:04x} is disconnected.", cig_id,
                conn_handle);
      return;
    }
    LeAudioDeviceGroup* group = aseGroups_.FindById(leAudioDevice->group_id_);

    instance->groupStateMachine_->ProcessHciNotifSetupIsoDataPath(group, leAudioDevice, status,
                                                                  conn_handle);
  }

  void IsoRemoveIsoDataPathCb(uint8_t status, uint16_t conn_handle, uint8_t cig_id) {
    LeAudioDevice* leAudioDevice = leAudioDevices_.FindByCisConnHdl(cig_id, conn_handle);

    /* If CIS has been disconnected just before ACL being disconnected by the
     * remote device, leAudioDevice might be already cleared i.e. has no
     * information about conn_handle, when the data path remove compete arrives.
     */
    if (!leAudioDevice) {
      log::warn("Device for CIG {} and using cis_handle 0x{:04x} is disconnected.", cig_id,
                conn_handle);
      return;
    }

    LeAudioDeviceGroup* group = aseGroups_.FindById(leAudioDevice->group_id_);

    instance->groupStateMachine_->ProcessHciNotifRemoveIsoDataPath(group, leAudioDevice, status,
                                                                   conn_handle);
  }

  void updateLexAvailableTransportDevices(uint64_t bdAddr) {
    if (bdAddr != 0xFFFFFFFFFFFFFFFF) {
      RawAddress rawAddress;
      uint8_t addr[] = {static_cast<uint8_t>((bdAddr >> 40) & 0xFF),
                        static_cast<uint8_t>((bdAddr >> 32) & 0xFF),
                        static_cast<uint8_t>((bdAddr >> 24) & 0xFF),
                        static_cast<uint8_t>((bdAddr >> 16) & 0xFF),
                        static_cast<uint8_t>((bdAddr >> 8) & 0xFF),
                        static_cast<uint8_t>((bdAddr) & 0xFF)};
      rawAddress.FromOctets((uint8_t*)addr);
      log::info("Updating Transport device {}", rawAddress.ToString());
      auto it = std::find(lexAvailableTransportDevices_.begin(),
          lexAvailableTransportDevices_.end(), rawAddress);
      if (it == lexAvailableTransportDevices_.end()) {
        lexAvailableTransportDevices_.push_back(rawAddress);
      }
    }
  }

  void QhciVscEvt(uint16_t delay, uint8_t mode, uint64_t bdAddr) {
    updateLexAvailableTransportDevices(bdAddr);
    auto group = aseGroups_.FindById(active_group_id_);
    if (!group) {
      log::error("Invalid group: {}", active_group_id_);
      return;
    }
    log::warn("{} delay {} mode.", delay, mode);
    if (mode != 0xFF) {
      group->stream_conf.stream_params.sink.stream_config.mode = mode;
      if (group->IsStreaming()) {
        log::warn("updating mode to bt audio hal");
        group->UpdateCisConfiguration(bluetooth::le_audio::types::kLeAudioDirectionSink);
        BidirectionalPair<uint16_t> delays_pair = {
          .sink = group->stream_conf.stream_params.sink.stream_config.peer_delay_ms,
          .source = 0};
        CodecManager::GetInstance()->UpdateActiveAudioConfig(
          group->stream_conf.stream_params, group->stream_conf.codec_id,
          std::bind(&LeAudioClientImpl::UpdateAudioConfigToHal,
                  weak_factory_.GetWeakPtr(), std::placeholders::_1,
                  std::placeholders::_2));
        ConfirmLocalAudioSourceStreamingRequest(true);
      }
    }
    if (delay != 0xFFFF) {
      group->stream_conf.stream_params.sink.stream_config.peer_delay_ms = delay;
      if (group->IsStreaming()) {
        log::warn("updating delay to bt audio hal");
        group->UpdateCisConfiguration(bluetooth::le_audio::types::kLeAudioDirectionSink);
        BidirectionalPair<uint16_t> delays_pair = {
          .sink = delay,
          .source = 0};
        CodecManager::GetInstance()->UpdateActiveAudioConfig(
          group->stream_conf.stream_params, group->stream_conf.codec_id,
          std::bind(&LeAudioClientImpl::UpdateAudioConfigToHal,
                  weak_factory_.GetWeakPtr(), std::placeholders::_1,
                  std::placeholders::_2));
        ConfirmLocalAudioSourceStreamingRequest(true);
      }
    }
  }

  void AclLinkdownEvt(const RawAddress& bd_addr, tBT_TRANSPORT transport) {
    log::info("bd_addr={}, transport={}", bd_addr, transport);

    if (transport != BT_TRANSPORT_LE)
      return;

    auto it = std::find(lexAvailableTransportDevices_.begin(),
        lexAvailableTransportDevices_.end(), bd_addr);
    if (it != lexAvailableTransportDevices_.end()) {
      log::info("found device in lexAvailableTransportDevices to remove.");
      lexAvailableTransportDevices_.erase(
          std::remove(lexAvailableTransportDevices_.begin(),
          lexAvailableTransportDevices_.end(), (*it)),
          lexAvailableTransportDevices_.end());
    }
  }

  void IsoLinkQualityReadCb(uint8_t conn_handle, uint8_t cig_id, uint32_t txUnackedPackets,
                            uint32_t txFlushedPackets, uint32_t txLastSubeventPackets,
                            uint32_t retransmittedPackets, uint32_t crcErrorPackets,
                            uint32_t rxUnreceivedPackets, uint32_t duplicatePackets) {
    LeAudioDevice* leAudioDevice = leAudioDevices_.FindByCisConnHdl(cig_id, conn_handle);
    if (!leAudioDevice) {
      log::warn("device under connection handle: 0x{:x}, has been disconnecected in meantime",
                conn_handle);
      return;
    }
    LeAudioDeviceGroup* group = aseGroups_.FindById(leAudioDevice->group_id_);

    instance->groupStateMachine_->ProcessHciNotifIsoLinkQualityRead(
            group, leAudioDevice, conn_handle, txUnackedPackets, txFlushedPackets,
            txLastSubeventPackets, retransmittedPackets, crcErrorPackets, rxUnreceivedPackets,
            duplicatePackets);
  }

  void HandlePendingDeviceRemove(LeAudioDeviceGroup* group) {
    for (auto device = group->GetFirstDevice(); device != nullptr;
         device = group->GetNextDevice(device)) {
      if (device->GetConnectionState() == DeviceConnectState::REMOVING) {
        if (device->closing_stream_for_disconnection_) {
          device->closing_stream_for_disconnection_ = false;
          log::info("Disconnecting group id: {}, address: {}", group->group_id_, device->address_);
          bool force_acl_disconnect = device->autoconnect_flag_ && group->IsEnabled();
          DisconnectDevice(device, force_acl_disconnect);
        }
        group_remove_node(group, device->address_, true);
      }
    }
  }

  void HandlePendingDeviceDisconnection(LeAudioDeviceGroup* group) {
    log::debug("");

    auto leAudioDevice = group->GetFirstDevice();
    while (leAudioDevice) {
      if (leAudioDevice->closing_stream_for_disconnection_) {
        leAudioDevice->closing_stream_for_disconnection_ = false;
        log::debug("Disconnecting group id: {}, address: {}", group->group_id_,
                   leAudioDevice->address_);
        bool force_acl_disconnect = leAudioDevice->autoconnect_flag_ && group->IsEnabled();
        DisconnectDevice(leAudioDevice, force_acl_disconnect);
      }
      leAudioDevice = group->GetNextDevice(leAudioDevice);
    }
  }

  void UpdateAudioConfigToHal(const ::bluetooth::le_audio::stream_config& config,
                              uint8_t remote_direction) {
    log::debug("remote_direction: {}", remote_direction);

    if ((remote_direction & bluetooth::le_audio::types::kLeAudioDirectionSink) &&
        le_audio_source_hal_client_) {
      le_audio_source_hal_client_->UpdateAudioConfigToHal(config);
    }
    if ((remote_direction & bluetooth::le_audio::types::kLeAudioDirectionSource) &&
        le_audio_sink_hal_client_) {
      le_audio_sink_hal_client_->UpdateAudioConfigToHal(config);
    }
  }

  void NotifyUpperLayerGroupTurnedIdleDuringCall(int group_id) {
    if (!osi_property_get_bool(kNotifyUpperLayerAboutGroupBeingInIdleDuringCall, false)) {
      return;
    }

    /* If group is inactive, phone is in call and Group is not having CIS
     * connected, notify upper layer about it, so it can decide to create SCO if
     * it is in the handover case
     */
    if ((IsInCall() || IsInVoipCall()) && active_group_id_ == bluetooth::groups::kGroupUnknown) {
      callbacks_->OnGroupStatus(group_id, GroupStatus::TURNED_IDLE_DURING_CALL);
    }
  }

  void speed_start_setup(int group_id, LeAudioContextType context_type, int num_of_connected,
                         bool is_reconfig = false) {
    log::verbose("is_started {} is_reconfig {} num_of_connected {}",
                 speed_tracker_.IsStarted(group_id), is_reconfig, num_of_connected);
    if (!speed_tracker_.IsStarted(group_id)) {
      speed_tracker_.Init(group_id, context_type, num_of_connected);
    }
    if (is_reconfig) {
      speed_tracker_.ReconfigStarted();
    } else {
      speed_tracker_.StartStream();
    }
  }

  void speed_stop_reconfig(int group_id) {
    log::verbose("");
    if (!speed_tracker_.IsStarted(group_id)) {
      return;
    }

    speed_tracker_.ReconfigurationComplete();
  }

  void speed_stream_created(int group_id) {
    log::verbose("");
    if (!speed_tracker_.IsStarted(group_id)) {
      return;
    }

    speed_tracker_.StreamCreated();
  }

  void speed_stop_setup(int group_id) {
    log::verbose("");
    if (!speed_tracker_.IsStarted(group_id)) {
      return;
    }

    if (stream_speed_history_.size() == 10) {
      stream_speed_history_.pop_back();
    }

    speed_tracker_.StopStreamSetup();
    stream_speed_history_.emplace_front(speed_tracker_);
    speed_tracker_.Reset(group_id);
  }

  void notifyGroupStreamStatus(int group_id, GroupStreamStatus groupStreamStatus) {
    GroupStreamStatus newGroupStreamStatus = GroupStreamStatus::IDLE;
    if (groupStreamStatus == GroupStreamStatus::STREAMING) {
      newGroupStreamStatus = GroupStreamStatus::STREAMING;
    }

    auto it = lastNotifiedGroupStreamStatusMap_.find(group_id);

    if (it != lastNotifiedGroupStreamStatusMap_.end()) {
      if (it->second != newGroupStreamStatus) {
        callbacks_->OnGroupStreamStatus(group_id, newGroupStreamStatus);
        it->second = newGroupStreamStatus;
      }
    } else {
      callbacks_->OnGroupStreamStatus(group_id, newGroupStreamStatus);
      lastNotifiedGroupStreamStatusMap_.emplace(group_id, newGroupStreamStatus);
    }
  }

  void handleAsymmetricPhyForUnicast(LeAudioDeviceGroup* group) {
    if (!group->asymmetric_phy_for_unidirectional_cis_supported) {
      return;
    }

    auto it = lastNotifiedGroupStreamStatusMap_.find(group->group_id_);

    if (it != lastNotifiedGroupStreamStatusMap_.end() &&
        it->second == GroupStreamStatus::STREAMING &&
        group->GetSduInterval(bluetooth::le_audio::types::kLeAudioDirectionSource) == 0) {
      SetAsymmetricBlePhy(group, true);
      return;
    }

    SetAsymmetricBlePhy(group, false);
  }

  void reconfigurationComplete(void) {
    // Check which directions were suspended
    uint8_t previously_active_directions = 0;
    if (audio_sender_state_ >= AudioState::READY_TO_START) {
      previously_active_directions |= bluetooth::le_audio::types::kLeAudioDirectionSink;
    }
    if (audio_receiver_state_ >= AudioState::READY_TO_START) {
      previously_active_directions |= bluetooth::le_audio::types::kLeAudioDirectionSource;
    }

    /* We are done with reconfiguration.
     * Clean state and if Audio HAL is waiting, cancel the request
     * so Audio HAL can Resume again.
     */
    CancelStreamingRequest();
    ReconfigurationComplete(previously_active_directions);
    speed_stop_reconfig(active_group_id_);
  }

  void OnStateMachineStatusReportCb(int group_id, GroupStreamStatus status) {
    /* When switching stream between two group, it is important to keep track if given status is for
     * active group or not in order to proper Audio HAL notifications.
     * It means, we should update Audio HAL and clear common resources when group is an active group
     * or active group is already cleared.
     */
    bool is_active_group_operation =
            (group_id == active_group_id_ || active_group_id_ == bluetooth::groups::kGroupUnknown);

    log::info(
            "status: {},  group_id: {}, audio_sender_state {}, audio_receiver_state {}, "
            "is_active_group_operation {}",
            bluetooth::common::ToString(status), group_id,
            bluetooth::common::ToString(audio_sender_state_),
            bluetooth::common::ToString(audio_receiver_state_), is_active_group_operation);
    LeAudioDeviceGroup* group = aseGroups_.FindById(group_id);

    notifyGroupStreamStatus(group_id, status);

    switch (status) {
      case GroupStreamStatus::STREAMING: {
        if (!is_active_group_operation) {
          log::error("Streaming group {} is no longer active. Stop the group.", group_id);
          GroupStop(group_id);
          return;
        }

        speed_stream_created(group_id);
        bluetooth::le_audio::MetricsCollector::Get()->OnStreamStarted(active_group_id_,
                                                                      configuration_context_type_);

        if (leAudioHealthStatus_) {
          leAudioHealthStatus_->AddStatisticForGroup(
                  group, LeAudioHealthGroupStatType::STREAM_CREATE_SUCCESS);
        }

        if (!group) {
          log::error("Group {} does not exist anymore. This shall not happen", group_id);
          return;
        }

        // handleAsymmetricPhyForUnicast(group);

        if ((audio_sender_state_ == AudioState::IDLE) &&
            (audio_receiver_state_ == AudioState::IDLE)) {
          /* Audio Framework is not interested in the stream anymore.
           * Just stop streaming
           */
          log::warn("Stopping stream for group {} as AF not interested.", group_id);
          speed_stop_setup(group_id);
          groupStateMachine_->StopStream(group);
          return;
        }

        /* It might happen that the configuration has already changed, while
         * the group was in the ongoing reconfiguration. We should stop the
         * stream and reconfigure once again.
         */
        if (group->GetConfigurationContextType() != configuration_context_type_) {
          log::debug(
                  "The configuration {} is no longer valid. Stopping the stream to "
                  "reconfigure to {}",
                  ToString(group->GetConfigurationContextType()),
                  ToString(configuration_context_type_));
          speed_stop_setup(group_id);
          initReconfiguration(group, group->GetConfigurationContextType());
          return;
        }

        CodecManager::GetInstance()->UpdateActiveAudioConfig(
                group->stream_conf.stream_params, group->stream_conf.codec_id,
                std::bind(&LeAudioClientImpl::UpdateAudioConfigToHal, weak_factory_.GetWeakPtr(),
                          std::placeholders::_1, std::placeholders::_2));

        if (audio_sender_state_ == AudioState::READY_TO_START) {
          StartSendingAudio(group_id);
        }

        if (audio_receiver_state_ == AudioState::READY_TO_START) {
          StartReceivingAudio(group_id);
        }

        speed_stop_setup(group_id);
        break;
      }
      case GroupStreamStatus::SUSPENDED:
        speed_tracker_.Reset(group_id);

        if (is_active_group_operation) {
          /** Stop Audio but don't release all the Audio resources */
          SuspendAudio();
        }
        break;
      case GroupStreamStatus::CONFIGURED_BY_USER:
        if (is_active_group_operation) {
          reconfigurationComplete();
        }
        break;
      case GroupStreamStatus::CONFIGURED_AUTONOMOUS:
        /* This state is notified only when
         * groups stays into CONFIGURED state after
         * STREAMING. Peer device uses cache. For the moment
         * it is handled same as IDLE
         */
      case GroupStreamStatus::IDLE: {
        if (is_active_group_operation) {
          if (sw_enc_left) {
            sw_enc_left.reset();
          }
          if (sw_enc_right) {
            sw_enc_right.reset();
          }
          if (sw_dec_left) {
            sw_dec_left.reset();
          }
          if (sw_dec_right) {
            sw_dec_right.reset();
          }
          CleanCachedMicrophoneData();
        }

        log::debug("configuration_context_type_= {}.", ToString(configuration_context_type_));
        if (group) {
          // handleAsymmetricPhyForUnicast(group);
          UpdateLocationsAndContextsAvailability(group);
          if (group->IsPendingConfiguration()) {
            UpdatePriorCodecTypeToHal(group);
            SuspendedForReconfiguration();
            group->SetSuspendedForReconfiguration();
            log::debug(
                    "Pending configuration for group_id: {} pre_configuration_context_type_ : {} "
                    "-> "
                    "configuration_context_type_ {}",
                    group->group_id_, ToString(pre_configuration_context_type_),
                    ToString(configuration_context_type_));
            auto remote_direction = kLeAudioContextAllRemoteSource.test(configuration_context_type_)
                                            ? bluetooth::le_audio::types::kLeAudioDirectionSource
                                            : bluetooth::le_audio::types::kLeAudioDirectionSink;

            log::debug("remote_direction= {}",
                       (remote_direction == bluetooth::le_audio::types::kLeAudioDirectionSource
                                ? "Source"
                                : "Sink"));

            /* Reconfiguration to non requiring source scenario */
            if (sink_monitor_mode_ &&
                (remote_direction == bluetooth::le_audio::types::kLeAudioDirectionSink)) {
              notifyAudioLocalSink(UnicastMonitorModeStatus::STREAMING_SUSPENDED);
            }

            auto remote_contexts = DirectionalRealignMetadataAudioContexts(group, remote_direction);
            // Below check is needed only when BCast->Unicast switch as part of VBC.
            // Already here LIVE(of VBC) path started, and when Unicast becomes active
            // UpdateMetadata comes for Game, and it would reconfigure to Game from
            // LIVE(of VBC). Due to avove remote_contexts, it is trying to switch
            // remote_contexts to LIVE, and mismatch happens between remote_contexts
            // and configuration_context_type_.
            if (configuration_context_type_ == LeAudioContextType::GAME &&
                remote_direction == bluetooth::le_audio::types::kLeAudioDirectionSource &&
                audio_receiver_state_ == AudioState::RELEASING) {
              remote_contexts = DirectionalRealignMetadataAudioContexts(
                      group, bluetooth::le_audio::types::kLeAudioDirectionSink);
            }

            ApplyRemoteMetadataAudioContextPolicy(group, remote_contexts, remote_direction);
            log::verbose(
                    "Pending configuration 2 pre_configuration_context_type_ : {} -> "
                    "configuration_context_type_ {}",
                    ToString(pre_configuration_context_type_),
                    ToString(configuration_context_type_));
<<<<<<< HEAD
            if (GroupStream(group->group_id_, configuration_context_type_, remote_contexts)) {
              log::info("configuration succeed, wait for new status for group {}",
                        group->group_id_);
=======
            if ((configuration_context_type_ != pre_configuration_context_type_) &&
                GroupStream(group, configuration_context_type_, remote_contexts)) {
>>>>>>> 58b0a28e
              /* If configuration succeed wait for new status. */
              return;
            }
            log::info("Clear pending configuration flag for group {}", group->group_id_);
            group->ClearPendingConfiguration();
            CancelStreamingRequest();
            if (is_active_group_operation) {
              reconfigurationComplete();
            }
          } else /*if (is_active_group_operation)*/ {
            log::info(
                    "sink_monitor_mode_: {}, defer_notify_inactive_until_stop_: {}, "
                    "defer_notify_active_until_stop_: {}, defer_source_suspend_ack_until_stop_: "
                    "{}, "
                    "defer_sink_suspend_ack_until_stop_: {}",
                    sink_monitor_mode_, defer_notify_inactive_until_stop_,
                    defer_notify_active_until_stop_, defer_source_suspend_ack_until_stop_,
                    defer_sink_suspend_ack_until_stop_);
            if (sink_monitor_mode_) {
              notifyAudioLocalSink(UnicastMonitorModeStatus::STREAMING_SUSPENDED);
            }

            log::info("source_monitor_mode_: {}", source_monitor_mode_);
            if (source_monitor_mode_) {
              notifyAudioLocalSource(UnicastMonitorModeStatus::STREAMING_SUSPENDED);
            }

            if (defer_source_suspend_ack_until_stop_) {
              if (le_audio_source_hal_client_) {
                defer_source_suspend_ack_until_stop_ = false;
                log::info("calling source ConfirmSuspendRequest");
                le_audio_source_hal_client_->ConfirmSuspendRequest();
              }
            }

            if (defer_sink_suspend_ack_until_stop_) {
              if (le_audio_sink_hal_client_) {
                defer_sink_suspend_ack_until_stop_ = false;
                log::info("calling sink ConfirmSuspendRequest");
                le_audio_sink_hal_client_->ConfirmSuspendRequest();
              }
            }

            log::info("active_group_id_: {}", active_group_id_);
            if (defer_notify_active_until_stop_ && defer_notify_inactive_until_stop_) {
              CheckAndNotifyGroupInactive(group_id);
              CheckAndNotifyGroupActive(active_group_id_);
              defer_notify_active_until_stop_ = false;
              defer_notify_inactive_until_stop_ = false;
            } else if (defer_notify_inactive_until_stop_) {
              CheckAndNotifyGroupInactive(group_id);
              defer_notify_inactive_until_stop_ = false;
            }

            if (group->IsSuspendedForReconfiguration()) {
              reconfigurationComplete();
            } else {
              if (!((status == GroupStreamStatus::IDLE) &&
                    (active_group_id_ != group->group_id_) &&
                    (audio_sender_state_ == AudioState::STARTED))) {
                CancelStreamingRequest();
              }
            }
          }
        }

        speed_tracker_.Reset(group_id);

        if (group) {
          NotifyUpperLayerGroupTurnedIdleDuringCall(group->group_id_);
          HandlePendingDeviceRemove(group);
          HandlePendingDeviceDisconnection(group);
        }
        break;
      }
      case GroupStreamStatus::RELEASING_AUTONOMOUS:
        /* Remote device releases all the ASEs autonomusly. This should not happen and not sure what
         * is the remote device intention. If remote wants stop the stream then MCS shall be used to
         * stop the stream in a proper way. For a phone call, GTBS shall be used. For now we assume
         * this device has does not want to be used for streaming and mark it as Inactive.
         */
        log::warn("Group {} is doing autonomous release, make it inactive", group_id);
        if (group) {
          group->PrintDebugState();
          groupSetAndNotifyInactive();
        }
        audio_sender_state_ = AudioState::IDLE;
        audio_receiver_state_ = AudioState::IDLE;
        break;
      case GroupStreamStatus::RELEASING:
      case GroupStreamStatus::SUSPENDING:
        log::debug(" defer_notify_inactive_until_stop_: {}", defer_notify_inactive_until_stop_);
        if (!defer_notify_inactive_until_stop_ &&
            active_group_id_ != bluetooth::groups::kGroupUnknown &&
            (active_group_id_ == group->group_id_) && !group->IsPendingConfiguration() &&
            (audio_sender_state_ == AudioState::STARTED ||
             audio_receiver_state_ == AudioState::STARTED) &&
            group->GetTargetState() != AseState::BTA_LE_AUDIO_ASE_STATE_IDLE) {
          /* If releasing state is happening but it was not initiated either by
           * reconfiguration or Audio Framework actions either by the Active group change,
           * it means that it is some internal state machine error. This is very unlikely and
           * for now just Inactivate the group.
           */
          log::error("Internal state machine error for group {}", group_id);
          group->PrintDebugState();
          if (!group->IsReleasingOrIdle()) {
            defer_notify_inactive_until_stop_ = true;
          }
          groupSetAndNotifyInactive();
          audio_sender_state_ = AudioState::IDLE;
          audio_receiver_state_ = AudioState::IDLE;
          return;
        }

        /* Releasing state shall be always set here, because we do support only single group
         * streaming at the time.  */
        if (audio_sender_state_ != AudioState::IDLE) {
          audio_sender_state_ = AudioState::RELEASING;
        }

        if (audio_receiver_state_ != AudioState::IDLE) {
          audio_receiver_state_ = AudioState::RELEASING;
        }

        break;
      default:
        break;
    }
  }

  void OnUpdatedCisConfiguration(int group_id, uint8_t direction) {
    LeAudioDeviceGroup* group = aseGroups_.FindById(group_id);
    if (!group) {
      log::error("Invalid group_id: {}", group_id);
      return;
    }
    group->UpdateCisConfiguration(direction);
  }

  void UpdateMetadataCb(AseState state, int cig_id, int cis_id,
       const std::vector<uint8_t>& data) {
    if (le_audio_source_hal_client_) {
      log::info("calling source Metadata Changed");
      le_audio_source_hal_client_->UpdateMetadataChanged(state,
          cig_id, cis_id, data);
    }
    if (le_audio_sink_hal_client_) {
      log::info("calling sink Metadata Changed");
      le_audio_sink_hal_client_->UpdateMetadataChanged(state,
          cig_id, cis_id, data);
    }
  }

private:
  tGATT_IF gatt_if_;
  bluetooth::le_audio::LeAudioClientCallbacks* callbacks_;
  LeAudioDevices leAudioDevices_;
  LeAudioDeviceGroups aseGroups_;
  LeAudioGroupStateMachine* groupStateMachine_;
  int active_group_id_;
  LeAudioContextType pre_configuration_context_type_;
  LeAudioContextType configuration_context_type_;
  static constexpr char kAllowMultipleContextsInMetadata[] =
          "persist.bluetooth.leaudio.allow.multiple.contexts";
  BidirectionalPair<AudioContexts> in_call_metadata_context_types_;
  BidirectionalPair<AudioContexts> local_metadata_context_types_;
  StreamSpeedTracker speed_tracker_;
  std::deque<StreamSpeedTracker> stream_speed_history_;

  /* Microphone (s) */
  AudioState audio_receiver_state_;
  /* Speaker(s) */
  AudioState audio_sender_state_;
  /* Keep in call state. */
  bool in_call_;
  bool in_voip_call_;
  /* Listen for streaming status on Sink stream */
  bool sink_monitor_mode_;
  /* Sink stream status which has been notified to Service */
  std::optional<UnicastMonitorModeStatus> sink_monitor_notified_status_;
  /* Listen for streaming status on Source stream */
  bool source_monitor_mode_;
  /* Source stream status which has been notified to Service */
  std::optional<UnicastMonitorModeStatus> source_monitor_notified_status_;

  /*To track set inactive progress */
  bool defer_notify_inactive_until_stop_;
  /*To track set active progress */
  bool defer_notify_active_until_stop_;
  /*To track MM issued suspend progress */
  bool defer_sink_suspend_ack_until_stop_;
  bool defer_source_suspend_ack_until_stop_;
  /* To know whether MM sent sink track update Metadata */
  bool  is_local_sink_metadata_available_;
  /*To track whether sinkSuspend to be handled later*/
  bool defer_sink_suspend_;
  /*To track whether sourceSuspend to be handled later*/
  bool defer_source_suspend_;
  /*To track call audio route*/
  int call_audio_route_;

  /* Reconnection mode */
  tBTM_BLE_CONN_TYPE reconnection_mode_;
  static constexpr uint64_t kGroupConnectedWatchDelayMs = 3000;
  static constexpr uint64_t kRecoveryReconnectDelayMs = 2000;
  static constexpr uint64_t kAutoConnectAfterOwnDisconnectDelayMs = 1000;
  static constexpr uint64_t kCsisGroupMemberDelayMs = 5000;

  /* LeAudioHealthStatus */
  LeAudioHealthStatus* leAudioHealthStatus_ = nullptr;

  static constexpr char kNotifyUpperLayerAboutGroupBeingInIdleDuringCall[] =
          "persist.bluetooth.leaudio.notify.idle.during.call";

  static constexpr uint16_t kBapMinimumAttMtu = 64;

  /* Current stream configuration - used to set up the software codecs */
  LeAudioCodecConfiguration current_encoder_config_;
  LeAudioCodecConfiguration current_decoder_config_;

  /* Static Audio Framework session configuration.
   *  Resampling will be done inside the bt stack
   */
  LeAudioCodecConfiguration audio_framework_source_config = {
          .num_channels = 2,
          .sample_rate = bluetooth::audio::le_audio::kSampleRate48000,
          .bits_per_sample = bluetooth::audio::le_audio::kBitsPerSample16,
          .data_interval_us = LeAudioCodecConfiguration::kInterval10000Us,
  };

  LeAudioCodecConfiguration audio_framework_sink_config = {
          .num_channels = 2,
          .sample_rate = bluetooth::audio::le_audio::kSampleRate16000,
          .bits_per_sample = bluetooth::audio::le_audio::kBitsPerSample16,
          .data_interval_us = LeAudioCodecConfiguration::kInterval10000Us,
  };

  std::unique_ptr<bluetooth::le_audio::CodecInterface> sw_enc_left;
  std::unique_ptr<bluetooth::le_audio::CodecInterface> sw_enc_right;

  std::unique_ptr<bluetooth::le_audio::CodecInterface> sw_dec_left;
  std::unique_ptr<bluetooth::le_audio::CodecInterface> sw_dec_right;

  std::vector<uint8_t> encoded_data;
  std::unique_ptr<LeAudioSourceAudioHalClient> le_audio_source_hal_client_;
  std::unique_ptr<LeAudioSinkAudioHalClient> le_audio_sink_hal_client_;
  static constexpr uint64_t kAudioSuspentKeepIsoAliveTimeoutMs = 500;
  static constexpr uint64_t kAudioDisableTimeoutMs = 3000;
  static constexpr char kAudioSuspentKeepIsoAliveTimeoutMsProp[] =
          "persist.bluetooth.leaudio.audio.suspend.timeoutms";
  static constexpr uint64_t kAudioReconfigurationTimeoutMs = 1500;
  alarm_t* close_vbc_timeout_;
  alarm_t* suspend_timeout_;

  /* Reconfiguration guard to make sure reconfigration is not broken by unexpected Metadata change.
   * When Reconfiguration is scheduled then
   * 1. BT stack remembers local directions which should be resumed after reconfiguration
   * 2. Blocks another reconfiguration until:
   *      a) all the reconfigured directions has been resumed
   *      b) reconfiguration timeout fires
   */
  alarm_t* reconfiguration_timeout_;
  int reconfiguration_group_ = bluetooth::groups::kGroupUnknown;
  uint8_t reconfiguration_local_directions_ = 0;

  alarm_t* disable_timer_;
  static constexpr uint64_t kDeviceAttachDelayMs = 500;

  uint32_t cached_channel_timestamp_ = 0;
  bluetooth::le_audio::CodecInterface* cached_channel_ = nullptr;

  base::WeakPtrFactory<LeAudioClientImpl> weak_factory_{this};

  std::map<int, GroupStreamStatus> lastNotifiedGroupStreamStatusMap_;

  std::vector<RawAddress> lexAvailableTransportDevices_;

  void ClientAudioInterfaceRelease() {
    auto group = aseGroups_.FindById(active_group_id_);
    if (!group) {
      log::error("Invalid group: {}", static_cast<int>(active_group_id_));
    } else {
      // handleAsymmetricPhyForUnicast(group);
      log::info("ClientAudioInterfaceRelease - cleanup");
    }

    auto result = CodecManager::GetInstance()->UpdateActiveUnicastAudioHalClient(
            le_audio_source_hal_client_.get(), le_audio_sink_hal_client_.get(), false);
    log::assert_that(result, "Could not update session to codec manager");

    result = groupStateMachine_->UpdateActiveUnicastAudioHalClient(
            le_audio_source_hal_client_.get(), le_audio_sink_hal_client_.get(), false);
    log::assert_that(result, "Could not update session to state machine");

    if (le_audio_source_hal_client_) {
      le_audio_source_hal_client_->Stop();
      le_audio_source_hal_client_.reset();
    }

    if (le_audio_sink_hal_client_) {
      /* Keep session set up to monitor streaming request. This is required if
       * there is another LE Audio device streaming (e.g. Broadcast) and via
       * the session callbacks special action from this Module would be
       * required e.g. to Unicast handover.
       */
      if (com::android::bluetooth::flags::leaudio_use_audio_recording_listener() ||
          !sink_monitor_mode_) {
        local_metadata_context_types_.sink.clear();
        le_audio_sink_hal_client_->Stop();
        le_audio_sink_hal_client_.reset();
      }
    }

    local_metadata_context_types_.source.clear();
    configuration_context_type_ = LeAudioContextType::UNINITIALIZED;

    bluetooth::le_audio::MetricsCollector::Get()->OnStreamEnded(active_group_id_);
  }

  bool DsaDataConsume(bluetooth::hci::iso_manager::cis_data_evt* event) {
    if (active_group_id_ == bluetooth::groups::kGroupUnknown) {
      return false;
    }
    LeAudioDeviceGroup* group = aseGroups_.FindById(active_group_id_);
    if (!group || !group->dsa_.active) {
      return false;
    }

    if (group->dsa_.mode != DsaMode::ISO_SW) {
      log::warn("ISO packets received over HCI in DSA mode: {}", group->dsa_.mode);
      return false;
    }

    if (iso_data_callback == nullptr) {
      log::warn("Dsa data consumer not registered");
      return false;
    }

    uint16_t cis_conn_hdl = event->cis_conn_hdl;
    uint8_t* data = event->p_msg->data + event->p_msg->offset;
    uint16_t size = event->p_msg->len - event->p_msg->offset;
    uint32_t timestamp = event->ts;

    // Find LE Audio device
    LeAudioDevice* leAudioDevice = group->GetFirstDevice();
    while (leAudioDevice != nullptr) {
      if (leAudioDevice->GetDsaCisHandle() == cis_conn_hdl &&
          leAudioDevice->GetDsaDataPathState() == DataPathState::CONFIGURED) {
        break;
      }
      leAudioDevice = group->GetNextDevice(leAudioDevice);
    }
    if (leAudioDevice == nullptr) {
      log::warn("No LE Audio device found for CIS handle: {}", cis_conn_hdl);
      return false;
    }

    bool consumed = iso_data_callback(leAudioDevice->address_, cis_conn_hdl, data, size, timestamp);
    if (consumed) {
      return true;
    } else {
      log::verbose("ISO data consumer not ready to accept data");
      return false;
    }
  }

  void SetAsymmetricBlePhy(LeAudioDeviceGroup* group, bool asymmetric) {
    LeAudioDevice* leAudioDevice = group->GetFirstDevice();
    if (leAudioDevice == nullptr) {
      log::error("Shouldn't be called without a device.");
      return;
    }

    for (auto tmpDevice = leAudioDevice; tmpDevice != nullptr;
         tmpDevice = group->GetNextDevice(tmpDevice)) {
      log::info("tmpDevice->acl_asymmetric_: {}, asymmetric: {}, address: {}, acl_connected: {}",
                tmpDevice->acl_asymmetric_ == asymmetric, asymmetric, tmpDevice->address_,
                get_btm_client_interface().peer.BTM_IsAclConnectionUp(tmpDevice->address_,
                                                                      BT_TRANSPORT_LE));
      if (tmpDevice->acl_asymmetric_ == asymmetric ||
          !get_btm_client_interface().peer.BTM_IsAclConnectionUp(tmpDevice->address_,
                                                                 BT_TRANSPORT_LE)) {
        continue;
      }

      log::info("SetAsymmetricBlePhy: {} for {}", asymmetric, tmpDevice->address_);
      get_btm_client_interface().ble.BTM_BleSetPhy(tmpDevice->address_, PHY_LE_2M,
                                                   asymmetric ? PHY_LE_1M : PHY_LE_2M, 0);
      tmpDevice->acl_asymmetric_ = asymmetric;
    }
  }
};

static void le_audio_health_status_callback(const RawAddress& addr, int group_id,
                                            LeAudioHealthBasedAction action) {
  if (instance) {
    instance->LeAudioHealthSendRecommendation(addr, group_id, action);
  }
}

/* This is a generic callback method for gatt client which handles every client
 * application events.
 */
void le_audio_gattc_callback(tBTA_GATTC_EVT event, tBTA_GATTC* p_data) {
  if (!p_data || !instance) {
    return;
  }

  log::info("event = {}", static_cast<int>(event));

  switch (event) {
    case BTA_GATTC_DEREG_EVT:
      break;

    case BTA_GATTC_NOTIF_EVT:
      instance->LeAudioCharValueHandle(p_data->notify.conn_id, p_data->notify.handle,
                                       p_data->notify.len,
                                       static_cast<uint8_t*>(p_data->notify.value), true);

      if (!p_data->notify.is_notify) {
        BTA_GATTC_SendIndConfirm(p_data->notify.conn_id, p_data->notify.handle);
      }

      break;

    case BTA_GATTC_OPEN_EVT:
      instance->OnGattConnected(p_data->open.status, p_data->open.conn_id, p_data->open.client_if,
                                p_data->open.remote_bda, p_data->open.transport, p_data->open.mtu);
      break;

    case BTA_GATTC_ENC_CMPL_CB_EVT: {
      tBTM_STATUS encryption_status;
      if (BTM_IsEncrypted(p_data->enc_cmpl.remote_bda, BT_TRANSPORT_LE)) {
        encryption_status = tBTM_STATUS::BTM_SUCCESS;
      } else {
        encryption_status = tBTM_STATUS::BTM_FAILED_ON_SECURITY;
      }
      instance->OnEncryptionComplete(p_data->enc_cmpl.remote_bda, encryption_status);
    } break;

    case BTA_GATTC_CLOSE_EVT:
      instance->OnGattDisconnected(p_data->close.conn_id, p_data->close.client_if,
                                   p_data->close.remote_bda, p_data->close.reason);
      break;

    case BTA_GATTC_SEARCH_CMPL_EVT:
      instance->OnServiceSearchComplete(p_data->search_cmpl.conn_id, p_data->search_cmpl.status);
      break;

    case BTA_GATTC_SRVC_DISC_DONE_EVT:
      /*PACS read would be done when encryption complete*/
      log::warn("Needn't do PACS when BTA_GATTC_SRVC_DISC_DONE_EVT.");
      //instance->OnGattServiceDiscoveryDone(p_data->service_discovery_done.remote_bda);
      break;

    case BTA_GATTC_SRVC_CHG_EVT:
      instance->OnServiceChangeEvent(p_data->service_changed.remote_bda);
      break;
    case BTA_GATTC_CFG_MTU_EVT:
      instance->OnMtuChanged(p_data->cfg_mtu.conn_id, p_data->cfg_mtu.mtu);
      break;
    case BTA_GATTC_PHY_UPDATE_EVT:
      instance->OnPhyUpdate(p_data->phy_update.conn_id, p_data->phy_update.tx_phy,
                            p_data->phy_update.rx_phy, p_data->phy_update.status);
      break;
    default:
      break;
  }
}

class LeAudioAclClientCallbacksImpl : public acl_client_callback_s {
public:
  void on_acl_link_down(const RawAddress bd_addr,
      tBT_TRANSPORT transport) override {
    if (instance) {
      instance->AclLinkdownEvt(bd_addr, transport);
    }
  }

  void on_acl_link_up(const RawAddress bd_addr,
      tBT_TRANSPORT transport) override {
  }

  void on_acl_remote_features_complete(
      const RawAddress bd_addr) override {
  }

  void on_acl_role_change(const RawAddress bd_addr, hci_role_t new_role,
      tHCI_STATUS hci_status) override {
  }
};

LeAudioAclClientCallbacksImpl aclClientCallbacksImpl;

class LeAudioStateMachineHciCallbacksImpl : public CigCallbacks {
public:
  void OnCigEvent(uint8_t event, void* data) override {
    if (instance) {
      instance->IsoCigEventsCb(event, data);
    }
  }

  void OnCisEvent(uint8_t event, void* data) override {
    if (instance) {
      instance->IsoCisEventsCb(event, data);
    }
  }

  void OnSetupIsoDataPath(uint8_t status, uint16_t conn_handle, uint8_t cig_id) override {
    if (instance) {
      instance->IsoSetupIsoDataPathCb(status, conn_handle, cig_id);
    }
  }

  void OnRemoveIsoDataPath(uint8_t status, uint16_t conn_handle, uint8_t cig_id) override {
    if (instance) {
      instance->IsoRemoveIsoDataPathCb(status, conn_handle, cig_id);
    }
  }

  void OnIsoLinkQualityRead(uint8_t conn_handle, uint8_t cig_id, uint32_t txUnackedPackets,
                            uint32_t txFlushedPackets, uint32_t txLastSubeventPackets,
                            uint32_t retransmittedPackets, uint32_t crcErrorPackets,
                            uint32_t rxUnreceivedPackets, uint32_t duplicatePackets) {
    if (instance) {
      instance->IsoLinkQualityReadCb(conn_handle, cig_id, txUnackedPackets, txFlushedPackets,
                                     txLastSubeventPackets, retransmittedPackets, crcErrorPackets,
                                     rxUnreceivedPackets, duplicatePackets);
    }
  }
};

LeAudioStateMachineHciCallbacksImpl stateMachineHciCallbacksImpl;

class LeAudioStateMachineVscHciCallbackImpl : public VscCallback {
public:
  void OnVscEvent(uint16_t delay, uint8_t mode, uint64_t bdAddr) override {
    if (instance) {
      instance->QhciVscEvt(delay, mode, bdAddr);
    }
  }
};

LeAudioStateMachineVscHciCallbackImpl stateMachineVscHciCallbackImpl;

class CallbacksImpl : public LeAudioGroupStateMachine::Callbacks {
public:
  void StatusReportCb(int group_id, GroupStreamStatus status) override {
    if (instance) {
      instance->OnStateMachineStatusReportCb(group_id, status);
    }
  }

  void OnStateTransitionTimeout(int group_id) override {
    if (instance) {
      instance->OnLeAudioDeviceSetStateTimeout(group_id);
    }
  }

  void OnUpdatedCisConfiguration(int group_id, uint8_t direction) {
    if (instance) {
      instance->OnUpdatedCisConfiguration(group_id, direction);
    }
  }

  void UpdateMetadataCb(AseState state, int cig_id, int cis_id,
       const std::vector<uint8_t>& data) {
    if (instance) {
      instance->UpdateMetadataCb(state, cig_id, cis_id, data);
    }
  }
};

CallbacksImpl stateMachineCallbacksImpl;

class SourceCallbacksImpl : public LeAudioSourceAudioHalClient::Callbacks {
public:
  void OnAudioDataReady(const std::vector<uint8_t>& data) override {
    if (instance) {
      instance->OnAudioDataReady(data);
    }
  }
  void OnAudioSuspend(void) override {
    if (instance) {
      instance->OnLocalAudioSourceSuspend();
    }
  }

  void OnAudioResume(void) override {
    if (instance) {
      instance->OnLocalAudioSourceResume();
    }
  }

  void OnAudioMetadataUpdate(std::vector<struct playback_track_metadata_v7> source_metadata,
                             DsaMode dsa_mode) override {
    if (instance) {
      instance->OnLocalAudioSourceMetadataUpdate(source_metadata, dsa_mode);
    }
  }
};

class SinkCallbacksImpl : public LeAudioSinkAudioHalClient::Callbacks {
public:
  void OnAudioSuspend(void) override {
    if (instance) {
      instance->OnLocalAudioSinkSuspend();
    }
  }
  void OnAudioResume(void) override {
    if (instance) {
      instance->OnLocalAudioSinkResume();
    }
  }

  void OnAudioMetadataUpdate(std::vector<record_track_metadata_v7> sink_metadata) override {
    if (instance) {
      instance->OnLocalAudioSinkMetadataUpdate(sink_metadata);
    }
  }
};

SourceCallbacksImpl audioSinkReceiverImpl;
SinkCallbacksImpl audioSourceReceiverImpl;

class DeviceGroupsCallbacksImpl : public DeviceGroupsCallbacks {
public:
  void OnGroupAdded(const RawAddress& address, const bluetooth::Uuid& uuid, int group_id) override {
    if (instance) {
      instance->OnGroupAddedCb(address, uuid, group_id);
    }
  }
  void OnGroupMemberAdded(const RawAddress& address, int group_id) override {
    if (instance) {
      instance->OnGroupMemberAddedCb(address, group_id);
    }
  }
  void OnGroupMemberRemoved(const RawAddress& address, int group_id) override {
    if (instance) {
      instance->OnGroupMemberRemovedCb(address, group_id);
    }
  }
  void OnGroupRemoved(const bluetooth::Uuid& /*uuid*/,
                      int /*group_id*/) { /* to implement if needed */ }
  void OnGroupAddFromStorage(const RawAddress& /*address*/, const bluetooth::Uuid& /*uuid*/,
                             int /*group_id*/) {
    /* to implement if needed */
  }
};

class DeviceGroupsCallbacksImpl;
DeviceGroupsCallbacksImpl deviceGroupsCallbacksImpl;

}  // namespace

void LeAudioClient::AddFromStorage(
        const RawAddress& addr, bool autoconnect, int sink_audio_location,
        int source_audio_location, int sink_supported_context_types,
        int source_supported_context_types, const std::vector<uint8_t>& handles,
        const std::vector<uint8_t>& sink_pacs, const std::vector<uint8_t>& source_pacs,
        const std::vector<uint8_t>& ases, const std::vector<uint8_t>& gmap) {
  if (!instance) {
    log::error("Not initialized yet");
    return;
  }

  instance->AddFromStorage(addr, autoconnect, sink_audio_location, source_audio_location,
                           sink_supported_context_types, source_supported_context_types, handles,
                           sink_pacs, source_pacs, ases, gmap);
}

bool LeAudioClient::GetHandlesForStorage(const RawAddress& addr, std::vector<uint8_t>& out) {
  if (!instance) {
    log::error("Not initialized yet");
    return false;
  }

  return instance->GetHandlesForStorage(addr, out);
}

bool LeAudioClient::GetSinkPacsForStorage(const RawAddress& addr, std::vector<uint8_t>& out) {
  if (!instance) {
    log::error("Not initialized yet");
    return false;
  }

  return instance->GetSinkPacsForStorage(addr, out);
}

bool LeAudioClient::GetSourcePacsForStorage(const RawAddress& addr, std::vector<uint8_t>& out) {
  if (!instance) {
    log::error("Not initialized yet");
    return false;
  }

  return instance->GetSourcePacsForStorage(addr, out);
}

bool LeAudioClient::GetAsesForStorage(const RawAddress& addr, std::vector<uint8_t>& out) {
  if (!instance) {
    log::error("Not initialized yet");
    return false;
  }

  return instance->GetAsesForStorage(addr, out);
}

bool LeAudioClient::GetGmapForStorage(const RawAddress& addr, std::vector<uint8_t>& out) {
  if (!instance) {
    log::error("Not initialized yet");
    return false;
  }

  return instance->GetGmapForStorage(addr, out);
}

bool LeAudioClient::IsLeAudioClientRunning(void) { return instance != nullptr; }

bool LeAudioClient::IsLeAudioClientInStreaming(void) {
  if (!instance) {
    return false;
  }
  return instance->IsInStreaming();
}

bool LeAudioClient::IsLeAudioClientInIdle(void) {
  if (!instance) {
    return false;
  }
  return instance->IsInIdle();
}

LeAudioClient* LeAudioClient::Get() {
  log::assert_that(instance != nullptr, "assert failed: instance != nullptr");
  return instance;
}

/* Initializer of main le audio implementation class and its instance */
void LeAudioClient::Initialize(
        bluetooth::le_audio::LeAudioClientCallbacks* callbacks_, base::Closure initCb,
        base::Callback<bool()> hal_2_1_verifier,
        const std::vector<bluetooth::le_audio::btle_audio_codec_config_t>& offloading_preference) {
  std::scoped_lock<std::mutex> lock(instance_mutex);
  if (instance) {
    log::error("Already initialized");
    return;
  }

  if (!bluetooth::shim::GetController()->SupportsBleConnectedIsochronousStreamCentral() &&
      !bluetooth::shim::GetController()->SupportsBleConnectedIsochronousStreamPeripheral()) {
    log::error("Controller reports no ISO support. LeAudioClient Init aborted.");
    return;
  }

  log::assert_that(std::move(hal_2_1_verifier).Run(),
                   "LE Audio Client requires Bluetooth Audio HAL V2.1 at least. Either "
                   "disable LE Audio Profile, or update your HAL");

  IsoManager::GetInstance()->Start();

  audioSinkReceiver = &audioSinkReceiverImpl;
  audioSourceReceiver = &audioSourceReceiverImpl;
  stateMachineHciCallbacks = &stateMachineHciCallbacksImpl;
  stateMachineCallbacks = &stateMachineCallbacksImpl;
  stateMachineVscHciCallback = &stateMachineVscHciCallbackImpl;
  device_group_callbacks = &deviceGroupsCallbacksImpl;
  aclClientCallbacks = &aclClientCallbacksImpl;
  instance = new LeAudioClientImpl(callbacks_, stateMachineCallbacks, initCb);

  get_btm_client_interface().lifecycle.ACL_RegisterClient(aclClientCallbacks);

  IsoManager::GetInstance()->RegisterCigCallbacks(stateMachineHciCallbacks);
  IsoManager::GetInstance()->RegisterVscCallback(stateMachineVscHciCallback);
  CodecManager::GetInstance()->Start(offloading_preference);
  ContentControlIdKeeper::GetInstance()->Start();

  callbacks_->OnInitialized();

  auto cm = CodecManager::GetInstance();
  callbacks_->OnAudioLocalCodecCapabilities(cm->GetLocalAudioInputCodecCapa(),
                                            cm->GetLocalAudioOutputCodecCapa());

  if (GmapServer::IsGmapServerEnabled()) {
    auto capabilities = cm->GetLocalAudioOutputCodecCapa();
    std::bitset<8> UGG_feature = GmapServer::GetUGGFeature();
    for (auto& capa : capabilities) {
      if (capa.sample_rate == bluetooth::le_audio::LE_AUDIO_SAMPLE_RATE_INDEX_48000HZ) {
        UGG_feature |= static_cast<uint8_t>(
                bluetooth::gmap::UGGFeatureBitMask::NinetySixKbpsSourceFeatureSupport);
        break;
      }
    }
    GmapServer::Initialize(UGG_feature);
  }
}

void LeAudioClient::DebugDump(int fd) {
  std::scoped_lock<std::mutex> lock(instance_mutex);
  DeviceGroups::DebugDump(fd);
  GmapServer::DebugDump(fd);

  dprintf(fd, "LeAudio Manager: \n");
  if (instance) {
    instance->Dump(fd);
  } else {
    dprintf(fd, "  Not initialized \n");
  }

  LeAudioSinkAudioHalClient::DebugDump(fd);
  LeAudioSourceAudioHalClient::DebugDump(fd);
  IsoManager::GetInstance()->Dump(fd);
  LeAudioLogHistory::DebugDump(fd);
  dprintf(fd, "\n");
}

void LeAudioClient::Cleanup(void) {
  std::scoped_lock<std::mutex> lock(instance_mutex);
  if (!instance) {
    log::error("Not initialized");
    return;
  }

  get_btm_client_interface().lifecycle.ACL_UnregisterClient(aclClientCallbacks);
  aclClientCallbacks = nullptr;

  LeAudioClientImpl* ptr = instance;
  instance = nullptr;
  ptr->Cleanup();
  delete ptr;
  ptr = nullptr;

  CodecManager::GetInstance()->Stop();
  ContentControlIdKeeper::GetInstance()->Stop();
  LeAudioGroupStateMachine::Cleanup();

  if (!LeAudioBroadcaster::IsLeAudioBroadcasterRunning()) {
    IsoManager::GetInstance()->Stop();
  }

  bluetooth::le_audio::MetricsCollector::Get()->Flush();
}

bool LeAudioClient::RegisterIsoDataConsumer(LeAudioIsoDataCallback callback) {
  log::info("ISO data consumer changed");
  iso_data_callback = callback;
  return true;
}<|MERGE_RESOLUTION|>--- conflicted
+++ resolved
@@ -104,14 +104,7 @@
 #include <hardware/audio.h>
 #endif  // TARGET_FLOSS
 
-<<<<<<< HEAD
 using namespace bluetooth;
-
-// TODO(b/369381361) Enfore -Wmissing-prototypes
-#pragma GCC diagnostic ignored "-Wmissing-prototypes"
-
-=======
->>>>>>> 58b0a28e
 using base::Closure;
 using bluetooth::Uuid;
 using bluetooth::common::ToString;
@@ -1621,17 +1614,11 @@
       call_audio_route_ = -1;
       if (configuration_context_type_ == LeAudioContextType::CONVERSATIONAL) {
         log::info("Call is ended, speed up reconfiguration for media");
-<<<<<<< HEAD
-=======
-        // Preemptively remove conversational context for reconfiguration speed up
-        in_call_metadata_context_types_.sink.unset(LeAudioContextType::CONVERSATIONAL);
-        in_call_metadata_context_types_.source.unset(LeAudioContextType::CONVERSATIONAL);
         if (in_call_metadata_context_types_.sink.none() &&
             in_call_metadata_context_types_.source.none()) {
           log::debug("No metadata, set default Media");
           in_call_metadata_context_types_.source.set(LeAudioContextType::MEDIA);
         }
->>>>>>> 58b0a28e
         local_metadata_context_types_ = in_call_metadata_context_types_;
         log::debug("restored local_metadata_context_types_ sink: {}  source: {}",
                    local_metadata_context_types_.sink.to_string(),
@@ -4939,15 +4926,11 @@
       return false;
     }
 
-<<<<<<< HEAD
     if (group->GetFirstDevice()->isLeXDevice() && !isLeXtransportAvailable(group)) {
       return false;
     }
 
-    return GroupStream(active_group_id_, configuration_context_type_, remote_contexts);
-=======
     return GroupStream(group, configuration_context_type_, remote_contexts);
->>>>>>> 58b0a28e
   }
 
   void OnAudioSuspend() {
@@ -5972,12 +5955,8 @@
        * no incoming call to accept or reject on TBS could confuse the remote
        * device and interrupt the stream establish procedure.
        */
-<<<<<<< HEAD
       log::debug("Set VoIP call if no call exist");
-      if (!IsInCall()) {
-=======
       if (!IsInCall() && !IsInVoipCall()) {
->>>>>>> 58b0a28e
         SetInVoipCall(true);
       }
     } else if (IsInVoipCall()) {
@@ -6933,14 +6912,9 @@
                     "configuration_context_type_ {}",
                     ToString(pre_configuration_context_type_),
                     ToString(configuration_context_type_));
-<<<<<<< HEAD
             if (GroupStream(group->group_id_, configuration_context_type_, remote_contexts)) {
               log::info("configuration succeed, wait for new status for group {}",
                         group->group_id_);
-=======
-            if ((configuration_context_type_ != pre_configuration_context_type_) &&
-                GroupStream(group, configuration_context_type_, remote_contexts)) {
->>>>>>> 58b0a28e
               /* If configuration succeed wait for new status. */
               return;
             }
