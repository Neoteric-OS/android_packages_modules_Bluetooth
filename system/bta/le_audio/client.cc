--- conflicted
+++ resolved
@@ -4573,9 +4573,6 @@
     }
 
     le_audio_source_hal_client_->UpdateRemoteDelay(remote_delay_ms);
-<<<<<<< HEAD
-    ConfirmLocalAudioSourceStreamingRequest(false);
-=======
 
     /* We update the target audio allocation before streamStarted so that the CodecManager would
      * already know how to configure the encoder once we confirm the streaming request. */
@@ -4585,8 +4582,7 @@
                       std::placeholders::_1, std::placeholders::_2),
             ::bluetooth::le_audio::types::kLeAudioDirectionSink);
 
-    ConfirmLocalAudioSourceStreamingRequest();
->>>>>>> a02abca2
+    ConfirmLocalAudioSourceStreamingRequest(false);
 
     /* After confirming the streaming request, if no Stream Active API is available, we need to
      * send an additional update with the currently active audio channel configuration (in case one
@@ -4691,9 +4687,6 @@
     }
 
     le_audio_sink_hal_client_->UpdateRemoteDelay(remote_delay_ms);
-<<<<<<< HEAD
-    ConfirmLocalAudioSinkStreamingRequest(false);
-=======
 
     /* We update the target audio allocation before streamStarted so that the CodecManager would
      * already know how to configure the encoder once we confirm the streaming request. */
@@ -4703,8 +4696,7 @@
                       std::placeholders::_1, std::placeholders::_2),
             ::bluetooth::le_audio::types::kLeAudioDirectionSource);
 
-    ConfirmLocalAudioSinkStreamingRequest();
->>>>>>> a02abca2
+    ConfirmLocalAudioSinkStreamingRequest(false);
 
     /* After confirming the streaming request, if no Stream Active API is available, we need to
      * send an additional update with the currently active audio channel configuration (in case one
@@ -6892,14 +6884,6 @@
           return;
         }
 
-<<<<<<< HEAD
-        CodecManager::GetInstance()->UpdateActiveAudioConfig(
-                group->stream_conf.stream_params, group->stream_conf.codec_id,
-                std::bind(&LeAudioClientImpl::UpdateAudioConfigToHal, weak_factory_.GetWeakPtr(),
-                          std::placeholders::_1, std::placeholders::_2));
-
-=======
->>>>>>> a02abca2
         if (audio_sender_state_ == AudioState::READY_TO_START) {
           StartSendingAudio(group_id);
         } else if (audio_sender_state_ == AudioState::STARTED) {
@@ -6969,86 +6953,16 @@
         if (group) {
           // handleAsymmetricPhyForUnicast(group);
           UpdateLocationsAndContextsAvailability(group);
-<<<<<<< HEAD
-          if (group->IsPendingConfiguration()) {
-            UpdatePriorCodecTypeToHal(group);
-            SuspendedForReconfiguration();
-            group->SetSuspendedForReconfiguration();
-            log::debug(
-                    "Pending configuration for group_id: {} pre_configuration_context_type_ : {} "
-                    "-> "
-                    "configuration_context_type_ {}",
-                    group->group_id_, ToString(pre_configuration_context_type_),
-                    ToString(configuration_context_type_));
-            auto remote_direction = kLeAudioContextAllRemoteSource.test(configuration_context_type_)
-                                            ? bluetooth::le_audio::types::kLeAudioDirectionSource
-                                            : bluetooth::le_audio::types::kLeAudioDirectionSink;
-
-            log::debug("remote_direction= {}",
-                       (remote_direction == bluetooth::le_audio::types::kLeAudioDirectionSource
-                                ? "Source"
-                                : "Sink"));
-
-            /* Reconfiguration to non requiring source scenario */
-            if (sink_monitor_mode_ &&
-                (remote_direction == bluetooth::le_audio::types::kLeAudioDirectionSink)) {
-              notifyAudioLocalSink(UnicastMonitorModeStatus::STREAMING_SUSPENDED);
-            }
-
-            auto remote_contexts = DirectionalRealignMetadataAudioContexts(group, remote_direction);
-            // Below check is needed only when BCast->Unicast switch as part of VBC.
-            // Already here LIVE(of VBC) path started, and when Unicast becomes active
-            // UpdateMetadata comes for Game, and it would reconfigure to Game from
-            // LIVE(of VBC). Due to avove remote_contexts, it is trying to switch
-            // remote_contexts to LIVE, and mismatch happens between remote_contexts
-            // and configuration_context_type_.
-            if (configuration_context_type_ == LeAudioContextType::GAME &&
-                remote_direction == bluetooth::le_audio::types::kLeAudioDirectionSource &&
-                audio_receiver_state_ == AudioState::RELEASING) {
-              remote_contexts = DirectionalRealignMetadataAudioContexts(
-                      group, bluetooth::le_audio::types::kLeAudioDirectionSink);
-            }
-
-            ApplyRemoteMetadataAudioContextPolicy(group, remote_contexts, remote_direction);
-            log::verbose(
-                    "Pending configuration 2 pre_configuration_context_type_ : {} -> "
-                    "configuration_context_type_ {}",
-                    ToString(pre_configuration_context_type_),
-                    ToString(configuration_context_type_));
-            if (GroupStream(group->group_id_, configuration_context_type_, remote_contexts)) {
-              log::info("configuration succeed, wait for new status for group {}",
-                        group->group_id_);
-              /* If configuration succeed wait for new status. */
-              return;
-            }
-            log::info("Clear pending configuration flag for group {}", group->group_id_);
-            group->ClearPendingConfiguration();
-            CancelStreamingRequest();
-            if (is_active_group_operation) {
-              reconfigurationComplete();
-            }
-          } else /*if (is_active_group_operation)*/ {
-            log::info(
-                    "sink_monitor_mode_: {}, defer_notify_inactive_until_stop_: {}, "
-                    "defer_notify_active_until_stop_: {}, defer_source_suspend_ack_until_stop_: "
-                    "{}, "
-                    "defer_sink_suspend_ack_until_stop_: {}",
-                    sink_monitor_mode_, defer_notify_inactive_until_stop_,
-                    defer_notify_active_until_stop_, defer_source_suspend_ack_until_stop_,
-                    defer_sink_suspend_ack_until_stop_);
-            if (sink_monitor_mode_) {
-              notifyAudioLocalSink(UnicastMonitorModeStatus::STREAMING_SUSPENDED);
-=======
           if (!group->IsPendingConfiguration()) {
             if (is_active_group_operation) {
               if (sink_monitor_mode_) {
                 notifyAudioLocalSink(UnicastMonitorModeStatus::STREAMING_SUSPENDED);
               }
 
+              log::info("source_monitor_mode_: {}", source_monitor_mode_);
               if (source_monitor_mode_) {
                 notifyAudioLocalSource(UnicastMonitorModeStatus::STREAMING_SUSPENDED);
               }
->>>>>>> a02abca2
             }
           } else {
             if (!is_active_group_operation) {
@@ -7072,11 +6986,6 @@
                 notifyAudioLocalSink(UnicastMonitorModeStatus::STREAMING_SUSPENDED);
               }
 
-<<<<<<< HEAD
-            log::info("source_monitor_mode_: {}", source_monitor_mode_);
-            if (source_monitor_mode_) {
-              notifyAudioLocalSource(UnicastMonitorModeStatus::STREAMING_SUSPENDED);
-=======
               auto remote_contexts =
                       DirectionalRealignMetadataAudioContexts(group, remote_direction);
               ApplyRemoteMetadataAudioContextPolicy(group, remote_contexts, remote_direction);
@@ -7093,7 +7002,6 @@
               log::info("Clear pending configuration flag for group {}", group->group_id_);
               group->ClearPendingConfiguration();
               reconfigurationComplete();
->>>>>>> a02abca2
             }
 
             if (defer_source_suspend_ack_until_stop_) {
