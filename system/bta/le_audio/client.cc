/*
 * Copyright 2021 HIMSA II K/S - www.himsa.com. Represented by EHIMA -
 * www.ehima.com
 *
 * Licensed under the Apache License, Version 2.0 (the "License");
 * you may not use this file except in compliance with the License.
 * You may obtain a copy of the License at
 *
 *      http://www.apache.org/licenses/LICENSE-2.0
 *
 * Unless required by applicable law or agreed to in writing, software
 * distributed under the License is distributed on an "AS IS" BASIS,
 * WITHOUT WARRANTIES OR CONDITIONS OF ANY KIND, either express or implied.
 * See the License for the specific language governing permissions and
 * limitations under the License.
 */

#include <android_bluetooth_flags.h>
#include <base/functional/bind.h>
#include <base/strings/string_number_conversions.h>
#include <bluetooth/log.h>
#include <lc3.h>

#include <deque>
#include <map>
#include <mutex>
#include <optional>

#include "audio_hal_client/audio_hal_client.h"
#include "audio_hal_interface/le_audio_software.h"
#include "bta/csis/csis_types.h"
#include "bta_gatt_api.h"
#include "bta_gatt_queue.h"
#include "bta_groups.h"
#include "bta_le_audio_api.h"
#include "bta_le_audio_broadcaster_api.h"
#include "btif/include/btif_profile_storage.h"
#include "btm_iso_api.h"
#include "client_parser.h"
#include "codec_interface.h"
#include "codec_manager.h"
#include "common/strings.h"
#include "common/time_util.h"
#include "content_control_id_keeper.h"
#include "devices.h"
#include "hci/controller_interface.h"
#include "internal_include/bt_trace.h"
#include "internal_include/stack_config.h"
#include "le_audio_health_status.h"
#include "le_audio_set_configuration_provider.h"
#include "le_audio_types.h"
#include "le_audio_utils.h"
#include "main/shim/entry.h"
#include "metrics_collector.h"
#include "os/log.h"
#include "osi/include/osi.h"
#include "osi/include/properties.h"
#include "stack/btm/btm_sec.h"
#include "stack/include/acl_api.h"
#include "stack/include/bt_types.h"
#include "stack/include/main_thread.h"
#include "state_machine.h"
#include "storage_helper.h"

#define HCI_VSQC_CONTROLLER_A2DP_OPCODE 0x000A
#define VS_QHCI_USECASE_UPDATE 0x15

using namespace bluetooth;

using base::Closure;
using bluetooth::Uuid;
using bluetooth::common::ToString;
using bluetooth::groups::DeviceGroups;
using bluetooth::groups::DeviceGroupsCallbacks;
using bluetooth::hci::IsoManager;
using bluetooth::hci::iso_manager::cig_create_cmpl_evt;
using bluetooth::hci::iso_manager::cig_remove_cmpl_evt;
using bluetooth::hci::iso_manager::CigCallbacks;
using bluetooth::hci::iso_manager::VscCallback;
using bluetooth::le_audio::CodecManager;
using bluetooth::le_audio::ConnectionState;
using bluetooth::le_audio::ContentControlIdKeeper;
using bluetooth::le_audio::DeviceConnectState;
using bluetooth::le_audio::DsaMode;
using bluetooth::le_audio::DsaModes;
using bluetooth::le_audio::GroupNodeStatus;
using bluetooth::le_audio::GroupStatus;
using bluetooth::le_audio::GroupStreamStatus;
using bluetooth::le_audio::LeAudioCodecConfiguration;
using bluetooth::le_audio::LeAudioDevice;
using bluetooth::le_audio::LeAudioDeviceGroup;
using bluetooth::le_audio::LeAudioDeviceGroups;
using bluetooth::le_audio::LeAudioDevices;
using bluetooth::le_audio::LeAudioGroupStateMachine;
using bluetooth::le_audio::LeAudioHealthBasedAction;
using bluetooth::le_audio::LeAudioHealthDeviceStatType;
using bluetooth::le_audio::LeAudioHealthGroupStatType;
using bluetooth::le_audio::LeAudioHealthStatus;
using bluetooth::le_audio::LeAudioRecommendationActionCb;
using bluetooth::le_audio::LeAudioSinkAudioHalClient;
using bluetooth::le_audio::LeAudioSourceAudioHalClient;
using bluetooth::le_audio::UnicastMonitorModeStatus;
using bluetooth::le_audio::types::ase;
using bluetooth::le_audio::types::AseState;
using bluetooth::le_audio::types::AudioContexts;
using bluetooth::le_audio::types::AudioLocations;
using bluetooth::le_audio::types::BidirectionalPair;
using bluetooth::le_audio::types::DataPathState;
using bluetooth::le_audio::types::hdl_pair;
using bluetooth::le_audio::types::kDefaultScanDurationS;
using bluetooth::le_audio::types::kLeAudioContextAllBidir;
using bluetooth::le_audio::types::kLeAudioContextAllRemoteSinkOnly;
using bluetooth::le_audio::types::kLeAudioContextAllRemoteSource;
using bluetooth::le_audio::types::kLeAudioContextAllTypesArray;
using bluetooth::le_audio::types::LeAudioContextType;
using bluetooth::le_audio::utils::GetAudioContextsFromSinkMetadata;
using bluetooth::le_audio::utils::GetAudioContextsFromSourceMetadata;

using namespace bluetooth;

/* Enums */
enum class AudioReconfigurationResult {
  RECONFIGURATION_NEEDED = 0x00,
  RECONFIGURATION_NOT_NEEDED,
  RECONFIGURATION_NOT_POSSIBLE,
  RECONFIGURATION_BY_HAL,
};

enum class AudioState {
  IDLE = 0x00,
  READY_TO_START,
  STARTED,
  READY_TO_RELEASE,
  RELEASING,
};

std::ostream& operator<<(std::ostream& os,
                         const AudioReconfigurationResult& state) {
  switch (state) {
    case AudioReconfigurationResult::RECONFIGURATION_NEEDED:
      os << "RECONFIGURATION_NEEDED";
      break;
    case AudioReconfigurationResult::RECONFIGURATION_NOT_NEEDED:
      os << "RECONFIGURATION_NOT_NEEDED";
      break;
    case AudioReconfigurationResult::RECONFIGURATION_NOT_POSSIBLE:
      os << "RECONFIGRATION_NOT_POSSIBLE";
      break;
    case AudioReconfigurationResult::RECONFIGURATION_BY_HAL:
      os << "RECONFIGURATION_BY_HAL";
      break;
    default:
      os << "UNKNOWN";
      break;
  }
  return os;
}

std::ostream& operator<<(std::ostream& os, const AudioState& audio_state) {
  switch (audio_state) {
    case AudioState::IDLE:
      os << "IDLE";
      break;
    case AudioState::READY_TO_START:
      os << "READY_TO_START";
      break;
    case AudioState::STARTED:
      os << "STARTED";
      break;
    case AudioState::READY_TO_RELEASE:
      os << "READY_TO_RELEASE";
      break;
    case AudioState::RELEASING:
      os << "RELEASING";
      break;
    default:
      os << "UNKNOWN";
      break;
  }
  return os;
}

namespace fmt {
template <>
struct formatter<AudioState> : ostream_formatter {};
}  // namespace fmt

namespace {
void le_audio_gattc_callback(tBTA_GATTC_EVT event, tBTA_GATTC* p_data);

static void le_audio_health_status_callback(const RawAddress& addr,
                                            int group_id,
                                            LeAudioHealthBasedAction action);

class LeAudioClientImpl;
LeAudioClientImpl* instance;
std::mutex instance_mutex;
LeAudioSourceAudioHalClient::Callbacks* audioSinkReceiver;
LeAudioSinkAudioHalClient::Callbacks* audioSourceReceiver;
CigCallbacks* stateMachineHciCallbacks;
VscCallback* stateMachineVscHciCallback;
LeAudioGroupStateMachine::Callbacks* stateMachineCallbacks;
DeviceGroupsCallbacks* device_group_callbacks;
LeAudioIsoDataCallback* iso_data_callback;

/*
 * Coordinatet Set Identification Profile (CSIP) based on CSIP 1.0
 * and Coordinatet Set Identification Service (CSIS) 1.0
 *
 * CSIP allows to organize audio servers into sets e.g. Stereo Set, 5.1 Set
 * and speed up connecting it.
 *
 * Since leaudio has already grouping API it was decided to integrate here CSIS
 * and allow it to group devices semi-automatically.
 *
 * Flow:
 * If connected device contains CSIS services, and it is included into CAP
 * service, implementation marks device as a set member and waits for the
 * bta/csis to learn about groups and notify implementation about assigned
 * group id.
 *
 */
/* LeAudioClientImpl class represents main implementation class for le audio
 * feature in stack. This class implements GATT, le audio and ISO related parts.
 *
 * This class is represented in single instance and manages a group of devices,
 * and devices. All devices calls back static method from it and are dispatched
 * to target receivers (e.g. ASEs, devices).
 *
 * This instance also implements a LeAudioClient which is a upper layer API.
 * Also LeAudioClientCallbacks are callbacks for upper layer.
 *
 * This class may be bonded with Test socket which allows to drive an instance
 * for test purposes.
 */
class LeAudioClientImpl : public LeAudioClient {
 public:
  ~LeAudioClientImpl() {
    alarm_free(close_vbc_timeout_);
    alarm_free(disable_timer_);
    alarm_free(suspend_timeout_);
  };

  LeAudioClientImpl(
      bluetooth::le_audio::LeAudioClientCallbacks* callbacks_,
      LeAudioGroupStateMachine::Callbacks* state_machine_callbacks_,
      base::Closure initCb)
      : gatt_if_(0),
        callbacks_(callbacks_),
        active_group_id_(bluetooth::groups::kGroupUnknown),
        configuration_context_type_(LeAudioContextType::UNINITIALIZED),
        local_metadata_context_types_(
            {.sink = AudioContexts(), .source = AudioContexts()}),
        stream_setup_start_timestamp_(0),
        stream_setup_end_timestamp_(0),
        audio_receiver_state_(AudioState::IDLE),
        audio_sender_state_(AudioState::IDLE),
        in_call_(false),
        in_voip_call_(false),
        sink_monitor_mode_(false),
        sink_monitor_notified_status_(std::nullopt),
        source_monitor_mode_(false),
<<<<<<< HEAD
        current_source_codec_config({{0, 0, 0}, 0, 0, 0, 0, 0}),
        current_sink_codec_config({{0, 0, 0}, 0, 0, 0, 0, 0}),
        defer_notify_inactive_until_stop_(false),
        defer_notify_active_until_stop_(false),
        defer_sink_suspend_ack_until_stop_(false),
        defer_source_suspend_ack_until_stop_(false),
=======
>>>>>>> 88e7a4e3
        le_audio_source_hal_client_(nullptr),
        le_audio_sink_hal_client_(nullptr),
        close_vbc_timeout_(alarm_new("LeAudioCloseVbcTimeout")),
        suspend_timeout_(alarm_new("LeAudioSuspendTimeout")),
        disable_timer_(alarm_new("LeAudioDisableTimer")) {
    LeAudioGroupStateMachine::Initialize(state_machine_callbacks_);
    groupStateMachine_ = LeAudioGroupStateMachine::Get();

    if (bluetooth::common::InitFlags::
            IsTargetedAnnouncementReconnectionMode()) {
      log::info("Reconnection mode: TARGETED_ANNOUNCEMENTS");
      reconnection_mode_ = BTM_BLE_BKG_CONNECT_TARGETED_ANNOUNCEMENTS;
    } else {
      log::info("Reconnection mode: ALLOW_LIST");
      reconnection_mode_ = BTM_BLE_BKG_CONNECT_ALLOW_LIST;
    }

    if (IS_FLAG_ENABLED(leaudio_enable_health_based_actions)) {
      log::info("Loading health status module");
      leAudioHealthStatus_ = LeAudioHealthStatus::Get();
      leAudioHealthStatus_->RegisterCallback(
          base::BindRepeating(le_audio_health_status_callback));
    }

    BTA_GATTC_AppRegister(
        le_audio_gattc_callback,
        base::Bind(
            [](base::Closure initCb, uint8_t client_id, uint8_t status) {
              if (status != GATT_SUCCESS) {
                log::error(
                    "Can't start LeAudio profile - no gatt clients left!");
                return;
              }
              instance->gatt_if_ = client_id;
              initCb.Run();
            },
            initCb),
        true);

    DeviceGroups::Get()->Initialize(device_group_callbacks);
  }

  void ReconfigureAfterVbcClose() {
    log::debug("VBC close timeout");

    if (IsInVoipCall()) {
      SetInVoipCall(false);
    }

    auto group = aseGroups_.FindById(active_group_id_);
    if (!group) {
      log::error("Invalid group: {}", active_group_id_);
      return;
    }

    /* Reconfiguration to non requiring source scenario */
    if (sink_monitor_mode_) {
      notifyAudioLocalSink(UnicastMonitorModeStatus::STREAMING_SUSPENDED);
    }

    /* For sonification events we don't really need to reconfigure to HQ
     * configuration, but if the previous configuration was for HQ Media,
     * we might want to go back to that scenario.
     */

    if ((configuration_context_type_ != LeAudioContextType::MEDIA) &&
        (configuration_context_type_ != LeAudioContextType::GAME)) {
      log::info(
          "Keeping the old configuration as no HQ Media playback is needed "
          "right now.");
      return;
    }

    /* Test the existing metadata against the recent availability */
    local_metadata_context_types_.source &= group->GetAvailableContexts(
        bluetooth::le_audio::types::kLeAudioDirectionSink);
    if (local_metadata_context_types_.source.none()) {
      log::warn("invalid/unknown context metadata, using 'MEDIA' instead");
      local_metadata_context_types_.source =
          AudioContexts(LeAudioContextType::MEDIA);
    }

    /* Choose the right configuration context */
    auto new_configuration_context =
        ChooseConfigurationContextType(local_metadata_context_types_.source);

    log::debug("new_configuration_context= {}",
               ToString(new_configuration_context));
    ReconfigureOrUpdateMetadata(group, new_configuration_context,
                                {.sink = local_metadata_context_types_.source,
                                 .source = local_metadata_context_types_.sink});
  }

  void StartVbcCloseTimeout() {
    if (alarm_is_scheduled(close_vbc_timeout_)) {
      StopVbcCloseTimeout();
    }

    static const uint64_t timeoutMs = 2000;
    log::debug("Start VBC close timeout with {} ms",
               static_cast<unsigned long>(timeoutMs));

    alarm_set_on_mloop(
        close_vbc_timeout_, timeoutMs,
        [](void*) {
          if (instance) instance->ReconfigureAfterVbcClose();
        },
        nullptr);
  }

  void StopVbcCloseTimeout() {
    if (alarm_is_scheduled(close_vbc_timeout_)) {
      log::debug("Cancel VBC close timeout");
      alarm_cancel(close_vbc_timeout_);
    }
  }

  void AseInitialStateReadRequest(LeAudioDevice* leAudioDevice) {
    int ases_num = leAudioDevice->ases_.size();
    void* notify_flag_ptr = NULL;

    for (int i = 0; i < ases_num; i++) {
      /* Last read ase characteristic should issue connected state callback
       * to upper layer
       */

      if (leAudioDevice->notify_connected_after_read_ &&
          (i == (ases_num - 1))) {
        notify_flag_ptr =
            INT_TO_PTR(leAudioDevice->notify_connected_after_read_);
      }

      BtaGattQueue::ReadCharacteristic(leAudioDevice->conn_id_,
                                       leAudioDevice->ases_[i].hdls.val_hdl,
                                       OnGattReadRspStatic, notify_flag_ptr);
    }
  }

  void OnGroupAddedCb(const RawAddress& address, const bluetooth::Uuid& uuid,
                      int group_id) {
    log::info("address: {} group uuid {} group_id: {}",
              ADDRESS_TO_LOGGABLE_STR(address), uuid, group_id);

    /* We are interested in the groups which are in the context of CAP */
    if (uuid != bluetooth::le_audio::uuid::kCapServiceUuid) return;

    LeAudioDevice* leAudioDevice = leAudioDevices_.FindByAddress(address);
    if (!leAudioDevice) return;
    if (leAudioDevice->group_id_ != bluetooth::groups::kGroupUnknown) {
      log::info("group already set: {}", leAudioDevice->group_id_);
      return;
    }

    group_add_node(group_id, address);
  }

  /* If device participates in streaming the group, it has to be stopped and
   * group needs to be reconfigured if needed to new configuration without
   * considering this removing device.
   */
  void SetDeviceAsRemovePendingAndStopGroup(LeAudioDevice* leAudioDevice) {
    log::info("device {}", ADDRESS_TO_LOGGABLE_CSTR(leAudioDevice->address_));
    leAudioDevice->SetConnectionState(DeviceConnectState::REMOVING);
    leAudioDevice->closing_stream_for_disconnection_ = true;
    GroupStop(leAudioDevice->group_id_);
  }

  void OnGroupMemberAddedCb(const RawAddress& address, int group_id) {
    log::info("address: {} group_id: {}", ADDRESS_TO_LOGGABLE_STR(address),
              group_id);

    auto group = aseGroups_.FindById(group_id);
    if (!group) {
      log::error("Not interested in group id: {}", group_id);
      return;
    }

    LeAudioDevice* leAudioDevice = leAudioDevices_.FindByAddress(address);
    if (!leAudioDevice) return;
    if (leAudioDevice->group_id_ != bluetooth::groups::kGroupUnknown) {
      log::info("group already set: {}", leAudioDevice->group_id_);
      return;
    }

    if (leAudioHealthStatus_) {
      leAudioHealthStatus_->AddStatisticForDevice(
          leAudioDevice, LeAudioHealthDeviceStatType::VALID_CSIS);
    }

    group_add_node(group_id, address);
  }

  void OnGroupMemberRemovedCb(const RawAddress& address, int group_id) {
    log::info("address: {} group_id: {}", ADDRESS_TO_LOGGABLE_STR(address),
              group_id);

    LeAudioDevice* leAudioDevice = leAudioDevices_.FindByAddress(address);
    if (!leAudioDevice) return;
    if (leAudioDevice->group_id_ != group_id) {
      log::warn("Device: {} not assigned to the group.",
                ADDRESS_TO_LOGGABLE_CSTR(leAudioDevice->address_));
      return;
    }

    LeAudioDeviceGroup* group = aseGroups_.FindById(group_id);
    if (group == NULL) {
      log::info("device not in the group: {}, {}",
                ADDRESS_TO_LOGGABLE_STR(leAudioDevice->address_), group_id);
      return;
    }

    if (leAudioHealthStatus_) {
      leAudioHealthStatus_->RemoveStatistics(address, group->group_id_);
    }

    if (leAudioDevice->HaveActiveAse()) {
      SetDeviceAsRemovePendingAndStopGroup(leAudioDevice);
      return;
    }

    group_remove_node(group, address);
  }

  /* This callback happens if kLeAudioDeviceSetStateTimeoutMs timeout happens
   * during transition from origin to target state
   */
  void OnLeAudioDeviceSetStateTimeout(int group_id) {
    LeAudioDeviceGroup* group = aseGroups_.FindById(group_id);

    if (!group) {
      /* Group removed */
      return;
    }

    bool check_if_recovery_needed =
        group->GetTargetState() == AseState::BTA_LE_AUDIO_ASE_STATE_IDLE;

    if (leAudioHealthStatus_) {
      leAudioHealthStatus_->AddStatisticForGroup(
          group, LeAudioHealthGroupStatType::STREAM_CREATE_SIGNALING_FAILED);
    }

    log::error(
        "State not achieved on time for group: group id {}, current state {}, "
        "target state: {}, check_if_recovery_needed: {}",
        group_id, ToString(group->GetState()),
        ToString(group->GetTargetState()), check_if_recovery_needed);
    group->SetTargetState(AseState::BTA_LE_AUDIO_ASE_STATE_IDLE);
    group->ClearAllCises();
    group->PrintDebugState();

    /* There is an issue with a setting up stream or any other operation which
     * are gatt operations. It means peer is not responsable. Lets close ACL
     */
    CancelStreamingRequest();
    LeAudioDevice* leAudioDevice = group->GetFirstActiveDevice();
    if (leAudioDevice == nullptr) {
      log::error("Shouldn't be called without an active device.");
      leAudioDevice = group->GetFirstDevice();
      if (leAudioDevice == nullptr) {
        log::error("Front device is null. Number of devices: {}",
                   group->Size());
        return;
      }
    }

    /* If Timeout happens on stream close and stream is closing just for the
     * purpose of device disconnection, do not bother with recovery mode
     */
    bool recovery = true;
    if (check_if_recovery_needed) {
      for (auto tmpDevice = leAudioDevice; tmpDevice != nullptr;
           tmpDevice = group->GetNextActiveDevice(tmpDevice)) {
        if (tmpDevice->closing_stream_for_disconnection_) {
          recovery = false;
          break;
        }
      }
    }

    do {
      DisconnectDevice(leAudioDevice, true, recovery);
      leAudioDevice = group->GetNextActiveDevice(leAudioDevice);
    } while (leAudioDevice);

    if (recovery) {
      /* Both devices will  be disconnected soon. Notify upper layer that group
       * is inactive */
      groupSetAndNotifyInactive();
    }
  }

  void OnDeviceAutonomousStateTransitionTimeout(LeAudioDevice* leAudioDevice) {
    log::error("Device {}, failed to complete autonomous transition",
               ADDRESS_TO_LOGGABLE_CSTR(leAudioDevice->address_));
    DisconnectDevice(leAudioDevice, true);
  }

  void UpdateLocationsAndContextsAvailability(LeAudioDeviceGroup* group) {
    bool group_conf_changed = group->ReloadAudioLocations();
    group_conf_changed |= group->ReloadAudioDirections();
    group_conf_changed |= group->UpdateAudioContextAvailability();
    if (group_conf_changed) {
      /* All the configurations should be recalculated for the new conditions */
      group->InvalidateCachedConfigurations();
      group->InvalidateGroupStrategy();
      callbacks_->OnAudioConf(group->audio_directions_, group->group_id_,
                              group->snk_audio_locations_.to_ulong(),
                              group->src_audio_locations_.to_ulong(),
                              group->GetAvailableContexts().value());
    }
  }

  void SuspendedForReconfiguration() {
    if (audio_sender_state_ > AudioState::IDLE) {
      LeAudioLogHistory::Get()->AddLogHistory(
          kLogBtCallAf, active_group_id_, RawAddress::kEmpty,
          kLogAfSuspendForReconfig + "LocalSource",
          "r_state: " + ToString(audio_receiver_state_) +
              "s_state: " + ToString(audio_sender_state_));
      le_audio_source_hal_client_->SuspendedForReconfiguration();
    }
    if (audio_receiver_state_ > AudioState::IDLE) {
      LeAudioLogHistory::Get()->AddLogHistory(
          kLogBtCallAf, active_group_id_, RawAddress::kEmpty,
          kLogAfSuspendForReconfig + "LocalSink",
          "r_state: " + ToString(audio_receiver_state_) +
              "s_state: " + ToString(audio_sender_state_));
      le_audio_sink_hal_client_->SuspendedForReconfiguration();
    }
  }

  void ReconfigurationComplete(uint8_t directions) {
    if (directions & bluetooth::le_audio::types::kLeAudioDirectionSink) {
      LeAudioLogHistory::Get()->AddLogHistory(
          kLogBtCallAf, active_group_id_, RawAddress::kEmpty,
          kLogAfReconfigComplete + "LocalSource",
          "r_state: " + ToString(audio_receiver_state_) +
              "s_state: " + ToString(audio_sender_state_));

      le_audio_source_hal_client_->ReconfigurationComplete();
    }
    if (directions & bluetooth::le_audio::types::kLeAudioDirectionSource) {
      LeAudioLogHistory::Get()->AddLogHistory(
          kLogBtCallAf, active_group_id_, RawAddress::kEmpty,
          kLogAfReconfigComplete + "LocalSink",
          "r_state: " + ToString(audio_receiver_state_) +
              "s_state: " + ToString(audio_sender_state_));

      le_audio_sink_hal_client_->ReconfigurationComplete();
    }
  }

  void CancelLocalAudioSourceStreamingRequest() {
    le_audio_source_hal_client_->CancelStreamingRequest();

    LeAudioLogHistory::Get()->AddLogHistory(
        kLogBtCallAf, active_group_id_, RawAddress::kEmpty,
        kLogAfCancel + "LocalSource",
        "s_state: " + ToString(audio_sender_state_));

    audio_sender_state_ = AudioState::IDLE;
  }

  void CancelLocalAudioSinkStreamingRequest() {
    le_audio_sink_hal_client_->CancelStreamingRequest();

    LeAudioLogHistory::Get()->AddLogHistory(
        kLogBtCallAf, active_group_id_, RawAddress::kEmpty,
        kLogAfCancel + "LocalSink",
        "s_state: " + ToString(audio_receiver_state_));

    audio_receiver_state_ = AudioState::IDLE;
  }

  void CancelStreamingRequest() {
    if (audio_sender_state_ >= AudioState::READY_TO_START) {
      CancelLocalAudioSourceStreamingRequest();
    }

    if (audio_receiver_state_ >= AudioState::READY_TO_START) {
      CancelLocalAudioSinkStreamingRequest();
    }
  }

  void group_add_node(const int group_id, const RawAddress& address,
                      bool update_group_module = false) {
    LeAudioDevice* leAudioDevice = leAudioDevices_.FindByAddress(address);
    LeAudioDeviceGroup* new_group;
    LeAudioDeviceGroup* old_group = nullptr;

    if (!leAudioDevice) {
      /* TODO This part possible to remove as this is to handle adding device to
       * the group which is unknown and not connected.
       */
      log::info("leAudioDevice unknown , address: {} group: {}",
                ADDRESS_TO_LOGGABLE_STR(address), loghex(group_id));

      if (group_id == bluetooth::groups::kGroupUnknown) return;

      log::info("Set member adding ...");
      leAudioDevices_.Add(address, DeviceConnectState::CONNECTING_BY_USER);
      leAudioDevice = leAudioDevices_.FindByAddress(address);
    } else {
      if (leAudioDevice->group_id_ != bluetooth::groups::kGroupUnknown) {
        old_group = aseGroups_.FindById(leAudioDevice->group_id_);
      }
    }

    auto id = DeviceGroups::Get()->GetGroupId(
        address, bluetooth::le_audio::uuid::kCapServiceUuid);
    if (group_id == bluetooth::groups::kGroupUnknown) {
      if (id == bluetooth::groups::kGroupUnknown) {
        DeviceGroups::Get()->AddDevice(
            address, bluetooth::le_audio::uuid::kCapServiceUuid);
        /* We will get back here when group will be created */
        return;
      }

      new_group = aseGroups_.Add(id);
      if (!new_group) {
        log::error("can't create group - group is already there?");
        return;
      }
    } else {
      log::assert_that(id == group_id,
                       "group id missmatch? leaudio id: {}, groups module {}",
                       group_id, id);
      new_group = aseGroups_.FindById(group_id);
      if (!new_group) {
        new_group = aseGroups_.Add(group_id);
      } else {
        if (new_group->IsDeviceInTheGroup(leAudioDevice)) return;
      }
    }

    log::debug("New group {}, id: {}", fmt::ptr(new_group),
               new_group->group_id_);

    /* If device was in the group and it was not removed by the application,
     * lets do it now
     */
    if (old_group) group_remove_node(old_group, address, update_group_module);

    new_group->AddNode(leAudioDevices_.GetByAddress(address));

    callbacks_->OnGroupNodeStatus(address, new_group->group_id_,
                                  GroupNodeStatus::ADDED);

    /* If device is connected and added to the group, lets read ASE states */
    if (leAudioDevice->conn_id_ != GATT_INVALID_CONN_ID)
      AseInitialStateReadRequest(leAudioDevice);

    if (leAudioDevice->GetConnectionState() == DeviceConnectState::CONNECTED) {
      UpdateLocationsAndContextsAvailability(new_group);
    }
  }

  void GroupAddNode(const int group_id, const RawAddress& address) override {
    auto id = DeviceGroups::Get()->GetGroupId(
        address, bluetooth::le_audio::uuid::kCapServiceUuid);
    if (id == group_id) return;

    if (id != bluetooth::groups::kGroupUnknown) {
      DeviceGroups::Get()->RemoveDevice(address, id);
    }

    DeviceGroups::Get()->AddDevice(
        address, bluetooth::le_audio::uuid::kCapServiceUuid, group_id);
  }

  void remove_group_if_possible(LeAudioDeviceGroup* group) {
    if (!group) {
      log::debug("group is null");
      return;
    }
    log::debug("Group {}, id: {}, size: {}, is cig_state {}", fmt::ptr(group),
               group->group_id_, group->Size(),
               ToString(group->cig.GetState()));
    if (group->IsEmpty() &&
        (group->cig.GetState() == bluetooth::le_audio::types::CigState::NONE)) {
      lastNotifiedGroupStreamStatusMap_.erase(group->group_id_);
      aseGroups_.Remove(group->group_id_);
    }
  }

  void group_remove_node(LeAudioDeviceGroup* group, const RawAddress& address,
                         bool update_group_module = false) {
    int group_id = group->group_id_;
    group->RemoveNode(leAudioDevices_.GetByAddress(address));

    if (update_group_module) {
      int groups_group_id = DeviceGroups::Get()->GetGroupId(
          address, bluetooth::le_audio::uuid::kCapServiceUuid);
      if (groups_group_id == group_id) {
        DeviceGroups::Get()->RemoveDevice(address, group_id);
      }
    }

    callbacks_->OnGroupNodeStatus(address, group_id, GroupNodeStatus::REMOVED);

    /* Remove group if this was the last leAudioDevice in this group */
    if (group->IsEmpty()) {
      remove_group_if_possible(group);
      return;
    }

    /* Removing node from group requires updating group context availability */
    UpdateLocationsAndContextsAvailability(group);
  }

  void GroupRemoveNode(const int group_id, const RawAddress& address) override {
    LeAudioDevice* leAudioDevice = leAudioDevices_.FindByAddress(address);
    LeAudioDeviceGroup* group = aseGroups_.FindById(group_id);

    log::info("group_id: {} address: {}", group_id,
              ADDRESS_TO_LOGGABLE_STR(address));

    if (!leAudioDevice) {
      log::error("Skipping unknown leAudioDevice, address: {}",
                 ADDRESS_TO_LOGGABLE_STR(address));
      return;
    }

    if (leAudioDevice->group_id_ != group_id) {
      log::error("Device is not in group_id: {}, but in group_id: {}", group_id,
                 leAudioDevice->group_id_);
      return;
    }

    if (group == NULL) {
      log::error("device not in the group ?!");
      return;
    }

    if (leAudioDevice->HaveActiveAse()) {
      SetDeviceAsRemovePendingAndStopGroup(leAudioDevice);
      return;
    }

    group_remove_node(group, address, true);
  }

  AudioContexts ChooseMetadataContextType(AudioContexts metadata_context_type) {
    /* This function takes already filtered contexts which we are plannig to use
     * in the Enable or UpdateMetadata command.
     * Note we are not changing stream configuration here, but just the list of
     * the contexts in the Metadata which will be provide to remote side.
     * Ideally, we should send all the bits we have, but not all headsets like
     * it.
     */
    if (osi_property_get_bool(kAllowMultipleContextsInMetadata, false)) {
      return metadata_context_type;
    }

    log::debug("Converting to single context type: {}",
               metadata_context_type.to_string());

    /* Mini policy */
    if (metadata_context_type.any()) {
      LeAudioContextType context_priority_list[] = {
          /* Highest priority first */
          LeAudioContextType::CONVERSATIONAL,
          LeAudioContextType::RINGTONE,
          LeAudioContextType::LIVE,
          LeAudioContextType::VOICEASSISTANTS,
          LeAudioContextType::GAME,
          LeAudioContextType::MEDIA,
          LeAudioContextType::EMERGENCYALARM,
          LeAudioContextType::ALERTS,
          LeAudioContextType::INSTRUCTIONAL,
          LeAudioContextType::NOTIFICATIONS,
          LeAudioContextType::SOUNDEFFECTS,
      };
      for (auto ct : context_priority_list) {
        if (metadata_context_type.test(ct)) {
          log::debug("Converted to single context type: {}", ToString(ct));
          return AudioContexts(ct);
        }
      }
    }

    /* Fallback to BAP mandated context type */
    log::warn("Invalid/unknown context, using 'UNSPECIFIED'");
    return AudioContexts(LeAudioContextType::UNSPECIFIED);
  }

  /* Return true if stream is started */
  bool GroupStream(int group_id, LeAudioContextType configuration_context_type,
                   BidirectionalPair<AudioContexts> remote_contexts) {
    LeAudioDeviceGroup* group = aseGroups_.FindById(group_id);

    log::debug("configuration_context_type= {}",
               ToString(configuration_context_type));

    log::debug("");
    if (configuration_context_type >= LeAudioContextType::RFU) {
      log::error("stream context type is not supported: {}",
                 ToHexString(configuration_context_type));
      return false;
    }

    if (!group) {
      log::error("unknown group id: {}", group_id);
      return false;
    }

    log::debug("group state={}, target_state={}", ToString(group->GetState()),
               ToString(group->GetTargetState()));

    if (!group->IsAnyDeviceConnected()) {
      log::error("group {} is not connected", group_id);
      return false;
    }

    /* Check if any group is in the transition state. If so, we don't allow to
     * start new group to stream
     */
    if (group->IsInTransition()) {
      /* WARNING: Due to group state machine limitations, we should not
       * interrupt any ongoing transition. We will check if another
       * reconfiguration is needed once the group reaches streaming state.
       */
      log::warn(
          "Group is already in the transition state. Waiting for the target "
          "state to be reached.");
      return false;
    }

    /* Make sure we do not take the local sink metadata when only the local
     * source scenario is about to be started (e.g. MEDIA).
     */
    if (!kLeAudioContextAllBidir.test(configuration_context_type)) {
      remote_contexts.source.clear();
    }

    /* Do not put the TBS CCID when not using Telecom for the VoIP calls. */
    auto ccid_contexts = remote_contexts;
    if (IsInVoipCall() && !IsInCall()) {
      ccid_contexts.sink.unset(LeAudioContextType::CONVERSATIONAL);
      ccid_contexts.source.unset(LeAudioContextType::CONVERSATIONAL);
    }

    BidirectionalPair<std::vector<uint8_t>> ccids = {
        .sink = ContentControlIdKeeper::GetInstance()->GetAllCcids(
            ccid_contexts.sink),
        .source = ContentControlIdKeeper::GetInstance()->GetAllCcids(
            ccid_contexts.source)};
    if (group->IsPendingConfiguration()) {
      return groupStateMachine_->ConfigureStream(
          group, configuration_context_type_, remote_contexts, ccids);
    } else if (group->GetState() !=
               AseState::BTA_LE_AUDIO_ASE_STATE_STREAMING) {
      stream_setup_start_timestamp_ =
          bluetooth::common::time_get_os_boottime_us();
    }

    /* If assistant have some connected delegators that needs to be informed
     * when there would be request to stream unicast.
     */
    if (IS_FLAG_ENABLED(leaudio_broadcast_audio_handover_policies) &&
        !sink_monitor_mode_ && source_monitor_mode_ && !group->IsStreaming()) {
      callbacks_->OnUnicastMonitorModeStatus(
          bluetooth::le_audio::types::kLeAudioDirectionSource,
          UnicastMonitorModeStatus::STREAMING_REQUESTED);
    }

    send_vs_cmd(group->GetFirstDevice()->GetBdAddress(),
        static_cast<uint16_t>(configuration_context_type),
        group->GetFirstDevice()->snk_pacs_);

    bool result = groupStateMachine_->StartStream(
        group, configuration_context_type, remote_contexts, ccids);

    return result;
  }

  void GroupStream(const int group_id, uint16_t context_type) override {
    BidirectionalPair<AudioContexts> initial_contexts = {
        AudioContexts(context_type), AudioContexts(context_type)};
    GroupStream(group_id, LeAudioContextType(context_type), initial_contexts);
  }

  void GroupSuspend(const int group_id) override {
    LeAudioDeviceGroup* group = aseGroups_.FindById(group_id);

    if (!group) {
      log::error("unknown group id: {}", group_id);
      return;
    }

    if (!group->IsAnyDeviceConnected()) {
      log::error("group is not connected");
      return;
    }

    if (group->IsInTransition()) {
      log::info(", group is in transition from: {} to: {}",
                ToString(group->GetState()), ToString(group->GetTargetState()));
      return;
    }

    if (group->GetState() != AseState::BTA_LE_AUDIO_ASE_STATE_STREAMING) {
      log::error(", invalid current state of group: {}",
                 ToString(group->GetState()));
      return;
    }

    groupStateMachine_->SuspendStream(group);
  }

  void CheckAndNotifyGroupActive(const int group_id) {
    log::info("group id: {}", group_id);
    LeAudioDeviceGroup* group = aseGroups_.FindById(group_id);
    if (!group) {
      log::error("unknown group id: {}", group_id);
      return;
    }

    /* Reset sink listener notified status */
    sink_monitor_notified_status_ = std::nullopt;
    if (IS_FLAG_ENABLED(leaudio_codec_config_callback_order_fix)) {
      SendAudioGroupSelectableCodecConfigChanged(group);
      callbacks_->OnGroupStatus(active_group_id_, GroupStatus::ACTIVE);
    } else {
      callbacks_->OnGroupStatus(active_group_id_, GroupStatus::ACTIVE);
      SendAudioGroupSelectableCodecConfigChanged(group);
    }
  }

  void CheckAndNotifyGroupInactive(const int group_id) {
    log::info("defer_notify_inactive_until_stop_: {}, defer_notify_active_until_stop_: {}, group_id: {}",
                    defer_notify_inactive_until_stop_, defer_notify_active_until_stop_, group_id);
    if (defer_notify_inactive_until_stop_) {
      if (!defer_notify_active_until_stop_) {
        active_group_id_ = bluetooth::groups::kGroupUnknown;
        ClientAudioInterfaceRelease();
      }
      callbacks_->OnGroupStatus(group_id, GroupStatus::INACTIVE);
    }
  }

  void GroupStop(const int group_id) override {
    LeAudioDeviceGroup* group = aseGroups_.FindById(group_id);

    if (!group) {
      log::error("unknown group id: {}", group_id);
      return;
    }

    if (group->IsEmpty()) {
      log::error("group is empty");
      return;
    }

    if (group->GetState() == AseState::BTA_LE_AUDIO_ASE_STATE_IDLE) {
      if (group->GetTargetState() != AseState::BTA_LE_AUDIO_ASE_STATE_IDLE) {
        log::warn("group {} was about to stream, but got canceled: {}",
                  group_id, ToString(group->GetTargetState()));
        group->SetTargetState(AseState::BTA_LE_AUDIO_ASE_STATE_IDLE);
      } else {
        log::warn(", group {} already stopped: {}", group_id,
                  ToString(group->GetState()));
      }
      return;
    }

    groupStateMachine_->StopStream(group);
  }

  void GroupDestroy(const int group_id) override {
    LeAudioDeviceGroup* group = aseGroups_.FindById(group_id);

    if (!group) {
      log::error("unknown group id: {}", group_id);
      return;
    }

    // Disconnect and remove each device within the group
    auto* dev = group->GetFirstDevice();
    while (dev) {
      auto* next_dev = group->GetNextDevice(dev);
      RemoveDevice(dev->address_);
      dev = next_dev;
    }
  }

  void SetCodecConfigPreference(
      int group_id,
      bluetooth::le_audio::btle_audio_codec_config_t input_codec_config,
      bluetooth::le_audio::btle_audio_codec_config_t output_codec_config)
      override {
    LeAudioDeviceGroup* group = aseGroups_.FindById(group_id);

    if (!group) {
      log::error("unknown group id: {}", group_id);
      return;
    }

    if (output_codec_config.codec_type ==
        bluetooth::le_audio::btle_audio_codec_index_t::LE_AUDIO_CODEC_INDEX_SOURCE_APTX_LEX) {
      group->DisableLeXCodec(false);
      log::debug("Enabling LeX Codec");
      group->UpdateAudioSetConfigurationCache(group->GetConfigurationContextType());
    } else if (output_codec_config.codec_type ==
        bluetooth::le_audio::btle_audio_codec_index_t::LE_AUDIO_CODEC_INDEX_SOURCE_DEFAULT) {
      group->DisableLeXCodec(true);
      log::debug("Disabling LeX Codec");
      group->UpdateAudioSetConfigurationCache(group->GetConfigurationContextType());
    } else {
      log::debug("Disallow param changes for LC3 triggered by ALS");
      return;
    }

    // set configuration and check if streaming
    if (SetConfigurationAndStopStreamWhenNeeded(
            group, group->GetConfigurationContextType())) {
      log::debug("group id {} stops streaming and do the reconfiguration", group_id);
    } else {
      log::debug("group id {} is not streaming", group_id);
    }
  }

  void SetCcidInformation(int ccid, int context_type) override {
    log::debug("Ccid: {}, context type {}", ccid, context_type);

    ContentControlIdKeeper::GetInstance()->SetCcid(AudioContexts(context_type),
                                                   ccid);
  }

  void SetInCall(bool in_call) override {
    log::debug("in_call: {}", in_call);
    in_call_ = in_call;
  }

  bool IsInCall() override { return in_call_; }

  void SetInVoipCall(bool in_call) override {
    log::debug("in_voip_call: {}", in_call);
    in_voip_call_ = in_call;
  }

  bool IsInVoipCall() override { return in_voip_call_; }

  bool IsInStreaming() override {
    return audio_sender_state_ == AudioState::STARTED ||
           audio_receiver_state_ == AudioState::STARTED;
  }

  void SetUnicastMonitorMode(uint8_t direction, bool enable) override {
    if (!IS_FLAG_ENABLED(leaudio_broadcast_audio_handover_policies)) {
      log::warn(
          "Monitor mode is disabled, Set Unicast Monitor mode is ignored");
      return;
    }

    if (direction == bluetooth::le_audio::types::kLeAudioDirectionSink) {
      /* Cleanup Sink HAL client interface if listening mode is toggled off
       * before group activation (active group context would take care of
       * Sink HAL client cleanup).
       */
      if (sink_monitor_mode_ && !enable && le_audio_sink_hal_client_ &&
          active_group_id_ == bluetooth::groups::kGroupUnknown) {
        local_metadata_context_types_.sink.clear();
        le_audio_sink_hal_client_->Stop();
        le_audio_sink_hal_client_.reset();
      }

      log::debug("enable: {}", enable);
      sink_monitor_mode_ = enable;
    } else if (direction ==
               bluetooth::le_audio::types::kLeAudioDirectionSource) {
      log::debug("enable: {}", enable);
      source_monitor_mode_ = enable;

      if (!enable) {
        return;
      }

      LeAudioDeviceGroup* group = aseGroups_.FindById(active_group_id_);
      if (!group) {
        callbacks_->OnUnicastMonitorModeStatus(
            bluetooth::le_audio::types::kLeAudioDirectionSource,
            UnicastMonitorModeStatus::STREAMING_SUSPENDED);

        return;
      }

      if (group->IsStreaming()) {
        callbacks_->OnUnicastMonitorModeStatus(
            bluetooth::le_audio::types::kLeAudioDirectionSource,
            UnicastMonitorModeStatus::STREAMING);
      } else {
        callbacks_->OnUnicastMonitorModeStatus(
            bluetooth::le_audio::types::kLeAudioDirectionSource,
            UnicastMonitorModeStatus::STREAMING_SUSPENDED);
      }
    } else {
      log::error("invalid direction: 0x{:02x} monitor mode set", direction);
    }
  }

  void SendAudioProfilePreferences(
      const int group_id, bool is_output_preference_le_audio,
      bool is_duplex_preference_le_audio) override {
    log::info(
        "group_id: {}, is_output_preference_le_audio: {}, "
        "is_duplex_preference_le_audio: {}",
        group_id, is_output_preference_le_audio, is_duplex_preference_le_audio);
    if (group_id == bluetooth::groups::kGroupUnknown) {
      log::warn("Unknown group_id");
      return;
    }
    LeAudioDeviceGroup* group = aseGroups_.FindById(group_id);
    if (!group) {
      log::warn("group_id {} does not exist", group_id);
      return;
    }

    group->is_output_preference_le_audio = is_output_preference_le_audio;
    group->is_duplex_preference_le_audio = is_duplex_preference_le_audio;
  }

<<<<<<< HEAD
  void ReStartAudioSession(LeAudioDeviceGroup* group,
                           LeAudioCodecConfiguration* source_config,
                           LeAudioCodecConfiguration* sink_config) {
    /* Restart audio session when bluetooth frame duration
     * is different from audio framework to avoid audio choppy
     * this is called when we bluetooth frame duration is changed
     */
    log::assert_that(active_group_id_ != bluetooth::groups::kGroupUnknown, "Active group is not set.");
    log::assert_that(le_audio_source_hal_client_ != nullptr, "Source session not acquired");
    log::assert_that(le_audio_sink_hal_client_ != nullptr, "Sink session not acquired");

    /* We assume that peer device always use same frame duration */
    uint32_t frame_duration_us = 0;
    if (!source_config->IsInvalid()) {
      frame_duration_us = source_config->data_interval_us;
    } else if (!sink_config->IsInvalid()) {
      frame_duration_us = sink_config->data_interval_us;
    } else {
      log::assert_that(true, "Both configs are invalid");
    }

    if (alarm_is_scheduled(suspend_timeout_)) alarm_cancel(suspend_timeout_);

    StopAudio();

    le_audio_source_hal_client_->Stop();
    le_audio_sink_hal_client_->Stop();

    audio_framework_source_config.data_interval_us = frame_duration_us;
    le_audio_source_hal_client_->Start(audio_framework_source_config,
                                       audioSinkReceiver);

    /* We use same frame duration for sink/source */
    audio_framework_sink_config.data_interval_us = frame_duration_us;

    /* If group supports more than 16kHz for the microphone in converstional
     * case let's use that also for Audio Framework.
     */
    std::optional<LeAudioCodecConfiguration> sink_configuration =
        group->GetCodecConfigurationByDirection(
            LeAudioContextType::CONVERSATIONAL,
            bluetooth::le_audio::types::kLeAudioDirectionSource);
    if (sink_configuration &&
        sink_configuration->sample_rate >
            bluetooth::audio::le_audio::kSampleRate16000) {
      audio_framework_sink_config.sample_rate = sink_configuration->sample_rate;
    }

    le_audio_sink_hal_client_->Start(audio_framework_sink_config,
                                     audioSourceReceiver);
  }

  void StartAudioSession(LeAudioDeviceGroup* group,
                         const LeAudioCodecConfiguration* source_config,
                         const LeAudioCodecConfiguration* sink_config) {
=======
  void StartAudioSession(LeAudioDeviceGroup* group) {
>>>>>>> 88e7a4e3
    /* This function is called when group is not yet set to active.
     * This is why we don't have to check if session is started already.
     * Just check if it is acquired.
     */
    log::assert_that(active_group_id_ == bluetooth::groups::kGroupUnknown,
                     "Active group is not set.");
    log::assert_that(le_audio_source_hal_client_ != nullptr,
                     "Source session not acquired");
    log::assert_that(le_audio_sink_hal_client_ != nullptr,
                     "Sink session not acquired");

    DsaModes dsa_modes = {DsaMode::DISABLED};
    if (IS_FLAG_ENABLED(leaudio_dynamic_spatial_audio)) {
      dsa_modes = group->GetAllowedDsaModes();
    }

    /* We assume that peer device always use same frame duration */
    uint32_t frame_duration_us = 0;
    if (!current_encoder_config_.IsInvalid()) {
      frame_duration_us = current_encoder_config_.data_interval_us;
    } else if (!current_decoder_config_.IsInvalid()) {
      frame_duration_us = current_decoder_config_.data_interval_us;
    } else {
      log::assert_that(true, "Both configs are invalid");
    }

    audio_framework_source_config.data_interval_us = frame_duration_us;
    le_audio_source_hal_client_->Start(audio_framework_source_config,
                                       audioSinkReceiver, dsa_modes);

    /* We use same frame duration for sink/source */
    audio_framework_sink_config.data_interval_us = frame_duration_us;

    /* If group supports more than 16kHz for the microphone in converstional
     * case let's use that also for Audio Framework.
     */
    auto sink_configuration = group->GetAudioSessionCodecConfigForDirection(
        LeAudioContextType::CONVERSATIONAL,
        bluetooth::le_audio::types::kLeAudioDirectionSource);
    if (!sink_configuration.IsInvalid() &&
        sink_configuration.sample_rate >
            bluetooth::audio::le_audio::kSampleRate16000) {
      audio_framework_sink_config.sample_rate = sink_configuration.sample_rate;
    }

    le_audio_sink_hal_client_->Start(audio_framework_sink_config,
                                     audioSourceReceiver, dsa_modes);
  }

  bool isOutputPreferenceLeAudio(const RawAddress& address) {
    log::info("address: {}, active_group_id_: {}", address.ToStringForLogging(),
              active_group_id_);
    std::vector<RawAddress> active_leaudio_devices =
        GetGroupDevices(active_group_id_);
    if (std::find(active_leaudio_devices.begin(), active_leaudio_devices.end(),
                  address) == active_leaudio_devices.end()) {
      log::info("Device {} is not active for LE Audio",
                address.ToStringForLogging());
      return false;
    }

    LeAudioDeviceGroup* group = aseGroups_.FindById(active_group_id_);
    log::info("active_group_id: {}, is_output_preference_le_audio_: {}",
              group->group_id_, group->is_output_preference_le_audio);
    return group->is_output_preference_le_audio;
  }

  bool isDuplexPreferenceLeAudio(const RawAddress& address) {
    log::info("address: {}, active_group_id_: {}", address.ToStringForLogging(),
              active_group_id_);
    std::vector<RawAddress> active_leaudio_devices =
        GetGroupDevices(active_group_id_);
    if (std::find(active_leaudio_devices.begin(), active_leaudio_devices.end(),
                  address) == active_leaudio_devices.end()) {
      log::info("Device {} is not active for LE Audio",
                address.ToStringForLogging());
      return false;
    }

    LeAudioDeviceGroup* group = aseGroups_.FindById(active_group_id_);
    log::info("active_group_id: {}, is_duplex_preference_le_audio: {}",
              group->group_id_, group->is_duplex_preference_le_audio);
    return group->is_duplex_preference_le_audio;
  }

  void groupSetAndNotifyInactive(void) {
    if (active_group_id_ == bluetooth::groups::kGroupUnknown) {
      return;
    }
    auto group_id_to_close = active_group_id_;
    sink_monitor_notified_status_ = std::nullopt;

    log::info("Group id: {}", group_id_to_close);
    if (alarm_is_scheduled(suspend_timeout_)) alarm_cancel(suspend_timeout_);

    StopAudio();

    log::info("defer_notify_inactive_until_stop_: {}", defer_notify_inactive_until_stop_);

    if (!defer_notify_inactive_until_stop_) {
      active_group_id_ = bluetooth::groups::kGroupUnknown;
      ClientAudioInterfaceRelease();
      callbacks_->OnGroupStatus(group_id_to_close, GroupStatus::INACTIVE);
    }
  }

  void GroupSetActive(const int group_id) override {
    log::info("group_id: {}", group_id);

    if (group_id == bluetooth::groups::kGroupUnknown) {
      if (active_group_id_ == bluetooth::groups::kGroupUnknown) {
        callbacks_->OnGroupStatus(group_id, GroupStatus::INACTIVE);
        /* Nothing to do */
        return;
      }

      log::info("Active group_id changed {} -> {}", active_group_id_, group_id);
      auto group_id_to_close = active_group_id_;

      LeAudioDeviceGroup* group = aseGroups_.FindById(active_group_id_);

      if (!group) {
        log::error("unknown group id: {}", active_group_id_);
        return;
      }

      if (group->IsEmpty()) {
        log::error("group is empty");
        return;
      }

      log::info("current state {}", ToString(group->GetState()));

      //Below to ensure CIS termination before updating to app about inactive.
      if (group->GetState() != AseState::BTA_LE_AUDIO_ASE_STATE_IDLE) {
        defer_notify_inactive_until_stop_ = true;
      }

      groupSetAndNotifyInactive();
      GroupStop(group_id_to_close);

      return;
    }

    LeAudioDeviceGroup* group = aseGroups_.FindById(group_id);
    if (!group) {
      log::error("Invalid group: {}", static_cast<int>(group_id));
      callbacks_->OnGroupStatus(group_id, GroupStatus::INACTIVE);
      return;
    }

    if (active_group_id_ != bluetooth::groups::kGroupUnknown) {
      if (active_group_id_ == group_id) {
        log::info("Group is already active: {}",
                  static_cast<int>(active_group_id_));
        callbacks_->OnGroupStatus(active_group_id_, GroupStatus::ACTIVE);
        return;
      }
      log::info("switching active group to: {}", group_id);
    }

    if (!le_audio_source_hal_client_) {
      le_audio_source_hal_client_ =
          LeAudioSourceAudioHalClient::AcquireUnicast();
      if (!le_audio_source_hal_client_) {
        log::error("could not acquire audio source interface");
        callbacks_->OnGroupStatus(group_id, GroupStatus::INACTIVE);
        return;
      }
    }

    if (!le_audio_sink_hal_client_) {
      le_audio_sink_hal_client_ = LeAudioSinkAudioHalClient::AcquireUnicast();
      if (!le_audio_sink_hal_client_) {
        log::error("could not acquire audio sink interface");
        callbacks_->OnGroupStatus(group_id, GroupStatus::INACTIVE);
        return;
      }
    }

    /* Mini policy: Try configure audio HAL sessions with most recent context.
     * If reconfiguration is not needed it means, context type is not supported.
     * If most recent scenario is not supported, try to find first supported.
     */
    LeAudioContextType default_context_type = configuration_context_type_;
    if (!group->IsAudioSetConfigurationAvailable(default_context_type)) {
      if (group->IsAudioSetConfigurationAvailable(
              LeAudioContextType::UNSPECIFIED)) {
        default_context_type = LeAudioContextType::UNSPECIFIED;
        default_context_type = LeAudioContextType::UNSPECIFIED;
      } else {
        for (LeAudioContextType context_type : kLeAudioContextAllTypesArray) {
          if (group->IsAudioSetConfigurationAvailable(context_type)) {
            default_context_type = context_type;
            break;
          }
        }
      }
    }

    /* Only update the configuration audio context and audio coding session
     * parameters if needed.
     */
    UpdateConfigAndCheckIfReconfigurationIsNeeded(group, default_context_type);
    callbacks_->OnGroupStatus(group_id, GroupStatus::INACTIVE);

    auto previous_active_group = active_group_id_;
    log::info("Active group_id changed {} -> {}", previous_active_group,
              group_id);

    if (previous_active_group == bluetooth::groups::kGroupUnknown) {
      /* Expose audio sessions if there was no previous active group */
      StartAudioSession(group);
      active_group_id_ = group_id;
    } else {
      /* In case there was an active group. Stop the stream, but before that, set
       * the new group so the group change is correctly handled in OnStateMachineStatusReportCb
       */
      active_group_id_ = group_id;
      LeAudioDeviceGroup* prev_group = aseGroups_.FindById(previous_active_group);
      log::info("switch group A to group B");
      if (prev_group && prev_group->GetState() != AseState::BTA_LE_AUDIO_ASE_STATE_IDLE) {
        log::info("Previous group current state {}", ToString(prev_group->GetState()));
        defer_notify_inactive_until_stop_ = true;
        defer_notify_active_until_stop_ = true;
        GroupStop(previous_active_group);
      } else {
        log::info(" Previous group not streaming");
        GroupStop(previous_active_group);
        callbacks_->OnGroupStatus(previous_active_group, GroupStatus::INACTIVE);
      }
    }

    log::info("defer_notify_active_until_stop_: {}", defer_notify_active_until_stop_);

    if (!defer_notify_active_until_stop_) {
      CheckAndNotifyGroupActive(active_group_id_);
    }
  }

  void SetEnableState(const RawAddress& address, bool enabled) override {
    log::info("{}: {}", ADDRESS_TO_LOGGABLE_CSTR(address),
              (enabled ? "enabled" : "disabled"));
    auto leAudioDevice = leAudioDevices_.FindByAddress(address);
    if (leAudioDevice == nullptr) {
      log::warn("{} is null", ADDRESS_TO_LOGGABLE_CSTR(address));
      return;
    }

    auto group_id = leAudioDevice->group_id_;
    auto group = aseGroups_.FindById(group_id);
    if (group == nullptr) {
      log::warn("Group {} is not available", group_id);
      return;
    }

    if (enabled) {
      group->Enable(gatt_if_, reconnection_mode_);
    } else {
      group->Disable(gatt_if_);
    }
  }

  void RemoveDevice(const RawAddress& address) override {
    log::info(": {}", ADDRESS_TO_LOGGABLE_CSTR(address));
    LeAudioDevice* leAudioDevice = leAudioDevices_.FindByAddress(address);
    if (!leAudioDevice) {
      return;
    }

    /* Remove device from the background connect if it is there */
    BTA_GATTC_CancelOpen(gatt_if_, address, false);
    btif_storage_set_leaudio_autoconnect(address, false);

    log::info("{}, state: {}", ADDRESS_TO_LOGGABLE_CSTR(address),
              bluetooth::common::ToString(leAudioDevice->GetConnectionState()));
    auto connection_state = leAudioDevice->GetConnectionState();
    switch (connection_state) {
      case DeviceConnectState::REMOVING:
        /* Just return, and let device disconnect */
        return;
      case DeviceConnectState::CONNECTED:
      case DeviceConnectState::CONNECTED_AUTOCONNECT_GETTING_READY:
      case DeviceConnectState::CONNECTED_BY_USER_GETTING_READY:
        /* ACL exist in this case, disconnect and mark as removing */
        Disconnect(address);
        [[fallthrough]];
      case DeviceConnectState::DISCONNECTING:
      case DeviceConnectState::DISCONNECTING_AND_RECOVER:
        /* Device is disconnecting, just mark it shall be removed after all. */
        leAudioDevice->SetConnectionState(DeviceConnectState::REMOVING);
        return;
      case DeviceConnectState::CONNECTING_BY_USER:
        BTA_GATTC_CancelOpen(gatt_if_, address, true);
        [[fallthrough]];
      case DeviceConnectState::CONNECTING_AUTOCONNECT:
      case DeviceConnectState::DISCONNECTED:
        /* Do nothing, just remove device  */
        break;
    }

    /* Remove the group assignment if not yet removed. It might happen that the
     * group module has already called the appropriate callback and we have
     * already removed the group assignment.
     */
    if (leAudioDevice->group_id_ != bluetooth::groups::kGroupUnknown) {
      auto group = aseGroups_.FindById(leAudioDevice->group_id_);
      group_remove_node(group, address, true);
    }

    leAudioDevices_.Remove(address);
  }

  void Connect(const RawAddress& address) override {
    log::info(": {}", ADDRESS_TO_LOGGABLE_CSTR(address));

    LeAudioDevice* leAudioDevice = leAudioDevices_.FindByAddress(address);
    if (!leAudioDevice) {
      if (!BTM_IsLinkKeyKnown(address, BT_TRANSPORT_LE)) {
        log::error("Connecting  {} when not bonded",
                   ADDRESS_TO_LOGGABLE_CSTR(address));
        callbacks_->OnConnectionState(ConnectionState::DISCONNECTED, address);
        return;
      }
      leAudioDevices_.Add(address, DeviceConnectState::CONNECTING_BY_USER);
    } else {
      auto current_connect_state = leAudioDevice->GetConnectionState();
      if ((current_connect_state == DeviceConnectState::CONNECTED) ||
          (current_connect_state == DeviceConnectState::CONNECTING_BY_USER)) {
        log::error("Device {} is in invalid state: {}",
                   ADDRESS_TO_LOGGABLE_CSTR(leAudioDevice->address_),
                   bluetooth::common::ToString(current_connect_state));

        return;
      }

      if (leAudioDevice->group_id_ != bluetooth::groups::kGroupUnknown) {
        auto group = GetGroupIfEnabled(leAudioDevice->group_id_);
        if (!group) {
          log::warn("{}, trying to connect to disabled group id {}",
                    ADDRESS_TO_LOGGABLE_CSTR(address),
                    leAudioDevice->group_id_);
          callbacks_->OnConnectionState(ConnectionState::DISCONNECTED, address);
          return;
        }
      }

      leAudioDevice->SetConnectionState(DeviceConnectState::CONNECTING_BY_USER);

      bluetooth::le_audio::MetricsCollector::Get()->OnConnectionStateChanged(
          leAudioDevice->group_id_, address, ConnectionState::CONNECTING,
          bluetooth::le_audio::ConnectionStatus::SUCCESS);
    }

    BTA_GATTC_Open(gatt_if_, address, BTM_BLE_DIRECT_CONNECTION, false);
  }

  std::vector<RawAddress> GetGroupDevices(const int group_id) override {
    LeAudioDeviceGroup* group = aseGroups_.FindById(group_id);
    std::vector<RawAddress> all_group_device_addrs;

    if (group != nullptr) {
      LeAudioDevice* leAudioDevice = group->GetFirstDevice();
      while (leAudioDevice) {
        all_group_device_addrs.push_back(leAudioDevice->address_);
        leAudioDevice = group->GetNextDevice(leAudioDevice);
      };
    }

    return all_group_device_addrs;
  }

  /* Restore paired device from storage to recreate groups */
  void AddFromStorage(const RawAddress& address, bool autoconnect,
                      int sink_audio_location, int source_audio_location,
                      int sink_supported_context_types,
                      int source_supported_context_types,
                      const std::vector<uint8_t>& handles,
                      const std::vector<uint8_t>& sink_pacs,
                      const std::vector<uint8_t>& source_pacs,
                      const std::vector<uint8_t>& ases) {
    LeAudioDevice* leAudioDevice = leAudioDevices_.FindByAddress(address);

    if (leAudioDevice) {
      log::error("Device is already loaded. Nothing to do.");
      return;
    }

    log::info(
        "restoring: {}, autoconnect {}, sink_audio_location: {}, "
        "source_audio_location: {}, sink_supported_context_types : 0x{:04x}, "
        "source_supported_context_types 0x{:04x}",
        ADDRESS_TO_LOGGABLE_CSTR(address), autoconnect, sink_audio_location,
        source_audio_location, sink_supported_context_types,
        source_supported_context_types);

    leAudioDevices_.Add(address, DeviceConnectState::DISCONNECTED);
    leAudioDevice = leAudioDevices_.FindByAddress(address);

    int group_id = DeviceGroups::Get()->GetGroupId(
        address, bluetooth::le_audio::uuid::kCapServiceUuid);
    if (group_id != bluetooth::groups::kGroupUnknown) {
      group_add_node(group_id, address);
    }

    leAudioDevice->snk_audio_locations_ = sink_audio_location;
    if (sink_audio_location != 0) {
      leAudioDevice->audio_directions_ |=
          bluetooth::le_audio::types::kLeAudioDirectionSink;
    }

    callbacks_->OnSinkAudioLocationAvailable(
        leAudioDevice->address_,
        leAudioDevice->snk_audio_locations_.to_ulong());

    leAudioDevice->src_audio_locations_ = source_audio_location;
    if (source_audio_location != 0) {
      leAudioDevice->audio_directions_ |=
          bluetooth::le_audio::types::kLeAudioDirectionSource;
    }

    BidirectionalPair<AudioContexts> supported_contexts = {
        .sink = AudioContexts(sink_supported_context_types),
        .source = AudioContexts(source_supported_context_types),
    };

    leAudioDevice->SetSupportedContexts(supported_contexts);

    /* Use same as supported ones for now. */
    leAudioDevice->SetAvailableContexts(supported_contexts);

    if (!DeserializeHandles(leAudioDevice, handles)) {
      log::warn("Could not load Handles");
    }

    if (!DeserializeSinkPacs(leAudioDevice, sink_pacs)) {
      /* If PACs are invalid, just say whole cache is invalid */
      leAudioDevice->known_service_handles_ = false;
      log::warn("Could not load sink pacs");
    }

    if (!DeserializeSourcePacs(leAudioDevice, source_pacs)) {
      /* If PACs are invalid, just say whole cache is invalid */
      leAudioDevice->known_service_handles_ = false;
      log::warn("Could not load source pacs");
    }

    if (!DeserializeAses(leAudioDevice, ases)) {
      /* If ASEs are invalid, just say whole cache is invalid */
      leAudioDevice->known_service_handles_ = false;
      log::warn("Could not load ases");
    }

    leAudioDevice->autoconnect_flag_ = autoconnect;
    /* When adding from storage, make sure that autoconnect is used
     * by all the devices in the group.
     */
    leAudioDevices_.SetInitialGroupAutoconnectState(
        group_id, gatt_if_, reconnection_mode_, autoconnect);
  }

  bool GetHandlesForStorage(const RawAddress& addr, std::vector<uint8_t>& out) {
    LeAudioDevice* leAudioDevice = leAudioDevices_.FindByAddress(addr);
    return SerializeHandles(leAudioDevice, out);
  }

  bool GetSinkPacsForStorage(const RawAddress& addr,
                             std::vector<uint8_t>& out) {
    LeAudioDevice* leAudioDevice = leAudioDevices_.FindByAddress(addr);
    return SerializeSinkPacs(leAudioDevice, out);
  }

  bool GetSourcePacsForStorage(const RawAddress& addr,
                               std::vector<uint8_t>& out) {
    LeAudioDevice* leAudioDevice = leAudioDevices_.FindByAddress(addr);
    return SerializeSourcePacs(leAudioDevice, out);
  }

  bool GetAsesForStorage(const RawAddress& addr, std::vector<uint8_t>& out) {
    LeAudioDevice* leAudioDevice = leAudioDevices_.FindByAddress(addr);

    return SerializeAses(leAudioDevice, out);
  }

  void BackgroundConnectIfNeeded(LeAudioDevice* leAudioDevice) {
    if (!leAudioDevice->autoconnect_flag_) {
      log::debug("Device {} not in the background connect",
                 ADDRESS_TO_LOGGABLE_CSTR(leAudioDevice->address_));
      return;
    }
    AddToBackgroundConnectCheckGroupConnected(leAudioDevice);
  }

  void Disconnect(const RawAddress& address) override {
    log::info(": {}", ADDRESS_TO_LOGGABLE_CSTR(address));
    LeAudioDevice* leAudioDevice = leAudioDevices_.FindByAddress(address);

    if (!leAudioDevice) {
      log::warn("leAudioDevice not connected ( {} )",
                ADDRESS_TO_LOGGABLE_CSTR(address));
      callbacks_->OnConnectionState(ConnectionState::DISCONNECTED, address);
      return;
    }

    auto connection_state = leAudioDevice->GetConnectionState();
    log::info("{}, state: {}", ADDRESS_TO_LOGGABLE_CSTR(address),
              bluetooth::common::ToString(connection_state));

    switch (connection_state) {
      case DeviceConnectState::CONNECTING_BY_USER:
        /* Timeout happen on the Java layer. Device probably not in the range.
         * Cancel just direct connection and keep background if it is there.
         */
        BTA_GATTC_CancelOpen(gatt_if_, address, true);
        /* If this is a device which is a part of the group which is connected,
         * lets start backgroup connect
         */
        BackgroundConnectIfNeeded(leAudioDevice);
        return;
      case DeviceConnectState::CONNECTED: {
        /* User is disconnecting the device, we shall remove the autoconnect
         * flag for this device and all others if not TA is used
         */
        /* If target announcement is used, do not remove autoconnect
         */
        bool remove_from_autoconnect =
            (reconnection_mode_ != BTM_BLE_BKG_CONNECT_TARGETED_ANNOUNCEMENTS);

        if (leAudioDevice->autoconnect_flag_ && remove_from_autoconnect) {
          log::info("Removing autoconnect flag for group_id {}",
                    leAudioDevice->group_id_);

          /* Removes device from background connect */
          BTA_GATTC_CancelOpen(gatt_if_, address, false);
          btif_storage_set_leaudio_autoconnect(address, false);
          leAudioDevice->autoconnect_flag_ = false;
        }

        /* Make sure ACL is disconnected to avoid reconnecting immediately
         * when autoconnect with TA reconnection mechanism is used.
         */
        bool force_acl_disconnect = leAudioDevice->autoconnect_flag_;

        auto group = aseGroups_.FindById(leAudioDevice->group_id_);
        if (group) {
          /* Remove devices from auto connect mode */
          for (auto dev = group->GetFirstDevice(); dev;
               dev = group->GetNextDevice(dev)) {
            if (remove_from_autoconnect &&
                (dev->GetConnectionState() ==
                 DeviceConnectState::CONNECTING_AUTOCONNECT)) {
              btif_storage_set_leaudio_autoconnect(dev->address_, false);
              dev->autoconnect_flag_ = false;
              BTA_GATTC_CancelOpen(gatt_if_, dev->address_, false);
              dev->SetConnectionState(DeviceConnectState::DISCONNECTED);
            }
          }
          if (group->IsStreaming() || !group->IsReleasingOrIdle()) {
            leAudioDevice->closing_stream_for_disconnection_ = true;
            groupStateMachine_->StopStream(group);
            return;
          }
          force_acl_disconnect &= group->IsEnabled();
        }

        DisconnectDevice(leAudioDevice, force_acl_disconnect);
      }
        return;
      case DeviceConnectState::CONNECTED_BY_USER_GETTING_READY:
        /* Timeout happen on the Java layer before native got ready with the
         * device */
        DisconnectDevice(leAudioDevice);
        return;
      case DeviceConnectState::CONNECTED_AUTOCONNECT_GETTING_READY:
        /* Java is not aware about autoconnect actions,
         * therefore this should not happen.
         */
        log::warn("Should not happen - disconnect device");
        DisconnectDevice(leAudioDevice);
        return;
      case DeviceConnectState::DISCONNECTED:
      case DeviceConnectState::DISCONNECTING:
      case DeviceConnectState::DISCONNECTING_AND_RECOVER:
      case DeviceConnectState::CONNECTING_AUTOCONNECT:
      case DeviceConnectState::REMOVING:
        log::warn("{}, invalid state {}", ADDRESS_TO_LOGGABLE_CSTR(address),
                  bluetooth::common::ToString(connection_state));
        return;
    }
  }

  void DisconnectDevice(LeAudioDevice* leAudioDevice,
                        bool acl_force_disconnect = false,
                        bool recover = false) {
    if (leAudioDevice->conn_id_ == GATT_INVALID_CONN_ID) {
      return;
    }

    if (leAudioDevice->GetConnectionState() != DeviceConnectState::REMOVING) {
      leAudioDevice->SetConnectionState(DeviceConnectState::DISCONNECTING);
    }

    BtaGattQueue::Clean(leAudioDevice->conn_id_);

    /* Remote in bad state, force ACL Disconnection. */
    if (acl_force_disconnect) {
      leAudioDevice->DisconnectAcl();
      if (recover) {
        leAudioDevice->SetConnectionState(
            DeviceConnectState::DISCONNECTING_AND_RECOVER);
      }
    } else {
      BTA_GATTC_Close(leAudioDevice->conn_id_);
    }
  }

  void DeregisterNotifications(LeAudioDevice* leAudioDevice) {
    /* GATTC will ommit not registered previously handles */
    for (auto pac_tuple : leAudioDevice->snk_pacs_) {
      BTA_GATTC_DeregisterForNotifications(gatt_if_, leAudioDevice->address_,
                                           std::get<0>(pac_tuple).val_hdl);
    }
    for (auto pac_tuple : leAudioDevice->src_pacs_) {
      BTA_GATTC_DeregisterForNotifications(gatt_if_, leAudioDevice->address_,
                                           std::get<0>(pac_tuple).val_hdl);
    }

    if (leAudioDevice->snk_audio_locations_hdls_.val_hdl != 0)
      BTA_GATTC_DeregisterForNotifications(
          gatt_if_, leAudioDevice->address_,
          leAudioDevice->snk_audio_locations_hdls_.val_hdl);
    if (leAudioDevice->src_audio_locations_hdls_.val_hdl != 0)
      BTA_GATTC_DeregisterForNotifications(
          gatt_if_, leAudioDevice->address_,
          leAudioDevice->src_audio_locations_hdls_.val_hdl);
    if (leAudioDevice->audio_avail_hdls_.val_hdl != 0)
      BTA_GATTC_DeregisterForNotifications(
          gatt_if_, leAudioDevice->address_,
          leAudioDevice->audio_avail_hdls_.val_hdl);
    if (leAudioDevice->audio_supp_cont_hdls_.val_hdl != 0)
      BTA_GATTC_DeregisterForNotifications(
          gatt_if_, leAudioDevice->address_,
          leAudioDevice->audio_supp_cont_hdls_.val_hdl);
    if (leAudioDevice->ctp_hdls_.val_hdl != 0)
      BTA_GATTC_DeregisterForNotifications(gatt_if_, leAudioDevice->address_,
                                           leAudioDevice->ctp_hdls_.val_hdl);

    for (struct ase& ase : leAudioDevice->ases_)
      BTA_GATTC_DeregisterForNotifications(gatt_if_, leAudioDevice->address_,
                                           ase.hdls.val_hdl);
  }

  /* This is a generic read/notify/indicate handler for gatt. Here messages
   * are dispatched to correct elements e.g. ASEs, PACs, audio locations etc.
   */
  void LeAudioCharValueHandle(uint16_t conn_id, uint16_t hdl, uint16_t len,
                              uint8_t* value, bool notify = false) {
    LeAudioDevice* leAudioDevice = leAudioDevices_.FindByConnId(conn_id);
    struct ase* ase;

    if (!leAudioDevice) {
      log::error("no leAudioDevice assigned to connection id: {}",
                 static_cast<int>(conn_id));
      return;
    }

    ase = leAudioDevice->GetAseByValHandle(hdl);

    LeAudioDeviceGroup* group = aseGroups_.FindById(leAudioDevice->group_id_);
    if (ase) {
      groupStateMachine_->ProcessGattNotifEvent(value, len, ase, leAudioDevice,
                                                group);

      return;
    }

    auto snk_pac_ent = std::find_if(
        leAudioDevice->snk_pacs_.begin(), leAudioDevice->snk_pacs_.end(),
        [&hdl](auto& pac_ent) { return std::get<0>(pac_ent).val_hdl == hdl; });
    if (snk_pac_ent != leAudioDevice->snk_pacs_.end()) {
      std::vector<struct bluetooth::le_audio::types::acs_ac_record> pac_recs;

      /* Guard consistency of PAC records structure */
      if (!bluetooth::le_audio::client_parser::pacs::ParsePacs(pac_recs, len,
                                                               value))
        return;

      log::info("Registering sink PACs");
      leAudioDevice->RegisterPACs(&std::get<1>(*snk_pac_ent), &pac_recs);

      /* Cached audio set configurations should be considered invalid when
       * PACs are updated.
       */
      if (group) {
        /* Changes in PAC record channel counts may change the strategy */
        group->InvalidateGroupStrategy();
        group->InvalidateCachedConfigurations();
      }
      if (notify) {
        btif_storage_leaudio_update_pacs_bin(leAudioDevice->address_);
      }
      return;
    }

    auto src_pac_ent = std::find_if(
        leAudioDevice->src_pacs_.begin(), leAudioDevice->src_pacs_.end(),
        [&hdl](auto& pac_ent) { return std::get<0>(pac_ent).val_hdl == hdl; });
    if (src_pac_ent != leAudioDevice->src_pacs_.end()) {
      std::vector<struct bluetooth::le_audio::types::acs_ac_record> pac_recs;

      /* Guard consistency of PAC records structure */
      if (!bluetooth::le_audio::client_parser::pacs::ParsePacs(pac_recs, len,
                                                               value))
        return;

      log::info("Registering source PACs");
      leAudioDevice->RegisterPACs(&std::get<1>(*src_pac_ent), &pac_recs);

      /* Cached audio set configurations should be considered invalid when
       * PACs are updated.
       */
      if (group) {
        /* Changes in PAC record channel counts may change the strategy */
        group->InvalidateGroupStrategy();
        group->InvalidateCachedConfigurations();
      }
      if (notify) {
        btif_storage_leaudio_update_pacs_bin(leAudioDevice->address_);
      }
      return;
    }

    if (hdl == leAudioDevice->snk_audio_locations_hdls_.val_hdl) {
      AudioLocations snk_audio_locations;

      bluetooth::le_audio::client_parser::pacs::ParseAudioLocations(
          snk_audio_locations, len, value);

      /* Value may not change */
      if ((leAudioDevice->audio_directions_ &
           bluetooth::le_audio::types::kLeAudioDirectionSink) &&
          (leAudioDevice->snk_audio_locations_ ^ snk_audio_locations).none())
        return;

      /* Presence of PAC characteristic for source means support for source
       * audio location. Value of 0x00000000 means mono/unspecified
       */
      leAudioDevice->audio_directions_ |=
          bluetooth::le_audio::types::kLeAudioDirectionSink;
      leAudioDevice->snk_audio_locations_ = snk_audio_locations;

      callbacks_->OnSinkAudioLocationAvailable(leAudioDevice->address_,
                                               snk_audio_locations.to_ulong());

      if (notify) {
        btif_storage_set_leaudio_audio_location(
            leAudioDevice->address_,
            leAudioDevice->snk_audio_locations_.to_ulong(),
            leAudioDevice->src_audio_locations_.to_ulong());
        if (group && group->IsReleasingOrIdle()) {
          UpdateLocationsAndContextsAvailability(group);
        }
      }
    } else if (hdl == leAudioDevice->src_audio_locations_hdls_.val_hdl) {
      AudioLocations src_audio_locations;

      bluetooth::le_audio::client_parser::pacs::ParseAudioLocations(
          src_audio_locations, len, value);

      /* Value may not change */
      if ((leAudioDevice->audio_directions_ &
           bluetooth::le_audio::types::kLeAudioDirectionSource) &&
          (leAudioDevice->src_audio_locations_ ^ src_audio_locations).none())
        return;

      /* Presence of PAC characteristic for source means support for source
       * audio location. Value of 0x00000000 means mono/unspecified
       */
      leAudioDevice->audio_directions_ |=
          bluetooth::le_audio::types::kLeAudioDirectionSource;
      leAudioDevice->src_audio_locations_ = src_audio_locations;

      if (notify) {
        btif_storage_set_leaudio_audio_location(
            leAudioDevice->address_,
            leAudioDevice->snk_audio_locations_.to_ulong(),
            leAudioDevice->src_audio_locations_.to_ulong());
        if (group && group->IsReleasingOrIdle()) {
          UpdateLocationsAndContextsAvailability(group);
        }
      }
    } else if (hdl == leAudioDevice->audio_avail_hdls_.val_hdl) {
      BidirectionalPair<AudioContexts> contexts;
      if (!bluetooth::le_audio::client_parser::pacs::
              ParseAvailableAudioContexts(contexts, len, value)) {
        return;
      }

      leAudioDevice->SetAvailableContexts(contexts);

      if (!group) {
        return;
      }

      if (!group->IsStreaming()) {
        /* Group is not streaming. Device does not have to be attach to the
         * stream, and we can update context availability for the group
         */
        UpdateLocationsAndContextsAvailability(group);
        return;
      }

      if (group->IsInTransition()) {
        /* Group is in transition, do not take any actions now.*/
        return;
      }

      if (leAudioDevice->HaveActiveAse()) {
        /* Do nothing, device is streaming */
        return;
      }

      if (leAudioDevice->GetConnectionState() !=
          DeviceConnectState::CONNECTED) {
        /* Do nothing, wait until device is connected */
        return;
      }

      AttachToStreamingGroupIfNeeded(leAudioDevice);

    } else if (hdl == leAudioDevice->audio_supp_cont_hdls_.val_hdl) {
      BidirectionalPair<AudioContexts> supp_audio_contexts;
      if (bluetooth::le_audio::client_parser::pacs::ParseSupportedAudioContexts(
              supp_audio_contexts, len, value)) {
        /* Just store if for now */
        leAudioDevice->SetSupportedContexts(supp_audio_contexts);

        btif_storage_set_leaudio_supported_context_types(
            leAudioDevice->address_, supp_audio_contexts.sink.value(),
            supp_audio_contexts.source.value());
      }
    } else if (hdl == leAudioDevice->ctp_hdls_.val_hdl) {
      groupStateMachine_->ProcessGattCtpNotification(group, value, len);
    } else if (hdl == leAudioDevice->tmap_role_hdl_) {
      bluetooth::le_audio::client_parser::tmap::ParseTmapRole(
          leAudioDevice->tmap_role_, len, value);
    } else {
      log::error("Unknown attribute read: {}", loghex(hdl));
    }
  }

  void OnGattReadRsp(uint16_t conn_id, tGATT_STATUS status, uint16_t hdl,
                     uint16_t len, uint8_t* value, void* data) {
    LeAudioCharValueHandle(conn_id, hdl, len, value);
  }

  LeAudioDeviceGroup* GetGroupIfEnabled(int group_id) {
    auto group = aseGroups_.FindById(group_id);
    if (group == nullptr) {
      log::info("Group {} does not exist", group_id);
      return nullptr;
    }
    if (!group->IsEnabled()) {
      log::info("Group {} is disabled", group_id);
      return nullptr;
    }
    return group;
  }

  void AddToBackgroundConnectCheckGroupConnected(LeAudioDevice* leAudioDevice) {
    /* If device belongs to streaming group, add it on allow list */
    auto address = leAudioDevice->address_;
    auto group = GetGroupIfEnabled(leAudioDevice->group_id_);
    if (group == nullptr) {
      log::info("Group {} is invalid or disabled", leAudioDevice->group_id_);
      return;
    }

    leAudioDevice->SetConnectionState(
        DeviceConnectState::CONNECTING_AUTOCONNECT);

    /* Cancel previous bakcground connect */
    BTA_GATTC_CancelOpen(gatt_if_, address, false);
    if (group->IsAnyDeviceConnected()) {
      log::info("Group {} in connected state. Adding {} to allow list",
                leAudioDevice->group_id_, ADDRESS_TO_LOGGABLE_CSTR(address));
      BTA_GATTC_Open(gatt_if_, address, BTM_BLE_BKG_CONNECT_ALLOW_LIST, false);
    } else {
      log::info(
          "Adding {} to backgroud connect (default reconnection_mode "
          "(0x{:02x}))",
          ADDRESS_TO_LOGGABLE_CSTR(address), reconnection_mode_);
      BTA_GATTC_Open(gatt_if_, address, reconnection_mode_, false);
    }
  }

  void OnGattConnected(tGATT_STATUS status, uint16_t conn_id,
                       tGATT_IF client_if, RawAddress address,
                       tBT_TRANSPORT transport, uint16_t mtu) {
    LeAudioDevice* leAudioDevice = leAudioDevices_.FindByAddress(address);

    log::info("{}, conn_id=0x{:04x}, transport={}, status={} (0x{:02x})",
              ADDRESS_TO_LOGGABLE_CSTR(address), conn_id,
              bt_transport_text(transport), gatt_status_text(status), status);

    if (transport != BT_TRANSPORT_LE) {
      log::warn("Only LE connection is allowed (transport {})",
                bt_transport_text(transport));
      BTA_GATTC_Close(conn_id);
      return;
    }

    if (!leAudioDevice) return;

    if (leAudioDevice->conn_id_ != GATT_INVALID_CONN_ID) {
      log::debug("Already connected {}, conn_id=0x{:04x}",
                 ADDRESS_TO_LOGGABLE_CSTR(address), leAudioDevice->conn_id_);
      return;
    }

    if (status != GATT_SUCCESS) {
      /* Clear current connection request and let it be set again if needed */
      BTA_GATTC_CancelOpen(gatt_if_, address, false);

      /* autoconnect connection failed, that's ok */
      if (status != GATT_ILLEGAL_PARAMETER &&
          (leAudioDevice->GetConnectionState() ==
               DeviceConnectState::CONNECTING_AUTOCONNECT ||
           leAudioDevice->autoconnect_flag_)) {
        log::info("Device not available now, do background connect.");
        leAudioDevice->SetConnectionState(DeviceConnectState::DISCONNECTED);
        AddToBackgroundConnectCheckGroupConnected(leAudioDevice);
        return;
      }

      leAudioDevice->SetConnectionState(DeviceConnectState::DISCONNECTED);

      log::error("Failed to connect to LeAudio leAudioDevice, status: 0x{:02x}",
                 status);
      callbacks_->OnConnectionState(ConnectionState::DISCONNECTED, address);
      bluetooth::le_audio::MetricsCollector::Get()->OnConnectionStateChanged(
          leAudioDevice->group_id_, address, ConnectionState::CONNECTED,
          bluetooth::le_audio::ConnectionStatus::FAILED);
      return;
    }

    if (leAudioDevice->group_id_ != bluetooth::groups::kGroupUnknown) {
      auto group = GetGroupIfEnabled(leAudioDevice->group_id_);
      if (group == nullptr) {
        BTA_GATTC_CancelOpen(gatt_if_, address, false);

        log::warn(
            "LeAudio profile is disabled for group_id: {}. {} is not connected",
            leAudioDevice->group_id_, ADDRESS_TO_LOGGABLE_CSTR(address));
        return;
      }
    }

    leAudioDevice->conn_id_ = conn_id;
    leAudioDevice->mtu_ = mtu;

    /* Remove device from the background connect (it might be either Allow list
     * or TA) and add it again with reconnection_mode_. In case it is TA, we are
     * sure that device will not be in the allow list for other applications
     * which are using background connect.
     */
    BTA_GATTC_CancelOpen(gatt_if_, address, false);
    BTA_GATTC_Open(gatt_if_, address, reconnection_mode_, false);

    if (bluetooth::shim::GetController()->SupportsBle2mPhy()) {
      log::info("{} set preferred PHY to 2M", ADDRESS_TO_LOGGABLE_STR(address));
      BTM_BleSetPhy(address, PHY_LE_2M, PHY_LE_2M, 0);
    }

    BTM_RequestPeerSCA(leAudioDevice->address_, transport);

    if (leAudioDevice->GetConnectionState() ==
        DeviceConnectState::CONNECTING_AUTOCONNECT) {
      leAudioDevice->SetConnectionState(
          DeviceConnectState::CONNECTED_AUTOCONNECT_GETTING_READY);
    } else {
      leAudioDevice->SetConnectionState(
          DeviceConnectState::CONNECTED_BY_USER_GETTING_READY);
    }

    /* Check if the device is in allow list and update the flag */
    leAudioDevice->UpdateDeviceAllowlistFlag();
    if (BTM_SecIsSecurityPending(address)) {
      /* if security collision happened, wait for encryption done
       * (BTA_GATTC_ENC_CMPL_CB_EVT) */
      return;
    }

    /* verify bond */
    if (BTM_IsEncrypted(address, BT_TRANSPORT_LE)) {
      /* if link has been encrypted */
      OnEncryptionComplete(address, BTM_SUCCESS);
      return;
    }

    int result = BTM_SetEncryption(address, BT_TRANSPORT_LE, nullptr, nullptr,
                                   BTM_BLE_SEC_ENCRYPT);

    log::info("Encryption required for {}. Request result: 0x{:02x}",
              ADDRESS_TO_LOGGABLE_CSTR(address), result);

    if (result == BTM_ERR_KEY_MISSING) {
      log::error("Link key unknown for {}, disconnect profile",
                 ADDRESS_TO_LOGGABLE_CSTR(address));
      bluetooth::le_audio::MetricsCollector::Get()->OnConnectionStateChanged(
          leAudioDevice->group_id_, address, ConnectionState::CONNECTED,
          bluetooth::le_audio::ConnectionStatus::FAILED);

      /* If link cannot be enctypted, disconnect profile */
      BTA_GATTC_Close(conn_id);
    }
  }

  void RegisterKnownNotifications(LeAudioDevice* leAudioDevice,
                                  bool gatt_register, bool write_ccc) {
    log::info("device: {}", ADDRESS_TO_LOGGABLE_STR(leAudioDevice->address_));

    if (leAudioDevice->ctp_hdls_.val_hdl == 0) {
      log::error(
          "Control point characteristic is mandatory - disconnecting device {}",
          ADDRESS_TO_LOGGABLE_CSTR(leAudioDevice->address_));
      DisconnectDevice(leAudioDevice);
      return;
    }

    /* GATTC will ommit not registered previously handles */
    for (auto pac_tuple : leAudioDevice->snk_pacs_) {
      subscribe_for_notification(
          leAudioDevice->conn_id_, leAudioDevice->address_,
          std::get<0>(pac_tuple), gatt_register, write_ccc);
    }
    for (auto pac_tuple : leAudioDevice->src_pacs_) {
      subscribe_for_notification(
          leAudioDevice->conn_id_, leAudioDevice->address_,
          std::get<0>(pac_tuple), gatt_register, write_ccc);
    }

    if (leAudioDevice->snk_audio_locations_hdls_.val_hdl != 0)
      subscribe_for_notification(
          leAudioDevice->conn_id_, leAudioDevice->address_,
          leAudioDevice->snk_audio_locations_hdls_, gatt_register, write_ccc);
    if (leAudioDevice->src_audio_locations_hdls_.val_hdl != 0)
      subscribe_for_notification(
          leAudioDevice->conn_id_, leAudioDevice->address_,
          leAudioDevice->src_audio_locations_hdls_, gatt_register, write_ccc);

    if (leAudioDevice->audio_avail_hdls_.val_hdl != 0)
      subscribe_for_notification(
          leAudioDevice->conn_id_, leAudioDevice->address_,
          leAudioDevice->audio_avail_hdls_, gatt_register, write_ccc);

    if (leAudioDevice->audio_supp_cont_hdls_.val_hdl != 0)
      subscribe_for_notification(
          leAudioDevice->conn_id_, leAudioDevice->address_,
          leAudioDevice->audio_supp_cont_hdls_, gatt_register, write_ccc);

    for (struct ase& ase : leAudioDevice->ases_)
      subscribe_for_notification(leAudioDevice->conn_id_,
                                 leAudioDevice->address_, ase.hdls,
                                 gatt_register, write_ccc);

    subscribe_for_notification(leAudioDevice->conn_id_, leAudioDevice->address_,
                               leAudioDevice->ctp_hdls_, gatt_register,
                               write_ccc);
  }

  void changeMtuIfPossible(LeAudioDevice* leAudioDevice) {
    if (leAudioDevice->mtu_ == GATT_DEF_BLE_MTU_SIZE) {
      log::info("Configure MTU");
      /* Use here kBapMinimumAttMtu, because we know that GATT will request
       * default ATT MTU anyways. We also know that GATT will use this
       * kBapMinimumAttMtu as an input for Data Length Update procedure in the controller.
       */
      BtaGattQueue::ConfigureMtu(leAudioDevice->conn_id_, kBapMinimumAttMtu);
    }
  }

  void OnEncryptionComplete(const RawAddress& address, uint8_t status) {
    log::info("{} status 0x{:02x}", ADDRESS_TO_LOGGABLE_CSTR(address), status);
    LeAudioDevice* leAudioDevice = leAudioDevices_.FindByAddress(address);
    if (leAudioDevice == NULL ||
        (leAudioDevice->conn_id_ == GATT_INVALID_CONN_ID)) {
      log::warn("Skipping device which is {}",
                (leAudioDevice ? " not connected by service." : " null"));
      return;
    }

    if (status != BTM_SUCCESS) {
      log::error("Encryption failed status: {}", int{status});
      if (leAudioDevice->GetConnectionState() ==
          DeviceConnectState::CONNECTED_BY_USER_GETTING_READY) {
        callbacks_->OnConnectionState(ConnectionState::DISCONNECTED, address);
        bluetooth::le_audio::MetricsCollector::Get()->OnConnectionStateChanged(
            leAudioDevice->group_id_, address, ConnectionState::CONNECTED,
            bluetooth::le_audio::ConnectionStatus::FAILED);
      }

      leAudioDevice->SetConnectionState(DeviceConnectState::DISCONNECTING);

      BTA_GATTC_Close(leAudioDevice->conn_id_);
      return;
    }

    if (leAudioDevice->encrypted_) {
      log::info("link already encrypted, nothing to do");
      return;
    }

    /* If PHY update did not succeed after ACL connection, which can happen
     * when remote feature read was not that quick, lets try to change phy here
     * one more time
     */
    if (!leAudioDevice->acl_phy_update_done_ &&
        bluetooth::shim::GetController()->SupportsBle2mPhy()) {
      log::info("{} set preferred PHY to 2M",
                ADDRESS_TO_LOGGABLE_CSTR(leAudioDevice->address_));
      BTM_BleSetPhy(address, PHY_LE_2M, PHY_LE_2M, 0);
    }

    changeMtuIfPossible(leAudioDevice);

    leAudioDevice->encrypted_ = true;

    /* If we know services, register for notifications */
    if (leAudioDevice->known_service_handles_) {
      /* This registration will do subscribtion in local GATT as we
       * assume remote device keeps bonded CCC values.
       */
      RegisterKnownNotifications(leAudioDevice, true, false);

      /* Make sure remote keeps CCC values as per specification.
       * We read only ctp_ccc value. If that one is good, we assume
       * remote keeps CCC values correctly.
       */
      BtaGattQueue::ReadCharacteristic(leAudioDevice->conn_id_,
                                       leAudioDevice->ctp_hdls_.ccc_hdl,
                                       OnGattCtpCccReadRspStatic, NULL);
    }

    /* If we know services and read is not ongoing, this is reconnection and
     * just notify connected  */
    if (leAudioDevice->known_service_handles_ &&
        !leAudioDevice->notify_connected_after_read_) {
      log::info("Wait for CCC registration and MTU change request");
      return;
    }

    BTA_GATTC_ServiceSearchRequest(
        leAudioDevice->conn_id_,
        &bluetooth::le_audio::uuid::kPublishedAudioCapabilityServiceUuid);
  }

  void checkGroupConnectionStateAfterMemberDisconnect(int group_id) {
    /* This is fired t=kGroupConnectedWatchDelayMs after group member
     * got disconencted while ather group members were connected.
     * We want to check here if there is any group member connected.
     * If so we should add other group members to allow list for better
     * reconnection experiance. If  all group members are disconnected
     * i e.g. devices intentionally disconnected for other
     * purposes like pairing with other device, then we do nothing here and
     * device stay on the default reconnection policy (i.e. targeted
     * announcements)
     */
    auto group = aseGroups_.FindById(group_id);
    if (group == nullptr) {
      log::info("Group {} is destroyed.", group_id);
      return;
    }

    if (!group->IsAnyDeviceConnected()) {
      log::info("Group {} is not connected", group_id);
      /* Make sure all devices are in the default reconnection mode */
      group->ApplyReconnectionMode(gatt_if_, reconnection_mode_);
      return;
    }

    /* if group is still connected, make sure that other not connected
     * set members are in the allow list for the quick reconnect.
     * E.g. for the earbud case, probably one of the earbud is in the case now.
     */
    group->AddToAllowListNotConnectedGroupMembers(gatt_if_);
  }

  void scheduleGroupConnectedCheck(int group_id) {
    log::info("Schedule group_id {} connected check.", group_id);
    do_in_main_thread_delayed(
        FROM_HERE,
        base::BindOnce(
            &LeAudioClientImpl::checkGroupConnectionStateAfterMemberDisconnect,
            weak_factory_.GetWeakPtr(), group_id),
        std::chrono::milliseconds(kGroupConnectedWatchDelayMs));
  }

  void autoConnect(RawAddress address) {
    auto leAudioDevice = leAudioDevices_.FindByAddress(address);
    if (leAudioDevice == nullptr) {
      log::warn("Device {} not valid anymore",
                ADDRESS_TO_LOGGABLE_CSTR(address));
      return;
    }

    BackgroundConnectIfNeeded(leAudioDevice);
  }

  void scheduleAutoConnect(RawAddress& address) {
    log::info("Schedule auto connect {}", ADDRESS_TO_LOGGABLE_CSTR(address));
    do_in_main_thread_delayed(
        FROM_HERE,
        base::BindOnce(&LeAudioClientImpl::autoConnect,
                       weak_factory_.GetWeakPtr(), address),
        std::chrono::milliseconds(kAutoConnectAfterOwnDisconnectDelayMs));
  }

  void recoveryReconnect(RawAddress address) {
    log::info("Reconnecting to {} after timeout on state machine.",
              ADDRESS_TO_LOGGABLE_CSTR(address));
    LeAudioDevice* leAudioDevice = leAudioDevices_.FindByAddress(address);

    if (leAudioDevice == nullptr ||
        leAudioDevice->GetConnectionState() !=
            DeviceConnectState::DISCONNECTING_AND_RECOVER) {
      log::warn("Device {}, not interested in recovery connect anymore",
                ADDRESS_TO_LOGGABLE_CSTR(address));
      return;
    }

    auto group = GetGroupIfEnabled(leAudioDevice->group_id_);

    if (group != nullptr) {
      leAudioDevice->SetConnectionState(
          DeviceConnectState::CONNECTING_AUTOCONNECT);
      BTA_GATTC_Open(gatt_if_, address, BTM_BLE_DIRECT_CONNECTION, false);
    } else {
      leAudioDevice->SetConnectionState(DeviceConnectState::DISCONNECTED);
    }
  }

  void scheduleRecoveryReconnect(RawAddress& address) {
    log::info("Schedule reconnecting to {} after timeout on state machine.",
              ADDRESS_TO_LOGGABLE_CSTR(address));
    do_in_main_thread_delayed(
        FROM_HERE,
        base::BindOnce(&LeAudioClientImpl::recoveryReconnect,
                       weak_factory_.GetWeakPtr(), address),
        std::chrono::milliseconds(kRecoveryReconnectDelayMs));
  }

  void checkIfGroupMember(RawAddress address) {
    log::info("checking being a group member: {}",
              ADDRESS_TO_LOGGABLE_CSTR(address));
    LeAudioDevice* leAudioDevice = leAudioDevices_.FindByAddress(address);

    if (leAudioDevice == nullptr) {
      log::warn("Device {}, probably removed",
                ADDRESS_TO_LOGGABLE_CSTR(address));
      return;
    }

    if (leAudioDevice->group_id_ == bluetooth::groups::kGroupUnknown) {
      disconnectInvalidDevice(leAudioDevice,
                              ", device not a valid group member",
                              LeAudioHealthDeviceStatType::INVALID_CSIS);
      return;
    }
  }

  /* This is called, when CSIS native module is about to add device to the
   * group once the CSIS service will be verified on the remote side.
   * After some time (kCsisGroupMemberDelayMs)  a checkIfGroupMember will be
   * called and will verify if the remote device has a group_id properly set.
   * if not, it means there is something wrong with CSIS service on the remote
   * side.
   */
  void scheduleGuardForCsisAdd(RawAddress& address) {
    log::info("Schedule reconnecting to {} after timeout on state machine.",
              ADDRESS_TO_LOGGABLE_CSTR(address));
    do_in_main_thread_delayed(
        FROM_HERE,
        base::BindOnce(&LeAudioClientImpl::checkIfGroupMember,
                       weak_factory_.GetWeakPtr(), address),
        std::chrono::milliseconds(kCsisGroupMemberDelayMs));
  }

  void OnGattDisconnected(uint16_t conn_id, tGATT_IF client_if,
                          RawAddress address, tGATT_DISCONN_REASON reason) {
    LeAudioDevice* leAudioDevice = leAudioDevices_.FindByConnId(conn_id);

    if (!leAudioDevice) {
      log::error(", skipping unknown leAudioDevice, address: {}",
                 ADDRESS_TO_LOGGABLE_STR(address));
      return;
    }

    leAudioDevice->acl_asymmetric_ = false;
    BtaGattQueue::Clean(leAudioDevice->conn_id_);
    LeAudioDeviceGroup* group = aseGroups_.FindById(leAudioDevice->group_id_);

    DeregisterNotifications(leAudioDevice);

    callbacks_->OnConnectionState(ConnectionState::DISCONNECTED, address);
    leAudioDevice->conn_id_ = GATT_INVALID_CONN_ID;
    leAudioDevice->mtu_ = 0;
    leAudioDevice->closing_stream_for_disconnection_ = false;
    leAudioDevice->encrypted_ = false;
    leAudioDevice->acl_phy_update_done_ = false;

    groupStateMachine_->ProcessHciNotifAclDisconnected(group, leAudioDevice);

    bluetooth::le_audio::MetricsCollector::Get()->OnConnectionStateChanged(
        leAudioDevice->group_id_, address, ConnectionState::DISCONNECTED,
        bluetooth::le_audio::ConnectionStatus::SUCCESS);

    if (leAudioDevice->GetConnectionState() == DeviceConnectState::REMOVING) {
      if (leAudioDevice->group_id_ != bluetooth::groups::kGroupUnknown) {
        auto group = aseGroups_.FindById(leAudioDevice->group_id_);
        group_remove_node(group, address, true);
      }
      leAudioDevices_.Remove(address);
      return;
    }

    auto connection_state = leAudioDevice->GetConnectionState();
    log::info("{}, autoconnect {}, reason 0x{:02x}, connection state {}",
              ADDRESS_TO_LOGGABLE_CSTR(leAudioDevice->address_),
              leAudioDevice->autoconnect_flag_, reason,
              bluetooth::common::ToString(connection_state));

    if (connection_state == DeviceConnectState::DISCONNECTING_AND_RECOVER) {
      /* We are back after disconnecting device which was in a bad state.
       * lets try to reconnected - 30 sec with direct connect and later fallback
       * to default background reconnection mode.
       * Since GATT notifies us before ACL was dropped, let's wait a bit
       * before we do reconnect.
       */
      scheduleRecoveryReconnect(address);
      return;
    }

    leAudioDevice->SetConnectionState(DeviceConnectState::DISCONNECTED);

    /* Attempt background re-connect if disconnect was not initiated locally
     * or if autoconnect is set and device got disconnected because of some
     * issues
     */
    if (group == nullptr || !group->IsEnabled()) {
      log::error("Group id {} ({}) disabled or null", leAudioDevice->group_id_,
                 fmt::ptr(group));
      return;
    }

    if (reason == GATT_CONN_TERMINATE_LOCAL_HOST) {
      if (leAudioDevice->autoconnect_flag_) {
        /* In this case ACL might not yet been disconnected */
        scheduleAutoConnect(address);
      }
      return;
    }

    /* Remote disconnects from us or Timeout happens */
    /* In this case ACL is disconnected */
    if (reason == GATT_CONN_TIMEOUT) {
      leAudioDevice->SetConnectionState(
          DeviceConnectState::CONNECTING_AUTOCONNECT);

      /* If timeout try to reconnect for 30 sec.*/
      BTA_GATTC_Open(gatt_if_, address, BTM_BLE_DIRECT_CONNECTION, false);
      return;
    }

    /* In other disconnect resons we act based on the autoconnect_flag_ */
    if (leAudioDevice->autoconnect_flag_) {
      if (group->IsAnyDeviceConnected()) {
        /* If all set is disconnecting, let's give it some time.
         * If not all get disconnected, and there will be group member
         * connected we want to put disconnected devices to allow list
         */
        scheduleGroupConnectedCheck(leAudioDevice->group_id_);
      } else {
        group->ApplyReconnectionMode(gatt_if_, reconnection_mode_);
      }
    }
  }

  bool subscribe_for_notification(
      uint16_t conn_id, const RawAddress& address,
      struct bluetooth::le_audio::types::hdl_pair handle_pair,
      bool gatt_register = true, bool write_ccc = true) {
    std::vector<uint8_t> value(2);
    uint8_t* ptr = value.data();
    uint16_t handle = handle_pair.val_hdl;
    uint16_t ccc_handle = handle_pair.ccc_hdl;

    log::info("conn id {}, gatt_register: {}, write_ccc: {}", conn_id,
              gatt_register, write_ccc);
    if (gatt_register && BTA_GATTC_RegisterForNotifications(
                             gatt_if_, address, handle) != GATT_SUCCESS) {
      log::error("cannot register for notification: {}",
                 static_cast<int>(handle));
      return false;
    }

    if (write_ccc == false) {
      log::verbose("CCC is not written to {} (0x{:04x}), handle 0x{:04x}",
                   ADDRESS_TO_LOGGABLE_CSTR(address), conn_id, ccc_handle);
      return true;
    }

    UINT16_TO_STREAM(ptr, GATT_CHAR_CLIENT_CONFIG_NOTIFICATION);

    BtaGattQueue::WriteDescriptor(
        conn_id, ccc_handle, std::move(value), GATT_WRITE,
        [](uint16_t conn_id, tGATT_STATUS status, uint16_t handle, uint16_t len,
           const uint8_t* value, void* data) {
          if (instance) instance->OnGattWriteCcc(conn_id, status, handle, data);
        },
        nullptr);
    return true;
  }

  /* Find the handle for the client characteristics configuration of a given
   * characteristics.
   */
  uint16_t find_ccc_handle(const gatt::Characteristic& charac) {
    auto iter = std::find_if(
        charac.descriptors.begin(), charac.descriptors.end(),
        [](const auto& desc) {
          return desc.uuid == Uuid::From16Bit(GATT_UUID_CHAR_CLIENT_CONFIG);
        });

    return iter == charac.descriptors.end() ? 0 : (*iter).handle;
  }

  void ClearDeviceInformationAndStartSearch(LeAudioDevice* leAudioDevice) {
    if (!leAudioDevice) {
      log::warn("leAudioDevice is null");
      return;
    }

    log::info("{}", ADDRESS_TO_LOGGABLE_CSTR(leAudioDevice->address_));

    if (leAudioDevice->known_service_handles_ == false) {
      log::debug("Database already invalidated");
      return;
    }

    leAudioDevice->known_service_handles_ = false;
    leAudioDevice->csis_member_ = false;
    BtaGattQueue::Clean(leAudioDevice->conn_id_);
    DeregisterNotifications(leAudioDevice);

    if (leAudioDevice->GetConnectionState() == DeviceConnectState::CONNECTED) {
      leAudioDevice->SetConnectionState(
          DeviceConnectState::CONNECTED_BY_USER_GETTING_READY);
    }

    btif_storage_leaudio_clear_service_data(leAudioDevice->address_);

    BTA_GATTC_ServiceSearchRequest(
        leAudioDevice->conn_id_,
        &bluetooth::le_audio::uuid::kPublishedAudioCapabilityServiceUuid);
  }

  void OnServiceChangeEvent(const RawAddress& address) {
    LeAudioDevice* leAudioDevice = leAudioDevices_.FindByAddress(address);
    if (!leAudioDevice) {
      log::warn("Skipping unknown leAudioDevice {} ({})",
                ADDRESS_TO_LOGGABLE_CSTR(address), fmt::ptr(leAudioDevice));
      return;
    }

    if (leAudioDevice->conn_id_ != GATT_INVALID_CONN_ID) {
      ClearDeviceInformationAndStartSearch(leAudioDevice);
      return;
    }

    /* If device is not connected, just clear the handle information and this
     * will trigger service search onGattConnected */
    leAudioDevice->known_service_handles_ = false;
    btif_storage_leaudio_clear_service_data(address);
  }

  void OnMtuChanged(uint16_t conn_id, uint16_t mtu) {
    LeAudioDevice* leAudioDevice = leAudioDevices_.FindByConnId(conn_id);
    if (!leAudioDevice) {
      log::debug("Unknown connectect id {}", conn_id);
      return;
    }

    /**
     * BAP 1.01. 3.6.1
     * ATT and EATT transport requirements
     * The Unicast Client shall support a minimum ATT_MTU of 64 octets for one
     * Unenhanced ATT bearer, or for at least one Enhanced ATT bearer if the
     * Unicast Client supports Enhanced ATT bearers.
     *
     */
    if (mtu < 64) {
      log::error("Device {} MTU is too low ({}). Disconnecting from LE Audio",
                 ADDRESS_TO_LOGGABLE_CSTR(leAudioDevice->address_), mtu);
      Disconnect(leAudioDevice->address_);
      return;
    }

    leAudioDevice->mtu_ = mtu;
  }

  void OnPhyUpdate(uint16_t conn_id, uint8_t tx_phy, uint8_t rx_phy,
                   tGATT_STATUS status) {
    LeAudioDevice* leAudioDevice = leAudioDevices_.FindByConnId(conn_id);
    if (leAudioDevice == nullptr) {
      log::debug("Unknown conn_id {:#x}", conn_id);
      return;
    }

    log::info("{}, tx_phy: {:#x}, rx_phy: {:#x} , status: {:#x}",
              ADDRESS_TO_LOGGABLE_CSTR(leAudioDevice->address_), tx_phy, rx_phy,
              status);

    if (status == 0) {
      leAudioDevice->acl_phy_update_done_ = true;
    }
  }

  void OnGattServiceDiscoveryDone(const RawAddress& address) {
    LeAudioDevice* leAudioDevice = leAudioDevices_.FindByAddress(address);
    if (!leAudioDevice || (leAudioDevice->conn_id_ == GATT_INVALID_CONN_ID)) {
      log::verbose("skipping unknown leAudioDevice, address {} ({})",
                   ADDRESS_TO_LOGGABLE_CSTR(address), fmt::ptr(leAudioDevice));
      return;
    }

    if (!leAudioDevice->encrypted_) {
      log::debug("Wait for device to be encrypted");
      return;
    }

    if (!leAudioDevice->known_service_handles_)
      BTA_GATTC_ServiceSearchRequest(
          leAudioDevice->conn_id_,
          &bluetooth::le_audio::uuid::kPublishedAudioCapabilityServiceUuid);
  }

  void disconnectInvalidDevice(LeAudioDevice* leAudioDevice,
                               std::string error_string,
                               LeAudioHealthDeviceStatType stat) {
    log::error("{}, {}", ADDRESS_TO_LOGGABLE_CSTR(leAudioDevice->address_),
               error_string);
    if (leAudioHealthStatus_) {
      leAudioHealthStatus_->AddStatisticForDevice(leAudioDevice, stat);
    }
    DisconnectDevice(leAudioDevice);
  }

  /* This method is called after connection beginning to identify and initialize
   * a le audio device. Any missing mandatory attribute will result in reverting
   * and cleaning up device.
   */
  void OnServiceSearchComplete(uint16_t conn_id, tGATT_STATUS status) {
    LeAudioDevice* leAudioDevice = leAudioDevices_.FindByConnId(conn_id);

    if (!leAudioDevice) {
      log::error("skipping unknown leAudioDevice, conn_id: 0x{:x}", conn_id);
      return;
    }

    log::info("test csis_member {}", leAudioDevice->csis_member_);

    if (status != GATT_SUCCESS) {
      /* close connection and report service discovery complete with error */
      log::error("Service discovery failed");

      DisconnectDevice(leAudioDevice);
      return;
    }

    if (!leAudioDevice->encrypted_) {
      log::warn("Device not yet bonded - waiting for encryption");
      return;
    }

    const std::list<gatt::Service>* services = BTA_GATTC_GetServices(conn_id);

    const gatt::Service* pac_svc = nullptr;
    const gatt::Service* ase_svc = nullptr;
    const gatt::Service* tmas_svc = nullptr;

    std::vector<uint16_t> csis_primary_handles;
    uint16_t cas_csis_included_handle = 0;

    for (const gatt::Service& tmp : *services) {
      if (tmp.uuid ==
          bluetooth::le_audio::uuid::kPublishedAudioCapabilityServiceUuid) {
        log::info(
            "Found Audio Capability service, handle: 0x{:04x}, device: {}",
            tmp.handle, ADDRESS_TO_LOGGABLE_CSTR(leAudioDevice->address_));
        pac_svc = &tmp;
      } else if (tmp.uuid ==
                 bluetooth::le_audio::uuid::kAudioStreamControlServiceUuid) {
        log::info(
            "Found Audio Stream Endpoint service, handle: 0x{:04x}, device: {}",
            tmp.handle, ADDRESS_TO_LOGGABLE_CSTR(leAudioDevice->address_));
        ase_svc = &tmp;
      } else if (tmp.uuid == bluetooth::csis::kCsisServiceUuid) {
        log::info(
            "Found CSIS service, handle: 0x{:04x}, is primary: {}, device: {}",
            tmp.handle, tmp.is_primary,
            ADDRESS_TO_LOGGABLE_CSTR(leAudioDevice->address_));
        if (tmp.is_primary) csis_primary_handles.push_back(tmp.handle);
      } else if (tmp.uuid == bluetooth::le_audio::uuid::kCapServiceUuid) {
        log::info("Found CAP service, handle: 0x{:04x}, device: {}", tmp.handle,
                  ADDRESS_TO_LOGGABLE_CSTR(leAudioDevice->address_));

        /* Try to find context for CSIS instances */
        for (auto& included_srvc : tmp.included_services) {
          if (included_srvc.uuid == bluetooth::csis::kCsisServiceUuid) {
            log::info("CSIS included into CAS");
            if (bluetooth::csis::CsisClient::IsCsisClientRunning())
              cas_csis_included_handle = included_srvc.start_handle;

            break;
          }
        }
      } else if (tmp.uuid ==
                 bluetooth::le_audio::uuid::kTelephonyMediaAudioServiceUuid) {
        log::info(
            "Found Telephony and Media Audio service, handle: 0x{:04x}, "
            "device: {}",
            tmp.handle, ADDRESS_TO_LOGGABLE_CSTR(leAudioDevice->address_));
        tmas_svc = &tmp;
      }
    }

    /* Check if CAS includes primary CSIS service */
    if (!csis_primary_handles.empty() && cas_csis_included_handle) {
      auto iter =
          std::find(csis_primary_handles.begin(), csis_primary_handles.end(),
                    cas_csis_included_handle);
      if (iter != csis_primary_handles.end())
        leAudioDevice->csis_member_ = true;
    }

    if (!pac_svc || !ase_svc) {
      disconnectInvalidDevice(
          leAudioDevice, "No mandatory le audio services found (pacs or ascs)",
          LeAudioHealthDeviceStatType::INVALID_DB);
      return;
    }

    /* Refresh PACs handles */
    leAudioDevice->ClearPACs();

    for (const gatt::Characteristic& charac : pac_svc->characteristics) {
      if (charac.uuid == bluetooth::le_audio::uuid::
                             kSinkPublishedAudioCapabilityCharacteristicUuid) {
        struct hdl_pair hdl_pair;
        hdl_pair.val_hdl = charac.value_handle;
        hdl_pair.ccc_hdl = find_ccc_handle(charac);

        if (hdl_pair.ccc_hdl == 0) {
          log::info(", Sink PACs ccc not available");
        }

        if (hdl_pair.ccc_hdl != 0 &&
            !subscribe_for_notification(conn_id, leAudioDevice->address_,
                                        hdl_pair)) {
          disconnectInvalidDevice(leAudioDevice,
                                  ", cound not subscribe for snk pac char",
                                  LeAudioHealthDeviceStatType::INVALID_DB);
          return;
        }

        /* Obtain initial state of sink PACs */
        BtaGattQueue::ReadCharacteristic(conn_id, hdl_pair.val_hdl,
                                         OnGattReadRspStatic, NULL);

        leAudioDevice->snk_pacs_.push_back(std::make_tuple(
            hdl_pair,
            std::vector<struct bluetooth::le_audio::types::acs_ac_record>()));

        log::info(
            "Found Sink PAC characteristic, handle: 0x{:04x}, ccc handle: "
            "0x{:04x}, addr: {}",
            charac.value_handle, hdl_pair.ccc_hdl,
            ADDRESS_TO_LOGGABLE_CSTR(leAudioDevice->address_));
      } else if (charac.uuid ==
                 bluetooth::le_audio::uuid::
                     kSourcePublishedAudioCapabilityCharacteristicUuid) {
        struct hdl_pair hdl_pair;
        hdl_pair.val_hdl = charac.value_handle;
        hdl_pair.ccc_hdl = find_ccc_handle(charac);

        if (hdl_pair.ccc_hdl == 0) {
          log::info(", Source PACs ccc not available");
        }

        if (hdl_pair.ccc_hdl != 0 &&
            !subscribe_for_notification(conn_id, leAudioDevice->address_,
                                        hdl_pair)) {
          disconnectInvalidDevice(leAudioDevice,
                                  ", could not subscribe for src pac char",
                                  LeAudioHealthDeviceStatType::INVALID_DB);
          return;
        }

        /* Obtain initial state of source PACs */
        BtaGattQueue::ReadCharacteristic(conn_id, hdl_pair.val_hdl,
                                         OnGattReadRspStatic, NULL);

        leAudioDevice->src_pacs_.push_back(std::make_tuple(
            hdl_pair,
            std::vector<struct bluetooth::le_audio::types::acs_ac_record>()));

        log::info(
            "Found Source PAC characteristic, handle: 0x{:04x}, ccc handle: "
            "0x{:04x}, addr: {}",
            charac.value_handle, hdl_pair.ccc_hdl,
            ADDRESS_TO_LOGGABLE_CSTR(leAudioDevice->address_));
      } else if (charac.uuid == bluetooth::le_audio::uuid::
                                    kSinkAudioLocationCharacteristicUuid) {
        leAudioDevice->snk_audio_locations_hdls_.val_hdl = charac.value_handle;
        leAudioDevice->snk_audio_locations_hdls_.ccc_hdl =
            find_ccc_handle(charac);

        if (leAudioDevice->snk_audio_locations_hdls_.ccc_hdl == 0) {
          log::info(", snk audio locations char doesn't have ccc");
        }

        if (leAudioDevice->snk_audio_locations_hdls_.ccc_hdl != 0 &&
            !subscribe_for_notification(
                conn_id, leAudioDevice->address_,
                leAudioDevice->snk_audio_locations_hdls_)) {
          disconnectInvalidDevice(
              leAudioDevice, ", could not subscribe for snk locations char",
              LeAudioHealthDeviceStatType::INVALID_DB);
          return;
        }

        /* Obtain initial state of sink audio locations */
        BtaGattQueue::ReadCharacteristic(
            conn_id, leAudioDevice->snk_audio_locations_hdls_.val_hdl,
            OnGattReadRspStatic, NULL);

        log::info(
            "Found Sink audio locations characteristic, handle: 0x{:04x}, ccc "
            "handle: 0x{:04x}, addr: {}",
            charac.value_handle,
            leAudioDevice->snk_audio_locations_hdls_.ccc_hdl,
            ADDRESS_TO_LOGGABLE_CSTR(leAudioDevice->address_));
      } else if (charac.uuid == bluetooth::le_audio::uuid::
                                    kSourceAudioLocationCharacteristicUuid) {
        leAudioDevice->src_audio_locations_hdls_.val_hdl = charac.value_handle;
        leAudioDevice->src_audio_locations_hdls_.ccc_hdl =
            find_ccc_handle(charac);

        if (leAudioDevice->src_audio_locations_hdls_.ccc_hdl == 0) {
          log::info(", src audio locations char doesn't have ccc");
        }

        if (leAudioDevice->src_audio_locations_hdls_.ccc_hdl != 0 &&
            !subscribe_for_notification(
                conn_id, leAudioDevice->address_,
                leAudioDevice->src_audio_locations_hdls_)) {
          disconnectInvalidDevice(
              leAudioDevice, ", could not subscribe for src locations char",
              LeAudioHealthDeviceStatType::INVALID_DB);
          return;
        }

        /* Obtain initial state of source audio locations */
        BtaGattQueue::ReadCharacteristic(
            conn_id, leAudioDevice->src_audio_locations_hdls_.val_hdl,
            OnGattReadRspStatic, NULL);

        log::info(
            "Found Source audio locations characteristic, handle: 0x{:04x}, "
            "ccc handle: 0x{:04x}, addr: {}",
            charac.value_handle,
            leAudioDevice->src_audio_locations_hdls_.ccc_hdl,
            ADDRESS_TO_LOGGABLE_CSTR(leAudioDevice->address_));
      } else if (charac.uuid ==
                 bluetooth::le_audio::uuid::
                     kAudioContextAvailabilityCharacteristicUuid) {
        leAudioDevice->audio_avail_hdls_.val_hdl = charac.value_handle;
        leAudioDevice->audio_avail_hdls_.ccc_hdl = find_ccc_handle(charac);

        if (leAudioDevice->audio_avail_hdls_.ccc_hdl == 0) {
          disconnectInvalidDevice(leAudioDevice,
                                  ", audio avails char doesn't have ccc",
                                  LeAudioHealthDeviceStatType::INVALID_DB);
          return;
        }

        if (!subscribe_for_notification(conn_id, leAudioDevice->address_,
                                        leAudioDevice->audio_avail_hdls_)) {
          disconnectInvalidDevice(leAudioDevice,
                                  ", could not subscribe for audio avails char",
                                  LeAudioHealthDeviceStatType::INVALID_DB);
          return;
        }

        /* Obtain initial state */
        BtaGattQueue::ReadCharacteristic(
            conn_id, leAudioDevice->audio_avail_hdls_.val_hdl,
            OnGattReadRspStatic, NULL);

        log::info(
            "Found Audio Availability Context characteristic, handle: "
            "0x{:04x}, ccc handle: 0x{:04x}, addr: {}",
            charac.value_handle, leAudioDevice->audio_avail_hdls_.ccc_hdl,
            ADDRESS_TO_LOGGABLE_CSTR(leAudioDevice->address_));
      } else if (charac.uuid == bluetooth::le_audio::uuid::
                                    kAudioSupportedContextCharacteristicUuid) {
        leAudioDevice->audio_supp_cont_hdls_.val_hdl = charac.value_handle;
        leAudioDevice->audio_supp_cont_hdls_.ccc_hdl = find_ccc_handle(charac);

        if (leAudioDevice->audio_supp_cont_hdls_.ccc_hdl == 0) {
          log::info(", audio supported char doesn't have ccc");
        }

        if (leAudioDevice->audio_supp_cont_hdls_.ccc_hdl != 0 &&
            !subscribe_for_notification(conn_id, leAudioDevice->address_,
                                        leAudioDevice->audio_supp_cont_hdls_)) {
          disconnectInvalidDevice(
              leAudioDevice,
              ", could not subscribe for audio supported ctx char",
              LeAudioHealthDeviceStatType::INVALID_DB);
          return;
        }

        /* Obtain initial state */
        BtaGattQueue::ReadCharacteristic(
            conn_id, leAudioDevice->audio_supp_cont_hdls_.val_hdl,
            OnGattReadRspStatic, NULL);

        log::info(
            "Found Audio Supported Context characteristic, handle: 0x{:04x}, "
            "ccc handle: 0x{:04x}, addr: {}",
            charac.value_handle, leAudioDevice->audio_supp_cont_hdls_.ccc_hdl,
            ADDRESS_TO_LOGGABLE_CSTR(leAudioDevice->address_));
      }
    }

    /* Refresh ASE handles */
    leAudioDevice->ases_.clear();

    for (const gatt::Characteristic& charac : ase_svc->characteristics) {
      log::info("Found characteristic, uuid: {}", charac.uuid.ToString());
      if (charac.uuid ==
              bluetooth::le_audio::uuid::kSinkAudioStreamEndpointUuid ||
          charac.uuid ==
              bluetooth::le_audio::uuid::kSourceAudioStreamEndpointUuid) {
        uint16_t ccc_handle = find_ccc_handle(charac);
        if (ccc_handle == 0) {
          disconnectInvalidDevice(leAudioDevice, ", ASE char doesn't have ccc",
                                  LeAudioHealthDeviceStatType::INVALID_DB);
          return;
        }
        struct bluetooth::le_audio::types::hdl_pair hdls(charac.value_handle,
                                                         ccc_handle);
        if (!subscribe_for_notification(conn_id, leAudioDevice->address_,
                                        hdls)) {
          disconnectInvalidDevice(leAudioDevice,
                                  ", could not subscribe ASE char",
                                  LeAudioHealthDeviceStatType::INVALID_DB);
          return;
        }

        int direction =
            charac.uuid ==
                    bluetooth::le_audio::uuid::kSinkAudioStreamEndpointUuid
                ? bluetooth::le_audio::types::kLeAudioDirectionSink
                : bluetooth::le_audio::types::kLeAudioDirectionSource;

        leAudioDevice->ases_.emplace_back(charac.value_handle, ccc_handle,
                                          direction);

        log::info(
            "Found ASE characteristic, handle: 0x{:04x}, ccc handle: 0x{:04x}, "
            "direction: {}, addr: {}",
            charac.value_handle, ccc_handle, direction,
            ADDRESS_TO_LOGGABLE_CSTR(leAudioDevice->address_));
      } else if (charac.uuid ==
                 bluetooth::le_audio::uuid::
                     kAudioStreamEndpointControlPointCharacteristicUuid) {
        leAudioDevice->ctp_hdls_.val_hdl = charac.value_handle;
        leAudioDevice->ctp_hdls_.ccc_hdl = find_ccc_handle(charac);

        if (leAudioDevice->ctp_hdls_.ccc_hdl == 0) {
          disconnectInvalidDevice(leAudioDevice, ", ASE ctp doesn't have ccc",
                                  LeAudioHealthDeviceStatType::INVALID_DB);
          return;
        }

        if (!subscribe_for_notification(conn_id, leAudioDevice->address_,
                                        leAudioDevice->ctp_hdls_)) {
          disconnectInvalidDevice(leAudioDevice,
                                  ", could not subscribe ASE char",
                                  LeAudioHealthDeviceStatType::INVALID_DB);
          return;
        }

        log::info(
            "Found ASE Control Point characteristic, handle: 0x{:04x}, ccc "
            "handle: 0x{:04x}, addr: {}",
            charac.value_handle, leAudioDevice->ctp_hdls_.ccc_hdl,
            ADDRESS_TO_LOGGABLE_CSTR(leAudioDevice->address_));
      }
    }

    if (tmas_svc) {
      for (const gatt::Characteristic& charac : tmas_svc->characteristics) {
        if (charac.uuid ==
            bluetooth::le_audio::uuid::
                kTelephonyMediaAudioProfileRoleCharacteristicUuid) {
          leAudioDevice->tmap_role_hdl_ = charac.value_handle;

          /* Obtain initial state of TMAP role */
          BtaGattQueue::ReadCharacteristic(conn_id,
                                           leAudioDevice->tmap_role_hdl_,
                                           OnGattReadRspStatic, NULL);

          log::info(
              "Found Telephony and Media Profile characteristic, handle: "
              "0x{:04x}, device: {}",
              leAudioDevice->tmap_role_hdl_,
              ADDRESS_TO_LOGGABLE_CSTR(leAudioDevice->address_));
        }
      }
    }

    leAudioDevice->known_service_handles_ = true;
    leAudioDevice->notify_connected_after_read_ = true;
    if (leAudioHealthStatus_) {
      leAudioHealthStatus_->AddStatisticForDevice(
          leAudioDevice, LeAudioHealthDeviceStatType::VALID_DB);
    }

    /* If already known group id */
    if (leAudioDevice->group_id_ != bluetooth::groups::kGroupUnknown) {
      AseInitialStateReadRequest(leAudioDevice);
      return;
    }

    /* If device does not belong to any group yet we either add it to the
     * group by our selfs now or wait for Csis to do it. In both cases, let's
     * check if group is already assigned.
     */
    int group_id = DeviceGroups::Get()->GetGroupId(
        leAudioDevice->address_, bluetooth::le_audio::uuid::kCapServiceUuid);
    if (group_id != bluetooth::groups::kGroupUnknown) {
      instance->group_add_node(group_id, leAudioDevice->address_);
      return;
    }

    /* CSIS will trigger adding to group */
    if (leAudioDevice->csis_member_) {
      log::info("{},  waiting for CSIS to create group for device",
                ADDRESS_TO_LOGGABLE_CSTR(leAudioDevice->address_));
      scheduleGuardForCsisAdd(leAudioDevice->address_);
      return;
    }

    log::info("{} Not a CSIS member. Create group by our own",
              ADDRESS_TO_LOGGABLE_CSTR(leAudioDevice->address_));

    /* If there is no Csis just add device by our own */
    DeviceGroups::Get()->AddDevice(leAudioDevice->address_,
                                   bluetooth::le_audio::uuid::kCapServiceUuid);
  }

  void OnGattWriteCcc(uint16_t conn_id, tGATT_STATUS status, uint16_t hdl,
                      void* data) {
    LeAudioDevice* leAudioDevice = leAudioDevices_.FindByConnId(conn_id);
    std::vector<struct ase>::iterator ase_it;

    if (!leAudioDevice) {
      log::error("unknown conn_id={}", loghex(conn_id));
      return;
    }

    if (status == GATT_DATABASE_OUT_OF_SYNC) {
      log::info("Database out of sync for {}, conn_id: 0x{:04x}",
                ADDRESS_TO_LOGGABLE_CSTR(leAudioDevice->address_), conn_id);
      ClearDeviceInformationAndStartSearch(leAudioDevice);
      return;
    }

    if (status == GATT_SUCCESS) {
      log::info("Successfully registered on ccc: 0x{:04x}, device: {}", hdl,
                ADDRESS_TO_LOGGABLE_CSTR(leAudioDevice->address_));

      if (leAudioDevice->ctp_hdls_.ccc_hdl == hdl &&
          leAudioDevice->known_service_handles_ &&
          !leAudioDevice->notify_connected_after_read_) {
        /* Reconnection case. Control point is the last CCC LeAudio is
         * registering for on reconnection */
        connectionReady(leAudioDevice);
      }

      return;
    }

    log::error(
        "Failed to register for indications: 0x{:04x}, device: {}, status: "
        "0x{:02x}",
        hdl, ADDRESS_TO_LOGGABLE_CSTR(leAudioDevice->address_), status);

    ase_it =
        std::find_if(leAudioDevice->ases_.begin(), leAudioDevice->ases_.end(),
                     [&hdl](const struct ase& ase) -> bool {
                       return ase.hdls.ccc_hdl == hdl;
                     });

    if (ase_it == leAudioDevice->ases_.end()) {
      log::error("Unknown ccc handle: 0x{:04x}, device: {}", hdl,
                 ADDRESS_TO_LOGGABLE_CSTR(leAudioDevice->address_));
      return;
    }

    BTA_GATTC_DeregisterForNotifications(gatt_if_, leAudioDevice->address_,
                                         ase_it->hdls.val_hdl);
  }

  void AttachToStreamingGroupIfNeeded(LeAudioDevice* leAudioDevice) {
    if (leAudioDevice->group_id_ != active_group_id_) {
      log::info("group  {} is not streaming. Nothing to do",
                leAudioDevice->group_id_);
      return;
    }

    LeAudioDeviceGroup* group = aseGroups_.FindById(active_group_id_);

    auto group_metadata_contexts =
        get_bidirectional(group->GetMetadataContexts());
    auto device_available_contexts = leAudioDevice->GetAvailableContexts();
    if (!group_metadata_contexts.test_any(device_available_contexts)) {
      log::info("{} does is not have required context type",
                ADDRESS_TO_LOGGABLE_CSTR(leAudioDevice->address_));
      return;
    }

    log::info("Attaching to group: {}", leAudioDevice->group_id_);

    /* Restore configuration */
    auto* stream_conf = &group->stream_conf;

    if (audio_sender_state_ == AudioState::IDLE &&
        audio_receiver_state_ == AudioState::IDLE) {
      log::debug("Device not streaming but active - nothing to do");
      return;
    }

    if (!stream_conf->conf) {
      log::info("Configuration not yet set. Nothing to do now");
      return;
    }

    auto num_of_devices =
        get_num_of_devices_in_configuration(stream_conf->conf.get());

    if (num_of_devices < group->NumOfConnected() &&
        !group->IsAudioSetConfigurationSupported(leAudioDevice,
                                                 stream_conf->conf.get())) {
      /* Reconfigure if newly connected member device cannot support current
       * codec configuration */
      group->SetPendingConfiguration();
      groupStateMachine_->StopStream(group);
      stream_setup_start_timestamp_ =
          bluetooth::common::time_get_os_boottime_us();
      return;
    }

    /* Do not put the TBS CCID when not using Telecom for the VoIP calls. */
    auto ccid_contexts = group->GetMetadataContexts();
    if (IsInVoipCall() && !IsInCall()) {
      ccid_contexts.sink.unset(LeAudioContextType::CONVERSATIONAL);
      ccid_contexts.source.unset(LeAudioContextType::CONVERSATIONAL);
    }
    BidirectionalPair<std::vector<uint8_t>> ccids = {
        .sink = ContentControlIdKeeper::GetInstance()->GetAllCcids(
            ccid_contexts.sink),
        .source = ContentControlIdKeeper::GetInstance()->GetAllCcids(
            ccid_contexts.source)};

    if (!groupStateMachine_->AttachToStream(group, leAudioDevice,
                                            std::move(ccids))) {
      log::warn("Could not add device {} to the group {} streaming.",
                ADDRESS_TO_LOGGABLE_CSTR(leAudioDevice->address_),
                group->group_id_);
      scheduleAttachDeviceToTheStream(leAudioDevice->address_);
    } else {
      stream_setup_start_timestamp_ =
          bluetooth::common::time_get_os_boottime_us();
    }
  }

  void restartAttachToTheStream(const RawAddress& addr) {
    LeAudioDevice* leAudioDevice = leAudioDevices_.FindByAddress(addr);
    if (leAudioDevice == nullptr ||
        leAudioDevice->conn_id_ == GATT_INVALID_CONN_ID) {
      log::info("Device {} not available anymore",
                ADDRESS_TO_LOGGABLE_CSTR(addr));
      return;
    }
    AttachToStreamingGroupIfNeeded(leAudioDevice);
  }

  void scheduleAttachDeviceToTheStream(const RawAddress& addr) {
    log::info("Device {} scheduler for stream", ADDRESS_TO_LOGGABLE_CSTR(addr));
    do_in_main_thread_delayed(
        FROM_HERE,
        base::BindOnce(&LeAudioClientImpl::restartAttachToTheStream,
                       weak_factory_.GetWeakPtr(), addr),
        std::chrono::milliseconds(kDeviceAttachDelayMs));
  }

  void SendAudioGroupSelectableCodecConfigChanged(LeAudioDeviceGroup* group) {
    // This shall be called when device gets active
    auto* stream_conf = &group->stream_conf;
    if (stream_conf == nullptr) {
      log::warn("Stream configuration is not valid for group id {}",
                group->group_id_);
      return;
    }

    auto leAudioDevice = group->GetFirstDevice();
    callbacks_->OnAudioGroupSelectableCodecConf(
        group->group_id_,
        bluetooth::le_audio::utils::GetRemoteBtLeAudioCodecConfigFromPac(
            leAudioDevice->src_pacs_),
        bluetooth::le_audio::utils::GetRemoteBtLeAudioCodecConfigFromPac(
            leAudioDevice->snk_pacs_));
  }

  void SendAudioGroupCurrentCodecConfigChanged(LeAudioDeviceGroup* group) {
    // This shall be called when configuration changes
    log::debug(" {} ", group->group_id_);

    auto audio_set_conf = group->GetConfiguration(configuration_context_type_);
    if (!audio_set_conf) {
      log::warn("Stream configuration is not valid for group id {}",
                group->group_id_);
      return;
    }

    bluetooth::le_audio::btle_audio_codec_config_t input_config{};
    bluetooth::le_audio::utils::fillStreamParamsToBtLeAudioCodecConfig(
        audio_set_conf->confs.source, input_config);

    bluetooth::le_audio::btle_audio_codec_config_t output_config{};
    bluetooth::le_audio::utils::fillStreamParamsToBtLeAudioCodecConfig(
        audio_set_conf->confs.sink, output_config);

    callbacks_->OnAudioGroupCurrentCodecConf(group->group_id_, input_config,
                                             output_config);
  }

  void connectionReady(LeAudioDevice* leAudioDevice) {
    log::debug(
        "{},  {}", ADDRESS_TO_LOGGABLE_CSTR(leAudioDevice->address_),
        bluetooth::common::ToString(leAudioDevice->GetConnectionState()));

    if (IS_FLAG_ENABLED(le_audio_fast_bond_params)) {
      L2CA_LockBleConnParamsForProfileConnection(leAudioDevice->address_,
                                                 false);
    }

    if (leAudioDevice->GetConnectionState() ==
            DeviceConnectState::CONNECTED_BY_USER_GETTING_READY &&
        (leAudioDevice->autoconnect_flag_ == false)) {
      btif_storage_set_leaudio_autoconnect(leAudioDevice->address_, true);
      leAudioDevice->autoconnect_flag_ = true;
    }

    leAudioDevice->SetConnectionState(DeviceConnectState::CONNECTED);
    bluetooth::le_audio::MetricsCollector::Get()->OnConnectionStateChanged(
        leAudioDevice->group_id_, leAudioDevice->address_,
        ConnectionState::CONNECTED,
        bluetooth::le_audio::ConnectionStatus::SUCCESS);

    if (leAudioDevice->group_id_ == bluetooth::groups::kGroupUnknown) {
      log::warn(" LeAudio device {} connected with no group",
                ADDRESS_TO_LOGGABLE_CSTR(leAudioDevice->address_));
      callbacks_->OnConnectionState(ConnectionState::CONNECTED,
                                    leAudioDevice->address_);
      return;
    }

    LeAudioDeviceGroup* group = aseGroups_.FindById(leAudioDevice->group_id_);
    if (group) {
      UpdateLocationsAndContextsAvailability(group);
    }

    /* Notify connected after contexts are notified */
    callbacks_->OnConnectionState(ConnectionState::CONNECTED,
                                  leAudioDevice->address_);

    AttachToStreamingGroupIfNeeded(leAudioDevice);

    if (reconnection_mode_ == BTM_BLE_BKG_CONNECT_TARGETED_ANNOUNCEMENTS) {
      /* Add other devices to allow list if there are any not yet connected
       * from the group
       */
      group->AddToAllowListNotConnectedGroupMembers(gatt_if_);
    }
  }

  bool IsAseAcceptingAudioData(struct ase* ase) {
    if (ase == nullptr) return false;
    if (ase->state != AseState::BTA_LE_AUDIO_ASE_STATE_STREAMING) return false;
    if (ase->data_path_state != DataPathState::CONFIGURED) return false;

    return true;
  }

  enum ContentType {
    CONTENT_TYPE_UNINITIALIZED = 0x0000,
    CONTENT_TYPE_UNSPECIFIED = 0x0001,
    CONTENT_TYPE_CONVERSATIONAL = 0x0002,
    CONTENT_TYPE_MEDIA = 0x0004,
    CONTENT_TYPE_GAME = 0x0008,
    CONTENT_TYPE_INSTRUCTIONAL = 0x0010,
    CONTENT_TYPE_VOICEASSISTANTS = 0x0020,
    CONTENT_TYPE_LIVE = 0x0040,
    CONTENT_TYPE_SOUNDEFFECTS = 0x0080,
    CONTENT_TYPE_NOTIFICATIONS = 0x0100,
    CONTENT_TYPE_RINGTONE = 0x0200,
    CONTENT_TYPE_ALERTS = 0x0400,
    CONTENT_TYPE_EMERGENCYALARM = 0x0800,
    CONTENT_TYPE_RFU = 0x1000,
  };

  uint16_t LeAudioContextToIntContent(LeAudioContextType context_type) {
    switch (context_type) {
      case LeAudioContextType::MEDIA:
        return CONTENT_TYPE_MEDIA;
      case LeAudioContextType::GAME:
        return CONTENT_TYPE_GAME;
      case LeAudioContextType::CONVERSATIONAL:
        return CONTENT_TYPE_CONVERSATIONAL;
      case LeAudioContextType::LIVE:
        return CONTENT_TYPE_LIVE;
      case LeAudioContextType::RINGTONE:
        return CONTENT_TYPE_RINGTONE;
      case LeAudioContextType::VOICEASSISTANTS:
        return CONTENT_TYPE_VOICEASSISTANTS;
      case LeAudioContextType::INSTRUCTIONAL:
        return CONTENT_TYPE_INSTRUCTIONAL;
      case LeAudioContextType::SOUNDEFFECTS:
        return CONTENT_TYPE_SOUNDEFFECTS;
      case LeAudioContextType::NOTIFICATIONS:
        return CONTENT_TYPE_NOTIFICATIONS;
      case LeAudioContextType::ALERTS:
        return CONTENT_TYPE_ALERTS;
      case LeAudioContextType::EMERGENCYALARM:
        return CONTENT_TYPE_EMERGENCYALARM;
      default:
        return CONTENT_TYPE_UNSPECIFIED;
        break;
    }
    return 0;
  }

  // mix stero signal into mono
  std::vector<uint8_t> mono_blend(const std::vector<uint8_t>& buf,
                                  int bytes_per_sample, size_t frames) {
    std::vector<uint8_t> mono_out;
    mono_out.resize(frames * bytes_per_sample);

    if (bytes_per_sample == 2) {
      int16_t* out = (int16_t*)mono_out.data();
      const int16_t* in = (int16_t*)(buf.data());
      for (size_t i = 0; i < frames; ++i) {
        int accum = 0;
        accum += *in++;
        accum += *in++;
        accum /= 2;  // round to 0
        *out++ = accum;
      }
    } else if (bytes_per_sample == 4) {
      int32_t* out = (int32_t*)mono_out.data();
      const int32_t* in = (int32_t*)(buf.data());
      for (size_t i = 0; i < frames; ++i) {
        int accum = 0;
        accum += *in++;
        accum += *in++;
        accum /= 2;  // round to 0
        *out++ = accum;
      }
    } else {
      log::error("Don't know how to mono blend that {}!", bytes_per_sample);
    }
    return mono_out;
  }

  void PrepareAndSendToTwoCises(
      const std::vector<uint8_t>& data,
      const struct bluetooth::le_audio::stream_parameters& stream_params) {
    uint16_t left_cis_handle = 0;
    uint16_t right_cis_handle = 0;

    uint16_t number_of_required_samples_per_channel =
        sw_enc_left->GetNumOfSamplesPerChannel();
    uint8_t bytes_per_sample = sw_enc_left->GetNumOfBytesPerSample();
    if (data.size() < bytes_per_sample * 2 /* channels */ *
                          number_of_required_samples_per_channel) {
      log::error("Missing samples. Data size: {} expected: {}", data.size(),
                 bytes_per_sample * 2 * number_of_required_samples_per_channel);
      return;
    }

    for (auto [cis_handle, audio_location] : stream_params.stream_locations) {
      if (audio_location &
          bluetooth::le_audio::codec_spec_conf::kLeAudioLocationAnyLeft)
        left_cis_handle = cis_handle;
      if (audio_location &
          bluetooth::le_audio::codec_spec_conf::kLeAudioLocationAnyRight)
        right_cis_handle = cis_handle;
    }

    uint16_t byte_count = stream_params.octets_per_codec_frame;
    bool mix_to_mono = (left_cis_handle == 0) || (right_cis_handle == 0);
    if (mix_to_mono) {
      std::vector<uint8_t> mono = mono_blend(
          data, bytes_per_sample, number_of_required_samples_per_channel);
      if (left_cis_handle) {
        sw_enc_left->Encode(mono.data(), 1, byte_count);
      }

      if (right_cis_handle) {
        sw_enc_left->Encode(mono.data(), 1, byte_count);
      }
    } else {
      sw_enc_left->Encode(data.data(), 2, byte_count);
      sw_enc_right->Encode(data.data() + bytes_per_sample, 2, byte_count);
    }

    log::debug("left_cis_handle: {} right_cis_handle: {}", left_cis_handle,
               right_cis_handle);
    /* Send data to the controller */
    if (left_cis_handle)
      IsoManager::GetInstance()->SendIsoData(
          left_cis_handle,
          (const uint8_t*)sw_enc_left->GetDecodedSamples().data(),
          sw_enc_left->GetDecodedSamples().size() * 2);

    if (right_cis_handle)
      IsoManager::GetInstance()->SendIsoData(
          right_cis_handle,
          (const uint8_t*)sw_enc_right->GetDecodedSamples().data(),
          sw_enc_right->GetDecodedSamples().size() * 2);
  }

  void PrepareAndSendToSingleCis(
      const std::vector<uint8_t>& data,
      const struct bluetooth::le_audio::stream_parameters& stream_params) {
    uint16_t num_channels = stream_params.num_of_channels;
    uint16_t cis_handle = stream_params.stream_locations.front().first;

    uint16_t number_of_required_samples_per_channel =
        sw_enc_left->GetNumOfSamplesPerChannel();
    uint8_t bytes_per_sample = sw_enc_left->GetNumOfBytesPerSample();
    if ((int)data.size() < (bytes_per_sample * num_channels *
                            number_of_required_samples_per_channel)) {
      log::error("Missing samples");
      return;
    }

    uint16_t byte_count = stream_params.octets_per_codec_frame;
    bool mix_to_mono = (num_channels == 1);
    if (mix_to_mono) {
      /* Since we always get two channels from framework, lets make it mono here
       */
      std::vector<uint8_t> mono = mono_blend(
          data, bytes_per_sample, number_of_required_samples_per_channel);
      sw_enc_left->Encode(mono.data(), 1, byte_count);
    } else {
      sw_enc_left->Encode((const uint8_t*)data.data(), 2, byte_count);
      // Output to the left channel buffer with `byte_count` offset
      sw_enc_right->Encode((const uint8_t*)data.data() + 2, 2, byte_count,
                           &sw_enc_left->GetDecodedSamples(), byte_count);
    }

    IsoManager::GetInstance()->SendIsoData(
        cis_handle, (const uint8_t*)sw_enc_left->GetDecodedSamples().data(),
        sw_enc_left->GetDecodedSamples().size() * 2);
  }

  const struct bluetooth::le_audio::stream_configuration*
  GetStreamSinkConfiguration(LeAudioDeviceGroup* group) {
    const struct bluetooth::le_audio::stream_configuration* stream_conf =
        &group->stream_conf;
    log::info("group_id: {}", group->group_id_);
    if (stream_conf->stream_params.sink.stream_locations.size() == 0) {
      return nullptr;
    }

    log::info("configuration: {}", stream_conf->conf->name);
    return stream_conf;
  }

  void OnAudioDataReady(const std::vector<uint8_t>& data) {
    if ((active_group_id_ == bluetooth::groups::kGroupUnknown) ||
        (audio_sender_state_ != AudioState::STARTED))
      return;

    LeAudioDeviceGroup* group = aseGroups_.FindById(active_group_id_);
    if (!group) {
      log::error("There is no streaming group available");
      return;
    }

    auto stream_conf = group->stream_conf;
    if ((stream_conf.stream_params.sink.num_of_devices > 2) ||
        (stream_conf.stream_params.sink.num_of_devices == 0) ||
        stream_conf.stream_params.sink.stream_locations.empty()) {
      log::error("Stream configufation is not valid.");
      return;
    }

    if ((stream_conf.stream_params.sink.num_of_devices == 2) ||
        (stream_conf.stream_params.sink.stream_locations.size() == 2)) {
      /* Streaming to two devices or one device with 2 CISes */
      PrepareAndSendToTwoCises(data, stream_conf.stream_params.sink);
    } else {
      /* Streaming to one device and 1 CIS */
      PrepareAndSendToSingleCis(data, stream_conf.stream_params.sink);
    }
  }

  void CleanCachedMicrophoneData() {
    cached_channel_timestamp_ = 0;
    cached_channel_ = nullptr;
  }

  /* Handles audio data packets coming from the controller */
  void HandleIncomingCisData(uint8_t* data, uint16_t size,
                             uint16_t cis_conn_hdl, uint32_t timestamp) {
    /* Get only one channel for MONO microphone */
    /* Gather data for channel */
    if ((active_group_id_ == bluetooth::groups::kGroupUnknown) ||
        (audio_receiver_state_ != AudioState::STARTED))
      return;

    LeAudioDeviceGroup* group = aseGroups_.FindById(active_group_id_);
    if (!group) {
      log::error("There is no streaming group available");
      return;
    }

    uint16_t left_cis_handle = 0;
    uint16_t right_cis_handle = 0;
    for (auto [cis_handle, audio_location] :
         group->stream_conf.stream_params.source.stream_locations) {
      if (audio_location &
          bluetooth::le_audio::codec_spec_conf::kLeAudioLocationAnyLeft) {
        left_cis_handle = cis_handle;
      }
      if (audio_location &
          bluetooth::le_audio::codec_spec_conf::kLeAudioLocationAnyRight) {
        right_cis_handle = cis_handle;
      }
    }

    auto decoder = sw_dec_left.get();
    if (cis_conn_hdl == left_cis_handle) {
      decoder = sw_dec_left.get();
    } else if (cis_conn_hdl == right_cis_handle) {
      decoder = sw_dec_right.get();
    } else {
      log::error("Received data for unknown handle: {:04x}", cis_conn_hdl);
      return;
    }

    if (!left_cis_handle || !right_cis_handle) {
      /* mono or just one device connected */
      decoder->Decode(data, size);
      SendAudioDataToAF(&decoder->GetDecodedSamples());
      return;
    }
    /* both devices are connected */

    if (cached_channel_ == nullptr ||
        cached_channel_->GetDecodedSamples().empty()) {
      /* First packet received, cache it. We need both channel data to send it
       * to AF. */
      decoder->Decode(data, size);
      cached_channel_timestamp_ = timestamp;
      cached_channel_ = decoder;
      return;
    }

    /* We received either data for the other audio channel, or another
     * packet for same channel */
    if (cached_channel_ != decoder) {
      /* It's data for the 2nd channel */
      if (timestamp == cached_channel_timestamp_) {
        /* Ready to mix data and send out to AF */
        decoder->Decode(data, size);
        SendAudioDataToAF(&sw_dec_left->GetDecodedSamples(),
                          &sw_dec_right->GetDecodedSamples());

        CleanCachedMicrophoneData();
        return;
      }

      /* 2nd Channel is in the future compared to the cached data.
       Send the cached data to AF, and keep the new channel data in cache.
       This should happen only during stream setup */
      SendAudioDataToAF(&decoder->GetDecodedSamples());

      decoder->Decode(data, size);
      cached_channel_timestamp_ = timestamp;
      cached_channel_ = decoder;
      return;
    }

    /* Data for same channel received. 2nd channel is down/not sending
     * data */

    /* Send the cached data out */
    SendAudioDataToAF(&decoder->GetDecodedSamples());

    /* Cache the data in case 2nd channel connects */
    decoder->Decode(data, size);
    cached_channel_timestamp_ = timestamp;
    cached_channel_ = decoder;
  }

  void SendAudioDataToAF(std::vector<int16_t>* left,
                         std::vector<int16_t>* right = nullptr) {
    uint16_t to_write = 0;
    uint16_t written = 0;

    bool af_is_stereo = (audio_framework_sink_config.num_channels == 2);
    bool bt_got_stereo = (left != nullptr) & (right != nullptr);

    if (!af_is_stereo) {
      if (!bt_got_stereo) {
        std::vector<int16_t>* mono = left ? left : right;
        /* mono audio over bluetooth, audio framework expects mono */
        to_write = sizeof(int16_t) * mono->size();
        written = le_audio_sink_hal_client_->SendData((uint8_t*)mono->data(),
                                                      to_write);
      } else {
        /* stereo audio over bluetooth, audio framework expects mono */
        for (size_t i = 0; i < left->size(); i++) {
          (*left)[i] = ((*left)[i] + (*right)[i]) / 2;
        }
        to_write = sizeof(int16_t) * left->size();
        written = le_audio_sink_hal_client_->SendData((uint8_t*)left->data(),
                                                      to_write);
      }
    } else {
      /* mono audio over bluetooth, audio framework expects stereo
       * Here we handle stream without checking bt_got_stereo flag.
       */
      const size_t mono_size = left ? left->size() : right->size();
      std::vector<uint16_t> mixed(mono_size * 2);

      for (size_t i = 0; i < mono_size; i++) {
        mixed[2 * i] = left ? (*left)[i] : (*right)[i];
        mixed[2 * i + 1] = right ? (*right)[i] : (*left)[i];
      }
      to_write = sizeof(int16_t) * mixed.size();
      written =
          le_audio_sink_hal_client_->SendData((uint8_t*)mixed.data(), to_write);
    }

    /* TODO: What to do if not all data sinked ? */
    if (written != to_write) log::error("not all data sinked");
  }

  void ConfirmLocalAudioSourceStreamingRequest() {
    le_audio_source_hal_client_->ConfirmStreamingRequest();

    LeAudioLogHistory::Get()->AddLogHistory(
        kLogBtCallAf, active_group_id_, RawAddress::kEmpty,
        kLogAfResumeConfirm + "LocalSource",
        "s_state: " + ToString(audio_sender_state_) + "-> STARTED");

    audio_sender_state_ = AudioState::STARTED;
  }

  void ConfirmLocalAudioSinkStreamingRequest() {
    le_audio_sink_hal_client_->ConfirmStreamingRequest();

    LeAudioLogHistory::Get()->AddLogHistory(
        kLogBtCallAf, active_group_id_, RawAddress::kEmpty,
        kLogAfResumeConfirm + "LocalSink",
        "r_state: " + ToString(audio_receiver_state_) + "-> STARTED");

    audio_receiver_state_ = AudioState::STARTED;
  }

  void StartSendingAudio(int group_id) {
    log::info("");

    LeAudioDeviceGroup* group = aseGroups_.FindById(group_id);
    LeAudioDevice* device = group->GetFirstActiveDevice();
    log::assert_that(device, "Shouldn't be called without an active device.");

    /* Assume 2 ases max just for now. */
    auto* stream_conf = GetStreamSinkConfiguration(group);
    if (stream_conf == nullptr) {
      log::error("could not get sink configuration");
      groupStateMachine_->StopStream(group);
      return;
    }

    log::debug("Sink stream config (#{}):\n",
               static_cast<int>(
                   stream_conf->stream_params.sink.stream_locations.size()));
    for (auto stream : stream_conf->stream_params.sink.stream_locations) {
      log::debug("Cis handle: 0x{:02x}, allocation 0x{:04x}\n", stream.first,
                 stream.second);
    }
    log::debug("Source stream config (#{}):\n",
               static_cast<int>(
                   stream_conf->stream_params.source.stream_locations.size()));
    for (auto stream : stream_conf->stream_params.source.stream_locations) {
      log::debug("Cis handle: 0x{:02x}, allocation 0x{:04x}\n", stream.first,
                 stream.second);
    }

    uint16_t remote_delay_ms = group->GetRemoteDelay(
        bluetooth::le_audio::types::kLeAudioDirectionSink);
    if (CodecManager::GetInstance()->GetCodecLocation() ==
        bluetooth::le_audio::types::CodecLocation::HOST) {
      if (sw_enc_left || sw_enc_right) {
        log::warn("The encoder instance should have been already released.");
      }
      sw_enc_left = bluetooth::le_audio::CodecInterface::CreateInstance(
          stream_conf->codec_id);
      auto codec_status = sw_enc_left->InitEncoder(
          audio_framework_source_config, current_encoder_config_);
      if (codec_status !=
          bluetooth::le_audio::CodecInterface::Status::STATUS_OK) {
        log::error("Left channel codec setup failed with err: {}",
                   codec_status);
        groupStateMachine_->StopStream(group);
        return;
      }

      sw_enc_right = bluetooth::le_audio::CodecInterface::CreateInstance(
          stream_conf->codec_id);
      codec_status = sw_enc_right->InitEncoder(audio_framework_source_config,
                                               current_encoder_config_);
      if (codec_status !=
          bluetooth::le_audio::CodecInterface::Status::STATUS_OK) {
        log::error("Right channel codec setup failed with err: {}",
                   codec_status);
        groupStateMachine_->StopStream(group);
        return;
      }
    }

    le_audio_source_hal_client_->UpdateRemoteDelay(remote_delay_ms);
    ConfirmLocalAudioSourceStreamingRequest();

    if (!LeAudioHalVerifier::SupportsStreamActiveApi()) {
      /* We update the target audio allocation before streamStarted so that the
       * CodecManager would know how to configure the encoder. */
      BidirectionalPair<uint16_t> delays_pair = {
          .sink = group->GetRemoteDelay(
              bluetooth::le_audio::types::kLeAudioDirectionSink),
          .source = group->GetRemoteDelay(
              bluetooth::le_audio::types::kLeAudioDirectionSource)};
      CodecManager::GetInstance()->UpdateActiveAudioConfig(
          group->stream_conf.stream_params, delays_pair, group->stream_conf.codec_id,
          std::bind(&LeAudioClientImpl::UpdateAudioConfigToHal,
                    weak_factory_.GetWeakPtr(), std::placeholders::_1,
                    std::placeholders::_2));
    }
  }

  const struct bluetooth::le_audio::stream_configuration*
  GetStreamSourceConfiguration(LeAudioDeviceGroup* group) {
    const struct bluetooth::le_audio::stream_configuration* stream_conf =
        &group->stream_conf;
    if (stream_conf->stream_params.source.stream_locations.size() == 0) {
      return nullptr;
    }
    log::info("configuration: {}", stream_conf->conf->name);
    return stream_conf;
  }

  void StartReceivingAudio(int group_id) {
    log::info("");

    LeAudioDeviceGroup* group = aseGroups_.FindById(group_id);

    auto* stream_conf = GetStreamSourceConfiguration(group);
    if (!stream_conf) {
      log::warn(
          "Could not get source configuration for group {} probably microphone "
          "not configured",
          active_group_id_);
      groupStateMachine_->StopStream(group);
      return;
    }

    uint16_t remote_delay_ms = group->GetRemoteDelay(
        bluetooth::le_audio::types::kLeAudioDirectionSource);

    CleanCachedMicrophoneData();

    if (CodecManager::GetInstance()->GetCodecLocation() ==
        bluetooth::le_audio::types::CodecLocation::HOST) {
      if (sw_dec_left.get() || sw_dec_right.get()) {
        log::warn("The decoder instance should have been already released.");
      }
      sw_dec_left = bluetooth::le_audio::CodecInterface::CreateInstance(
          stream_conf->codec_id);
      auto codec_status = sw_dec_left->InitDecoder(current_decoder_config_,
                                                   audio_framework_sink_config);
      if (codec_status !=
          bluetooth::le_audio::CodecInterface::Status::STATUS_OK) {
        log::error("Left channel codec setup failed with err: {}",
                   codec_status);
        groupStateMachine_->StopStream(group);
        return;
      }

      sw_dec_right = bluetooth::le_audio::CodecInterface::CreateInstance(
          stream_conf->codec_id);
      codec_status = sw_dec_right->InitDecoder(current_decoder_config_,
                                               audio_framework_sink_config);
      if (codec_status !=
          bluetooth::le_audio::CodecInterface::Status::STATUS_OK) {
        log::error("Right channel codec setup failed with err: {}",
                   codec_status);
        groupStateMachine_->StopStream(group);
        return;
      }
    }
    le_audio_sink_hal_client_->UpdateRemoteDelay(remote_delay_ms);
    ConfirmLocalAudioSinkStreamingRequest();

    if (!LeAudioHalVerifier::SupportsStreamActiveApi()) {
      /* We update the target audio allocation before streamStarted so that the
       * CodecManager would know how to configure the encoder. */
      BidirectionalPair<uint16_t> delays_pair = {
          .sink = group->GetRemoteDelay(
              bluetooth::le_audio::types::kLeAudioDirectionSink),
          .source = group->GetRemoteDelay(
              bluetooth::le_audio::types::kLeAudioDirectionSource)};
      CodecManager::GetInstance()->UpdateActiveAudioConfig(
          group->stream_conf.stream_params, delays_pair, group->stream_conf.codec_id,
          std::bind(&LeAudioClientImpl::UpdateAudioConfigToHal,
                    weak_factory_.GetWeakPtr(), std::placeholders::_1,
                    std::placeholders::_2));
    }
  }

  void SuspendAudio(void) {
    CancelStreamingRequest();

    if (sw_enc_left) sw_enc_left.reset();
    if (sw_enc_right) sw_enc_right.reset();
    if (sw_dec_left) sw_dec_left.reset();
    if (sw_dec_right) sw_dec_right.reset();
    CleanCachedMicrophoneData();
  }

  void StopAudio(void) { SuspendAudio(); }

  void printCurrentStreamConfiguration(int fd) {
    std::stringstream stream;
    auto config_printer = [&stream](LeAudioCodecConfiguration& conf) {
      stream << "\tsample rate: " << +conf.sample_rate
             << ",\tchan: " << +conf.num_channels
             << ",\tbits: " << +conf.bits_per_sample
             << ",\tdata_interval_us: " << +conf.data_interval_us << "\n";
    };

    stream << " Speaker codec config (audio framework) \n";
    stream << "\taudio sender state: " << audio_sender_state_ << "\n";
    config_printer(audio_framework_source_config);

    stream << " Microphone codec config (audio framework) \n";
    stream << "\taudio receiver state: " << audio_receiver_state_ << "\n";
    config_printer(audio_framework_sink_config);

    stream << " Speaker codec config (SW encoder)\n";
    config_printer(current_encoder_config_);

    stream << " Microphone codec config (SW decoder)\n";
    config_printer(current_decoder_config_);

    dprintf(fd, "%s", stream.str().c_str());
  }

  void Dump(int fd) {
    dprintf(fd, "  APP ID: %d \n", gatt_if_);
    dprintf(fd, "  Active group: %d\n", active_group_id_);
    dprintf(fd, "  reconnection mode: %s \n",
            (reconnection_mode_ == BTM_BLE_BKG_CONNECT_ALLOW_LIST
                 ? "Allow List"
                 : "Targeted Announcements"));
    dprintf(fd, "  configuration: %s  (0x%08hx)\n",
            bluetooth::common::ToString(configuration_context_type_).c_str(),
            configuration_context_type_);
    dprintf(fd, "  local source metadata context type mask: %s\n",
            local_metadata_context_types_.source.to_string().c_str());
    dprintf(fd, "  local sink metadata context type mask: %s\n",
            local_metadata_context_types_.sink.to_string().c_str());
    dprintf(fd, "  TBS state: %s\n", in_call_ ? " In call" : "No calls");
    dprintf(fd, "  Sink listening mode: %s\n",
            sink_monitor_mode_ ? "true" : "false");
    if (sink_monitor_notified_status_) {
      dprintf(fd, "  Local sink notified state: %d\n",
              sink_monitor_notified_status_.value());
    }
    dprintf(fd, "  Source monitor mode: %s\n",
            source_monitor_mode_ ? "true" : "false");
    dprintf(fd, "  Start time: ");
    for (auto t : stream_start_history_queue_) {
      dprintf(fd, ", %d ms", static_cast<int>(t));
    }
    dprintf(fd, "\n");
    printCurrentStreamConfiguration(fd);
    dprintf(fd, "  ----------------\n ");
    dprintf(fd, "  LE Audio Groups:\n");
    aseGroups_.Dump(fd, active_group_id_);
    dprintf(fd, "\n  Not grouped devices:\n");
    leAudioDevices_.Dump(fd, bluetooth::groups::kGroupUnknown);

    if (leAudioHealthStatus_) {
      leAudioHealthStatus_->DebugDump(fd);
    }
  }

  void Cleanup() {
    if (alarm_is_scheduled(suspend_timeout_)) alarm_cancel(suspend_timeout_);

    if (active_group_id_ != bluetooth::groups::kGroupUnknown) {
      /* Bluetooth turned off while streaming */
      StopAudio();
      SetUnicastMonitorMode(bluetooth::le_audio::types::kLeAudioDirectionSink,
                            false);
      ClientAudioInterfaceRelease();
    } else {
      /* There may be not stopped Sink HAL client due to set Listening mode */
      if (sink_monitor_mode_) {
        SetUnicastMonitorMode(bluetooth::le_audio::types::kLeAudioDirectionSink,
                              false);
      }
    }
    groupStateMachine_->Cleanup();
    aseGroups_.Cleanup();
    lastNotifiedGroupStreamStatusMap_.clear();
    leAudioDevices_.Cleanup(gatt_if_);
    if (gatt_if_) BTA_GATTC_AppDeregister(gatt_if_);

    if (leAudioHealthStatus_) {
      leAudioHealthStatus_->Cleanup();
    }
  }

  AudioReconfigurationResult UpdateConfigAndCheckIfReconfigurationIsNeeded(
<<<<<<< HEAD
      int group_id, LeAudioContextType context_type) {
    bool reconfiguration_needed = false;
    bool sink_cfg_available = true;
    bool source_cfg_available = true;
    bool is_frame_duration_changed = false;

    log::debug("Checking whether to reconfigure from {} to {}",
               ToString(configuration_context_type_), ToString(context_type));

    auto group = aseGroups_.FindById(group_id);
    if (!group) {
      log::error("Invalid group: {}", static_cast<int>(group_id));
      return AudioReconfigurationResult::RECONFIGURATION_NOT_NEEDED;
    }

    if (group->IsSeamlessSupported()) {
      return AudioReconfigurationResult::RECONFIGURATION_NOT_NEEDED;
    }

    std::optional<LeAudioCodecConfiguration> source_configuration =
        group->GetCodecConfigurationByDirection(
            context_type, bluetooth::le_audio::types::kLeAudioDirectionSink);
    std::optional<LeAudioCodecConfiguration> sink_configuration =
        group->GetCodecConfigurationByDirection(
            context_type, bluetooth::le_audio::types::kLeAudioDirectionSource);

    if (source_configuration) {
      if (*source_configuration != current_source_codec_config) {
        // change only happens on different framduration and not the first time
        // setting
        is_frame_duration_changed |=
            ((*source_configuration).data_interval_us !=
                 current_source_codec_config.data_interval_us &&
             !current_source_codec_config.IsInvalid());
        current_source_codec_config = *source_configuration;
        reconfiguration_needed = true;
      }
    } else {
      if (!current_source_codec_config.IsInvalid()) {
        current_source_codec_config = {{0, 0, 0}, 0, 0, 0, 0, 0};
        reconfiguration_needed = true;
      }
      source_cfg_available = false;
    }

    if (sink_configuration) {
      if (*sink_configuration != current_sink_codec_config) {
        // change only happens on different framduration and not the first time
        // setting
        is_frame_duration_changed |=
            ((*sink_configuration).data_interval_us !=
                 current_sink_codec_config.data_interval_us &&
             !current_sink_codec_config.IsInvalid());
        current_sink_codec_config = *sink_configuration;
        reconfiguration_needed = true;
      }
    } else {
      if (!current_sink_codec_config.IsInvalid()) {
        current_sink_codec_config = {{0, 0, 0}, 0, 0, 0, 0, 0};
        reconfiguration_needed = true;
      }

      sink_cfg_available = false;
    }

    if (group->lex_codec_disabled.second == true) {
      group->lex_codec_disabled.second = false;
      reconfiguration_needed = true;
    }

    if (DsaReconfigureNeeded(group, context_type)) {
      reconfiguration_needed = true;
=======
      LeAudioDeviceGroup* group, LeAudioContextType context_type) {
    log::debug("Checking whether to reconfigure from {} to {}",
               ToString(configuration_context_type_), ToString(context_type));

    auto audio_set_conf = group->GetConfiguration(context_type);
    if (!audio_set_conf) {
      return AudioReconfigurationResult::RECONFIGURATION_NOT_POSSIBLE;
>>>>>>> 88e7a4e3
    }

    if (group->IsGroupConfiguredTo(*audio_set_conf) &&
        !DsaReconfigureNeeded(group, context_type)) {
      // Assign the new configuration context as it reprents the current
      // use case even when it eventually ends up being the exact same
      // codec and qos configuration.
      if (configuration_context_type_ != context_type) {
        configuration_context_type_ = context_type;
        group->SetConfigurationContextType(context_type);
      }
      return AudioReconfigurationResult::RECONFIGURATION_NOT_NEEDED;
    }

    log::info("Session reconfiguration needed group: {} for context type: {}",
              group->group_id_, ToHexString(context_type));

    configuration_context_type_ = context_type;

<<<<<<< HEAD
    uint16_t context_update_ =
        LeAudioContextToIntContent(configuration_context_type_);
    log::info("OnMetadataUpdate for context type: {}", ToHexString(context_type));
    callbacks_->OnMetadataUpdate(context_update_);

    if (is_frame_duration_changed) {
      return AudioReconfigurationResult::RECONFIGURATION_BY_HAL;
    }

=======
    // Note: The local sink config is based on remote device's source config
    //       and vice versa.
    current_decoder_config_ = group->GetAudioSessionCodecConfigForDirection(
        context_type, bluetooth::le_audio::types::kLeAudioDirectionSource);
    current_encoder_config_ = group->GetAudioSessionCodecConfigForDirection(
        context_type, bluetooth::le_audio::types::kLeAudioDirectionSink);
>>>>>>> 88e7a4e3
    return AudioReconfigurationResult::RECONFIGURATION_NEEDED;
  }

  /* Returns true if stream is started */
  bool OnAudioResume(LeAudioDeviceGroup* group, int local_direction) {
    auto remote_direction =
        (local_direction == bluetooth::le_audio::types::kLeAudioDirectionSink
             ? bluetooth::le_audio::types::kLeAudioDirectionSource
             : bluetooth::le_audio::types::kLeAudioDirectionSink);

    auto remote_contexts =
        DirectionalRealignMetadataAudioContexts(group, remote_direction);
    ApplyRemoteMetadataAudioContextPolicy(group, remote_contexts,
                                          remote_direction);

    if (!remote_contexts.sink.any() && !remote_contexts.source.any()) {
      log::warn("Requested context type not available on the remote side");
      if (leAudioHealthStatus_) {
        leAudioHealthStatus_->AddStatisticForGroup(
            group, LeAudioHealthGroupStatType::STREAM_CONTEXT_NOT_AVAILABLE);
      }
      return false;
    }

    return GroupStream(active_group_id_, configuration_context_type_,
                       remote_contexts);
  }

  void OnAudioSuspend() {
    if (active_group_id_ == bluetooth::groups::kGroupUnknown) {
      log::warn(", there is no longer active group");
      return;
    }

    if (stack_config_get_interface()
            ->get_pts_le_audio_disable_ases_before_stopping()) {
      log::info("Stream disable_timer_ started");
      if (alarm_is_scheduled(disable_timer_)) alarm_cancel(disable_timer_);

      alarm_set_on_mloop(
          disable_timer_, kAudioDisableTimeoutMs,
          [](void* data) {
            if (instance) instance->GroupSuspend(PTR_TO_INT(data));
          },
          INT_TO_PTR(active_group_id_));
    }

    /* Group should tie in time to get requested status */
    uint64_t timeoutMs = kAudioSuspentKeepIsoAliveTimeoutMs;
    timeoutMs = osi_property_get_int32(kAudioSuspentKeepIsoAliveTimeoutMsProp,
                                       timeoutMs);

    if (stack_config_get_interface()
            ->get_pts_le_audio_disable_ases_before_stopping()) {
      timeoutMs += kAudioDisableTimeoutMs;
    }

    log::debug("Stream suspend_timeout_ started: {} ms",
               static_cast<int>(timeoutMs));
    if (alarm_is_scheduled(suspend_timeout_)) alarm_cancel(suspend_timeout_);

    alarm_set_on_mloop(
        suspend_timeout_, timeoutMs,
        [](void* data) {
          if (instance) instance->GroupStop(PTR_TO_INT(data));
        },
        INT_TO_PTR(active_group_id_));
  }

  void OnLocalAudioSourceSuspend() {
    log::info(
        "active group_id: {}, IN: audio_receiver_state_: {}, "
        "audio_sender_state_: {}",
        active_group_id_, ToString(audio_receiver_state_),
        ToString(audio_sender_state_));
    LeAudioLogHistory::Get()->AddLogHistory(
        kLogAfCallBt, active_group_id_, RawAddress::kEmpty,
        kLogAfSuspend + "LocalSource",
        "r_state: " + ToString(audio_receiver_state_) +
            ", s_state: " + ToString(audio_sender_state_));

    /* Note: This callback is from audio hal driver.
     * Bluetooth peer is a Sink for Audio Framework.
     * e.g. Peer is a speaker
     */
    switch (audio_sender_state_) {
      case AudioState::READY_TO_START:
      case AudioState::STARTED:
        audio_sender_state_ = AudioState::READY_TO_RELEASE;
        break;
      case AudioState::RELEASING:
        log::info("calling source ConfirmSuspendRequest in audio_sender_state_ releasing");
        le_audio_source_hal_client_->ConfirmSuspendRequest();
        return;
      case AudioState::IDLE:
        if (audio_receiver_state_ == AudioState::READY_TO_RELEASE) {
          defer_source_suspend_ack_until_stop_ = true;
          OnAudioSuspend();
        } else {
          log::info("calling source ConfirmSuspendRequest in audio_sender_state_ idle");
          le_audio_source_hal_client_->ConfirmSuspendRequest();
        }
        return;
      case AudioState::READY_TO_RELEASE:
        break;
    }

    /* Last suspends group - triggers group stop */
    if ((audio_receiver_state_ == AudioState::IDLE) ||
        (audio_receiver_state_ == AudioState::READY_TO_RELEASE)) {
      defer_source_suspend_ack_until_stop_ = true;
      OnAudioSuspend();
      bluetooth::le_audio::MetricsCollector::Get()->OnStreamEnded(
          active_group_id_);
    } else {
      //In VBC and Call streaming cases, send immediate ack
      //for the first initiate suspsend.
      if (le_audio_source_hal_client_) {
        log::info("calling source ConfirmSuspendRequest");
        le_audio_source_hal_client_->ConfirmSuspendRequest();
      }
    }

    log::info("OUT: audio_receiver_state_: {},  audio_sender_state_: {}",
              ToString(audio_receiver_state_), ToString(audio_sender_state_));

    LeAudioLogHistory::Get()->AddLogHistory(
        kLogBtCallAf, active_group_id_, RawAddress::kEmpty,
        kLogAfSuspendConfirm + "LocalSource",
        "r_state: " + ToString(audio_receiver_state_) +
            "s_state: " + ToString(audio_sender_state_));
  }

  void OnLocalAudioSourceResume() {
    log::info(
        "active group_id: {}, IN: audio_receiver_state_: {}, "
        "audio_sender_state_: {}",
        active_group_id_, ToString(audio_receiver_state_),
        ToString(audio_sender_state_));
    LeAudioLogHistory::Get()->AddLogHistory(
        kLogAfCallBt, active_group_id_, RawAddress::kEmpty,
        kLogAfResume + "LocalSource",
        "r_state: " + ToString(audio_receiver_state_) +
            ", s_state: " + ToString(audio_sender_state_));

    /* Note: This callback is from audio hal driver.
     * Bluetooth peer is a Sink for Audio Framework.
     * e.g. Peer is a speaker
     */
    auto group = aseGroups_.FindById(active_group_id_);
    if (!group) {
      log::error("Invalid group: {}", static_cast<int>(active_group_id_));
      return;
    }

    /* Check if the device resume is allowed */
    if (!group->HasCodecConfigurationForDirection(
            configuration_context_type_,
            bluetooth::le_audio::types::kLeAudioDirectionSink)) {
      log::error("invalid resume request for context type: {}",
                 ToHexString(configuration_context_type_));
      CancelLocalAudioSourceStreamingRequest();
      return;
    }

    log::debug(
        "active_group_id: {}\n audio_receiver_state: {}\n audio_sender_state: "
        "{}\n configuration_context_type_: {}\n group {}\n",
        active_group_id_, audio_receiver_state_, audio_sender_state_,
        ToHexString(configuration_context_type_),
        (group ? " exist " : " does not exist "));

    switch (audio_sender_state_) {
      case AudioState::STARTED:
        /* Looks like previous Confirm did not get to the Audio Framework*/
        ConfirmLocalAudioSourceStreamingRequest();
        break;
      case AudioState::IDLE:
        switch (audio_receiver_state_) {
          case AudioState::IDLE:
            /* Stream is not started. Try to do it.*/
            if (OnAudioResume(
                    group,
                    bluetooth::le_audio::types::kLeAudioDirectionSource)) {
              audio_sender_state_ = AudioState::READY_TO_START;
            } else {
              CancelLocalAudioSourceStreamingRequest();
            }
            break;
          case AudioState::READY_TO_START:
            audio_sender_state_ = AudioState::READY_TO_START;
            if (!IsDirectionAvailableForCurrentConfiguration(
                    group, bluetooth::le_audio::types::kLeAudioDirectionSink)) {
              log::warn(
                  "sink is not configured. \n audio_receiver_state: {} "
                  "\naudio_sender_state: {} \n isPendingConfiguration: {} \n "
                  "Reconfiguring to {}",
                  ToString(audio_receiver_state_),
                  ToString(audio_sender_state_),
                  (group->IsPendingConfiguration() ? "true" : "false"),
                  ToString(configuration_context_type_));
              group->PrintDebugState();
              SetConfigurationAndStopStreamWhenNeeded(
                  group, configuration_context_type_);
            }
            break;
          case AudioState::STARTED:
            audio_sender_state_ = AudioState::READY_TO_START;
            /* If signalling part is completed trigger start sending audio
             * here, otherwise it'll be called on group streaming state callback
             */
            if (group->GetState() ==
                AseState::BTA_LE_AUDIO_ASE_STATE_STREAMING) {
              if (IsDirectionAvailableForCurrentConfiguration(
                      group,
                      bluetooth::le_audio::types::kLeAudioDirectionSink)) {
                StartSendingAudio(active_group_id_);
              } else {
                log::warn(
                    "sink is not configured. \n audio_receiver_state: {} "
                    "\naudio_sender_state: {} \n isPendingConfiguration: {} \n "
                    "Reconfiguring to {}",
                    ToString(audio_receiver_state_),
                    ToString(audio_sender_state_),
                    (group->IsPendingConfiguration() ? "true" : "false"),
                    ToString(configuration_context_type_));
                group->PrintDebugState();
                SetConfigurationAndStopStreamWhenNeeded(
                    group, configuration_context_type_);
              }
            } else {
              log::error(
                  "called in wrong state. \n audio_receiver_state: {} "
                  "\naudio_sender_state: {} \n isPendingConfiguration: {} \n "
                  "Reconfiguring to {}",
                  ToString(audio_receiver_state_),
                  ToString(audio_sender_state_),
                  (group->IsPendingConfiguration() ? "true" : "false"),
                  ToString(configuration_context_type_));
              group->PrintDebugState();
              CancelStreamingRequest();
            }
            break;
          case AudioState::RELEASING:
            /* Group is reconfiguring, reassing state and wait for
             * the stream to be configured
             */
            audio_sender_state_ = audio_receiver_state_;
            break;
          case AudioState::READY_TO_RELEASE:
            /* If the other direction is streaming we can start sending audio */
            if (group->GetState() ==
                AseState::BTA_LE_AUDIO_ASE_STATE_STREAMING) {
              if (IsDirectionAvailableForCurrentConfiguration(
                      group,
                      bluetooth::le_audio::types::kLeAudioDirectionSink)) {
                StartSendingAudio(active_group_id_);
              } else {
                log::warn(
                    "sink is not configured. \n audio_receiver_state: {} "
                    "\naudio_sender_state: {} \n isPendingConfiguration: {} \n "
                    "Reconfiguring to {}",
                    ToString(audio_receiver_state_),
                    ToString(audio_sender_state_),
                    (group->IsPendingConfiguration() ? "true" : "false"),
                    ToString(configuration_context_type_));
                group->PrintDebugState();
                SetConfigurationAndStopStreamWhenNeeded(
                    group, configuration_context_type_);
              }
            } else {
              log::error(
                  "called in wrong state. \n audio_receiver_state: {} "
                  "\naudio_sender_state: {} \n isPendingConfiguration: {} \n "
                  "Reconfiguring to {}",
                  ToString(audio_receiver_state_),
                  ToString(audio_sender_state_),
                  (group->IsPendingConfiguration() ? "true" : "false"),
                  ToString(configuration_context_type_));
              group->PrintDebugState();
              CancelStreamingRequest();
            }
            break;
        }
        break;
      case AudioState::READY_TO_START:
        log::error(
            "called in wrong state, ignoring double start request. \n "
            "audio_receiver_state: {} \naudio_sender_state: {} \n "
            "isPendingConfiguration: {} \n Reconfiguring to {}",
            ToString(audio_receiver_state_), ToString(audio_sender_state_),
            (group->IsPendingConfiguration() ? "true" : "false"),
            ToString(configuration_context_type_));
        group->PrintDebugState();
        break;
      case AudioState::READY_TO_RELEASE:
        switch (audio_receiver_state_) {
          case AudioState::STARTED:
          case AudioState::READY_TO_START:
          case AudioState::IDLE:
          case AudioState::READY_TO_RELEASE:
            /* Stream is up just restore it */
            if (alarm_is_scheduled(suspend_timeout_))
              alarm_cancel(suspend_timeout_);
            ConfirmLocalAudioSourceStreamingRequest();
            bluetooth::le_audio::MetricsCollector::Get()->OnStreamStarted(
                active_group_id_, configuration_context_type_);
            break;
          case AudioState::RELEASING:
            /* Keep wainting. After release is done, Audio Hal will be notified
             */
            break;
        }
        break;
      case AudioState::RELEASING:
        /* Keep wainting. After release is done, Audio Hal will be notified */
        break;
    }
  }

  void OnLocalAudioSinkSuspend() {
    log::info(
        "active group_id: {}, IN: audio_receiver_state_: {}, "
        "audio_sender_state_: {}",
        active_group_id_, ToString(audio_receiver_state_),
        ToString(audio_sender_state_));
    LeAudioLogHistory::Get()->AddLogHistory(
        kLogAfCallBt, active_group_id_, RawAddress::kEmpty,
        kLogAfSuspend + "LocalSink",
        "r_state: " + ToString(audio_receiver_state_) +
            ", s_state: " + ToString(audio_sender_state_));

    if (IsInVoipCall()) {
      SetInVoipCall(false);
    }

    /* Note: This callback is from audio hal driver.
     * Bluetooth peer is a Source for Audio Framework.
     * e.g. Peer is microphone.
     */
    switch (audio_receiver_state_) {
      case AudioState::READY_TO_START:
      case AudioState::STARTED:
        audio_receiver_state_ = AudioState::READY_TO_RELEASE;
        break;
      case AudioState::RELEASING:
        log::info("calling sink ConfirmSuspendRequest in audio_receiver_state_ releasing");
        le_audio_sink_hal_client_->ConfirmSuspendRequest();
        return;
      case AudioState::IDLE:
        if (audio_sender_state_ == AudioState::READY_TO_RELEASE) {
          defer_sink_suspend_ack_until_stop_ = true;
          OnAudioSuspend();
        } else {
          log::info("calling sink ConfirmSuspendRequest in audio_receiver_state_ IDLE");
          le_audio_sink_hal_client_->ConfirmSuspendRequest();
        }
        return;
      case AudioState::READY_TO_RELEASE:
        break;
    }

    /* Last suspends group - triggers group stop */
    if ((audio_sender_state_ == AudioState::IDLE) ||
        (audio_sender_state_ == AudioState::READY_TO_RELEASE)) {
      defer_sink_suspend_ack_until_stop_ = true;
      OnAudioSuspend();
    } else {
      //In VBC and Call streaming cases, send immediate ack
      //for the first initiate suspsend.
      if (le_audio_sink_hal_client_) {
        log::info("calling sink ConfirmSuspendRequest");
        le_audio_sink_hal_client_->ConfirmSuspendRequest();
      }
    }

    log::info("OUT: audio_receiver_state_: {},  audio_sender_state_: {}",
              ToString(audio_receiver_state_), ToString(audio_sender_state_));

    LeAudioLogHistory::Get()->AddLogHistory(
        kLogBtCallAf, active_group_id_, RawAddress::kEmpty,
        kLogAfSuspendConfirm + "LocalSink",
        "r_state: " + ToString(audio_receiver_state_) +
            "s_state: " + ToString(audio_sender_state_));
  }

  inline bool IsDirectionAvailableForCurrentConfiguration(
      const LeAudioDeviceGroup* group, uint8_t direction) const {
    auto current_config =
        group->GetCachedConfiguration(configuration_context_type_);
    if (current_config)
      return (current_config->confs.get(direction).size() != 0);
    return false;
  }

  void notifyAudioLocalSink(UnicastMonitorModeStatus status) {
    if (sink_monitor_notified_status_ != status) {
      log::info("Stream monitoring status changed to: {}",
                static_cast<int>(status));
      sink_monitor_notified_status_ = status;
      callbacks_->OnUnicastMonitorModeStatus(
          bluetooth::le_audio::types::kLeAudioDirectionSink, status);
    }
  }

  void OnLocalAudioSinkResume() {
    log::info(
        "active group_id: {} IN: audio_receiver_state_: {}, "
        "audio_sender_state_: {}",
        active_group_id_, ToString(audio_receiver_state_),
        ToString(audio_sender_state_));
    LeAudioLogHistory::Get()->AddLogHistory(
        kLogAfCallBt, active_group_id_, RawAddress::kEmpty,
        kLogAfResume + "LocalSink",
        "r_state: " + ToString(audio_receiver_state_) +
            ", s_state: " + ToString(audio_sender_state_));

    if (sink_monitor_mode_ &&
        active_group_id_ == bluetooth::groups::kGroupUnknown) {
      if (sink_monitor_notified_status_ !=
          UnicastMonitorModeStatus::STREAMING_REQUESTED) {
        notifyAudioLocalSink(UnicastMonitorModeStatus::STREAMING_REQUESTED);
      }
      CancelLocalAudioSinkStreamingRequest();
      return;
    }

    /* Note: This callback is from audio hal driver.
     * Bluetooth peer is a Source for Audio Framework.
     * e.g. Peer is microphone.
     */
    auto group = aseGroups_.FindById(active_group_id_);
    if (!group) {
      log::error("Invalid group: {}", static_cast<int>(active_group_id_));
      return;
    }

    /* We need new configuration_context_type_ to be selected before we go any
     * further.
     */
    if (audio_receiver_state_ == AudioState::IDLE) {
      ReconfigureOrUpdateRemote(
          group, bluetooth::le_audio::types::kLeAudioDirectionSource);
    }

    /* Check if the device resume is allowed */
    if (!group->HasCodecConfigurationForDirection(
            configuration_context_type_,
            bluetooth::le_audio::types::kLeAudioDirectionSource)) {
      log::error("invalid resume request for context type: {}",
                 ToHexString(configuration_context_type_));
      CancelLocalAudioSinkStreamingRequest();
      return;
    }

    log::debug(
        "active_group_id: {}\n audio_receiver_state: {}\n audio_sender_state: "
        "{}\n configuration_context_type_: {}\n group {}\n",
        active_group_id_, audio_receiver_state_, audio_sender_state_,
        ToHexString(configuration_context_type_),
        (group ? " exist " : " does not exist "));

    switch (audio_receiver_state_) {
      case AudioState::STARTED:
        ConfirmLocalAudioSinkStreamingRequest();
        break;
      case AudioState::IDLE:
        switch (audio_sender_state_) {
          case AudioState::IDLE:
            if (OnAudioResume(
                    group, bluetooth::le_audio::types::kLeAudioDirectionSink)) {
              audio_receiver_state_ = AudioState::READY_TO_START;
            } else {
              CancelLocalAudioSinkStreamingRequest();
            }
            break;
          case AudioState::READY_TO_START:
            audio_receiver_state_ = AudioState::READY_TO_START;
            if (!IsDirectionAvailableForCurrentConfiguration(
                    group,
                    bluetooth::le_audio::types::kLeAudioDirectionSource)) {
              log::warn(
                  "source is not configured. \n audio_receiver_state: {} "
                  "\naudio_sender_state: {} \n isPendingConfiguration: {} \n "
                  "Reconfiguring to {}",
                  ToString(audio_receiver_state_),
                  ToString(audio_sender_state_),
                  (group->IsPendingConfiguration() ? "true" : "false"),
                  ToString(configuration_context_type_));
              group->PrintDebugState();
              SetConfigurationAndStopStreamWhenNeeded(
                  group, configuration_context_type_);
            }
            break;
          case AudioState::STARTED:
            audio_receiver_state_ = AudioState::READY_TO_START;
            /* If signalling part is completed trigger start receiving audio
             * here, otherwise it'll be called on group streaming state callback
             */
            if (group->GetState() ==
                AseState::BTA_LE_AUDIO_ASE_STATE_STREAMING) {
              if (IsDirectionAvailableForCurrentConfiguration(
                      group,
                      bluetooth::le_audio::types::kLeAudioDirectionSource)) {
                StartReceivingAudio(active_group_id_);
              } else {
                log::warn(
                    "source is not configured. \n audio_receiver_state: {} "
                    "\naudio_sender_state: {} \n isPendingConfiguration: {} \n "
                    "Reconfiguring to {}",
                    ToString(audio_receiver_state_),
                    ToString(audio_sender_state_),
                    (group->IsPendingConfiguration() ? "true" : "false"),
                    ToString(configuration_context_type_));
                group->PrintDebugState();
                SetConfigurationAndStopStreamWhenNeeded(
                    group, configuration_context_type_);
              }
            } else {
              log::error(
                  "called in wrong state. \n audio_receiver_state: {} "
                  "\naudio_sender_state: {} \n isPendingConfiguration: {} \n "
                  "Reconfiguring to {}",
                  ToString(audio_receiver_state_),
                  ToString(audio_sender_state_),
                  (group->IsPendingConfiguration() ? "true" : "false"),
                  ToString(configuration_context_type_));
              group->PrintDebugState();
              CancelStreamingRequest();
            }
            break;
          case AudioState::RELEASING:
            /* Group is reconfiguring, reassing state and wait for
             * the stream to be configured
             */
            audio_receiver_state_ = audio_sender_state_;
            break;
          case AudioState::READY_TO_RELEASE:
            /* If the other direction is streaming we can start receiving audio
             */
            if (group->GetState() ==
                AseState::BTA_LE_AUDIO_ASE_STATE_STREAMING) {
              if (IsDirectionAvailableForCurrentConfiguration(
                      group,
                      bluetooth::le_audio::types::kLeAudioDirectionSource)) {
                StartReceivingAudio(active_group_id_);
              } else {
                log::warn(
                    "source is not configured. \n audio_receiver_state: {} "
                    "\naudio_sender_state: {} \n isPendingConfiguration: {} \n "
                    "Reconfiguring to {}",
                    ToString(audio_receiver_state_),
                    ToString(audio_sender_state_),
                    (group->IsPendingConfiguration() ? "true" : "false"),
                    ToString(configuration_context_type_));
                group->PrintDebugState();
                SetConfigurationAndStopStreamWhenNeeded(
                    group, configuration_context_type_);
              }
            } else {
              log::error(
                  "called in wrong state. \n audio_receiver_state: {} "
                  "\naudio_sender_state: {} \n isPendingConfiguration: {} \n "
                  "Reconfiguring to {}",
                  ToString(audio_receiver_state_),
                  ToString(audio_sender_state_),
                  (group->IsPendingConfiguration() ? "true" : "false"),
                  ToString(configuration_context_type_));
              group->PrintDebugState();
              CancelStreamingRequest();
            }
            break;
        }
        break;
      case AudioState::READY_TO_START:
        log::error(
            "Double resume request, just ignore it.. \n audio_receiver_state: "
            "{} \naudio_sender_state: {} \n isPendingConfiguration: {} \n "
            "Reconfiguring to {}",
            ToString(audio_receiver_state_), ToString(audio_sender_state_),
            (group->IsPendingConfiguration() ? "true" : "false"),
            ToString(configuration_context_type_));
        group->PrintDebugState();
        break;
      case AudioState::READY_TO_RELEASE:
        switch (audio_sender_state_) {
          case AudioState::STARTED:
          case AudioState::IDLE:
          case AudioState::READY_TO_START:
          case AudioState::READY_TO_RELEASE:
            /* Stream is up just restore it */
            if (alarm_is_scheduled(suspend_timeout_))
              alarm_cancel(suspend_timeout_);
            ConfirmLocalAudioSinkStreamingRequest();
            break;
          case AudioState::RELEASING:
            /* Wait until releasing is completed */
            break;
        }

        break;
      case AudioState::RELEASING:
        /* Wait until releasing is completed */
        break;
    }
  }

  /* Chooses a single context type to use as a key for selecting a single
   * audio set configuration. Contexts used for the metadata can be different
   * than this, but it's reasonable to select a configuration context from
   * the metadata context types.
   */
  LeAudioContextType ChooseConfigurationContextType(
      AudioContexts available_remote_contexts) {
    log::debug("Got contexts={} in config_context={}",
               bluetooth::common::ToString(available_remote_contexts),
               bluetooth::common::ToString(configuration_context_type_));

    if (IsInCall()) {
      log::debug("In Call preference used.");
      return LeAudioContextType::CONVERSATIONAL;
    }

    /* Mini policy - always prioritize sink+source configurations so that we are
     * sure that for a mixed content we enable all the needed directions.
     */
    if (available_remote_contexts.any()) {
      LeAudioContextType context_priority_list[] = {
          /* Highest priority first */
          LeAudioContextType::CONVERSATIONAL,
          /* Handling RINGTONE will cause the ringtone volume slider to trigger
           * reconfiguration. This will be fixed in b/283349711.
           */
          LeAudioContextType::RINGTONE,
          LeAudioContextType::LIVE,
          LeAudioContextType::VOICEASSISTANTS,
          LeAudioContextType::GAME,
          LeAudioContextType::MEDIA,
          LeAudioContextType::EMERGENCYALARM,
          LeAudioContextType::ALERTS,
          LeAudioContextType::INSTRUCTIONAL,
          LeAudioContextType::NOTIFICATIONS,
          LeAudioContextType::SOUNDEFFECTS,
      };
      for (auto ct : context_priority_list) {
        if (available_remote_contexts.test(ct)) {
          log::debug("Selecting configuration context type: {}", ToString(ct));
          return ct;
        }
      }
    }

    /* Use BAP mandated UNSPECIFIED only if we don't have any other valid
     * configuration
     */
    auto fallback_config = LeAudioContextType::UNSPECIFIED;
    if (configuration_context_type_ != LeAudioContextType::UNINITIALIZED) {
      fallback_config = configuration_context_type_;
    }

    log::debug("Selecting configuration context type: {}",
               ToString(fallback_config));
    return fallback_config;
  }

  bool SetConfigurationAndStopStreamWhenNeeded(
      LeAudioDeviceGroup* group, LeAudioContextType new_context_type) {
    auto reconfig_result =
        UpdateConfigAndCheckIfReconfigurationIsNeeded(group, new_context_type);
    /* Even though the reconfiguration may not be needed, this has
     * to be set here as it might be the initial configuration.
     */
    configuration_context_type_ = new_context_type;

    log::info("group_id {}, context type {} ({}), {}", group->group_id_,
              ToString(new_context_type), ToHexString(new_context_type),
              ToString(reconfig_result));
    if (reconfig_result ==
        AudioReconfigurationResult::RECONFIGURATION_NOT_NEEDED) {
      return false;
    }

    if (reconfig_result ==
        AudioReconfigurationResult::RECONFIGURATION_NOT_POSSIBLE) {
      return false;
    }

    if (group->GetState() != AseState::BTA_LE_AUDIO_ASE_STATE_STREAMING) {
      log::debug("Group is not streaming");
      return false;
    }

    if (alarm_is_scheduled(suspend_timeout_)) alarm_cancel(suspend_timeout_);

    /* Need to reconfigure stream */
    group->SetPendingConfiguration();
    groupStateMachine_->StopStream(group);
    return true;
  }

  void OnLocalAudioSourceMetadataUpdate(
      const std::vector<struct playback_track_metadata_v7>& source_metadata,
      DsaMode dsa_mode) {
    if (active_group_id_ == bluetooth::groups::kGroupUnknown) {
      log::warn(", cannot start streaming if no active group set");
      return;
    }

    auto group = aseGroups_.FindById(active_group_id_);
    if (!group) {
      log::error("Invalid group: {}", static_cast<int>(active_group_id_));
      return;
    }

    /* Stop the VBC close timeout timer, since we will reconfigure anyway if the
     * VBC was suspended.
     */
    StopVbcCloseTimeout();

    log::info(
        "group_id {} state={}, target_state={}, audio_receiver_state_: {}, "
        "audio_sender_state_: {}, dsa_mode: {}",
        group->group_id_, ToString(group->GetState()),
        ToString(group->GetTargetState()), ToString(audio_receiver_state_),
        ToString(audio_sender_state_), static_cast<int>(dsa_mode));

    group->dsa_.mode = dsa_mode;

    /* Set the remote sink metadata context from the playback tracks metadata */
    local_metadata_context_types_.source =
        GetAudioContextsFromSourceMetadata(source_metadata);

    local_metadata_context_types_.sink =
        ChooseMetadataContextType(local_metadata_context_types_.sink);
    local_metadata_context_types_.source =
        ChooseMetadataContextType(local_metadata_context_types_.source);

    ReconfigureOrUpdateRemote(
        group, bluetooth::le_audio::types::kLeAudioDirectionSink);
  }

  /* Applies some predefined policy on the audio context metadata, including
   * special handling of UNSPECIFIED context, which also involves checking
   * context support and availability.
   */
  void ApplyRemoteMetadataAudioContextPolicy(
      LeAudioDeviceGroup* group,
      BidirectionalPair<AudioContexts>& contexts_pair, int remote_dir) {
    // We expect at least some context when this direction gets enabled
    if (contexts_pair.get(remote_dir).none()) {
      log::warn(
          "invalid/unknown {} context metadata, using 'UNSPECIFIED' instead",
          (remote_dir == bluetooth::le_audio::types::kLeAudioDirectionSink)
              ? "sink"
              : "source");
      contexts_pair.get(remote_dir) =
          AudioContexts(LeAudioContextType::UNSPECIFIED);
    }

    std::tuple<int, int, AudioState*> remote_directions[] = {
        {bluetooth::le_audio::types::kLeAudioDirectionSink,
         bluetooth::le_audio::types::kLeAudioDirectionSource,
         &audio_sender_state_},
        {bluetooth::le_audio::types::kLeAudioDirectionSource,
         bluetooth::le_audio::types::kLeAudioDirectionSink,
         &audio_receiver_state_},
    };

    /* Align with the context availability */
    for (auto entry : remote_directions) {
      int dir, other_dir;
      AudioState* local_hal_state;
      std::tie(dir, other_dir, local_hal_state) = entry;

      /* When a certain context became unavailable while it was already in
       * an active stream, it means that it is unavailable to other clients
       * but we can keep using it.
       */
      auto group_available_contexts = group->GetAvailableContexts(dir);
      if ((*local_hal_state == AudioState::STARTED) ||
          (*local_hal_state == AudioState::READY_TO_START)) {
        group_available_contexts |= group->GetMetadataContexts().get(dir);
      }

      log::debug("Checking contexts: {}, against the available contexts: {}",
                 ToString(contexts_pair.get(dir)),
                 ToString(group_available_contexts));
      auto unavail_contexts =
          contexts_pair.get(dir) & ~group_available_contexts;
      if (unavail_contexts.none()) continue;

      contexts_pair.get(dir) &= group_available_contexts;
      auto unavail_but_supported =
          (unavail_contexts & group->GetSupportedContexts(dir));
      if (unavail_but_supported.none() &&
          group_available_contexts.test(LeAudioContextType::UNSPECIFIED)) {
        log::debug("Replaced the unsupported contexts: {} with UNSPECIFIED",
                   ToString(unavail_contexts));
        /* All unavailable are also unsupported - replace with UNSPECIFIED if
         * available
         */
        contexts_pair.get(dir).set(LeAudioContextType::UNSPECIFIED);
      } else {
        log::debug("Some contexts are supported but currently unavailable: {}!",
                   ToString(unavail_but_supported));
        /* Some of the streamed contexts are support but not available and they
         * were erased from the metadata.
         * TODO: Either filter out these contexts from the stream or do not
         * stream at all if the unavail_but_supported contexts are the only
         * streamed contexts.
         */
      }
    }

    /* Don't mix UNSPECIFIED with any other context
     * Note: This has to be in a separate loop - do not merge it with the above.
     */
    for (auto entry : remote_directions) {
      int dir, other_dir;
      AudioState* local_hal_state;
      std::tie(dir, other_dir, local_hal_state) = entry;

      if (contexts_pair.get(dir).test(LeAudioContextType::UNSPECIFIED)) {
        /* Try to use the other direction context if not UNSPECIFIED and active
         */
        if (contexts_pair.get(dir) ==
            AudioContexts(LeAudioContextType::UNSPECIFIED)) {
          auto is_other_direction_streaming =
              (*local_hal_state == AudioState::STARTED) ||
              (*local_hal_state == AudioState::READY_TO_START);
          if (is_other_direction_streaming &&
              (contexts_pair.get(other_dir) !=
               AudioContexts(LeAudioContextType::UNSPECIFIED))) {
            log::info(
                "Other direction is streaming. Aligning other direction "
                "metadata to match the current direciton context: {}",
                ToString(contexts_pair.get(other_dir)));
            contexts_pair.get(dir) = contexts_pair.get(other_dir);
          }
        } else {
          log::debug("Removing UNSPECIFIED from the remote sink context: {}",
                     ToString(contexts_pair.get(other_dir)));
          contexts_pair.get(dir).unset(LeAudioContextType::UNSPECIFIED);
        }
      }
    }

    contexts_pair.sink = ChooseMetadataContextType(contexts_pair.sink);
    contexts_pair.source = ChooseMetadataContextType(contexts_pair.source);

    log::debug("Aligned remote metadata audio context: sink={}, source={}",
               ToString(contexts_pair.sink), ToString(contexts_pair.source));
  }

  void OnLocalAudioSinkMetadataUpdate(
      const std::vector<record_track_metadata_v7>& sink_metadata) {
    if (active_group_id_ == bluetooth::groups::kGroupUnknown) {
      log::warn(", cannot start streaming if no active group set");
      return;
    }

    auto group = aseGroups_.FindById(active_group_id_);
    if (!group) {
      log::error("Invalid group: {}", static_cast<int>(active_group_id_));
      return;
    }

    log::info(
        "group_id {} state={}, target_state={}, audio_receiver_state_: {}, "
        "audio_sender_state_: {}",
        group->group_id_, ToString(group->GetState()),
        ToString(group->GetTargetState()), ToString(audio_receiver_state_),
        ToString(audio_sender_state_));

    /* Set remote source metadata context from the recording tracks metadata */
    local_metadata_context_types_.sink =
        GetAudioContextsFromSinkMetadata(sink_metadata);

    local_metadata_context_types_.sink =
        ChooseMetadataContextType(local_metadata_context_types_.sink);
    local_metadata_context_types_.source =
        ChooseMetadataContextType(local_metadata_context_types_.source);

    /* Reconfigure or update only if the stream is already started
     * otherwise wait for the local sink to resume.
     */
    if (audio_receiver_state_ == AudioState::STARTED) {
      ReconfigureOrUpdateRemote(
          group, bluetooth::le_audio::types::kLeAudioDirectionSource);
    }
  }

  BidirectionalPair<AudioContexts> DirectionalRealignMetadataAudioContexts(
      LeAudioDeviceGroup* group, int remote_direction) {
    auto remote_other_direction =
        (remote_direction == bluetooth::le_audio::types::kLeAudioDirectionSink
             ? bluetooth::le_audio::types::kLeAudioDirectionSource
             : bluetooth::le_audio::types::kLeAudioDirectionSink);
    auto other_direction_hal =
        (remote_other_direction ==
                 bluetooth::le_audio::types::kLeAudioDirectionSource
             ? audio_receiver_state_
             : audio_sender_state_);
    auto is_streaming_other_direction =
        (other_direction_hal == AudioState::STARTED) ||
        (other_direction_hal == AudioState::READY_TO_START);
    auto is_releasing_for_reconfiguration =
        (((audio_receiver_state_ == AudioState::RELEASING) ||
          (audio_sender_state_ == AudioState::RELEASING)) &&
         group->IsPendingConfiguration() &&
         IsDirectionAvailableForCurrentConfiguration(group,
                                                     remote_other_direction));

    // Inject conversational when ringtone is played - this is required for all
    // the VoIP applications which are not using the telecom API.
    constexpr AudioContexts possible_voip_contexts =
        LeAudioContextType::RINGTONE | LeAudioContextType::CONVERSATIONAL;
    if (local_metadata_context_types_.source.test_any(possible_voip_contexts) &&
        ((remote_direction ==
          bluetooth::le_audio::types::kLeAudioDirectionSink) ||
         (remote_direction ==
              bluetooth::le_audio::types::kLeAudioDirectionSource &&
          is_streaming_other_direction))) {
      /* Simulate, we are already in the call. Sending RINGTONE when there is
       * no incoming call to accept or reject on TBS could confuse the remote
       * device and interrupt the stream establish procedure.
       */
      if (!IsInCall()) {
        SetInVoipCall(true);
      }
    } else if (IsInVoipCall()) {
      SetInVoipCall(false);
    }

    /* Make sure we have CONVERSATIONAL when in a call and it is not mixed
     * with any other bidirectional context
     */
    if (IsInCall() || IsInVoipCall()) {
      log::debug("In Call preference used: {}, voip call: {}",
                 (IsInCall() ? "true" : "false"),
                 (IsInVoipCall() ? "true" : "false"));
      local_metadata_context_types_.sink.unset_all(kLeAudioContextAllBidir);
      local_metadata_context_types_.source.unset_all(kLeAudioContextAllBidir);
      local_metadata_context_types_.sink.set(
          LeAudioContextType::CONVERSATIONAL);
      local_metadata_context_types_.source.set(
          LeAudioContextType::CONVERSATIONAL);
    }

    BidirectionalPair<AudioContexts> remote_metadata = {
        .sink = local_metadata_context_types_.source,
        .source = local_metadata_context_types_.sink};

    if (IsInVoipCall()) {
      log::debug("Unsetting RINGTONE from remote sink");
      remote_metadata.sink.unset(LeAudioContextType::RINGTONE);
    }

    auto is_ongoing_call_on_other_direction =
        is_streaming_other_direction && (IsInVoipCall() || IsInCall());

    log::debug("local_metadata_context_types_.source= {}",
               ToString(local_metadata_context_types_.source));
    log::debug("local_metadata_context_types_.sink= {}",
               ToString(local_metadata_context_types_.sink));
    log::debug("remote_metadata.source= {}", ToString(remote_metadata.source));
    log::debug("remote_metadata.sink= {}", ToString(remote_metadata.sink));
    log::debug(
        "remote_direction= {}",
        (remote_direction == bluetooth::le_audio::types::kLeAudioDirectionSource
             ? "Source"
             : "Sink"));
    log::debug("is_streaming_other_direction= {}",
               (is_streaming_other_direction ? "True" : "False"));
    log::debug("is_releasing_for_reconfiguration= {}",
               (is_releasing_for_reconfiguration ? "True" : "False"));
    log::debug("is_ongoing_call_on_other_direction={}",
               (is_ongoing_call_on_other_direction ? "True" : "False"));

    if (remote_metadata.get(remote_other_direction)
            .test_any(kLeAudioContextAllBidir) &&
        !is_streaming_other_direction) {
      log::debug(
          "The other direction is not streaming bidirectional, ignore that "
          "context.");
      remote_metadata.get(remote_other_direction).clear();
    }

    /* Mixed contexts in the voiceback channel scenarios can confuse the remote
     * on how to configure each channel. We should align the other direction
     * metadata for the remote device.
     */
    if (remote_metadata.get(remote_direction)
            .test_any(kLeAudioContextAllBidir)) {
      log::debug(
          "Aligning the other direction remote metadata to add this direction "
          "context");

      if (is_ongoing_call_on_other_direction) {
        /* Other direction is streaming and is in call */
        remote_metadata.get(remote_direction)
            .unset_all(kLeAudioContextAllBidir);
        remote_metadata.get(remote_direction)
            .set(LeAudioContextType::CONVERSATIONAL);
      } else {
        if (!is_streaming_other_direction) {
          // Do not take the obsolete metadata
          remote_metadata.get(remote_other_direction).clear();
        }
        remote_metadata.get(remote_other_direction)
            .unset_all(kLeAudioContextAllBidir);
        remote_metadata.get(remote_other_direction)
            .unset_all(kLeAudioContextAllRemoteSinkOnly);
        remote_metadata.get(remote_other_direction)
            .set_all(remote_metadata.get(remote_direction) &
                     ~kLeAudioContextAllRemoteSinkOnly);
      }
    }
    log::debug("remote_metadata.source= {}", ToString(remote_metadata.source));
    log::debug("remote_metadata.sink= {}", ToString(remote_metadata.sink));

    if (is_releasing_for_reconfiguration || is_streaming_other_direction) {
      log::debug("Other direction is streaming. Taking its contexts {}",
                 ToString(remote_metadata.get(remote_other_direction)));
      /* If current direction has no valid context or the other direction is
       * bidirectional scenario, take the other direction context as well
       */
      if ((remote_metadata.get(remote_direction).none() &&
           remote_metadata.get(remote_other_direction).any()) ||
          remote_metadata.get(remote_other_direction)
              .test_any(kLeAudioContextAllBidir)) {
        log::debug(
            "Aligning this direction remote metadata to add the other "
            "direction context");
        /* Turn off bidirectional contexts on this direction to avoid mixing
         * with the other direction bidirectional context
         */
        remote_metadata.get(remote_direction)
            .unset_all(kLeAudioContextAllBidir);
        remote_metadata.get(remote_direction)
            .set_all(remote_metadata.get(remote_other_direction));
      }
    }

    /* Make sure that after alignment no sink only context leaks into the other
     * direction. */
    remote_metadata.source.unset_all(kLeAudioContextAllRemoteSinkOnly);

    log::debug("remote_metadata.source= {}", ToString(remote_metadata.source));
    log::debug("remote_metadata.sink= {}", ToString(remote_metadata.sink));
    return remote_metadata;
  }

  void send_vs_cmd(const RawAddress& bd_addr, uint16_t content_type,
    const bluetooth::le_audio::types::PublishedAudioCapabilities& group_pacs) {
    bool remote_support = false;
    for (auto& [handles, pacs_record] : group_pacs) {
      for (auto& pac : pacs_record) {
        if (pac.codec_id.vendor_codec_id == bluetooth::le_audio::types::kLeAudioCodingFormatAptxLeX) {
          remote_support = true;
          break;
        }
      }
    }
    if (osi_property_get_bool("persist.vendor.service.bt.adv_transport", false) && remote_support) {
      uint8_t param[4] = {0};
      param[0] = VS_QHCI_USECASE_UPDATE;
      param[1] = (BTM_GetHCIConnHandle(bd_addr, BT_TRANSPORT_LE)) & 0x00FF;
      param[2] = ((BTM_GetHCIConnHandle(bd_addr, BT_TRANSPORT_LE)) & 0xFF00) >> 8;
      param[3] = (uint8_t)content_type;
      //BTM_VendorSpecificCommand(HCI_VSQC_CONTROLLER_A2DP_OPCODE, 4, param, NULL);
      btsnd_hcic_vendor_spec_cmd(HCI_VSQC_CONTROLLER_A2DP_OPCODE, 4, param, NULL);
    }
  }

  /* Return true if stream is started */
  bool ReconfigureOrUpdateRemote(LeAudioDeviceGroup* group,
                                 int remote_direction) {
    if (stack_config_get_interface()
            ->get_pts_force_le_audio_multiple_contexts_metadata()) {
      // Use common audio stream contexts exposed by the PTS
      auto override_contexts = AudioContexts(0xFFFF);
      for (auto device = group->GetFirstDevice(); device != nullptr;
           device = group->GetNextDevice(device)) {
        override_contexts &= device->GetAvailableContexts();
      }
      if (override_contexts.value() == 0xFFFF) {
        override_contexts = AudioContexts(LeAudioContextType::UNSPECIFIED);
      }
      log::warn("Overriding local_metadata_context_types_: {} with: {}",
                local_metadata_context_types_.source.to_string(),
                override_contexts.to_string());

      /* Choose the right configuration context */
      auto new_configuration_context =
          ChooseConfigurationContextType(override_contexts);

      log::debug("new_configuration_context= {}.",
                 ToString(new_configuration_context));
      BidirectionalPair<AudioContexts> remote_contexts = {
          .sink = override_contexts, .source = override_contexts};
      return GroupStream(active_group_id_, new_configuration_context,
                         remote_contexts);
    }

    /* When the local sink and source update their metadata, we need to come up
     * with a coherent set of contexts for either one or both directions,
     * especially when bidirectional scenarios can be triggered be either sink
     * or source metadata update event.
     */
    auto remote_metadata =
        DirectionalRealignMetadataAudioContexts(group, remote_direction);

    /* Choose the right configuration context */
    auto config_context_candids = get_bidirectional(remote_metadata);
    auto new_config_context =
        ChooseConfigurationContextType(config_context_candids);
    log::debug("config_context_candids= {}, new_config_context= {}",
               ToString(config_context_candids), ToString(new_config_context));

    /* For the following contexts we don't actually need HQ audio:
     * LeAudioContextType::NOTIFICATIONS
     * LeAudioContextType::SOUNDEFFECTS
     * LeAudioContextType::INSTRUCTIONAL
     * LeAudioContextType::ALERTS
     * LeAudioContextType::EMERGENCYALARM
     * LeAudioContextType::UNSPECIFIED
     * So do not reconfigure if the remote sink is already available at any
     * quality and these are the only contributors to the current audio stream.
     */
    auto no_reconfigure_contexts =
        LeAudioContextType::NOTIFICATIONS | LeAudioContextType::SOUNDEFFECTS |
        LeAudioContextType::INSTRUCTIONAL | LeAudioContextType::ALERTS |
        LeAudioContextType::EMERGENCYALARM | LeAudioContextType::UNSPECIFIED;
    if (group->IsStreaming() && config_context_candids.any() &&
        (config_context_candids & ~no_reconfigure_contexts).none() &&
        (configuration_context_type_ != LeAudioContextType::UNINITIALIZED) &&
        (configuration_context_type_ != LeAudioContextType::UNSPECIFIED) &&
        IsDirectionAvailableForCurrentConfiguration(
            group, bluetooth::le_audio::types::kLeAudioDirectionSink)) {
      log::info(
          "There is no need to reconfigure for the sonification events, "
          "staying with the existing configuration context of {}",
          ToString(configuration_context_type_));
      new_config_context = configuration_context_type_;
    }

    /* Do not configure the Voiceback channel if it is already configured.
     * WARNING: This eliminates additional reconfigurations but can
     * lead to unsatisfying audio quality when that direction was
     * already configured with a lower quality.
     */
    if (remote_direction ==
        bluetooth::le_audio::types::kLeAudioDirectionSource) {
      const auto has_audio_source_configured =
          IsDirectionAvailableForCurrentConfiguration(
              group, bluetooth::le_audio::types::kLeAudioDirectionSource) &&
          (group->GetState() == AseState::BTA_LE_AUDIO_ASE_STATE_STREAMING);
      if (has_audio_source_configured) {
        log::info(
            "Audio source is already available in the current configuration "
            "context in {}. Not switching to {} right now.",
            ToString(configuration_context_type_),
            ToString(new_config_context));
        new_config_context = configuration_context_type_;
      }
    }

    send_vs_cmd(group->GetFirstDevice()->GetBdAddress(),
        static_cast<uint16_t>(new_config_context),
        group->GetFirstDevice()->snk_pacs_);

    /* Note that the remote device metadata was so far unfiltered when it comes
     * to group context availability, or multiple contexts support flag, so that
     * we could choose the correct configuration for the use case. Now we can
     * align it to meet the metadata usage.
     */
    ApplyRemoteMetadataAudioContextPolicy(group, remote_metadata,
                                          remote_direction);
    return ReconfigureOrUpdateMetadata(group, new_config_context,
                                       remote_metadata);
  }

  bool DsaReconfigureNeeded(LeAudioDeviceGroup* group,
                            LeAudioContextType context) {
    if (!IS_FLAG_ENABLED(leaudio_dynamic_spatial_audio)) {
      return false;
    }

    // Reconfigure if DSA mode changed for media streaming
    if (context != bluetooth::le_audio::types::LeAudioContextType::MEDIA) {
      return false;
    }

    if (group->dsa_.mode != DsaMode::ISO_SW &&
        group->dsa_.mode != DsaMode::ISO_HW) {
      return false;
    }

    if (group->dsa_.active) {
      return false;
    }

    log::info("DSA mode {} requested but not active", group->dsa_.mode);
    return true;
  }

  /* Return true if stream is started */
  bool ReconfigureOrUpdateMetadata(
      LeAudioDeviceGroup* group, LeAudioContextType new_configuration_context,
      BidirectionalPair<AudioContexts> remote_contexts) {
    if (new_configuration_context != configuration_context_type_ ||
        DsaReconfigureNeeded(group, new_configuration_context)) {
      log::info(
          "Checking whether to change configuration context from {} to {}",
          ToString(configuration_context_type_),
          ToString(new_configuration_context));

      LeAudioLogHistory::Get()->AddLogHistory(
          kLogAfCallBt, active_group_id_, RawAddress::kEmpty,
          kLogAfMetadataUpdate + "Reconfigure",
          ToString(configuration_context_type_) + "->" +
              ToString(new_configuration_context));
      auto is_stopping = SetConfigurationAndStopStreamWhenNeeded(
          group, new_configuration_context);
      if (is_stopping) {
        return false;
      }
    }

    if (group->GetTargetState() == AseState::BTA_LE_AUDIO_ASE_STATE_STREAMING) {
      log::info(
          "The {} configuration did not change. Updating the metadata to "
          "sink={}, source={}",
          ToString(configuration_context_type_), ToString(remote_contexts.sink),
          ToString(remote_contexts.source));

      LeAudioLogHistory::Get()->AddLogHistory(
          kLogAfCallBt, active_group_id_, RawAddress::kEmpty,
          kLogAfMetadataUpdate + "Updating...",
          "Sink: " + ToString(remote_contexts.sink) +
              "Source: " + ToString(remote_contexts.source));

      return GroupStream(group->group_id_, configuration_context_type_,
                         remote_contexts);
    }
    return false;
  }

  static void OnGattCtpCccReadRspStatic(uint16_t conn_id, tGATT_STATUS status,
                                        uint16_t hdl, uint16_t len,
                                        uint8_t* value, void* data) {
    if (!instance) return;

    log::debug("conn_id: 0x{:04x}, status: 0x{:02x}", conn_id, status);

    LeAudioDevice* leAudioDevice =
        instance->leAudioDevices_.FindByConnId(conn_id);

    if (!leAudioDevice) {
      log::error("LeAudioDevice not found");
      return;
    }

    if (status == GATT_DATABASE_OUT_OF_SYNC) {
      log::info("Database out of sync for {}, re-discovering",
                ADDRESS_TO_LOGGABLE_CSTR(leAudioDevice->address_));
      instance->ClearDeviceInformationAndStartSearch(leAudioDevice);
      return;
    }

    if (status != GATT_SUCCESS || len != 2) {
      log::error("Could not read CCC for {}, disconnecting",
                 ADDRESS_TO_LOGGABLE_CSTR(leAudioDevice->address_));
      instance->Disconnect(leAudioDevice->address_);
      return;
    }

    uint16_t val = *(uint16_t*)value;
    if (val == 0) {
      log::info("{} forgot CCC values. Re-subscribing",
                ADDRESS_TO_LOGGABLE_CSTR(leAudioDevice->address_));
      instance->RegisterKnownNotifications(leAudioDevice, false, true);
    } else {
      instance->connectionReady(leAudioDevice);
    }
  }

  static void OnGattReadRspStatic(uint16_t conn_id, tGATT_STATUS status,
                                  uint16_t hdl, uint16_t len, uint8_t* value,
                                  void* data) {
    if (!instance) return;

    LeAudioDevice* leAudioDevice =
        instance->leAudioDevices_.FindByConnId(conn_id);

    if (status == GATT_SUCCESS) {
      instance->LeAudioCharValueHandle(conn_id, hdl, len, value);
    } else if (status == GATT_DATABASE_OUT_OF_SYNC) {
      instance->ClearDeviceInformationAndStartSearch(leAudioDevice);
      return;
    } else {
      log::error("Failed to read attribute, hdl: 0x{:04x}, status: 0x{:02x}",
                 hdl, static_cast<int>(status));
      return;
    }

    /* We use data to keep notify connected flag. */
    if (data && !!PTR_TO_INT(data)) {
      leAudioDevice->notify_connected_after_read_ = false;

      /* Update handles, PACs and ASEs when all is read.*/
      btif_storage_leaudio_update_handles_bin(leAudioDevice->address_);
      btif_storage_leaudio_update_pacs_bin(leAudioDevice->address_);
      btif_storage_leaudio_update_ase_bin(leAudioDevice->address_);

      btif_storage_set_leaudio_audio_location(
          leAudioDevice->address_,
          leAudioDevice->snk_audio_locations_.to_ulong(),
          leAudioDevice->src_audio_locations_.to_ulong());

      instance->connectionReady(leAudioDevice);
    }
  }

  void LeAudioHealthSendRecommendation(const RawAddress& address, int group_id,
                                       LeAudioHealthBasedAction action) {
    log::debug("{}, {}, {}", ADDRESS_TO_LOGGABLE_CSTR(address), group_id,
               ToString(action));

    if (address != RawAddress::kEmpty &&
        leAudioDevices_.FindByAddress(address)) {
      callbacks_->OnHealthBasedRecommendationAction(address, action);
    }

    if (group_id != bluetooth::groups::kGroupUnknown &&
        aseGroups_.FindById(group_id)) {
      callbacks_->OnHealthBasedGroupRecommendationAction(group_id, action);
    }
  }

  void IsoCigEventsCb(uint16_t event_type, void* data) {
    switch (event_type) {
      case bluetooth::hci::iso_manager::kIsoEventCigOnCreateCmpl: {
        auto* evt = static_cast<cig_create_cmpl_evt*>(data);
        LeAudioDeviceGroup* group = aseGroups_.FindById(evt->cig_id);
        log::assert_that(group, "Group id: {} is null", evt->cig_id);
        groupStateMachine_->ProcessHciNotifOnCigCreate(
            group, evt->status, evt->cig_id, evt->conn_handles);
      } break;
      case bluetooth::hci::iso_manager::kIsoEventCigOnRemoveCmpl: {
        auto* evt = static_cast<cig_remove_cmpl_evt*>(data);
        LeAudioDeviceGroup* group = aseGroups_.FindById(evt->cig_id);
        log::assert_that(group, "Group id: {} is null", evt->cig_id);
        groupStateMachine_->ProcessHciNotifOnCigRemove(evt->status, group);
        remove_group_if_possible(group);
      } break;
      default:
        log::error("Invalid event {}", event_type);
    }
  }

  void IsoCisEventsCb(uint16_t event_type, void* data) {
    switch (event_type) {
      case bluetooth::hci::iso_manager::kIsoEventCisDataAvailable: {
        auto* event =
            static_cast<bluetooth::hci::iso_manager::cis_data_evt*>(data);

        if (DsaDataConsume(event)) {
          return;
        }

        if (audio_receiver_state_ != AudioState::STARTED) {
          log::error("receiver state not ready, current state={}",
                     ToString(audio_receiver_state_));
          break;
        }

        HandleIncomingCisData(event->p_msg->data + event->p_msg->offset,
                              event->p_msg->len - event->p_msg->offset,
                              event->cis_conn_hdl, event->ts);
      } break;
      case bluetooth::hci::iso_manager::kIsoEventCisEstablishCmpl: {
        auto* event =
            static_cast<bluetooth::hci::iso_manager::cis_establish_cmpl_evt*>(
                data);

        LeAudioDevice* leAudioDevice = leAudioDevices_.FindByCisConnHdl(
            event->cig_id, event->cis_conn_hdl);
        if (!leAudioDevice) {
          log::error("no bonded Le Audio Device with CIS: {}",
                     event->cis_conn_hdl);
          break;
        }
        LeAudioDeviceGroup* group =
            aseGroups_.FindById(leAudioDevice->group_id_);

        if (event->max_pdu_mtos > 0)
          group->SetTransportLatency(
              bluetooth::le_audio::types::kLeAudioDirectionSink,
              event->trans_lat_mtos);
        if (event->max_pdu_stom > 0)
          group->SetTransportLatency(
              bluetooth::le_audio::types::kLeAudioDirectionSource,
              event->trans_lat_stom);

        if (leAudioHealthStatus_ && (event->status != HCI_SUCCESS)) {
          leAudioHealthStatus_->AddStatisticForGroup(
              group, LeAudioHealthGroupStatType::STREAM_CREATE_CIS_FAILED);
        }

        groupStateMachine_->ProcessHciNotifCisEstablished(group, leAudioDevice,
                                                          event);
      } break;
      case bluetooth::hci::iso_manager::kIsoEventCisDisconnected: {
        auto* event =
            static_cast<bluetooth::hci::iso_manager::cis_disconnected_evt*>(
                data);

        LeAudioDevice* leAudioDevice = leAudioDevices_.FindByCisConnHdl(
            event->cig_id, event->cis_conn_hdl);
        if (!leAudioDevice) {
          log::error("no bonded Le Audio Device with CIS: {}",
                     event->cis_conn_hdl);
          break;
        }
        LeAudioDeviceGroup* group =
            aseGroups_.FindById(leAudioDevice->group_id_);

        groupStateMachine_->ProcessHciNotifCisDisconnected(group, leAudioDevice,
                                                           event);
      } break;
      default:
        log::info(", Not handeled ISO event");
        break;
    }
  }

  void IsoSetupIsoDataPathCb(uint8_t status, uint16_t conn_handle,
                             uint8_t cig_id) {
    LeAudioDevice* leAudioDevice =
        leAudioDevices_.FindByCisConnHdl(cig_id, conn_handle);
    /* In case device has been disconnected before data path was setup */
    if (!leAudioDevice) {
      log::warn(
          "Device for CIG {} and using cis_handle 0x{:04x} is disconnected.",
          cig_id, conn_handle);
      return;
    }
    LeAudioDeviceGroup* group = aseGroups_.FindById(leAudioDevice->group_id_);

    instance->groupStateMachine_->ProcessHciNotifSetupIsoDataPath(
        group, leAudioDevice, status, conn_handle);
  }

  void IsoRemoveIsoDataPathCb(uint8_t status, uint16_t conn_handle,
                              uint8_t cig_id) {
    LeAudioDevice* leAudioDevice =
        leAudioDevices_.FindByCisConnHdl(cig_id, conn_handle);

    /* If CIS has been disconnected just before ACL being disconnected by the
     * remote device, leAudioDevice might be already cleared i.e. has no
     * information about conn_handle, when the data path remove compete arrives.
     */
    if (!leAudioDevice) {
      log::warn(
          "Device for CIG {} and using cis_handle 0x{:04x} is disconnected.",
          cig_id, conn_handle);
      return;
    }

    LeAudioDeviceGroup* group = aseGroups_.FindById(leAudioDevice->group_id_);

    instance->groupStateMachine_->ProcessHciNotifRemoveIsoDataPath(
        group, leAudioDevice, status, conn_handle);
  }

  void QhciVscEvt(uint16_t delay, uint8_t mode) {
    auto group = aseGroups_.FindById(active_group_id_);
    if (!group) {
      log::error("Invalid group: {}", active_group_id_);
      return;
    }
    log::warn("QhciVscEvt: {} delay {} mode.", delay, mode);
    if (delay != 0xFFFF)
      group->stream_conf.stream_params.sink.delay = delay;
    if (mode != 0xFF)
      group->stream_conf.stream_params.sink.mode = mode;
  }

  void IsoLinkQualityReadCb(
      uint8_t conn_handle, uint8_t cig_id, uint32_t txUnackedPackets,
      uint32_t txFlushedPackets, uint32_t txLastSubeventPackets,
      uint32_t retransmittedPackets, uint32_t crcErrorPackets,
      uint32_t rxUnreceivedPackets, uint32_t duplicatePackets) {
    LeAudioDevice* leAudioDevice =
        leAudioDevices_.FindByCisConnHdl(cig_id, conn_handle);
    if (!leAudioDevice) {
      log::warn(
          "device under connection handle: {}, has been disconnecected in "
          "meantime",
          loghex(conn_handle));
      return;
    }
    LeAudioDeviceGroup* group = aseGroups_.FindById(leAudioDevice->group_id_);

    instance->groupStateMachine_->ProcessHciNotifIsoLinkQualityRead(
        group, leAudioDevice, conn_handle, txUnackedPackets, txFlushedPackets,
        txLastSubeventPackets, retransmittedPackets, crcErrorPackets,
        rxUnreceivedPackets, duplicatePackets);
  }

  void HandlePendingDeviceRemove(LeAudioDeviceGroup* group) {
    for (auto device = group->GetFirstDevice(); device != nullptr;
         device = group->GetNextDevice(device)) {
      if (device->GetConnectionState() == DeviceConnectState::REMOVING) {
        if (device->closing_stream_for_disconnection_) {
          device->closing_stream_for_disconnection_ = false;
          log::info("Disconnecting group id: {}, address: {}", group->group_id_,
                    ADDRESS_TO_LOGGABLE_CSTR(device->address_));
          bool force_acl_disconnect =
              device->autoconnect_flag_ && group->IsEnabled();
          DisconnectDevice(device, force_acl_disconnect);
        }
        group_remove_node(group, device->address_, true);
      }
    }
  }

  void HandlePendingDeviceDisconnection(LeAudioDeviceGroup* group) {
    log::debug("");

    auto leAudioDevice = group->GetFirstDevice();
    while (leAudioDevice) {
      if (leAudioDevice->closing_stream_for_disconnection_) {
        leAudioDevice->closing_stream_for_disconnection_ = false;
        log::debug("Disconnecting group id: {}, address: {}", group->group_id_,
                   ADDRESS_TO_LOGGABLE_CSTR(leAudioDevice->address_));
        bool force_acl_disconnect =
            leAudioDevice->autoconnect_flag_ && group->IsEnabled();
        DisconnectDevice(leAudioDevice, force_acl_disconnect);
      }
      leAudioDevice = group->GetNextDevice(leAudioDevice);
    }
  }

  void UpdateAudioConfigToHal(
      const ::bluetooth::le_audio::offload_config& config,
      uint8_t remote_direction) {
    if ((remote_direction &
         bluetooth::le_audio::types::kLeAudioDirectionSink) &&
        le_audio_source_hal_client_) {
      le_audio_source_hal_client_->UpdateAudioConfigToHal(config);
    }
    if ((remote_direction &
         bluetooth::le_audio::types::kLeAudioDirectionSource) &&
        le_audio_sink_hal_client_) {
      le_audio_sink_hal_client_->UpdateAudioConfigToHal(config);
    }
  }

  void NotifyUpperLayerGroupTurnedIdleDuringCall(int group_id) {
    if (!osi_property_get_bool(kNotifyUpperLayerAboutGroupBeingInIdleDuringCall,
                               false)) {
      return;
    }

    /* If group is inactive, phone is in call and Group is not having CIS
     * connected, notify upper layer about it, so it can decide to create SCO if
     * it is in the handover case
     */
    if ((IsInCall() || IsInVoipCall()) &&
        active_group_id_ == bluetooth::groups::kGroupUnknown) {
      callbacks_->OnGroupStatus(group_id, GroupStatus::TURNED_IDLE_DURING_CALL);
    }
  }

  void take_stream_time(void) {
    if (stream_setup_start_timestamp_ == 0) {
      return;
    }

    if (stream_start_history_queue_.size() == 10) {
      stream_start_history_queue_.pop_back();
    }

    stream_setup_end_timestamp_ = bluetooth::common::time_get_os_boottime_us();
    stream_start_history_queue_.emplace_front(
        (stream_setup_end_timestamp_ - stream_setup_start_timestamp_) / 1000);

    stream_setup_end_timestamp_ = 0;
    stream_setup_start_timestamp_ = 0;
  }

  void notifyGroupStreamStatus(int group_id,
                               GroupStreamStatus groupStreamStatus) {
    GroupStreamStatus newGroupStreamStatus = GroupStreamStatus::IDLE;
    if (groupStreamStatus == GroupStreamStatus::STREAMING) {
      newGroupStreamStatus = GroupStreamStatus::STREAMING;
    }

    auto it = lastNotifiedGroupStreamStatusMap_.find(group_id);

    if (it != lastNotifiedGroupStreamStatusMap_.end()) {
      if (it->second != newGroupStreamStatus) {
        callbacks_->OnGroupStreamStatus(group_id, newGroupStreamStatus);
        it->second = newGroupStreamStatus;
      }
    } else {
      callbacks_->OnGroupStreamStatus(group_id, newGroupStreamStatus);
      lastNotifiedGroupStreamStatusMap_.emplace(group_id, newGroupStreamStatus);
    }
  }

  void handleAsymmetricPhyForUnicast(LeAudioDeviceGroup* group) {
    if (!group->asymmetric_phy_for_unidirectional_cis_supported) return;

    auto it = lastNotifiedGroupStreamStatusMap_.find(group->group_id_);

    if (it != lastNotifiedGroupStreamStatusMap_.end() &&
        it->second == GroupStreamStatus::STREAMING &&
        group->GetSduInterval(bluetooth::le_audio::types::kLeAudioDirectionSource) == 0) {
      SetAsymmetricBlePhy(group, true);
      return;
    }

    SetAsymmetricBlePhy(group, false);
  }

  void OnStateMachineStatusReportCb(int group_id, GroupStreamStatus status) {
    log::info(
        "status: {} ,  group_id: {}, audio_sender_state {}, "
        "audio_receiver_state {}",
        static_cast<int>(status), group_id,
        bluetooth::common::ToString(audio_sender_state_),
        bluetooth::common::ToString(audio_receiver_state_));
    LeAudioDeviceGroup* group = aseGroups_.FindById(group_id);

    notifyGroupStreamStatus(group_id, status);

    switch (status) {
      case GroupStreamStatus::STREAMING: {
        log::assert_that(group_id == active_group_id_,
                         "invalid group id {}!={}", group_id, active_group_id_);

        take_stream_time();

        bluetooth::le_audio::MetricsCollector::Get()->OnStreamStarted(
            active_group_id_, configuration_context_type_);

        if (leAudioHealthStatus_) {
          leAudioHealthStatus_->AddStatisticForGroup(
              group, LeAudioHealthGroupStatType::STREAM_CREATE_SUCCESS);
        }

        if (!group) {
          log::error("Group {} does not exist anymore. This shall not happen",
                     group_id);
          return;
        }

        handleAsymmetricPhyForUnicast(group);

        if ((audio_sender_state_ == AudioState::IDLE) &&
            (audio_receiver_state_ == AudioState::IDLE)) {
          /* Audio Framework is not interested in the stream anymore.
           * Just stop streaming
           */
          log::warn("Stopping stream for group {} as AF not interested.",
                    group_id);
          groupStateMachine_->StopStream(group);
          return;
        }

        /* It might happen that the configuration has already changed, while
         * the group was in the ongoing reconfiguration. We should stop the
         * stream and reconfigure once again.
         */
        if (group->GetConfigurationContextType() !=
            configuration_context_type_) {
          log::debug(
              "The configuration {} is no longer valid. Stopping the stream to "
              "reconfigure to {}",
              ToString(group->GetConfigurationContextType()),
              ToString(configuration_context_type_));
          group->SetPendingConfiguration();
          groupStateMachine_->StopStream(group);
          stream_setup_start_timestamp_ =
              bluetooth::common::time_get_os_boottime_us();
          return;
        }

        BidirectionalPair<uint16_t> delays_pair = {
            .sink = group->GetRemoteDelay(
                bluetooth::le_audio::types::kLeAudioDirectionSink),
            .source = group->GetRemoteDelay(
                bluetooth::le_audio::types::kLeAudioDirectionSource)};
        CodecManager::GetInstance()->UpdateActiveAudioConfig(
            group->stream_conf.stream_params, delays_pair, group->stream_conf.codec_id,
            std::bind(&LeAudioClientImpl::UpdateAudioConfigToHal,
                      weak_factory_.GetWeakPtr(), std::placeholders::_1,
                      std::placeholders::_2));

        if (audio_sender_state_ == AudioState::READY_TO_START)
          StartSendingAudio(group_id);
        if (audio_receiver_state_ == AudioState::READY_TO_START)
          StartReceivingAudio(group_id);

        SendAudioGroupCurrentCodecConfigChanged(group);
        break;
      }
      case GroupStreamStatus::SUSPENDED:
        stream_setup_end_timestamp_ = 0;
        stream_setup_start_timestamp_ = 0;
        /** Stop Audio but don't release all the Audio resources */
        SuspendAudio();
        break;
      case GroupStreamStatus::CONFIGURED_BY_USER: {
        // Check which directions were suspended
        uint8_t previously_active_directions = 0;
        if (audio_sender_state_ >= AudioState::READY_TO_START) {
          previously_active_directions |=
              bluetooth::le_audio::types::kLeAudioDirectionSink;
        }
        if (audio_receiver_state_ >= AudioState::READY_TO_START) {
          previously_active_directions |=
              bluetooth::le_audio::types::kLeAudioDirectionSource;
        }

        /* We are done with reconfiguration.
         * Clean state and if Audio HAL is waiting, cancel the request
         * so Audio HAL can Resume again.
         */
        CancelStreamingRequest();
        ReconfigurationComplete(previously_active_directions);
      } break;
      case GroupStreamStatus::CONFIGURED_AUTONOMOUS:
        /* This state is notified only when
         * groups stays into CONFIGURED state after
         * STREAMING. Peer device uses cache. For the moment
         * it is handled same as IDLE
         */
      case GroupStreamStatus::IDLE: {
        if (sw_enc_left) sw_enc_left.reset();
        if (sw_enc_right) sw_enc_right.reset();
        if (sw_dec_left) sw_dec_left.reset();
        if (sw_dec_right) sw_dec_right.reset();
        CleanCachedMicrophoneData();

        if (group) {
          handleAsymmetricPhyForUnicast(group);
          UpdateLocationsAndContextsAvailability(group);
          if (group->IsPendingConfiguration()) {
            SuspendedForReconfiguration();
            auto remote_direction =
                kLeAudioContextAllRemoteSource.test(configuration_context_type_)
                    ? bluetooth::le_audio::types::kLeAudioDirectionSource
                    : bluetooth::le_audio::types::kLeAudioDirectionSink;

            /* Reconfiguration to non requiring source scenario */
            if (sink_monitor_mode_ &&
                (remote_direction ==
                 bluetooth::le_audio::types::kLeAudioDirectionSink)) {
              notifyAudioLocalSink(
                  UnicastMonitorModeStatus::STREAMING_SUSPENDED);
            }

            auto remote_contexts =
                DirectionalRealignMetadataAudioContexts(group, remote_direction);
            ApplyRemoteMetadataAudioContextPolicy(group, remote_contexts,
                                                  remote_direction);
            if (GroupStream(group->group_id_, configuration_context_type_,
                            remote_contexts)) {
              /* If configuration succeed wait for new status. */
              return;
            }
            log::info("Clear pending configuration flag for group {}",
                      group->group_id_);
            group->ClearPendingConfiguration();
          } else {
            log::info("sink_monitor_mode_: {}, defer_notify_inactive_until_stop_: {}, "
                      "defer_notify_active_until_stop_: {}, defer_source_suspend_ack_until_stop_: {}, "
                      "defer_sink_suspend_ack_until_stop_: {}", sink_monitor_mode_,
                      defer_notify_inactive_until_stop_, defer_notify_active_until_stop_,
                      defer_source_suspend_ack_until_stop_, defer_sink_suspend_ack_until_stop_);
            if (sink_monitor_mode_) {
              notifyAudioLocalSink(
                  UnicastMonitorModeStatus::STREAMING_SUSPENDED);
            }

            if (source_monitor_mode_) {
              callbacks_->OnUnicastMonitorModeStatus(
                  bluetooth::le_audio::types::kLeAudioDirectionSource,
                  UnicastMonitorModeStatus::STREAMING_SUSPENDED);
            }

            if (defer_source_suspend_ack_until_stop_) {
              if (le_audio_source_hal_client_) {
                defer_source_suspend_ack_until_stop_ = false;
                log::info("calling source ConfirmSuspendRequest");
                le_audio_source_hal_client_->ConfirmSuspendRequest();
              }
            }

            if (defer_sink_suspend_ack_until_stop_) {
              if (le_audio_sink_hal_client_) {
                defer_sink_suspend_ack_until_stop_ = false;
                log::info("calling sink ConfirmSuspendRequest");
                le_audio_sink_hal_client_->ConfirmSuspendRequest();
              }
            }

            log::info("active_group_id_: {}", active_group_id_);
            if (defer_notify_active_until_stop_ && defer_notify_inactive_until_stop_) {
              CheckAndNotifyGroupInactive(group_id);
              CheckAndNotifyGroupActive(active_group_id_);
              defer_notify_active_until_stop_ = false;
              defer_notify_inactive_until_stop_ = false;
            } else if (defer_notify_inactive_until_stop_) {
              CheckAndNotifyGroupInactive(group_id);
              defer_notify_inactive_until_stop_ = false;
            }
          }
        }

        stream_setup_end_timestamp_ = 0;
        stream_setup_start_timestamp_ = 0;
        CancelStreamingRequest();

        if (group) {
          NotifyUpperLayerGroupTurnedIdleDuringCall(group->group_id_);
          HandlePendingDeviceRemove(group);
          HandlePendingDeviceDisconnection(group);
        }
        break;
      }
      case GroupStreamStatus::RELEASING:
      case GroupStreamStatus::SUSPENDING:
        if (active_group_id_ != bluetooth::groups::kGroupUnknown &&
            (active_group_id_ == group->group_id_) &&
            !group->IsPendingConfiguration() &&
            (audio_sender_state_ == AudioState::STARTED ||
             audio_receiver_state_ == AudioState::STARTED)) {
          /* If releasing state is happening but it was not initiated either by
           * reconfiguration or Audio Framework actions either by the Active group change,
           * it means that it is some internal state machine error. This is very unlikely and
           * for now just Inactivate the group.
           */
          log::error("Internal state machine error");
          group->PrintDebugState();
          groupSetAndNotifyInactive();
        }

        if (audio_sender_state_ != AudioState::IDLE)
          audio_sender_state_ = AudioState::RELEASING;

        if (audio_receiver_state_ != AudioState::IDLE)
          audio_receiver_state_ = AudioState::RELEASING;

        break;
      default:
        break;
    }
  }

  void OnUpdatedCisConfiguration(int group_id, uint8_t direction) {
    LeAudioDeviceGroup* group = aseGroups_.FindById(group_id);
    if (!group) {
      log::error("Invalid group_id: {}", group_id);
      return;
    }
    group->UpdateCisConfiguration(direction);
  }

 private:
  tGATT_IF gatt_if_;
  bluetooth::le_audio::LeAudioClientCallbacks* callbacks_;
  LeAudioDevices leAudioDevices_;
  LeAudioDeviceGroups aseGroups_;
  LeAudioGroupStateMachine* groupStateMachine_;
  int active_group_id_;
  LeAudioContextType configuration_context_type_;
  static constexpr char kAllowMultipleContextsInMetadata[] =
      "persist.bluetooth.leaudio.allow.multiple.contexts";
  BidirectionalPair<AudioContexts> local_metadata_context_types_;
  uint64_t stream_setup_start_timestamp_;
  uint64_t stream_setup_end_timestamp_;
  std::deque<uint64_t> stream_start_history_queue_;

  /* Microphone (s) */
  AudioState audio_receiver_state_;
  /* Speaker(s) */
  AudioState audio_sender_state_;
  /* Keep in call state. */
  bool in_call_;
  bool in_voip_call_;
  /* Listen for streaming status on Sink stream */
  bool sink_monitor_mode_;
  /* Status which has been notified to Service */
  std::optional<UnicastMonitorModeStatus> sink_monitor_notified_status_;
  /* Listen for streaming status on Source stream */
  bool source_monitor_mode_;

  /*To track set inactive progress */
  bool defer_notify_inactive_until_stop_;
  /*To track set active progress */
  bool defer_notify_active_until_stop_;
  /*To track MM issued suspend progress */
  bool defer_sink_suspend_ack_until_stop_;
  bool defer_source_suspend_ack_until_stop_;

  /* Reconnection mode */
  tBTM_BLE_CONN_TYPE reconnection_mode_;
  static constexpr uint64_t kGroupConnectedWatchDelayMs = 3000;
  static constexpr uint64_t kRecoveryReconnectDelayMs = 2000;
  static constexpr uint64_t kAutoConnectAfterOwnDisconnectDelayMs = 1000;
  static constexpr uint64_t kCsisGroupMemberDelayMs = 5000;

  /* LeAudioHealthStatus */
  LeAudioHealthStatus* leAudioHealthStatus_ = nullptr;

  static constexpr char kNotifyUpperLayerAboutGroupBeingInIdleDuringCall[] =
      "persist.bluetooth.leaudio.notify.idle.during.call";

  static constexpr uint16_t kBapMinimumAttMtu = 64;

  /* Current stream configuration - used to set up the software codecs */
  LeAudioCodecConfiguration current_encoder_config_;
  LeAudioCodecConfiguration current_decoder_config_;

  /* Static Audio Framework session configuration.
   *  Resampling will be done inside the bt stack
   */
  LeAudioCodecConfiguration audio_framework_source_config = {
      .num_channels = 2,
      .sample_rate = bluetooth::audio::le_audio::kSampleRate48000,
      .bits_per_sample = bluetooth::audio::le_audio::kBitsPerSample16,
      .data_interval_us = LeAudioCodecConfiguration::kInterval10000Us,
  };

  LeAudioCodecConfiguration audio_framework_sink_config = {
      .num_channels = 2,
      .sample_rate = bluetooth::audio::le_audio::kSampleRate16000,
      .bits_per_sample = bluetooth::audio::le_audio::kBitsPerSample16,
      .data_interval_us = LeAudioCodecConfiguration::kInterval10000Us,
  };

  std::unique_ptr<bluetooth::le_audio::CodecInterface> sw_enc_left;
  std::unique_ptr<bluetooth::le_audio::CodecInterface> sw_enc_right;

  std::unique_ptr<bluetooth::le_audio::CodecInterface> sw_dec_left;
  std::unique_ptr<bluetooth::le_audio::CodecInterface> sw_dec_right;

  std::vector<uint8_t> encoded_data;
  std::unique_ptr<LeAudioSourceAudioHalClient> le_audio_source_hal_client_;
  std::unique_ptr<LeAudioSinkAudioHalClient> le_audio_sink_hal_client_;
  static constexpr uint64_t kAudioSuspentKeepIsoAliveTimeoutMs = 0;
  static constexpr uint64_t kAudioDisableTimeoutMs = 3000;
  static constexpr char kAudioSuspentKeepIsoAliveTimeoutMsProp[] =
      "persist.bluetooth.leaudio.audio.suspend.timeoutms";
  alarm_t* close_vbc_timeout_;
  alarm_t* suspend_timeout_;
  alarm_t* disable_timer_;
  static constexpr uint64_t kDeviceAttachDelayMs = 500;

  uint32_t cached_channel_timestamp_ = 0;
  bluetooth::le_audio::CodecInterface* cached_channel_ = nullptr;

  base::WeakPtrFactory<LeAudioClientImpl> weak_factory_{this};

  std::map<int, GroupStreamStatus> lastNotifiedGroupStreamStatusMap_;

  void ClientAudioInterfaceRelease() {
    auto group = aseGroups_.FindById(active_group_id_);
    if (!group) {
      log::error("Invalid group: {}", static_cast<int>(active_group_id_));
    } else {
      handleAsymmetricPhyForUnicast(group);
      log::info("ClientAudioInterfaceRelease - cleanup");
    }

    if (le_audio_source_hal_client_) {
      le_audio_source_hal_client_->Stop();
      le_audio_source_hal_client_.reset();
    }

    if (le_audio_sink_hal_client_) {
      /* Keep session set up to monitor streaming request. This is required if
       * there is another LE Audio device streaming (e.g. Broadcast) and via
       * the session callbacks special action from this Module would be
       * required e.g. to Unicast handover.
       */
      if (!sink_monitor_mode_) {
        local_metadata_context_types_.sink.clear();
        le_audio_sink_hal_client_->Stop();
        le_audio_sink_hal_client_.reset();
      }
    }
    local_metadata_context_types_.source.clear();
    configuration_context_type_ = LeAudioContextType::UNINITIALIZED;

    bluetooth::le_audio::MetricsCollector::Get()->OnStreamEnded(
        active_group_id_);
  }

  bool DsaDataConsume(bluetooth::hci::iso_manager::cis_data_evt* event) {
    if (!IS_FLAG_ENABLED(leaudio_dynamic_spatial_audio)) {
      return false;
    }

    if (active_group_id_ == bluetooth::groups::kGroupUnknown) {
      return false;
    }
    LeAudioDeviceGroup* group = aseGroups_.FindById(active_group_id_);
    if (!group || !group->dsa_.active) {
      return false;
    }

    if (group->dsa_.mode != DsaMode::ISO_SW) {
      log::warn("ISO packets received over HCI in DSA mode: {}",
                group->dsa_.mode);
      return false;
    }

    if (iso_data_callback == nullptr) {
      log::warn("Dsa data consumer not registered");
      return false;
    }

    uint16_t cis_conn_hdl = event->cis_conn_hdl;
    uint8_t* data = event->p_msg->data + event->p_msg->offset;
    uint16_t size = event->p_msg->len - event->p_msg->offset;
    uint32_t timestamp = event->ts;

    // Find LE Audio device
    LeAudioDevice* leAudioDevice = group->GetFirstDevice();
    while (leAudioDevice != nullptr) {
      if (leAudioDevice->GetDsaCisHandle() == cis_conn_hdl &&
          leAudioDevice->GetDsaDataPathState() == DataPathState::CONFIGURED) {
        break;
      }
      leAudioDevice = group->GetNextDevice(leAudioDevice);
    }
    if (leAudioDevice == nullptr) {
      log::warn("No LE Audio device found for CIS handle: {}", cis_conn_hdl);
      return false;
    }

    bool consumed = iso_data_callback(leAudioDevice->address_, cis_conn_hdl,
                                      data, size, timestamp);
    if (consumed) {
      return true;
    } else {
      log::verbose("ISO data consumer not ready to accept data");
      return false;
    }
  }

  void SetAsymmetricBlePhy(LeAudioDeviceGroup* group, bool asymmetric) {
    LeAudioDevice* leAudioDevice = group->GetFirstDevice();
    if (leAudioDevice == nullptr) {
      log::error("Shouldn't be called without a device.");
      return;
    }

    for (auto tmpDevice = leAudioDevice; tmpDevice != nullptr;
         tmpDevice = group->GetNextDevice(tmpDevice)) {
      log::info(
          "tmpDevice->acl_asymmetric_: {}, asymmetric: {}, address: {}, "
          "acl_connected: {} ",
          tmpDevice->acl_asymmetric_ == asymmetric, asymmetric,
          ADDRESS_TO_LOGGABLE_CSTR(tmpDevice->address_),
          BTM_IsAclConnectionUp(tmpDevice->address_, BT_TRANSPORT_LE));
      if (tmpDevice->acl_asymmetric_ == asymmetric ||
          !BTM_IsAclConnectionUp(tmpDevice->address_, BT_TRANSPORT_LE))
        continue;

      log::info("SetAsymmetricBlePhy: {} for {}", asymmetric,
                ADDRESS_TO_LOGGABLE_CSTR(tmpDevice->address_));
      BTM_BleSetPhy(tmpDevice->address_, PHY_LE_2M,
                    asymmetric ? PHY_LE_1M : PHY_LE_2M, 0);
      tmpDevice->acl_asymmetric_ = asymmetric;
    }
  }
};

static void le_audio_health_status_callback(const RawAddress& addr,
                                            int group_id,
                                            LeAudioHealthBasedAction action) {
  if (instance) {
    instance->LeAudioHealthSendRecommendation(addr, group_id, action);
  }
}

/* This is a generic callback method for gatt client which handles every client
 * application events.
 */
void le_audio_gattc_callback(tBTA_GATTC_EVT event, tBTA_GATTC* p_data) {
  if (!p_data || !instance) return;

  log::info("event = {}", static_cast<int>(event));

  switch (event) {
    case BTA_GATTC_DEREG_EVT:
      break;

    case BTA_GATTC_NOTIF_EVT:
      instance->LeAudioCharValueHandle(
          p_data->notify.conn_id, p_data->notify.handle, p_data->notify.len,
          static_cast<uint8_t*>(p_data->notify.value), true);

      if (!p_data->notify.is_notify)
        BTA_GATTC_SendIndConfirm(p_data->notify.conn_id, p_data->notify.handle);

      break;

    case BTA_GATTC_OPEN_EVT:
      instance->OnGattConnected(p_data->open.status, p_data->open.conn_id,
                                p_data->open.client_if, p_data->open.remote_bda,
                                p_data->open.transport, p_data->open.mtu);
      break;

    case BTA_GATTC_ENC_CMPL_CB_EVT: {
      uint8_t encryption_status;
      if (BTM_IsEncrypted(p_data->enc_cmpl.remote_bda, BT_TRANSPORT_LE)) {
        encryption_status = BTM_SUCCESS;
      } else {
        encryption_status = BTM_FAILED_ON_SECURITY;
      }
      instance->OnEncryptionComplete(p_data->enc_cmpl.remote_bda,
                                     encryption_status);
    } break;

    case BTA_GATTC_CLOSE_EVT:
      instance->OnGattDisconnected(
          p_data->close.conn_id, p_data->close.client_if,
          p_data->close.remote_bda, p_data->close.reason);
      break;

    case BTA_GATTC_SEARCH_CMPL_EVT:
      instance->OnServiceSearchComplete(p_data->search_cmpl.conn_id,
                                        p_data->search_cmpl.status);
      break;

    case BTA_GATTC_SRVC_DISC_DONE_EVT:
      instance->OnGattServiceDiscoveryDone(p_data->service_changed.remote_bda);
      break;

    case BTA_GATTC_SRVC_CHG_EVT:
      instance->OnServiceChangeEvent(p_data->remote_bda);
      break;
    case BTA_GATTC_CFG_MTU_EVT:
      instance->OnMtuChanged(p_data->cfg_mtu.conn_id, p_data->cfg_mtu.mtu);
      break;
    case BTA_GATTC_PHY_UPDATE_EVT:
      instance->OnPhyUpdate(
          p_data->phy_update.conn_id, p_data->phy_update.tx_phy,
          p_data->phy_update.rx_phy, p_data->phy_update.status);
      break;
    default:
      break;
  }
}

class LeAudioStateMachineHciCallbacksImpl : public CigCallbacks {
 public:
  void OnCigEvent(uint8_t event, void* data) override {
    if (instance) instance->IsoCigEventsCb(event, data);
  }

  void OnCisEvent(uint8_t event, void* data) override {
    if (instance) instance->IsoCisEventsCb(event, data);
  }

  void OnSetupIsoDataPath(uint8_t status, uint16_t conn_handle,
                          uint8_t cig_id) override {
    if (instance) instance->IsoSetupIsoDataPathCb(status, conn_handle, cig_id);
  }

  void OnRemoveIsoDataPath(uint8_t status, uint16_t conn_handle,
                           uint8_t cig_id) override {
    if (instance) instance->IsoRemoveIsoDataPathCb(status, conn_handle, cig_id);
  }

  void OnIsoLinkQualityRead(
      uint8_t conn_handle, uint8_t cig_id, uint32_t txUnackedPackets,
      uint32_t txFlushedPackets, uint32_t txLastSubeventPackets,
      uint32_t retransmittedPackets, uint32_t crcErrorPackets,
      uint32_t rxUnreceivedPackets, uint32_t duplicatePackets) {
    if (instance)
      instance->IsoLinkQualityReadCb(conn_handle, cig_id, txUnackedPackets,
                                     txFlushedPackets, txLastSubeventPackets,
                                     retransmittedPackets, crcErrorPackets,
                                     rxUnreceivedPackets, duplicatePackets);
  }
};

LeAudioStateMachineHciCallbacksImpl stateMachineHciCallbacksImpl;

class LeAudioStateMachineVscHciCallbackImpl : public VscCallback {
  public:
    void OnVscEvent(uint16_t delay, uint8_t mode) override {
      if (instance) instance->QhciVscEvt(delay, mode);
    }
};

LeAudioStateMachineVscHciCallbackImpl stateMachineVscHciCallbackImpl;

class CallbacksImpl : public LeAudioGroupStateMachine::Callbacks {
 public:
  void StatusReportCb(int group_id, GroupStreamStatus status) override {
    if (instance) instance->OnStateMachineStatusReportCb(group_id, status);
  }

  void OnStateTransitionTimeout(int group_id) override {
    if (instance) instance->OnLeAudioDeviceSetStateTimeout(group_id);
  }

  void OnDeviceAutonomousStateTransitionTimeout(
      LeAudioDevice* leAudioDevice) override {
    if (instance)
      instance->OnDeviceAutonomousStateTransitionTimeout(leAudioDevice);
  }

  void OnUpdatedCisConfiguration(int group_id, uint8_t direction) {
    if (instance) instance->OnUpdatedCisConfiguration(group_id, direction);
  }
};

CallbacksImpl stateMachineCallbacksImpl;

class SourceCallbacksImpl : public LeAudioSourceAudioHalClient::Callbacks {
 public:
  void OnAudioDataReady(const std::vector<uint8_t>& data) override {
    if (instance) instance->OnAudioDataReady(data);
  }
  void OnAudioSuspend(void) override {
    if (instance) instance->OnLocalAudioSourceSuspend();
  }

  void OnAudioResume(void) override {
    if (instance) instance->OnLocalAudioSourceResume();
  }

  void OnAudioMetadataUpdate(
      std::vector<struct playback_track_metadata_v7> source_metadata,
      DsaMode dsa_mode) override {
    if (instance)
      instance->OnLocalAudioSourceMetadataUpdate(source_metadata, dsa_mode);
  }
};

class SinkCallbacksImpl : public LeAudioSinkAudioHalClient::Callbacks {
 public:
  void OnAudioSuspend(void) override {
    if (instance) instance->OnLocalAudioSinkSuspend();
  }
  void OnAudioResume(void) override {
    if (instance) instance->OnLocalAudioSinkResume();
  }

  void OnAudioMetadataUpdate(
      std::vector<record_track_metadata_v7> sink_metadata) override {
    if (instance) instance->OnLocalAudioSinkMetadataUpdate(sink_metadata);
  }
};

SourceCallbacksImpl audioSinkReceiverImpl;
SinkCallbacksImpl audioSourceReceiverImpl;

class DeviceGroupsCallbacksImpl : public DeviceGroupsCallbacks {
 public:
  void OnGroupAdded(const RawAddress& address, const bluetooth::Uuid& uuid,
                    int group_id) override {
    if (instance) instance->OnGroupAddedCb(address, uuid, group_id);
  }
  void OnGroupMemberAdded(const RawAddress& address, int group_id) override {
    if (instance) instance->OnGroupMemberAddedCb(address, group_id);
  }
  void OnGroupMemberRemoved(const RawAddress& address, int group_id) override {
    if (instance) instance->OnGroupMemberRemovedCb(address, group_id);
  }
  void OnGroupRemoved(const bluetooth::Uuid& uuid, int group_id) {
    /* to implement if needed */
  }
  void OnGroupAddFromStorage(const RawAddress& address,
                             const bluetooth::Uuid& uuid, int group_id) {
    /* to implement if needed */
  }
};

class DeviceGroupsCallbacksImpl;
DeviceGroupsCallbacksImpl deviceGroupsCallbacksImpl;

}  // namespace

void LeAudioClient::AddFromStorage(
    const RawAddress& addr, bool autoconnect, int sink_audio_location,
    int source_audio_location, int sink_supported_context_types,
    int source_supported_context_types, const std::vector<uint8_t>& handles,
    const std::vector<uint8_t>& sink_pacs,
    const std::vector<uint8_t>& source_pacs, const std::vector<uint8_t>& ases) {
  if (!instance) {
    log::error("Not initialized yet");
    return;
  }

  instance->AddFromStorage(addr, autoconnect, sink_audio_location,
                           source_audio_location, sink_supported_context_types,
                           source_supported_context_types, handles, sink_pacs,
                           source_pacs, ases);
}

bool LeAudioClient::GetHandlesForStorage(const RawAddress& addr,
                                         std::vector<uint8_t>& out) {
  if (!instance) {
    log::error("Not initialized yet");
    return false;
  }

  return instance->GetHandlesForStorage(addr, out);
}

bool LeAudioClient::GetSinkPacsForStorage(const RawAddress& addr,
                                          std::vector<uint8_t>& out) {
  if (!instance) {
    log::error("Not initialized yet");
    return false;
  }

  return instance->GetSinkPacsForStorage(addr, out);
}

bool LeAudioClient::GetSourcePacsForStorage(const RawAddress& addr,
                                            std::vector<uint8_t>& out) {
  if (!instance) {
    log::error("Not initialized yet");
    return false;
  }

  return instance->GetSourcePacsForStorage(addr, out);
}

bool LeAudioClient::GetAsesForStorage(const RawAddress& addr,
                                      std::vector<uint8_t>& out) {
  if (!instance) {
    log::error("Not initialized yet");
    return false;
  }

  return instance->GetAsesForStorage(addr, out);
}

bool LeAudioClient::IsLeAudioClientRunning(void) { return instance != nullptr; }

bool LeAudioClient::IsLeAudioClientInStreaming(void) {
  if (!instance) {
    return false;
  }
  return instance->IsInStreaming();
}

LeAudioClient* LeAudioClient::Get() {
  log::assert_that(instance != nullptr, "assert failed: instance != nullptr");
  return instance;
}

/* Initializer of main le audio implementation class and its instance */
void LeAudioClient::Initialize(
    bluetooth::le_audio::LeAudioClientCallbacks* callbacks_,
    base::Closure initCb, base::Callback<bool()> hal_2_1_verifier,
    const std::vector<bluetooth::le_audio::btle_audio_codec_config_t>&
        offloading_preference) {
  std::scoped_lock<std::mutex> lock(instance_mutex);
  if (instance) {
    log::error("Already initialized");
    return;
  }

  if (!bluetooth::shim::GetController()
           ->SupportsBleConnectedIsochronousStreamCentral() &&
      !bluetooth::shim::GetController()
           ->SupportsBleConnectedIsochronousStreamPeripheral()) {
    log::error(
        "Controller reports no ISO support. LeAudioClient Init aborted.");
    return;
  }

  log::assert_that(
      std::move(hal_2_1_verifier).Run(),
      "LE Audio Client requires Bluetooth Audio HAL V2.1 at least. Either "
      "disable LE Audio Profile, or update your HAL");

  IsoManager::GetInstance()->Start();

  audioSinkReceiver = &audioSinkReceiverImpl;
  audioSourceReceiver = &audioSourceReceiverImpl;
  stateMachineHciCallbacks = &stateMachineHciCallbacksImpl;
  stateMachineCallbacks = &stateMachineCallbacksImpl;
  stateMachineVscHciCallback = &stateMachineVscHciCallbackImpl;
  device_group_callbacks = &deviceGroupsCallbacksImpl;
  instance = new LeAudioClientImpl(callbacks_, stateMachineCallbacks, initCb);

  IsoManager::GetInstance()->RegisterCigCallbacks(stateMachineHciCallbacks);
  IsoManager::GetInstance()->RegisterVscCallback(stateMachineVscHciCallback);
  CodecManager::GetInstance()->Start(offloading_preference);
  ContentControlIdKeeper::GetInstance()->Start();

  callbacks_->OnInitialized();

  auto cm = CodecManager::GetInstance();
  callbacks_->OnAudioLocalCodecCapabilities(cm->GetLocalAudioInputCodecCapa(),
                                            cm->GetLocalAudioOutputCodecCapa());
}

void LeAudioClient::DebugDump(int fd) {
  std::scoped_lock<std::mutex> lock(instance_mutex);
  DeviceGroups::DebugDump(fd);

  dprintf(fd, "LeAudio Manager: \n");
  if (instance)
    instance->Dump(fd);
  else
    dprintf(fd, "  Not initialized \n");

  LeAudioSinkAudioHalClient::DebugDump(fd);
  LeAudioSourceAudioHalClient::DebugDump(fd);
  bluetooth::le_audio::AudioSetConfigurationProvider::DebugDump(fd);
  IsoManager::GetInstance()->Dump(fd);
  LeAudioLogHistory::DebugDump(fd);
  dprintf(fd, "\n");
}

void LeAudioClient::Cleanup(void) {
  std::scoped_lock<std::mutex> lock(instance_mutex);
  if (!instance) {
    log::error("Not initialized");
    return;
  }

  LeAudioClientImpl* ptr = instance;
  instance = nullptr;
  ptr->Cleanup();
  delete ptr;
  ptr = nullptr;

  CodecManager::GetInstance()->Stop();
  ContentControlIdKeeper::GetInstance()->Stop();
  LeAudioGroupStateMachine::Cleanup();

  if (!LeAudioBroadcaster::IsLeAudioBroadcasterRunning())
    IsoManager::GetInstance()->Stop();

  bluetooth::le_audio::MetricsCollector::Get()->Flush();
}

bool LeAudioClient::RegisterIsoDataConsumer(LeAudioIsoDataCallback callback) {
  if (!IS_FLAG_ENABLED(leaudio_dynamic_spatial_audio)) {
    return false;
  }

  log::info("ISO data consumer changed");
  iso_data_callback = callback;
  return true;
}<|MERGE_RESOLUTION|>--- conflicted
+++ resolved
@@ -260,15 +260,10 @@
         sink_monitor_mode_(false),
         sink_monitor_notified_status_(std::nullopt),
         source_monitor_mode_(false),
-<<<<<<< HEAD
-        current_source_codec_config({{0, 0, 0}, 0, 0, 0, 0, 0}),
-        current_sink_codec_config({{0, 0, 0}, 0, 0, 0, 0, 0}),
         defer_notify_inactive_until_stop_(false),
         defer_notify_active_until_stop_(false),
         defer_sink_suspend_ack_until_stop_(false),
         defer_source_suspend_ack_until_stop_(false),
-=======
->>>>>>> 88e7a4e3
         le_audio_source_hal_client_(nullptr),
         le_audio_sink_hal_client_(nullptr),
         close_vbc_timeout_(alarm_new("LeAudioCloseVbcTimeout")),
@@ -1192,7 +1187,6 @@
     group->is_duplex_preference_le_audio = is_duplex_preference_le_audio;
   }
 
-<<<<<<< HEAD
   void ReStartAudioSession(LeAudioDeviceGroup* group,
                            LeAudioCodecConfiguration* source_config,
                            LeAudioCodecConfiguration* sink_config) {
@@ -1231,26 +1225,20 @@
     /* If group supports more than 16kHz for the microphone in converstional
      * case let's use that also for Audio Framework.
      */
-    std::optional<LeAudioCodecConfiguration> sink_configuration =
-        group->GetCodecConfigurationByDirection(
-            LeAudioContextType::CONVERSATIONAL,
-            bluetooth::le_audio::types::kLeAudioDirectionSource);
-    if (sink_configuration &&
-        sink_configuration->sample_rate >
+    auto sink_configuration = group->GetAudioSessionCodecConfigForDirection(
+        LeAudioContextType::CONVERSATIONAL,
+        bluetooth::le_audio::types::kLeAudioDirectionSource);
+    if (!sink_configuration.IsInvalid() &&
+        sink_configuration.sample_rate >
             bluetooth::audio::le_audio::kSampleRate16000) {
-      audio_framework_sink_config.sample_rate = sink_configuration->sample_rate;
+      audio_framework_sink_config.sample_rate = sink_configuration.sample_rate;
     }
 
     le_audio_sink_hal_client_->Start(audio_framework_sink_config,
                                      audioSourceReceiver);
   }
 
-  void StartAudioSession(LeAudioDeviceGroup* group,
-                         const LeAudioCodecConfiguration* source_config,
-                         const LeAudioCodecConfiguration* sink_config) {
-=======
   void StartAudioSession(LeAudioDeviceGroup* group) {
->>>>>>> 88e7a4e3
     /* This function is called when group is not yet set to active.
      * This is why we don't have to check if session is started already.
      * Just check if it is acquired.
@@ -4117,88 +4105,19 @@
   }
 
   AudioReconfigurationResult UpdateConfigAndCheckIfReconfigurationIsNeeded(
-<<<<<<< HEAD
-      int group_id, LeAudioContextType context_type) {
-    bool reconfiguration_needed = false;
-    bool sink_cfg_available = true;
-    bool source_cfg_available = true;
+      LeAudioDeviceGroup* group, LeAudioContextType context_type) {
     bool is_frame_duration_changed = false;
 
-    log::debug("Checking whether to reconfigure from {} to {}",
-               ToString(configuration_context_type_), ToString(context_type));
-
-    auto group = aseGroups_.FindById(group_id);
-    if (!group) {
-      log::error("Invalid group: {}", static_cast<int>(group_id));
-      return AudioReconfigurationResult::RECONFIGURATION_NOT_NEEDED;
-    }
-
-    if (group->IsSeamlessSupported()) {
-      return AudioReconfigurationResult::RECONFIGURATION_NOT_NEEDED;
-    }
-
-    std::optional<LeAudioCodecConfiguration> source_configuration =
-        group->GetCodecConfigurationByDirection(
-            context_type, bluetooth::le_audio::types::kLeAudioDirectionSink);
-    std::optional<LeAudioCodecConfiguration> sink_configuration =
-        group->GetCodecConfigurationByDirection(
-            context_type, bluetooth::le_audio::types::kLeAudioDirectionSource);
-
-    if (source_configuration) {
-      if (*source_configuration != current_source_codec_config) {
-        // change only happens on different framduration and not the first time
-        // setting
-        is_frame_duration_changed |=
-            ((*source_configuration).data_interval_us !=
-                 current_source_codec_config.data_interval_us &&
-             !current_source_codec_config.IsInvalid());
-        current_source_codec_config = *source_configuration;
-        reconfiguration_needed = true;
-      }
-    } else {
-      if (!current_source_codec_config.IsInvalid()) {
-        current_source_codec_config = {{0, 0, 0}, 0, 0, 0, 0, 0};
-        reconfiguration_needed = true;
-      }
-      source_cfg_available = false;
-    }
-
-    if (sink_configuration) {
-      if (*sink_configuration != current_sink_codec_config) {
-        // change only happens on different framduration and not the first time
-        // setting
-        is_frame_duration_changed |=
-            ((*sink_configuration).data_interval_us !=
-                 current_sink_codec_config.data_interval_us &&
-             !current_sink_codec_config.IsInvalid());
-        current_sink_codec_config = *sink_configuration;
-        reconfiguration_needed = true;
-      }
-    } else {
-      if (!current_sink_codec_config.IsInvalid()) {
-        current_sink_codec_config = {{0, 0, 0}, 0, 0, 0, 0, 0};
-        reconfiguration_needed = true;
-      }
-
-      sink_cfg_available = false;
-    }
-
-    if (group->lex_codec_disabled.second == true) {
-      group->lex_codec_disabled.second = false;
-      reconfiguration_needed = true;
-    }
-
-    if (DsaReconfigureNeeded(group, context_type)) {
-      reconfiguration_needed = true;
-=======
-      LeAudioDeviceGroup* group, LeAudioContextType context_type) {
     log::debug("Checking whether to reconfigure from {} to {}",
                ToString(configuration_context_type_), ToString(context_type));
 
     auto audio_set_conf = group->GetConfiguration(context_type);
     if (!audio_set_conf) {
       return AudioReconfigurationResult::RECONFIGURATION_NOT_POSSIBLE;
->>>>>>> 88e7a4e3
+    }
+
+    if (group->IsSeamlessSupported()) {
+      return AudioReconfigurationResult::RECONFIGURATION_NOT_NEEDED;
     }
 
     if (group->IsGroupConfiguredTo(*audio_set_conf) &&
@@ -4218,7 +4137,6 @@
 
     configuration_context_type_ = context_type;
 
-<<<<<<< HEAD
     uint16_t context_update_ =
         LeAudioContextToIntContent(configuration_context_type_);
     log::info("OnMetadataUpdate for context type: {}", ToHexString(context_type));
@@ -4228,14 +4146,12 @@
       return AudioReconfigurationResult::RECONFIGURATION_BY_HAL;
     }
 
-=======
     // Note: The local sink config is based on remote device's source config
     //       and vice versa.
     current_decoder_config_ = group->GetAudioSessionCodecConfigForDirection(
         context_type, bluetooth::le_audio::types::kLeAudioDirectionSource);
     current_encoder_config_ = group->GetAudioSessionCodecConfigForDirection(
         context_type, bluetooth::le_audio::types::kLeAudioDirectionSink);
->>>>>>> 88e7a4e3
     return AudioReconfigurationResult::RECONFIGURATION_NEEDED;
   }
 
