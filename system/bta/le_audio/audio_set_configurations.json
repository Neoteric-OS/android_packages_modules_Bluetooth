{
    "_comments_": [
        " == Audio Set Configurations == ",
        " Contains: ",
        "   1. configurations : ",
        "        Maps configuration name with codec and qos config to be used",
        "   2. codec_configurations : ",
        "        Array of codec specific configurations",
        "   3. qos_configurations : ",
        "        Array of QoS specific configurations",
        "        QoS configuration values are as per BAP spec 1.0",
        " Example values which can be used as 'codec_configuration.type'",
        "   Codec Configuration parameter types:",
        "     SUPPORTED_SAMPLING_FREQUENCY = 1",
        "     SUPPORTED_FRAME_DURATION = 2",
        "     SUPPORTED_AUDIO_CHANNEL_ALLOCATION = 3",
        "     SUPPORTED_OCTETS_PER_CODEC_FRAME = 4",
        "     SUPPORTED_CODEC_FRAME_BLOCKS_PER_SDU = 5",
        " Example values which can be used as 'codec_configuration.compound_value'",
        "   Codec Coding formats:",
        "     LC3 = 6",
        "   ASE Configuration strategies:",
        "     MONO_ONE_CIS_PER_DEVICE = 0",
        "     STEREO_TWO_CISES_PER_DEVICE = 1",
        "     STEREO_ONE_CIS_PER_DEVICE = 2",
        "   Sampling Frequencies: ",
        "     8000Hz = 1",
        "     11025Hz = 2",
        "     16000Hz = 3",
        "     22050Hz = 4",
        "     24000Hz = 5",
        "     32000Hz = 6",
        "     44100Hz = 7",
        "     48000Hz = 8",
        "     88200Hz = 9",
        "     96000Hz = 10",
        "     176400Hz = 11",
        "     192000Hz = 12",
        "     384000Hz = 13",
        "   Frame Durations:",
        "     7500us = 0",
        "     10000us = 1"
    ],
    "configurations": [
        {
            "name": "DualDev_OneChanStereoSnk_16_1_Server_Preferred",
            "codec_config_name": "DualDev_OneChanStereoSnk_16_1",
            "qos_config_name": ["QoS_Config_Server_Preferred"]
        },
        {
            "name": "DualDev_OneChanStereoSnk_16_1_1",
            "codec_config_name": "DualDev_OneChanStereoSnk_16_1",
            "qos_config_name": ["QoS_Config_16_1_1"]
        },
        {
            "name": "DualDev_OneChanStereoSnk_16_1_2",
            "codec_config_name": "DualDev_OneChanStereoSnk_16_1",
            "qos_config_name": ["QoS_Config_16_1_2"]
        },
        {
            "name": "DualDev_OneChanStereoSnk_16_2_Server_Preferred",
            "codec_config_name": "DualDev_OneChanStereoSnk_16_2",
            "qos_config_name": ["QoS_Config_Server_Preferred"]
        },
        {
            "name": "DualDev_OneChanStereoSnk_16_2_1",
            "codec_config_name": "DualDev_OneChanStereoSnk_16_2",
            "qos_config_name": ["QoS_Config_16_2_1"]
        },
        {
            "name": "DualDev_OneChanStereoSnk_16_2_2",
            "codec_config_name": "DualDev_OneChanStereoSnk_16_2",
            "qos_config_name": ["QoS_Config_16_2_2"]
        },
        {
            "name": "SingleDev_OneChanStereoSnk_16_1_Server_Preferred",
            "codec_config_name": "SingleDev_OneChanStereoSnk_16_1",
            "qos_config_name": ["QoS_Config_Server_Preferred"]
        },
        {
            "name": "SingleDev_OneChanStereoSnk_16_1_1",
            "codec_config_name": "SingleDev_OneChanStereoSnk_16_1",
            "qos_config_name": ["QoS_Config_16_1_1"]
        },
        {
            "name": "SingleDev_OneChanStereoSnk_16_1_2",
            "codec_config_name": "SingleDev_OneChanStereoSnk_16_1",
            "qos_config_name": ["QoS_Config_16_1_2"]
        },
        {
            "name": "SingleDev_OneChanStereoSnk_16_2_Server_Preferred",
            "codec_config_name": "SingleDev_OneChanStereoSnk_16_2",
            "qos_config_name": ["QoS_Config_Server_Preferred"]
        },
        {
            "name": "SingleDev_OneChanStereoSnk_16_2_1",
            "codec_config_name": "SingleDev_OneChanStereoSnk_16_2",
            "qos_config_name": ["QoS_Config_16_2_1"]
        },
        {
            "name": "SingleDev_OneChanStereoSnk_16_2_2",
            "codec_config_name": "SingleDev_OneChanStereoSnk_16_2",
            "qos_config_name": ["QoS_Config_16_2_2"]
        },
        {
            "name": "SingleDev_TwoChanStereoSnk_16_1_Server_Preferred",
            "codec_config_name": "SingleDev_TwoChanStereoSnk_16_1",
            "qos_config_name": ["QoS_Config_Server_Preferred"]
        },
        {
            "name": "SingleDev_TwoChanStereoSnk_16_1_1",
            "codec_config_name": "SingleDev_TwoChanStereoSnk_16_1",
            "qos_config_name": ["QoS_Config_16_1_1"]
        },
        {
            "name": "SingleDev_TwoChanStereoSnk_16_1_2",
            "codec_config_name": "SingleDev_TwoChanStereoSnk_16_1",
            "qos_config_name": ["QoS_Config_16_1_2"]
        },
        {
            "name": "SingleDev_TwoChanStereoSnk_16_2_Server_Preferred",
            "codec_config_name": "SingleDev_TwoChanStereoSnk_16_2",
            "qos_config_name": ["QoS_Config_Server_Preferred"]
        },
        {
            "name": "SingleDev_TwoChanStereoSnk_16_2_1",
            "codec_config_name": "SingleDev_TwoChanStereoSnk_16_2",
            "qos_config_name": ["QoS_Config_16_2_1"]
        },
        {
            "name": "SingleDev_TwoChanStereoSnk_16_2_2",
            "codec_config_name": "SingleDev_TwoChanStereoSnk_16_2",
            "qos_config_name": ["QoS_Config_16_2_2"]
        },
        {
            "name": "SingleDev_OneChanMonoSnk_16_1_Server_Preferred",
            "codec_config_name": "SingleDev_OneChanMonoSnk_16_1",
            "qos_config_name": ["QoS_Config_Server_Preferred"]
        },
        {
            "name": "SingleDev_OneChanMonoSnk_16_1_1",
            "codec_config_name": "SingleDev_OneChanMonoSnk_16_1",
            "qos_config_name": ["QoS_Config_16_1_1"]
        },
        {
            "name": "SingleDev_OneChanMonoSnk_16_1_2",
            "codec_config_name": "SingleDev_OneChanMonoSnk_16_1",
            "qos_config_name": ["QoS_Config_16_1_2"]
        },
        {
            "name": "SingleDev_OneChanMonoSnk_16_2_Server_Preferred",
            "codec_config_name": "SingleDev_OneChanMonoSnk_16_2",
            "qos_config_name": ["QoS_Config_Server_Preferred"]
        },
        {
            "name": "SingleDev_OneChanMonoSnk_16_2_1",
            "codec_config_name": "SingleDev_OneChanMonoSnk_16_2",
            "qos_config_name": ["QoS_Config_16_2_1"]
        },
        {
            "name": "SingleDev_OneChanMonoSnk_16_2_2",
            "codec_config_name": "SingleDev_OneChanMonoSnk_16_2",
            "qos_config_name": ["QoS_Config_16_2_2"]
        },
        {
            "name": "DualDev_OneChanStereoSnk_OneChanMonoSrc_16_1_Server_Preferred",
            "codec_config_name": "DualDev_OneChanStereoSnk_OneChanMonoSrc_16_1",
            "qos_config_name": ["QoS_Config_Server_Preferred"]
        },
        {
            "name": "DualDev_OneChanStereoSnk_OneChanMonoSrc_16_1_1",
            "codec_config_name": "DualDev_OneChanStereoSnk_OneChanMonoSrc_16_1",
            "qos_config_name": ["QoS_Config_16_1_1"]
        },
        {
            "name": "DualDev_OneChanStereoSnk_OneChanMonoSrc_16_1_2",
            "codec_config_name": "DualDev_OneChanStereoSnk_OneChanMonoSrc_16_1",
            "qos_config_name": ["QoS_Config_16_1_2"]
        },
        {
            "name": "DualDev_OneChanStereoSnk_OneChanStereoSrc_16_2_Server_Preferred",
            "codec_config_name": "DualDev_OneChanStereoSnk_OneChanStereoSrc_16_2",
            "qos_config_name": ["QoS_Config_Server_Preferred"]
        },
        {
            "name": "DualDev_OneChanStereoSnk_OneChanStereoSrc_16_2_2",
            "codec_config_name": "DualDev_OneChanStereoSnk_OneChanStereoSrc_16_2",
            "qos_config_name": ["QoS_Config_16_2_2"]
        },
        {
            "name": "DualDev_OneChanStereoSnk_OneChanStereoSrc_16_2_1",
            "codec_config_name": "DualDev_OneChanStereoSnk_OneChanStereoSrc_16_2",
            "qos_config_name": ["QoS_Config_16_2_1"]
        },
        {
            "name": "DualDev_OneChanStereoSnk_OneChanStereoSrc_16_1_Server_Preferred",
            "codec_config_name": "DualDev_OneChanStereoSnk_OneChanStereoSrc_16_1",
            "qos_config_name": ["QoS_Config_Server_Preferred"]
        },
        {
            "name": "DualDev_OneChanStereoSnk_OneChanStereoSrc_16_1_2",
            "codec_config_name": "DualDev_OneChanStereoSnk_OneChanStereoSrc_16_1",
            "qos_config_name": ["QoS_Config_16_1_2"]
        },
        {
            "name": "DualDev_OneChanStereoSnk_OneChanStereoSrc_16_1_1",
            "codec_config_name": "DualDev_OneChanStereoSnk_OneChanStereoSrc_16_1",
            "qos_config_name": ["QoS_Config_16_1_1"]
        },
        {
            "name": "DualDev_OneChanStereoSnk_OneChanMonoSrc_16_2_Server_Preferred",
            "codec_config_name": "DualDev_OneChanStereoSnk_OneChanMonoSrc_16_2",
            "qos_config_name": ["QoS_Config_Server_Preferred"]
        },
        {
            "name": "DualDev_OneChanStereoSnk_OneChanMonoSrc_16_2_1",
            "codec_config_name": "DualDev_OneChanStereoSnk_OneChanMonoSrc_16_2",
            "qos_config_name": ["QoS_Config_16_2_1"]
        },
        {
            "name": "DualDev_OneChanStereoSnk_OneChanMonoSrc_16_2_2",
            "codec_config_name": "DualDev_OneChanStereoSnk_OneChanMonoSrc_16_2",
            "qos_config_name": ["QoS_Config_16_2_2"]
        },
        {
            "name": "DualDev_OneChanDoubleStereoSnk_OneChanMonoSrc_16_1_Server_Preferred",
            "codec_config_name": "DualDev_OneChanDoubleStereoSnk_OneChanMonoSrc_16_1",
            "qos_config_name": ["QoS_Config_Server_Preferred"]
        },
        {
            "name": "DualDev_OneChanDoubleStereoSnk_OneChanMonoSrc_16_1_1",
            "codec_config_name": "DualDev_OneChanDoubleStereoSnk_OneChanMonoSrc_16_1",
            "qos_config_name": ["QoS_Config_16_1_1"]
        },
        {
            "name": "SingleDev_TwoChanStereoSnk_TwoChanStereoSrc_32_2_Server_Preferred",
            "codec_config_name": "SingleDev_TwoChanStereoSnk_TwoChanStereoSrc_32_2",
            "qos_config_name": ["QoS_Config_Server_Preferred"]
        },
        {
            "name": "SingleDev_TwoChanStereoSnk_TwoChanStereoSrc_32_2_1",
            "codec_config_name": "SingleDev_TwoChanStereoSnk_TwoChanStereoSrc_32_2",
            "qos_config_name": ["QoS_Config_32_2_1"]
        },
        {
            "name": "SingleDev_TwoChanStereoSnk_TwoChanStereoSrc_16_2_Server_Preferred",
            "codec_config_name": "SingleDev_TwoChanStereoSnk_TwoChanStereoSrc_16_2",
            "qos_config_name": ["QoS_Config_Server_Preferred"]
        },
        {
            "name": "SingleDev_TwoChanStereoSnk_TwoChanStereoSrc_16_2_2",
            "codec_config_name": "SingleDev_TwoChanStereoSnk_TwoChanStereoSrc_16_2",
            "qos_config_name": ["QoS_Config_16_2_2"]
        },
        {
            "name": "SingleDev_TwoChanStereoSnk_TwoChanStereoSrc_16_2_1",
            "codec_config_name": "SingleDev_TwoChanStereoSnk_TwoChanStereoSrc_16_2",
            "qos_config_name": ["QoS_Config_16_2_1"]
        },
        {
            "name": "SingleDev_TwoChanStereoSnk_TwoChanStereoSrc_16_1_Server_Preferred",
            "codec_config_name": "SingleDev_TwoChanStereoSnk_TwoChanStereoSrc_16_1",
            "qos_config_name": ["QoS_Config_Server_Preferred"]
        },
        {
            "name": "SingleDev_TwoChanStereoSnk_TwoChanStereoSrc_16_1_2",
            "codec_config_name": "SingleDev_TwoChanStereoSnk_TwoChanStereoSrc_16_1",
            "qos_config_name": ["QoS_Config_16_1_2"]
        },
        {
            "name": "SingleDev_TwoChanStereoSnk_TwoChanStereoSrc_16_1_1",
            "codec_config_name": "SingleDev_TwoChanStereoSnk_TwoChanStereoSrc_16_1",
            "qos_config_name": ["QoS_Config_16_1_1"]
        },
        {
            "name": "DualDev_OneChanDoubleStereoSnk_OneChanMonoSrc_16_1_2",
            "codec_config_name": "DualDev_OneChanDoubleStereoSnk_OneChanMonoSrc_16_1",
            "qos_config_name": ["QoS_Config_16_1_2"]
        },
        {
            "name": "DualDev_OneChanDoubleStereoSnk_OneChanMonoSrc_16_2_Server_Preferred",
            "codec_config_name": "DualDev_OneChanDoubleStereoSnk_OneChanMonoSrc_16_2",
            "qos_config_name": ["QoS_Config_Server_Preferred"]
        },
        {
            "name": "DualDev_OneChanDoubleStereoSnk_OneChanMonoSrc_16_2_1",
            "codec_config_name": "DualDev_OneChanDoubleStereoSnk_OneChanMonoSrc_16_2",
            "qos_config_name": ["QoS_Config_16_2_1"]
        },
        {
            "name": "DualDev_OneChanDoubleStereoSnk_OneChanMonoSrc_16_2_2",
            "codec_config_name": "DualDev_OneChanDoubleStereoSnk_OneChanMonoSrc_16_2",
            "qos_config_name": ["QoS_Config_16_2_2"]
        },
        {
            "name": "SingleDev_TwoChanStereoSnk_OneChanMonoSrc_16_1_Server_Preferred",
            "codec_config_name": "SingleDev_TwoChanStereoSnk_OneChanMonoSrc_16_1",
            "qos_config_name": ["QoS_Config_Server_Preferred"]
        },
        {
            "name": "SingleDev_TwoChanStereoSnk_OneChanMonoSrc_16_1_1",
            "codec_config_name": "SingleDev_TwoChanStereoSnk_OneChanMonoSrc_16_1",
            "qos_config_name": ["QoS_Config_16_1_1"]
        },
        {
            "name": "SingleDev_TwoChanStereoSnk_OneChanMonoSrc_16_1_2",
            "codec_config_name": "SingleDev_TwoChanStereoSnk_OneChanMonoSrc_16_1",
            "qos_config_name": ["QoS_Config_16_1_2"]
        },
        {
            "name": "SingleDev_TwoChanStereoSnk_OneChanMonoSrc_16_2_Server_Preferred",
            "codec_config_name": "SingleDev_TwoChanStereoSnk_OneChanMonoSrc_16_2",
            "qos_config_name": ["QoS_Config_Server_Preferred"]
        },
        {
            "name": "SingleDev_TwoChanStereoSnk_OneChanMonoSrc_16_2_1",
            "codec_config_name": "SingleDev_TwoChanStereoSnk_OneChanMonoSrc_16_2",
            "qos_config_name": ["QoS_Config_16_2_1"]
        },
        {
            "name": "SingleDev_TwoChanStereoSnk_OneChanMonoSrc_16_2_2",
            "codec_config_name": "SingleDev_TwoChanStereoSnk_OneChanMonoSrc_16_2",
            "qos_config_name": ["QoS_Config_16_2_2"]
        },
        {
            "name": "SingleDev_OneChanStereoSnk_OneChanMonoSrc_16_1_Server_Preferred",
            "codec_config_name": "SingleDev_OneChanStereoSnk_OneChanMonoSrc_16_1",
            "qos_config_name": ["QoS_Config_Server_Preferred"]
        },
        {
            "name": "SingleDev_OneChanStereoSnk_OneChanMonoSrc_16_1_1",
            "codec_config_name": "SingleDev_OneChanStereoSnk_OneChanMonoSrc_16_1",
            "qos_config_name": ["QoS_Config_16_1_1"]
        },
        {
            "name": "SingleDev_OneChanStereoSnk_OneChanMonoSrc_16_1_2",
            "codec_config_name": "SingleDev_OneChanStereoSnk_OneChanMonoSrc_16_1",
            "qos_config_name": ["QoS_Config_16_1_2"]
        },
        {
            "name": "SingleDev_OneChanStereoSnk_OneChanMonoSrc_16_2_Server_Preferred",
            "codec_config_name": "SingleDev_OneChanStereoSnk_OneChanMonoSrc_16_2",
            "qos_config_name": ["QoS_Config_Server_Preferred"]
        },
        {
            "name": "SingleDev_OneChanStereoSnk_OneChanMonoSrc_16_2_1",
            "codec_config_name": "SingleDev_OneChanStereoSnk_OneChanMonoSrc_16_2",
            "qos_config_name": ["QoS_Config_16_2_1"]
        },
        {
            "name": "SingleDev_OneChanStereoSnk_OneChanMonoSrc_16_2_2",
            "codec_config_name": "SingleDev_OneChanStereoSnk_OneChanMonoSrc_16_2",
            "qos_config_name": ["QoS_Config_16_2_2"]
        },
        {
            "name": "SingleDev_OneChanMonoSnk_OneChanMonoSrc_16_1_Server_Preferred",
            "codec_config_name": "SingleDev_OneChanMonoSnk_OneChanMonoSrc_16_1",
            "qos_config_name": ["QoS_Config_Server_Preferred"]
        },
        {
            "name": "SingleDev_OneChanMonoSnk_OneChanMonoSrc_16_1_1",
            "codec_config_name": "SingleDev_OneChanMonoSnk_OneChanMonoSrc_16_1",
            "qos_config_name": ["QoS_Config_16_1_1"]
        },
        {
            "name": "DualDev_OneChanMonoSrc_16_2_Server_Preferred",
            "codec_config_name": "DualDev_OneChanMonoSrc_16_2",
            "qos_config_name": ["QoS_Config_Server_Preferred"]
        },
        {
            "name": "SingleDev_OneChanStereoSrc_16_2_Server_Preferred",
            "codec_config_name": "SingleDev_OneChanStereoSrc_16_2",
            "qos_config_name": ["QoS_Config_Server_Preferred"]
        },
        {
            "name": "SingleDev_OneChanMonoSrc_24_2_Server_Preferred",
            "codec_config_name": "SingleDev_OneChanMonoSrc_24_2",
            "qos_config_name": ["QoS_Config_Server_Preferred"]
        },
        {
            "name": "SingleDev_OneChanMonoSrc_16_2_Server_Preferred",
            "codec_config_name": "SingleDev_OneChanMonoSrc_16_2",
            "qos_config_name": ["QoS_Config_Server_Preferred"]
        },
        {
            "name": "SingleDev_OneChanMonoSnk_OneChanMonoSrc_16_1_2",
            "codec_config_name": "SingleDev_OneChanMonoSnk_OneChanMonoSrc_16_1",
            "qos_config_name": ["QoS_Config_16_1_2"]
        },
        {
            "name": "SingleDev_OneChanMonoSnk_OneChanMonoSrc_16_2_Server_Preferred",
            "codec_config_name": "SingleDev_OneChanMonoSnk_OneChanMonoSrc_16_2",
            "qos_config_name": ["QoS_Config_Server_Preferred"]
        },
        {
            "name": "SingleDev_OneChanMonoSnk_OneChanMonoSrc_16_2_1",
            "codec_config_name": "SingleDev_OneChanMonoSnk_OneChanMonoSrc_16_2",
            "qos_config_name": ["QoS_Config_16_2_1"]
        },
        {
            "name": "SingleDev_OneChanMonoSnk_OneChanMonoSrc_16_2_2",
            "codec_config_name": "SingleDev_OneChanMonoSnk_OneChanMonoSrc_16_2",
            "qos_config_name": ["QoS_Config_16_2_2"]
        },
        {
            "name": "DualDev_OneChanStereoSnk_24_2_Server_Preferred",
            "codec_config_name": "DualDev_OneChanStereoSnk_24_2",
            "qos_config_name": ["QoS_Config_Server_Preferred"]
        },
        {
            "name": "DualDev_OneChanStereoSnk_24_2_2",
            "codec_config_name": "DualDev_OneChanStereoSnk_24_2",
            "qos_config_name": ["QoS_Config_24_2_2"]
        },
        {
            "name": "SingleDev_OneChanStereoSnk_24_2_Server_Preferred",
            "codec_config_name": "SingleDev_OneChanStereoSnk_24_2",
            "qos_config_name": ["QoS_Config_Server_Preferred"]
        },
        {
            "name": "SingleDev_OneChanStereoSnk_24_2_2",
            "codec_config_name": "SingleDev_OneChanStereoSnk_24_2",
            "qos_config_name": ["QoS_Config_24_2_2"]
        },
        {
            "name": "SingleDev_TwoChanStereoSnk_24_2_Server_Preferred",
            "codec_config_name": "SingleDev_TwoChanStereoSnk_24_2",
            "qos_config_name": ["QoS_Config_Server_Preferred"]
        },
        {
            "name": "SingleDev_TwoChanStereoSnk_24_2_2",
            "codec_config_name": "SingleDev_TwoChanStereoSnk_24_2",
            "qos_config_name": ["QoS_Config_24_2_2"]
        },
        {
            "name": "SingleDev_OneChanMonoSnk_24_2_Server_Preferred",
            "codec_config_name": "SingleDev_OneChanMonoSnk_24_2",
            "qos_config_name": ["QoS_Config_Server_Preferred"]
        },
        {
            "name": "SingleDev_OneChanMonoSnk_24_2_2",
            "codec_config_name": "SingleDev_OneChanMonoSnk_24_2",
            "qos_config_name": ["QoS_Config_24_2_2"]
        },
        {
            "name": "DualDev_OneChanStereoSnk_OneChanStereoSrc_32_2_Server_Preferred",
            "codec_config_name": "DualDev_OneChanStereoSnk_OneChanStereoSrc_32_2",
            "qos_config_name": ["QoS_Config_Server_Preferred"]
        },
        {
            "name": "DualDev_OneChanStereoSnk_OneChanStereoSrc_32_2_1",
            "codec_config_name": "DualDev_OneChanStereoSnk_OneChanStereoSrc_32_2",
            "qos_config_name": ["QoS_Config_32_2_1"]
        },
        {
            "name": "DualDev_OneChanStereoSnk_OneChanMonoSrc_32_2_Server_Preferred",
            "codec_config_name": "DualDev_OneChanStereoSnk_OneChanMonoSrc_32_2",
            "qos_config_name": ["QoS_Config_Server_Preferred"]
        },
        {
            "name": "DualDev_OneChanStereoSnk_OneChanMonoSrc_32_2_1",
            "codec_config_name": "DualDev_OneChanStereoSnk_OneChanMonoSrc_32_2",
            "qos_config_name": ["QoS_Config_32_2_1"]
        },
        {
            "name": "DualDev_OneChanDoubleStereoSnk_OneChanMonoSrc_32_2_Server_Preferred",
            "codec_config_name": "DualDev_OneChanDoubleStereoSnk_OneChanMonoSrc_32_2",
            "qos_config_name": ["QoS_Config_Server_Preferred"]
        },
        {
            "name": "DualDev_OneChanDoubleStereoSnk_OneChanMonoSrc_32_2_1",
            "codec_config_name": "DualDev_OneChanDoubleStereoSnk_OneChanMonoSrc_32_2",
            "qos_config_name": ["QoS_Config_32_2_1"]
        },
        {
            "name": "SingleDev_TwoChanStereoSnk_OneChanMonoSrc_32_2_Server_Preferred",
            "codec_config_name": "SingleDev_TwoChanStereoSnk_OneChanMonoSrc_32_2",
            "qos_config_name": ["QoS_Config_Server_Preferred"]
        },
        {
            "name": "SingleDev_TwoChanStereoSnk_OneChanMonoSrc_32_2_1",
            "codec_config_name": "SingleDev_TwoChanStereoSnk_OneChanMonoSrc_32_2",
            "qos_config_name": ["QoS_Config_32_2_1"]
        },
        {
            "name": "SingleDev_OneChanStereoSnk_OneChanMonoSrc_32_2_Server_Preferred",
            "codec_config_name": "SingleDev_OneChanStereoSnk_OneChanMonoSrc_32_2",
            "qos_config_name": ["QoS_Config_Server_Preferred"]
        },
        {
            "name": "SingleDev_OneChanStereoSnk_OneChanMonoSrc_32_2_1",
            "codec_config_name": "SingleDev_OneChanStereoSnk_OneChanMonoSrc_32_2",
            "qos_config_name": ["QoS_Config_32_2_1"]
        },
        {
            "name": "SingleDev_OneChanMonoSnk_OneChanMonoSrc_32_2_Server_Preferred",
            "codec_config_name": "SingleDev_OneChanMonoSnk_OneChanMonoSrc_32_2",
            "qos_config_name": ["QoS_Config_Server_Preferred"]
        },
        {
            "name": "SingleDev_OneChanMonoSnk_OneChanMonoSrc_32_2_1",
            "codec_config_name": "SingleDev_OneChanMonoSnk_OneChanMonoSrc_32_2",
            "qos_config_name": ["QoS_Config_32_2_1"]
        },
        {
            "name": "DualDev_OneChanStereoSnk_48_4_Server_Preferred",
            "codec_config_name": "DualDev_OneChanStereoSnk_48_4",
            "qos_config_name": ["QoS_Config_Server_Preferred"]
        },
        {
            "name": "DualDev_OneChanStereoSnk_48_4_1",
            "codec_config_name": "DualDev_OneChanStereoSnk_48_4",
            "qos_config_name": ["QoS_Config_48_4_1"]
        },
        {
            "name": "DualDev_OneChanStereoSnk_48_4_2",
            "codec_config_name": "DualDev_OneChanStereoSnk_48_4",
            "qos_config_name": ["QoS_Config_48_4_2"]
        },
        {
            "name": "DualDev_OneChanStereoSnk_48_3_Server_Preferred",
            "codec_config_name": "DualDev_OneChanStereoSnk_48_3",
            "qos_config_name": ["QoS_Config_Server_Preferred"]
        },
        {
            "name": "DualDev_OneChanStereoSnk_48_3_2",
            "codec_config_name": "DualDev_OneChanStereoSnk_48_3",
            "qos_config_name": ["QoS_Config_48_3_2"]
        },
        {
            "name": "DualDev_OneChanStereoSnk_48_2_Server_Preferred",
            "codec_config_name": "DualDev_OneChanStereoSnk_48_2",
            "qos_config_name": ["QoS_Config_Server_Preferred"]
        },
        {
            "name": "DualDev_OneChanStereoSnk_48_2_2",
            "codec_config_name": "DualDev_OneChanStereoSnk_48_2",
            "qos_config_name": ["QoS_Config_48_2_2"]
        },
        {
            "name": "DualDev_OneChanStereoSnk_48_1_Server_Preferred",
            "codec_config_name": "DualDev_OneChanStereoSnk_48_1",
            "qos_config_name": ["QoS_Config_Server_Preferred"]
        },
        {
            "name": "DualDev_OneChanStereoSnk_48_1_2",
            "codec_config_name": "DualDev_OneChanStereoSnk_48_1",
            "qos_config_name": ["QoS_Config_48_1_2"]
        },
        {
            "name": "SingleDev_OneChanStereoSnk_48_4_Server_Preferred",
            "codec_config_name": "SingleDev_OneChanStereoSnk_48_4",
            "qos_config_name": ["QoS_Config_Server_Preferred"]
        },
        {
            "name": "SingleDev_OneChanStereoSnk_48_4_1",
            "codec_config_name": "SingleDev_OneChanStereoSnk_48_4",
            "qos_config_name": ["QoS_Config_48_4_1"]
        },
        {
            "name": "SingleDev_OneChanStereoSnk_48_4_2",
            "codec_config_name": "SingleDev_OneChanStereoSnk_48_4",
            "qos_config_name": ["QoS_Config_48_4_2"]
        },
        {
            "name": "SingleDev_OneChanStereoSnk_48_3_Server_Preferred",
            "codec_config_name": "SingleDev_OneChanStereoSnk_48_3",
            "qos_config_name": ["QoS_Config_Server_Preferred"]
        },
        {
            "name": "SingleDev_OneChanStereoSnk_48_3_2",
            "codec_config_name": "SingleDev_OneChanStereoSnk_48_3",
            "qos_config_name": ["QoS_Config_48_3_2"]
        },
        {
            "name": "SingleDev_OneChanStereoSnk_48_2_Server_Preferred",
            "codec_config_name": "SingleDev_OneChanStereoSnk_48_2",
            "qos_config_name": ["QoS_Config_Server_Preferred"]
        },
        {
            "name": "SingleDev_OneChanStereoSnk_48_2_2",
            "codec_config_name": "SingleDev_OneChanStereoSnk_48_2",
            "qos_config_name": ["QoS_Config_48_2_2"]
        },
        {
            "name": "SingleDev_OneChanStereoSnk_48_1_Server_Preferred",
            "codec_config_name": "SingleDev_OneChanStereoSnk_48_1",
            "qos_config_name": ["QoS_Config_Server_Preferred"]
        },
        {
            "name": "SingleDev_OneChanStereoSnk_48_1_2",
            "codec_config_name": "SingleDev_OneChanStereoSnk_48_1",
            "qos_config_name": ["QoS_Config_48_1_2"]
        },
        {
            "name": "SingleDev_TwoChanStereoSnk_48_4_Server_Preferred",
            "codec_config_name": "SingleDev_TwoChanStereoSnk_48_4",
            "qos_config_name": ["QoS_Config_Server_Preferred"]
        },
        {
            "name": "SingleDev_TwoChanStereoSnk_48_4_1",
            "codec_config_name": "SingleDev_TwoChanStereoSnk_48_4",
            "qos_config_name": ["QoS_Config_48_4_1"]
        },
        {
            "name": "SingleDev_TwoChanStereoSnk_48_4_2",
            "codec_config_name": "SingleDev_TwoChanStereoSnk_48_4",
            "qos_config_name": ["QoS_Config_48_4_2"]
        },
        {
            "name": "SingleDev_TwoChanStereoSnk_48_3_Server_Preferred",
            "codec_config_name": "SingleDev_TwoChanStereoSnk_48_3",
            "qos_config_name": ["QoS_Config_Server_Preferred"]
        },
        {
            "name": "SingleDev_TwoChanStereoSnk_48_3_2",
            "codec_config_name": "SingleDev_TwoChanStereoSnk_48_3",
            "qos_config_name": ["QoS_Config_48_3_2"]
        },
        {
            "name": "SingleDev_TwoChanStereoSnk_48_2_Server_Preferred",
            "codec_config_name": "SingleDev_TwoChanStereoSnk_48_2",
            "qos_config_name": ["QoS_Config_Server_Preferred"]
        },
        {
            "name": "SingleDev_TwoChanStereoSnk_48_2_2",
            "codec_config_name": "SingleDev_TwoChanStereoSnk_48_2",
            "qos_config_name": ["QoS_Config_48_2_2"]
        },
        {
            "name": "SingleDev_TwoChanStereoSnk_48_1_Server_Preferred",
            "codec_config_name": "SingleDev_TwoChanStereoSnk_48_1",
            "qos_config_name": ["QoS_Config_Server_Preferred"]
        },
        {
            "name": "SingleDev_TwoChanStereoSnk_48_1_2",
            "codec_config_name": "SingleDev_TwoChanStereoSnk_48_1",
            "qos_config_name": ["QoS_Config_48_1_2"]
        },
        {
            "name": "SingleDev_OneChanMonoSnk_48_4_Server_Preferred",
            "codec_config_name": "SingleDev_OneChanMonoSnk_48_4",
            "qos_config_name": ["QoS_Config_Server_Preferred"]
        },
        {
            "name": "SingleDev_OneChanMonoSnk_48_4_1",
            "codec_config_name": "SingleDev_OneChanMonoSnk_48_4",
            "qos_config_name": ["QoS_Config_48_4_1"]
        },
        {
            "name": "SingleDev_OneChanMonoSnk_48_4_2",
            "codec_config_name": "SingleDev_OneChanMonoSnk_48_4",
            "qos_config_name": ["QoS_Config_48_4_2"]
        },
        {
            "name": "SingleDev_OneChanMonoSnk_48_3_Server_Preferred",
            "codec_config_name": "SingleDev_OneChanMonoSnk_48_3",
            "qos_config_name": ["QoS_Config_Server_Preferred"]
        },
        {
            "name": "SingleDev_OneChanMonoSnk_48_3_2",
            "codec_config_name": "SingleDev_OneChanMonoSnk_48_3",
            "qos_config_name": ["QoS_Config_48_3_2"]
        },
        {
            "name": "SingleDev_OneChanMonoSnk_48_2_Server_Preferred",
            "codec_config_name": "SingleDev_OneChanMonoSnk_48_2",
            "qos_config_name": ["QoS_Config_Server_Preferred"]
        },
        {
            "name": "SingleDev_OneChanMonoSnk_48_2_2",
            "codec_config_name": "SingleDev_OneChanMonoSnk_48_2",
            "qos_config_name": ["QoS_Config_48_2_2"]
        },
        {
            "name": "SingleDev_OneChanMonoSnk_48_1_Server_Preferred",
            "codec_config_name": "SingleDev_OneChanMonoSnk_48_1",
            "qos_config_name": ["QoS_Config_Server_Preferred"]
        },
        {
            "name": "SingleDev_OneChanMonoSnk_48_1_2",
            "codec_config_name": "SingleDev_OneChanMonoSnk_48_1",
            "qos_config_name": ["QoS_Config_48_1_2"]
        },
        {
            "name": "VND_SingleDev_TwoChanStereoSnk_OneChanStereoSrc_32khz_60octs_Server_Preferred_1",
            "codec_config_name": "VND_SingleDev_TwoChanStereoSnk_OneChanStereoSrc_32khz_60octs_1",
            "qos_config_name": ["QoS_Config_Server_Preferred"]
        },
        {
            "name": "VND_SingleDev_TwoChanStereoSnk_OneChanStereoSrc_32khz_60oct_R3_L22_1",
            "codec_config_name": "VND_SingleDev_TwoChanStereoSnk_OneChanStereoSrc_32khz_60octs_1",
            "qos_config_name": ["VND_QoS_Config_R3_L22"]
        },
        {
            "name": "VND_DualDev_OneChanStereoSnk_48khz_100octs_Server_Preferred_1",
            "codec_config_name": "VND_DualDev_OneChanStereoSnk_48khz_100octs_1",
            "qos_config_name": ["QoS_Config_Server_Preferred"]
        },
        {
            "name": "VND_DualDev_OneChanStereoSnk_48khz_100octs_R15_L70_1",
            "codec_config_name": "VND_DualDev_OneChanStereoSnk_48khz_100octs_1",
            "qos_config_name": ["VND_QoS_Config_R15_L70"]
        },
        {
            "name": "VND_SingleDev_OneChanStereoSnk_48khz_100octs_Server_Preferred_1",
            "codec_config_name": "VND_SingleDev_OneChanStereoSnk_48khz_100octs_1",
            "qos_config_name": ["QoS_Config_Server_Preferred"]
        },
        {
            "name": "VND_SingleDev_OneChanStereoSnk_48khz_100octs_R15_L70_1",
            "codec_config_name": "VND_SingleDev_OneChanStereoSnk_48khz_100octs_1",
            "qos_config_name": ["VND_QoS_Config_R15_L70"]
        },
        {
            "name": "VND_SingleDev_TwoChanStereoSnk_48khz_100octs_Server_Preferred_1",
            "codec_config_name": "VND_SingleDev_TwoChanStereoSnk_48khz_100octs_1",
            "qos_config_name": ["QoS_Config_Server_Preferred"]
        },
        {
            "name": "VND_SingleDev_TwoChanStereoSnk_48khz_100octs_R15_L70_1",
            "codec_config_name": "VND_SingleDev_TwoChanStereoSnk_48khz_100octs_1",
            "qos_config_name": ["VND_QoS_Config_R15_L70"]
        },
        {
            "name": "VND_SingleDev_TwoChanStereoSnk_48khz_75octs_Server_Preferred_1",
            "codec_config_name": "VND_SingleDev_TwoChanStereoSnk_48khz_75octs_1",
            "qos_config_name": ["QoS_Config_Server_Preferred"]
        },
        {
            "name": "VND_SingleDev_TwoChanStereoSnk_48khz_75octs_R5_L12_1",
            "codec_config_name": "VND_SingleDev_TwoChanStereoSnk_48khz_75octs_1",
            "qos_config_name": ["VND_QoS_Config_R5_L12"]
        },
        {
            "name": "DualDev_OneChanStereoSnk_48_4_1_OneChanStereoSrc_32_2_1_Server_Preferred",
            "codec_config_name": "DualDev_OneChanStereoSnk_48_4_OneChanStereoSrc_32_2",
            "qos_config_name": ["QoS_Config_Server_Preferred"]
        },
        {
            "name": "DualDev_OneChanStereoSnk_48_4_2_OneChanStereoSrc_32_2_2_Server_Preferred",
            "codec_config_name": "DualDev_OneChanStereoSnk_48_4_OneChanStereoSrc_32_2",
            "qos_config_name": ["QoS_Config_Server_Preferred"]
        },
        {
            "name": "DualDev_OneChanStereoSnk_48_4_1_OneChanStereoSrc_24_2_1_Server_Preferred",
            "codec_config_name": "DualDev_OneChanStereoSnk_48_4_OneChanStereoSrc_24_2",
            "qos_config_name": ["QoS_Config_Server_Preferred"]
        },
        {
            "name": "DualDev_OneChanStereoSnk_48_4_2_OneChanStereoSrc_24_2_2_Server_Preferred",
            "codec_config_name": "DualDev_OneChanStereoSnk_48_4_OneChanStereoSrc_24_2",
            "qos_config_name": ["QoS_Config_Server_Preferred"]
        },
        {
            "name": "DualDev_OneChanStereoSnk_48_4_1_OneChanStereoSrc_16_2_1_Server_Preferred",
            "codec_config_name": "DualDev_OneChanStereoSnk_48_4_OneChanStereoSrc_16_2",
            "qos_config_name": ["QoS_Config_Server_Preferred"]
        },
        {
            "name": "DualDev_OneChanStereoSnk_48_4_2_OneChanStereoSrc_16_2_2_Server_Preferred",
            "codec_config_name": "DualDev_OneChanStereoSnk_48_4_OneChanStereoSrc_16_2",
            "qos_config_name": ["QoS_Config_Server_Preferred"]
        },
        {
            "name": "DualDev_OneChanStereoSnk_48_4_1_OneChanMonoSrc_32_2_1_Server_Preferred",
            "codec_config_name": "DualDev_OneChanStereoSnk_48_4_OneChanMonoSrc_32_2",
            "qos_config_name": ["QoS_Config_Server_Preferred"]
        },
        {
            "name": "DualDev_OneChanStereoSnk_48_4_2_OneChanMonoSrc_32_2_2_Server_Preferred",
            "codec_config_name": "DualDev_OneChanStereoSnk_48_4_OneChanMonoSrc_32_2",
            "qos_config_name": ["QoS_Config_Server_Preferred"]
        },
        {
            "name": "DualDev_OneChanStereoSnk_48_4_1_OneChanMonoSrc_24_2_1_Server_Preferred",
            "codec_config_name": "DualDev_OneChanStereoSnk_48_4_OneChanMonoSrc_24_2",
            "qos_config_name": ["QoS_Config_Server_Preferred"]
        },
        {
            "name": "DualDev_OneChanStereoSnk_48_4_2_OneChanMonoSrc_24_2_2_Server_Preferred",
            "codec_config_name": "DualDev_OneChanStereoSnk_48_4_OneChanMonoSrc_24_2",
            "qos_config_name": ["QoS_Config_Server_Preferred"]
        },
        {
            "name": "DualDev_OneChanStereoSnk_48_4_1_OneChanMonoSrc_16_2_1_Server_Preferred",
            "codec_config_name": "DualDev_OneChanStereoSnk_48_4_OneChanMonoSrc_16_2",
            "qos_config_name": ["QoS_Config_Server_Preferred"]
        },
        {
            "name": "DualDev_OneChanStereoSnk_48_4_2_OneChanMonoSrc_16_2_2_Server_Preferred",
            "codec_config_name": "DualDev_OneChanStereoSnk_48_4_OneChanMonoSrc_16_2",
            "qos_config_name": ["QoS_Config_Server_Preferred"]
        },
        {
            "name": "DualDev_OneChanDoubleStereoSnk_48_4_1_OneChanMonoSrc_32_2_1_Server_Preferred",
            "codec_config_name": "DualDev_OneChanDoubleStereoSnk_48_4_OneChanMonoSrc_32_2",
            "qos_config_name": ["QoS_Config_Server_Preferred"]
        },
        {
            "name": "DualDev_OneChanDoubleStereoSnk_48_4_2_OneChanMonoSrc_32_2_2_Server_Preferred",
            "codec_config_name": "DualDev_OneChanDoubleStereoSnk_48_4_OneChanMonoSrc_32_2",
            "qos_config_name": ["QoS_Config_Server_Preferred"]
        },
        {
            "name": "DualDev_OneChanDoubleStereoSnk_48_4_1_OneChanMonoSrc_24_2_1_Server_Preferred",
            "codec_config_name": "DualDev_OneChanDoubleStereoSnk_48_4_OneChanMonoSrc_24_2",
            "qos_config_name": ["QoS_Config_Server_Preferred"]
        },
        {
            "name": "DualDev_OneChanDoubleStereoSnk_48_4_2_OneChanMonoSrc_24_2_2_Server_Preferred",
            "codec_config_name": "DualDev_OneChanDoubleStereoSnk_48_4_OneChanMonoSrc_24_2",
            "qos_config_name": ["QoS_Config_Server_Preferred"]
        },
        {
            "name": "DualDev_OneChanDoubleStereoSnk_48_4_1_OneChanMonoSrc_16_2_1_Server_Preferred",
            "codec_config_name": "DualDev_OneChanDoubleStereoSnk_48_4_OneChanMonoSrc_16_2",
            "qos_config_name": ["QoS_Config_Server_Preferred"]
        },
        {
            "name": "DualDev_OneChanDoubleStereoSnk_48_4_2_OneChanMonoSrc_16_2_2_Server_Preferred",
            "codec_config_name": "DualDev_OneChanDoubleStereoSnk_48_4_OneChanMonoSrc_16_2",
            "qos_config_name": ["QoS_Config_Server_Preferred"]
        },
        {
            "name": "SingleDev_TwoChanStereoSnk_48_4_1_TwoChanStereoSrc_32_2_1_Server_Preferred",
            "codec_config_name": "SingleDev_TwoChanStereoSnk_48_4_TwoChanStereoSrc_32_2",
            "qos_config_name": ["QoS_Config_Server_Preferred"]
        },
        {
            "name": "SingleDev_TwoChanStereoSnk_48_4_2_TwoChanStereoSrc_32_2_2_Server_Preferred",
            "codec_config_name": "SingleDev_TwoChanStereoSnk_48_4_TwoChanStereoSrc_32_2",
            "qos_config_name": ["QoS_Config_Server_Preferred"]
        },
        {
            "name": "SingleDev_TwoChanStereoSnk_48_4_1_TwoChanStereoSrc_24_2_1_Server_Preferred",
            "codec_config_name": "SingleDev_TwoChanStereoSnk_48_4_TwoChanStereoSrc_24_2",
            "qos_config_name": ["QoS_Config_Server_Preferred"]
        },
        {
            "name": "SingleDev_TwoChanStereoSnk_48_4_2_TwoChanStereoSrc_24_2_2_Server_Preferred",
            "codec_config_name": "SingleDev_TwoChanStereoSnk_48_4_TwoChanStereoSrc_24_2",
            "qos_config_name": ["QoS_Config_Server_Preferred"]
        },
        {
            "name": "SingleDev_TwoChanStereoSnk_48_4_1_TwoChanStereoSrc_16_2_1_Server_Preferred",
            "codec_config_name": "SingleDev_TwoChanStereoSnk_48_4_TwoChanStereoSrc_16_2",
            "qos_config_name": ["QoS_Config_Server_Preferred"]
        },
        {
            "name": "SingleDev_TwoChanStereoSnk_48_4_2_TwoChanStereoSrc_16_2_2_Server_Preferred",
            "codec_config_name": "SingleDev_TwoChanStereoSnk_48_4_TwoChanStereoSrc_16_2",
            "qos_config_name": ["QoS_Config_Server_Preferred"]
        },
        {
            "name": "SingleDev_TwoChanStereoSnk_48_4_1_OneChanMonoSrc_32_2_1_Server_Preferred",
            "codec_config_name": "SingleDev_TwoChanStereoSnk_48_4_OneChanMonoSrc_32_2",
            "qos_config_name": ["QoS_Config_Server_Preferred"]
        },
        {
            "name": "SingleDev_TwoChanStereoSnk_48_4_2_OneChanMonoSrc_32_2_2_Server_Preferred",
            "codec_config_name": "SingleDev_TwoChanStereoSnk_48_4_OneChanMonoSrc_32_2",
            "qos_config_name": ["QoS_Config_Server_Preferred"]
        },
        {
            "name": "SingleDev_TwoChanStereoSnk_48_4_1_OneChanMonoSrc_24_2_1_Server_Preferred",
            "codec_config_name": "SingleDev_TwoChanStereoSnk_48_4_OneChanMonoSrc_24_2",
            "qos_config_name": ["QoS_Config_Server_Preferred"]
        },
        {
            "name": "SingleDev_TwoChanStereoSnk_48_4_2_OneChanMonoSrc_24_2_2_Server_Preferred",
            "codec_config_name": "SingleDev_TwoChanStereoSnk_48_4_OneChanMonoSrc_24_2",
            "qos_config_name": ["QoS_Config_Server_Preferred"]
        },
        {
            "name": "SingleDev_TwoChanStereoSnk_48_4_1_OneChanMonoSrc_16_2_1_Server_Preferred",
            "codec_config_name": "SingleDev_TwoChanStereoSnk_48_4_OneChanMonoSrc_16_2",
            "qos_config_name": ["QoS_Config_Server_Preferred"]
        },
        {
            "name": "SingleDev_TwoChanStereoSnk_48_4_2_OneChanMonoSrc_16_2_2_Server_Preferred",
            "codec_config_name": "SingleDev_TwoChanStereoSnk_48_4_OneChanMonoSrc_16_2",
            "qos_config_name": ["QoS_Config_Server_Preferred"]
        },
        {
            "name": "SingleDev_OneChanStereoSnk_48_4_1_OneChanMonoSrc_32_2_1_Server_Preferred",
            "codec_config_name": "SingleDev_OneChanStereoSnk_48_4_OneChanMonoSrc_32_2",
            "qos_config_name": ["QoS_Config_Server_Preferred"]
        },
        {
            "name": "SingleDev_OneChanStereoSnk_48_4_2_OneChanMonoSrc_32_2_2_Server_Preferred",
            "codec_config_name": "SingleDev_OneChanStereoSnk_48_4_OneChanMonoSrc_32_2",
            "qos_config_name": ["QoS_Config_Server_Preferred"]
        },
        {
            "name": "SingleDev_OneChanStereoSnk_48_4_1_OneChanMonoSrc_24_2_1_Server_Preferred",
            "codec_config_name": "SingleDev_OneChanStereoSnk_48_4_OneChanMonoSrc_24_2",
            "qos_config_name": ["QoS_Config_Server_Preferred"]
        },
        {
            "name": "SingleDev_OneChanStereoSnk_48_4_2_OneChanMonoSrc_24_2_2_Server_Preferred",
            "codec_config_name": "SingleDev_OneChanStereoSnk_48_4_OneChanMonoSrc_24_2",
            "qos_config_name": ["QoS_Config_Server_Preferred"]
        },
        {
            "name": "SingleDev_OneChanStereoSnk_48_4_1_OneChanMonoSrc_16_2_1_Server_Preferred",
            "codec_config_name": "SingleDev_OneChanStereoSnk_48_4_OneChanMonoSrc_16_2",
            "qos_config_name": ["QoS_Config_Server_Preferred"]
        },
        {
            "name": "SingleDev_OneChanStereoSnk_48_4_2_OneChanMonoSrc_16_2_2_Server_Preferred",
            "codec_config_name": "SingleDev_OneChanStereoSnk_48_4_OneChanMonoSrc_16_2",
            "qos_config_name": ["QoS_Config_Server_Preferred"]
        },
        {
            "name": "SingleDev_OneChanMonoSnk_48_4_1_OneChanMonoSrc_32_2_1_Server_Preferred",
            "codec_config_name": "SingleDev_OneChanMonoSnk_48_4_OneChanMonoSrc_32_2",
            "qos_config_name": ["QoS_Config_Server_Preferred"]
        },
        {
            "name": "SingleDev_OneChanMonoSnk_48_4_2_OneChanMonoSrc_32_2_2_Server_Preferred",
            "codec_config_name": "SingleDev_OneChanMonoSnk_48_4_OneChanMonoSrc_32_2",
            "qos_config_name": ["QoS_Config_Server_Preferred"]
        },
        {
            "name": "SingleDev_OneChanMonoSnk_48_4_1_OneChanMonoSrc_24_2_1_Server_Preferred",
            "codec_config_name": "SingleDev_OneChanMonoSnk_48_4_OneChanMonoSrc_24_2",
            "qos_config_name": ["QoS_Config_Server_Preferred"]
        },
        {
            "name": "SingleDev_OneChanMonoSnk_48_4_2_OneChanMonoSrc_24_2_2_Server_Preferred",
            "codec_config_name": "SingleDev_OneChanMonoSnk_48_4_OneChanMonoSrc_24_2",
            "qos_config_name": ["QoS_Config_Server_Preferred"]
        },
        {
            "name": "SingleDev_OneChanMonoSnk_48_4_1_OneChanMonoSrc_16_2_1_Server_Preferred",
            "codec_config_name": "SingleDev_OneChanMonoSnk_48_4_OneChanMonoSrc_16_2",
            "qos_config_name": ["QoS_Config_Server_Preferred"]
        },
        {
            "name": "SingleDev_OneChanMonoSnk_48_4_2_OneChanMonoSrc_16_2_2_Server_Preferred",
            "codec_config_name": "SingleDev_OneChanMonoSnk_48_4_OneChanMonoSrc_16_2",
            "qos_config_name": ["QoS_Config_Server_Preferred"]
        },
        {
            "name": "VND_SingleDev_TwoChanStereoSrc_48khz_100octs_Server_Preferred_1",
            "codec_config_name": "VND_SingleDev_TwoChanStereoSrc_48khz_100octs_1",
            "qos_config_name": ["QoS_Config_Server_Preferred"]
        },
        {
            "name": "VND_SingleDev_TwoChanStereoSrc_48khz_100octs_R11_L40_1",
            "codec_config_name": "VND_SingleDev_TwoChanStereoSrc_48khz_100octs_1",
            "qos_config_name": ["VND_QoS_Config_R11_L40"]
        },
        {
            "name": "VND_SingleDev_TwoChanStereoSnk_48khz_75octs_R5_L12_TwoChanStereoSrc_16khz_30octs_R3_L12_1",
            "codec_config_name": "VND_SingleDev_TwoChanStereoSnk_48khz_75octs_TwoChanStereoSrc_16khz_30octs_1",
            "qos_config_name": ["VND_QoS_Config_R5_L12", "VND_QoS_Config_R3_L12"]
        },
        {
            "name": "VND_SingleDev_TwoChanStereoSnk_48khz_75octs_TwoChanStereoSrc_16khz_30octs_Server_Preferred_1",
            "codec_config_name": "VND_SingleDev_TwoChanStereoSnk_48khz_75octs_TwoChanStereoSrc_16khz_30octs_1",
            "qos_config_name": ["QoS_Config_Server_Preferred"]
        }
    ],
    "codec_configurations": [
        {
            "name": "DualDev_OneChanStereoSnk_16_2",
            "subconfigurations": [
                {
                    "device_cnt": 2,
                    "ase_cnt": 2,
                    "direction": "SINK",
                    "configuration_strategy": "MONO_ONE_CIS_PER_DEVICE",
                    "codec_id": {
                        "coding_format": 6,
                        "vendor_company_id": 0,
                        "vendor_codec_id": 0
                    },
                    "codec_configuration": [
                        {
                            "name": "sampling_frequency",
                            "type": 1,
                            "compound_value": {
                                "value": [
                                    3
                                ]
                            }
                        },
                        {
                            "name": "frame_duration",
                            "type": 2,
                            "compound_value": {
                                "value": [
                                    1
                                ]
                            }
                        },
                        {
                            "name": "audio_channel_allocation",
                            "type": 3,
                            "compound_value": {
                                "value": [
                                    1,
                                    0,
                                    0,
                                    0
                                ]
                            }
                        },
                        {
                            "name": "octets_per_codec_frame",
                            "type": 4,
                            "compound_value": {
                                "value": [
                                    40,
                                    0
                                ]
                            }
                        },
                        {
                            "name": "codec_frame_blocks_per_sdu",
                            "type": 5,
                            "compound_value": {
                                "value": [
                                    1
                                ]
                            }
                        }
                    ]
                }
            ]
        },
        {
            "name": "DualDev_OneChanStereoSnk_16_1",
            "subconfigurations": [
                {
                    "device_cnt": 2,
                    "ase_cnt": 2,
                    "direction": "SINK",
                    "configuration_strategy": "MONO_ONE_CIS_PER_DEVICE",
                    "codec_id": {
                        "coding_format": 6,
                        "vendor_company_id": 0,
                        "vendor_codec_id": 0
                    },
                    "codec_configuration": [
                        {
                            "name": "sampling_frequency",
                            "type": 1,
                            "compound_value": {
                                "value": [
                                    3
                                ]
                            }
                        },
                        {
                            "name": "frame_duration",
                            "type": 2,
                            "compound_value": {
                                "value": [
                                    0
                                ]
                            }
                        },
                        {
                            "name": "audio_channel_allocation",
                            "type": 3,
                            "compound_value": {
                                "value": [
                                    1,
                                    0,
                                    0,
                                    0
                                ]
                            }
                        },
                        {
                            "name": "octets_per_codec_frame",
                            "type": 4,
                            "compound_value": {
                                "value": [
                                    30,
                                    0
                                ]
                            }
                        },
                        {
                            "name": "codec_frame_blocks_per_sdu",
                            "type": 5,
                            "compound_value": {
                                "value": [
                                    1
                                ]
                            }
                        }
                    ]
                }
            ]
        },
        {
            "name": "SingleDev_OneChanStereoSnk_16_2",
            "subconfigurations": [
                {
                    "device_cnt": 1,
                    "ase_cnt": 2,
                    "direction": "SINK",
                    "configuration_strategy": "STEREO_TWO_CISES_PER_DEVICE",
                    "codec_id": {
                        "coding_format": 6,
                        "vendor_company_id": 0,
                        "vendor_codec_id": 0
                    },
                    "codec_configuration": [
                        {
                            "name": "sampling_frequency",
                            "type": 1,
                            "compound_value": {
                                "value": [
                                    3
                                ]
                            }
                        },
                        {
                            "name": "frame_duration",
                            "type": 2,
                            "compound_value": {
                                "value": [
                                    1
                                ]
                            }
                        },
                        {
                            "name": "audio_channel_allocation",
                            "type": 3,
                            "compound_value": {
                                "value": [
                                    1,
                                    0,
                                    0,
                                    0
                                ]
                            }
                        },
                        {
                            "name": "octets_per_codec_frame",
                            "type": 4,
                            "compound_value": {
                                "value": [
                                    40,
                                    0
                                ]
                            }
                        },
                        {
                            "name": "codec_frame_blocks_per_sdu",
                            "type": 5,
                            "compound_value": {
                                "value": [
                                    1
                                ]
                            }
                        }
                    ]
                }
            ]
        },
        {
            "name": "SingleDev_OneChanStereoSnk_16_1",
            "subconfigurations": [
                {
                    "device_cnt": 1,
                    "ase_cnt": 2,
                    "direction": "SINK",
                    "configuration_strategy": "STEREO_TWO_CISES_PER_DEVICE",
                    "codec_id": {
                        "coding_format": 6,
                        "vendor_company_id": 0,
                        "vendor_codec_id": 0
                    },
                    "codec_configuration": [
                        {
                            "name": "sampling_frequency",
                            "type": 1,
                            "compound_value": {
                                "value": [
                                    3
                                ]
                            }
                        },
                        {
                            "name": "frame_duration",
                            "type": 2,
                            "compound_value": {
                                "value": [
                                    0
                                ]
                            }
                        },
                        {
                            "name": "audio_channel_allocation",
                            "type": 3,
                            "compound_value": {
                                "value": [
                                    1,
                                    0,
                                    0,
                                    0
                                ]
                            }
                        },
                        {
                            "name": "octets_per_codec_frame",
                            "type": 4,
                            "compound_value": {
                                "value": [
                                    30,
                                    0
                                ]
                            }
                        },
                        {
                            "name": "codec_frame_blocks_per_sdu",
                            "type": 5,
                            "compound_value": {
                                "value": [
                                    1
                                ]
                            }
                        }
                    ]
                }
            ]
        },
        {
            "name": "SingleDev_TwoChanStereoSnk_16_2",
            "subconfigurations": [
                {
                    "device_cnt": 1,
                    "ase_cnt": 1,
                    "direction": "SINK",
                    "configuration_strategy": "STEREO_ONE_CIS_PER_DEVICE",
                    "codec_id": {
                        "coding_format": 6,
                        "vendor_company_id": 0,
                        "vendor_codec_id": 0
                    },
                    "codec_configuration": [
                        {
                            "name": "sampling_frequency",
                            "type": 1,
                            "compound_value": {
                                "value": [
                                    3
                                ]
                            }
                        },
                        {
                            "name": "frame_duration",
                            "type": 2,
                            "compound_value": {
                                "value": [
                                    1
                                ]
                            }
                        },
                        {
                            "name": "audio_channel_allocation",
                            "type": 3,
                            "compound_value": {
                                "value": [
                                    3,
                                    0,
                                    0,
                                    0
                                ]
                            }
                        },
                        {
                            "name": "octets_per_codec_frame",
                            "type": 4,
                            "compound_value": {
                                "value": [
                                    40,
                                    0
                                ]
                            }
                        },
                        {
                            "name": "codec_frame_blocks_per_sdu",
                            "type": 5,
                            "compound_value": {
                                "value": [
                                    1
                                ]
                            }
                        }
                    ]
                }
            ]
        },
        {
            "name": "SingleDev_TwoChanStereoSnk_16_1",
            "subconfigurations": [
                {
                    "device_cnt": 1,
                    "ase_cnt": 1,
                    "direction": "SINK",
                    "configuration_strategy": "STEREO_ONE_CIS_PER_DEVICE",
                    "codec_id": {
                        "coding_format": 6,
                        "vendor_company_id": 0,
                        "vendor_codec_id": 0
                    },
                    "codec_configuration": [
                        {
                            "name": "sampling_frequency",
                            "type": 1,
                            "compound_value": {
                                "value": [
                                    3
                                ]
                            }
                        },
                        {
                            "name": "frame_duration",
                            "type": 2,
                            "compound_value": {
                                "value": [
                                    0
                                ]
                            }
                        },
                        {
                            "name": "audio_channel_allocation",
                            "type": 3,
                            "compound_value": {
                                "value": [
                                    3,
                                    0,
                                    0,
                                    0
                                ]
                            }
                        },
                        {
                            "name": "octets_per_codec_frame",
                            "type": 4,
                            "compound_value": {
                                "value": [
                                    30,
                                    0
                                ]
                            }
                        },
                        {
                            "name": "codec_frame_blocks_per_sdu",
                            "type": 5,
                            "compound_value": {
                                "value": [
                                    1
                                ]
                            }
                        }
                    ]
                }
            ]
        },
        {
            "name": "SingleDev_OneChanStereoSrc_16_2",
            "subconfigurations": [
                {
                    "device_cnt": 1,
                    "ase_cnt": 2,
                    "direction": "SOURCE",
                    "configuration_strategy": "STEREO_TWO_CISES_PER_DEVICE",
                    "codec_id": {
                        "coding_format": 6,
                        "vendor_company_id": 0,
                        "vendor_codec_id": 0
                    },
                    "codec_configuration": [
                        {
                            "name": "sampling_frequency",
                            "type": 1,
                            "compound_value": {
                                "value": [
                                    3
                                ]
                            }
                        },
                        {
                            "name": "frame_duration",
                            "type": 2,
                            "compound_value": {
                                "value": [
                                    1
                                ]
                            }
                        },
                        {
                            "name": "audio_channel_allocation",
                            "type": 3,
                            "compound_value": {
                                "value": [
                                    1,
                                    0,
                                    0,
                                    0
                                ]
                            }
                        },
                        {
                            "name": "octets_per_codec_frame",
                            "type": 4,
                            "compound_value": {
                                "value": [
                                    40,
                                    0
                                ]
                            }
                        },
                        {
                            "name": "codec_frame_blocks_per_sdu",
                            "type": 5,
                            "compound_value": {
                                "value": [
                                    1
                                ]
                            }
                        }
                    ]
                }
            ]
        },
        {
            "name": "SingleDev_OneChanMonoSrc_24_2",
            "subconfigurations": [
                {
                    "device_cnt": 1,
                    "ase_cnt": 1,
                    "direction": "SOURCE",
                    "codec_id": {
                        "coding_format": 6,
                        "vendor_company_id": 0,
                        "vendor_codec_id": 0
                    },
                    "codec_configuration": [
                        {
                            "name": "sampling_frequency",
                            "type": 1,
                            "compound_value": {
                                "value": [
                                    5
                                ]
                            }
                        },
                        {
                            "name": "frame_duration",
                            "type": 2,
                            "compound_value": {
                                "value": [
                                    1
                                ]
                            }
                        },
                        {
                            "name": "audio_channel_allocation",
                            "type": 3,
                            "compound_value": {
                                "value": [
                                    1,
                                    0,
                                    0,
                                    0
                                ]
                            }
                        },
                        {
                            "name": "octets_per_codec_frame",
                            "type": 4,
                            "compound_value": {
                                "value": [
                                    60,
                                    0
                                ]
                            }
                        },
                        {
                            "name": "codec_frame_blocks_per_sdu",
                            "type": 5,
                            "compound_value": {
                                "value": [
                                    1
                                ]
                            }
                        }
                    ]
                }
            ]
        },
        {
            "name": "SingleDev_OneChanMonoSnk_16_2",
            "subconfigurations": [
                {
                    "device_cnt": 1,
                    "ase_cnt": 1,
                    "direction": "SINK",
                    "configuration_strategy": "MONO_ONE_CIS_PER_DEVICE",
                    "codec_id": {
                        "coding_format": 6,
                        "vendor_company_id": 0,
                        "vendor_codec_id": 0
                    },
                    "codec_configuration": [
                        {
                            "name": "sampling_frequency",
                            "type": 1,
                            "compound_value": {
                                "value": [
                                    3
                                ]
                            }
                        },
                        {
                            "name": "frame_duration",
                            "type": 2,
                            "compound_value": {
                                "value": [
                                    1
                                ]
                            }
                        },
                        {
                            "name": "audio_channel_allocation",
                            "type": 3,
                            "compound_value": {
                                "value": [
                                    1,
                                    0,
                                    0,
                                    0
                                ]
                            }
                        },
                        {
                            "name": "octets_per_codec_frame",
                            "type": 4,
                            "compound_value": {
                                "value": [
                                    40,
                                    0
                                ]
                            }
                        },
                        {
                            "name": "codec_frame_blocks_per_sdu",
                            "type": 5,
                            "compound_value": {
                                "value": [
                                    1
                                ]
                            }
                        }
                    ]
                }
            ]
        },
        {
            "name": "SingleDev_OneChanMonoSnk_16_1",
            "subconfigurations": [
                {
                    "device_cnt": 1,
                    "ase_cnt": 1,
                    "direction": "SINK",
                    "configuration_strategy": "MONO_ONE_CIS_PER_DEVICE",
                    "codec_id": {
                        "coding_format": 6,
                        "vendor_company_id": 0,
                        "vendor_codec_id": 0
                    },
                    "codec_configuration": [
                        {
                            "name": "sampling_frequency",
                            "type": 1,
                            "compound_value": {
                                "value": [
                                    3
                                ]
                            }
                        },
                        {
                            "name": "frame_duration",
                            "type": 2,
                            "compound_value": {
                                "value": [
                                    0
                                ]
                            }
                        },
                        {
                            "name": "audio_channel_allocation",
                            "type": 3,
                            "compound_value": {
                                "value": [
                                    1,
                                    0,
                                    0,
                                    0
                                ]
                            }
                        },
                        {
                            "name": "octets_per_codec_frame",
                            "type": 4,
                            "compound_value": {
                                "value": [
                                    30,
                                    0
                                ]
                            }
                        },
                        {
                            "name": "codec_frame_blocks_per_sdu",
                            "type": 5,
                            "compound_value": {
                                "value": [
                                    1
                                ]
                            }
                        }
                    ]
                }
            ]
        },
        {
            "name": "DualDev_OneChanStereoSnk_OneChanMonoSrc_16_2",
            "subconfigurations": [
                {
                    "device_cnt": 2,
                    "ase_cnt": 2,
                    "direction": "SINK",
                    "codec_id": {
                        "coding_format": 6,
                        "vendor_company_id": 0,
                        "vendor_codec_id": 0
                    },
                    "codec_configuration": [
                        {
                            "name": "sampling_frequency",
                            "type": 1,
                            "compound_value": {
                                "value": [
                                    3
                                ]
                            }
                        },
                        {
                            "name": "frame_duration",
                            "type": 2,
                            "compound_value": {
                                "value": [
                                    1
                                ]
                            }
                        },
                        {
                            "name": "audio_channel_allocation",
                            "type": 3,
                            "compound_value": {
                                "value": [
                                    1,
                                    0,
                                    0,
                                    0
                                ]
                            }
                        },
                        {
                            "name": "octets_per_codec_frame",
                            "type": 4,
                            "compound_value": {
                                "value": [
                                    40,
                                    0
                                ]
                            }
                        },
                        {
                            "name": "codec_frame_blocks_per_sdu",
                            "type": 5,
                            "compound_value": {
                                "value": [
                                    1
                                ]
                            }
                        }
                    ]
                },
                {
                    "device_cnt": 1,
                    "ase_cnt": 1,
                    "direction": "SOURCE",
                    "codec_id": {
                        "coding_format": 6,
                        "vendor_company_id": 0,
                        "vendor_codec_id": 0
                    },
                    "codec_configuration": [
                        {
                            "name": "sampling_frequency",
                            "type": 1,
                            "compound_value": {
                                "value": [
                                    3
                                ]
                            }
                        },
                        {
                            "name": "frame_duration",
                            "type": 2,
                            "compound_value": {
                                "value": [
                                    1
                                ]
                            }
                        },
                        {
                            "name": "audio_channel_allocation",
                            "type": 3,
                            "compound_value": {
                                "value": [
                                    1,
                                    0,
                                    0,
                                    0
                                ]
                            }
                        },
                        {
                            "name": "octets_per_codec_frame",
                            "type": 4,
                            "compound_value": {
                                "value": [
                                    40,
                                    0
                                ]
                            }
                        },
                        {
                            "name": "codec_frame_blocks_per_sdu",
                            "type": 5,
                            "compound_value": {
                                "value": [
                                    1
                                ]
                            }
                        }
                    ]
                }
            ]
        },
        {
            "name": "DualDev_OneChanStereoSnk_OneChanStereoSrc_16_2",
            "subconfigurations": [
                {
                    "device_cnt": 2,
                    "ase_cnt": 2,
                    "direction": "SINK",
                    "codec_id": {
                        "coding_format": 6,
                        "vendor_company_id": 0,
                        "vendor_codec_id": 0
                    },
                    "codec_configuration": [
                        {
                            "name": "sampling_frequency",
                            "type": 1,
                            "compound_value": {
                                "value": [
                                    3
                                ]
                            }
                        },
                        {
                            "name": "frame_duration",
                            "type": 2,
                            "compound_value": {
                                "value": [
                                    1
                                ]
                            }
                        },
                        {
                            "name": "audio_channel_allocation",
                            "type": 3,
                            "compound_value": {
                                "value": [
                                    1,
                                    0,
                                    0,
                                    0
                                ]
                            }
                        },
                        {
                            "name": "octets_per_codec_frame",
                            "type": 4,
                            "compound_value": {
                                "value": [
                                    40,
                                    0
                                ]
                            }
                        },
                        {
                            "name": "codec_frame_blocks_per_sdu",
                            "type": 5,
                            "compound_value": {
                                "value": [
                                    1
                                ]
                            }
                        }
                    ]
                },
                {
                    "device_cnt": 2,
                    "ase_cnt": 2,
                    "direction": "SOURCE",
                    "codec_id": {
                        "coding_format": 6,
                        "vendor_company_id": 0,
                        "vendor_codec_id": 0
                    },
                    "codec_configuration": [
                        {
                            "name": "sampling_frequency",
                            "type": 1,
                            "compound_value": {
                                "value": [
                                    3
                                ]
                            }
                        },
                        {
                            "name": "frame_duration",
                            "type": 2,
                            "compound_value": {
                                "value": [
                                    1
                                ]
                            }
                        },
                        {
                            "name": "audio_channel_allocation",
                            "type": 3,
                            "compound_value": {
                                "value": [
                                    1,
                                    0,
                                    0,
                                    0
                                ]
                            }
                        },
                        {
                            "name": "octets_per_codec_frame",
                            "type": 4,
                            "compound_value": {
                                "value": [
                                    40,
                                    0
                                ]
                            }
                        },
                        {
                            "name": "codec_frame_blocks_per_sdu",
                            "type": 5,
                            "compound_value": {
                                "value": [
                                    1
                                ]
                            }
                        }
                    ]
                }
            ]
        },
        {
            "name": "DualDev_OneChanStereoSnk_OneChanStereoSrc_16_1",
            "subconfigurations": [
                {
                    "device_cnt": 2,
                    "ase_cnt": 2,
                    "direction": "SINK",
                    "codec_id": {
                        "coding_format": 6,
                        "vendor_company_id": 0,
                        "vendor_codec_id": 0
                    },
                    "codec_configuration": [
                        {
                            "name": "sampling_frequency",
                            "type": 1,
                            "compound_value": {
                                "value": [
                                    3
                                ]
                            }
                        },
                        {
                            "name": "frame_duration",
                            "type": 2,
                            "compound_value": {
                                "value": [
                                    0
                                ]
                            }
                        },
                        {
                            "name": "audio_channel_allocation",
                            "type": 3,
                            "compound_value": {
                                "value": [
                                    1,
                                    0,
                                    0,
                                    0
                                ]
                            }
                        },
                        {
                            "name": "octets_per_codec_frame",
                            "type": 4,
                            "compound_value": {
                                "value": [
                                    30,
                                    0
                                ]
                            }
                        },
                        {
                            "name": "codec_frame_blocks_per_sdu",
                            "type": 5,
                            "compound_value": {
                                "value": [
                                    1
                                ]
                            }
                        }
                    ]
                },
                {
                    "device_cnt": 2,
                    "ase_cnt": 2,
                    "direction": "SOURCE",
                    "codec_id": {
                        "coding_format": 6,
                        "vendor_company_id": 0,
                        "vendor_codec_id": 0
                    },
                    "codec_configuration": [
                        {
                            "name": "sampling_frequency",
                            "type": 1,
                            "compound_value": {
                                "value": [
                                    3
                                ]
                            }
                        },
                        {
                            "name": "frame_duration",
                            "type": 2,
                            "compound_value": {
                                "value": [
                                    0
                                ]
                            }
                        },
                        {
                            "name": "audio_channel_allocation",
                            "type": 3,
                            "compound_value": {
                                "value": [
                                    1,
                                    0,
                                    0,
                                    0
                                ]
                            }
                        },
                        {
                            "name": "octets_per_codec_frame",
                            "type": 4,
                            "compound_value": {
                                "value": [
                                    30,
                                    0
                                ]
                            }
                        },
                        {
                            "name": "codec_frame_blocks_per_sdu",
                            "type": 5,
                            "compound_value": {
                                "value": [
                                    1
                                ]
                            }
                        }
                    ]
                }
            ]
        },
        {
            "name": "DualDev_OneChanStereoSnk_OneChanMonoSrc_16_1",
            "subconfigurations": [
                {
                    "device_cnt": 2,
                    "ase_cnt": 2,
                    "direction": "SINK",
                    "codec_id": {
                        "coding_format": 6,
                        "vendor_company_id": 0,
                        "vendor_codec_id": 0
                    },
                    "codec_configuration": [
                        {
                            "name": "sampling_frequency",
                            "type": 1,
                            "compound_value": {
                                "value": [
                                    3
                                ]
                            }
                        },
                        {
                            "name": "frame_duration",
                            "type": 2,
                            "compound_value": {
                                "value": [
                                    0
                                ]
                            }
                        },
                        {
                            "name": "audio_channel_allocation",
                            "type": 3,
                            "compound_value": {
                                "value": [
                                    1,
                                    0,
                                    0,
                                    0
                                ]
                            }
                        },
                        {
                            "name": "octets_per_codec_frame",
                            "type": 4,
                            "compound_value": {
                                "value": [
                                    30,
                                    0
                                ]
                            }
                        },
                        {
                            "name": "codec_frame_blocks_per_sdu",
                            "type": 5,
                            "compound_value": {
                                "value": [
                                    1
                                ]
                            }
                        }
                    ]
                },
                {
                    "device_cnt": 1,
                    "ase_cnt": 1,
                    "direction": "SOURCE",
                    "codec_id": {
                        "coding_format": 6,
                        "vendor_company_id": 0,
                        "vendor_codec_id": 0
                    },
                    "codec_configuration": [
                        {
                            "name": "sampling_frequency",
                            "type": 1,
                            "compound_value": {
                                "value": [
                                    3
                                ]
                            }
                        },
                        {
                            "name": "frame_duration",
                            "type": 2,
                            "compound_value": {
                                "value": [
                                    0
                                ]
                            }
                        },
                        {
                            "name": "audio_channel_allocation",
                            "type": 3,
                            "compound_value": {
                                "value": [
                                    1,
                                    0,
                                    0,
                                    0
                                ]
                            }
                        },
                        {
                            "name": "octets_per_codec_frame",
                            "type": 4,
                            "compound_value": {
                                "value": [
                                    30,
                                    0
                                ]
                            }
                        },
                        {
                            "name": "codec_frame_blocks_per_sdu",
                            "type": 5,
                            "compound_value": {
                                "value": [
                                    1
                                ]
                            }
                        }
                    ]
                }
            ]
        },
        {
            "name": "DualDev_OneChanDoubleStereoSnk_OneChanMonoSrc_16_2",
            "subconfigurations": [
                {
                    "device_cnt": 2,
                    "ase_cnt": 4,
                    "direction": "SINK",
                    "configuration_strategy": "STEREO_TWO_CISES_PER_DEVICE",
                    "codec_id": {
                        "coding_format": 6,
                        "vendor_company_id": 0,
                        "vendor_codec_id": 0
                    },
                    "codec_configuration": [
                        {
                            "name": "sampling_frequency",
                            "type": 1,
                            "compound_value": {
                                "value": [
                                    3
                                ]
                            }
                        },
                        {
                            "name": "frame_duration",
                            "type": 2,
                            "compound_value": {
                                "value": [
                                    1
                                ]
                            }
                        },
                        {
                            "name": "audio_channel_allocation",
                            "type": 3,
                            "compound_value": {
                                "value": [
                                    1,
                                    0,
                                    0,
                                    0
                                ]
                            }
                        },
                        {
                            "name": "octets_per_codec_frame",
                            "type": 4,
                            "compound_value": {
                                "value": [
                                    40,
                                    0
                                ]
                            }
                        },
                        {
                            "name": "codec_frame_blocks_per_sdu",
                            "type": 5,
                            "compound_value": {
                                "value": [
                                    1
                                ]
                            }
                        }
                    ]
                },
                {
                    "device_cnt": 1,
                    "ase_cnt": 1,
                    "direction": "SOURCE",
                    "codec_id": {
                        "coding_format": 6,
                        "vendor_company_id": 0,
                        "vendor_codec_id": 0
                    },
                    "codec_configuration": [
                        {
                            "name": "sampling_frequency",
                            "type": 1,
                            "compound_value": {
                                "value": [
                                    3
                                ]
                            }
                        },
                        {
                            "name": "frame_duration",
                            "type": 2,
                            "compound_value": {
                                "value": [
                                    1
                                ]
                            }
                        },
                        {
                            "name": "audio_channel_allocation",
                            "type": 3,
                            "compound_value": {
                                "value": [
                                    1,
                                    0,
                                    0,
                                    0
                                ]
                            }
                        },
                        {
                            "name": "octets_per_codec_frame",
                            "type": 4,
                            "compound_value": {
                                "value": [
                                    40,
                                    0
                                ]
                            }
                        },
                        {
                            "name": "codec_frame_blocks_per_sdu",
                            "type": 5,
                            "compound_value": {
                                "value": [
                                    1
                                ]
                            }
                        }
                    ]
                }
            ]
        },
        {
            "name": "DualDev_OneChanDoubleStereoSnk_OneChanMonoSrc_16_1",
            "subconfigurations": [
                {
                    "device_cnt": 2,
                    "ase_cnt": 4,
                    "direction": "SINK",
                    "configuration_strategy": "STEREO_TWO_CISES_PER_DEVICE",
                    "codec_id": {
                        "coding_format": 6,
                        "vendor_company_id": 0,
                        "vendor_codec_id": 0
                    },
                    "codec_configuration": [
                        {
                            "name": "sampling_frequency",
                            "type": 1,
                            "compound_value": {
                                "value": [
                                    3
                                ]
                            }
                        },
                        {
                            "name": "frame_duration",
                            "type": 2,
                            "compound_value": {
                                "value": [
                                    0
                                ]
                            }
                        },
                        {
                            "name": "audio_channel_allocation",
                            "type": 3,
                            "compound_value": {
                                "value": [
                                    1,
                                    0,
                                    0,
                                    0
                                ]
                            }
                        },
                        {
                            "name": "octets_per_codec_frame",
                            "type": 4,
                            "compound_value": {
                                "value": [
                                    30,
                                    0
                                ]
                            }
                        },
                        {
                            "name": "codec_frame_blocks_per_sdu",
                            "type": 5,
                            "compound_value": {
                                "value": [
                                    1
                                ]
                            }
                        }
                    ]
                },
                {
                    "device_cnt": 1,
                    "ase_cnt": 1,
                    "direction": "SOURCE",
                    "codec_id": {
                        "coding_format": 6,
                        "vendor_company_id": 0,
                        "vendor_codec_id": 0
                    },
                    "codec_configuration": [
                        {
                            "name": "sampling_frequency",
                            "type": 1,
                            "compound_value": {
                                "value": [
                                    3
                                ]
                            }
                        },
                        {
                            "name": "frame_duration",
                            "type": 2,
                            "compound_value": {
                                "value": [
                                    0
                                ]
                            }
                        },
                        {
                            "name": "audio_channel_allocation",
                            "type": 3,
                            "compound_value": {
                                "value": [
                                    1,
                                    0,
                                    0,
                                    0
                                ]
                            }
                        },
                        {
                            "name": "octets_per_codec_frame",
                            "type": 4,
                            "compound_value": {
                                "value": [
                                    30,
                                    0
                                ]
                            }
                        },
                        {
                            "name": "codec_frame_blocks_per_sdu",
                            "type": 5,
                            "compound_value": {
                                "value": [
                                    1
                                ]
                            }
                        }
                    ]
                }
            ]
        },
        {
            "name": "SingleDev_TwoChanStereoSnk_TwoChanStereoSrc_32_2",
            "subconfigurations": [
                {
                    "device_cnt": 1,
                    "ase_cnt": 1,
                    "direction": "SINK",
                    "configuration_strategy": "STEREO_ONE_CIS_PER_DEVICE",
                    "codec_id": {
                        "coding_format": 6,
                        "vendor_company_id": 0,
                        "vendor_codec_id": 0
                    },
                    "codec_configuration": [
                        {
                            "name": "sampling_frequency",
                            "type": 1,
                            "compound_value": {
                                "value": [
                                    6
                                ]
                            }
                        },
                        {
                            "name": "frame_duration",
                            "type": 2,
                            "compound_value": {
                                "value": [
                                    1
                                ]
                            }
                        },
                        {
                            "name": "audio_channel_allocation",
                            "type": 3,
                            "compound_value": {
                                "value": [
                                    3,
                                    0,
                                    0,
                                    0
                                ]
                            }
                        },
                        {
                            "name": "octets_per_codec_frame",
                            "type": 4,
                            "compound_value": {
                                "value": [
                                    80,
                                    0
                                ]
                            }
                        },
                        {
                            "name": "codec_frame_blocks_per_sdu",
                            "type": 5,
                            "compound_value": {
                                "value": [
                                    1
                                ]
                            }
                        }
                    ]
                },
                {
                    "device_cnt": 1,
                    "ase_cnt": 1,
                    "direction": "SOURCE",
                    "configuration_strategy": "STEREO_ONE_CIS_PER_DEVICE",
                    "codec_id": {
                        "coding_format": 6,
                        "vendor_company_id": 0,
                        "vendor_codec_id": 0
                    },
                    "codec_configuration": [
                        {
                            "name": "sampling_frequency",
                            "type": 1,
                            "compound_value": {
                                "value": [
                                    6
                                ]
                            }
                        },
                        {
                            "name": "frame_duration",
                            "type": 2,
                            "compound_value": {
                                "value": [
                                    1
                                ]
                            }
                        },
                        {
                            "name": "audio_channel_allocation",
                            "type": 3,
                            "compound_value": {
                                "value": [
                                    3,
                                    0,
                                    0,
                                    0
                                ]
                            }
                        },
                        {
                            "name": "octets_per_codec_frame",
                            "type": 4,
                            "compound_value": {
                                "value": [
                                    80,
                                    0
                                ]
                            }
                        },
                        {
                            "name": "codec_frame_blocks_per_sdu",
                            "type": 5,
                            "compound_value": {
                                "value": [
                                    1
                                ]
                            }
                        }
                    ]
                }
            ]
        },
        {
            "name": "SingleDev_TwoChanStereoSnk_TwoChanStereoSrc_16_2",
            "subconfigurations": [
                {
                    "device_cnt": 1,
                    "ase_cnt": 1,
                    "direction": "SINK",
                    "configuration_strategy": "STEREO_ONE_CIS_PER_DEVICE",
                    "codec_id": {
                        "coding_format": 6,
                        "vendor_company_id": 0,
                        "vendor_codec_id": 0
                    },
                    "codec_configuration": [
                        {
                            "name": "sampling_frequency",
                            "type": 1,
                            "compound_value": {
                                "value": [
                                    3
                                ]
                            }
                        },
                        {
                            "name": "frame_duration",
                            "type": 2,
                            "compound_value": {
                                "value": [
                                    1
                                ]
                            }
                        },
                        {
                            "name": "audio_channel_allocation",
                            "type": 3,
                            "compound_value": {
                                "value": [
                                    3,
                                    0,
                                    0,
                                    0
                                ]
                            }
                        },
                        {
                            "name": "octets_per_codec_frame",
                            "type": 4,
                            "compound_value": {
                                "value": [
                                    40,
                                    0
                                ]
                            }
                        },
                        {
                            "name": "codec_frame_blocks_per_sdu",
                            "type": 5,
                            "compound_value": {
                                "value": [
                                    1
                                ]
                            }
                        }
                    ]
                },
                {
                    "device_cnt": 1,
                    "ase_cnt": 1,
                    "direction": "SOURCE",
                    "configuration_strategy": "STEREO_ONE_CIS_PER_DEVICE",
                    "codec_id": {
                        "coding_format": 6,
                        "vendor_company_id": 0,
                        "vendor_codec_id": 0
                    },
                    "codec_configuration": [
                        {
                            "name": "sampling_frequency",
                            "type": 1,
                            "compound_value": {
                                "value": [
                                    3
                                ]
                            }
                        },
                        {
                            "name": "frame_duration",
                            "type": 2,
                            "compound_value": {
                                "value": [
                                    1
                                ]
                            }
                        },
                        {
                            "name": "audio_channel_allocation",
                            "type": 3,
                            "compound_value": {
                                "value": [
                                    3,
                                    0,
                                    0,
                                    0
                                ]
                            }
                        },
                        {
                            "name": "octets_per_codec_frame",
                            "type": 4,
                            "compound_value": {
                                "value": [
                                    40,
                                    0
                                ]
                            }
                        },
                        {
                            "name": "codec_frame_blocks_per_sdu",
                            "type": 5,
                            "compound_value": {
                                "value": [
                                    1
                                ]
                            }
                        }
                    ]
                }
            ]
        },
        {
            "name": "SingleDev_TwoChanStereoSnk_TwoChanStereoSrc_16_1",
            "subconfigurations": [
                {
                    "device_cnt": 1,
                    "ase_cnt": 1,
                    "direction": "SINK",
                    "configuration_strategy": "STEREO_ONE_CIS_PER_DEVICE",
                    "codec_id": {
                        "coding_format": 6,
                        "vendor_company_id": 0,
                        "vendor_codec_id": 0
                    },
                    "codec_configuration": [
                        {
                            "name": "sampling_frequency",
                            "type": 1,
                            "compound_value": {
                                "value": [
                                    3
                                ]
                            }
                        },
                        {
                            "name": "frame_duration",
                            "type": 2,
                            "compound_value": {
                                "value": [
                                    0
                                ]
                            }
                        },
                        {
                            "name": "audio_channel_allocation",
                            "type": 3,
                            "compound_value": {
                                "value": [
                                    3,
                                    0,
                                    0,
                                    0
                                ]
                            }
                        },
                        {
                            "name": "octets_per_codec_frame",
                            "type": 4,
                            "compound_value": {
                                "value": [
                                    30,
                                    0
                                ]
                            }
                        },
                        {
                            "name": "codec_frame_blocks_per_sdu",
                            "type": 5,
                            "compound_value": {
                                "value": [
                                    1
                                ]
                            }
                        }
                    ]
                },
                {
                    "device_cnt": 1,
                    "ase_cnt": 1,
                    "direction": "SOURCE",
                    "configuration_strategy": "STEREO_ONE_CIS_PER_DEVICE",
                    "codec_id": {
                        "coding_format": 6,
                        "vendor_company_id": 0,
                        "vendor_codec_id": 0
                    },
                    "codec_configuration": [
                        {
                            "name": "sampling_frequency",
                            "type": 1,
                            "compound_value": {
                                "value": [
                                    3
                                ]
                            }
                        },
                        {
                            "name": "frame_duration",
                            "type": 2,
                            "compound_value": {
                                "value": [
                                    0
                                ]
                            }
                        },
                        {
                            "name": "audio_channel_allocation",
                            "type": 3,
                            "compound_value": {
                                "value": [
                                    3,
                                    0,
                                    0,
                                    0
                                ]
                            }
                        },
                        {
                            "name": "octets_per_codec_frame",
                            "type": 4,
                            "compound_value": {
                                "value": [
                                    30,
                                    0
                                ]
                            }
                        },
                        {
                            "name": "codec_frame_blocks_per_sdu",
                            "type": 5,
                            "compound_value": {
                                "value": [
                                    1
                                ]
                            }
                        }
                    ]
                }
            ]
        },
        {
            "name": "SingleDev_TwoChanStereoSnk_OneChanMonoSrc_16_2",
            "subconfigurations": [
                {
                    "device_cnt": 1,
                    "ase_cnt": 1,
                    "direction": "SINK",
                    "configuration_strategy": "STEREO_ONE_CIS_PER_DEVICE",
                    "codec_id": {
                        "coding_format": 6,
                        "vendor_company_id": 0,
                        "vendor_codec_id": 0
                    },
                    "codec_configuration": [
                        {
                            "name": "sampling_frequency",
                            "type": 1,
                            "compound_value": {
                                "value": [
                                    3
                                ]
                            }
                        },
                        {
                            "name": "frame_duration",
                            "type": 2,
                            "compound_value": {
                                "value": [
                                    1
                                ]
                            }
                        },
                        {
                            "name": "audio_channel_allocation",
                            "type": 3,
                            "compound_value": {
                                "value": [
                                    3,
                                    0,
                                    0,
                                    0
                                ]
                            }
                        },
                        {
                            "name": "octets_per_codec_frame",
                            "type": 4,
                            "compound_value": {
                                "value": [
                                    40,
                                    0
                                ]
                            }
                        },
                        {
                            "name": "codec_frame_blocks_per_sdu",
                            "type": 5,
                            "compound_value": {
                                "value": [
                                    1
                                ]
                            }
                        }
                    ]
                },
                {
                    "device_cnt": 1,
                    "ase_cnt": 1,
                    "direction": "SOURCE",
                    "codec_id": {
                        "coding_format": 6,
                        "vendor_company_id": 0,
                        "vendor_codec_id": 0
                    },
                    "codec_configuration": [
                        {
                            "name": "sampling_frequency",
                            "type": 1,
                            "compound_value": {
                                "value": [
                                    3
                                ]
                            }
                        },
                        {
                            "name": "frame_duration",
                            "type": 2,
                            "compound_value": {
                                "value": [
                                    1
                                ]
                            }
                        },
                        {
                            "name": "audio_channel_allocation",
                            "type": 3,
                            "compound_value": {
                                "value": [
                                    1,
                                    0,
                                    0,
                                    0
                                ]
                            }
                        },
                        {
                            "name": "octets_per_codec_frame",
                            "type": 4,
                            "compound_value": {
                                "value": [
                                    40,
                                    0
                                ]
                            }
                        },
                        {
                            "name": "codec_frame_blocks_per_sdu",
                            "type": 5,
                            "compound_value": {
                                "value": [
                                    1
                                ]
                            }
                        }
                    ]
                }
            ]
        },
        {
            "name": "SingleDev_TwoChanStereoSnk_OneChanMonoSrc_16_1",
            "subconfigurations": [
                {
                    "device_cnt": 1,
                    "ase_cnt": 1,
                    "direction": "SINK",
                    "configuration_strategy": "STEREO_ONE_CIS_PER_DEVICE",
                    "codec_id": {
                        "coding_format": 6,
                        "vendor_company_id": 0,
                        "vendor_codec_id": 0
                    },
                    "codec_configuration": [
                        {
                            "name": "sampling_frequency",
                            "type": 1,
                            "compound_value": {
                                "value": [
                                    3
                                ]
                            }
                        },
                        {
                            "name": "frame_duration",
                            "type": 2,
                            "compound_value": {
                                "value": [
                                    0
                                ]
                            }
                        },
                        {
                            "name": "audio_channel_allocation",
                            "type": 3,
                            "compound_value": {
                                "value": [
                                    3,
                                    0,
                                    0,
                                    0
                                ]
                            }
                        },
                        {
                            "name": "octets_per_codec_frame",
                            "type": 4,
                            "compound_value": {
                                "value": [
                                    30,
                                    0
                                ]
                            }
                        },
                        {
                            "name": "codec_frame_blocks_per_sdu",
                            "type": 5,
                            "compound_value": {
                                "value": [
                                    1
                                ]
                            }
                        }
                    ]
                },
                {
                    "device_cnt": 1,
                    "ase_cnt": 1,
                    "direction": "SOURCE",
                    "codec_id": {
                        "coding_format": 6,
                        "vendor_company_id": 0,
                        "vendor_codec_id": 0
                    },
                    "codec_configuration": [
                        {
                            "name": "sampling_frequency",
                            "type": 1,
                            "compound_value": {
                                "value": [
                                    3
                                ]
                            }
                        },
                        {
                            "name": "frame_duration",
                            "type": 2,
                            "compound_value": {
                                "value": [
                                    0
                                ]
                            }
                        },
                        {
                            "name": "audio_channel_allocation",
                            "type": 3,
                            "compound_value": {
                                "value": [
                                    1,
                                    0,
                                    0,
                                    0
                                ]
                            }
                        },
                        {
                            "name": "octets_per_codec_frame",
                            "type": 4,
                            "compound_value": {
                                "value": [
                                    30,
                                    0
                                ]
                            }
                        },
                        {
                            "name": "codec_frame_blocks_per_sdu",
                            "type": 5,
                            "compound_value": {
                                "value": [
                                    1
                                ]
                            }
                        }
                    ]
                }
            ]
        },
        {
            "name": "SingleDev_OneChanStereoSnk_OneChanMonoSrc_16_2",
            "subconfigurations": [
                {
                    "device_cnt": 1,
                    "ase_cnt": 2,
                    "direction": "SINK",
                    "configuration_strategy": "STEREO_TWO_CISES_PER_DEVICE",
                    "codec_id": {
                        "coding_format": 6,
                        "vendor_company_id": 0,
                        "vendor_codec_id": 0
                    },
                    "codec_configuration": [
                        {
                            "name": "sampling_frequency",
                            "type": 1,
                            "compound_value": {
                                "value": [
                                    3
                                ]
                            }
                        },
                        {
                            "name": "frame_duration",
                            "type": 2,
                            "compound_value": {
                                "value": [
                                    1
                                ]
                            }
                        },
                        {
                            "name": "audio_channel_allocation",
                            "type": 3,
                            "compound_value": {
                                "value": [
                                    1,
                                    0,
                                    0,
                                    0
                                ]
                            }
                        },
                        {
                            "name": "octets_per_codec_frame",
                            "type": 4,
                            "compound_value": {
                                "value": [
                                    40,
                                    0
                                ]
                            }
                        },
                        {
                            "name": "codec_frame_blocks_per_sdu",
                            "type": 5,
                            "compound_value": {
                                "value": [
                                    1
                                ]
                            }
                        }
                    ]
                },
                {
                    "device_cnt": 1,
                    "ase_cnt": 1,
                    "direction": "SOURCE",
                    "codec_id": {
                        "coding_format": 6,
                        "vendor_company_id": 0,
                        "vendor_codec_id": 0
                    },
                    "codec_configuration": [
                        {
                            "name": "sampling_frequency",
                            "type": 1,
                            "compound_value": {
                                "value": [
                                    3
                                ]
                            }
                        },
                        {
                            "name": "frame_duration",
                            "type": 2,
                            "compound_value": {
                                "value": [
                                    1
                                ]
                            }
                        },
                        {
                            "name": "audio_channel_allocation",
                            "type": 3,
                            "compound_value": {
                                "value": [
                                    1,
                                    0,
                                    0,
                                    0
                                ]
                            }
                        },
                        {
                            "name": "octets_per_codec_frame",
                            "type": 4,
                            "compound_value": {
                                "value": [
                                    40,
                                    0
                                ]
                            }
                        },
                        {
                            "name": "codec_frame_blocks_per_sdu",
                            "type": 5,
                            "compound_value": {
                                "value": [
                                    1
                                ]
                            }
                        }
                    ]
                }
            ]
        },
        {
            "name": "SingleDev_OneChanStereoSnk_OneChanMonoSrc_16_1",
            "subconfigurations": [
                {
                    "device_cnt": 1,
                    "ase_cnt": 2,
                    "direction": "SINK",
                    "configuration_strategy": "STEREO_TWO_CISES_PER_DEVICE",
                    "codec_id": {
                        "coding_format": 6,
                        "vendor_company_id": 0,
                        "vendor_codec_id": 0
                    },
                    "codec_configuration": [
                        {
                            "name": "sampling_frequency",
                            "type": 1,
                            "compound_value": {
                                "value": [
                                    3
                                ]
                            }
                        },
                        {
                            "name": "frame_duration",
                            "type": 2,
                            "compound_value": {
                                "value": [
                                    0
                                ]
                            }
                        },
                        {
                            "name": "audio_channel_allocation",
                            "type": 3,
                            "compound_value": {
                                "value": [
                                    1,
                                    0,
                                    0,
                                    0
                                ]
                            }
                        },
                        {
                            "name": "octets_per_codec_frame",
                            "type": 4,
                            "compound_value": {
                                "value": [
                                    30,
                                    0
                                ]
                            }
                        },
                        {
                            "name": "codec_frame_blocks_per_sdu",
                            "type": 5,
                            "compound_value": {
                                "value": [
                                    1
                                ]
                            }
                        }
                    ]
                },
                {
                    "device_cnt": 1,
                    "ase_cnt": 1,
                    "direction": "SOURCE",
                    "codec_id": {
                        "coding_format": 6,
                        "vendor_company_id": 0,
                        "vendor_codec_id": 0
                    },
                    "codec_configuration": [
                        {
                            "name": "sampling_frequency",
                            "type": 1,
                            "compound_value": {
                                "value": [
                                    3
                                ]
                            }
                        },
                        {
                            "name": "frame_duration",
                            "type": 2,
                            "compound_value": {
                                "value": [
                                    0
                                ]
                            }
                        },
                        {
                            "name": "audio_channel_allocation",
                            "type": 3,
                            "compound_value": {
                                "value": [
                                    1,
                                    0,
                                    0,
                                    0
                                ]
                            }
                        },
                        {
                            "name": "octets_per_codec_frame",
                            "type": 4,
                            "compound_value": {
                                "value": [
                                    30,
                                    0
                                ]
                            }
                        },
                        {
                            "name": "codec_frame_blocks_per_sdu",
                            "type": 5,
                            "compound_value": {
                                "value": [
                                    1
                                ]
                            }
                        }
                    ]
                }
            ]
        },
        {
            "name": "SingleDev_OneChanMonoSnk_OneChanMonoSrc_16_2",
            "subconfigurations": [
                {
                    "device_cnt": 1,
                    "ase_cnt": 1,
                    "direction": "SINK",
                    "codec_id": {
                        "coding_format": 6,
                        "vendor_company_id": 0,
                        "vendor_codec_id": 0
                    },
                    "codec_configuration": [
                        {
                            "name": "sampling_frequency",
                            "type": 1,
                            "compound_value": {
                                "value": [
                                    3
                                ]
                            }
                        },
                        {
                            "name": "frame_duration",
                            "type": 2,
                            "compound_value": {
                                "value": [
                                    1
                                ]
                            }
                        },
                        {
                            "name": "audio_channel_allocation",
                            "type": 3,
                            "compound_value": {
                                "value": [
                                    1,
                                    0,
                                    0,
                                    0
                                ]
                            }
                        },
                        {
                            "name": "octets_per_codec_frame",
                            "type": 4,
                            "compound_value": {
                                "value": [
                                    40,
                                    0
                                ]
                            }
                        },
                        {
                            "name": "codec_frame_blocks_per_sdu",
                            "type": 5,
                            "compound_value": {
                                "value": [
                                    1
                                ]
                            }
                        }
                    ]
                },
                {
                    "device_cnt": 1,
                    "ase_cnt": 1,
                    "direction": "SOURCE",
                    "codec_id": {
                        "coding_format": 6,
                        "vendor_company_id": 0,
                        "vendor_codec_id": 0
                    },
                    "codec_configuration": [
                        {
                            "name": "sampling_frequency",
                            "type": 1,
                            "compound_value": {
                                "value": [
                                    3
                                ]
                            }
                        },
                        {
                            "name": "frame_duration",
                            "type": 2,
                            "compound_value": {
                                "value": [
                                    1
                                ]
                            }
                        },
                        {
                            "name": "audio_channel_allocation",
                            "type": 3,
                            "compound_value": {
                                "value": [
                                    1,
                                    0,
                                    0,
                                    0
                                ]
                            }
                        },
                        {
                            "name": "octets_per_codec_frame",
                            "type": 4,
                            "compound_value": {
                                "value": [
                                    40,
                                    0
                                ]
                            }
                        },
                        {
                            "name": "codec_frame_blocks_per_sdu",
                            "type": 5,
                            "compound_value": {
                                "value": [
                                    1
                                ]
                            }
                        }
                    ]
                }
            ]
        },
        {
            "name": "SingleDev_OneChanMonoSnk_OneChanMonoSrc_16_1",
            "subconfigurations": [
                {
                    "device_cnt": 1,
                    "ase_cnt": 1,
                    "direction": "SINK",
                    "codec_id": {
                        "coding_format": 6,
                        "vendor_company_id": 0,
                        "vendor_codec_id": 0
                    },
                    "codec_configuration": [
                        {
                            "name": "sampling_frequency",
                            "type": 1,
                            "compound_value": {
                                "value": [
                                    3
                                ]
                            }
                        },
                        {
                            "name": "frame_duration",
                            "type": 2,
                            "compound_value": {
                                "value": [
                                    0
                                ]
                            }
                        },
                        {
                            "name": "audio_channel_allocation",
                            "type": 3,
                            "compound_value": {
                                "value": [
                                    1,
                                    0,
                                    0,
                                    0
                                ]
                            }
                        },
                        {
                            "name": "octets_per_codec_frame",
                            "type": 4,
                            "compound_value": {
                                "value": [
                                    30,
                                    0
                                ]
                            }
                        },
                        {
                            "name": "codec_frame_blocks_per_sdu",
                            "type": 5,
                            "compound_value": {
                                "value": [
                                    1
                                ]
                            }
                        }
                    ]
                },
                {
                    "device_cnt": 1,
                    "ase_cnt": 1,
                    "direction": "SOURCE",
                    "codec_id": {
                        "coding_format": 6,
                        "vendor_company_id": 0,
                        "vendor_codec_id": 0
                    },
                    "codec_configuration": [
                        {
                            "name": "sampling_frequency",
                            "type": 1,
                            "compound_value": {
                                "value": [
                                    3
                                ]
                            }
                        },
                        {
                            "name": "frame_duration",
                            "type": 2,
                            "compound_value": {
                                "value": [
                                    0
                                ]
                            }
                        },
                        {
                            "name": "audio_channel_allocation",
                            "type": 3,
                            "compound_value": {
                                "value": [
                                    1,
                                    0,
                                    0,
                                    0
                                ]
                            }
                        },
                        {
                            "name": "octets_per_codec_frame",
                            "type": 4,
                            "compound_value": {
                                "value": [
                                    30,
                                    0
                                ]
                            }
                        },
                        {
                            "name": "codec_frame_blocks_per_sdu",
                            "type": 5,
                            "compound_value": {
                                "value": [
                                    1
                                ]
                            }
                        }
                    ]
                }
            ]
        },
        {
            "name": "DualDev_OneChanStereoSnk_48_4",
            "subconfigurations": [
                {
                    "device_cnt": 2,
                    "ase_cnt": 2,
                    "direction": "SINK",
                    "configuration_strategy": "MONO_ONE_CIS_PER_DEVICE",
                    "codec_id": {
                        "coding_format": 6,
                        "vendor_company_id": 0,
                        "vendor_codec_id": 0
                    },
                    "codec_configuration": [
                        {
                            "name": "sampling_frequency",
                            "type": 1,
                            "compound_value": {
                                "value": [
                                    8
                                ]
                            }
                        },
                        {
                            "name": "frame_duration",
                            "type": 2,
                            "compound_value": {
                                "value": [
                                    1
                                ]
                            }
                        },
                        {
                            "name": "audio_channel_allocation",
                            "type": 3,
                            "compound_value": {
                                "value": [
                                    1,
                                    0,
                                    0,
                                    0
                                ]
                            }
                        },
                        {
                            "name": "octets_per_codec_frame",
                            "type": 4,
                            "compound_value": {
                                "value": [
                                    120,
                                    0
                                ]
                            }
                        },
                        {
                            "name": "codec_frame_blocks_per_sdu",
                            "type": 5,
                            "compound_value": {
                                "value": [
                                    1
                                ]
                            }
                        }
                    ]
                }
            ]
        },
        {
            "name": "DualDev_OneChanStereoSnk_48_3",
            "subconfigurations": [
                {
                    "device_cnt": 2,
                    "ase_cnt": 2,
                    "direction": "SINK",
                    "configuration_strategy": "MONO_ONE_CIS_PER_DEVICE",
                    "codec_id": {
                        "coding_format": 6,
                        "vendor_company_id": 0,
                        "vendor_codec_id": 0
                    },
                    "codec_configuration": [
                        {
                            "name": "sampling_frequency",
                            "type": 1,
                            "compound_value": {
                                "value": [
                                    8
                                ]
                            }
                        },
                        {
                            "name": "frame_duration",
                            "type": 2,
                            "compound_value": {
                                "value": [
                                    1
                                ]
                            }
                        },
                        {
                            "name": "audio_channel_allocation",
                            "type": 3,
                            "compound_value": {
                                "value": [
                                    1,
                                    0,
                                    0,
                                    0
                                ]
                            }
                        },
                        {
                            "name": "octets_per_codec_frame",
                            "type": 4,
                            "compound_value": {
                                "value": [
                                    90,
                                    0
                                ]
                            }
                        },
                        {
                            "name": "codec_frame_blocks_per_sdu",
                            "type": 5,
                            "compound_value": {
                                "value": [
                                    1
                                ]
                            }
                        }
                    ]
                }
            ]
        },
        {
            "name": "DualDev_OneChanStereoSnk_48_2",
            "subconfigurations": [
                {
                    "device_cnt": 2,
                    "ase_cnt": 2,
                    "direction": "SINK",
                    "configuration_strategy": "MONO_ONE_CIS_PER_DEVICE",
                    "codec_id": {
                        "coding_format": 6,
                        "vendor_company_id": 0,
                        "vendor_codec_id": 0
                    },
                    "codec_configuration": [
                        {
                            "name": "sampling_frequency",
                            "type": 1,
                            "compound_value": {
                                "value": [
                                    8
                                ]
                            }
                        },
                        {
                            "name": "frame_duration",
                            "type": 2,
                            "compound_value": {
                                "value": [
                                    1
                                ]
                            }
                        },
                        {
                            "name": "audio_channel_allocation",
                            "type": 3,
                            "compound_value": {
                                "value": [
                                    1,
                                    0,
                                    0,
                                    0
                                ]
                            }
                        },
                        {
                            "name": "octets_per_codec_frame",
                            "type": 4,
                            "compound_value": {
                                "value": [
                                    100,
                                    0
                                ]
                            }
                        },
                        {
                            "name": "codec_frame_blocks_per_sdu",
                            "type": 5,
                            "compound_value": {
                                "value": [
                                    1
                                ]
                            }
                        }
                    ]
                }
            ]
        },
        {
            "name": "DualDev_OneChanStereoSnk_48_1",
            "subconfigurations": [
                {
                    "device_cnt": 2,
                    "ase_cnt": 2,
                    "direction": "SINK",
                    "configuration_strategy": "MONO_ONE_CIS_PER_DEVICE",
                    "codec_id": {
                        "coding_format": 6,
                        "vendor_company_id": 0,
                        "vendor_codec_id": 0
                    },
                    "codec_configuration": [
                        {
                            "name": "sampling_frequency",
                            "type": 1,
                            "compound_value": {
                                "value": [
                                    8
                                ]
                            }
                        },
                        {
                            "name": "frame_duration",
                            "type": 2,
                            "compound_value": {
                                "value": [
                                    1
                                ]
                            }
                        },
                        {
                            "name": "audio_channel_allocation",
                            "type": 3,
                            "compound_value": {
                                "value": [
                                    1,
                                    0,
                                    0,
                                    0
                                ]
                            }
                        },
                        {
                            "name": "octets_per_codec_frame",
                            "type": 4,
                            "compound_value": {
                                "value": [
                                    75,
                                    0
                                ]
                            }
                        },
                        {
                            "name": "codec_frame_blocks_per_sdu",
                            "type": 5,
                            "compound_value": {
                                "value": [
                                    1
                                ]
                            }
                        }
                    ]
                }
            ]
        },
        {
            "name": "SingleDev_OneChanStereoSnk_48_4",
            "subconfigurations": [
                {
                    "device_cnt": 1,
                    "ase_cnt": 2,
                    "direction": "SINK",
                    "configuration_strategy": "STEREO_TWO_CISES_PER_DEVICE",
                    "codec_id": {
                        "coding_format": 6,
                        "vendor_company_id": 0,
                        "vendor_codec_id": 0
                    },
                    "codec_configuration": [
                        {
                            "name": "sampling_frequency",
                            "type": 1,
                            "compound_value": {
                                "value": [
                                    8
                                ]
                            }
                        },
                        {
                            "name": "frame_duration",
                            "type": 2,
                            "compound_value": {
                                "value": [
                                    1
                                ]
                            }
                        },
                        {
                            "name": "audio_channel_allocation",
                            "type": 3,
                            "compound_value": {
                                "value": [
                                    1,
                                    0,
                                    0,
                                    0
                                ]
                            }
                        },
                        {
                            "name": "octets_per_codec_frame",
                            "type": 4,
                            "compound_value": {
                                "value": [
                                    120,
                                    0
                                ]
                            }
                        },
                        {
                            "name": "codec_frame_blocks_per_sdu",
                            "type": 5,
                            "compound_value": {
                                "value": [
                                    1
                                ]
                            }
                        }
                    ]
                }
            ]
        },
        {
            "name": "SingleDev_OneChanStereoSnk_48_3",
            "subconfigurations": [
                {
                    "device_cnt": 1,
                    "ase_cnt": 2,
                    "direction": "SINK",
                    "configuration_strategy": "STEREO_TWO_CISES_PER_DEVICE",
                    "codec_id": {
                        "coding_format": 6,
                        "vendor_company_id": 0,
                        "vendor_codec_id": 0
                    },
                    "codec_configuration": [
                        {
                            "name": "sampling_frequency",
                            "type": 1,
                            "compound_value": {
                                "value": [
                                    8
                                ]
                            }
                        },
                        {
                            "name": "frame_duration",
                            "type": 2,
                            "compound_value": {
                                "value": [
                                    1
                                ]
                            }
                        },
                        {
                            "name": "audio_channel_allocation",
                            "type": 3,
                            "compound_value": {
                                "value": [
                                    1,
                                    0,
                                    0,
                                    0
                                ]
                            }
                        },
                        {
                            "name": "octets_per_codec_frame",
                            "type": 4,
                            "compound_value": {
                                "value": [
                                    90,
                                    0
                                ]
                            }
                        },
                        {
                            "name": "codec_frame_blocks_per_sdu",
                            "type": 5,
                            "compound_value": {
                                "value": [
                                    1
                                ]
                            }
                        }
                    ]
                }
            ]
        },
        {
            "name": "SingleDev_OneChanStereoSnk_48_2",
            "subconfigurations": [
                {
                    "device_cnt": 1,
                    "ase_cnt": 2,
                    "direction": "SINK",
                    "configuration_strategy": "STEREO_TWO_CISES_PER_DEVICE",
                    "codec_id": {
                        "coding_format": 6,
                        "vendor_company_id": 0,
                        "vendor_codec_id": 0
                    },
                    "codec_configuration": [
                        {
                            "name": "sampling_frequency",
                            "type": 1,
                            "compound_value": {
                                "value": [
                                    8
                                ]
                            }
                        },
                        {
                            "name": "frame_duration",
                            "type": 2,
                            "compound_value": {
                                "value": [
                                    1
                                ]
                            }
                        },
                        {
                            "name": "audio_channel_allocation",
                            "type": 3,
                            "compound_value": {
                                "value": [
                                    1,
                                    0,
                                    0,
                                    0
                                ]
                            }
                        },
                        {
                            "name": "octets_per_codec_frame",
                            "type": 4,
                            "compound_value": {
                                "value": [
                                    100,
                                    0
                                ]
                            }
                        },
                        {
                            "name": "codec_frame_blocks_per_sdu",
                            "type": 5,
                            "compound_value": {
                                "value": [
                                    1
                                ]
                            }
                        }
                    ]
                }
            ]
        },
        {
            "name": "SingleDev_OneChanStereoSnk_48_1",
            "subconfigurations": [
                {
                    "device_cnt": 1,
                    "ase_cnt": 2,
                    "direction": "SINK",
                    "configuration_strategy": "STEREO_TWO_CISES_PER_DEVICE",
                    "codec_id": {
                        "coding_format": 6,
                        "vendor_company_id": 0,
                        "vendor_codec_id": 0
                    },
                    "codec_configuration": [
                        {
                            "name": "sampling_frequency",
                            "type": 1,
                            "compound_value": {
                                "value": [
                                    8
                                ]
                            }
                        },
                        {
                            "name": "frame_duration",
                            "type": 2,
                            "compound_value": {
                                "value": [
                                    1
                                ]
                            }
                        },
                        {
                            "name": "audio_channel_allocation",
                            "type": 3,
                            "compound_value": {
                                "value": [
                                    1,
                                    0,
                                    0,
                                    0
                                ]
                            }
                        },
                        {
                            "name": "octets_per_codec_frame",
                            "type": 4,
                            "compound_value": {
                                "value": [
                                    75,
                                    0
                                ]
                            }
                        },
                        {
                            "name": "codec_frame_blocks_per_sdu",
                            "type": 5,
                            "compound_value": {
                                "value": [
                                    1
                                ]
                            }
                        }
                    ]
                }
            ]
        },
        {
            "name": "SingleDev_TwoChanStereoSnk_48_4",
            "subconfigurations": [
                {
                    "device_cnt": 1,
                    "ase_cnt": 1,
                    "direction": "SINK",
                    "configuration_strategy": "STEREO_ONE_CIS_PER_DEVICE",
                    "codec_id": {
                        "coding_format": 6,
                        "vendor_company_id": 0,
                        "vendor_codec_id": 0
                    },
                    "codec_configuration": [
                        {
                            "name": "sampling_frequency",
                            "type": 1,
                            "compound_value": {
                                "value": [
                                    8
                                ]
                            }
                        },
                        {
                            "name": "frame_duration",
                            "type": 2,
                            "compound_value": {
                                "value": [
                                    1
                                ]
                            }
                        },
                        {
                            "name": "audio_channel_allocation",
                            "type": 3,
                            "compound_value": {
                                "value": [
                                    3,
                                    0,
                                    0,
                                    0
                                ]
                            }
                        },
                        {
                            "name": "octets_per_codec_frame",
                            "type": 4,
                            "compound_value": {
                                "value": [
                                    120,
                                    0
                                ]
                            }
                        },
                        {
                            "name": "codec_frame_blocks_per_sdu",
                            "type": 5,
                            "compound_value": {
                                "value": [
                                    1
                                ]
                            }
                        }
                    ]
                }
            ]
        },
        {
            "name": "SingleDev_TwoChanStereoSnk_48_3",
            "subconfigurations": [
                {
                    "device_cnt": 1,
                    "ase_cnt": 1,
                    "direction": "SINK",
                    "configuration_strategy": "STEREO_ONE_CIS_PER_DEVICE",
                    "codec_id": {
                        "coding_format": 6,
                        "vendor_company_id": 0,
                        "vendor_codec_id": 0
                    },
                    "codec_configuration": [
                        {
                            "name": "sampling_frequency",
                            "type": 1,
                            "compound_value": {
                                "value": [
                                    8
                                ]
                            }
                        },
                        {
                            "name": "frame_duration",
                            "type": 2,
                            "compound_value": {
                                "value": [
                                    1
                                ]
                            }
                        },
                        {
                            "name": "audio_channel_allocation",
                            "type": 3,
                            "compound_value": {
                                "value": [
                                    3,
                                    0,
                                    0,
                                    0
                                ]
                            }
                        },
                        {
                            "name": "octets_per_codec_frame",
                            "type": 4,
                            "compound_value": {
                                "value": [
                                    90,
                                    0
                                ]
                            }
                        },
                        {
                            "name": "codec_frame_blocks_per_sdu",
                            "type": 5,
                            "compound_value": {
                                "value": [
                                    1
                                ]
                            }
                        }
                    ]
                }
            ]
        },
        {
            "name": "SingleDev_TwoChanStereoSnk_48_2",
            "subconfigurations": [
                {
                    "device_cnt": 1,
                    "ase_cnt": 1,
                    "direction": "SINK",
                    "configuration_strategy": "STEREO_ONE_CIS_PER_DEVICE",
                    "codec_id": {
                        "coding_format": 6,
                        "vendor_company_id": 0,
                        "vendor_codec_id": 0
                    },
                    "codec_configuration": [
                        {
                            "name": "sampling_frequency",
                            "type": 1,
                            "compound_value": {
                                "value": [
                                    8
                                ]
                            }
                        },
                        {
                            "name": "frame_duration",
                            "type": 2,
                            "compound_value": {
                                "value": [
                                    1
                                ]
                            }
                        },
                        {
                            "name": "audio_channel_allocation",
                            "type": 3,
                            "compound_value": {
                                "value": [
                                    3,
                                    0,
                                    0,
                                    0
                                ]
                            }
                        },
                        {
                            "name": "octets_per_codec_frame",
                            "type": 4,
                            "compound_value": {
                                "value": [
                                    100,
                                    0
                                ]
                            }
                        },
                        {
                            "name": "codec_frame_blocks_per_sdu",
                            "type": 5,
                            "compound_value": {
                                "value": [
                                    1
                                ]
                            }
                        }
                    ]
                }
            ]
        },
        {
            "name": "SingleDev_TwoChanStereoSnk_48_1",
            "subconfigurations": [
                {
                    "device_cnt": 1,
                    "ase_cnt": 1,
                    "direction": "SINK",
                    "configuration_strategy": "STEREO_ONE_CIS_PER_DEVICE",
                    "codec_id": {
                        "coding_format": 6,
                        "vendor_company_id": 0,
                        "vendor_codec_id": 0
                    },
                    "codec_configuration": [
                        {
                            "name": "sampling_frequency",
                            "type": 1,
                            "compound_value": {
                                "value": [
                                    8
                                ]
                            }
                        },
                        {
                            "name": "frame_duration",
                            "type": 2,
                            "compound_value": {
                                "value": [
                                    1
                                ]
                            }
                        },
                        {
                            "name": "audio_channel_allocation",
                            "type": 3,
                            "compound_value": {
                                "value": [
                                    3,
                                    0,
                                    0,
                                    0
                                ]
                            }
                        },
                        {
                            "name": "octets_per_codec_frame",
                            "type": 4,
                            "compound_value": {
                                "value": [
                                    75,
                                    0
                                ]
                            }
                        },
                        {
                            "name": "codec_frame_blocks_per_sdu",
                            "type": 5,
                            "compound_value": {
                                "value": [
                                    1
                                ]
                            }
                        }
                    ]
                }
            ]
        },
        {
<<<<<<< HEAD
            "name": "DualDev_OneChanMonoSrc_16_2",
            "subconfigurations": [
                {
                    "device_cnt": 2,
                    "ase_cnt": 2,
                    "direction": "SOURCE",
                    "codec_id": {
                        "coding_format": 6,
                        "vendor_company_id": 0,
                        "vendor_codec_id": 0
                    },
                    "codec_configuration": [
                        {
                            "name": "sampling_frequency",
                            "type": 1,
                            "compound_value": {
                                "value": [
                                    3
                                ]
                            }
                        },
                        {
                            "name": "frame_duration",
                            "type": 2,
                            "compound_value": {
                                "value": [
                                    1
                                ]
                            }
                        },
                        {
                            "name": "audio_channel_allocation",
                            "type": 3,
                            "compound_value": {
                                "value": [
                                    1,
                                    0,
                                    0,
                                    0
                                ]
                            }
                        },
                        {
                            "name": "octets_per_codec_frame",
                            "type": 4,
                            "compound_value": {
                                "value": [
                                    40,
                                    0
                                ]
                            }
                        },
                        {
                            "name": "codec_frame_blocks_per_sdu",
                            "type": 5,
                            "compound_value": {
                                "value": [
                                    1
                                ]
                            }
                        }
                    ]
                }
            ]
        },
        {
            "name": "SingleDev_OneChanMonoSrc_16_2",
            "subconfigurations": [
                {
                    "device_cnt": 1,
                    "ase_cnt": 1,
                    "direction": "SOURCE",
                    "codec_id": {
                        "coding_format": 6,
                        "vendor_company_id": 0,
                        "vendor_codec_id": 0
                    },
                    "codec_configuration": [
                        {
                            "name": "sampling_frequency",
                            "type": 1,
                            "compound_value": {
                                "value": [
                                    3
                                ]
                            }
                        },
                        {
                            "name": "frame_duration",
                            "type": 2,
                            "compound_value": {
                                "value": [
                                    1
                                ]
                            }
                        },
                        {
                            "name": "audio_channel_allocation",
                            "type": 3,
                            "compound_value": {
                                "value": [
                                    1,
                                    0,
                                    0,
                                    0
                                ]
                            }
                        },
                        {
                            "name": "octets_per_codec_frame",
                            "type": 4,
                            "compound_value": {
                                "value": [
                                    40,
                                    0
                                ]
                            }
                        },
                        {
                            "name": "codec_frame_blocks_per_sdu",
                            "type": 5,
                            "compound_value": {
                                "value": [
                                    1
                                ]
                            }
                        }
                    ]
                }
            ]
        },
        {
            "name": "DualDev_OneChanStereoSnk_48_4",
=======
            "name": "SingleDev_OneChanMonoSnk_48_4",
>>>>>>> 85ef15ce
            "subconfigurations": [
                {
                    "device_cnt": 1,
                    "ase_cnt": 1,
                    "direction": "SINK",
                    "configuration_strategy": "MONO_ONE_CIS_PER_DEVICE",
                    "codec_id": {
                        "coding_format": 6,
                        "vendor_company_id": 0,
                        "vendor_codec_id": 0
                    },
                    "codec_configuration": [
                        {
                            "name": "sampling_frequency",
                            "type": 1,
                            "compound_value": {
                                "value": [
                                    8
                                ]
                            }
                        },
                        {
                            "name": "frame_duration",
                            "type": 2,
                            "compound_value": {
                                "value": [
                                    1
                                ]
                            }
                        },
                        {
                            "name": "audio_channel_allocation",
                            "type": 3,
                            "compound_value": {
                                "value": [
                                    1,
                                    0,
                                    0,
                                    0
                                ]
                            }
                        },
                        {
                            "name": "octets_per_codec_frame",
                            "type": 4,
                            "compound_value": {
                                "value": [
                                    120,
                                    0
                                ]
                            }
                        },
                        {
                            "name": "codec_frame_blocks_per_sdu",
                            "type": 5,
                            "compound_value": {
                                "value": [
                                    1
                                ]
                            }
                        }
                    ]
                }
            ]
        },
        {
            "name": "SingleDev_OneChanMonoSnk_48_3",
            "subconfigurations": [
                {
                    "device_cnt": 1,
                    "ase_cnt": 1,
                    "direction": "SINK",
                    "configuration_strategy": "MONO_ONE_CIS_PER_DEVICE",
                    "codec_id": {
                        "coding_format": 6,
                        "vendor_company_id": 0,
                        "vendor_codec_id": 0
                    },
                    "codec_configuration": [
                        {
                            "name": "sampling_frequency",
                            "type": 1,
                            "compound_value": {
                                "value": [
                                    8
                                ]
                            }
                        },
                        {
                            "name": "frame_duration",
                            "type": 2,
                            "compound_value": {
                                "value": [
                                    1
                                ]
                            }
                        },
                        {
                            "name": "audio_channel_allocation",
                            "type": 3,
                            "compound_value": {
                                "value": [
                                    1,
                                    0,
                                    0,
                                    0
                                ]
                            }
                        },
                        {
                            "name": "octets_per_codec_frame",
                            "type": 4,
                            "compound_value": {
                                "value": [
                                    90,
                                    0
                                ]
                            }
                        },
                        {
                            "name": "codec_frame_blocks_per_sdu",
                            "type": 5,
                            "compound_value": {
                                "value": [
                                    1
                                ]
                            }
                        }
                    ]
                }
            ]
        },
        {
            "name": "SingleDev_OneChanMonoSnk_48_2",
            "subconfigurations": [
                {
                    "device_cnt": 1,
                    "ase_cnt": 1,
                    "direction": "SINK",
                    "configuration_strategy": "MONO_ONE_CIS_PER_DEVICE",
                    "codec_id": {
                        "coding_format": 6,
                        "vendor_company_id": 0,
                        "vendor_codec_id": 0
                    },
                    "codec_configuration": [
                        {
                            "name": "sampling_frequency",
                            "type": 1,
                            "compound_value": {
                                "value": [
                                    8
                                ]
                            }
                        },
                        {
                            "name": "frame_duration",
                            "type": 2,
                            "compound_value": {
                                "value": [
                                    1
                                ]
                            }
                        },
                        {
                            "name": "audio_channel_allocation",
                            "type": 3,
                            "compound_value": {
                                "value": [
                                    1,
                                    0,
                                    0,
                                    0
                                ]
                            }
                        },
                        {
                            "name": "octets_per_codec_frame",
                            "type": 4,
                            "compound_value": {
                                "value": [
                                    100,
                                    0
                                ]
                            }
                        },
                        {
                            "name": "codec_frame_blocks_per_sdu",
                            "type": 5,
                            "compound_value": {
                                "value": [
                                    1
                                ]
                            }
                        }
                    ]
                }
            ]
        },
        {
            "name": "SingleDev_OneChanMonoSnk_48_1",
            "subconfigurations": [
                {
                    "device_cnt": 1,
                    "ase_cnt": 1,
                    "direction": "SINK",
                    "configuration_strategy": "MONO_ONE_CIS_PER_DEVICE",
                    "codec_id": {
                        "coding_format": 6,
                        "vendor_company_id": 0,
                        "vendor_codec_id": 0
                    },
                    "codec_configuration": [
                        {
                            "name": "sampling_frequency",
                            "type": 1,
                            "compound_value": {
                                "value": [
                                    8
                                ]
                            }
                        },
                        {
                            "name": "frame_duration",
                            "type": 2,
                            "compound_value": {
                                "value": [
                                    1
                                ]
                            }
                        },
                        {
                            "name": "audio_channel_allocation",
                            "type": 3,
                            "compound_value": {
                                "value": [
                                    1,
                                    0,
                                    0,
                                    0
                                ]
                            }
                        },
                        {
                            "name": "octets_per_codec_frame",
                            "type": 4,
                            "compound_value": {
                                "value": [
                                    75,
                                    0
                                ]
                            }
                        },
                        {
                            "name": "codec_frame_blocks_per_sdu",
                            "type": 5,
                            "compound_value": {
                                "value": [
                                    1
                                ]
                            }
                        }
                    ]
                }
            ]
        },
        {
            "name": "VND_SingleDev_TwoChanStereoSnk_48khz_100octs_1",
            "subconfigurations": [
                {
                    "device_cnt": 1,
                    "ase_cnt": 1,
                    "direction": "SINK",
                    "configuration_strategy": "STEREO_ONE_CIS_PER_DEVICE",
                    "codec_id": {
                        "coding_format": 6,
                        "vendor_company_id": 0,
                        "vendor_codec_id": 0
                    },
                    "codec_configuration": [
                        {
                            "name": "sampling_frequency",
                            "type": 1,
                            "compound_value": {
                                "value": [
                                    8
                                ]
                            }
                        },
                        {
                            "name": "frame_duration",
                            "type": 2,
                            "compound_value": {
                                "value": [
                                    1
                                ]
                            }
                        },
                        {
                            "name": "audio_channel_allocation",
                            "type": 3,
                            "compound_value": {
                                "value": [
                                    3,
                                    0,
                                    0,
                                    0
                                ]
                            }
                        },
                        {
                            "name": "octets_per_codec_frame",
                            "type": 4,
                            "compound_value": {
                                "value": [
                                    100,
                                    0
                                ]
                            }
                        },
                        {
                            "name": "codec_frame_blocks_per_sdu",
                            "type": 5,
                            "compound_value": {
                                "value": [
                                    1
                                ]
                            }
                        }
                    ]
                }
            ]
        },
        {
            "name": "VND_DualDev_OneChanStereoSnk_48khz_100octs_1",
            "subconfigurations": [
                {
                    "device_cnt": 2,
                    "ase_cnt": 2,
                    "direction": "SINK",
                    "configuration_strategy": "MONO_ONE_CIS_PER_DEVICE",
                    "codec_id": {
                        "coding_format": 6,
                        "vendor_company_id": 0,
                        "vendor_codec_id": 0
                    },
                    "codec_configuration": [
                        {
                            "name": "sampling_frequency",
                            "type": 1,
                            "compound_value": {
                                "value": [
                                    8
                                ]
                            }
                        },
                        {
                            "name": "frame_duration",
                            "type": 2,
                            "compound_value": {
                                "value": [
                                    1
                                ]
                            }
                        },
                        {
                            "name": "audio_channel_allocation",
                            "type": 3,
                            "compound_value": {
                                "value": [
                                    1,
                                    0,
                                    0,
                                    0
                                ]
                            }
                        },
                        {
                            "name": "octets_per_codec_frame",
                            "type": 4,
                            "compound_value": {
                                "value": [
                                    100,
                                    0
                                ]
                            }
                        },
                        {
                            "name": "codec_frame_blocks_per_sdu",
                            "type": 5,
                            "compound_value": {
                                "value": [
                                    1
                                ]
                            }
                        }
                    ]
                }
            ]
        },
        {
            "name": "VND_SingleDev_OneChanStereoSnk_48khz_100octs_1",
            "subconfigurations": [
                {
                    "device_cnt": 1,
                    "ase_cnt": 2,
                    "direction": "SINK",
                    "configuration_strategy": "STEREO_TWO_CISES_PER_DEVICE",
                    "codec_id": {
                        "coding_format": 6,
                        "vendor_company_id": 0,
                        "vendor_codec_id": 0
                    },
                    "codec_configuration": [
                        {
                            "name": "sampling_frequency",
                            "type": 1,
                            "compound_value": {
                                "value": [
                                    8
                                ]
                            }
                        },
                        {
                            "name": "frame_duration",
                            "type": 2,
                            "compound_value": {
                                "value": [
                                    1
                                ]
                            }
                        },
                        {
                            "name": "audio_channel_allocation",
                            "type": 3,
                            "compound_value": {
                                "value": [
                                    1,
                                    0,
                                    0,
                                    0
                                ]
                            }
                        },
                        {
                            "name": "octets_per_codec_frame",
                            "type": 4,
                            "compound_value": {
                                "value": [
                                    100,
                                    0
                                ]
                            }
                        },
                        {
                            "name": "codec_frame_blocks_per_sdu",
                            "type": 5,
                            "compound_value": {
                                "value": [
                                    1
                                ]
                            }
                        }
                    ]
                }
            ]
        },
        {
            "name": "VND_SingleDev_TwoChanStereoSnk_48khz_75octs_1",
            "subconfigurations": [
                {
                    "device_cnt": 1,
                    "ase_cnt": 1,
                    "direction": "SINK",
                    "configuration_strategy": "STEREO_ONE_CIS_PER_DEVICE",
                    "codec_id": {
                        "coding_format": 6,
                        "vendor_company_id": 0,
                        "vendor_codec_id": 0
                    },
                    "codec_configuration": [
                        {
                            "name": "sampling_frequency",
                            "type": 1,
                            "compound_value": {
                                "value": [
                                    8
                                ]
                            }
                        },
                        {
                            "name": "frame_duration",
                            "type": 2,
                            "compound_value": {
                                "value": [
                                    0
                                ]
                            }
                        },
                        {
                            "name": "audio_channel_allocation",
                            "type": 3,
                            "compound_value": {
                                "value": [
                                    3,
                                    0,
                                    0,
                                    0
                                ]
                            }
                        },
                        {
                            "name": "octets_per_codec_frame",
                            "type": 4,
                            "compound_value": {
                                "value": [
                                    75,
                                    0
                                ]
                            }
                        },
                        {
                            "name": "codec_frame_blocks_per_sdu",
                            "type": 5,
                            "compound_value": {
                                "value": [
                                    1
                                ]
                            }
                        }
                    ]
                }
            ]
        },
        {
            "name": "DualDev_OneChanStereoSnk_48_4_OneChanStereoSrc_32_2",
            "subconfigurations": [
                {
                    "device_cnt": 2,
                    "ase_cnt": 2,
                    "direction": "SINK",
                    "codec_id": {
                        "coding_format": 6,
                        "vendor_company_id": 0,
                        "vendor_codec_id": 0
                    },
                    "codec_configuration": [
                        {
                            "name": "sampling_frequency",
                            "type": 1,
                            "compound_value": {
                                "value": [
                                    8
                                ]
                            }
                        },
                        {
                            "name": "frame_duration",
                            "type": 2,
                            "compound_value": {
                                "value": [
                                    1
                                ]
                            }
                        },
                        {
                            "name": "audio_channel_allocation",
                            "type": 3,
                            "compound_value": {
                                "value": [
                                    1,
                                    0,
                                    0,
                                    0
                                ]
                            }
                        },
                        {
                            "name": "octets_per_codec_frame",
                            "type": 4,
                            "compound_value": {
                                "value": [
                                    120,
                                    0
                                ]
                            }
                        },
                        {
                            "name": "codec_frame_blocks_per_sdu",
                            "type": 5,
                            "compound_value": {
                                "value": [
                                    1
                                ]
                            }
                        }
                    ]
                },
                {
                    "device_cnt": 2,
                    "ase_cnt": 2,
                    "direction": "SOURCE",
                    "codec_id": {
                        "coding_format": 6,
                        "vendor_company_id": 0,
                        "vendor_codec_id": 0
                    },
                    "codec_configuration": [
                        {
                            "name": "sampling_frequency",
                            "type": 1,
                            "compound_value": {
                                "value": [
                                    6
                                ]
                            }
                        },
                        {
                            "name": "frame_duration",
                            "type": 2,
                            "compound_value": {
                                "value": [
                                    1
                                ]
                            }
                        },
                        {
                            "name": "audio_channel_allocation",
                            "type": 3,
                            "compound_value": {
                                "value": [
                                    1,
                                    0,
                                    0,
                                    0
                                ]
                            }
                        },
                        {
                            "name": "octets_per_codec_frame",
                            "type": 4,
                            "compound_value": {
                                "value": [
                                    80,
                                    0
                                ]
                            }
                        },
                        {
                            "name": "codec_frame_blocks_per_sdu",
                            "type": 5,
                            "compound_value": {
                                "value": [
                                    1
                                ]
                            }
                        }
                    ]
                }
            ]
        },
        {
            "name": "DualDev_OneChanStereoSnk_48_4_OneChanStereoSrc_24_2",
            "subconfigurations": [
                {
                    "device_cnt": 2,
                    "ase_cnt": 2,
                    "direction": "SINK",
                    "codec_id": {
                        "coding_format": 6,
                        "vendor_company_id": 0,
                        "vendor_codec_id": 0
                    },
                    "codec_configuration": [
                        {
                            "name": "sampling_frequency",
                            "type": 1,
                            "compound_value": {
                                "value": [
                                    8
                                ]
                            }
                        },
                        {
                            "name": "frame_duration",
                            "type": 2,
                            "compound_value": {
                                "value": [
                                    1
                                ]
                            }
                        },
                        {
                            "name": "audio_channel_allocation",
                            "type": 3,
                            "compound_value": {
                                "value": [
                                    1,
                                    0,
                                    0,
                                    0
                                ]
                            }
                        },
                        {
                            "name": "octets_per_codec_frame",
                            "type": 4,
                            "compound_value": {
                                "value": [
                                    120,
                                    0
                                ]
                            }
                        },
                        {
                            "name": "codec_frame_blocks_per_sdu",
                            "type": 5,
                            "compound_value": {
                                "value": [
                                    1
                                ]
                            }
                        }
                    ]
                },
                {
                    "device_cnt": 2,
                    "ase_cnt": 2,
                    "direction": "SOURCE",
                    "codec_id": {
                        "coding_format": 6,
                        "vendor_company_id": 0,
                        "vendor_codec_id": 0
                    },
                    "codec_configuration": [
                        {
                            "name": "sampling_frequency",
                            "type": 1,
                            "compound_value": {
                                "value": [
                                    5
                                ]
                            }
                        },
                        {
                            "name": "frame_duration",
                            "type": 2,
                            "compound_value": {
                                "value": [
                                    1
                                ]
                            }
                        },
                        {
                            "name": "audio_channel_allocation",
                            "type": 3,
                            "compound_value": {
                                "value": [
                                    1,
                                    0,
                                    0,
                                    0
                                ]
                            }
                        },
                        {
                            "name": "octets_per_codec_frame",
                            "type": 4,
                            "compound_value": {
                                "value": [
                                    80,
                                    0
                                ]
                            }
                        },
                        {
                            "name": "codec_frame_blocks_per_sdu",
                            "type": 5,
                            "compound_value": {
                                "value": [
                                    1
                                ]
                            }
                        }
                    ]
                }
            ]
        },
        {
            "name": "DualDev_OneChanStereoSnk_48_4_OneChanStereoSrc_16_2",
            "subconfigurations": [
                {
                    "device_cnt": 2,
                    "ase_cnt": 2,
                    "direction": "SINK",
                    "codec_id": {
                        "coding_format": 6,
                        "vendor_company_id": 0,
                        "vendor_codec_id": 0
                    },
                    "codec_configuration": [
                        {
                            "name": "sampling_frequency",
                            "type": 1,
                            "compound_value": {
                                "value": [
                                    8
                                ]
                            }
                        },
                        {
                            "name": "frame_duration",
                            "type": 2,
                            "compound_value": {
                                "value": [
                                    1
                                ]
                            }
                        },
                        {
                            "name": "audio_channel_allocation",
                            "type": 3,
                            "compound_value": {
                                "value": [
                                    1,
                                    0,
                                    0,
                                    0
                                ]
                            }
                        },
                        {
                            "name": "octets_per_codec_frame",
                            "type": 4,
                            "compound_value": {
                                "value": [
                                    120,
                                    0
                                ]
                            }
                        },
                        {
                            "name": "codec_frame_blocks_per_sdu",
                            "type": 5,
                            "compound_value": {
                                "value": [
                                    1
                                ]
                            }
                        }
                    ]
                },
                {
                    "device_cnt": 2,
                    "ase_cnt": 2,
                    "direction": "SOURCE",
                    "codec_id": {
                        "coding_format": 6,
                        "vendor_company_id": 0,
                        "vendor_codec_id": 0
                    },
                    "codec_configuration": [
                        {
                            "name": "sampling_frequency",
                            "type": 1,
                            "compound_value": {
                                "value": [
                                    3
                                ]
                            }
                        },
                        {
                            "name": "frame_duration",
                            "type": 2,
                            "compound_value": {
                                "value": [
                                    1
                                ]
                            }
                        },
                        {
                            "name": "audio_channel_allocation",
                            "type": 3,
                            "compound_value": {
                                "value": [
                                    1,
                                    0,
                                    0,
                                    0
                                ]
                            }
                        },
                        {
                            "name": "octets_per_codec_frame",
                            "type": 4,
                            "compound_value": {
                                "value": [
                                    80,
                                    0
                                ]
                            }
                        },
                        {
                            "name": "codec_frame_blocks_per_sdu",
                            "type": 5,
                            "compound_value": {
                                "value": [
                                    1
                                ]
                            }
                        }
                    ]
                }
            ]
        },
        {
            "name": "DualDev_OneChanStereoSnk_48_4_OneChanMonoSrc_32_2",
            "subconfigurations": [
                {
                    "device_cnt": 2,
                    "ase_cnt": 2,
                    "direction": "SINK",
                    "codec_id": {
                        "coding_format": 6,
                        "vendor_company_id": 0,
                        "vendor_codec_id": 0
                    },
                    "codec_configuration": [
                        {
                            "name": "sampling_frequency",
                            "type": 1,
                            "compound_value": {
                                "value": [
                                    8
                                ]
                            }
                        },
                        {
                            "name": "frame_duration",
                            "type": 2,
                            "compound_value": {
                                "value": [
                                    1
                                ]
                            }
                        },
                        {
                            "name": "audio_channel_allocation",
                            "type": 3,
                            "compound_value": {
                                "value": [
                                    1,
                                    0,
                                    0,
                                    0
                                ]
                            }
                        },
                        {
                            "name": "octets_per_codec_frame",
                            "type": 4,
                            "compound_value": {
                                "value": [
                                    120,
                                    0
                                ]
                            }
                        },
                        {
                            "name": "codec_frame_blocks_per_sdu",
                            "type": 5,
                            "compound_value": {
                                "value": [
                                    1
                                ]
                            }
                        }
                    ]
                },
                {
                    "device_cnt": 1,
                    "ase_cnt": 1,
                    "direction": "SOURCE",
                    "codec_id": {
                        "coding_format": 6,
                        "vendor_company_id": 0,
                        "vendor_codec_id": 0
                    },
                    "codec_configuration": [
                        {
                            "name": "sampling_frequency",
                            "type": 1,
                            "compound_value": {
                                "value": [
                                    6
                                ]
                            }
                        },
                        {
                            "name": "frame_duration",
                            "type": 2,
                            "compound_value": {
                                "value": [
                                    1
                                ]
                            }
                        },
                        {
                            "name": "audio_channel_allocation",
                            "type": 3,
                            "compound_value": {
                                "value": [
                                    1,
                                    0,
                                    0,
                                    0
                                ]
                            }
                        },
                        {
                            "name": "octets_per_codec_frame",
                            "type": 4,
                            "compound_value": {
                                "value": [
                                    80,
                                    0
                                ]
                            }
                        },
                        {
                            "name": "codec_frame_blocks_per_sdu",
                            "type": 5,
                            "compound_value": {
                                "value": [
                                    1
                                ]
                            }
                        }
                    ]
                }
            ]
        },
        {
            "name": "DualDev_OneChanStereoSnk_48_4_OneChanMonoSrc_24_2",
            "subconfigurations": [
                {
                    "device_cnt": 2,
                    "ase_cnt": 2,
                    "direction": "SINK",
                    "codec_id": {
                        "coding_format": 6,
                        "vendor_company_id": 0,
                        "vendor_codec_id": 0
                    },
                    "codec_configuration": [
                        {
                            "name": "sampling_frequency",
                            "type": 1,
                            "compound_value": {
                                "value": [
                                    8
                                ]
                            }
                        },
                        {
                            "name": "frame_duration",
                            "type": 2,
                            "compound_value": {
                                "value": [
                                    1
                                ]
                            }
                        },
                        {
                            "name": "audio_channel_allocation",
                            "type": 3,
                            "compound_value": {
                                "value": [
                                    1,
                                    0,
                                    0,
                                    0
                                ]
                            }
                        },
                        {
                            "name": "octets_per_codec_frame",
                            "type": 4,
                            "compound_value": {
                                "value": [
                                    120,
                                    0
                                ]
                            }
                        },
                        {
                            "name": "codec_frame_blocks_per_sdu",
                            "type": 5,
                            "compound_value": {
                                "value": [
                                    1
                                ]
                            }
                        }
                    ]
                },
                {
                    "device_cnt": 1,
                    "ase_cnt": 1,
                    "direction": "SOURCE",
                    "codec_id": {
                        "coding_format": 6,
                        "vendor_company_id": 0,
                        "vendor_codec_id": 0
                    },
                    "codec_configuration": [
                        {
                            "name": "sampling_frequency",
                            "type": 1,
                            "compound_value": {
                                "value": [
                                    5
                                ]
                            }
                        },
                        {
                            "name": "frame_duration",
                            "type": 2,
                            "compound_value": {
                                "value": [
                                    1
                                ]
                            }
                        },
                        {
                            "name": "audio_channel_allocation",
                            "type": 3,
                            "compound_value": {
                                "value": [
                                    1,
                                    0,
                                    0,
                                    0
                                ]
                            }
                        },
                        {
                            "name": "octets_per_codec_frame",
                            "type": 4,
                            "compound_value": {
                                "value": [
                                    80,
                                    0
                                ]
                            }
                        },
                        {
                            "name": "codec_frame_blocks_per_sdu",
                            "type": 5,
                            "compound_value": {
                                "value": [
                                    1
                                ]
                            }
                        }
                    ]
                }
            ]
        },
        {
            "name": "DualDev_OneChanStereoSnk_48_4_OneChanMonoSrc_16_2",
            "subconfigurations": [
                {
                    "device_cnt": 2,
                    "ase_cnt": 2,
                    "direction": "SINK",
                    "codec_id": {
                        "coding_format": 6,
                        "vendor_company_id": 0,
                        "vendor_codec_id": 0
                    },
                    "codec_configuration": [
                        {
                            "name": "sampling_frequency",
                            "type": 1,
                            "compound_value": {
                                "value": [
                                    8
                                ]
                            }
                        },
                        {
                            "name": "frame_duration",
                            "type": 2,
                            "compound_value": {
                                "value": [
                                    1
                                ]
                            }
                        },
                        {
                            "name": "audio_channel_allocation",
                            "type": 3,
                            "compound_value": {
                                "value": [
                                    1,
                                    0,
                                    0,
                                    0
                                ]
                            }
                        },
                        {
                            "name": "octets_per_codec_frame",
                            "type": 4,
                            "compound_value": {
                                "value": [
                                    120,
                                    0
                                ]
                            }
                        },
                        {
                            "name": "codec_frame_blocks_per_sdu",
                            "type": 5,
                            "compound_value": {
                                "value": [
                                    1
                                ]
                            }
                        }
                    ]
                },
                {
                    "device_cnt": 1,
                    "ase_cnt": 1,
                    "direction": "SOURCE",
                    "codec_id": {
                        "coding_format": 6,
                        "vendor_company_id": 0,
                        "vendor_codec_id": 0
                    },
                    "codec_configuration": [
                        {
                            "name": "sampling_frequency",
                            "type": 1,
                            "compound_value": {
                                "value": [
                                    3
                                ]
                            }
                        },
                        {
                            "name": "frame_duration",
                            "type": 2,
                            "compound_value": {
                                "value": [
                                    1
                                ]
                            }
                        },
                        {
                            "name": "audio_channel_allocation",
                            "type": 3,
                            "compound_value": {
                                "value": [
                                    1,
                                    0,
                                    0,
                                    0
                                ]
                            }
                        },
                        {
                            "name": "octets_per_codec_frame",
                            "type": 4,
                            "compound_value": {
                                "value": [
                                    80,
                                    0
                                ]
                            }
                        },
                        {
                            "name": "codec_frame_blocks_per_sdu",
                            "type": 5,
                            "compound_value": {
                                "value": [
                                    1
                                ]
                            }
                        }
                    ]
                }
            ]
        },
        {
            "name": "DualDev_OneChanDoubleStereoSnk_48_4_OneChanMonoSrc_32_2",
            "subconfigurations": [
                {
                    "device_cnt": 2,
                    "ase_cnt": 4,
                    "direction": "SINK",
                    "configuration_strategy": "STEREO_TWO_CISES_PER_DEVICE",
                    "codec_id": {
                        "coding_format": 6,
                        "vendor_company_id": 0,
                        "vendor_codec_id": 0
                    },
                    "codec_configuration": [
                        {
                            "name": "sampling_frequency",
                            "type": 1,
                            "compound_value": {
                                "value": [
                                    8
                                ]
                            }
                        },
                        {
                            "name": "frame_duration",
                            "type": 2,
                            "compound_value": {
                                "value": [
                                    1
                                ]
                            }
                        },
                        {
                            "name": "audio_channel_allocation",
                            "type": 3,
                            "compound_value": {
                                "value": [
                                    1,
                                    0,
                                    0,
                                    0
                                ]
                            }
                        },
                        {
                            "name": "octets_per_codec_frame",
                            "type": 4,
                            "compound_value": {
                                "value": [
                                    120,
                                    0
                                ]
                            }
                        },
                        {
                            "name": "codec_frame_blocks_per_sdu",
                            "type": 5,
                            "compound_value": {
                                "value": [
                                    1
                                ]
                            }
                        }
                    ]
                },
                {
                    "device_cnt": 1,
                    "ase_cnt": 1,
                    "direction": "SOURCE",
                    "codec_id": {
                        "coding_format": 6,
                        "vendor_company_id": 0,
                        "vendor_codec_id": 0
                    },
                    "codec_configuration": [
                        {
                            "name": "sampling_frequency",
                            "type": 1,
                            "compound_value": {
                                "value": [
                                    6
                                ]
                            }
                        },
                        {
                            "name": "frame_duration",
                            "type": 2,
                            "compound_value": {
                                "value": [
                                    1
                                ]
                            }
                        },
                        {
                            "name": "audio_channel_allocation",
                            "type": 3,
                            "compound_value": {
                                "value": [
                                    1,
                                    0,
                                    0,
                                    0
                                ]
                            }
                        },
                        {
                            "name": "octets_per_codec_frame",
                            "type": 4,
                            "compound_value": {
                                "value": [
                                    80,
                                    0
                                ]
                            }
                        },
                        {
                            "name": "codec_frame_blocks_per_sdu",
                            "type": 5,
                            "compound_value": {
                                "value": [
                                    1
                                ]
                            }
                        }
                    ]
                }
            ]
        },
        {
            "name": "DualDev_OneChanDoubleStereoSnk_48_4_OneChanMonoSrc_24_2",
            "subconfigurations": [
                {
                    "device_cnt": 2,
                    "ase_cnt": 4,
                    "direction": "SINK",
                    "configuration_strategy": "STEREO_TWO_CISES_PER_DEVICE",
                    "codec_id": {
                        "coding_format": 6,
                        "vendor_company_id": 0,
                        "vendor_codec_id": 0
                    },
                    "codec_configuration": [
                        {
                            "name": "sampling_frequency",
                            "type": 1,
                            "compound_value": {
                                "value": [
                                    8
                                ]
                            }
                        },
                        {
                            "name": "frame_duration",
                            "type": 2,
                            "compound_value": {
                                "value": [
                                    1
                                ]
                            }
                        },
                        {
                            "name": "audio_channel_allocation",
                            "type": 3,
                            "compound_value": {
                                "value": [
                                    1,
                                    0,
                                    0,
                                    0
                                ]
                            }
                        },
                        {
                            "name": "octets_per_codec_frame",
                            "type": 4,
                            "compound_value": {
                                "value": [
                                    120,
                                    0
                                ]
                            }
                        },
                        {
                            "name": "codec_frame_blocks_per_sdu",
                            "type": 5,
                            "compound_value": {
                                "value": [
                                    1
                                ]
                            }
                        }
                    ]
                },
                {
                    "device_cnt": 1,
                    "ase_cnt": 1,
                    "direction": "SOURCE",
                    "codec_id": {
                        "coding_format": 6,
                        "vendor_company_id": 0,
                        "vendor_codec_id": 0
                    },
                    "codec_configuration": [
                        {
                            "name": "sampling_frequency",
                            "type": 1,
                            "compound_value": {
                                "value": [
                                    5
                                ]
                            }
                        },
                        {
                            "name": "frame_duration",
                            "type": 2,
                            "compound_value": {
                                "value": [
                                    1
                                ]
                            }
                        },
                        {
                            "name": "audio_channel_allocation",
                            "type": 3,
                            "compound_value": {
                                "value": [
                                    1,
                                    0,
                                    0,
                                    0
                                ]
                            }
                        },
                        {
                            "name": "octets_per_codec_frame",
                            "type": 4,
                            "compound_value": {
                                "value": [
                                    80,
                                    0
                                ]
                            }
                        },
                        {
                            "name": "codec_frame_blocks_per_sdu",
                            "type": 5,
                            "compound_value": {
                                "value": [
                                    1
                                ]
                            }
                        }
                    ]
                }
            ]
        },
        {
            "name": "DualDev_OneChanDoubleStereoSnk_48_4_OneChanMonoSrc_16_2",
            "subconfigurations": [
                {
                    "device_cnt": 2,
                    "ase_cnt": 4,
                    "direction": "SINK",
                    "configuration_strategy": "STEREO_TWO_CISES_PER_DEVICE",
                    "codec_id": {
                        "coding_format": 6,
                        "vendor_company_id": 0,
                        "vendor_codec_id": 0
                    },
                    "codec_configuration": [
                        {
                            "name": "sampling_frequency",
                            "type": 1,
                            "compound_value": {
                                "value": [
                                    8
                                ]
                            }
                        },
                        {
                            "name": "frame_duration",
                            "type": 2,
                            "compound_value": {
                                "value": [
                                    1
                                ]
                            }
                        },
                        {
                            "name": "audio_channel_allocation",
                            "type": 3,
                            "compound_value": {
                                "value": [
                                    1,
                                    0,
                                    0,
                                    0
                                ]
                            }
                        },
                        {
                            "name": "octets_per_codec_frame",
                            "type": 4,
                            "compound_value": {
                                "value": [
                                    120,
                                    0
                                ]
                            }
                        },
                        {
                            "name": "codec_frame_blocks_per_sdu",
                            "type": 5,
                            "compound_value": {
                                "value": [
                                    1
                                ]
                            }
                        }
                    ]
                },
                {
                    "device_cnt": 1,
                    "ase_cnt": 1,
                    "direction": "SOURCE",
                    "codec_id": {
                        "coding_format": 6,
                        "vendor_company_id": 0,
                        "vendor_codec_id": 0
                    },
                    "codec_configuration": [
                        {
                            "name": "sampling_frequency",
                            "type": 1,
                            "compound_value": {
                                "value": [
                                    3
                                ]
                            }
                        },
                        {
                            "name": "frame_duration",
                            "type": 2,
                            "compound_value": {
                                "value": [
                                    1
                                ]
                            }
                        },
                        {
                            "name": "audio_channel_allocation",
                            "type": 3,
                            "compound_value": {
                                "value": [
                                    1,
                                    0,
                                    0,
                                    0
                                ]
                            }
                        },
                        {
                            "name": "octets_per_codec_frame",
                            "type": 4,
                            "compound_value": {
                                "value": [
                                    80,
                                    0
                                ]
                            }
                        },
                        {
                            "name": "codec_frame_blocks_per_sdu",
                            "type": 5,
                            "compound_value": {
                                "value": [
                                    1
                                ]
                            }
                        }
                    ]
                }
            ]
        },
        {
            "name": "SingleDev_TwoChanStereoSnk_48_4_TwoChanStereoSrc_32_2",
            "subconfigurations": [
                {
                    "device_cnt": 1,
                    "ase_cnt": 1,
                    "direction": "SINK",
                    "configuration_strategy": "STEREO_ONE_CIS_PER_DEVICE",
                    "codec_id": {
                        "coding_format": 6,
                        "vendor_company_id": 0,
                        "vendor_codec_id": 0
                    },
                    "codec_configuration": [
                        {
                            "name": "sampling_frequency",
                            "type": 1,
                            "compound_value": {
                                "value": [
                                    8
                                ]
                            }
                        },
                        {
                            "name": "frame_duration",
                            "type": 2,
                            "compound_value": {
                                "value": [
                                    1
                                ]
                            }
                        },
                        {
                            "name": "audio_channel_allocation",
                            "type": 3,
                            "compound_value": {
                                "value": [
                                    3,
                                    0,
                                    0,
                                    0
                                ]
                            }
                        },
                        {
                            "name": "octets_per_codec_frame",
                            "type": 4,
                            "compound_value": {
                                "value": [
                                    120,
                                    0
                                ]
                            }
                        },
                        {
                            "name": "codec_frame_blocks_per_sdu",
                            "type": 5,
                            "compound_value": {
                                "value": [
                                    1
                                ]
                            }
                        }
                    ]
                },
                {
                    "device_cnt": 1,
                    "ase_cnt": 1,
                    "direction": "SOURCE",
                    "configuration_strategy": "STEREO_ONE_CIS_PER_DEVICE",
                    "codec_id": {
                        "coding_format": 6,
                        "vendor_company_id": 0,
                        "vendor_codec_id": 0
                    },
                    "codec_configuration": [
                        {
                            "name": "sampling_frequency",
                            "type": 1,
                            "compound_value": {
                                "value": [
                                    6
                                ]
                            }
                        },
                        {
                            "name": "frame_duration",
                            "type": 2,
                            "compound_value": {
                                "value": [
                                    1
                                ]
                            }
                        },
                        {
                            "name": "audio_channel_allocation",
                            "type": 3,
                            "compound_value": {
                                "value": [
                                    3,
                                    0,
                                    0,
                                    0
                                ]
                            }
                        },
                        {
                            "name": "octets_per_codec_frame",
                            "type": 4,
                            "compound_value": {
                                "value": [
                                    80,
                                    0
                                ]
                            }
                        },
                        {
                            "name": "codec_frame_blocks_per_sdu",
                            "type": 5,
                            "compound_value": {
                                "value": [
                                    1
                                ]
                            }
                        }
                    ]
                }
            ]
        },
        {
            "name": "SingleDev_TwoChanStereoSnk_48_4_TwoChanStereoSrc_24_2",
            "subconfigurations": [
                {
                    "device_cnt": 1,
                    "ase_cnt": 1,
                    "direction": "SINK",
                    "configuration_strategy": "STEREO_ONE_CIS_PER_DEVICE",
                    "codec_id": {
                        "coding_format": 6,
                        "vendor_company_id": 0,
                        "vendor_codec_id": 0
                    },
                    "codec_configuration": [
                        {
                            "name": "sampling_frequency",
                            "type": 1,
                            "compound_value": {
                                "value": [
                                    8
                                ]
                            }
                        },
                        {
                            "name": "frame_duration",
                            "type": 2,
                            "compound_value": {
                                "value": [
                                    1
                                ]
                            }
                        },
                        {
                            "name": "audio_channel_allocation",
                            "type": 3,
                            "compound_value": {
                                "value": [
                                    3,
                                    0,
                                    0,
                                    0
                                ]
                            }
                        },
                        {
                            "name": "octets_per_codec_frame",
                            "type": 4,
                            "compound_value": {
                                "value": [
                                    120,
                                    0
                                ]
                            }
                        },
                        {
                            "name": "codec_frame_blocks_per_sdu",
                            "type": 5,
                            "compound_value": {
                                "value": [
                                    1
                                ]
                            }
                        }
                    ]
                },
                {
                    "device_cnt": 1,
                    "ase_cnt": 1,
                    "direction": "SOURCE",
                    "configuration_strategy": "STEREO_ONE_CIS_PER_DEVICE",
                    "codec_id": {
                        "coding_format": 6,
                        "vendor_company_id": 0,
                        "vendor_codec_id": 0
                    },
                    "codec_configuration": [
                        {
                            "name": "sampling_frequency",
                            "type": 1,
                            "compound_value": {
                                "value": [
                                    5
                                ]
                            }
                        },
                        {
                            "name": "frame_duration",
                            "type": 2,
                            "compound_value": {
                                "value": [
                                    1
                                ]
                            }
                        },
                        {
                            "name": "audio_channel_allocation",
                            "type": 3,
                            "compound_value": {
                                "value": [
                                    3,
                                    0,
                                    0,
                                    0
                                ]
                            }
                        },
                        {
                            "name": "octets_per_codec_frame",
                            "type": 4,
                            "compound_value": {
                                "value": [
                                    80,
                                    0
                                ]
                            }
                        },
                        {
                            "name": "codec_frame_blocks_per_sdu",
                            "type": 5,
                            "compound_value": {
                                "value": [
                                    1
                                ]
                            }
                        }
                    ]
                }
            ]
        },
        {
            "name": "SingleDev_TwoChanStereoSnk_48_4_TwoChanStereoSrc_16_2",
            "subconfigurations": [
                {
                    "device_cnt": 1,
                    "ase_cnt": 1,
                    "direction": "SINK",
                    "configuration_strategy": "STEREO_ONE_CIS_PER_DEVICE",
                    "codec_id": {
                        "coding_format": 6,
                        "vendor_company_id": 0,
                        "vendor_codec_id": 0
                    },
                    "codec_configuration": [
                        {
                            "name": "sampling_frequency",
                            "type": 1,
                            "compound_value": {
                                "value": [
                                    8
                                ]
                            }
                        },
                        {
                            "name": "frame_duration",
                            "type": 2,
                            "compound_value": {
                                "value": [
                                    1
                                ]
                            }
                        },
                        {
                            "name": "audio_channel_allocation",
                            "type": 3,
                            "compound_value": {
                                "value": [
                                    3,
                                    0,
                                    0,
                                    0
                                ]
                            }
                        },
                        {
                            "name": "octets_per_codec_frame",
                            "type": 4,
                            "compound_value": {
                                "value": [
                                    120,
                                    0
                                ]
                            }
                        },
                        {
                            "name": "codec_frame_blocks_per_sdu",
                            "type": 5,
                            "compound_value": {
                                "value": [
                                    1
                                ]
                            }
                        }
                    ]
                },
                {
                    "device_cnt": 1,
                    "ase_cnt": 1,
                    "direction": "SOURCE",
                    "configuration_strategy": "STEREO_ONE_CIS_PER_DEVICE",
                    "codec_id": {
                        "coding_format": 6,
                        "vendor_company_id": 0,
                        "vendor_codec_id": 0
                    },
                    "codec_configuration": [
                        {
                            "name": "sampling_frequency",
                            "type": 1,
                            "compound_value": {
                                "value": [
                                    3
                                ]
                            }
                        },
                        {
                            "name": "frame_duration",
                            "type": 2,
                            "compound_value": {
                                "value": [
                                    1
                                ]
                            }
                        },
                        {
                            "name": "audio_channel_allocation",
                            "type": 3,
                            "compound_value": {
                                "value": [
                                    3,
                                    0,
                                    0,
                                    0
                                ]
                            }
                        },
                        {
                            "name": "octets_per_codec_frame",
                            "type": 4,
                            "compound_value": {
                                "value": [
                                    80,
                                    0
                                ]
                            }
                        },
                        {
                            "name": "codec_frame_blocks_per_sdu",
                            "type": 5,
                            "compound_value": {
                                "value": [
                                    1
                                ]
                            }
                        }
                    ]
                }
            ]
        },
        {
            "name": "SingleDev_TwoChanStereoSnk_48_4_OneChanMonoSrc_32_2",
            "subconfigurations": [
                {
                    "device_cnt": 1,
                    "ase_cnt": 1,
                    "direction": "SINK",
                    "configuration_strategy": "STEREO_ONE_CIS_PER_DEVICE",
                    "codec_id": {
                        "coding_format": 6,
                        "vendor_company_id": 0,
                        "vendor_codec_id": 0
                    },
                    "codec_configuration": [
                        {
                            "name": "sampling_frequency",
                            "type": 1,
                            "compound_value": {
                                "value": [
                                    8
                                ]
                            }
                        },
                        {
                            "name": "frame_duration",
                            "type": 2,
                            "compound_value": {
                                "value": [
                                    1
                                ]
                            }
                        },
                        {
                            "name": "audio_channel_allocation",
                            "type": 3,
                            "compound_value": {
                                "value": [
                                    3,
                                    0,
                                    0,
                                    0
                                ]
                            }
                        },
                        {
                            "name": "octets_per_codec_frame",
                            "type": 4,
                            "compound_value": {
                                "value": [
                                    120,
                                    0
                                ]
                            }
                        },
                        {
                            "name": "codec_frame_blocks_per_sdu",
                            "type": 5,
                            "compound_value": {
                                "value": [
                                    1
                                ]
                            }
                        }
                    ]
                },
                {
                    "device_cnt": 1,
                    "ase_cnt": 1,
                    "direction": "SOURCE",
                    "codec_id": {
                        "coding_format": 6,
                        "vendor_company_id": 0,
                        "vendor_codec_id": 0
                    },
                    "codec_configuration": [
                        {
                            "name": "sampling_frequency",
                            "type": 1,
                            "compound_value": {
                                "value": [
                                    6
                                ]
                            }
                        },
                        {
                            "name": "frame_duration",
                            "type": 2,
                            "compound_value": {
                                "value": [
                                    1
                                ]
                            }
                        },
                        {
                            "name": "audio_channel_allocation",
                            "type": 3,
                            "compound_value": {
                                "value": [
                                    1,
                                    0,
                                    0,
                                    0
                                ]
                            }
                        },
                        {
                            "name": "octets_per_codec_frame",
                            "type": 4,
                            "compound_value": {
                                "value": [
                                    80,
                                    0
                                ]
                            }
                        },
                        {
                            "name": "codec_frame_blocks_per_sdu",
                            "type": 5,
                            "compound_value": {
                                "value": [
                                    1
                                ]
                            }
                        }
                    ]
                }
            ]
        },
        {
            "name": "SingleDev_TwoChanStereoSnk_48_4_OneChanMonoSrc_24_2",
            "subconfigurations": [
                {
                    "device_cnt": 1,
                    "ase_cnt": 1,
                    "direction": "SINK",
                    "configuration_strategy": "STEREO_ONE_CIS_PER_DEVICE",
                    "codec_id": {
                        "coding_format": 6,
                        "vendor_company_id": 0,
                        "vendor_codec_id": 0
                    },
                    "codec_configuration": [
                        {
                            "name": "sampling_frequency",
                            "type": 1,
                            "compound_value": {
                                "value": [
                                    8
                                ]
                            }
                        },
                        {
                            "name": "frame_duration",
                            "type": 2,
                            "compound_value": {
                                "value": [
                                    1
                                ]
                            }
                        },
                        {
                            "name": "audio_channel_allocation",
                            "type": 3,
                            "compound_value": {
                                "value": [
                                    3,
                                    0,
                                    0,
                                    0
                                ]
                            }
                        },
                        {
                            "name": "octets_per_codec_frame",
                            "type": 4,
                            "compound_value": {
                                "value": [
                                    120,
                                    0
                                ]
                            }
                        },
                        {
                            "name": "codec_frame_blocks_per_sdu",
                            "type": 5,
                            "compound_value": {
                                "value": [
                                    1
                                ]
                            }
                        }
                    ]
                },
                {
                    "device_cnt": 1,
                    "ase_cnt": 1,
                    "direction": "SOURCE",
                    "codec_id": {
                        "coding_format": 6,
                        "vendor_company_id": 0,
                        "vendor_codec_id": 0
                    },
                    "codec_configuration": [
                        {
                            "name": "sampling_frequency",
                            "type": 1,
                            "compound_value": {
                                "value": [
                                    5
                                ]
                            }
                        },
                        {
                            "name": "frame_duration",
                            "type": 2,
                            "compound_value": {
                                "value": [
                                    1
                                ]
                            }
                        },
                        {
                            "name": "audio_channel_allocation",
                            "type": 3,
                            "compound_value": {
                                "value": [
                                    1,
                                    0,
                                    0,
                                    0
                                ]
                            }
                        },
                        {
                            "name": "octets_per_codec_frame",
                            "type": 4,
                            "compound_value": {
                                "value": [
                                    80,
                                    0
                                ]
                            }
                        },
                        {
                            "name": "codec_frame_blocks_per_sdu",
                            "type": 5,
                            "compound_value": {
                                "value": [
                                    1
                                ]
                            }
                        }
                    ]
                }
            ]
        },
        {
            "name": "SingleDev_TwoChanStereoSnk_48_4_OneChanMonoSrc_16_2",
            "subconfigurations": [
                {
                    "device_cnt": 1,
                    "ase_cnt": 1,
                    "direction": "SINK",
                    "configuration_strategy": "STEREO_ONE_CIS_PER_DEVICE",
                    "codec_id": {
                        "coding_format": 6,
                        "vendor_company_id": 0,
                        "vendor_codec_id": 0
                    },
                    "codec_configuration": [
                        {
                            "name": "sampling_frequency",
                            "type": 1,
                            "compound_value": {
                                "value": [
                                    8
                                ]
                            }
                        },
                        {
                            "name": "frame_duration",
                            "type": 2,
                            "compound_value": {
                                "value": [
                                    1
                                ]
                            }
                        },
                        {
                            "name": "audio_channel_allocation",
                            "type": 3,
                            "compound_value": {
                                "value": [
                                    3,
                                    0,
                                    0,
                                    0
                                ]
                            }
                        },
                        {
                            "name": "octets_per_codec_frame",
                            "type": 4,
                            "compound_value": {
                                "value": [
                                    120,
                                    0
                                ]
                            }
                        },
                        {
                            "name": "codec_frame_blocks_per_sdu",
                            "type": 5,
                            "compound_value": {
                                "value": [
                                    1
                                ]
                            }
                        }
                    ]
                },
                {
                    "device_cnt": 1,
                    "ase_cnt": 1,
                    "direction": "SOURCE",
                    "codec_id": {
                        "coding_format": 6,
                        "vendor_company_id": 0,
                        "vendor_codec_id": 0
                    },
                    "codec_configuration": [
                        {
                            "name": "sampling_frequency",
                            "type": 1,
                            "compound_value": {
                                "value": [
                                    3
                                ]
                            }
                        },
                        {
                            "name": "frame_duration",
                            "type": 2,
                            "compound_value": {
                                "value": [
                                    1
                                ]
                            }
                        },
                        {
                            "name": "audio_channel_allocation",
                            "type": 3,
                            "compound_value": {
                                "value": [
                                    1,
                                    0,
                                    0,
                                    0
                                ]
                            }
                        },
                        {
                            "name": "octets_per_codec_frame",
                            "type": 4,
                            "compound_value": {
                                "value": [
                                    80,
                                    0
                                ]
                            }
                        },
                        {
                            "name": "codec_frame_blocks_per_sdu",
                            "type": 5,
                            "compound_value": {
                                "value": [
                                    1
                                ]
                            }
                        }
                    ]
                }
            ]
        },
        {
            "name": "SingleDev_OneChanStereoSnk_48_4_OneChanMonoSrc_32_2",
            "subconfigurations": [
                {
                    "device_cnt": 1,
                    "ase_cnt": 2,
                    "direction": "SINK",
                    "configuration_strategy": "STEREO_TWO_CISES_PER_DEVICE",
                    "codec_id": {
                        "coding_format": 6,
                        "vendor_company_id": 0,
                        "vendor_codec_id": 0
                    },
                    "codec_configuration": [
                        {
                            "name": "sampling_frequency",
                            "type": 1,
                            "compound_value": {
                                "value": [
                                    8
                                ]
                            }
                        },
                        {
                            "name": "frame_duration",
                            "type": 2,
                            "compound_value": {
                                "value": [
                                    1
                                ]
                            }
                        },
                        {
                            "name": "audio_channel_allocation",
                            "type": 3,
                            "compound_value": {
                                "value": [
                                    1,
                                    0,
                                    0,
                                    0
                                ]
                            }
                        },
                        {
                            "name": "octets_per_codec_frame",
                            "type": 4,
                            "compound_value": {
                                "value": [
                                    120,
                                    0
                                ]
                            }
                        },
                        {
                            "name": "codec_frame_blocks_per_sdu",
                            "type": 5,
                            "compound_value": {
                                "value": [
                                    1
                                ]
                            }
                        }
                    ]
                },
                {
                    "device_cnt": 1,
                    "ase_cnt": 1,
                    "direction": "SOURCE",
                    "codec_id": {
                        "coding_format": 6,
                        "vendor_company_id": 0,
                        "vendor_codec_id": 0
                    },
                    "codec_configuration": [
                        {
                            "name": "sampling_frequency",
                            "type": 1,
                            "compound_value": {
                                "value": [
                                    6
                                ]
                            }
                        },
                        {
                            "name": "frame_duration",
                            "type": 2,
                            "compound_value": {
                                "value": [
                                    1
                                ]
                            }
                        },
                        {
                            "name": "audio_channel_allocation",
                            "type": 3,
                            "compound_value": {
                                "value": [
                                    1,
                                    0,
                                    0,
                                    0
                                ]
                            }
                        },
                        {
                            "name": "octets_per_codec_frame",
                            "type": 4,
                            "compound_value": {
                                "value": [
                                    80,
                                    0
                                ]
                            }
                        },
                        {
                            "name": "codec_frame_blocks_per_sdu",
                            "type": 5,
                            "compound_value": {
                                "value": [
                                    1
                                ]
                            }
                        }
                    ]
                }
            ]
        },
        {
            "name": "SingleDev_OneChanStereoSnk_48_4_OneChanMonoSrc_24_2",
            "subconfigurations": [
                {
                    "device_cnt": 1,
                    "ase_cnt": 2,
                    "direction": "SINK",
                    "configuration_strategy": "STEREO_TWO_CISES_PER_DEVICE",
                    "codec_id": {
                        "coding_format": 6,
                        "vendor_company_id": 0,
                        "vendor_codec_id": 0
                    },
                    "codec_configuration": [
                        {
                            "name": "sampling_frequency",
                            "type": 1,
                            "compound_value": {
                                "value": [
                                    8
                                ]
                            }
                        },
                        {
                            "name": "frame_duration",
                            "type": 2,
                            "compound_value": {
                                "value": [
                                    1
                                ]
                            }
                        },
                        {
                            "name": "audio_channel_allocation",
                            "type": 3,
                            "compound_value": {
                                "value": [
                                    1,
                                    0,
                                    0,
                                    0
                                ]
                            }
                        },
                        {
                            "name": "octets_per_codec_frame",
                            "type": 4,
                            "compound_value": {
                                "value": [
                                    120,
                                    0
                                ]
                            }
                        },
                        {
                            "name": "codec_frame_blocks_per_sdu",
                            "type": 5,
                            "compound_value": {
                                "value": [
                                    1
                                ]
                            }
                        }
                    ]
                },
                {
                    "device_cnt": 1,
                    "ase_cnt": 1,
                    "direction": "SOURCE",
                    "codec_id": {
                        "coding_format": 6,
                        "vendor_company_id": 0,
                        "vendor_codec_id": 0
                    },
                    "codec_configuration": [
                        {
                            "name": "sampling_frequency",
                            "type": 1,
                            "compound_value": {
                                "value": [
                                    5
                                ]
                            }
                        },
                        {
                            "name": "frame_duration",
                            "type": 2,
                            "compound_value": {
                                "value": [
                                    1
                                ]
                            }
                        },
                        {
                            "name": "audio_channel_allocation",
                            "type": 3,
                            "compound_value": {
                                "value": [
                                    1,
                                    0,
                                    0,
                                    0
                                ]
                            }
                        },
                        {
                            "name": "octets_per_codec_frame",
                            "type": 4,
                            "compound_value": {
                                "value": [
                                    80,
                                    0
                                ]
                            }
                        },
                        {
                            "name": "codec_frame_blocks_per_sdu",
                            "type": 5,
                            "compound_value": {
                                "value": [
                                    1
                                ]
                            }
                        }
                    ]
                }
            ]
        },
        {
            "name": "SingleDev_OneChanStereoSnk_48_4_OneChanMonoSrc_16_2",
            "subconfigurations": [
                {
                    "device_cnt": 1,
                    "ase_cnt": 2,
                    "direction": "SINK",
                    "configuration_strategy": "STEREO_TWO_CISES_PER_DEVICE",
                    "codec_id": {
                        "coding_format": 6,
                        "vendor_company_id": 0,
                        "vendor_codec_id": 0
                    },
                    "codec_configuration": [
                        {
                            "name": "sampling_frequency",
                            "type": 1,
                            "compound_value": {
                                "value": [
                                    8
                                ]
                            }
                        },
                        {
                            "name": "frame_duration",
                            "type": 2,
                            "compound_value": {
                                "value": [
                                    1
                                ]
                            }
                        },
                        {
                            "name": "audio_channel_allocation",
                            "type": 3,
                            "compound_value": {
                                "value": [
                                    1,
                                    0,
                                    0,
                                    0
                                ]
                            }
                        },
                        {
                            "name": "octets_per_codec_frame",
                            "type": 4,
                            "compound_value": {
                                "value": [
                                    120,
                                    0
                                ]
                            }
                        },
                        {
                            "name": "codec_frame_blocks_per_sdu",
                            "type": 5,
                            "compound_value": {
                                "value": [
                                    1
                                ]
                            }
                        }
                    ]
                },
                {
                    "device_cnt": 1,
                    "ase_cnt": 1,
                    "direction": "SOURCE",
                    "codec_id": {
                        "coding_format": 6,
                        "vendor_company_id": 0,
                        "vendor_codec_id": 0
                    },
                    "codec_configuration": [
                        {
                            "name": "sampling_frequency",
                            "type": 1,
                            "compound_value": {
                                "value": [
                                    3
                                ]
                            }
                        },
                        {
                            "name": "frame_duration",
                            "type": 2,
                            "compound_value": {
                                "value": [
                                    1
                                ]
                            }
                        },
                        {
                            "name": "audio_channel_allocation",
                            "type": 3,
                            "compound_value": {
                                "value": [
                                    1,
                                    0,
                                    0,
                                    0
                                ]
                            }
                        },
                        {
                            "name": "octets_per_codec_frame",
                            "type": 4,
                            "compound_value": {
                                "value": [
                                    80,
                                    0
                                ]
                            }
                        },
                        {
                            "name": "codec_frame_blocks_per_sdu",
                            "type": 5,
                            "compound_value": {
                                "value": [
                                    1
                                ]
                            }
                        }
                    ]
                }
            ]
        },
        {
            "name": "SingleDev_OneChanMonoSnk_48_4_OneChanMonoSrc_32_2",
            "subconfigurations": [
                {
                    "device_cnt": 1,
                    "ase_cnt": 1,
                    "direction": "SINK",
                    "codec_id": {
                        "coding_format": 6,
                        "vendor_company_id": 0,
                        "vendor_codec_id": 0
                    },
                    "codec_configuration": [
                        {
                            "name": "sampling_frequency",
                            "type": 1,
                            "compound_value": {
                                "value": [
                                    8
                                ]
                            }
                        },
                        {
                            "name": "frame_duration",
                            "type": 2,
                            "compound_value": {
                                "value": [
                                    1
                                ]
                            }
                        },
                        {
                            "name": "audio_channel_allocation",
                            "type": 3,
                            "compound_value": {
                                "value": [
                                    1,
                                    0,
                                    0,
                                    0
                                ]
                            }
                        },
                        {
                            "name": "octets_per_codec_frame",
                            "type": 4,
                            "compound_value": {
                                "value": [
                                    120,
                                    0
                                ]
                            }
                        },
                        {
                            "name": "codec_frame_blocks_per_sdu",
                            "type": 5,
                            "compound_value": {
                                "value": [
                                    1
                                ]
                            }
                        }
                    ]
                },
                {
                    "device_cnt": 1,
                    "ase_cnt": 1,
                    "direction": "SOURCE",
                    "codec_id": {
                        "coding_format": 6,
                        "vendor_company_id": 0,
                        "vendor_codec_id": 0
                    },
                    "codec_configuration": [
                        {
                            "name": "sampling_frequency",
                            "type": 1,
                            "compound_value": {
                                "value": [
                                    6
                                ]
                            }
                        },
                        {
                            "name": "frame_duration",
                            "type": 2,
                            "compound_value": {
                                "value": [
                                    1
                                ]
                            }
                        },
                        {
                            "name": "audio_channel_allocation",
                            "type": 3,
                            "compound_value": {
                                "value": [
                                    1,
                                    0,
                                    0,
                                    0
                                ]
                            }
                        },
                        {
                            "name": "octets_per_codec_frame",
                            "type": 4,
                            "compound_value": {
                                "value": [
                                    80,
                                    0
                                ]
                            }
                        },
                        {
                            "name": "codec_frame_blocks_per_sdu",
                            "type": 5,
                            "compound_value": {
                                "value": [
                                    1
                                ]
                            }
                        }
                    ]
                }
            ]
        },
        {
            "name": "SingleDev_OneChanMonoSnk_48_4_OneChanMonoSrc_24_2",
            "subconfigurations": [
                {
                    "device_cnt": 1,
                    "ase_cnt": 1,
                    "direction": "SINK",
                    "codec_id": {
                        "coding_format": 6,
                        "vendor_company_id": 0,
                        "vendor_codec_id": 0
                    },
                    "codec_configuration": [
                        {
                            "name": "sampling_frequency",
                            "type": 1,
                            "compound_value": {
                                "value": [
                                    8
                                ]
                            }
                        },
                        {
                            "name": "frame_duration",
                            "type": 2,
                            "compound_value": {
                                "value": [
                                    1
                                ]
                            }
                        },
                        {
                            "name": "audio_channel_allocation",
                            "type": 3,
                            "compound_value": {
                                "value": [
                                    1,
                                    0,
                                    0,
                                    0
                                ]
                            }
                        },
                        {
                            "name": "octets_per_codec_frame",
                            "type": 4,
                            "compound_value": {
                                "value": [
                                    120,
                                    0
                                ]
                            }
                        },
                        {
                            "name": "codec_frame_blocks_per_sdu",
                            "type": 5,
                            "compound_value": {
                                "value": [
                                    1
                                ]
                            }
                        }
                    ]
                },
                {
                    "device_cnt": 1,
                    "ase_cnt": 1,
                    "direction": "SOURCE",
                    "codec_id": {
                        "coding_format": 6,
                        "vendor_company_id": 0,
                        "vendor_codec_id": 0
                    },
                    "codec_configuration": [
                        {
                            "name": "sampling_frequency",
                            "type": 1,
                            "compound_value": {
                                "value": [
                                    5
                                ]
                            }
                        },
                        {
                            "name": "frame_duration",
                            "type": 2,
                            "compound_value": {
                                "value": [
                                    1
                                ]
                            }
                        },
                        {
                            "name": "audio_channel_allocation",
                            "type": 3,
                            "compound_value": {
                                "value": [
                                    1,
                                    0,
                                    0,
                                    0
                                ]
                            }
                        },
                        {
                            "name": "octets_per_codec_frame",
                            "type": 4,
                            "compound_value": {
                                "value": [
                                    80,
                                    0
                                ]
                            }
                        },
                        {
                            "name": "codec_frame_blocks_per_sdu",
                            "type": 5,
                            "compound_value": {
                                "value": [
                                    1
                                ]
                            }
                        }
                    ]
                }
            ]
        },
        {
            "name": "SingleDev_OneChanMonoSnk_48_4_OneChanMonoSrc_16_2",
            "subconfigurations": [
                {
                    "device_cnt": 1,
                    "ase_cnt": 1,
                    "direction": "SINK",
                    "codec_id": {
                        "coding_format": 6,
                        "vendor_company_id": 0,
                        "vendor_codec_id": 0
                    },
                    "codec_configuration": [
                        {
                            "name": "sampling_frequency",
                            "type": 1,
                            "compound_value": {
                                "value": [
                                    8
                                ]
                            }
                        },
                        {
                            "name": "frame_duration",
                            "type": 2,
                            "compound_value": {
                                "value": [
                                    1
                                ]
                            }
                        },
                        {
                            "name": "audio_channel_allocation",
                            "type": 3,
                            "compound_value": {
                                "value": [
                                    1,
                                    0,
                                    0,
                                    0
                                ]
                            }
                        },
                        {
                            "name": "octets_per_codec_frame",
                            "type": 4,
                            "compound_value": {
                                "value": [
                                    120,
                                    0
                                ]
                            }
                        },
                        {
                            "name": "codec_frame_blocks_per_sdu",
                            "type": 5,
                            "compound_value": {
                                "value": [
                                    1
                                ]
                            }
                        }
                    ]
                },
                {
                    "device_cnt": 1,
                    "ase_cnt": 1,
                    "direction": "SOURCE",
                    "codec_id": {
                        "coding_format": 6,
                        "vendor_company_id": 0,
                        "vendor_codec_id": 0
                    },
                    "codec_configuration": [
                        {
                            "name": "sampling_frequency",
                            "type": 1,
                            "compound_value": {
                                "value": [
                                    3
                                ]
                            }
                        },
                        {
                            "name": "frame_duration",
                            "type": 2,
                            "compound_value": {
                                "value": [
                                    1
                                ]
                            }
                        },
                        {
                            "name": "audio_channel_allocation",
                            "type": 3,
                            "compound_value": {
                                "value": [
                                    1,
                                    0,
                                    0,
                                    0
                                ]
                            }
                        },
                        {
                            "name": "octets_per_codec_frame",
                            "type": 4,
                            "compound_value": {
                                "value": [
                                    80,
                                    0
                                ]
                            }
                        },
                        {
                            "name": "codec_frame_blocks_per_sdu",
                            "type": 5,
                            "compound_value": {
                                "value": [
                                    1
                                ]
                            }
                        }
                    ]
                }
            ]
        },
        {
            "name": "VND_SingleDev_TwoChanStereoSrc_48khz_100octs_1",
            "subconfigurations": [
                {
                    "device_cnt": 1,
                    "ase_cnt": 1,
                    "direction": "SOURCE",
                    "configuration_strategy": "STEREO_ONE_CIS_PER_DEVICE",
                    "codec_id": {
                        "coding_format": 6,
                        "vendor_company_id": 0,
                        "vendor_codec_id": 0
                    },
                    "codec_configuration": [
                        {
                            "name": "sampling_frequency",
                            "type": 1,
                            "compound_value": {
                                "value": [
                                    8
                                ]
                            }
                        },
                        {
                            "name": "frame_duration",
                            "type": 2,
                            "compound_value": {
                                "value": [
                                    1
                                ]
                            }
                        },
                        {
                            "name": "audio_channel_allocation",
                            "type": 3,
                            "compound_value": {
                                "value": [
                                    3,
                                    0,
                                    0,
                                    0
                                ]
                            }
                        },
                        {
                            "name": "octets_per_codec_frame",
                            "type": 4,
                            "compound_value": {
                                "value": [
                                    100,
                                    0
                                ]
                            }
                        },
                        {
                            "name": "codec_frame_blocks_per_sdu",
                            "type": 5,
                            "compound_value": {
                                "value": [
                                    1
                                ]
                            }
                        }
                    ]
                }
            ]
        },
        {
            "name": "VND_SingleDev_TwoChanStereoSnk_OneChanStereoSrc_32khz_60octs_1",
            "subconfigurations": [
                {
                    "device_cnt": 1,
                    "ase_cnt": 1,
                    "direction": "SINK",
                    "configuration_strategy": "STEREO_ONE_CIS_PER_DEVICE",
                    "codec_id": {
                        "coding_format": 6,
                        "vendor_company_id": 0,
                        "vendor_codec_id": 0
                    },
                    "codec_configuration": [
                        {
                            "name": "sampling_frequency",
                            "type": 1,
                            "compound_value": {
                                "value": [
                                    6
                                ]
                            }
                        },
                        {
                            "name": "frame_duration",
                            "type": 2,
                            "compound_value": {
                                "value": [
                                    0
                                ]
                            }
                        },
                        {
                            "name": "audio_channel_allocation",
                            "type": 3,
                            "compound_value": {
                                "value": [
                                    3,
                                    0,
                                    0,
                                    0
                                ]
                            }
                        },
                        {
                            "name": "octets_per_codec_frame",
                            "type": 4,
                            "compound_value": {
                                "value": [
                                    60,
                                    0
                                ]
                            }
                        },
                        {
                            "name": "codec_frame_blocks_per_sdu",
                            "type": 5,
                            "compound_value": {
                                "value": [
                                    1
                                ]
                            }
                        }
                    ]
                },
                {
                    "device_cnt": 1,
                    "ase_cnt": 1,
                    "direction": "SOURCE",
                    "codec_id": {
                        "coding_format": 6,
                        "vendor_company_id": 0,
                        "vendor_codec_id": 0
                    },
                    "codec_configuration": [
                        {
                            "name": "sampling_frequency",
                            "type": 1,
                            "compound_value": {
                                "value": [
                                    6
                                ]
                            }
                        },
                        {
                            "name": "frame_duration",
                            "type": 2,
                            "compound_value": {
                                "value": [
                                    0
                                ]
                            }
                        },
                        {
                            "name": "audio_channel_allocation",
                            "type": 3,
                            "compound_value": {
                                "value": [
                                    1,
                                    0,
                                    0,
                                    0
                                ]
                            }
                        },
                        {
                            "name": "octets_per_codec_frame",
                            "type": 4,
                            "compound_value": {
                                "value": [
                                    60,
                                    0
                                ]
                            }
                        },
                        {
                            "name": "codec_frame_blocks_per_sdu",
                            "type": 5,
                            "compound_value": {
                                "value": [
                                    1
                                ]
                            }
                        }
                    ]
                }
            ]
        },
        {
            "name": "VND_SingleDev_TwoChanStereoSnk_48khz_75octs_TwoChanStereoSrc_16khz_30octs_1",
            "subconfigurations": [
                {
                    "device_cnt": 1,
                    "ase_cnt": 1,
                    "direction": "SINK",
                    "configuration_strategy": "STEREO_ONE_CIS_PER_DEVICE",
                    "codec_id": {
                        "coding_format": 6,
                        "vendor_company_id": 0,
                        "vendor_codec_id": 0
                    },
                    "codec_configuration": [
                        {
                            "name": "sampling_frequency",
                            "type": 1,
                            "compound_value": {
                                "value": [
                                    8
                                ]
                            }
                        },
                        {
                            "name": "frame_duration",
                            "type": 2,
                            "compound_value": {
                                "value": [
                                    0
                                ]
                            }
                        },
                        {
                            "name": "audio_channel_allocation",
                            "type": 3,
                            "compound_value": {
                                "value": [
                                    3,
                                    0,
                                    0,
                                    0
                                ]
                            }
                        },
                        {
                            "name": "octets_per_codec_frame",
                            "type": 4,
                            "compound_value": {
                                "value": [
                                    75,
                                    0
                                ]
                            }
                        },
                        {
                            "name": "codec_frame_blocks_per_sdu",
                            "type": 5,
                            "compound_value": {
                                "value": [
                                    1
                                ]
                            }
                        }
                    ]
                },
                {
                    "device_cnt": 1,
                    "ase_cnt": 1,
                    "direction": "SOURCE",
                    "configuration_strategy": "STEREO_ONE_CIS_PER_DEVICE",
                    "codec_id": {
                        "coding_format": 6,
                        "vendor_company_id": 0,
                        "vendor_codec_id": 0
                    },
                    "codec_configuration": [
                        {
                            "name": "sampling_frequency",
                            "type": 1,
                            "compound_value": {
                                "value": [
                                    3
                                ]
                            }
                        },
                        {
                            "name": "frame_duration",
                            "type": 2,
                            "compound_value": {
                                "value": [
                                    0
                                ]
                            }
                        },
                        {
                            "name": "audio_channel_allocation",
                            "type": 3,
                            "compound_value": {
                                "value": [
                                    3,
                                    0,
                                    0,
                                    0
                                ]
                            }
                        },
                        {
                            "name": "octets_per_codec_frame",
                            "type": 4,
                            "compound_value": {
                                "value": [
                                    30,
                                    0
                                ]
                            }
                        },
                        {
                            "name": "codec_frame_blocks_per_sdu",
                            "type": 5,
                            "compound_value": {
                                "value": [
                                    1
                                ]
                            }
                        }
                    ]
                }
            ]
        },
        {
            "name": "DualDev_OneChanStereoSnk_24_2",
            "subconfigurations": [
                {
                    "device_cnt": 2,
                    "ase_cnt": 2,
                    "direction": "SINK",
                    "configuration_strategy": "MONO_ONE_CIS_PER_DEVICE",
                    "codec_id": {
                        "coding_format": 6,
                        "vendor_company_id": 0,
                        "vendor_codec_id": 0
                    },
                    "codec_configuration": [
                        {
                            "name": "sampling_frequency",
                            "type": 1,
                            "compound_value": {
                                "value": [
                                    5
                                ]
                            }
                        },
                        {
                            "name": "frame_duration",
                            "type": 2,
                            "compound_value": {
                                "value": [
                                    1
                                ]
                            }
                        },
                        {
                            "name": "audio_channel_allocation",
                            "type": 3,
                            "compound_value": {
                                "value": [
                                    1,
                                    0,
                                    0,
                                    0
                                ]
                            }
                        },
                        {
                            "name": "octets_per_codec_frame",
                            "type": 4,
                            "compound_value": {
                                "value": [
                                    60,
                                    0
                                ]
                            }
                        },
                        {
                            "name": "codec_frame_blocks_per_sdu",
                            "type": 5,
                            "compound_value": {
                                "value": [
                                    1
                                ]
                            }
                        }
                    ]
                }
            ]
        },
        {
            "name": "SingleDev_OneChanStereoSnk_24_2",
            "subconfigurations": [
                {
                    "device_cnt": 1,
                    "ase_cnt": 2,
                    "direction": "SINK",
                    "configuration_strategy": "STEREO_TWO_CISES_PER_DEVICE",
                    "codec_id": {
                        "coding_format": 6,
                        "vendor_company_id": 0,
                        "vendor_codec_id": 0
                    },
                    "codec_configuration": [
                        {
                            "name": "sampling_frequency",
                            "type": 1,
                            "compound_value": {
                                "value": [
                                    5
                                ]
                            }
                        },
                        {
                            "name": "frame_duration",
                            "type": 2,
                            "compound_value": {
                                "value": [
                                    1
                                ]
                            }
                        },
                        {
                            "name": "audio_channel_allocation",
                            "type": 3,
                            "compound_value": {
                                "value": [
                                    1,
                                    0,
                                    0,
                                    0
                                ]
                            }
                        },
                        {
                            "name": "octets_per_codec_frame",
                            "type": 4,
                            "compound_value": {
                                "value": [
                                    60,
                                    0
                                ]
                            }
                        },
                        {
                            "name": "codec_frame_blocks_per_sdu",
                            "type": 5,
                            "compound_value": {
                                "value": [
                                    1
                                ]
                            }
                        }
                    ]
                }
            ]
        },
        {
            "name": "SingleDev_TwoChanStereoSnk_24_2",
            "subconfigurations": [
                {
                    "device_cnt": 1,
                    "ase_cnt": 1,
                    "direction": "SINK",
                    "configuration_strategy": "STEREO_ONE_CIS_PER_DEVICE",
                    "codec_id": {
                        "coding_format": 6,
                        "vendor_company_id": 0,
                        "vendor_codec_id": 0
                    },
                    "codec_configuration": [
                        {
                            "name": "sampling_frequency",
                            "type": 1,
                            "compound_value": {
                                "value": [
                                    5
                                ]
                            }
                        },
                        {
                            "name": "frame_duration",
                            "type": 2,
                            "compound_value": {
                                "value": [
                                    1
                                ]
                            }
                        },
                        {
                            "name": "audio_channel_allocation",
                            "type": 3,
                            "compound_value": {
                                "value": [
                                    3,
                                    0,
                                    0,
                                    0
                                ]
                            }
                        },
                        {
                            "name": "octets_per_codec_frame",
                            "type": 4,
                            "compound_value": {
                                "value": [
                                    60,
                                    0
                                ]
                            }
                        },
                        {
                            "name": "codec_frame_blocks_per_sdu",
                            "type": 5,
                            "compound_value": {
                                "value": [
                                    1
                                ]
                            }
                        }
                    ]
                }
            ]
        },
        {
            "name": "SingleDev_OneChanMonoSnk_24_2",
            "subconfigurations": [
                {
                    "device_cnt": 1,
                    "ase_cnt": 1,
                    "direction": "SINK",
                    "configuration_strategy": "MONO_ONE_CIS_PER_DEVICE",
                    "codec_id": {
                        "coding_format": 6,
                        "vendor_company_id": 0,
                        "vendor_codec_id": 0
                    },
                    "codec_configuration": [
                        {
                            "name": "sampling_frequency",
                            "type": 1,
                            "compound_value": {
                                "value": [
                                    5
                                ]
                            }
                        },
                        {
                            "name": "frame_duration",
                            "type": 2,
                            "compound_value": {
                                "value": [
                                    1
                                ]
                            }
                        },
                        {
                            "name": "audio_channel_allocation",
                            "type": 3,
                            "compound_value": {
                                "value": [
                                    1,
                                    0,
                                    0,
                                    0
                                ]
                            }
                        },
                        {
                            "name": "octets_per_codec_frame",
                            "type": 4,
                            "compound_value": {
                                "value": [
                                    60,
                                    0
                                ]
                            }
                        },
                        {
                            "name": "codec_frame_blocks_per_sdu",
                            "type": 5,
                            "compound_value": {
                                "value": [
                                    1
                                ]
                            }
                        }
                    ]
                }
            ]
        },
        {
            "name": "DualDev_OneChanStereoSnk_OneChanStereoSrc_32_2",
            "subconfigurations": [
                {
                    "device_cnt": 2,
                    "ase_cnt": 2,
                    "direction": "SINK",
                    "codec_id": {
                        "coding_format": 6,
                        "vendor_company_id": 0,
                        "vendor_codec_id": 0
                    },
                    "codec_configuration": [
                        {
                            "name": "sampling_frequency",
                            "type": 1,
                            "compound_value": {
                                "value": [
                                    6
                                ]
                            }
                        },
                        {
                            "name": "frame_duration",
                            "type": 2,
                            "compound_value": {
                                "value": [
                                    1
                                ]
                            }
                        },
                        {
                            "name": "audio_channel_allocation",
                            "type": 3,
                            "compound_value": {
                                "value": [
                                    1,
                                    0,
                                    0,
                                    0
                                ]
                            }
                        },
                        {
                            "name": "octets_per_codec_frame",
                            "type": 4,
                            "compound_value": {
                                "value": [
                                    80,
                                    0
                                ]
                            }
                        },
                        {
                            "name": "codec_frame_blocks_per_sdu",
                            "type": 5,
                            "compound_value": {
                                "value": [
                                    1
                                ]
                            }
                        }
                    ]
                },
                {
                    "device_cnt": 2,
                    "ase_cnt": 2,
                    "direction": "SOURCE",
                    "codec_id": {
                        "coding_format": 6,
                        "vendor_company_id": 0,
                        "vendor_codec_id": 0
                    },
                    "codec_configuration": [
                        {
                            "name": "sampling_frequency",
                            "type": 1,
                            "compound_value": {
                                "value": [
                                    6
                                ]
                            }
                        },
                        {
                            "name": "frame_duration",
                            "type": 2,
                            "compound_value": {
                                "value": [
                                    1
                                ]
                            }
                        },
                        {
                            "name": "audio_channel_allocation",
                            "type": 3,
                            "compound_value": {
                                "value": [
                                    1,
                                    0,
                                    0,
                                    0
                                ]
                            }
                        },
                        {
                            "name": "octets_per_codec_frame",
                            "type": 4,
                            "compound_value": {
                                "value": [
                                    80,
                                    0
                                ]
                            }
                        },
                        {
                            "name": "codec_frame_blocks_per_sdu",
                            "type": 5,
                            "compound_value": {
                                "value": [
                                    1
                                ]
                            }
                        }
                    ]
                }
            ]
        },
        {
            "name": "DualDev_OneChanStereoSnk_OneChanMonoSrc_32_2",
            "subconfigurations": [
                {
                    "device_cnt": 2,
                    "ase_cnt": 2,
                    "direction": "SINK",
                    "codec_id": {
                        "coding_format": 6,
                        "vendor_company_id": 0,
                        "vendor_codec_id": 0
                    },
                    "codec_configuration": [
                        {
                            "name": "sampling_frequency",
                            "type": 1,
                            "compound_value": {
                                "value": [
                                    6
                                ]
                            }
                        },
                        {
                            "name": "frame_duration",
                            "type": 2,
                            "compound_value": {
                                "value": [
                                    1
                                ]
                            }
                        },
                        {
                            "name": "audio_channel_allocation",
                            "type": 3,
                            "compound_value": {
                                "value": [
                                    1,
                                    0,
                                    0,
                                    0
                                ]
                            }
                        },
                        {
                            "name": "octets_per_codec_frame",
                            "type": 4,
                            "compound_value": {
                                "value": [
                                    80,
                                    0
                                ]
                            }
                        },
                        {
                            "name": "codec_frame_blocks_per_sdu",
                            "type": 5,
                            "compound_value": {
                                "value": [
                                    1
                                ]
                            }
                        }
                    ]
                },
                {
                    "device_cnt": 1,
                    "ase_cnt": 1,
                    "direction": "SOURCE",
                    "codec_id": {
                        "coding_format": 6,
                        "vendor_company_id": 0,
                        "vendor_codec_id": 0
                    },
                    "codec_configuration": [
                        {
                            "name": "sampling_frequency",
                            "type": 1,
                            "compound_value": {
                                "value": [
                                    6
                                ]
                            }
                        },
                        {
                            "name": "frame_duration",
                            "type": 2,
                            "compound_value": {
                                "value": [
                                    1
                                ]
                            }
                        },
                        {
                            "name": "audio_channel_allocation",
                            "type": 3,
                            "compound_value": {
                                "value": [
                                    1,
                                    0,
                                    0,
                                    0
                                ]
                            }
                        },
                        {
                            "name": "octets_per_codec_frame",
                            "type": 4,
                            "compound_value": {
                                "value": [
                                    80,
                                    0
                                ]
                            }
                        },
                        {
                            "name": "codec_frame_blocks_per_sdu",
                            "type": 5,
                            "compound_value": {
                                "value": [
                                    1
                                ]
                            }
                        }
                    ]
                }
            ]
        },
        {
            "name": "DualDev_OneChanDoubleStereoSnk_OneChanMonoSrc_32_2",
            "subconfigurations": [
                {
                    "device_cnt": 2,
                    "ase_cnt": 4,
                    "direction": "SINK",
                    "configuration_strategy": "STEREO_TWO_CISES_PER_DEVICE",
                    "codec_id": {
                        "coding_format": 6,
                        "vendor_company_id": 0,
                        "vendor_codec_id": 0
                    },
                    "codec_configuration": [
                        {
                            "name": "sampling_frequency",
                            "type": 1,
                            "compound_value": {
                                "value": [
                                    6
                                ]
                            }
                        },
                        {
                            "name": "frame_duration",
                            "type": 2,
                            "compound_value": {
                                "value": [
                                    1
                                ]
                            }
                        },
                        {
                            "name": "audio_channel_allocation",
                            "type": 3,
                            "compound_value": {
                                "value": [
                                    1,
                                    0,
                                    0,
                                    0
                                ]
                            }
                        },
                        {
                            "name": "octets_per_codec_frame",
                            "type": 4,
                            "compound_value": {
                                "value": [
                                    80,
                                    0
                                ]
                            }
                        },
                        {
                            "name": "codec_frame_blocks_per_sdu",
                            "type": 5,
                            "compound_value": {
                                "value": [
                                    1
                                ]
                            }
                        }
                    ]
                },
                {
                    "device_cnt": 1,
                    "ase_cnt": 1,
                    "direction": "SOURCE",
                    "codec_id": {
                        "coding_format": 6,
                        "vendor_company_id": 0,
                        "vendor_codec_id": 0
                    },
                    "codec_configuration": [
                        {
                            "name": "sampling_frequency",
                            "type": 1,
                            "compound_value": {
                                "value": [
                                    6
                                ]
                            }
                        },
                        {
                            "name": "frame_duration",
                            "type": 2,
                            "compound_value": {
                                "value": [
                                    1
                                ]
                            }
                        },
                        {
                            "name": "audio_channel_allocation",
                            "type": 3,
                            "compound_value": {
                                "value": [
                                    1,
                                    0,
                                    0,
                                    0
                                ]
                            }
                        },
                        {
                            "name": "octets_per_codec_frame",
                            "type": 4,
                            "compound_value": {
                                "value": [
                                    80,
                                    0
                                ]
                            }
                        },
                        {
                            "name": "codec_frame_blocks_per_sdu",
                            "type": 5,
                            "compound_value": {
                                "value": [
                                    1
                                ]
                            }
                        }
                    ]
                }
            ]
        },
        {
            "name": "SingleDev_TwoChanStereoSnk_OneChanMonoSrc_32_2",
            "subconfigurations": [
                {
                    "device_cnt": 1,
                    "ase_cnt": 1,
                    "direction": "SINK",
                    "configuration_strategy": "STEREO_ONE_CIS_PER_DEVICE",
                    "codec_id": {
                        "coding_format": 6,
                        "vendor_company_id": 0,
                        "vendor_codec_id": 0
                    },
                    "codec_configuration": [
                        {
                            "name": "sampling_frequency",
                            "type": 1,
                            "compound_value": {
                                "value": [
                                    6
                                ]
                            }
                        },
                        {
                            "name": "frame_duration",
                            "type": 2,
                            "compound_value": {
                                "value": [
                                    1
                                ]
                            }
                        },
                        {
                            "name": "audio_channel_allocation",
                            "type": 3,
                            "compound_value": {
                                "value": [
                                    3,
                                    0,
                                    0,
                                    0
                                ]
                            }
                        },
                        {
                            "name": "octets_per_codec_frame",
                            "type": 4,
                            "compound_value": {
                                "value": [
                                    80,
                                    0
                                ]
                            }
                        },
                        {
                            "name": "codec_frame_blocks_per_sdu",
                            "type": 5,
                            "compound_value": {
                                "value": [
                                    1
                                ]
                            }
                        }
                    ]
                },
                {
                    "device_cnt": 1,
                    "ase_cnt": 1,
                    "direction": "SOURCE",
                    "codec_id": {
                        "coding_format": 6,
                        "vendor_company_id": 0,
                        "vendor_codec_id": 0
                    },
                    "codec_configuration": [
                        {
                            "name": "sampling_frequency",
                            "type": 1,
                            "compound_value": {
                                "value": [
                                    6
                                ]
                            }
                        },
                        {
                            "name": "frame_duration",
                            "type": 2,
                            "compound_value": {
                                "value": [
                                    1
                                ]
                            }
                        },
                        {
                            "name": "audio_channel_allocation",
                            "type": 3,
                            "compound_value": {
                                "value": [
                                    1,
                                    0,
                                    0,
                                    0
                                ]
                            }
                        },
                        {
                            "name": "octets_per_codec_frame",
                            "type": 4,
                            "compound_value": {
                                "value": [
                                    80,
                                    0
                                ]
                            }
                        },
                        {
                            "name": "codec_frame_blocks_per_sdu",
                            "type": 5,
                            "compound_value": {
                                "value": [
                                    1
                                ]
                            }
                        }
                    ]
                }
            ]
        },
        {
            "name": "SingleDev_OneChanStereoSnk_OneChanMonoSrc_32_2",
            "subconfigurations": [
                {
                    "device_cnt": 1,
                    "ase_cnt": 2,
                    "direction": "SINK",
                    "configuration_strategy": "STEREO_TWO_CISES_PER_DEVICE",
                    "codec_id": {
                        "coding_format": 6,
                        "vendor_company_id": 0,
                        "vendor_codec_id": 0
                    },
                    "codec_configuration": [
                        {
                            "name": "sampling_frequency",
                            "type": 1,
                            "compound_value": {
                                "value": [
                                    6
                                ]
                            }
                        },
                        {
                            "name": "frame_duration",
                            "type": 2,
                            "compound_value": {
                                "value": [
                                    1
                                ]
                            }
                        },
                        {
                            "name": "audio_channel_allocation",
                            "type": 3,
                            "compound_value": {
                                "value": [
                                    1,
                                    0,
                                    0,
                                    0
                                ]
                            }
                        },
                        {
                            "name": "octets_per_codec_frame",
                            "type": 4,
                            "compound_value": {
                                "value": [
                                    80,
                                    0
                                ]
                            }
                        },
                        {
                            "name": "codec_frame_blocks_per_sdu",
                            "type": 5,
                            "compound_value": {
                                "value": [
                                    1
                                ]
                            }
                        }
                    ]
                },
                {
                    "device_cnt": 1,
                    "ase_cnt": 1,
                    "direction": "SOURCE",
                    "codec_id": {
                        "coding_format": 6,
                        "vendor_company_id": 0,
                        "vendor_codec_id": 0
                    },
                    "codec_configuration": [
                        {
                            "name": "sampling_frequency",
                            "type": 1,
                            "compound_value": {
                                "value": [
                                    6
                                ]
                            }
                        },
                        {
                            "name": "frame_duration",
                            "type": 2,
                            "compound_value": {
                                "value": [
                                    1
                                ]
                            }
                        },
                        {
                            "name": "audio_channel_allocation",
                            "type": 3,
                            "compound_value": {
                                "value": [
                                    1,
                                    0,
                                    0,
                                    0
                                ]
                            }
                        },
                        {
                            "name": "octets_per_codec_frame",
                            "type": 4,
                            "compound_value": {
                                "value": [
                                    80,
                                    0
                                ]
                            }
                        },
                        {
                            "name": "codec_frame_blocks_per_sdu",
                            "type": 5,
                            "compound_value": {
                                "value": [
                                    1
                                ]
                            }
                        }
                    ]
                }
            ]
        },
        {
            "name": "SingleDev_OneChanMonoSnk_OneChanMonoSrc_32_2",
            "subconfigurations": [
                {
                    "device_cnt": 1,
                    "ase_cnt": 1,
                    "direction": "SINK",
                    "codec_id": {
                        "coding_format": 6,
                        "vendor_company_id": 0,
                        "vendor_codec_id": 0
                    },
                    "codec_configuration": [
                        {
                            "name": "sampling_frequency",
                            "type": 1,
                            "compound_value": {
                                "value": [
                                    6
                                ]
                            }
                        },
                        {
                            "name": "frame_duration",
                            "type": 2,
                            "compound_value": {
                                "value": [
                                    1
                                ]
                            }
                        },
                        {
                            "name": "audio_channel_allocation",
                            "type": 3,
                            "compound_value": {
                                "value": [
                                    1,
                                    0,
                                    0,
                                    0
                                ]
                            }
                        },
                        {
                            "name": "octets_per_codec_frame",
                            "type": 4,
                            "compound_value": {
                                "value": [
                                    80,
                                    0
                                ]
                            }
                        },
                        {
                            "name": "codec_frame_blocks_per_sdu",
                            "type": 5,
                            "compound_value": {
                                "value": [
                                    1
                                ]
                            }
                        }
                    ]
                },
                {
                    "device_cnt": 1,
                    "ase_cnt": 1,
                    "direction": "SOURCE",
                    "codec_id": {
                        "coding_format": 6,
                        "vendor_company_id": 0,
                        "vendor_codec_id": 0
                    },
                    "codec_configuration": [
                        {
                            "name": "sampling_frequency",
                            "type": 1,
                            "compound_value": {
                                "value": [
                                    6
                                ]
                            }
                        },
                        {
                            "name": "frame_duration",
                            "type": 2,
                            "compound_value": {
                                "value": [
                                    1
                                ]
                            }
                        },
                        {
                            "name": "audio_channel_allocation",
                            "type": 3,
                            "compound_value": {
                                "value": [
                                    1,
                                    0,
                                    0,
                                    0
                                ]
                            }
                        },
                        {
                            "name": "octets_per_codec_frame",
                            "type": 4,
                            "compound_value": {
                                "value": [
                                    80,
                                    0
                                ]
                            }
                        },
                        {
                            "name": "codec_frame_blocks_per_sdu",
                            "type": 5,
                            "compound_value": {
                                "value": [
                                    1
                                ]
                            }
                        }
                    ]
                }
            ]
        }
    ],
    "qos_configurations": [
        {
            "name": "QoS_Config_16_1_1",
            "retransmission_number": 2,
            "max_transport_latency": 8
        },
        {
            "name": "QoS_Config_16_1_2",
            "retransmission_number": 13,
            "max_transport_latency": 75
        },
        {
            "name": "QoS_Config_16_2_1",
            "retransmission_number": 2,
            "max_transport_latency": 10
        },
        {
            "name": "QoS_Config_16_2_2",
            "retransmission_number": 13,
            "max_transport_latency": 95
        },
        {
            "name": "QoS_Config_24_2_2",
            "retransmission_number": 13,
            "max_transport_latency": 95
        },
        {
            "name": "QoS_Config_32_2_1",
            "retransmission_number": 2,
            "max_transport_latency": 10
        },
        {
            "name": "QoS_Config_48_1_2",
            "retransmission_number": 13,
            "max_transport_latency": 75
        },
        {
            "name": "QoS_Config_48_2_2",
            "retransmission_number": 13,
            "max_transport_latency": 95
        },
        {
            "name": "QoS_Config_48_3_2",
            "retransmission_number": 13,
            "max_transport_latency": 75
        },
        {
            "name": "QoS_Config_48_4_1",
            "retransmission_number": 5,
            "max_transport_latency": 20
        },
        {
            "name": "QoS_Config_48_4_2",
            "retransmission_number": 13,
            "max_transport_latency": 100
        },
        {
            "name": "VND_QoS_Config_R3_L22",
            "retransmission_number": 3,
            "max_transport_latency": 22
        },
        {
            "name": "VND_QoS_Config_R15_L70",
            "retransmission_number": 15,
            "max_transport_latency": 70
        },
        {
            "name": "VND_QoS_Config_R5_L12",
            "retransmission_number": 5,
            "max_transport_latency": 12
        },
        {
            "name": "VND_QoS_Config_R11_L40",
            "retransmission_number": 11,
            "max_transport_latency": 40
        },
        {
            "name": "VND_QoS_Config_R3_L12",
            "retransmission_number": 3,
            "max_transport_latency": 12
        },
        {
            "name": "QoS_Config_Server_Preferred",
            "retransmission_number": 0,
            "max_transport_latency": 0
        }
    ]
}<|MERGE_RESOLUTION|>--- conflicted
+++ resolved
@@ -3551,6 +3551,138 @@
             ]
         },
         {
+            "name": "DualDev_OneChanMonoSrc_16_2",
+            "subconfigurations": [
+                {
+                    "device_cnt": 2,
+                    "ase_cnt": 2,
+                    "direction": "SOURCE",
+                    "codec_id": {
+                        "coding_format": 6,
+                        "vendor_company_id": 0,
+                        "vendor_codec_id": 0
+                    },
+                    "codec_configuration": [
+                        {
+                            "name": "sampling_frequency",
+                            "type": 1,
+                            "compound_value": {
+                                "value": [
+                                    3
+                                ]
+                            }
+                        },
+                        {
+                            "name": "frame_duration",
+                            "type": 2,
+                            "compound_value": {
+                                "value": [
+                                    1
+                                ]
+                            }
+                        },
+                        {
+                            "name": "audio_channel_allocation",
+                            "type": 3,
+                            "compound_value": {
+                                "value": [
+                                    1,
+                                    0,
+                                    0,
+                                    0
+                                ]
+                            }
+                        },
+                        {
+                            "name": "octets_per_codec_frame",
+                            "type": 4,
+                            "compound_value": {
+                                "value": [
+                                    40,
+                                    0
+                                ]
+                            }
+                        },
+                        {
+                            "name": "codec_frame_blocks_per_sdu",
+                            "type": 5,
+                            "compound_value": {
+                                "value": [
+                                    1
+                                ]
+                            }
+                        }
+                    ]
+                }
+            ]
+        },
+        {
+            "name": "SingleDev_OneChanMonoSrc_16_2",
+            "subconfigurations": [
+                {
+                    "device_cnt": 1,
+                    "ase_cnt": 1,
+                    "direction": "SOURCE",
+                    "codec_id": {
+                        "coding_format": 6,
+                        "vendor_company_id": 0,
+                        "vendor_codec_id": 0
+                    },
+                    "codec_configuration": [
+                        {
+                            "name": "sampling_frequency",
+                            "type": 1,
+                            "compound_value": {
+                                "value": [
+                                    3
+                                ]
+                            }
+                        },
+                        {
+                            "name": "frame_duration",
+                            "type": 2,
+                            "compound_value": {
+                                "value": [
+                                    1
+                                ]
+                            }
+                        },
+                        {
+                            "name": "audio_channel_allocation",
+                            "type": 3,
+                            "compound_value": {
+                                "value": [
+                                    1,
+                                    0,
+                                    0,
+                                    0
+                                ]
+                            }
+                        },
+                        {
+                            "name": "octets_per_codec_frame",
+                            "type": 4,
+                            "compound_value": {
+                                "value": [
+                                    40,
+                                    0
+                                ]
+                            }
+                        },
+                        {
+                            "name": "codec_frame_blocks_per_sdu",
+                            "type": 5,
+                            "compound_value": {
+                                "value": [
+                                    1
+                                ]
+                            }
+                        }
+                    ]
+                }
+            ]
+        },
+        {
             "name": "DualDev_OneChanStereoSnk_48_4",
             "subconfigurations": [
                 {
@@ -4355,143 +4487,7 @@
             ]
         },
         {
-<<<<<<< HEAD
-            "name": "DualDev_OneChanMonoSrc_16_2",
-            "subconfigurations": [
-                {
-                    "device_cnt": 2,
-                    "ase_cnt": 2,
-                    "direction": "SOURCE",
-                    "codec_id": {
-                        "coding_format": 6,
-                        "vendor_company_id": 0,
-                        "vendor_codec_id": 0
-                    },
-                    "codec_configuration": [
-                        {
-                            "name": "sampling_frequency",
-                            "type": 1,
-                            "compound_value": {
-                                "value": [
-                                    3
-                                ]
-                            }
-                        },
-                        {
-                            "name": "frame_duration",
-                            "type": 2,
-                            "compound_value": {
-                                "value": [
-                                    1
-                                ]
-                            }
-                        },
-                        {
-                            "name": "audio_channel_allocation",
-                            "type": 3,
-                            "compound_value": {
-                                "value": [
-                                    1,
-                                    0,
-                                    0,
-                                    0
-                                ]
-                            }
-                        },
-                        {
-                            "name": "octets_per_codec_frame",
-                            "type": 4,
-                            "compound_value": {
-                                "value": [
-                                    40,
-                                    0
-                                ]
-                            }
-                        },
-                        {
-                            "name": "codec_frame_blocks_per_sdu",
-                            "type": 5,
-                            "compound_value": {
-                                "value": [
-                                    1
-                                ]
-                            }
-                        }
-                    ]
-                }
-            ]
-        },
-        {
-            "name": "SingleDev_OneChanMonoSrc_16_2",
-            "subconfigurations": [
-                {
-                    "device_cnt": 1,
-                    "ase_cnt": 1,
-                    "direction": "SOURCE",
-                    "codec_id": {
-                        "coding_format": 6,
-                        "vendor_company_id": 0,
-                        "vendor_codec_id": 0
-                    },
-                    "codec_configuration": [
-                        {
-                            "name": "sampling_frequency",
-                            "type": 1,
-                            "compound_value": {
-                                "value": [
-                                    3
-                                ]
-                            }
-                        },
-                        {
-                            "name": "frame_duration",
-                            "type": 2,
-                            "compound_value": {
-                                "value": [
-                                    1
-                                ]
-                            }
-                        },
-                        {
-                            "name": "audio_channel_allocation",
-                            "type": 3,
-                            "compound_value": {
-                                "value": [
-                                    1,
-                                    0,
-                                    0,
-                                    0
-                                ]
-                            }
-                        },
-                        {
-                            "name": "octets_per_codec_frame",
-                            "type": 4,
-                            "compound_value": {
-                                "value": [
-                                    40,
-                                    0
-                                ]
-                            }
-                        },
-                        {
-                            "name": "codec_frame_blocks_per_sdu",
-                            "type": 5,
-                            "compound_value": {
-                                "value": [
-                                    1
-                                ]
-                            }
-                        }
-                    ]
-                }
-            ]
-        },
-        {
-            "name": "DualDev_OneChanStereoSnk_48_4",
-=======
             "name": "SingleDev_OneChanMonoSnk_48_4",
->>>>>>> 85ef15ce
             "subconfigurations": [
                 {
                     "device_cnt": 1,
