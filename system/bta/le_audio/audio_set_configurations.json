--- conflicted
+++ resolved
@@ -1,8449 +1,4 @@
 {
-<<<<<<< HEAD
-    "_comments_": [
-        " == Audio Set Configurations == ",
-        " Contains: ",
-        "   1. configurations : ",
-        "        Maps configuration name with codec and qos config to be used",
-        "   2. codec_configurations : ",
-        "        Array of codec specific configurations",
-        "   3. qos_configurations : ",
-        "        Array of QoS specific configurations",
-        "        QoS configuration values are as per BAP spec 1.0",
-        " Example values which can be used as 'codec_configuration.type'",
-        "   Codec Configuration parameter types:",
-        "     SUPPORTED_SAMPLING_FREQUENCY = 1",
-        "     SUPPORTED_FRAME_DURATION = 2",
-        "     SUPPORTED_OCTETS_PER_CODEC_FRAME = 4",
-        "     SUPPORTED_CODEC_FRAME_BLOCKS_PER_SDU = 5",
-        " Example values which can be used as 'codec_configuration.compound_value'",
-        "   Codec Coding formats:",
-        "     LC3 = 6",
-        "   Sampling Frequencies: ",
-        "     8000Hz = 1",
-        "     11025Hz = 2",
-        "     16000Hz = 3",
-        "     22050Hz = 4",
-        "     24000Hz = 5",
-        "     32000Hz = 6",
-        "     44100Hz = 7",
-        "     48000Hz = 8",
-        "     88200Hz = 9",
-        "     96000Hz = 10",
-        "     176400Hz = 11",
-        "     192000Hz = 12",
-        "     384000Hz = 13",
-        "   Frame Durations:",
-        "     7500us = 0",
-        "     10000us = 1"
-    ],
-    "configurations": [
-        {
-            "name": "Two-OneChan-SnkAse-Lc3_16_1_Low_Latency",
-            "codec_config_name": "Two-OneChan-SnkAse-Lc3_16_1",
-            "qos_config_name": [
-                "QoS_Config_Low_Latency"
-            ]
-        },
-        {
-            "name": "Two-OneChan-SnkAse-Lc3_16_1_Balanced_Reliability",
-            "codec_config_name": "Two-OneChan-SnkAse-Lc3_16_1",
-            "qos_config_name": [
-                "QoS_Config_Balanced_Reliability"
-            ]
-        },
-        {
-            "name": "Two-OneChan-SnkAse-Lc3_16_1_1",
-            "codec_config_name": "Two-OneChan-SnkAse-Lc3_16_1",
-            "qos_config_name": [
-                "QoS_Config_16_1_1"
-            ]
-        },
-        {
-            "name": "Two-OneChan-SnkAse-Lc3_16_1_2",
-            "codec_config_name": "Two-OneChan-SnkAse-Lc3_16_1",
-            "qos_config_name": [
-                "QoS_Config_16_1_2"
-            ]
-        },
-        {
-            "name": "Two-OneChan-SnkAse-Lc3_16_2_Low_Latency",
-            "codec_config_name": "Two-OneChan-SnkAse-Lc3_16_2",
-            "qos_config_name": [
-                "QoS_Config_Low_Latency"
-            ]
-        },
-        {
-            "name": "Two-OneChan-SnkAse-Lc3_16_2_Balanced_Reliability",
-            "codec_config_name": "Two-OneChan-SnkAse-Lc3_16_2",
-            "qos_config_name": [
-                "QoS_Config_Balanced_Reliability"
-            ]
-        },
-        {
-            "name": "Two-OneChan-SnkAse-Lc3_16_2_1",
-            "codec_config_name": "Two-OneChan-SnkAse-Lc3_16_2",
-            "qos_config_name": [
-                "QoS_Config_16_2_1"
-            ]
-        },
-        {
-            "name": "Two-OneChan-SnkAse-Lc3_16_2_2",
-            "codec_config_name": "Two-OneChan-SnkAse-Lc3_16_2",
-            "qos_config_name": [
-                "QoS_Config_16_2_2"
-            ]
-        },
-        {
-            "name": "Two-OneChan-SnkAse-Lc3_16_1_Low_Latency",
-            "codec_config_name": "Two-OneChan-SnkAse-Lc3_16_1",
-            "qos_config_name": [
-                "QoS_Config_Low_Latency"
-            ]
-        },
-        {
-            "name": "Two-OneChan-SnkAse-Lc3_16_1_Balanced_Reliability",
-            "codec_config_name": "Two-OneChan-SnkAse-Lc3_16_1",
-            "qos_config_name": [
-                "QoS_Config_Balanced_Reliability"
-            ]
-        },
-        {
-            "name": "Two-OneChan-SnkAse-Lc3_16_1_1",
-            "codec_config_name": "Two-OneChan-SnkAse-Lc3_16_1",
-            "qos_config_name": [
-                "QoS_Config_16_1_1"
-            ]
-        },
-        {
-            "name": "Two-OneChan-SnkAse-Lc3_16_1_2",
-            "codec_config_name": "Two-OneChan-SnkAse-Lc3_16_1",
-            "qos_config_name": [
-                "QoS_Config_16_1_2"
-            ]
-        },
-        {
-            "name": "Two-OneChan-SnkAse-Lc3_16_2_Low_Latency",
-            "codec_config_name": "Two-OneChan-SnkAse-Lc3_16_2",
-            "qos_config_name": [
-                "QoS_Config_Low_Latency"
-            ]
-        },
-        {
-            "name": "Two-OneChan-SnkAse-Lc3_16_2_Balanced_Reliability",
-            "codec_config_name": "Two-OneChan-SnkAse-Lc3_16_2",
-            "qos_config_name": [
-                "QoS_Config_Balanced_Reliability"
-            ]
-        },
-        {
-            "name": "Two-OneChan-SnkAse-Lc3_16_2_1",
-            "codec_config_name": "Two-OneChan-SnkAse-Lc3_16_2",
-            "qos_config_name": [
-                "QoS_Config_16_2_1"
-            ]
-        },
-        {
-            "name": "Two-OneChan-SnkAse-Lc3_16_2_2",
-            "codec_config_name": "Two-OneChan-SnkAse-Lc3_16_2",
-            "qos_config_name": [
-                "QoS_Config_16_2_2"
-            ]
-        },
-        {
-            "name": "One-TwoChan-SnkAse-Lc3_16_1_Low_Latency",
-            "codec_config_name": "One-TwoChan-SnkAse-Lc3_16_1",
-            "qos_config_name": [
-                "QoS_Config_Low_Latency"
-            ]
-        },
-        {
-            "name": "One-TwoChan-SnkAse-Lc3_16_1_Balanced_Reliability",
-            "codec_config_name": "One-TwoChan-SnkAse-Lc3_16_1",
-            "qos_config_name": [
-                "QoS_Config_Balanced_Reliability"
-            ]
-        },
-        {
-            "name": "One-TwoChan-SnkAse-Lc3_16_1_1",
-            "codec_config_name": "One-TwoChan-SnkAse-Lc3_16_1",
-            "qos_config_name": [
-                "QoS_Config_16_1_1"
-            ]
-        },
-        {
-            "name": "One-TwoChan-SnkAse-Lc3_16_1_2",
-            "codec_config_name": "One-TwoChan-SnkAse-Lc3_16_1",
-            "qos_config_name": [
-                "QoS_Config_16_1_2"
-            ]
-        },
-        {
-            "name": "One-TwoChan-SnkAse-Lc3_16_2_Low_Latency",
-            "codec_config_name": "One-TwoChan-SnkAse-Lc3_16_2",
-            "qos_config_name": [
-                "QoS_Config_Low_Latency"
-            ]
-        },
-        {
-            "name": "One-TwoChan-SnkAse-Lc3_16_2_Balanced_Reliability",
-            "codec_config_name": "One-TwoChan-SnkAse-Lc3_16_2",
-            "qos_config_name": [
-                "QoS_Config_Balanced_Reliability"
-            ]
-        },
-        {
-            "name": "One-TwoChan-SnkAse-Lc3_16_2_1",
-            "codec_config_name": "One-TwoChan-SnkAse-Lc3_16_2",
-            "qos_config_name": [
-                "QoS_Config_16_2_1"
-            ]
-        },
-        {
-            "name": "One-TwoChan-SnkAse-Lc3_16_2_2",
-            "codec_config_name": "One-TwoChan-SnkAse-Lc3_16_2",
-            "qos_config_name": [
-                "QoS_Config_16_2_2"
-            ]
-        },
-        {
-            "name": "One-OneChan-SnkAse-Lc3_32_1_Balanced_Reliability",
-            "codec_config_name": "One-OneChan-SnkAse-Lc3_32_1",
-            "qos_config_name": [
-                "QoS_Config_Balanced_Reliability"
-            ]
-        },
-        {
-            "name": "One-OneChan-SnkAse-Lc3_32_1_1",
-            "codec_config_name": "One-OneChan-SnkAse-Lc3_32_1",
-            "qos_config_name": [
-                "QoS_Config_32_1_1"
-            ]
-        },
-        {
-            "name": "One-OneChan-SnkAse-Lc3_32_1_2",
-            "codec_config_name": "One-OneChan-SnkAse-Lc3_32_1",
-            "qos_config_name": [
-                "QoS_Config_32_1_2"
-            ]
-        },
-        {
-            "name": "One-OneChan-SnkAse-Lc3_32_2_Balanced_Reliability",
-            "codec_config_name": "One-OneChan-SnkAse-Lc3_32_2",
-            "qos_config_name": [
-                "QoS_Config_Balanced_Reliability"
-            ]
-        },
-        {
-            "name": "One-OneChan-SnkAse-Lc3_32_2_1",
-            "codec_config_name": "One-OneChan-SnkAse-Lc3_32_2",
-            "qos_config_name": [
-                "QoS_Config_32_2_1"
-            ]
-        },
-        {
-            "name": "One-OneChan-SnkAse-Lc3_32_2_2",
-            "codec_config_name": "One-OneChan-SnkAse-Lc3_32_2",
-            "qos_config_name": [
-                "QoS_Config_32_2_2"
-            ]
-        },
-        {
-            "name": "One-OneChan-SnkAse-Lc3_16_1_Balanced_Reliability",
-            "codec_config_name": "One-OneChan-SnkAse-Lc3_16_1",
-            "qos_config_name": [
-                "QoS_Config_Balanced_Reliability"
-            ]
-        },
-        {
-            "name": "One-OneChan-SnkAse-Lc3_16_1_1",
-            "codec_config_name": "One-OneChan-SnkAse-Lc3_16_1",
-            "qos_config_name": [
-                "QoS_Config_16_1_1"
-            ]
-        },
-        {
-            "name": "One-OneChan-SnkAse-Lc3_16_1_2",
-            "codec_config_name": "One-OneChan-SnkAse-Lc3_16_1",
-            "qos_config_name": [
-                "QoS_Config_16_1_2"
-            ]
-        },
-        {
-            "name": "Two-OneChan-SnkAse-Lc3_16_2_Balanced_Reliability",
-            "codec_config_name": "Two-OneChan-SnkAse-Lc3_16_2",
-            "qos_config_name": [
-                "QoS_Config_Balanced_Reliability"
-            ]
-        },
-        {
-            "name": "One-OneChan-SnkAse-Lc3_16_2_Balanced_Reliability",
-            "codec_config_name": "One-OneChan-SnkAse-Lc3_16_2",
-            "qos_config_name": [
-                "QoS_Config_Balanced_Reliability"
-            ]
-        },
-        {
-            "name": "One-OneChan-SnkAse-Lc3_16_2_1",
-            "codec_config_name": "One-OneChan-SnkAse-Lc3_16_2",
-            "qos_config_name": [
-                "QoS_Config_16_2_1"
-            ]
-        },
-        {
-            "name": "One-OneChan-SnkAse-Lc3_16_2_2",
-            "codec_config_name": "One-OneChan-SnkAse-Lc3_16_2",
-            "qos_config_name": [
-                "QoS_Config_16_2_2"
-            ]
-        },
-        {
-            "name": "Two-OneChan-SnkAse-Lc3_16_1-One-OneChan-SrcAse-Lc3_16_1_Low_Latency",
-            "codec_config_name": "Two-OneChan-SnkAse-Lc3_16_1-One-OneChan-SrcAse-Lc3_16_1",
-            "qos_config_name": [
-                "QoS_Config_Low_Latency"
-            ]
-        },
-        {
-            "name": "Two-OneChan-SnkAse-Lc3_16_1-One-OneChan-SrcAse-Lc3_16_1_1",
-            "codec_config_name": "Two-OneChan-SnkAse-Lc3_16_1-One-OneChan-SrcAse-Lc3_16_1",
-            "qos_config_name": [
-                "QoS_Config_16_1_1"
-            ]
-        },
-        {
-            "name": "Two-OneChan-SnkAse-Lc3_16_1-One-OneChan-SrcAse-Lc3_16_1_2",
-            "codec_config_name": "Two-OneChan-SnkAse-Lc3_16_1-One-OneChan-SrcAse-Lc3_16_1",
-            "qos_config_name": [
-                "QoS_Config_16_1_2"
-            ]
-        },
-        {
-            "name": "Two-OneChan-SnkAse-Lc3_16_2-Two-OneChan-SrcAse-Lc3_16_2_Low_Latency",
-            "codec_config_name": "Two-OneChan-SnkAse-Lc3_16_2-Two-OneChan-SrcAse-Lc3_16_2",
-            "qos_config_name": [
-                "QoS_Config_Low_Latency"
-            ]
-        },
-        {
-            "name": "Two-OneChan-SnkAse-Lc3_16_2-Two-OneChan-SrcAse-Lc3_16_2_2",
-            "codec_config_name": "Two-OneChan-SnkAse-Lc3_16_2-Two-OneChan-SrcAse-Lc3_16_2",
-            "qos_config_name": [
-                "QoS_Config_16_2_2"
-            ]
-        },
-        {
-            "name": "Two-OneChan-SnkAse-Lc3_16_2-Two-OneChan-SrcAse-Lc3_16_2_1",
-            "codec_config_name": "Two-OneChan-SnkAse-Lc3_16_2-Two-OneChan-SrcAse-Lc3_16_2",
-            "qos_config_name": [
-                "QoS_Config_16_2_1"
-            ]
-        },
-        {
-            "name": "Two-OneChan-SnkAse-Lc3_16_1-Two-OneChan-SrcAse-Lc3_16_1_Low_Latency",
-            "codec_config_name": "Two-OneChan-SnkAse-Lc3_16_1-Two-OneChan-SrcAse-Lc3_16_1",
-            "qos_config_name": [
-                "QoS_Config_Low_Latency"
-            ]
-        },
-        {
-            "name": "Two-OneChan-SnkAse-Lc3_16_1-Two-OneChan-SrcAse-Lc3_16_1_2",
-            "codec_config_name": "Two-OneChan-SnkAse-Lc3_16_1-Two-OneChan-SrcAse-Lc3_16_1",
-            "qos_config_name": [
-                "QoS_Config_16_1_2"
-            ]
-        },
-        {
-            "name": "Two-OneChan-SnkAse-Lc3_16_1-Two-OneChan-SrcAse-Lc3_16_1_1",
-            "codec_config_name": "Two-OneChan-SnkAse-Lc3_16_1-Two-OneChan-SrcAse-Lc3_16_1",
-            "qos_config_name": [
-                "QoS_Config_16_1_1"
-            ]
-        },
-        {
-            "name": "Two-OneChan-SnkAse-Lc3_16_2-One-OneChan-SrcAse-Lc3_16_2_Low_Latency",
-            "codec_config_name": "Two-OneChan-SnkAse-Lc3_16_2-One-OneChan-SrcAse-Lc3_16_2",
-            "qos_config_name": [
-                "QoS_Config_Low_Latency"
-            ]
-        },
-        {
-            "name": "Two-OneChan-SnkAse-Lc3_16_2-One-OneChan-SrcAse-Lc3_16_2_1",
-            "codec_config_name": "Two-OneChan-SnkAse-Lc3_16_2-One-OneChan-SrcAse-Lc3_16_2",
-            "qos_config_name": [
-                "QoS_Config_16_2_1"
-            ]
-        },
-        {
-            "name": "Two-OneChan-SnkAse-Lc3_16_2-One-OneChan-SrcAse-Lc3_16_2_2",
-            "codec_config_name": "Two-OneChan-SnkAse-Lc3_16_2-One-OneChan-SrcAse-Lc3_16_2",
-            "qos_config_name": [
-                "QoS_Config_16_2_2"
-            ]
-        },
-        {
-            "name": "One-TwoChan-SnkAse-Lc3_32_2-One-TwoChan-SrcAse-Lc3_32_2_Low_Latency",
-            "codec_config_name": "One-TwoChan-SnkAse-Lc3_32_2-One-TwoChan-SrcAse-Lc3_32_2",
-            "qos_config_name": [
-                "QoS_Config_Low_Latency"
-            ]
-        },
-        {
-            "name": "One-TwoChan-SnkAse-Lc3_32_2-One-TwoChan-SrcAse-Lc3_32_2_1",
-            "codec_config_name": "One-TwoChan-SnkAse-Lc3_32_2-One-TwoChan-SrcAse-Lc3_32_2",
-            "qos_config_name": [
-                "QoS_Config_32_2_1"
-            ]
-        },
-        {
-            "name": "One-TwoChan-SnkAse-Lc3_16_2-One-TwoChan-SrcAse-Lc3_16_2_Low_Latency",
-            "codec_config_name": "One-TwoChan-SnkAse-Lc3_16_2-One-TwoChan-SrcAse-Lc3_16_2",
-            "qos_config_name": [
-                "QoS_Config_Low_Latency"
-            ]
-        },
-        {
-            "name": "One-TwoChan-SnkAse-Lc3_16_2-One-TwoChan-SrcAse-Lc3_16_2_2",
-            "codec_config_name": "One-TwoChan-SnkAse-Lc3_16_2-One-TwoChan-SrcAse-Lc3_16_2",
-            "qos_config_name": [
-                "QoS_Config_16_2_2"
-            ]
-        },
-        {
-            "name": "One-TwoChan-SnkAse-Lc3_16_2-One-TwoChan-SrcAse-Lc3_16_2_1",
-            "codec_config_name": "One-TwoChan-SnkAse-Lc3_16_2-One-TwoChan-SrcAse-Lc3_16_2",
-            "qos_config_name": [
-                "QoS_Config_16_2_1"
-            ]
-        },
-        {
-            "name": "One-TwoChan-SnkAse-Lc3_16_1-One-TwoChan-SrcAse-Lc3_16_1_Low_Latency",
-            "codec_config_name": "One-TwoChan-SnkAse-Lc3_16_1-One-TwoChan-SrcAse-Lc3_16_1",
-            "qos_config_name": [
-                "QoS_Config_Low_Latency"
-            ]
-        },
-        {
-            "name": "One-TwoChan-SnkAse-Lc3_16_1-One-TwoChan-SrcAse-Lc3_16_1_2",
-            "codec_config_name": "One-TwoChan-SnkAse-Lc3_16_1-One-TwoChan-SrcAse-Lc3_16_1",
-            "qos_config_name": [
-                "QoS_Config_16_1_2"
-            ]
-        },
-        {
-            "name": "One-TwoChan-SnkAse-Lc3_16_1-One-TwoChan-SrcAse-Lc3_16_1_1",
-            "codec_config_name": "One-TwoChan-SnkAse-Lc3_16_1-One-TwoChan-SrcAse-Lc3_16_1",
-            "qos_config_name": [
-                "QoS_Config_16_1_1"
-            ]
-        },
-        {
-            "name": "One-TwoChan-SnkAse-Lc3_16_1-One-OneChan-SrcAse-Lc3_16_1_Low_Latency",
-            "codec_config_name": "One-TwoChan-SnkAse-Lc3_16_1-One-OneChan-SrcAse-Lc3_16_1",
-            "qos_config_name": [
-                "QoS_Config_Low_Latency"
-            ]
-        },
-        {
-            "name": "One-TwoChan-SnkAse-Lc3_16_1-One-OneChan-SrcAse-Lc3_16_1_1",
-            "codec_config_name": "One-TwoChan-SnkAse-Lc3_16_1-One-OneChan-SrcAse-Lc3_16_1",
-            "qos_config_name": [
-                "QoS_Config_16_1_1"
-            ]
-        },
-        {
-            "name": "One-TwoChan-SnkAse-Lc3_16_1-One-OneChan-SrcAse-Lc3_16_1_2",
-            "codec_config_name": "One-TwoChan-SnkAse-Lc3_16_1-One-OneChan-SrcAse-Lc3_16_1",
-            "qos_config_name": [
-                "QoS_Config_16_1_2"
-            ]
-        },
-        {
-            "name": "One-TwoChan-SnkAse-Lc3_16_2-One-OneChan-SrcAse-Lc3_16_2_Low_Latency",
-            "codec_config_name": "One-TwoChan-SnkAse-Lc3_16_2-One-OneChan-SrcAse-Lc3_16_2",
-            "qos_config_name": [
-                "QoS_Config_Low_Latency"
-            ]
-        },
-        {
-            "name": "One-TwoChan-SnkAse-Lc3_16_2-One-OneChan-SrcAse-Lc3_16_2_1",
-            "codec_config_name": "One-TwoChan-SnkAse-Lc3_16_2-One-OneChan-SrcAse-Lc3_16_2",
-            "qos_config_name": [
-                "QoS_Config_16_2_1"
-            ]
-        },
-        {
-            "name": "One-TwoChan-SnkAse-Lc3_16_2-One-OneChan-SrcAse-Lc3_16_2_2",
-            "codec_config_name": "One-TwoChan-SnkAse-Lc3_16_2-One-OneChan-SrcAse-Lc3_16_2",
-            "qos_config_name": [
-                "QoS_Config_16_2_2"
-            ]
-        },
-        {
-            "name": "Two-OneChan-SnkAse-Lc3_16_1-One-OneChan-SrcAse-Lc3_16_1_Low_Latency",
-            "codec_config_name": "Two-OneChan-SnkAse-Lc3_16_1-One-OneChan-SrcAse-Lc3_16_1",
-            "qos_config_name": [
-                "QoS_Config_Low_Latency"
-            ]
-        },
-        {
-            "name": "Two-OneChan-SnkAse-Lc3_16_1-One-OneChan-SrcAse-Lc3_16_1_1",
-            "codec_config_name": "Two-OneChan-SnkAse-Lc3_16_1-One-OneChan-SrcAse-Lc3_16_1",
-            "qos_config_name": [
-                "QoS_Config_16_1_1"
-            ]
-        },
-        {
-            "name": "Two-OneChan-SnkAse-Lc3_16_1-One-OneChan-SrcAse-Lc3_16_1_2",
-            "codec_config_name": "Two-OneChan-SnkAse-Lc3_16_1-One-OneChan-SrcAse-Lc3_16_1",
-            "qos_config_name": [
-                "QoS_Config_16_1_2"
-            ]
-        },
-        {
-            "name": "Two-OneChan-SnkAse-Lc3_16_2-One-OneChan-SrcAse-Lc3_16_2_Low_Latency",
-            "codec_config_name": "Two-OneChan-SnkAse-Lc3_16_2-One-OneChan-SrcAse-Lc3_16_2",
-            "qos_config_name": [
-                "QoS_Config_Low_Latency"
-            ]
-        },
-        {
-            "name": "Two-OneChan-SnkAse-Lc3_16_2-One-OneChan-SrcAse-Lc3_16_2_1",
-            "codec_config_name": "Two-OneChan-SnkAse-Lc3_16_2-One-OneChan-SrcAse-Lc3_16_2",
-            "qos_config_name": [
-                "QoS_Config_16_2_1"
-            ]
-        },
-        {
-            "name": "Two-OneChan-SnkAse-Lc3_16_2-One-OneChan-SrcAse-Lc3_16_2_2",
-            "codec_config_name": "Two-OneChan-SnkAse-Lc3_16_2-One-OneChan-SrcAse-Lc3_16_2",
-            "qos_config_name": [
-                "QoS_Config_16_2_2"
-            ]
-        },
-        {
-            "name": "One-OneChan-SnkAse-Lc3_16_1-One-OneChan-SrcAse-Lc3_16_1_Low_Latency",
-            "codec_config_name": "One-OneChan-SnkAse-Lc3_16_1-One-OneChan-SrcAse-Lc3_16_1",
-            "qos_config_name": [
-                "QoS_Config_Low_Latency"
-            ]
-        },
-        {
-            "name": "One-OneChan-SnkAse-Lc3_16_1-One-OneChan-SrcAse-Lc3_16_1_1",
-            "codec_config_name": "One-OneChan-SnkAse-Lc3_16_1-One-OneChan-SrcAse-Lc3_16_1",
-            "qos_config_name": [
-                "QoS_Config_16_1_1"
-            ]
-        },
-        {
-            "name": "Two-OneChan-SrcAse-Lc3_16_2_Balanced_Reliability",
-            "codec_config_name": "Two-OneChan-SrcAse-Lc3_16_2",
-            "qos_config_name": [
-                "QoS_Config_Balanced_Reliability"
-            ]
-        },
-        {
-            "name": "Two-OneChan-SrcAse-Lc3_16_2_Balanced_Reliability",
-            "codec_config_name": "Two-OneChan-SrcAse-Lc3_16_2",
-            "qos_config_name": [
-                "QoS_Config_Balanced_Reliability"
-            ]
-        },
-        {
-            "name": "One-OneChan-SrcAse-Lc3_48_4_Balanced_Reliability",
-            "codec_config_name": "One-OneChan-SrcAse-Lc3_48_4",
-            "qos_config_name": [
-                "QoS_Config_Balanced_Reliability"
-            ]
-        },
-        {
-            "name": "One-OneChan-SrcAse-Lc3_48_3_Balanced_Reliability",
-            "codec_config_name": "One-OneChan-SrcAse-Lc3_48_3",
-            "qos_config_name": [
-                "QoS_Config_Balanced_Reliability"
-            ]
-        },
-        {
-            "name": "One-OneChan-SrcAse-Lc3_48_2_Balanced_Reliability",
-            "codec_config_name": "One-OneChan-SrcAse-Lc3_48_2",
-            "qos_config_name": [
-                "QoS_Config_Balanced_Reliability"
-            ]
-        },
-        {
-            "name": "One-OneChan-SrcAse-Lc3_48_1_Balanced_Reliability",
-            "codec_config_name": "One-OneChan-SrcAse-Lc3_48_1",
-            "qos_config_name": [
-                "QoS_Config_Balanced_Reliability"
-            ]
-        },
-        {
-            "name": "One-OneChan-SrcAse-Lc3_32_2_Balanced_Reliability",
-            "codec_config_name": "One-OneChan-SrcAse-Lc3_32_2",
-            "qos_config_name": [
-                "QoS_Config_Balanced_Reliability"
-            ]
-        },
-        {
-            "name": "One-OneChan-SrcAse-Lc3_32_1_Balanced_Reliability",
-            "codec_config_name": "One-OneChan-SrcAse-Lc3_32_1",
-            "qos_config_name": [
-                "QoS_Config_Balanced_Reliability"
-            ]
-        },
-        {
-            "name": "One-OneChan-SrcAse-Lc3_24_2_Balanced_Reliability",
-            "codec_config_name": "One-OneChan-SrcAse-Lc3_24_2",
-            "qos_config_name": [
-                "QoS_Config_Balanced_Reliability"
-            ]
-        },
-        {
-            "name": "One-OneChan-SrcAse-Lc3_24_1_Balanced_Reliability",
-            "codec_config_name": "One-OneChan-SrcAse-Lc3_24_1",
-            "qos_config_name": [
-                "QoS_Config_Balanced_Reliability"
-            ]
-        },
-        {
-            "name": "One-OneChan-SrcAse-Lc3_16_2_Balanced_Reliability",
-            "codec_config_name": "One-OneChan-SrcAse-Lc3_16_2",
-            "qos_config_name": [
-                "QoS_Config_Balanced_Reliability"
-            ]
-        },
-        {
-            "name": "One-OneChan-SrcAse-Lc3_16_1_Balanced_Reliability",
-            "codec_config_name": "One-OneChan-SrcAse-Lc3_16_1",
-            "qos_config_name": [
-                "QoS_Config_Balanced_Reliability"
-            ]
-        },
-        {
-            "name": "One-OneChan-SnkAse-Lc3_16_1-One-OneChan-SrcAse-Lc3_16_1_2",
-            "codec_config_name": "One-OneChan-SnkAse-Lc3_16_1-One-OneChan-SrcAse-Lc3_16_1",
-            "qos_config_name": [
-                "QoS_Config_16_1_2"
-            ]
-        },
-        {
-            "name": "One-OneChan-SnkAse-Lc3_16_2-One-OneChan-SrcAse-Lc3_16_2_Low_Latency",
-            "codec_config_name": "One-OneChan-SnkAse-Lc3_16_2-One-OneChan-SrcAse-Lc3_16_2",
-            "qos_config_name": [
-                "QoS_Config_Low_Latency"
-            ]
-        },
-        {
-            "name": "One-OneChan-SnkAse-Lc3_16_2-One-OneChan-SrcAse-Lc3_16_2_1",
-            "codec_config_name": "One-OneChan-SnkAse-Lc3_16_2-One-OneChan-SrcAse-Lc3_16_2",
-            "qos_config_name": [
-                "QoS_Config_16_2_1"
-            ]
-        },
-        {
-            "name": "One-OneChan-SnkAse-Lc3_16_2-One-OneChan-SrcAse-Lc3_16_2_2",
-            "codec_config_name": "One-OneChan-SnkAse-Lc3_16_2-One-OneChan-SrcAse-Lc3_16_2",
-            "qos_config_name": [
-                "QoS_Config_16_2_2"
-            ]
-        },
-        {
-            "name": "Two-OneChan-SnkAse-Lc3_24_1_Low_Latency",
-            "codec_config_name": "Two-OneChan-SnkAse-Lc3_24_1",
-            "qos_config_name": [
-                "QoS_Config_Low_Latency"
-            ]
-        },
-        {
-            "name": "One-TwoChan-SnkAse-Lc3_24_1_Low_Latency",
-            "codec_config_name": "One-TwoChan-SnkAse-Lc3_24_1",
-            "qos_config_name": [
-                "QoS_Config_Low_Latency"
-            ]
-        },
-        {
-            "name": "Two-OneChan-SnkAse-Lc3_24_2_Low_Latency",
-            "codec_config_name": "Two-OneChan-SnkAse-Lc3_24_2",
-            "qos_config_name": [
-                "QoS_Config_Low_Latency"
-            ]
-        },
-        {
-            "name": "Two-OneChan-SnkAse-Lc3_24_2_Low_Latency",
-            "codec_config_name": "Two-OneChan-SnkAse-Lc3_24_2",
-            "qos_config_name": [
-                "QoS_Config_Low_Latency"
-            ]
-        },
-        {
-            "name": "Two-OneChan-SnkAse-Lc3_24_2_Balanced_Reliability",
-            "codec_config_name": "Two-OneChan-SnkAse-Lc3_24_2",
-            "qos_config_name": [
-                "QoS_Config_Balanced_Reliability"
-            ]
-        },
-        {
-            "name": "Two-OneChan-SnkAse-Lc3_24_2_2",
-            "codec_config_name": "Two-OneChan-SnkAse-Lc3_24_2",
-            "qos_config_name": [
-                "QoS_Config_24_2_2"
-            ]
-        },
-        {
-            "name": "Two-OneChan-SnkAse-Lc3_24_2_Low_Latency",
-            "codec_config_name": "Two-OneChan-SnkAse-Lc3_24_2",
-            "qos_config_name": [
-                "QoS_Config_Low_Latency"
-            ]
-        },
-        {
-            "name": "Two-OneChan-SnkAse-Lc3_24_2_Balanced_Reliability",
-            "codec_config_name": "Two-OneChan-SnkAse-Lc3_24_2",
-            "qos_config_name": [
-                "QoS_Config_Balanced_Reliability"
-            ]
-        },
-        {
-            "name": "Two-OneChan-SnkAse-Lc3_24_2_2",
-            "codec_config_name": "Two-OneChan-SnkAse-Lc3_24_2",
-            "qos_config_name": [
-                "QoS_Config_24_2_2"
-            ]
-        },
-        {
-            "name": "One-TwoChan-SnkAse-Lc3_24_2_Low_Latency",
-            "codec_config_name": "One-TwoChan-SnkAse-Lc3_24_2",
-            "qos_config_name": [
-                "QoS_Config_Low_Latency"
-            ]
-        },
-        {
-            "name": "One-TwoChan-SnkAse-Lc3_24_2_Balanced_Reliability",
-            "codec_config_name": "One-TwoChan-SnkAse-Lc3_24_2",
-            "qos_config_name": [
-                "QoS_Config_Balanced_Reliability"
-            ]
-        },
-        {
-            "name": "One-TwoChan-SnkAse-Lc3_24_2_2",
-            "codec_config_name": "One-TwoChan-SnkAse-Lc3_24_2",
-            "qos_config_name": [
-                "QoS_Config_24_2_2"
-            ]
-        },
-        {
-            "name": "One-OneChan-SnkAse-Lc3_24_2_Balanced_Reliability",
-            "codec_config_name": "One-OneChan-SnkAse-Lc3_24_2",
-            "qos_config_name": [
-                "QoS_Config_Balanced_Reliability"
-            ]
-        },
-        {
-            "name": "One-OneChan-SnkAse-Lc3_24_2_2",
-            "codec_config_name": "One-OneChan-SnkAse-Lc3_24_2",
-            "qos_config_name": [
-                "QoS_Config_24_2_2"
-            ]
-        },
-        {
-            "name": "Two-OneChan-SnkAse-Lc3_32_2-Two-OneChan-SrcAse-Lc3_32_2_Low_Latency",
-            "codec_config_name": "Two-OneChan-SnkAse-Lc3_32_2-Two-OneChan-SrcAse-Lc3_32_2",
-            "qos_config_name": [
-                "QoS_Config_Low_Latency"
-            ]
-        },
-        {
-            "name": "Two-OneChan-SnkAse-Lc3_32_2-Two-OneChan-SrcAse-Lc3_32_2_1",
-            "codec_config_name": "Two-OneChan-SnkAse-Lc3_32_2-Two-OneChan-SrcAse-Lc3_32_2",
-            "qos_config_name": [
-                "QoS_Config_32_2_1"
-            ]
-        },
-        {
-            "name": "Two-OneChan-SnkAse-Lc3_32_2-One-OneChan-SrcAse-Lc3_32_2_Low_Latency",
-            "codec_config_name": "Two-OneChan-SnkAse-Lc3_32_2-One-OneChan-SrcAse-Lc3_32_2",
-            "qos_config_name": [
-                "QoS_Config_Low_Latency"
-            ]
-        },
-        {
-            "name": "Two-OneChan-SnkAse-Lc3_32_2-One-OneChan-SrcAse-Lc3_32_2_1",
-            "codec_config_name": "Two-OneChan-SnkAse-Lc3_32_2-One-OneChan-SrcAse-Lc3_32_2",
-            "qos_config_name": [
-                "QoS_Config_32_2_1"
-            ]
-        },
-        {
-            "name": "Two-OneChan-SnkAse-Lc3_32_2_Low_Latency",
-            "codec_config_name": "Two-OneChan-SnkAse-Lc3_32_2",
-            "qos_config_name": [
-                "QoS_Config_Low_Latency"
-            ]
-        },
-        {
-            "name": "Two-OneChan-SnkAse-Lc3_32_1_Low_Latency",
-            "codec_config_name": "Two-OneChan-SnkAse-Lc3_32_1",
-            "qos_config_name": [
-                "QoS_Config_Low_Latency"
-            ]
-        },
-        {
-            "name": "One-TwoChan-SnkAse-Lc3_32_1_Low_Latency",
-            "codec_config_name": "One-TwoChan-SnkAse-Lc3_32_1",
-            "qos_config_name": [
-                "QoS_Config_Low_Latency"
-            ]
-        },
-        {
-            "name": "Two-OneChan-SnkAse-Lc3_32_2_Low_Latency",
-            "codec_config_name": "Two-OneChan-SnkAse-Lc3_32_2",
-            "qos_config_name": [
-                "QoS_Config_Low_Latency"
-            ]
-        },
-        {
-            "name": "Two-OneChan-SnkAse-Lc3_32_1_Low_Latency",
-            "codec_config_name": "Two-OneChan-SnkAse-Lc3_32_1",
-            "qos_config_name": [
-                "QoS_Config_Low_Latency"
-            ]
-        },
-        {
-            "name": "One-TwoChan-SnkAse-Lc3_32_2-One-OneChan-SrcAse-Lc3_32_2_Low_Latency",
-            "codec_config_name": "One-TwoChan-SnkAse-Lc3_32_2-One-OneChan-SrcAse-Lc3_32_2",
-            "qos_config_name": [
-                "QoS_Config_Low_Latency"
-            ]
-        },
-        {
-            "name": "One-TwoChan-SnkAse-Lc3_32_2-One-OneChan-SrcAse-Lc3_32_2_1",
-            "codec_config_name": "One-TwoChan-SnkAse-Lc3_32_2-One-OneChan-SrcAse-Lc3_32_2",
-            "qos_config_name": [
-                "QoS_Config_32_2_1"
-            ]
-        },
-        {
-            "name": "Two-OneChan-SnkAse-Lc3_32_2-One-OneChan-SrcAse-Lc3_32_2_Low_Latency",
-            "codec_config_name": "Two-OneChan-SnkAse-Lc3_32_2-One-OneChan-SrcAse-Lc3_32_2",
-            "qos_config_name": [
-                "QoS_Config_Low_Latency"
-            ]
-        },
-        {
-            "name": "Two-OneChan-SnkAse-Lc3_32_2-One-OneChan-SrcAse-Lc3_32_2_1",
-            "codec_config_name": "Two-OneChan-SnkAse-Lc3_32_2-One-OneChan-SrcAse-Lc3_32_2",
-            "qos_config_name": [
-                "QoS_Config_32_2_1"
-            ]
-        },
-	{
-            "name": "VND_Two-OneChan-SnkAse-Aptx_LeX_V1_32_2-Two-OneChan-SrcAse-Aptx_LeX_V1_32_2_L_R",
-            "codec_config_name": "VND_Two-OneChan-SnkAse-Aptx_LeX_V1_32_2-Two-OneChan-SrcAse-Aptx_LeX_V1_32_2_L_R",
-            "qos_config_name": [
-                "QoS_Config_32_2_1"
-	    ],
-            "codec_metadata_name": [
-                "VND_AptxLeX_V1_VS_Metadata"
-	    ]
-	},
-	{
-            "name": "VND_Two-OneChan-SnkAse-Aptx_LeX_V1_32_2-Two-OneChan-SrcAse-Aptx_LeX_V1_32_2",
-            "codec_config_name": "VND_Two-OneChan-SnkAse-Aptx_LeX_V1_32_2-Two-OneChan-SrcAse-Aptx_LeX_V1_32_2",
-            "qos_config_name": [
-                "QoS_Config_32_2_1"
-	    ],
-            "codec_metadata_name": [
-                "VND_AptxLeX_V1_VS_Metadata"
-	    ]
-	},
-        {
-            "name": "One-OneChan-SnkAse-Lc3_32_2-One-OneChan-SrcAse-Lc3_32_2_Low_Latency",
-            "codec_config_name": "One-OneChan-SnkAse-Lc3_32_2-One-OneChan-SrcAse-Lc3_32_2",
-            "qos_config_name": [
-                "QoS_Config_Low_Latency"
-            ]
-        },
-        {
-            "name": "One-OneChan-SnkAse-Lc3_32_2-One-OneChan-SrcAse-Lc3_32_2_1",
-            "codec_config_name": "One-OneChan-SnkAse-Lc3_32_2-One-OneChan-SrcAse-Lc3_32_2",
-            "qos_config_name": [
-                "QoS_Config_32_2_1"
-            ]
-        },
-        {
-            "name": "One-TwoChan-SnkAse-Lc3_32_2_Low_Latency",
-            "codec_config_name": "One-TwoChan-SnkAse-Lc3_32_2",
-            "qos_config_name": [
-                "QoS_Config_Low_Latency"
-            ]
-        },
-        {
-            "name": "Two-OneChan-SnkAse-Lc3_48_4_High_Reliability",
-            "codec_config_name": "Two-OneChan-SnkAse-Lc3_48_4",
-            "qos_config_name": [
-                "QoS_Config_High_Reliability"
-            ]
-        },
-        {
-            "name": "Two-OneChan-SnkAse-Lc3_48_4_1",
-            "codec_config_name": "Two-OneChan-SnkAse-Lc3_48_4",
-            "qos_config_name": [
-                "QoS_Config_48_4_1"
-            ]
-        },
-        {
-            "name": "Two-OneChan-SnkAse-Lc3_48_4_2",
-            "codec_config_name": "Two-OneChan-SnkAse-Lc3_48_4",
-            "qos_config_name": [
-                "QoS_Config_48_4_2"
-            ]
-        },
-        {
-            "name": "Two-OneChan-SnkAse-Lc3_48_3_Low_Latency",
-            "codec_config_name": "Two-OneChan-SnkAse-Lc3_48_3",
-            "qos_config_name": [
-                "QoS_Config_Low_Latency"
-            ]
-        },
-        {
-            "name": "Two-OneChan-SnkAse-Lc3_48_3_High_Reliability",
-            "codec_config_name": "Two-OneChan-SnkAse-Lc3_48_3",
-            "qos_config_name": [
-                "QoS_Config_High_Reliability"
-            ]
-        },
-        {
-            "name": "Two-OneChan-SnkAse-Lc3_48_3_2",
-            "codec_config_name": "Two-OneChan-SnkAse-Lc3_48_3",
-            "qos_config_name": [
-                "QoS_Config_48_3_2"
-            ]
-        },
-        {
-            "name": "Two-OneChan-SnkAse-Lc3_48_2_Low_Latency",
-            "codec_config_name": "Two-OneChan-SnkAse-Lc3_48_2",
-            "qos_config_name": [
-                "QoS_Config_Low_Latency"
-            ]
-        },
-        {
-            "name": "Two-OneChan-SnkAse-Lc3_48_2_High_Reliability",
-            "codec_config_name": "Two-OneChan-SnkAse-Lc3_48_2",
-            "qos_config_name": [
-                "QoS_Config_High_Reliability"
-            ]
-        },
-        {
-            "name": "Two-OneChan-SnkAse-Lc3_48_2_2",
-            "codec_config_name": "Two-OneChan-SnkAse-Lc3_48_2",
-            "qos_config_name": [
-                "QoS_Config_48_2_2"
-            ]
-        },
-        {
-            "name": "Two-OneChan-SnkAse-Lc3_48_1_Low_Latency",
-            "codec_config_name": "Two-OneChan-SnkAse-Lc3_48_1",
-            "qos_config_name": [
-                "QoS_Config_Low_Latency"
-            ]
-        },
-        {
-            "name": "Two-OneChan-SnkAse-Lc3_48_1_High_Reliability",
-            "codec_config_name": "Two-OneChan-SnkAse-Lc3_48_1",
-            "qos_config_name": [
-                "QoS_Config_High_Reliability"
-            ]
-        },
-        {
-            "name": "Two-OneChan-SnkAse-Lc3_48_1_2",
-            "codec_config_name": "Two-OneChan-SnkAse-Lc3_48_1",
-            "qos_config_name": [
-                "QoS_Config_48_1_2"
-            ]
-        },
-        {
-            "name": "Two-OneChan-SnkAse-Lc3_48_4_High_Reliability",
-            "codec_config_name": "Two-OneChan-SnkAse-Lc3_48_4",
-            "qos_config_name": [
-                "QoS_Config_High_Reliability"
-            ]
-        },
-        {
-            "name": "Two-OneChan-SnkAse-Lc3_48_4_1",
-            "codec_config_name": "Two-OneChan-SnkAse-Lc3_48_4",
-            "qos_config_name": [
-                "QoS_Config_48_4_1"
-            ]
-        },
-        {
-            "name": "Two-OneChan-SnkAse-Lc3_48_4_2",
-            "codec_config_name": "Two-OneChan-SnkAse-Lc3_48_4",
-            "qos_config_name": [
-                "QoS_Config_48_4_2"
-            ]
-        },
-        {
-            "name": "Two-OneChan-SnkAse-Lc3_48_3_Low_Latency",
-            "codec_config_name": "Two-OneChan-SnkAse-Lc3_48_3",
-            "qos_config_name": [
-                "QoS_Config_Low_Latency"
-            ]
-        },
-        {
-            "name": "Two-OneChan-SnkAse-Lc3_48_3_High_Reliability",
-            "codec_config_name": "Two-OneChan-SnkAse-Lc3_48_3",
-            "qos_config_name": [
-                "QoS_Config_High_Reliability"
-            ]
-        },
-        {
-            "name": "Two-OneChan-SnkAse-Lc3_48_3_2",
-            "codec_config_name": "Two-OneChan-SnkAse-Lc3_48_3",
-            "qos_config_name": [
-                "QoS_Config_48_3_2"
-            ]
-        },
-        {
-            "name": "Two-OneChan-SnkAse-Lc3_48_2_Low_Latency",
-            "codec_config_name": "Two-OneChan-SnkAse-Lc3_48_2",
-            "qos_config_name": [
-                "QoS_Config_Low_Latency"
-            ]
-        },
-        {
-            "name": "Two-OneChan-SnkAse-Lc3_48_2_High_Reliability",
-            "codec_config_name": "Two-OneChan-SnkAse-Lc3_48_2",
-            "qos_config_name": [
-                "QoS_Config_High_Reliability"
-            ]
-        },
-        {
-            "name": "Two-OneChan-SnkAse-Lc3_48_2_2",
-            "codec_config_name": "Two-OneChan-SnkAse-Lc3_48_2",
-            "qos_config_name": [
-                "QoS_Config_48_2_2"
-            ]
-        },
-        {
-            "name": "Two-OneChan-SnkAse-Lc3_48_1_Low_Latency",
-            "codec_config_name": "Two-OneChan-SnkAse-Lc3_48_1",
-            "qos_config_name": [
-                "QoS_Config_Low_Latency"
-            ]
-        },
-        {
-            "name": "Two-OneChan-SnkAse-Lc3_48_1_High_Reliability",
-            "codec_config_name": "Two-OneChan-SnkAse-Lc3_48_1",
-            "qos_config_name": [
-                "QoS_Config_High_Reliability"
-            ]
-        },
-        {
-            "name": "Two-OneChan-SnkAse-Lc3_48_1_2",
-            "codec_config_name": "Two-OneChan-SnkAse-Lc3_48_1",
-            "qos_config_name": [
-                "QoS_Config_48_1_2"
-            ]
-        },
-        {
-            "name": "One-TwoChan-SnkAse-Lc3_48_4_High_Reliability",
-            "codec_config_name": "One-TwoChan-SnkAse-Lc3_48_4",
-            "qos_config_name": [
-                "QoS_Config_High_Reliability"
-            ]
-        },
-        {
-            "name": "One-TwoChan-SnkAse-Lc3_48_4_1",
-            "codec_config_name": "One-TwoChan-SnkAse-Lc3_48_4",
-            "qos_config_name": [
-                "QoS_Config_48_4_1"
-            ]
-        },
-        {
-            "name": "One-TwoChan-SnkAse-Lc3_48_4_2",
-            "codec_config_name": "One-TwoChan-SnkAse-Lc3_48_4",
-            "qos_config_name": [
-                "QoS_Config_48_4_2"
-            ]
-        },
-        {
-            "name": "One-TwoChan-SnkAse-Lc3_48_3_Low_Latency",
-            "codec_config_name": "One-TwoChan-SnkAse-Lc3_48_3",
-            "qos_config_name": [
-                "QoS_Config_Low_Latency"
-            ]
-        },
-        {
-            "name": "One-TwoChan-SnkAse-Lc3_48_3_High_Reliability",
-            "codec_config_name": "One-TwoChan-SnkAse-Lc3_48_3",
-            "qos_config_name": [
-                "QoS_Config_High_Reliability"
-            ]
-        },
-        {
-            "name": "One-TwoChan-SnkAse-Lc3_48_3_2",
-            "codec_config_name": "One-TwoChan-SnkAse-Lc3_48_3",
-            "qos_config_name": [
-                "QoS_Config_48_3_2"
-            ]
-        },
-        {
-            "name": "One-TwoChan-SnkAse-Lc3_48_2_Low_Latency",
-            "codec_config_name": "One-TwoChan-SnkAse-Lc3_48_2",
-            "qos_config_name": [
-                "QoS_Config_Low_Latency"
-            ]
-        },
-        {
-            "name": "One-TwoChan-SnkAse-Lc3_48_2_High_Reliability",
-            "codec_config_name": "One-TwoChan-SnkAse-Lc3_48_2",
-            "qos_config_name": [
-                "QoS_Config_High_Reliability"
-            ]
-        },
-        {
-            "name": "One-TwoChan-SnkAse-Lc3_48_2_2",
-            "codec_config_name": "One-TwoChan-SnkAse-Lc3_48_2",
-            "qos_config_name": [
-                "QoS_Config_48_2_2"
-            ]
-        },
-        {
-            "name": "One-TwoChan-SnkAse-Lc3_48_1_Low_Latency",
-            "codec_config_name": "One-TwoChan-SnkAse-Lc3_48_1",
-            "qos_config_name": [
-                "QoS_Config_Low_Latency"
-            ]
-        },
-        {
-            "name": "One-TwoChan-SnkAse-Lc3_48_1_High_Reliability",
-            "codec_config_name": "One-TwoChan-SnkAse-Lc3_48_1",
-            "qos_config_name": [
-                "QoS_Config_High_Reliability"
-            ]
-        },
-        {
-            "name": "One-TwoChan-SnkAse-Lc3_48_1_2",
-            "codec_config_name": "One-TwoChan-SnkAse-Lc3_48_1",
-            "qos_config_name": [
-                "QoS_Config_48_1_2"
-            ]
-        },
-        {
-            "name": "VND_One-OneChan-SnkAse-Lc3_48_2_155octs_High_Reliability_2",
-            "codec_config_name": "VND_One-OneChan-SnkAse-Lc3_48_2",
-            "qos_config_name": [
-                "VND_QoS_Config_R24_L100"
-            ]
-        },
-        {
-            "name": "One-OneChan-SnkAse-Lc3_48_4_High_Reliability",
-            "codec_config_name": "One-OneChan-SnkAse-Lc3_48_4",
-            "qos_config_name": [
-                "QoS_Config_High_Reliability"
-            ]
-        },
-        {
-            "name": "One-OneChan-SnkAse-Lc3_48_4_1",
-            "codec_config_name": "One-OneChan-SnkAse-Lc3_48_4",
-            "qos_config_name": [
-                "QoS_Config_48_4_1"
-            ]
-        },
-        {
-            "name": "One-OneChan-SnkAse-Lc3_48_4_2",
-            "codec_config_name": "One-OneChan-SnkAse-Lc3_48_4",
-            "qos_config_name": [
-                "QoS_Config_48_4_2"
-            ]
-        },
-        {
-            "name": "One-OneChan-SnkAse-Lc3_48_3_High_Reliability",
-            "codec_config_name": "One-OneChan-SnkAse-Lc3_48_3",
-            "qos_config_name": [
-                "QoS_Config_High_Reliability"
-            ]
-        },
-        {
-            "name": "One-OneChan-SnkAse-Lc3_48_3_2",
-            "codec_config_name": "One-OneChan-SnkAse-Lc3_48_3",
-            "qos_config_name": [
-                "QoS_Config_48_3_2"
-            ]
-        },
-        {
-            "name": "One-OneChan-SnkAse-Lc3_48_2_High_Reliability",
-            "codec_config_name": "One-OneChan-SnkAse-Lc3_48_2",
-            "qos_config_name": [
-                "QoS_Config_High_Reliability"
-            ]
-        },
-        {
-            "name": "One-OneChan-SnkAse-Lc3_48_2_2",
-            "codec_config_name": "One-OneChan-SnkAse-Lc3_48_2",
-            "qos_config_name": [
-                "QoS_Config_48_2_2"
-            ]
-        },
-        {
-            "name": "One-OneChan-SnkAse-Lc3_48_1_High_Reliability",
-            "codec_config_name": "One-OneChan-SnkAse-Lc3_48_1",
-            "qos_config_name": [
-                "QoS_Config_High_Reliability"
-            ]
-        },
-        {
-            "name": "One-OneChan-SnkAse-Lc3_48_1_2",
-            "codec_config_name": "One-OneChan-SnkAse-Lc3_48_1",
-            "qos_config_name": [
-                "QoS_Config_48_1_2"
-            ]
-        },
-        {
-            "name": "Two-OneChan-SnkAse-Lc3_48_4-Two-OneChan-SrcAse-Lc3_32_2_Balanced_Reliability",
-            "codec_config_name": "Two-OneChan-SnkAse-Lc3_48_4-Two-OneChan-SrcAse-Lc3_32_2",
-            "qos_config_name": [
-                "QoS_Config_Balanced_Reliability"
-            ]
-        },
-        {
-            "name": "Two-OneChan-SnkAse-Lc3_48_4-Two-OneChan-SrcAse-Lc3_24_2_Balanced_Reliability",
-            "codec_config_name": "Two-OneChan-SnkAse-Lc3_48_4-Two-OneChan-SrcAse-Lc3_24_2",
-            "qos_config_name": [
-                "QoS_Config_Balanced_Reliability"
-            ]
-        },
-        {
-            "name": "Two-OneChan-SnkAse-Lc3_48_4-Two-OneChan-SrcAse-Lc3_16_2_Balanced_Reliability",
-            "codec_config_name": "Two-OneChan-SnkAse-Lc3_48_4-Two-OneChan-SrcAse-Lc3_16_2",
-            "qos_config_name": [
-                "QoS_Config_Balanced_Reliability"
-            ]
-        },
-        {
-            "name": "Two-OneChan-SnkAse-Lc3_48_4-One-OneChan-SrcAse-Lc3_32_2_Balanced_Reliability",
-            "codec_config_name": "Two-OneChan-SnkAse-Lc3_48_4-One-OneChan-SrcAse-Lc3_32_2",
-            "qos_config_name": [
-                "QoS_Config_Balanced_Reliability"
-            ]
-        },
-        {
-            "name": "Two-OneChan-SnkAse-Lc3_48_4-One-OneChan-SrcAse-Lc3_24_2_Balanced_Reliability",
-            "codec_config_name": "Two-OneChan-SnkAse-Lc3_48_4-One-OneChan-SrcAse-Lc3_24_2",
-            "qos_config_name": [
-                "QoS_Config_Balanced_Reliability"
-            ]
-        },
-        {
-            "name": "Two-OneChan-SnkAse-Lc3_48_4-One-OneChan-SrcAse-Lc3_16_2_Balanced_Reliability",
-            "codec_config_name": "Two-OneChan-SnkAse-Lc3_48_4-One-OneChan-SrcAse-Lc3_16_2",
-            "qos_config_name": [
-                "QoS_Config_Balanced_Reliability"
-            ]
-        },
-        {
-            "name": "One-TwoChan-SnkAse-Lc3_48_4-One-TwoChan-SrcAse-Lc3_32_2_Balanced_Reliability",
-            "codec_config_name": "One-TwoChan-SnkAse-Lc3_48_4-One-TwoChan-SrcAse-Lc3_32_2",
-            "qos_config_name": [
-                "QoS_Config_Balanced_Reliability"
-            ]
-        },
-        {
-            "name": "One-TwoChan-SnkAse-Lc3_48_4-One-TwoChan-SrcAse-Lc3_24_2_Balanced_Reliability",
-            "codec_config_name": "One-TwoChan-SnkAse-Lc3_48_4-One-TwoChan-SrcAse-Lc3_24_2",
-            "qos_config_name": [
-                "QoS_Config_Balanced_Reliability"
-            ]
-        },
-        {
-            "name": "One-TwoChan-SnkAse-Lc3_48_4-One-TwoChan-SrcAse-Lc3_16_2_Balanced_Reliability",
-            "codec_config_name": "One-TwoChan-SnkAse-Lc3_48_4-One-TwoChan-SrcAse-Lc3_16_2",
-            "qos_config_name": [
-                "QoS_Config_Balanced_Reliability"
-            ]
-        },
-        {
-            "name": "One-TwoChan-SnkAse-Lc3_48_4-One-OneChan-SrcAse-Lc3_32_2_Balanced_Reliability",
-            "codec_config_name": "One-TwoChan-SnkAse-Lc3_48_4-One-OneChan-SrcAse-Lc3_32_2",
-            "qos_config_name": [
-                "QoS_Config_Balanced_Reliability"
-            ]
-        },
-        {
-            "name": "One-TwoChan-SnkAse-Lc3_48_4-One-OneChan-SrcAse-Lc3_24_2_Balanced_Reliability",
-            "codec_config_name": "One-TwoChan-SnkAse-Lc3_48_4-One-OneChan-SrcAse-Lc3_24_2",
-            "qos_config_name": [
-                "QoS_Config_Balanced_Reliability"
-            ]
-        },
-        {
-            "name": "One-TwoChan-SnkAse-Lc3_48_4-One-OneChan-SrcAse-Lc3_16_2_Balanced_Reliability",
-            "codec_config_name": "One-TwoChan-SnkAse-Lc3_48_4-One-OneChan-SrcAse-Lc3_16_2",
-            "qos_config_name": [
-                "QoS_Config_Balanced_Reliability"
-            ]
-        },
-        {
-            "name": "Two-OneChan-SnkAse-Lc3_48_4-One-OneChan-SrcAse-Lc3_32_2_Balanced_Reliability",
-            "codec_config_name": "Two-OneChan-SnkAse-Lc3_48_4-One-OneChan-SrcAse-Lc3_32_2",
-            "qos_config_name": [
-                "QoS_Config_Balanced_Reliability"
-            ]
-        },
-        {
-            "name": "Two-OneChan-SnkAse-Lc3_48_4-One-OneChan-SrcAse-Lc3_24_2_Balanced_Reliability",
-            "codec_config_name": "Two-OneChan-SnkAse-Lc3_48_4-One-OneChan-SrcAse-Lc3_24_2",
-            "qos_config_name": [
-                "QoS_Config_Balanced_Reliability"
-            ]
-        },
-        {
-            "name": "Two-OneChan-SnkAse-Lc3_48_4-One-OneChan-SrcAse-Lc3_16_2_Balanced_Reliability",
-            "codec_config_name": "Two-OneChan-SnkAse-Lc3_48_4-One-OneChan-SrcAse-Lc3_16_2",
-            "qos_config_name": [
-                "QoS_Config_Balanced_Reliability"
-            ]
-        },
-        {
-            "name": "One-OneChan-SnkAse-Lc3_48_4-One-OneChan-SrcAse-Lc3_32_2_Balanced_Reliability",
-            "codec_config_name": "One-OneChan-SnkAse-Lc3_48_4-One-OneChan-SrcAse-Lc3_32_2",
-            "qos_config_name": [
-                "QoS_Config_Balanced_Reliability"
-            ]
-        },
-        {
-            "name": "One-OneChan-SnkAse-Lc3_48_4-One-OneChan-SrcAse-Lc3_24_2_Balanced_Reliability",
-            "codec_config_name": "One-OneChan-SnkAse-Lc3_48_4-One-OneChan-SrcAse-Lc3_24_2",
-            "qos_config_name": [
-                "QoS_Config_Balanced_Reliability"
-            ]
-        },
-        {
-            "name": "One-OneChan-SnkAse-Lc3_48_4-One-OneChan-SrcAse-Lc3_16_2_Balanced_Reliability",
-            "codec_config_name": "One-OneChan-SnkAse-Lc3_48_4-One-OneChan-SrcAse-Lc3_16_2",
-            "qos_config_name": [
-                "QoS_Config_Balanced_Reliability"
-            ]
-        },
-        {
-            "name": "Two-TwoChan-SnkAse-Lc3_48_1-Two-TwoChan-SrcAse-Lc3_48_1_Low_Latency",
-            "codec_config_name": "Two-TwoChan-SnkAse-Lc3_48_1-Two-TwoChan-SrcAse-Lc3_48_1",
-            "qos_config_name": [
-                "QoS_Config_Low_Latency"
-            ]
-        },
-        {
-            "name": "Two-TwoChan-SnkAse-Lc3_48_1-Two-TwoChan-SrcAse-Lc3_48_1_Balanced_Reliability",
-            "codec_config_name": "Two-TwoChan-SnkAse-Lc3_48_1-Two-TwoChan-SrcAse-Lc3_48_1",
-            "qos_config_name": [
-                "QoS_Config_Balanced_Reliability"
-            ]
-        },
-        {
-            "name": "Two-TwoChan-SnkAse-Lc3_48_2-Two-TwoChan-SrcAse-Lc3_48_2_Low_Latency",
-            "codec_config_name": "Two-TwoChan-SnkAse-Lc3_48_2-Two-TwoChan-SrcAse-Lc3_48_2",
-            "qos_config_name": [
-                "QoS_Config_Low_Latency"
-            ]
-        },
-        {
-            "name": "Two-TwoChan-SnkAse-Lc3_48_2-Two-TwoChan-SrcAse-Lc3_48_2_Balanced_Reliability",
-            "codec_config_name": "Two-TwoChan-SnkAse-Lc3_48_2-Two-TwoChan-SrcAse-Lc3_48_2",
-            "qos_config_name": [
-                "QoS_Config_Balanced_Reliability"
-            ]
-        },
-        {
-            "name": "VND_Two-OneChan-SrcAse-Lc3_48_2_100octs_R31_L100",
-            "codec_config_name": "VND_Two-OneChan-SrcAse-Lc3_48_2_100octs",
-            "qos_config_name": [
-                "VND_QoS_Config_R31_L100"
-            ],
-            "codec_metadata_name": [
-                "VND_LC3Q_V1_VS_Metadata"
-            ]
-        },
-        {
-            "name": "Two-OneChan-SrcAse-Lc3_48_2_100octs_R31_L100",
-            "codec_config_name": "VND_Two-OneChan-SrcAse-Lc3_48_2_100octs",
-            "qos_config_name": [
-                "VND_QoS_Config_R31_L100"
-            ]
-        },
-        {
-            "name": "VND_Two-OneChan-SnkAse-Lc3_48_2-Two-OneChan-SrcAse-Lc3_48_2",
-            "codec_config_name": "VND_Two-OneChan-SnkAse_Two-OneChan-SrcAse-Lc3_48",
-            "qos_config_name": [
-                "VND_QoS_Config_R31_L100"
-            ]
-        },
-        {
-            "name": "VND_Two-OneChan-SnkAse-Aptx_LeX_V1_48_High_Reliability",
-            "codec_config_name": "VND_Two-OneChan-SnkAse-Aptx_LeX_V1_48",
-            "qos_config_name": [
-                "VND_QoS_Config_R4_L10"
-            ],
-            "codec_metadata_name": [
-                "VND_AptxLeX_V1_VS_Metadata"
-            ]
-        },
-        {
-            "name": "VND_Two-OneChan-SnkAse-Aptx_LeX_V1_96-Two-OneChan-SrcAse-Aptx_LeX_V1_32_High_Reliability_L_R",
-            "codec_config_name": "VND_Two-OneChan-SnkAse-Aptx_LeX_V1_96-Two-OneChan-SrcAse-Aptx_LeX_V1_32_L_R",
-            "qos_config_name": [
-                "VND_QoS_Config_R4_L10"
-            ],
-            "codec_metadata_name": [
-                "VND_AptxLeX_V1_VS_Metadata"
-            ]
-        },
-        {
-            "name": "VND_Two-OneChan-SnkAse-Aptx_LeX_V1_96_High_Reliability",
-            "codec_config_name": "VND_Two-OneChan-SnkAse-Aptx_LeX_V1_96",
-            "qos_config_name": [
-                "VND_QoS_Config_R4_L10"
-            ],
-            "codec_metadata_name": [
-                "VND_AptxLeX_V1_VS_Metadata"
-            ]
-        },
-        {
-            "name": "VND_Two-OneChan-SnkAse-Aptx_Le_V2_48_High_Reliability",
-            "codec_config_name": "VND_Two-OneChan-SnkAse-Aptx_Le_V2_48",
-            "qos_config_name": [
-                "VND_QoS_Config_R10_L74"
-            ],
-            "codec_metadata_name": [
-                "VND_AptxLe_V2_VS_Metadata"
-            ]
-        },
-        {
-            "name": "VND_Two-OneChan-SnkAse-Aptx_Le_V2_96_High_Reliability",
-            "codec_config_name": "VND_Two-OneChan-SnkAse-Aptx_Le_V2_96",
-            "qos_config_name": [
-                "VND_QoS_Config_R10_L74"
-            ],
-            "codec_metadata_name": [
-                "VND_AptxLe_V2_VS_Metadata"
-            ]
-        },
-        {
-            "name": "VND_Two-OneChan-SnkAse-Aptx_Le_V1_48_High_Reliability",
-            "codec_config_name": "VND_Two-OneChan-SnkAse-Aptx_Le_V1_48",
-            "qos_config_name": [
-                "VND_QoS_Config_R10_L74"
-            ],
-            "codec_metadata_name": [
-                "VND_AptxLe_V1_VS_Metadata"
-            ]
-        },
-        {
-            "name": "VND_Two-OneChan-SnkAse-Aptx_Le_V1_96_High_Reliability",
-            "codec_config_name": "VND_Two-OneChan-SnkAse-Aptx_Le_V1_96",
-            "qos_config_name": [
-                "VND_QoS_Config_R10_L74"
-            ],
-            "codec_metadata_name": [
-                "VND_AptxLe_V1_VS_Metadata"
-            ]
-        },
-        {
-            "name": "VND_Two-OneChan-SnkAse-Lc3_48_2_155octs_High_Reliability_2",
-            "codec_config_name": "VND_Two-OneChan-SnkAse-Lc3_48_2_155octs",
-            "qos_config_name": [
-                "VND_QoS_Config_R24_L100"
-            ],
-            "codec_metadata_name": [
-                "VND_LC3Q_V1_VS_Metadata"
-            ]
-        },
-        {
-            "name": "Two-OneChan-SnkAse-Lc3_48_2_155octs_High_Reliability_2",
-            "codec_config_name": "VND_Two-OneChan-SnkAse-Lc3_48_2_155octs",
-            "qos_config_name": [
-                "VND_QoS_Config_R13_L100"
-            ]
-        },
-        {
-            "name": "One-OneChan-SnkAse-Lc3_48_2_155octs_High_Reliability_2",
-            "codec_config_name": "VND_One-OneChan-SnkAse-Lc3_48_2_155octs",
-            "qos_config_name": [
-                "VND_QoS_Config_R13_L100"
-            ]
-        },
-        {
-            "name": "VND_Two-OneChan-SnkAse-Lc3_48_2_155octs_R5_L20-Two-OneChan_SrcAse-Lc3_16_2_40octs_R5_L10_1",
-            "codec_config_name": "Two_Two-OneChan-SnkAse-Lc3_48_2_155octs-Two-OneChan_SrcAse-Lc3_16_2_40octs",
-            "qos_config_name": [
-                "VND_QoS_Config_R5_L20",
-                "VND_QoS_Config_R5_L10"
-            ]
-        },
-        {
-            "name": "VND_One-OneChan-SnkAse-Lc3_48_2_155octs_R5_L20-One-OneChan_SrcAse-Lc3_16_2_40octs_R5_L10_1",
-            "codec_config_name": "VND_One-OneChan-SnkAse-Lc3_48_2_155octs-One-OneChan_SrcAse-Lc3_16_2_40octs",
-            "qos_config_name": [
-                "VND_QoS_Config_R5_L20",
-                "VND_QoS_Config_R5_L10"
-            ]
-        },
-        {
-            "name": "VND_Two-OneChan-SnkAse-Lc3_48_2_155octs_R5_L20",
-            "codec_config_name": "VND_Two-OneChan-SnkAse-Lc3_48_2_155octs",
-            "qos_config_name": [
-                "VND_QoS_Config_R5_L20"
-            ]
-        },
-        {
-            "name": "VND_Two-OneChan-SnkAse-Lc3_48_1_75octs_R3_L8-One-OneChan-SrcAse-Lc3_32_1_45octs_R3_L15_V2_1",
-            "codec_config_name": "VND_Two-OneChan-SnkAse-Lc3_48_1-One-OneChan-SrcAse-Lc3_32_1",
-            "qos_config_name": [
-                "VND_QoS_Config_R3_L8",
-                "VND_QoS_Config_R3_L15"
-            ],
-            "codec_metadata_name": [
-                "VND_LC3Q_V2_VS_Metadata",
-                "VND_LC3Q_V1_VS_Metadata"
-            ]
-        },
-        {
-            "name": "VND_Two-OneChan-SnkAse-Lc3_48_1_75octs_R5_L15-One-OneChan-SrcAse-Lc3_16_1_30octs_R3_L15_V1_1",
-            "codec_config_name": "VND_Two-OneChan-SnkAse-Lc3_48_1-One-OneChan-SrcAse-Lc3_16_1",
-            "qos_config_name": [
-                "QoS_Config_48_1_1",
-                "VND_QoS_Config_R3_L15"
-            ],
-            "codec_metadata_name": [
-                "VND_LC3Q_V1_VS_Metadata",
-                "VND_LC3Q_V1_VS_Metadata"
-            ]
-        },
-        {
-            "name": "Two-OneChan-SnkAse-Lc3_48_1-One-OneChan-SrcAse-Lc3_16_1_1",
-            "codec_config_name": "VND_Two-OneChan-SnkAse-Lc3_48_1-One-OneChan-SrcAse-Lc3_16_1",
-            "qos_config_name": [
-                "QoS_Config_48_1_1",
-                "VND_QoS_Config_R3_L15"
-            ]
-        },
-        {
-            "name": "Two-OneChan-SnkAse-Lc3_32_2_80octs-Two-OneChan-SrcAse-Lc3_32_2_80octs_2",
-            "codec_config_name": "Two-OneChan-SnkAse-Lc3_32_2-Two-OneChan_SrcAse-Lc3_32_2",
-            "qos_config_name": [
-                "QoS_Config_32_2_2"
-            ]
-        },
-        {
-            "name": "VND_Two-OneChan-SnkAse-Lc3_32_2_80octs-Two-OneChan-SrcAse-Lc3_32_2_80octs_2",
-            "codec_config_name": "Two-OneChan-SnkAse-Lc3_32_2-Two-OneChan_SrcAse-Lc3_32_2",
-            "qos_config_name": [
-                "VND_QoS_Config_R8_L30"
-            ],
-            "codec_metadata_name": [
-                "VND_LC3Q_V1_VS_Metadata"
-            ]
-        }
-    ],
-    "codec_configurations": [
-        {
-            "name": "Two-OneChan-SnkAse-Lc3_16_2",
-            "subconfigurations": [
-                {
-                    "ase_cnt": 2,
-                    "direction": "SINK",
-                    "codec_id": {
-                        "coding_format": 6,
-                        "vendor_company_id": 0,
-                        "vendor_codec_id": 0
-                    },
-                    "codec_configuration": [
-                        {
-                            "name": "sampling_frequency",
-                            "type": 1,
-                            "compound_value": {
-                                "value": [
-                                    3
-                                ]
-                            }
-                        },
-                        {
-                            "name": "frame_duration",
-                            "type": 2,
-                            "compound_value": {
-                                "value": [
-                                    1
-                                ]
-                            }
-                        },
-                        {
-                            "name": "octets_per_codec_frame",
-                            "type": 4,
-                            "compound_value": {
-                                "value": [
-                                    40,
-                                    0
-                                ]
-                            }
-                        },
-                        {
-                            "name": "codec_frame_blocks_per_sdu",
-                            "type": 5,
-                            "compound_value": {
-                                "value": [
-                                    1
-                                ]
-                            }
-                        }
-                    ],
-                    "ase_channel_cnt": 1
-                }
-            ]
-        },
-        {
-            "name": "Two-OneChan-SnkAse-Lc3_16_1",
-            "subconfigurations": [
-                {
-                    "ase_cnt": 2,
-                    "direction": "SINK",
-                    "codec_id": {
-                        "coding_format": 6,
-                        "vendor_company_id": 0,
-                        "vendor_codec_id": 0
-                    },
-                    "codec_configuration": [
-                        {
-                            "name": "sampling_frequency",
-                            "type": 1,
-                            "compound_value": {
-                                "value": [
-                                    3
-                                ]
-                            }
-                        },
-                        {
-                            "name": "frame_duration",
-                            "type": 2,
-                            "compound_value": {
-                                "value": [
-                                    0
-                                ]
-                            }
-                        },
-                        {
-                            "name": "octets_per_codec_frame",
-                            "type": 4,
-                            "compound_value": {
-                                "value": [
-                                    30,
-                                    0
-                                ]
-                            }
-                        },
-                        {
-                            "name": "codec_frame_blocks_per_sdu",
-                            "type": 5,
-                            "compound_value": {
-                                "value": [
-                                    1
-                                ]
-                            }
-                        }
-                    ],
-                    "ase_channel_cnt": 1
-                }
-            ]
-        },
-        {
-            "name": "VND_Two-OneChan-SnkAse-Lc3_48_2_155octs",
-            "subconfigurations": [
-                {
-                    "ase_cnt": 2,
-                    "direction": "SINK",
-                    "codec_id": {
-                        "coding_format": 6,
-                        "vendor_company_id": 0,
-                        "vendor_codec_id": 0
-                    },
-                    "codec_configuration": [
-                        {
-                            "name": "sampling_frequency",
-                            "type": 1,
-                            "compound_value": {
-                                "value": [
-                                    8
-                                ]
-                            }
-                        },
-                        {
-                            "name": "frame_duration",
-                            "type": 2,
-                            "compound_value": {
-                                "value": [
-                                    1
-                                ]
-                            }
-                        },
-                        {
-                            "name": "octets_per_codec_frame",
-                            "type": 4,
-                            "compound_value": {
-                                "value": [
-                                    155,
-                                    0
-                                ]
-                            }
-                        },
-                        {
-                            "name": "codec_frame_blocks_per_sdu",
-                            "type": 5,
-                            "compound_value": {
-                                "value": [
-                                    1
-                                ]
-                            }
-                        }
-                    ],
-                    "ase_channel_cnt": 1
-                }
-            ]
-        },
-        {
-            "name": "One-TwoChan-SnkAse-Lc3_16_2",
-            "subconfigurations": [
-                {
-                    "ase_cnt": 1,
-                    "direction": "SINK",
-                    "codec_id": {
-                        "coding_format": 6,
-                        "vendor_company_id": 0,
-                        "vendor_codec_id": 0
-                    },
-                    "codec_configuration": [
-                        {
-                            "name": "sampling_frequency",
-                            "type": 1,
-                            "compound_value": {
-                                "value": [
-                                    3
-                                ]
-                            }
-                        },
-                        {
-                            "name": "frame_duration",
-                            "type": 2,
-                            "compound_value": {
-                                "value": [
-                                    1
-                                ]
-                            }
-                        },
-                        {
-                            "name": "octets_per_codec_frame",
-                            "type": 4,
-                            "compound_value": {
-                                "value": [
-                                    40,
-                                    0
-                                ]
-                            }
-                        },
-                        {
-                            "name": "codec_frame_blocks_per_sdu",
-                            "type": 5,
-                            "compound_value": {
-                                "value": [
-                                    1
-                                ]
-                            }
-                        }
-                    ],
-                    "ase_channel_cnt": 2
-                }
-            ]
-        },
-        {
-            "name": "One-TwoChan-SnkAse-Lc3_16_1",
-            "subconfigurations": [
-                {
-                    "ase_cnt": 1,
-                    "direction": "SINK",
-                    "codec_id": {
-                        "coding_format": 6,
-                        "vendor_company_id": 0,
-                        "vendor_codec_id": 0
-                    },
-                    "codec_configuration": [
-                        {
-                            "name": "sampling_frequency",
-                            "type": 1,
-                            "compound_value": {
-                                "value": [
-                                    3
-                                ]
-                            }
-                        },
-                        {
-                            "name": "frame_duration",
-                            "type": 2,
-                            "compound_value": {
-                                "value": [
-                                    0
-                                ]
-                            }
-                        },
-                        {
-                            "name": "octets_per_codec_frame",
-                            "type": 4,
-                            "compound_value": {
-                                "value": [
-                                    30,
-                                    0
-                                ]
-                            }
-                        },
-                        {
-                            "name": "codec_frame_blocks_per_sdu",
-                            "type": 5,
-                            "compound_value": {
-                                "value": [
-                                    1
-                                ]
-                            }
-                        }
-                    ],
-                    "ase_channel_cnt": 2
-                }
-            ]
-        },
-        {
-            "name": "Two-OneChan-SrcAse-Lc3_16_2",
-            "subconfigurations": [
-                {
-                    "ase_cnt": 2,
-                    "direction": "SOURCE",
-                    "codec_id": {
-                        "coding_format": 6,
-                        "vendor_company_id": 0,
-                        "vendor_codec_id": 0
-                    },
-                    "codec_configuration": [
-                        {
-                            "name": "sampling_frequency",
-                            "type": 1,
-                            "compound_value": {
-                                "value": [
-                                    3
-                                ]
-                            }
-                        },
-                        {
-                            "name": "frame_duration",
-                            "type": 2,
-                            "compound_value": {
-                                "value": [
-                                    1
-                                ]
-                            }
-                        },
-                        {
-                            "name": "octets_per_codec_frame",
-                            "type": 4,
-                            "compound_value": {
-                                "value": [
-                                    40,
-                                    0
-                                ]
-                            }
-                        },
-                        {
-                            "name": "codec_frame_blocks_per_sdu",
-                            "type": 5,
-                            "compound_value": {
-                                "value": [
-                                    1
-                                ]
-                            }
-                        }
-                    ],
-                    "ase_channel_cnt": 1
-                }
-            ]
-        },
-        {
-            "name": "One-OneChan-SrcAse-Lc3_24_2",
-            "subconfigurations": [
-                {
-                    "ase_cnt": 1,
-                    "direction": "SOURCE",
-                    "codec_id": {
-                        "coding_format": 6,
-                        "vendor_company_id": 0,
-                        "vendor_codec_id": 0
-                    },
-                    "codec_configuration": [
-                        {
-                            "name": "sampling_frequency",
-                            "type": 1,
-                            "compound_value": {
-                                "value": [
-                                    5
-                                ]
-                            }
-                        },
-                        {
-                            "name": "frame_duration",
-                            "type": 2,
-                            "compound_value": {
-                                "value": [
-                                    1
-                                ]
-                            }
-                        },
-                        {
-                            "name": "octets_per_codec_frame",
-                            "type": 4,
-                            "compound_value": {
-                                "value": [
-                                    60,
-                                    0
-                                ]
-                            }
-                        },
-                        {
-                            "name": "codec_frame_blocks_per_sdu",
-                            "type": 5,
-                            "compound_value": {
-                                "value": [
-                                    1
-                                ]
-                            }
-                        }
-                    ],
-                    "ase_channel_cnt": 1
-                }
-            ]
-        },
-        {
-            "name": "Two-OneChan-SnkAse-Lc3_32_2",
-            "subconfigurations": [
-                {
-                    "ase_cnt": 2,
-                    "direction": "SINK",
-                    "codec_id": {
-                        "coding_format": 6,
-                        "vendor_company_id": 0,
-                        "vendor_codec_id": 0
-                    },
-                    "codec_configuration": [
-                        {
-                            "name": "sampling_frequency",
-                            "type": 1,
-                            "compound_value": {
-                                "value": [
-                                    6
-                                ]
-                            }
-                        },
-                        {
-                            "name": "frame_duration",
-                            "type": 2,
-                            "compound_value": {
-                                "value": [
-                                    1
-                                ]
-                            }
-                        },
-                        {
-                            "name": "octets_per_codec_frame",
-                            "type": 4,
-                            "compound_value": {
-                                "value": [
-                                    80,
-                                    0
-                                ]
-                            }
-                        },
-                        {
-                            "name": "codec_frame_blocks_per_sdu",
-                            "type": 5,
-                            "compound_value": {
-                                "value": [
-                                    1
-                                ]
-                            }
-                        }
-                    ],
-                    "ase_channel_cnt": 1
-                }
-            ]
-        },
-        {
-            "name": "Two-OneChan-SnkAse-Lc3_32_1",
-            "subconfigurations": [
-                {
-                    "ase_cnt": 2,
-                    "direction": "SINK",
-                    "codec_id": {
-                        "coding_format": 6,
-                        "vendor_company_id": 0,
-                        "vendor_codec_id": 0
-                    },
-                    "codec_configuration": [
-                        {
-                            "name": "sampling_frequency",
-                            "type": 1,
-                            "compound_value": {
-                                "value": [
-                                    6
-                                ]
-                            }
-                        },
-                        {
-                            "name": "frame_duration",
-                            "type": 2,
-                            "compound_value": {
-                                "value": [
-                                    0
-                                ]
-                            }
-                        },
-                        {
-                            "name": "octets_per_codec_frame",
-                            "type": 4,
-                            "compound_value": {
-                                "value": [
-                                    60,
-                                    0
-                                ]
-                            }
-                        },
-                        {
-                            "name": "codec_frame_blocks_per_sdu",
-                            "type": 5,
-                            "compound_value": {
-                                "value": [
-                                    1
-                                ]
-                            }
-                        }
-                    ],
-                    "ase_channel_cnt": 1
-                }
-            ]
-        },
-        {
-            "name": "One-OneChan-SnkAse-Lc3_32_2",
-            "subconfigurations": [
-                {
-                    "ase_cnt": 1,
-                    "direction": "SINK",
-                    "codec_id": {
-                        "coding_format": 6,
-                        "vendor_company_id": 0,
-                        "vendor_codec_id": 0
-                    },
-                    "codec_configuration": [
-                        {
-                            "name": "sampling_frequency",
-                            "type": 1,
-                            "compound_value": {
-                                "value": [
-                                    6
-                                ]
-                            }
-                        },
-                        {
-                            "name": "frame_duration",
-                            "type": 2,
-                            "compound_value": {
-                                "value": [
-                                    1
-                                ]
-                            }
-                        },
-                        {
-                            "name": "octets_per_codec_frame",
-                            "type": 4,
-                            "compound_value": {
-                                "value": [
-                                    80,
-                                    0
-                                ]
-                            }
-                        },
-                        {
-                            "name": "codec_frame_blocks_per_sdu",
-                            "type": 5,
-                            "compound_value": {
-                                "value": [
-                                    1
-                                ]
-                            }
-                        }
-                    ],
-                    "ase_channel_cnt": 1
-                }
-            ]
-        },
-        {
-            "name": "One-OneChan-SnkAse-Lc3_32_1",
-            "subconfigurations": [
-                {
-                    "ase_cnt": 1,
-                    "direction": "SINK",
-                    "codec_id": {
-                        "coding_format": 6,
-                        "vendor_company_id": 0,
-                        "vendor_codec_id": 0
-                    },
-                    "codec_configuration": [
-                        {
-                            "name": "sampling_frequency",
-                            "type": 1,
-                            "compound_value": {
-                                "value": [
-                                    6
-                                ]
-                            }
-                        },
-                        {
-                            "name": "frame_duration",
-                            "type": 2,
-                            "compound_value": {
-                                "value": [
-                                    0
-                                ]
-                            }
-                        },
-                        {
-                            "name": "octets_per_codec_frame",
-                            "type": 4,
-                            "compound_value": {
-                                "value": [
-                                    60,
-                                    0
-                                ]
-                            }
-                        },
-                        {
-                            "name": "codec_frame_blocks_per_sdu",
-                            "type": 5,
-                            "compound_value": {
-                                "value": [
-                                    1
-                                ]
-                            }
-                        }
-                    ],
-                    "ase_channel_cnt": 1
-                }
-            ]
-        },
-        {
-            "name": "One-OneChan-SnkAse-Lc3_16_2",
-            "subconfigurations": [
-                {
-                    "ase_cnt": 1,
-                    "direction": "SINK",
-                    "codec_id": {
-                        "coding_format": 6,
-                        "vendor_company_id": 0,
-                        "vendor_codec_id": 0
-                    },
-                    "codec_configuration": [
-                        {
-                            "name": "sampling_frequency",
-                            "type": 1,
-                            "compound_value": {
-                                "value": [
-                                    3
-                                ]
-                            }
-                        },
-                        {
-                            "name": "frame_duration",
-                            "type": 2,
-                            "compound_value": {
-                                "value": [
-                                    1
-                                ]
-                            }
-                        },
-                        {
-                            "name": "octets_per_codec_frame",
-                            "type": 4,
-                            "compound_value": {
-                                "value": [
-                                    40,
-                                    0
-                                ]
-                            }
-                        },
-                        {
-                            "name": "codec_frame_blocks_per_sdu",
-                            "type": 5,
-                            "compound_value": {
-                                "value": [
-                                    1
-                                ]
-                            }
-                        }
-                    ],
-                    "ase_channel_cnt": 1
-                }
-            ]
-        },
-        {
-            "name": "One-OneChan-SnkAse-Lc3_16_1",
-            "subconfigurations": [
-                {
-                    "ase_cnt": 1,
-                    "direction": "SINK",
-                    "codec_id": {
-                        "coding_format": 6,
-                        "vendor_company_id": 0,
-                        "vendor_codec_id": 0
-                    },
-                    "codec_configuration": [
-                        {
-                            "name": "sampling_frequency",
-                            "type": 1,
-                            "compound_value": {
-                                "value": [
-                                    3
-                                ]
-                            }
-                        },
-                        {
-                            "name": "frame_duration",
-                            "type": 2,
-                            "compound_value": {
-                                "value": [
-                                    0
-                                ]
-                            }
-                        },
-                        {
-                            "name": "octets_per_codec_frame",
-                            "type": 4,
-                            "compound_value": {
-                                "value": [
-                                    30,
-                                    0
-                                ]
-                            }
-                        },
-                        {
-                            "name": "codec_frame_blocks_per_sdu",
-                            "type": 5,
-                            "compound_value": {
-                                "value": [
-                                    1
-                                ]
-                            }
-                        }
-                    ],
-                    "ase_channel_cnt": 1
-                }
-            ]
-        },
-        {
-            "name": "Two-OneChan-SnkAse-Lc3_16_2-One-OneChan-SrcAse-Lc3_16_2",
-            "subconfigurations": [
-                {
-                    "ase_cnt": 2,
-                    "direction": "SINK",
-                    "codec_id": {
-                        "coding_format": 6,
-                        "vendor_company_id": 0,
-                        "vendor_codec_id": 0
-                    },
-                    "codec_configuration": [
-                        {
-                            "name": "sampling_frequency",
-                            "type": 1,
-                            "compound_value": {
-                                "value": [
-                                    3
-                                ]
-                            }
-                        },
-                        {
-                            "name": "frame_duration",
-                            "type": 2,
-                            "compound_value": {
-                                "value": [
-                                    1
-                                ]
-                            }
-                        },
-                        {
-                            "name": "octets_per_codec_frame",
-                            "type": 4,
-                            "compound_value": {
-                                "value": [
-                                    40,
-                                    0
-                                ]
-                            }
-                        },
-                        {
-                            "name": "codec_frame_blocks_per_sdu",
-                            "type": 5,
-                            "compound_value": {
-                                "value": [
-                                    1
-                                ]
-                            }
-                        }
-                    ],
-                    "ase_channel_cnt": 1
-                },
-                {
-                    "ase_cnt": 1,
-                    "direction": "SOURCE",
-                    "codec_id": {
-                        "coding_format": 6,
-                        "vendor_company_id": 0,
-                        "vendor_codec_id": 0
-                    },
-                    "codec_configuration": [
-                        {
-                            "name": "sampling_frequency",
-                            "type": 1,
-                            "compound_value": {
-                                "value": [
-                                    3
-                                ]
-                            }
-                        },
-                        {
-                            "name": "frame_duration",
-                            "type": 2,
-                            "compound_value": {
-                                "value": [
-                                    1
-                                ]
-                            }
-                        },
-                        {
-                            "name": "octets_per_codec_frame",
-                            "type": 4,
-                            "compound_value": {
-                                "value": [
-                                    40,
-                                    0
-                                ]
-                            }
-                        },
-                        {
-                            "name": "codec_frame_blocks_per_sdu",
-                            "type": 5,
-                            "compound_value": {
-                                "value": [
-                                    1
-                                ]
-                            }
-                        }
-                    ],
-                    "ase_channel_cnt": 1
-                }
-            ]
-        },
-        {
-            "name": "Two-OneChan-SnkAse-Lc3_16_2-Two-OneChan-SrcAse-Lc3_16_2",
-            "subconfigurations": [
-                {
-                    "ase_cnt": 2,
-                    "direction": "SINK",
-                    "codec_id": {
-                        "coding_format": 6,
-                        "vendor_company_id": 0,
-                        "vendor_codec_id": 0
-                    },
-                    "codec_configuration": [
-                        {
-                            "name": "sampling_frequency",
-                            "type": 1,
-                            "compound_value": {
-                                "value": [
-                                    3
-                                ]
-                            }
-                        },
-                        {
-                            "name": "frame_duration",
-                            "type": 2,
-                            "compound_value": {
-                                "value": [
-                                    1
-                                ]
-                            }
-                        },
-                        {
-                            "name": "octets_per_codec_frame",
-                            "type": 4,
-                            "compound_value": {
-                                "value": [
-                                    40,
-                                    0
-                                ]
-                            }
-                        },
-                        {
-                            "name": "codec_frame_blocks_per_sdu",
-                            "type": 5,
-                            "compound_value": {
-                                "value": [
-                                    1
-                                ]
-                            }
-                        }
-                    ],
-                    "ase_channel_cnt": 1
-                },
-                {
-                    "ase_cnt": 2,
-                    "direction": "SOURCE",
-                    "codec_id": {
-                        "coding_format": 6,
-                        "vendor_company_id": 0,
-                        "vendor_codec_id": 0
-                    },
-                    "codec_configuration": [
-                        {
-                            "name": "sampling_frequency",
-                            "type": 1,
-                            "compound_value": {
-                                "value": [
-                                    3
-                                ]
-                            }
-                        },
-                        {
-                            "name": "frame_duration",
-                            "type": 2,
-                            "compound_value": {
-                                "value": [
-                                    1
-                                ]
-                            }
-                        },
-                        {
-                            "name": "octets_per_codec_frame",
-                            "type": 4,
-                            "compound_value": {
-                                "value": [
-                                    40,
-                                    0
-                                ]
-                            }
-                        },
-                        {
-                            "name": "codec_frame_blocks_per_sdu",
-                            "type": 5,
-                            "compound_value": {
-                                "value": [
-                                    1
-                                ]
-                            }
-                        }
-                    ],
-                    "ase_channel_cnt": 1
-                }
-            ]
-        },
-        {
-            "name": "Two-OneChan-SnkAse-Lc3_16_1-Two-OneChan-SrcAse-Lc3_16_1",
-            "subconfigurations": [
-                {
-                    "ase_cnt": 2,
-                    "direction": "SINK",
-                    "codec_id": {
-                        "coding_format": 6,
-                        "vendor_company_id": 0,
-                        "vendor_codec_id": 0
-                    },
-                    "codec_configuration": [
-                        {
-                            "name": "sampling_frequency",
-                            "type": 1,
-                            "compound_value": {
-                                "value": [
-                                    3
-                                ]
-                            }
-                        },
-                        {
-                            "name": "frame_duration",
-                            "type": 2,
-                            "compound_value": {
-                                "value": [
-                                    0
-                                ]
-                            }
-                        },
-                        {
-                            "name": "octets_per_codec_frame",
-                            "type": 4,
-                            "compound_value": {
-                                "value": [
-                                    30,
-                                    0
-                                ]
-                            }
-                        },
-                        {
-                            "name": "codec_frame_blocks_per_sdu",
-                            "type": 5,
-                            "compound_value": {
-                                "value": [
-                                    1
-                                ]
-                            }
-                        }
-                    ],
-                    "ase_channel_cnt": 1
-                },
-                {
-                    "ase_cnt": 2,
-                    "direction": "SOURCE",
-                    "codec_id": {
-                        "coding_format": 6,
-                        "vendor_company_id": 0,
-                        "vendor_codec_id": 0
-                    },
-                    "codec_configuration": [
-                        {
-                            "name": "sampling_frequency",
-                            "type": 1,
-                            "compound_value": {
-                                "value": [
-                                    3
-                                ]
-                            }
-                        },
-                        {
-                            "name": "frame_duration",
-                            "type": 2,
-                            "compound_value": {
-                                "value": [
-                                    0
-                                ]
-                            }
-                        },
-                        {
-                            "name": "octets_per_codec_frame",
-                            "type": 4,
-                            "compound_value": {
-                                "value": [
-                                    30,
-                                    0
-                                ]
-                            }
-                        },
-                        {
-                            "name": "codec_frame_blocks_per_sdu",
-                            "type": 5,
-                            "compound_value": {
-                                "value": [
-                                    1
-                                ]
-                            }
-                        }
-                    ],
-                    "ase_channel_cnt": 1
-                }
-            ]
-        },
-        {
-            "name": "Two-OneChan-SnkAse-Lc3_16_1-One-OneChan-SrcAse-Lc3_16_1",
-            "subconfigurations": [
-                {
-                    "ase_cnt": 2,
-                    "direction": "SINK",
-                    "codec_id": {
-                        "coding_format": 6,
-                        "vendor_company_id": 0,
-                        "vendor_codec_id": 0
-                    },
-                    "codec_configuration": [
-                        {
-                            "name": "sampling_frequency",
-                            "type": 1,
-                            "compound_value": {
-                                "value": [
-                                    3
-                                ]
-                            }
-                        },
-                        {
-                            "name": "frame_duration",
-                            "type": 2,
-                            "compound_value": {
-                                "value": [
-                                    0
-                                ]
-                            }
-                        },
-                        {
-                            "name": "octets_per_codec_frame",
-                            "type": 4,
-                            "compound_value": {
-                                "value": [
-                                    30,
-                                    0
-                                ]
-                            }
-                        },
-                        {
-                            "name": "codec_frame_blocks_per_sdu",
-                            "type": 5,
-                            "compound_value": {
-                                "value": [
-                                    1
-                                ]
-                            }
-                        }
-                    ],
-                    "ase_channel_cnt": 1
-                },
-                {
-                    "ase_cnt": 1,
-                    "direction": "SOURCE",
-                    "codec_id": {
-                        "coding_format": 6,
-                        "vendor_company_id": 0,
-                        "vendor_codec_id": 0
-                    },
-                    "codec_configuration": [
-                        {
-                            "name": "sampling_frequency",
-                            "type": 1,
-                            "compound_value": {
-                                "value": [
-                                    3
-                                ]
-                            }
-                        },
-                        {
-                            "name": "frame_duration",
-                            "type": 2,
-                            "compound_value": {
-                                "value": [
-                                    0
-                                ]
-                            }
-                        },
-                        {
-                            "name": "octets_per_codec_frame",
-                            "type": 4,
-                            "compound_value": {
-                                "value": [
-                                    30,
-                                    0
-                                ]
-                            }
-                        },
-                        {
-                            "name": "codec_frame_blocks_per_sdu",
-                            "type": 5,
-                            "compound_value": {
-                                "value": [
-                                    1
-                                ]
-                            }
-                        }
-                    ],
-                    "ase_channel_cnt": 1
-                }
-            ]
-        },
-        {
-            "name": "One-TwoChan-SnkAse-Lc3_32_2-One-TwoChan-SrcAse-Lc3_32_2",
-            "subconfigurations": [
-                {
-                    "ase_cnt": 1,
-                    "direction": "SINK",
-                    "codec_id": {
-                        "coding_format": 6,
-                        "vendor_company_id": 0,
-                        "vendor_codec_id": 0
-                    },
-                    "codec_configuration": [
-                        {
-                            "name": "sampling_frequency",
-                            "type": 1,
-                            "compound_value": {
-                                "value": [
-                                    6
-                                ]
-                            }
-                        },
-                        {
-                            "name": "frame_duration",
-                            "type": 2,
-                            "compound_value": {
-                                "value": [
-                                    1
-                                ]
-                            }
-                        },
-                        {
-                            "name": "octets_per_codec_frame",
-                            "type": 4,
-                            "compound_value": {
-                                "value": [
-                                    80,
-                                    0
-                                ]
-                            }
-                        },
-                        {
-                            "name": "codec_frame_blocks_per_sdu",
-                            "type": 5,
-                            "compound_value": {
-                                "value": [
-                                    1
-                                ]
-                            }
-                        }
-                    ],
-                    "ase_channel_cnt": 2
-                },
-                {
-                    "ase_cnt": 1,
-                    "direction": "SOURCE",
-                    "codec_id": {
-                        "coding_format": 6,
-                        "vendor_company_id": 0,
-                        "vendor_codec_id": 0
-                    },
-                    "codec_configuration": [
-                        {
-                            "name": "sampling_frequency",
-                            "type": 1,
-                            "compound_value": {
-                                "value": [
-                                    6
-                                ]
-                            }
-                        },
-                        {
-                            "name": "frame_duration",
-                            "type": 2,
-                            "compound_value": {
-                                "value": [
-                                    1
-                                ]
-                            }
-                        },
-                        {
-                            "name": "octets_per_codec_frame",
-                            "type": 4,
-                            "compound_value": {
-                                "value": [
-                                    80,
-                                    0
-                                ]
-                            }
-                        },
-                        {
-                            "name": "codec_frame_blocks_per_sdu",
-                            "type": 5,
-                            "compound_value": {
-                                "value": [
-                                    1
-                                ]
-                            }
-                        }
-                    ],
-                    "ase_channel_cnt": 2
-                }
-            ]
-        },
-        {
-            "name": "One-TwoChan-SnkAse-Lc3_16_2-One-TwoChan-SrcAse-Lc3_16_2",
-            "subconfigurations": [
-                {
-                    "ase_cnt": 1,
-                    "direction": "SINK",
-                    "codec_id": {
-                        "coding_format": 6,
-                        "vendor_company_id": 0,
-                        "vendor_codec_id": 0
-                    },
-                    "codec_configuration": [
-                        {
-                            "name": "sampling_frequency",
-                            "type": 1,
-                            "compound_value": {
-                                "value": [
-                                    3
-                                ]
-                            }
-                        },
-                        {
-                            "name": "frame_duration",
-                            "type": 2,
-                            "compound_value": {
-                                "value": [
-                                    1
-                                ]
-                            }
-                        },
-                        {
-                            "name": "octets_per_codec_frame",
-                            "type": 4,
-                            "compound_value": {
-                                "value": [
-                                    40,
-                                    0
-                                ]
-                            }
-                        },
-                        {
-                            "name": "codec_frame_blocks_per_sdu",
-                            "type": 5,
-                            "compound_value": {
-                                "value": [
-                                    1
-                                ]
-                            }
-                        }
-                    ],
-                    "ase_channel_cnt": 2
-                },
-                {
-                    "ase_cnt": 1,
-                    "direction": "SOURCE",
-                    "codec_id": {
-                        "coding_format": 6,
-                        "vendor_company_id": 0,
-                        "vendor_codec_id": 0
-                    },
-                    "codec_configuration": [
-                        {
-                            "name": "sampling_frequency",
-                            "type": 1,
-                            "compound_value": {
-                                "value": [
-                                    3
-                                ]
-                            }
-                        },
-                        {
-                            "name": "frame_duration",
-                            "type": 2,
-                            "compound_value": {
-                                "value": [
-                                    1
-                                ]
-                            }
-                        },
-                        {
-                            "name": "octets_per_codec_frame",
-                            "type": 4,
-                            "compound_value": {
-                                "value": [
-                                    40,
-                                    0
-                                ]
-                            }
-                        },
-                        {
-                            "name": "codec_frame_blocks_per_sdu",
-                            "type": 5,
-                            "compound_value": {
-                                "value": [
-                                    1
-                                ]
-                            }
-                        }
-                    ],
-                    "ase_channel_cnt": 2
-                }
-            ]
-        },
-        {
-            "name": "One-TwoChan-SnkAse-Lc3_16_1-One-TwoChan-SrcAse-Lc3_16_1",
-            "subconfigurations": [
-                {
-                    "ase_cnt": 1,
-                    "direction": "SINK",
-                    "codec_id": {
-                        "coding_format": 6,
-                        "vendor_company_id": 0,
-                        "vendor_codec_id": 0
-                    },
-                    "codec_configuration": [
-                        {
-                            "name": "sampling_frequency",
-                            "type": 1,
-                            "compound_value": {
-                                "value": [
-                                    3
-                                ]
-                            }
-                        },
-                        {
-                            "name": "frame_duration",
-                            "type": 2,
-                            "compound_value": {
-                                "value": [
-                                    0
-                                ]
-                            }
-                        },
-                        {
-                            "name": "octets_per_codec_frame",
-                            "type": 4,
-                            "compound_value": {
-                                "value": [
-                                    30,
-                                    0
-                                ]
-                            }
-                        },
-                        {
-                            "name": "codec_frame_blocks_per_sdu",
-                            "type": 5,
-                            "compound_value": {
-                                "value": [
-                                    1
-                                ]
-                            }
-                        }
-                    ],
-                    "ase_channel_cnt": 2
-                },
-                {
-                    "ase_cnt": 1,
-                    "direction": "SOURCE",
-                    "codec_id": {
-                        "coding_format": 6,
-                        "vendor_company_id": 0,
-                        "vendor_codec_id": 0
-                    },
-                    "codec_configuration": [
-                        {
-                            "name": "sampling_frequency",
-                            "type": 1,
-                            "compound_value": {
-                                "value": [
-                                    3
-                                ]
-                            }
-                        },
-                        {
-                            "name": "frame_duration",
-                            "type": 2,
-                            "compound_value": {
-                                "value": [
-                                    0
-                                ]
-                            }
-                        },
-                        {
-                            "name": "octets_per_codec_frame",
-                            "type": 4,
-                            "compound_value": {
-                                "value": [
-                                    30,
-                                    0
-                                ]
-                            }
-                        },
-                        {
-                            "name": "codec_frame_blocks_per_sdu",
-                            "type": 5,
-                            "compound_value": {
-                                "value": [
-                                    1
-                                ]
-                            }
-                        }
-                    ],
-                    "ase_channel_cnt": 2
-                }
-            ]
-        },
-        {
-            "name": "One-TwoChan-SnkAse-Lc3_16_2-One-OneChan-SrcAse-Lc3_16_2",
-            "subconfigurations": [
-                {
-                    "ase_cnt": 1,
-                    "direction": "SINK",
-                    "codec_id": {
-                        "coding_format": 6,
-                        "vendor_company_id": 0,
-                        "vendor_codec_id": 0
-                    },
-                    "codec_configuration": [
-                        {
-                            "name": "sampling_frequency",
-                            "type": 1,
-                            "compound_value": {
-                                "value": [
-                                    3
-                                ]
-                            }
-                        },
-                        {
-                            "name": "frame_duration",
-                            "type": 2,
-                            "compound_value": {
-                                "value": [
-                                    1
-                                ]
-                            }
-                        },
-                        {
-                            "name": "octets_per_codec_frame",
-                            "type": 4,
-                            "compound_value": {
-                                "value": [
-                                    40,
-                                    0
-                                ]
-                            }
-                        },
-                        {
-                            "name": "codec_frame_blocks_per_sdu",
-                            "type": 5,
-                            "compound_value": {
-                                "value": [
-                                    1
-                                ]
-                            }
-                        }
-                    ],
-                    "ase_channel_cnt": 2
-                },
-                {
-                    "ase_cnt": 1,
-                    "direction": "SOURCE",
-                    "codec_id": {
-                        "coding_format": 6,
-                        "vendor_company_id": 0,
-                        "vendor_codec_id": 0
-                    },
-                    "codec_configuration": [
-                        {
-                            "name": "sampling_frequency",
-                            "type": 1,
-                            "compound_value": {
-                                "value": [
-                                    3
-                                ]
-                            }
-                        },
-                        {
-                            "name": "frame_duration",
-                            "type": 2,
-                            "compound_value": {
-                                "value": [
-                                    1
-                                ]
-                            }
-                        },
-                        {
-                            "name": "octets_per_codec_frame",
-                            "type": 4,
-                            "compound_value": {
-                                "value": [
-                                    40,
-                                    0
-                                ]
-                            }
-                        },
-                        {
-                            "name": "codec_frame_blocks_per_sdu",
-                            "type": 5,
-                            "compound_value": {
-                                "value": [
-                                    1
-                                ]
-                            }
-                        }
-                    ],
-                    "ase_channel_cnt": 1
-                }
-            ]
-        },
-        {
-            "name": "One-TwoChan-SnkAse-Lc3_16_1-One-OneChan-SrcAse-Lc3_16_1",
-            "subconfigurations": [
-                {
-                    "ase_cnt": 1,
-                    "direction": "SINK",
-                    "codec_id": {
-                        "coding_format": 6,
-                        "vendor_company_id": 0,
-                        "vendor_codec_id": 0
-                    },
-                    "codec_configuration": [
-                        {
-                            "name": "sampling_frequency",
-                            "type": 1,
-                            "compound_value": {
-                                "value": [
-                                    3
-                                ]
-                            }
-                        },
-                        {
-                            "name": "frame_duration",
-                            "type": 2,
-                            "compound_value": {
-                                "value": [
-                                    0
-                                ]
-                            }
-                        },
-                        {
-                            "name": "octets_per_codec_frame",
-                            "type": 4,
-                            "compound_value": {
-                                "value": [
-                                    30,
-                                    0
-                                ]
-                            }
-                        },
-                        {
-                            "name": "codec_frame_blocks_per_sdu",
-                            "type": 5,
-                            "compound_value": {
-                                "value": [
-                                    1
-                                ]
-                            }
-                        }
-                    ],
-                    "ase_channel_cnt": 2
-                },
-                {
-                    "ase_cnt": 1,
-                    "direction": "SOURCE",
-                    "codec_id": {
-                        "coding_format": 6,
-                        "vendor_company_id": 0,
-                        "vendor_codec_id": 0
-                    },
-                    "codec_configuration": [
-                        {
-                            "name": "sampling_frequency",
-                            "type": 1,
-                            "compound_value": {
-                                "value": [
-                                    3
-                                ]
-                            }
-                        },
-                        {
-                            "name": "frame_duration",
-                            "type": 2,
-                            "compound_value": {
-                                "value": [
-                                    0
-                                ]
-                            }
-                        },
-                        {
-                            "name": "octets_per_codec_frame",
-                            "type": 4,
-                            "compound_value": {
-                                "value": [
-                                    30,
-                                    0
-                                ]
-                            }
-                        },
-                        {
-                            "name": "codec_frame_blocks_per_sdu",
-                            "type": 5,
-                            "compound_value": {
-                                "value": [
-                                    1
-                                ]
-                            }
-                        }
-                    ],
-                    "ase_channel_cnt": 1
-                }
-            ]
-        },
-        {
-            "name": "One-OneChan-SnkAse-Lc3_16_2-One-OneChan-SrcAse-Lc3_16_2",
-            "subconfigurations": [
-                {
-                    "ase_cnt": 1,
-                    "direction": "SINK",
-                    "codec_id": {
-                        "coding_format": 6,
-                        "vendor_company_id": 0,
-                        "vendor_codec_id": 0
-                    },
-                    "codec_configuration": [
-                        {
-                            "name": "sampling_frequency",
-                            "type": 1,
-                            "compound_value": {
-                                "value": [
-                                    3
-                                ]
-                            }
-                        },
-                        {
-                            "name": "frame_duration",
-                            "type": 2,
-                            "compound_value": {
-                                "value": [
-                                    1
-                                ]
-                            }
-                        },
-                        {
-                            "name": "octets_per_codec_frame",
-                            "type": 4,
-                            "compound_value": {
-                                "value": [
-                                    40,
-                                    0
-                                ]
-                            }
-                        },
-                        {
-                            "name": "codec_frame_blocks_per_sdu",
-                            "type": 5,
-                            "compound_value": {
-                                "value": [
-                                    1
-                                ]
-                            }
-                        }
-                    ],
-                    "ase_channel_cnt": 1
-                },
-                {
-                    "ase_cnt": 1,
-                    "direction": "SOURCE",
-                    "codec_id": {
-                        "coding_format": 6,
-                        "vendor_company_id": 0,
-                        "vendor_codec_id": 0
-                    },
-                    "codec_configuration": [
-                        {
-                            "name": "sampling_frequency",
-                            "type": 1,
-                            "compound_value": {
-                                "value": [
-                                    3
-                                ]
-                            }
-                        },
-                        {
-                            "name": "frame_duration",
-                            "type": 2,
-                            "compound_value": {
-                                "value": [
-                                    1
-                                ]
-                            }
-                        },
-                        {
-                            "name": "octets_per_codec_frame",
-                            "type": 4,
-                            "compound_value": {
-                                "value": [
-                                    40,
-                                    0
-                                ]
-                            }
-                        },
-                        {
-                            "name": "codec_frame_blocks_per_sdu",
-                            "type": 5,
-                            "compound_value": {
-                                "value": [
-                                    1
-                                ]
-                            }
-                        }
-                    ],
-                    "ase_channel_cnt": 1
-                }
-            ]
-        },
-        {
-            "name": "One-OneChan-SnkAse-Lc3_16_1-One-OneChan-SrcAse-Lc3_16_1",
-            "subconfigurations": [
-                {
-                    "ase_cnt": 1,
-                    "direction": "SINK",
-                    "codec_id": {
-                        "coding_format": 6,
-                        "vendor_company_id": 0,
-                        "vendor_codec_id": 0
-                    },
-                    "codec_configuration": [
-                        {
-                            "name": "sampling_frequency",
-                            "type": 1,
-                            "compound_value": {
-                                "value": [
-                                    3
-                                ]
-                            }
-                        },
-                        {
-                            "name": "frame_duration",
-                            "type": 2,
-                            "compound_value": {
-                                "value": [
-                                    0
-                                ]
-                            }
-                        },
-                        {
-                            "name": "octets_per_codec_frame",
-                            "type": 4,
-                            "compound_value": {
-                                "value": [
-                                    30,
-                                    0
-                                ]
-                            }
-                        },
-                        {
-                            "name": "codec_frame_blocks_per_sdu",
-                            "type": 5,
-                            "compound_value": {
-                                "value": [
-                                    1
-                                ]
-                            }
-                        }
-                    ],
-                    "ase_channel_cnt": 1
-                },
-                {
-                    "ase_cnt": 1,
-                    "direction": "SOURCE",
-                    "codec_id": {
-                        "coding_format": 6,
-                        "vendor_company_id": 0,
-                        "vendor_codec_id": 0
-                    },
-                    "codec_configuration": [
-                        {
-                            "name": "sampling_frequency",
-                            "type": 1,
-                            "compound_value": {
-                                "value": [
-                                    3
-                                ]
-                            }
-                        },
-                        {
-                            "name": "frame_duration",
-                            "type": 2,
-                            "compound_value": {
-                                "value": [
-                                    0
-                                ]
-                            }
-                        },
-                        {
-                            "name": "octets_per_codec_frame",
-                            "type": 4,
-                            "compound_value": {
-                                "value": [
-                                    30,
-                                    0
-                                ]
-                            }
-                        },
-                        {
-                            "name": "codec_frame_blocks_per_sdu",
-                            "type": 5,
-                            "compound_value": {
-                                "value": [
-                                    1
-                                ]
-                            }
-                        }
-                    ],
-                    "ase_channel_cnt": 1
-                }
-            ]
-        },
-        {
-            "name": "One-OneChan-SrcAse-Lc3_48_4",
-            "subconfigurations": [
-                {
-                    "ase_cnt": 1,
-                    "direction": "SOURCE",
-                    "codec_id": {
-                        "coding_format": 6,
-                        "vendor_company_id": 0,
-                        "vendor_codec_id": 0
-                    },
-                    "codec_configuration": [
-                        {
-                            "name": "sampling_frequency",
-                            "type": 1,
-                            "compound_value": {
-                                "value": [
-                                    8
-                                ]
-                            }
-                        },
-                        {
-                            "name": "frame_duration",
-                            "type": 2,
-                            "compound_value": {
-                                "value": [
-                                    1
-                                ]
-                            }
-                        },
-                        {
-                            "name": "octets_per_codec_frame",
-                            "type": 4,
-                            "compound_value": {
-                                "value": [
-                                    120,
-                                    0
-                                ]
-                            }
-                        },
-                        {
-                            "name": "codec_frame_blocks_per_sdu",
-                            "type": 5,
-                            "compound_value": {
-                                "value": [
-                                    1
-                                ]
-                            }
-                        }
-                    ],
-                    "ase_channel_cnt": 1
-                }
-            ]
-        },
-        {
-            "name": "One-OneChan-SrcAse-Lc3_48_3",
-            "subconfigurations": [
-                {
-                    "ase_cnt": 1,
-                    "direction": "SOURCE",
-                    "codec_id": {
-                        "coding_format": 6,
-                        "vendor_company_id": 0,
-                        "vendor_codec_id": 0
-                    },
-                    "codec_configuration": [
-                        {
-                            "name": "sampling_frequency",
-                            "type": 1,
-                            "compound_value": {
-                                "value": [
-                                    8
-                                ]
-                            }
-                        },
-                        {
-                            "name": "frame_duration",
-                            "type": 2,
-                            "compound_value": {
-                                "value": [
-                                    0
-                                ]
-                            }
-                        },
-                        {
-                            "name": "octets_per_codec_frame",
-                            "type": 4,
-                            "compound_value": {
-                                "value": [
-                                    90,
-                                    0
-                                ]
-                            }
-                        },
-                        {
-                            "name": "codec_frame_blocks_per_sdu",
-                            "type": 5,
-                            "compound_value": {
-                                "value": [
-                                    1
-                                ]
-                            }
-                        }
-                    ],
-                    "ase_channel_cnt": 1
-                }
-            ]
-        },
-        {
-            "name": "One-OneChan-SrcAse-Lc3_48_2",
-            "subconfigurations": [
-                {
-                    "ase_cnt": 1,
-                    "direction": "SOURCE",
-                    "codec_id": {
-                        "coding_format": 6,
-                        "vendor_company_id": 0,
-                        "vendor_codec_id": 0
-                    },
-                    "codec_configuration": [
-                        {
-                            "name": "sampling_frequency",
-                            "type": 1,
-                            "compound_value": {
-                                "value": [
-                                    8
-                                ]
-                            }
-                        },
-                        {
-                            "name": "frame_duration",
-                            "type": 2,
-                            "compound_value": {
-                                "value": [
-                                    1
-                                ]
-                            }
-                        },
-                        {
-                            "name": "octets_per_codec_frame",
-                            "type": 4,
-                            "compound_value": {
-                                "value": [
-                                    100,
-                                    0
-                                ]
-                            }
-                        },
-                        {
-                            "name": "codec_frame_blocks_per_sdu",
-                            "type": 5,
-                            "compound_value": {
-                                "value": [
-                                    1
-                                ]
-                            }
-                        }
-                    ],
-                    "ase_channel_cnt": 1
-                }
-            ]
-        },
-        {
-            "name": "One-OneChan-SrcAse-Lc3_48_1",
-            "subconfigurations": [
-                {
-                    "ase_cnt": 1,
-                    "direction": "SOURCE",
-                    "codec_id": {
-                        "coding_format": 6,
-                        "vendor_company_id": 0,
-                        "vendor_codec_id": 0
-                    },
-                    "codec_configuration": [
-                        {
-                            "name": "sampling_frequency",
-                            "type": 1,
-                            "compound_value": {
-                                "value": [
-                                    8
-                                ]
-                            }
-                        },
-                        {
-                            "name": "frame_duration",
-                            "type": 2,
-                            "compound_value": {
-                                "value": [
-                                    0
-                                ]
-                            }
-                        },
-                        {
-                            "name": "octets_per_codec_frame",
-                            "type": 4,
-                            "compound_value": {
-                                "value": [
-                                    75,
-                                    0
-                                ]
-                            }
-                        },
-                        {
-                            "name": "codec_frame_blocks_per_sdu",
-                            "type": 5,
-                            "compound_value": {
-                                "value": [
-                                    1
-                                ]
-                            }
-                        }
-                    ],
-                    "ase_channel_cnt": 1
-                }
-            ]
-        },
-        {
-            "name": "One-OneChan-SrcAse-Lc3_32_2",
-            "subconfigurations": [
-                {
-                    "ase_cnt": 1,
-                    "direction": "SOURCE",
-                    "codec_id": {
-                        "coding_format": 6,
-                        "vendor_company_id": 0,
-                        "vendor_codec_id": 0
-                    },
-                    "codec_configuration": [
-                        {
-                            "name": "sampling_frequency",
-                            "type": 1,
-                            "compound_value": {
-                                "value": [
-                                    6
-                                ]
-                            }
-                        },
-                        {
-                            "name": "frame_duration",
-                            "type": 2,
-                            "compound_value": {
-                                "value": [
-                                    1
-                                ]
-                            }
-                        },
-                        {
-                            "name": "octets_per_codec_frame",
-                            "type": 4,
-                            "compound_value": {
-                                "value": [
-                                    80,
-                                    0
-                                ]
-                            }
-                        },
-                        {
-                            "name": "codec_frame_blocks_per_sdu",
-                            "type": 5,
-                            "compound_value": {
-                                "value": [
-                                    1
-                                ]
-                            }
-                        }
-                    ],
-                    "ase_channel_cnt": 1
-                }
-            ]
-        },
-        {
-            "name": "One-OneChan-SrcAse-Lc3_32_1",
-            "subconfigurations": [
-                {
-                    "ase_cnt": 1,
-                    "direction": "SOURCE",
-                    "codec_id": {
-                        "coding_format": 6,
-                        "vendor_company_id": 0,
-                        "vendor_codec_id": 0
-                    },
-                    "codec_configuration": [
-                        {
-                            "name": "sampling_frequency",
-                            "type": 1,
-                            "compound_value": {
-                                "value": [
-                                    6
-                                ]
-                            }
-                        },
-                        {
-                            "name": "frame_duration",
-                            "type": 2,
-                            "compound_value": {
-                                "value": [
-                                    0
-                                ]
-                            }
-                        },
-                        {
-                            "name": "octets_per_codec_frame",
-                            "type": 4,
-                            "compound_value": {
-                                "value": [
-                                    60,
-                                    0
-                                ]
-                            }
-                        },
-                        {
-                            "name": "codec_frame_blocks_per_sdu",
-                            "type": 5,
-                            "compound_value": {
-                                "value": [
-                                    1
-                                ]
-                            }
-                        }
-                    ],
-                    "ase_channel_cnt": 1
-                }
-            ]
-        },
-        {
-            "name": "One-OneChan-SrcAse-Lc3_24_1",
-            "subconfigurations": [
-                {
-                    "ase_cnt": 1,
-                    "direction": "SOURCE",
-                    "codec_id": {
-                        "coding_format": 6,
-                        "vendor_company_id": 0,
-                        "vendor_codec_id": 0
-                    },
-                    "codec_configuration": [
-                        {
-                            "name": "sampling_frequency",
-                            "type": 1,
-                            "compound_value": {
-                                "value": [
-                                    5
-                                ]
-                            }
-                        },
-                        {
-                            "name": "frame_duration",
-                            "type": 2,
-                            "compound_value": {
-                                "value": [
-                                    0
-                                ]
-                            }
-                        },
-                        {
-                            "name": "octets_per_codec_frame",
-                            "type": 4,
-                            "compound_value": {
-                                "value": [
-                                    45,
-                                    0
-                                ]
-                            }
-                        },
-                        {
-                            "name": "codec_frame_blocks_per_sdu",
-                            "type": 5,
-                            "compound_value": {
-                                "value": [
-                                    1
-                                ]
-                            }
-                        }
-                    ],
-                    "ase_channel_cnt": 1
-                }
-            ]
-        },
-        {
-            "name": "One-OneChan-SrcAse-Lc3_16_2",
-            "subconfigurations": [
-                {
-                    "ase_cnt": 1,
-                    "direction": "SOURCE",
-                    "codec_id": {
-                        "coding_format": 6,
-                        "vendor_company_id": 0,
-                        "vendor_codec_id": 0
-                    },
-                    "codec_configuration": [
-                        {
-                            "name": "sampling_frequency",
-                            "type": 1,
-                            "compound_value": {
-                                "value": [
-                                    3
-                                ]
-                            }
-                        },
-                        {
-                            "name": "frame_duration",
-                            "type": 2,
-                            "compound_value": {
-                                "value": [
-                                    1
-                                ]
-                            }
-                        },
-                        {
-                            "name": "octets_per_codec_frame",
-                            "type": 4,
-                            "compound_value": {
-                                "value": [
-                                    40,
-                                    0
-                                ]
-                            }
-                        },
-                        {
-                            "name": "codec_frame_blocks_per_sdu",
-                            "type": 5,
-                            "compound_value": {
-                                "value": [
-                                    1
-                                ]
-                            }
-                        }
-                    ],
-                    "ase_channel_cnt": 1
-                }
-            ]
-        },
-        {
-            "name": "One-OneChan-SrcAse-Lc3_16_1",
-            "subconfigurations": [
-                {
-                    "ase_cnt": 1,
-                    "direction": "SOURCE",
-                    "codec_id": {
-                        "coding_format": 6,
-                        "vendor_company_id": 0,
-                        "vendor_codec_id": 0
-                    },
-                    "codec_configuration": [
-                        {
-                            "name": "sampling_frequency",
-                            "type": 1,
-                            "compound_value": {
-                                "value": [
-                                    3
-                                ]
-                            }
-                        },
-                        {
-                            "name": "frame_duration",
-                            "type": 2,
-                            "compound_value": {
-                                "value": [
-                                    0
-                                ]
-                            }
-                        },
-                        {
-                            "name": "octets_per_codec_frame",
-                            "type": 4,
-                            "compound_value": {
-                                "value": [
-                                    30,
-                                    0
-                                ]
-                            }
-                        },
-                        {
-                            "name": "codec_frame_blocks_per_sdu",
-                            "type": 5,
-                            "compound_value": {
-                                "value": [
-                                    1
-                                ]
-                            }
-                        }
-                    ],
-                    "ase_channel_cnt": 1
-                }
-            ]
-        },
-        {
-            "name": "Two-OneChan-SnkAse-Lc3_48_4",
-            "subconfigurations": [
-                {
-                    "ase_cnt": 2,
-                    "direction": "SINK",
-                    "codec_id": {
-                        "coding_format": 6,
-                        "vendor_company_id": 0,
-                        "vendor_codec_id": 0
-                    },
-                    "codec_configuration": [
-                        {
-                            "name": "sampling_frequency",
-                            "type": 1,
-                            "compound_value": {
-                                "value": [
-                                    8
-                                ]
-                            }
-                        },
-                        {
-                            "name": "frame_duration",
-                            "type": 2,
-                            "compound_value": {
-                                "value": [
-                                    1
-                                ]
-                            }
-                        },
-                        {
-                            "name": "octets_per_codec_frame",
-                            "type": 4,
-                            "compound_value": {
-                                "value": [
-                                    120,
-                                    0
-                                ]
-                            }
-                        },
-                        {
-                            "name": "codec_frame_blocks_per_sdu",
-                            "type": 5,
-                            "compound_value": {
-                                "value": [
-                                    1
-                                ]
-                            }
-                        }
-                    ],
-                    "ase_channel_cnt": 1
-                }
-            ]
-        },
-        {
-            "name": "Two-OneChan-SnkAse-Lc3_48_3",
-            "subconfigurations": [
-                {
-                    "ase_cnt": 2,
-                    "direction": "SINK",
-                    "codec_id": {
-                        "coding_format": 6,
-                        "vendor_company_id": 0,
-                        "vendor_codec_id": 0
-                    },
-                    "codec_configuration": [
-                        {
-                            "name": "sampling_frequency",
-                            "type": 1,
-                            "compound_value": {
-                                "value": [
-                                    8
-                                ]
-                            }
-                        },
-                        {
-                            "name": "frame_duration",
-                            "type": 2,
-                            "compound_value": {
-                                "value": [
-                                    1
-                                ]
-                            }
-                        },
-                        {
-                            "name": "octets_per_codec_frame",
-                            "type": 4,
-                            "compound_value": {
-                                "value": [
-                                    90,
-                                    0
-                                ]
-                            }
-                        },
-                        {
-                            "name": "codec_frame_blocks_per_sdu",
-                            "type": 5,
-                            "compound_value": {
-                                "value": [
-                                    1
-                                ]
-                            }
-                        }
-                    ],
-                    "ase_channel_cnt": 1
-                }
-            ]
-        },
-        {
-            "name": "Two-OneChan-SnkAse-Lc3_48_2",
-            "subconfigurations": [
-                {
-                    "ase_cnt": 2,
-                    "direction": "SINK",
-                    "codec_id": {
-                        "coding_format": 6,
-                        "vendor_company_id": 0,
-                        "vendor_codec_id": 0
-                    },
-                    "codec_configuration": [
-                        {
-                            "name": "sampling_frequency",
-                            "type": 1,
-                            "compound_value": {
-                                "value": [
-                                    8
-                                ]
-                            }
-                        },
-                        {
-                            "name": "frame_duration",
-                            "type": 2,
-                            "compound_value": {
-                                "value": [
-                                    1
-                                ]
-                            }
-                        },
-                        {
-                            "name": "octets_per_codec_frame",
-                            "type": 4,
-                            "compound_value": {
-                                "value": [
-                                    100,
-                                    0
-                                ]
-                            }
-                        },
-                        {
-                            "name": "codec_frame_blocks_per_sdu",
-                            "type": 5,
-                            "compound_value": {
-                                "value": [
-                                    1
-                                ]
-                            }
-                        }
-                    ],
-                    "ase_channel_cnt": 1
-                }
-            ]
-        },
-        {
-            "name": "Two-OneChan-SnkAse-Lc3_48_1",
-            "subconfigurations": [
-                {
-                    "ase_cnt": 2,
-                    "direction": "SINK",
-                    "codec_id": {
-                        "coding_format": 6,
-                        "vendor_company_id": 0,
-                        "vendor_codec_id": 0
-                    },
-                    "codec_configuration": [
-                        {
-                            "name": "sampling_frequency",
-                            "type": 1,
-                            "compound_value": {
-                                "value": [
-                                    8
-                                ]
-                            }
-                        },
-                        {
-                            "name": "frame_duration",
-                            "type": 2,
-                            "compound_value": {
-                                "value": [
-                                    0
-                                ]
-                            }
-                        },
-                        {
-                            "name": "octets_per_codec_frame",
-                            "type": 4,
-                            "compound_value": {
-                                "value": [
-                                    75,
-                                    0
-                                ]
-                            }
-                        },
-                        {
-                            "name": "codec_frame_blocks_per_sdu",
-                            "type": 5,
-                            "compound_value": {
-                                "value": [
-                                    1
-                                ]
-                            }
-                        }
-                    ],
-                    "ase_channel_cnt": 1
-                }
-            ]
-        },
-        {
-            "name": "One-TwoChan-SnkAse-Lc3_48_4",
-            "subconfigurations": [
-                {
-                    "ase_cnt": 1,
-                    "direction": "SINK",
-                    "codec_id": {
-                        "coding_format": 6,
-                        "vendor_company_id": 0,
-                        "vendor_codec_id": 0
-                    },
-                    "codec_configuration": [
-                        {
-                            "name": "sampling_frequency",
-                            "type": 1,
-                            "compound_value": {
-                                "value": [
-                                    8
-                                ]
-                            }
-                        },
-                        {
-                            "name": "frame_duration",
-                            "type": 2,
-                            "compound_value": {
-                                "value": [
-                                    1
-                                ]
-                            }
-                        },
-                        {
-                            "name": "octets_per_codec_frame",
-                            "type": 4,
-                            "compound_value": {
-                                "value": [
-                                    120,
-                                    0
-                                ]
-                            }
-                        },
-                        {
-                            "name": "codec_frame_blocks_per_sdu",
-                            "type": 5,
-                            "compound_value": {
-                                "value": [
-                                    1
-                                ]
-                            }
-                        }
-                    ],
-                    "ase_channel_cnt": 2
-                }
-            ]
-        },
-        {
-            "name": "One-TwoChan-SnkAse-Lc3_48_3",
-            "subconfigurations": [
-                {
-                    "ase_cnt": 1,
-                    "direction": "SINK",
-                    "codec_id": {
-                        "coding_format": 6,
-                        "vendor_company_id": 0,
-                        "vendor_codec_id": 0
-                    },
-                    "codec_configuration": [
-                        {
-                            "name": "sampling_frequency",
-                            "type": 1,
-                            "compound_value": {
-                                "value": [
-                                    8
-                                ]
-                            }
-                        },
-                        {
-                            "name": "frame_duration",
-                            "type": 2,
-                            "compound_value": {
-                                "value": [
-                                    1
-                                ]
-                            }
-                        },
-                        {
-                            "name": "octets_per_codec_frame",
-                            "type": 4,
-                            "compound_value": {
-                                "value": [
-                                    90,
-                                    0
-                                ]
-                            }
-                        },
-                        {
-                            "name": "codec_frame_blocks_per_sdu",
-                            "type": 5,
-                            "compound_value": {
-                                "value": [
-                                    1
-                                ]
-                            }
-                        }
-                    ],
-                    "ase_channel_cnt": 2
-                }
-            ]
-        },
-        {
-            "name": "One-TwoChan-SnkAse-Lc3_48_2",
-            "subconfigurations": [
-                {
-                    "ase_cnt": 1,
-                    "direction": "SINK",
-                    "codec_id": {
-                        "coding_format": 6,
-                        "vendor_company_id": 0,
-                        "vendor_codec_id": 0
-                    },
-                    "codec_configuration": [
-                        {
-                            "name": "sampling_frequency",
-                            "type": 1,
-                            "compound_value": {
-                                "value": [
-                                    8
-                                ]
-                            }
-                        },
-                        {
-                            "name": "frame_duration",
-                            "type": 2,
-                            "compound_value": {
-                                "value": [
-                                    1
-                                ]
-                            }
-                        },
-                        {
-                            "name": "octets_per_codec_frame",
-                            "type": 4,
-                            "compound_value": {
-                                "value": [
-                                    100,
-                                    0
-                                ]
-                            }
-                        },
-                        {
-                            "name": "codec_frame_blocks_per_sdu",
-                            "type": 5,
-                            "compound_value": {
-                                "value": [
-                                    1
-                                ]
-                            }
-                        }
-                    ],
-                    "ase_channel_cnt": 2
-                }
-            ]
-        },
-        {
-            "name": "One-TwoChan-SnkAse-Lc3_48_1",
-            "subconfigurations": [
-                {
-                    "ase_cnt": 1,
-                    "direction": "SINK",
-                    "codec_id": {
-                        "coding_format": 6,
-                        "vendor_company_id": 0,
-                        "vendor_codec_id": 0
-                    },
-                    "codec_configuration": [
-                        {
-                            "name": "sampling_frequency",
-                            "type": 1,
-                            "compound_value": {
-                                "value": [
-                                    8
-                                ]
-                            }
-                        },
-                        {
-                            "name": "frame_duration",
-                            "type": 2,
-                            "compound_value": {
-                                "value": [
-                                    0
-                                ]
-                            }
-                        },
-                        {
-                            "name": "octets_per_codec_frame",
-                            "type": 4,
-                            "compound_value": {
-                                "value": [
-                                    75,
-                                    0
-                                ]
-                            }
-                        },
-                        {
-                            "name": "codec_frame_blocks_per_sdu",
-                            "type": 5,
-                            "compound_value": {
-                                "value": [
-                                    1
-                                ]
-                            }
-                        }
-                    ],
-                    "ase_channel_cnt": 2
-                }
-            ]
-        },
-        {
-            "name": "VND_One-OneChan-SnkAse-Lc3_48_2",
-            "subconfigurations": [
-                {
-                    "ase_cnt": 1,
-                    "direction": "SINK",
-                    "codec_id": {
-                        "coding_format": 6,
-                        "vendor_company_id": 0,
-                        "vendor_codec_id": 0
-                    },
-                    "codec_configuration": [
-                        {
-                            "name": "sampling_frequency",
-                            "type": 1,
-                            "compound_value": {
-                                "value": [
-                                    8
-                                ]
-                            }
-                        },
-                        {
-                            "name": "frame_duration",
-                            "type": 2,
-                            "compound_value": {
-                                "value": [
-                                    1
-                                ]
-                            }
-                        },
-                        {
-                            "name": "octets_per_codec_frame",
-                            "type": 4,
-                            "compound_value": {
-                                "value": [
-                                    155,
-                                    0
-                                ]
-                            }
-                        },
-                        {
-                            "name": "codec_frame_blocks_per_sdu",
-                            "type": 5,
-                            "compound_value": {
-                                "value": [
-                                    1
-                                ]
-                            }
-                        }
-                    ],
-                    "ase_channel_cnt": 1
-                }
-            ]
-        },
-        {
-            "name": "One-OneChan-SnkAse-Lc3_48_4",
-            "subconfigurations": [
-                {
-                    "ase_cnt": 1,
-                    "direction": "SINK",
-                    "codec_id": {
-                        "coding_format": 6,
-                        "vendor_company_id": 0,
-                        "vendor_codec_id": 0
-                    },
-                    "codec_configuration": [
-                        {
-                            "name": "sampling_frequency",
-                            "type": 1,
-                            "compound_value": {
-                                "value": [
-                                    8
-                                ]
-                            }
-                        },
-                        {
-                            "name": "frame_duration",
-                            "type": 2,
-                            "compound_value": {
-                                "value": [
-                                    1
-                                ]
-                            }
-                        },
-                        {
-                            "name": "octets_per_codec_frame",
-                            "type": 4,
-                            "compound_value": {
-                                "value": [
-                                    120,
-                                    0
-                                ]
-                            }
-                        },
-                        {
-                            "name": "codec_frame_blocks_per_sdu",
-                            "type": 5,
-                            "compound_value": {
-                                "value": [
-                                    1
-                                ]
-                            }
-                        }
-                    ],
-                    "ase_channel_cnt": 1
-                }
-            ]
-        },
-        {
-            "name": "One-OneChan-SnkAse-Lc3_48_3",
-            "subconfigurations": [
-                {
-                    "ase_cnt": 1,
-                    "direction": "SINK",
-                    "codec_id": {
-                        "coding_format": 6,
-                        "vendor_company_id": 0,
-                        "vendor_codec_id": 0
-                    },
-                    "codec_configuration": [
-                        {
-                            "name": "sampling_frequency",
-                            "type": 1,
-                            "compound_value": {
-                                "value": [
-                                    8
-                                ]
-                            }
-                        },
-                        {
-                            "name": "frame_duration",
-                            "type": 2,
-                            "compound_value": {
-                                "value": [
-                                    1
-                                ]
-                            }
-                        },
-                        {
-                            "name": "octets_per_codec_frame",
-                            "type": 4,
-                            "compound_value": {
-                                "value": [
-                                    90,
-                                    0
-                                ]
-                            }
-                        },
-                        {
-                            "name": "codec_frame_blocks_per_sdu",
-                            "type": 5,
-                            "compound_value": {
-                                "value": [
-                                    1
-                                ]
-                            }
-                        }
-                    ],
-                    "ase_channel_cnt": 1
-                }
-            ]
-        },
-        {
-            "name": "One-OneChan-SnkAse-Lc3_48_2",
-            "subconfigurations": [
-                {
-                    "ase_cnt": 1,
-                    "direction": "SINK",
-                    "codec_id": {
-                        "coding_format": 6,
-                        "vendor_company_id": 0,
-                        "vendor_codec_id": 0
-                    },
-                    "codec_configuration": [
-                        {
-                            "name": "sampling_frequency",
-                            "type": 1,
-                            "compound_value": {
-                                "value": [
-                                    8
-                                ]
-                            }
-                        },
-                        {
-                            "name": "frame_duration",
-                            "type": 2,
-                            "compound_value": {
-                                "value": [
-                                    1
-                                ]
-                            }
-                        },
-                        {
-                            "name": "octets_per_codec_frame",
-                            "type": 4,
-                            "compound_value": {
-                                "value": [
-                                    100,
-                                    0
-                                ]
-                            }
-                        },
-                        {
-                            "name": "codec_frame_blocks_per_sdu",
-                            "type": 5,
-                            "compound_value": {
-                                "value": [
-                                    1
-                                ]
-                            }
-                        }
-                    ],
-                    "ase_channel_cnt": 1
-                }
-            ]
-        },
-        {
-            "name": "One-OneChan-SnkAse-Lc3_48_1",
-            "subconfigurations": [
-                {
-                    "ase_cnt": 1,
-                    "direction": "SINK",
-                    "codec_id": {
-                        "coding_format": 6,
-                        "vendor_company_id": 0,
-                        "vendor_codec_id": 0
-                    },
-                    "codec_configuration": [
-                        {
-                            "name": "sampling_frequency",
-                            "type": 1,
-                            "compound_value": {
-                                "value": [
-                                    8
-                                ]
-                            }
-                        },
-                        {
-                            "name": "frame_duration",
-                            "type": 2,
-                            "compound_value": {
-                                "value": [
-                                    1
-                                ]
-                            }
-                        },
-                        {
-                            "name": "octets_per_codec_frame",
-                            "type": 4,
-                            "compound_value": {
-                                "value": [
-                                    75,
-                                    0
-                                ]
-                            }
-                        },
-                        {
-                            "name": "codec_frame_blocks_per_sdu",
-                            "type": 5,
-                            "compound_value": {
-                                "value": [
-                                    1
-                                ]
-                            }
-                        }
-                    ],
-                    "ase_channel_cnt": 1
-                }
-            ]
-        },
-        {
-            "name": "Two-OneChan-SnkAse-Lc3_48_4-Two-OneChan-SrcAse-Lc3_32_2",
-            "subconfigurations": [
-                {
-                    "ase_cnt": 2,
-                    "direction": "SINK",
-                    "codec_id": {
-                        "coding_format": 6,
-                        "vendor_company_id": 0,
-                        "vendor_codec_id": 0
-                    },
-                    "codec_configuration": [
-                        {
-                            "name": "sampling_frequency",
-                            "type": 1,
-                            "compound_value": {
-                                "value": [
-                                    8
-                                ]
-                            }
-                        },
-                        {
-                            "name": "frame_duration",
-                            "type": 2,
-                            "compound_value": {
-                                "value": [
-                                    1
-                                ]
-                            }
-                        },
-                        {
-                            "name": "octets_per_codec_frame",
-                            "type": 4,
-                            "compound_value": {
-                                "value": [
-                                    120,
-                                    0
-                                ]
-                            }
-                        },
-                        {
-                            "name": "codec_frame_blocks_per_sdu",
-                            "type": 5,
-                            "compound_value": {
-                                "value": [
-                                    1
-                                ]
-                            }
-                        }
-                    ],
-                    "ase_channel_cnt": 1
-                },
-                {
-                    "ase_cnt": 2,
-                    "direction": "SOURCE",
-                    "codec_id": {
-                        "coding_format": 6,
-                        "vendor_company_id": 0,
-                        "vendor_codec_id": 0
-                    },
-                    "codec_configuration": [
-                        {
-                            "name": "sampling_frequency",
-                            "type": 1,
-                            "compound_value": {
-                                "value": [
-                                    6
-                                ]
-                            }
-                        },
-                        {
-                            "name": "frame_duration",
-                            "type": 2,
-                            "compound_value": {
-                                "value": [
-                                    1
-                                ]
-                            }
-                        },
-                        {
-                            "name": "octets_per_codec_frame",
-                            "type": 4,
-                            "compound_value": {
-                                "value": [
-                                    80,
-                                    0
-                                ]
-                            }
-                        },
-                        {
-                            "name": "codec_frame_blocks_per_sdu",
-                            "type": 5,
-                            "compound_value": {
-                                "value": [
-                                    1
-                                ]
-                            }
-                        }
-                    ],
-                    "ase_channel_cnt": 1
-                }
-            ]
-        },
-        {
-            "name": "Two-OneChan-SnkAse-Lc3_48_4-Two-OneChan-SrcAse-Lc3_24_2",
-            "subconfigurations": [
-                {
-                    "ase_cnt": 2,
-                    "direction": "SINK",
-                    "codec_id": {
-                        "coding_format": 6,
-                        "vendor_company_id": 0,
-                        "vendor_codec_id": 0
-                    },
-                    "codec_configuration": [
-                        {
-                            "name": "sampling_frequency",
-                            "type": 1,
-                            "compound_value": {
-                                "value": [
-                                    8
-                                ]
-                            }
-                        },
-                        {
-                            "name": "frame_duration",
-                            "type": 2,
-                            "compound_value": {
-                                "value": [
-                                    1
-                                ]
-                            }
-                        },
-                        {
-                            "name": "octets_per_codec_frame",
-                            "type": 4,
-                            "compound_value": {
-                                "value": [
-                                    120,
-                                    0
-                                ]
-                            }
-                        },
-                        {
-                            "name": "codec_frame_blocks_per_sdu",
-                            "type": 5,
-                            "compound_value": {
-                                "value": [
-                                    1
-                                ]
-                            }
-                        }
-                    ],
-                    "ase_channel_cnt": 1
-                },
-                {
-                    "ase_cnt": 2,
-                    "direction": "SOURCE",
-                    "codec_id": {
-                        "coding_format": 6,
-                        "vendor_company_id": 0,
-                        "vendor_codec_id": 0
-                    },
-                    "codec_configuration": [
-                        {
-                            "name": "sampling_frequency",
-                            "type": 1,
-                            "compound_value": {
-                                "value": [
-                                    5
-                                ]
-                            }
-                        },
-                        {
-                            "name": "frame_duration",
-                            "type": 2,
-                            "compound_value": {
-                                "value": [
-                                    1
-                                ]
-                            }
-                        },
-                        {
-                            "name": "octets_per_codec_frame",
-                            "type": 4,
-                            "compound_value": {
-                                "value": [
-                                    60,
-                                    0
-                                ]
-                            }
-                        },
-                        {
-                            "name": "codec_frame_blocks_per_sdu",
-                            "type": 5,
-                            "compound_value": {
-                                "value": [
-                                    1
-                                ]
-                            }
-                        }
-                    ],
-                    "ase_channel_cnt": 1
-                }
-            ]
-        },
-        {
-            "name": "Two-OneChan-SnkAse-Lc3_48_4-Two-OneChan-SrcAse-Lc3_16_2",
-            "subconfigurations": [
-                {
-                    "ase_cnt": 2,
-                    "direction": "SINK",
-                    "codec_id": {
-                        "coding_format": 6,
-                        "vendor_company_id": 0,
-                        "vendor_codec_id": 0
-                    },
-                    "codec_configuration": [
-                        {
-                            "name": "sampling_frequency",
-                            "type": 1,
-                            "compound_value": {
-                                "value": [
-                                    8
-                                ]
-                            }
-                        },
-                        {
-                            "name": "frame_duration",
-                            "type": 2,
-                            "compound_value": {
-                                "value": [
-                                    1
-                                ]
-                            }
-                        },
-                        {
-                            "name": "octets_per_codec_frame",
-                            "type": 4,
-                            "compound_value": {
-                                "value": [
-                                    120,
-                                    0
-                                ]
-                            }
-                        },
-                        {
-                            "name": "codec_frame_blocks_per_sdu",
-                            "type": 5,
-                            "compound_value": {
-                                "value": [
-                                    1
-                                ]
-                            }
-                        }
-                    ],
-                    "ase_channel_cnt": 1
-                },
-                {
-                    "ase_cnt": 2,
-                    "direction": "SOURCE",
-                    "codec_id": {
-                        "coding_format": 6,
-                        "vendor_company_id": 0,
-                        "vendor_codec_id": 0
-                    },
-                    "codec_configuration": [
-                        {
-                            "name": "sampling_frequency",
-                            "type": 1,
-                            "compound_value": {
-                                "value": [
-                                    3
-                                ]
-                            }
-                        },
-                        {
-                            "name": "frame_duration",
-                            "type": 2,
-                            "compound_value": {
-                                "value": [
-                                    1
-                                ]
-                            }
-                        },
-                        {
-                            "name": "octets_per_codec_frame",
-                            "type": 4,
-                            "compound_value": {
-                                "value": [
-                                    40,
-                                    0
-                                ]
-                            }
-                        },
-                        {
-                            "name": "codec_frame_blocks_per_sdu",
-                            "type": 5,
-                            "compound_value": {
-                                "value": [
-                                    1
-                                ]
-                            }
-                        }
-                    ],
-                    "ase_channel_cnt": 1
-                }
-            ]
-        },
-        {
-            "name": "Two-OneChan-SnkAse-Lc3_48_4-One-OneChan-SrcAse-Lc3_32_2",
-            "subconfigurations": [
-                {
-                    "ase_cnt": 2,
-                    "direction": "SINK",
-                    "codec_id": {
-                        "coding_format": 6,
-                        "vendor_company_id": 0,
-                        "vendor_codec_id": 0
-                    },
-                    "codec_configuration": [
-                        {
-                            "name": "sampling_frequency",
-                            "type": 1,
-                            "compound_value": {
-                                "value": [
-                                    8
-                                ]
-                            }
-                        },
-                        {
-                            "name": "frame_duration",
-                            "type": 2,
-                            "compound_value": {
-                                "value": [
-                                    1
-                                ]
-                            }
-                        },
-                        {
-                            "name": "octets_per_codec_frame",
-                            "type": 4,
-                            "compound_value": {
-                                "value": [
-                                    120,
-                                    0
-                                ]
-                            }
-                        },
-                        {
-                            "name": "codec_frame_blocks_per_sdu",
-                            "type": 5,
-                            "compound_value": {
-                                "value": [
-                                    1
-                                ]
-                            }
-                        }
-                    ],
-                    "ase_channel_cnt": 1
-                },
-                {
-                    "ase_cnt": 1,
-                    "direction": "SOURCE",
-                    "codec_id": {
-                        "coding_format": 6,
-                        "vendor_company_id": 0,
-                        "vendor_codec_id": 0
-                    },
-                    "codec_configuration": [
-                        {
-                            "name": "sampling_frequency",
-                            "type": 1,
-                            "compound_value": {
-                                "value": [
-                                    6
-                                ]
-                            }
-                        },
-                        {
-                            "name": "frame_duration",
-                            "type": 2,
-                            "compound_value": {
-                                "value": [
-                                    1
-                                ]
-                            }
-                        },
-                        {
-                            "name": "octets_per_codec_frame",
-                            "type": 4,
-                            "compound_value": {
-                                "value": [
-                                    80,
-                                    0
-                                ]
-                            }
-                        },
-                        {
-                            "name": "codec_frame_blocks_per_sdu",
-                            "type": 5,
-                            "compound_value": {
-                                "value": [
-                                    1
-                                ]
-                            }
-                        }
-                    ],
-                    "ase_channel_cnt": 1
-                }
-            ]
-        },
-        {
-            "name": "Two-OneChan-SnkAse-Lc3_48_4-One-OneChan-SrcAse-Lc3_24_2",
-            "subconfigurations": [
-                {
-                    "ase_cnt": 2,
-                    "direction": "SINK",
-                    "codec_id": {
-                        "coding_format": 6,
-                        "vendor_company_id": 0,
-                        "vendor_codec_id": 0
-                    },
-                    "codec_configuration": [
-                        {
-                            "name": "sampling_frequency",
-                            "type": 1,
-                            "compound_value": {
-                                "value": [
-                                    8
-                                ]
-                            }
-                        },
-                        {
-                            "name": "frame_duration",
-                            "type": 2,
-                            "compound_value": {
-                                "value": [
-                                    1
-                                ]
-                            }
-                        },
-                        {
-                            "name": "octets_per_codec_frame",
-                            "type": 4,
-                            "compound_value": {
-                                "value": [
-                                    120,
-                                    0
-                                ]
-                            }
-                        },
-                        {
-                            "name": "codec_frame_blocks_per_sdu",
-                            "type": 5,
-                            "compound_value": {
-                                "value": [
-                                    1
-                                ]
-                            }
-                        }
-                    ],
-                    "ase_channel_cnt": 1
-                },
-                {
-                    "ase_cnt": 1,
-                    "direction": "SOURCE",
-                    "codec_id": {
-                        "coding_format": 6,
-                        "vendor_company_id": 0,
-                        "vendor_codec_id": 0
-                    },
-                    "codec_configuration": [
-                        {
-                            "name": "sampling_frequency",
-                            "type": 1,
-                            "compound_value": {
-                                "value": [
-                                    5
-                                ]
-                            }
-                        },
-                        {
-                            "name": "frame_duration",
-                            "type": 2,
-                            "compound_value": {
-                                "value": [
-                                    1
-                                ]
-                            }
-                        },
-                        {
-                            "name": "octets_per_codec_frame",
-                            "type": 4,
-                            "compound_value": {
-                                "value": [
-                                    60,
-                                    0
-                                ]
-                            }
-                        },
-                        {
-                            "name": "codec_frame_blocks_per_sdu",
-                            "type": 5,
-                            "compound_value": {
-                                "value": [
-                                    1
-                                ]
-                            }
-                        }
-                    ],
-                    "ase_channel_cnt": 1
-                }
-            ]
-        },
-        {
-            "name": "Two-OneChan-SnkAse-Lc3_48_4-One-OneChan-SrcAse-Lc3_16_2",
-            "subconfigurations": [
-                {
-                    "ase_cnt": 2,
-                    "direction": "SINK",
-                    "codec_id": {
-                        "coding_format": 6,
-                        "vendor_company_id": 0,
-                        "vendor_codec_id": 0
-                    },
-                    "codec_configuration": [
-                        {
-                            "name": "sampling_frequency",
-                            "type": 1,
-                            "compound_value": {
-                                "value": [
-                                    8
-                                ]
-                            }
-                        },
-                        {
-                            "name": "frame_duration",
-                            "type": 2,
-                            "compound_value": {
-                                "value": [
-                                    1
-                                ]
-                            }
-                        },
-                        {
-                            "name": "octets_per_codec_frame",
-                            "type": 4,
-                            "compound_value": {
-                                "value": [
-                                    120,
-                                    0
-                                ]
-                            }
-                        },
-                        {
-                            "name": "codec_frame_blocks_per_sdu",
-                            "type": 5,
-                            "compound_value": {
-                                "value": [
-                                    1
-                                ]
-                            }
-                        }
-                    ],
-                    "ase_channel_cnt": 1
-                },
-                {
-                    "ase_cnt": 1,
-                    "direction": "SOURCE",
-                    "codec_id": {
-                        "coding_format": 6,
-                        "vendor_company_id": 0,
-                        "vendor_codec_id": 0
-                    },
-                    "codec_configuration": [
-                        {
-                            "name": "sampling_frequency",
-                            "type": 1,
-                            "compound_value": {
-                                "value": [
-                                    3
-                                ]
-                            }
-                        },
-                        {
-                            "name": "frame_duration",
-                            "type": 2,
-                            "compound_value": {
-                                "value": [
-                                    1
-                                ]
-                            }
-                        },
-                        {
-                            "name": "octets_per_codec_frame",
-                            "type": 4,
-                            "compound_value": {
-                                "value": [
-                                    40,
-                                    0
-                                ]
-                            }
-                        },
-                        {
-                            "name": "codec_frame_blocks_per_sdu",
-                            "type": 5,
-                            "compound_value": {
-                                "value": [
-                                    1
-                                ]
-                            }
-                        }
-                    ],
-                    "ase_channel_cnt": 1
-                }
-            ]
-        },
-        {
-            "name": "One-TwoChan-SnkAse-Lc3_48_4-One-TwoChan-SrcAse-Lc3_32_2",
-            "subconfigurations": [
-                {
-                    "ase_cnt": 1,
-                    "direction": "SINK",
-                    "codec_id": {
-                        "coding_format": 6,
-                        "vendor_company_id": 0,
-                        "vendor_codec_id": 0
-                    },
-                    "codec_configuration": [
-                        {
-                            "name": "sampling_frequency",
-                            "type": 1,
-                            "compound_value": {
-                                "value": [
-                                    8
-                                ]
-                            }
-                        },
-                        {
-                            "name": "frame_duration",
-                            "type": 2,
-                            "compound_value": {
-                                "value": [
-                                    1
-                                ]
-                            }
-                        },
-                        {
-                            "name": "octets_per_codec_frame",
-                            "type": 4,
-                            "compound_value": {
-                                "value": [
-                                    120,
-                                    0
-                                ]
-                            }
-                        },
-                        {
-                            "name": "codec_frame_blocks_per_sdu",
-                            "type": 5,
-                            "compound_value": {
-                                "value": [
-                                    1
-                                ]
-                            }
-                        }
-                    ],
-                    "ase_channel_cnt": 2
-                },
-                {
-                    "ase_cnt": 1,
-                    "direction": "SOURCE",
-                    "codec_id": {
-                        "coding_format": 6,
-                        "vendor_company_id": 0,
-                        "vendor_codec_id": 0
-                    },
-                    "codec_configuration": [
-                        {
-                            "name": "sampling_frequency",
-                            "type": 1,
-                            "compound_value": {
-                                "value": [
-                                    6
-                                ]
-                            }
-                        },
-                        {
-                            "name": "frame_duration",
-                            "type": 2,
-                            "compound_value": {
-                                "value": [
-                                    1
-                                ]
-                            }
-                        },
-                        {
-                            "name": "octets_per_codec_frame",
-                            "type": 4,
-                            "compound_value": {
-                                "value": [
-                                    80,
-                                    0
-                                ]
-                            }
-                        },
-                        {
-                            "name": "codec_frame_blocks_per_sdu",
-                            "type": 5,
-                            "compound_value": {
-                                "value": [
-                                    1
-                                ]
-                            }
-                        }
-                    ],
-                    "ase_channel_cnt": 2
-                }
-            ]
-        },
-        {
-            "name": "One-TwoChan-SnkAse-Lc3_48_4-One-TwoChan-SrcAse-Lc3_24_2",
-            "subconfigurations": [
-                {
-                    "ase_cnt": 1,
-                    "direction": "SINK",
-                    "codec_id": {
-                        "coding_format": 6,
-                        "vendor_company_id": 0,
-                        "vendor_codec_id": 0
-                    },
-                    "codec_configuration": [
-                        {
-                            "name": "sampling_frequency",
-                            "type": 1,
-                            "compound_value": {
-                                "value": [
-                                    8
-                                ]
-                            }
-                        },
-                        {
-                            "name": "frame_duration",
-                            "type": 2,
-                            "compound_value": {
-                                "value": [
-                                    1
-                                ]
-                            }
-                        },
-                        {
-                            "name": "octets_per_codec_frame",
-                            "type": 4,
-                            "compound_value": {
-                                "value": [
-                                    120,
-                                    0
-                                ]
-                            }
-                        },
-                        {
-                            "name": "codec_frame_blocks_per_sdu",
-                            "type": 5,
-                            "compound_value": {
-                                "value": [
-                                    1
-                                ]
-                            }
-                        }
-                    ],
-                    "ase_channel_cnt": 2
-                },
-                {
-                    "ase_cnt": 1,
-                    "direction": "SOURCE",
-                    "codec_id": {
-                        "coding_format": 6,
-                        "vendor_company_id": 0,
-                        "vendor_codec_id": 0
-                    },
-                    "codec_configuration": [
-                        {
-                            "name": "sampling_frequency",
-                            "type": 1,
-                            "compound_value": {
-                                "value": [
-                                    5
-                                ]
-                            }
-                        },
-                        {
-                            "name": "frame_duration",
-                            "type": 2,
-                            "compound_value": {
-                                "value": [
-                                    1
-                                ]
-                            }
-                        },
-                        {
-                            "name": "octets_per_codec_frame",
-                            "type": 4,
-                            "compound_value": {
-                                "value": [
-                                    60,
-                                    0
-                                ]
-                            }
-                        },
-                        {
-                            "name": "codec_frame_blocks_per_sdu",
-                            "type": 5,
-                            "compound_value": {
-                                "value": [
-                                    1
-                                ]
-                            }
-                        }
-                    ],
-                    "ase_channel_cnt": 2
-                }
-            ]
-        },
-        {
-            "name": "One-TwoChan-SnkAse-Lc3_48_4-One-TwoChan-SrcAse-Lc3_16_2",
-            "subconfigurations": [
-                {
-                    "ase_cnt": 1,
-                    "direction": "SINK",
-                    "codec_id": {
-                        "coding_format": 6,
-                        "vendor_company_id": 0,
-                        "vendor_codec_id": 0
-                    },
-                    "codec_configuration": [
-                        {
-                            "name": "sampling_frequency",
-                            "type": 1,
-                            "compound_value": {
-                                "value": [
-                                    8
-                                ]
-                            }
-                        },
-                        {
-                            "name": "frame_duration",
-                            "type": 2,
-                            "compound_value": {
-                                "value": [
-                                    1
-                                ]
-                            }
-                        },
-                        {
-                            "name": "octets_per_codec_frame",
-                            "type": 4,
-                            "compound_value": {
-                                "value": [
-                                    120,
-                                    0
-                                ]
-                            }
-                        },
-                        {
-                            "name": "codec_frame_blocks_per_sdu",
-                            "type": 5,
-                            "compound_value": {
-                                "value": [
-                                    1
-                                ]
-                            }
-                        }
-                    ],
-                    "ase_channel_cnt": 2
-                },
-                {
-                    "ase_cnt": 1,
-                    "direction": "SOURCE",
-                    "codec_id": {
-                        "coding_format": 6,
-                        "vendor_company_id": 0,
-                        "vendor_codec_id": 0
-                    },
-                    "codec_configuration": [
-                        {
-                            "name": "sampling_frequency",
-                            "type": 1,
-                            "compound_value": {
-                                "value": [
-                                    3
-                                ]
-                            }
-                        },
-                        {
-                            "name": "frame_duration",
-                            "type": 2,
-                            "compound_value": {
-                                "value": [
-                                    1
-                                ]
-                            }
-                        },
-                        {
-                            "name": "octets_per_codec_frame",
-                            "type": 4,
-                            "compound_value": {
-                                "value": [
-                                    40,
-                                    0
-                                ]
-                            }
-                        },
-                        {
-                            "name": "codec_frame_blocks_per_sdu",
-                            "type": 5,
-                            "compound_value": {
-                                "value": [
-                                    1
-                                ]
-                            }
-                        }
-                    ],
-                    "ase_channel_cnt": 2
-                }
-            ]
-        },
-        {
-            "name": "One-TwoChan-SnkAse-Lc3_48_4-One-OneChan-SrcAse-Lc3_32_2",
-            "subconfigurations": [
-                {
-                    "ase_cnt": 1,
-                    "direction": "SINK",
-                    "codec_id": {
-                        "coding_format": 6,
-                        "vendor_company_id": 0,
-                        "vendor_codec_id": 0
-                    },
-                    "codec_configuration": [
-                        {
-                            "name": "sampling_frequency",
-                            "type": 1,
-                            "compound_value": {
-                                "value": [
-                                    8
-                                ]
-                            }
-                        },
-                        {
-                            "name": "frame_duration",
-                            "type": 2,
-                            "compound_value": {
-                                "value": [
-                                    1
-                                ]
-                            }
-                        },
-                        {
-                            "name": "octets_per_codec_frame",
-                            "type": 4,
-                            "compound_value": {
-                                "value": [
-                                    120,
-                                    0
-                                ]
-                            }
-                        },
-                        {
-                            "name": "codec_frame_blocks_per_sdu",
-                            "type": 5,
-                            "compound_value": {
-                                "value": [
-                                    1
-                                ]
-                            }
-                        }
-                    ],
-                    "ase_channel_cnt": 2
-                },
-                {
-                    "ase_cnt": 1,
-                    "direction": "SOURCE",
-                    "codec_id": {
-                        "coding_format": 6,
-                        "vendor_company_id": 0,
-                        "vendor_codec_id": 0
-                    },
-                    "codec_configuration": [
-                        {
-                            "name": "sampling_frequency",
-                            "type": 1,
-                            "compound_value": {
-                                "value": [
-                                    6
-                                ]
-                            }
-                        },
-                        {
-                            "name": "frame_duration",
-                            "type": 2,
-                            "compound_value": {
-                                "value": [
-                                    1
-                                ]
-                            }
-                        },
-                        {
-                            "name": "octets_per_codec_frame",
-                            "type": 4,
-                            "compound_value": {
-                                "value": [
-                                    80,
-                                    0
-                                ]
-                            }
-                        },
-                        {
-                            "name": "codec_frame_blocks_per_sdu",
-                            "type": 5,
-                            "compound_value": {
-                                "value": [
-                                    1
-                                ]
-                            }
-                        }
-                    ],
-                    "ase_channel_cnt": 1
-                }
-            ]
-        },
-        {
-            "name": "One-TwoChan-SnkAse-Lc3_48_4-One-OneChan-SrcAse-Lc3_24_2",
-            "subconfigurations": [
-                {
-                    "ase_cnt": 1,
-                    "direction": "SINK",
-                    "codec_id": {
-                        "coding_format": 6,
-                        "vendor_company_id": 0,
-                        "vendor_codec_id": 0
-                    },
-                    "codec_configuration": [
-                        {
-                            "name": "sampling_frequency",
-                            "type": 1,
-                            "compound_value": {
-                                "value": [
-                                    8
-                                ]
-                            }
-                        },
-                        {
-                            "name": "frame_duration",
-                            "type": 2,
-                            "compound_value": {
-                                "value": [
-                                    1
-                                ]
-                            }
-                        },
-                        {
-                            "name": "octets_per_codec_frame",
-                            "type": 4,
-                            "compound_value": {
-                                "value": [
-                                    120,
-                                    0
-                                ]
-                            }
-                        },
-                        {
-                            "name": "codec_frame_blocks_per_sdu",
-                            "type": 5,
-                            "compound_value": {
-                                "value": [
-                                    1
-                                ]
-                            }
-                        }
-                    ],
-                    "ase_channel_cnt": 2
-                },
-                {
-                    "ase_cnt": 1,
-                    "direction": "SOURCE",
-                    "codec_id": {
-                        "coding_format": 6,
-                        "vendor_company_id": 0,
-                        "vendor_codec_id": 0
-                    },
-                    "codec_configuration": [
-                        {
-                            "name": "sampling_frequency",
-                            "type": 1,
-                            "compound_value": {
-                                "value": [
-                                    5
-                                ]
-                            }
-                        },
-                        {
-                            "name": "frame_duration",
-                            "type": 2,
-                            "compound_value": {
-                                "value": [
-                                    1
-                                ]
-                            }
-                        },
-                        {
-                            "name": "octets_per_codec_frame",
-                            "type": 4,
-                            "compound_value": {
-                                "value": [
-                                    60,
-                                    0
-                                ]
-                            }
-                        },
-                        {
-                            "name": "codec_frame_blocks_per_sdu",
-                            "type": 5,
-                            "compound_value": {
-                                "value": [
-                                    1
-                                ]
-                            }
-                        }
-                    ],
-                    "ase_channel_cnt": 1
-                }
-            ]
-        },
-        {
-            "name": "One-TwoChan-SnkAse-Lc3_48_4-One-OneChan-SrcAse-Lc3_16_2",
-            "subconfigurations": [
-                {
-                    "ase_cnt": 1,
-                    "direction": "SINK",
-                    "codec_id": {
-                        "coding_format": 6,
-                        "vendor_company_id": 0,
-                        "vendor_codec_id": 0
-                    },
-                    "codec_configuration": [
-                        {
-                            "name": "sampling_frequency",
-                            "type": 1,
-                            "compound_value": {
-                                "value": [
-                                    8
-                                ]
-                            }
-                        },
-                        {
-                            "name": "frame_duration",
-                            "type": 2,
-                            "compound_value": {
-                                "value": [
-                                    1
-                                ]
-                            }
-                        },
-                        {
-                            "name": "octets_per_codec_frame",
-                            "type": 4,
-                            "compound_value": {
-                                "value": [
-                                    120,
-                                    0
-                                ]
-                            }
-                        },
-                        {
-                            "name": "codec_frame_blocks_per_sdu",
-                            "type": 5,
-                            "compound_value": {
-                                "value": [
-                                    1
-                                ]
-                            }
-                        }
-                    ],
-                    "ase_channel_cnt": 2
-                },
-                {
-                    "ase_cnt": 1,
-                    "direction": "SOURCE",
-                    "codec_id": {
-                        "coding_format": 6,
-                        "vendor_company_id": 0,
-                        "vendor_codec_id": 0
-                    },
-                    "codec_configuration": [
-                        {
-                            "name": "sampling_frequency",
-                            "type": 1,
-                            "compound_value": {
-                                "value": [
-                                    3
-                                ]
-                            }
-                        },
-                        {
-                            "name": "frame_duration",
-                            "type": 2,
-                            "compound_value": {
-                                "value": [
-                                    1
-                                ]
-                            }
-                        },
-                        {
-                            "name": "octets_per_codec_frame",
-                            "type": 4,
-                            "compound_value": {
-                                "value": [
-                                    40,
-                                    0
-                                ]
-                            }
-                        },
-                        {
-                            "name": "codec_frame_blocks_per_sdu",
-                            "type": 5,
-                            "compound_value": {
-                                "value": [
-                                    1
-                                ]
-                            }
-                        }
-                    ],
-                    "ase_channel_cnt": 1
-                }
-            ]
-        },
-        {
-            "name": "One-OneChan-SnkAse-Lc3_48_4-One-OneChan-SrcAse-Lc3_32_2",
-            "subconfigurations": [
-                {
-                    "ase_cnt": 1,
-                    "direction": "SINK",
-                    "codec_id": {
-                        "coding_format": 6,
-                        "vendor_company_id": 0,
-                        "vendor_codec_id": 0
-                    },
-                    "codec_configuration": [
-                        {
-                            "name": "sampling_frequency",
-                            "type": 1,
-                            "compound_value": {
-                                "value": [
-                                    8
-                                ]
-                            }
-                        },
-                        {
-                            "name": "frame_duration",
-                            "type": 2,
-                            "compound_value": {
-                                "value": [
-                                    1
-                                ]
-                            }
-                        },
-                        {
-                            "name": "octets_per_codec_frame",
-                            "type": 4,
-                            "compound_value": {
-                                "value": [
-                                    120,
-                                    0
-                                ]
-                            }
-                        },
-                        {
-                            "name": "codec_frame_blocks_per_sdu",
-                            "type": 5,
-                            "compound_value": {
-                                "value": [
-                                    1
-                                ]
-                            }
-                        }
-                    ],
-                    "ase_channel_cnt": 1
-                },
-                {
-                    "ase_cnt": 1,
-                    "direction": "SOURCE",
-                    "codec_id": {
-                        "coding_format": 6,
-                        "vendor_company_id": 0,
-                        "vendor_codec_id": 0
-                    },
-                    "codec_configuration": [
-                        {
-                            "name": "sampling_frequency",
-                            "type": 1,
-                            "compound_value": {
-                                "value": [
-                                    6
-                                ]
-                            }
-                        },
-                        {
-                            "name": "frame_duration",
-                            "type": 2,
-                            "compound_value": {
-                                "value": [
-                                    1
-                                ]
-                            }
-                        },
-                        {
-                            "name": "octets_per_codec_frame",
-                            "type": 4,
-                            "compound_value": {
-                                "value": [
-                                    80,
-                                    0
-                                ]
-                            }
-                        },
-                        {
-                            "name": "codec_frame_blocks_per_sdu",
-                            "type": 5,
-                            "compound_value": {
-                                "value": [
-                                    1
-                                ]
-                            }
-                        }
-                    ],
-                    "ase_channel_cnt": 1
-                }
-            ]
-        },
-        {
-            "name": "One-OneChan-SnkAse-Lc3_48_4-One-OneChan-SrcAse-Lc3_24_2",
-            "subconfigurations": [
-                {
-                    "ase_cnt": 1,
-                    "direction": "SINK",
-                    "codec_id": {
-                        "coding_format": 6,
-                        "vendor_company_id": 0,
-                        "vendor_codec_id": 0
-                    },
-                    "codec_configuration": [
-                        {
-                            "name": "sampling_frequency",
-                            "type": 1,
-                            "compound_value": {
-                                "value": [
-                                    5
-                                ]
-                            }
-                        },
-                        {
-                            "name": "frame_duration",
-                            "type": 2,
-                            "compound_value": {
-                                "value": [
-                                    1
-                                ]
-                            }
-                        },
-                        {
-                            "name": "octets_per_codec_frame",
-                            "type": 4,
-                            "compound_value": {
-                                "value": [
-                                    120,
-                                    0
-                                ]
-                            }
-                        },
-                        {
-                            "name": "codec_frame_blocks_per_sdu",
-                            "type": 5,
-                            "compound_value": {
-                                "value": [
-                                    1
-                                ]
-                            }
-                        }
-                    ],
-                    "ase_channel_cnt": 1
-                },
-                {
-                    "ase_cnt": 1,
-                    "direction": "SOURCE",
-                    "codec_id": {
-                        "coding_format": 6,
-                        "vendor_company_id": 0,
-                        "vendor_codec_id": 0
-                    },
-                    "codec_configuration": [
-                        {
-                            "name": "sampling_frequency",
-                            "type": 1,
-                            "compound_value": {
-                                "value": [
-                                    3
-                                ]
-                            }
-                        },
-                        {
-                            "name": "frame_duration",
-                            "type": 2,
-                            "compound_value": {
-                                "value": [
-                                    1
-                                ]
-                            }
-                        },
-                        {
-                            "name": "octets_per_codec_frame",
-                            "type": 4,
-                            "compound_value": {
-                                "value": [
-                                    60,
-                                    0
-                                ]
-                            }
-                        },
-                        {
-                            "name": "codec_frame_blocks_per_sdu",
-                            "type": 5,
-                            "compound_value": {
-                                "value": [
-                                    1
-                                ]
-                            }
-                        }
-                    ],
-                    "ase_channel_cnt": 1
-                }
-            ]
-        },
-        {
-            "name": "One-OneChan-SnkAse-Lc3_48_4-One-OneChan-SrcAse-Lc3_16_2",
-            "subconfigurations": [
-                {
-                    "ase_cnt": 1,
-                    "direction": "SINK",
-                    "codec_id": {
-                        "coding_format": 6,
-                        "vendor_company_id": 0,
-                        "vendor_codec_id": 0
-                    },
-                    "codec_configuration": [
-                        {
-                            "name": "sampling_frequency",
-                            "type": 1,
-                            "compound_value": {
-                                "value": [
-                                    8
-                                ]
-                            }
-                        },
-                        {
-                            "name": "frame_duration",
-                            "type": 2,
-                            "compound_value": {
-                                "value": [
-                                    0
-                                ]
-                            }
-                        },
-                        {
-                            "name": "octets_per_codec_frame",
-                            "type": 4,
-                            "compound_value": {
-                                "value": [
-                                    75,
-                                    0
-                                ]
-                            }
-                        },
-                        {
-                            "name": "codec_frame_blocks_per_sdu",
-                            "type": 5,
-                            "compound_value": {
-                                "value": [
-                                    1
-                                ]
-                            }
-                        }
-                    ],
-                    "ase_channel_cnt": 1
-                },
-                {
-                    "ase_cnt": 1,
-                    "direction": "SOURCE",
-                    "codec_id": {
-                        "coding_format": 6,
-                        "vendor_company_id": 0,
-                        "vendor_codec_id": 0
-                    },
-                    "codec_configuration": [
-                        {
-                            "name": "sampling_frequency",
-                            "type": 1,
-                            "compound_value": {
-                                "value": [
-                                    8
-                                ]
-                            }
-                        },
-                        {
-                            "name": "frame_duration",
-                            "type": 2,
-                            "compound_value": {
-                                "value": [
-                                    1
-                                ]
-                            }
-                        },
-                        {
-                            "name": "octets_per_codec_frame",
-                            "type": 4,
-                            "compound_value": {
-                                "value": [
-                                    40,
-                                    0
-                                ]
-                            }
-                        },
-                        {
-                            "name": "codec_frame_blocks_per_sdu",
-                            "type": 5,
-                            "compound_value": {
-                                "value": [
-                                    1
-                                ]
-                            }
-                        }
-                    ],
-                    "ase_channel_cnt": 1
-                }
-            ]
-        },
-        {
-            "name": "Two-TwoChan-SnkAse-Lc3_48_1-Two-TwoChan-SrcAse-Lc3_48_1",
-            "subconfigurations": [
-                {
-                    "ase_cnt": 2,
-                    "direction": "SOURCE",
-                    "codec_id": {
-                        "coding_format": 6,
-                        "vendor_company_id": 0,
-                        "vendor_codec_id": 0
-                    },
-                    "codec_configuration": [
-                        {
-                            "name": "sampling_frequency",
-                            "type": 1,
-                            "compound_value": {
-                                "value": [
-                                    8
-                                ]
-                            }
-                        },
-                        {
-                            "name": "frame_duration",
-                            "type": 2,
-                            "compound_value": {
-                                "value": [
-                                    1
-                                ]
-                            }
-                        },
-                        {
-                            "name": "octets_per_codec_frame",
-                            "type": 4,
-                            "compound_value": {
-                                "value": [
-                                    75,
-                                    0
-                                ]
-                            }
-                        },
-                        {
-                            "name": "codec_frame_blocks_per_sdu",
-                            "type": 5,
-                            "compound_value": {
-                                "value": [
-                                    1
-                                ]
-                            }
-                        }
-                    ],
-                    "ase_channel_cnt": 2
-                },
-                {
-                    "ase_cnt": 2,
-                    "direction": "SINK",
-                    "codec_id": {
-                        "coding_format": 6,
-                        "vendor_company_id": 0,
-                        "vendor_codec_id": 0
-                    },
-                    "codec_configuration": [
-                        {
-                            "name": "sampling_frequency",
-                            "type": 1,
-                            "compound_value": {
-                                "value": [
-                                    8
-                                ]
-                            }
-                        },
-                        {
-                            "name": "frame_duration",
-                            "type": 2,
-                            "compound_value": {
-                                "value": [
-                                    1
-                                ]
-                            }
-                        },
-                        {
-                            "name": "octets_per_codec_frame",
-                            "type": 4,
-                            "compound_value": {
-                                "value": [
-                                    100,
-                                    0
-                                ]
-                            }
-                        },
-                        {
-                            "name": "codec_frame_blocks_per_sdu",
-                            "type": 5,
-                            "compound_value": {
-                                "value": [
-                                    1
-                                ]
-                            }
-                        }
-                    ],
-                    "ase_channel_cnt": 2
-                }
-            ]
-        },
-        {
-            "name": "Two-TwoChan-SnkAse-Lc3_48_2-Two-TwoChan-SrcAse-Lc3_48_2",
-            "subconfigurations": [
-                {
-                    "ase_cnt": 2,
-                    "direction": "SOURCE",
-                    "codec_id": {
-                        "coding_format": 6,
-                        "vendor_company_id": 0,
-                        "vendor_codec_id": 0
-                    },
-                    "codec_configuration": [
-                        {
-                            "name": "sampling_frequency",
-                            "type": 1,
-                            "compound_value": {
-                                "value": [
-                                    8
-                                ]
-                            }
-                        },
-                        {
-                            "name": "frame_duration",
-                            "type": 2,
-                            "compound_value": {
-                                "value": [
-                                    1
-                                ]
-                            }
-                        },
-                        {
-                            "name": "octets_per_codec_frame",
-                            "type": 4,
-                            "compound_value": {
-                                "value": [
-                                    100,
-                                    0
-                                ]
-                            }
-                        },
-                        {
-                            "name": "codec_frame_blocks_per_sdu",
-                            "type": 5,
-                            "compound_value": {
-                                "value": [
-                                    1
-                                ]
-                            }
-                        }
-                    ],
-                    "ase_channel_cnt": 2
-                },
-                {
-                    "ase_cnt": 2,
-                    "direction": "SINK",
-                    "codec_id": {
-                        "coding_format": 6,
-                        "vendor_company_id": 0,
-                        "vendor_codec_id": 0
-                    },
-                    "codec_configuration": [
-                        {
-                            "name": "sampling_frequency",
-                            "type": 1,
-                            "compound_value": {
-                                "value": [
-                                    8
-                                ]
-                            }
-                        },
-                        {
-                            "name": "frame_duration",
-                            "type": 2,
-                            "compound_value": {
-                                "value": [
-                                    1
-                                ]
-                            }
-                        },
-                        {
-                            "name": "octets_per_codec_frame",
-                            "type": 4,
-                            "compound_value": {
-                                "value": [
-                                    100,
-                                    0
-                                ]
-                            }
-                        },
-                        {
-                            "name": "codec_frame_blocks_per_sdu",
-                            "type": 5,
-                            "compound_value": {
-                                "value": [
-                                    1
-                                ]
-                            }
-                        }
-                    ],
-                    "ase_channel_cnt": 2
-                }
-            ]
-        },
-        {
-            "name": "Two-OneChan-SnkAse-Lc3_24_2",
-            "subconfigurations": [
-                {
-                    "ase_cnt": 2,
-                    "direction": "SINK",
-                    "codec_id": {
-                        "coding_format": 6,
-                        "vendor_company_id": 0,
-                        "vendor_codec_id": 0
-                    },
-                    "codec_configuration": [
-                        {
-                            "name": "sampling_frequency",
-                            "type": 1,
-                            "compound_value": {
-                                "value": [
-                                    5
-                                ]
-                            }
-                        },
-                        {
-                            "name": "frame_duration",
-                            "type": 2,
-                            "compound_value": {
-                                "value": [
-                                    1
-                                ]
-                            }
-                        },
-                        {
-                            "name": "octets_per_codec_frame",
-                            "type": 4,
-                            "compound_value": {
-                                "value": [
-                                    60,
-                                    0
-                                ]
-                            }
-                        },
-                        {
-                            "name": "codec_frame_blocks_per_sdu",
-                            "type": 5,
-                            "compound_value": {
-                                "value": [
-                                    1
-                                ]
-                            }
-                        }
-                    ],
-                    "ase_channel_cnt": 1
-                }
-            ]
-        },
-        {
-            "name": "Two-OneChan-SnkAse-Lc3_24_1",
-            "subconfigurations": [
-                {
-                    "ase_cnt": 2,
-                    "direction": "SINK",
-                    "codec_id": {
-                        "coding_format": 6,
-                        "vendor_company_id": 0,
-                        "vendor_codec_id": 0
-                    },
-                    "codec_configuration": [
-                        {
-                            "name": "sampling_frequency",
-                            "type": 1,
-                            "compound_value": {
-                                "value": [
-                                    5
-                                ]
-                            }
-                        },
-                        {
-                            "name": "frame_duration",
-                            "type": 2,
-                            "compound_value": {
-                                "value": [
-                                    0
-                                ]
-                            }
-                        },
-                        {
-                            "name": "octets_per_codec_frame",
-                            "type": 4,
-                            "compound_value": {
-                                "value": [
-                                    45,
-                                    0
-                                ]
-                            }
-                        },
-                        {
-                            "name": "codec_frame_blocks_per_sdu",
-                            "type": 5,
-                            "compound_value": {
-                                "value": [
-                                    1
-                                ]
-                            }
-                        }
-                    ],
-                    "ase_channel_cnt": 1
-                }
-            ]
-        },
-        {
-            "name": "One-TwoChan-SnkAse-Lc3_24_2",
-            "subconfigurations": [
-                {
-                    "ase_cnt": 1,
-                    "direction": "SINK",
-                    "codec_id": {
-                        "coding_format": 6,
-                        "vendor_company_id": 0,
-                        "vendor_codec_id": 0
-                    },
-                    "codec_configuration": [
-                        {
-                            "name": "sampling_frequency",
-                            "type": 1,
-                            "compound_value": {
-                                "value": [
-                                    5
-                                ]
-                            }
-                        },
-                        {
-                            "name": "frame_duration",
-                            "type": 2,
-                            "compound_value": {
-                                "value": [
-                                    1
-                                ]
-                            }
-                        },
-                        {
-                            "name": "octets_per_codec_frame",
-                            "type": 4,
-                            "compound_value": {
-                                "value": [
-                                    60,
-                                    0
-                                ]
-                            }
-                        },
-                        {
-                            "name": "codec_frame_blocks_per_sdu",
-                            "type": 5,
-                            "compound_value": {
-                                "value": [
-                                    1
-                                ]
-                            }
-                        }
-                    ],
-                    "ase_channel_cnt": 2
-                }
-            ]
-        },
-        {
-            "name": "One-TwoChan-SnkAse-Lc3_24_1",
-            "subconfigurations": [
-                {
-                    "ase_cnt": 1,
-                    "direction": "SINK",
-                    "codec_id": {
-                        "coding_format": 6,
-                        "vendor_company_id": 0,
-                        "vendor_codec_id": 0
-                    },
-                    "codec_configuration": [
-                        {
-                            "name": "sampling_frequency",
-                            "type": 1,
-                            "compound_value": {
-                                "value": [
-                                    5
-                                ]
-                            }
-                        },
-                        {
-                            "name": "frame_duration",
-                            "type": 2,
-                            "compound_value": {
-                                "value": [
-                                    0
-                                ]
-                            }
-                        },
-                        {
-                            "name": "octets_per_codec_frame",
-                            "type": 4,
-                            "compound_value": {
-                                "value": [
-                                    45,
-                                    0
-                                ]
-                            }
-                        },
-                        {
-                            "name": "codec_frame_blocks_per_sdu",
-                            "type": 5,
-                            "compound_value": {
-                                "value": [
-                                    1
-                                ]
-                            }
-                        }
-                    ],
-                    "ase_channel_cnt": 2
-                }
-            ]
-        },
-        {
-            "name": "One-OneChan-SnkAse-Lc3_24_2",
-            "subconfigurations": [
-                {
-                    "ase_cnt": 1,
-                    "direction": "SINK",
-                    "codec_id": {
-                        "coding_format": 6,
-                        "vendor_company_id": 0,
-                        "vendor_codec_id": 0
-                    },
-                    "codec_configuration": [
-                        {
-                            "name": "sampling_frequency",
-                            "type": 1,
-                            "compound_value": {
-                                "value": [
-                                    5
-                                ]
-                            }
-                        },
-                        {
-                            "name": "frame_duration",
-                            "type": 2,
-                            "compound_value": {
-                                "value": [
-                                    1
-                                ]
-                            }
-                        },
-                        {
-                            "name": "octets_per_codec_frame",
-                            "type": 4,
-                            "compound_value": {
-                                "value": [
-                                    60,
-                                    0
-                                ]
-                            }
-                        },
-                        {
-                            "name": "codec_frame_blocks_per_sdu",
-                            "type": 5,
-                            "compound_value": {
-                                "value": [
-                                    1
-                                ]
-                            }
-                        }
-                    ],
-                    "ase_channel_cnt": 1
-                }
-            ]
-        },
-        {
-            "name": "Two-OneChan-SnkAse-Lc3_32_2-Two-OneChan-SrcAse-Lc3_32_2",
-            "subconfigurations": [
-                {
-                    "ase_cnt": 2,
-                    "direction": "SINK",
-                    "codec_id": {
-                        "coding_format": 6,
-                        "vendor_company_id": 0,
-                        "vendor_codec_id": 0
-                    },
-                    "codec_configuration": [
-                        {
-                            "name": "sampling_frequency",
-                            "type": 1,
-                            "compound_value": {
-                                "value": [
-                                    6
-                                ]
-                            }
-                        },
-                        {
-                            "name": "frame_duration",
-                            "type": 2,
-                            "compound_value": {
-                                "value": [
-                                    1
-                                ]
-                            }
-                        },
-                        {
-                            "name": "octets_per_codec_frame",
-                            "type": 4,
-                            "compound_value": {
-                                "value": [
-                                    80,
-                                    0
-                                ]
-                            }
-                        },
-                        {
-                            "name": "codec_frame_blocks_per_sdu",
-                            "type": 5,
-                            "compound_value": {
-                                "value": [
-                                    1
-                                ]
-                            }
-                        }
-                    ],
-                    "ase_channel_cnt": 1
-                },
-                {
-                    "ase_cnt": 2,
-                    "direction": "SOURCE",
-                    "codec_id": {
-                        "coding_format": 6,
-                        "vendor_company_id": 0,
-                        "vendor_codec_id": 0
-                    },
-                    "codec_configuration": [
-                        {
-                            "name": "sampling_frequency",
-                            "type": 1,
-                            "compound_value": {
-                                "value": [
-                                    6
-                                ]
-                            }
-                        },
-                        {
-                            "name": "frame_duration",
-                            "type": 2,
-                            "compound_value": {
-                                "value": [
-                                    1
-                                ]
-                            }
-                        },
-                        {
-                            "name": "octets_per_codec_frame",
-                            "type": 4,
-                            "compound_value": {
-                                "value": [
-                                    80,
-                                    0
-                                ]
-                            }
-                        },
-                        {
-                            "name": "codec_frame_blocks_per_sdu",
-                            "type": 5,
-                            "compound_value": {
-                                "value": [
-                                    1
-                                ]
-                            }
-                        }
-                    ],
-                    "ase_channel_cnt": 1
-                }
-            ]
-        },
-        {
-            "name": "Two-OneChan-SnkAse-Lc3_32_2-One-OneChan-SrcAse-Lc3_32_2",
-            "subconfigurations": [
-                {
-                    "ase_cnt": 2,
-                    "direction": "SINK",
-                    "codec_id": {
-                        "coding_format": 6,
-                        "vendor_company_id": 0,
-                        "vendor_codec_id": 0
-                    },
-                    "codec_configuration": [
-                        {
-                            "name": "sampling_frequency",
-                            "type": 1,
-                            "compound_value": {
-                                "value": [
-                                    6
-                                ]
-                            }
-                        },
-                        {
-                            "name": "frame_duration",
-                            "type": 2,
-                            "compound_value": {
-                                "value": [
-                                    1
-                                ]
-                            }
-                        },
-                        {
-                            "name": "octets_per_codec_frame",
-                            "type": 4,
-                            "compound_value": {
-                                "value": [
-                                    80,
-                                    0
-                                ]
-                            }
-                        },
-                        {
-                            "name": "codec_frame_blocks_per_sdu",
-                            "type": 5,
-                            "compound_value": {
-                                "value": [
-                                    1
-                                ]
-                            }
-                        }
-                    ],
-                    "ase_channel_cnt": 1
-                },
-                {
-                    "ase_cnt": 1,
-                    "direction": "SOURCE",
-                    "codec_id": {
-                        "coding_format": 6,
-                        "vendor_company_id": 0,
-                        "vendor_codec_id": 0
-                    },
-                    "codec_configuration": [
-                        {
-                            "name": "sampling_frequency",
-                            "type": 1,
-                            "compound_value": {
-                                "value": [
-                                    6
-                                ]
-                            }
-                        },
-                        {
-                            "name": "frame_duration",
-                            "type": 2,
-                            "compound_value": {
-                                "value": [
-                                    1
-                                ]
-                            }
-                        },
-                        {
-                            "name": "octets_per_codec_frame",
-                            "type": 4,
-                            "compound_value": {
-                                "value": [
-                                    80,
-                                    0
-                                ]
-                            }
-                        },
-                        {
-                            "name": "codec_frame_blocks_per_sdu",
-                            "type": 5,
-                            "compound_value": {
-                                "value": [
-                                    1
-                                ]
-                            }
-                        }
-                    ],
-                    "ase_channel_cnt": 1
-                }
-            ]
-        },
-        {
-            "name": "One-TwoChan-SnkAse-Lc3_32_2-One-OneChan-SrcAse-Lc3_32_2",
-            "subconfigurations": [
-                {
-                    "ase_cnt": 1,
-                    "direction": "SINK",
-                    "codec_id": {
-                        "coding_format": 6,
-                        "vendor_company_id": 0,
-                        "vendor_codec_id": 0
-                    },
-                    "codec_configuration": [
-                        {
-                            "name": "sampling_frequency",
-                            "type": 1,
-                            "compound_value": {
-                                "value": [
-                                    6
-                                ]
-                            }
-                        },
-                        {
-                            "name": "frame_duration",
-                            "type": 2,
-                            "compound_value": {
-                                "value": [
-                                    1
-                                ]
-                            }
-                        },
-                        {
-                            "name": "octets_per_codec_frame",
-                            "type": 4,
-                            "compound_value": {
-                                "value": [
-                                    80,
-                                    0
-                                ]
-                            }
-                        },
-                        {
-                            "name": "codec_frame_blocks_per_sdu",
-                            "type": 5,
-                            "compound_value": {
-                                "value": [
-                                    1
-                                ]
-                            }
-                        }
-                    ],
-                    "ase_channel_cnt": 2
-                },
-                {
-                    "ase_cnt": 1,
-                    "direction": "SOURCE",
-                    "codec_id": {
-                        "coding_format": 6,
-                        "vendor_company_id": 0,
-                        "vendor_codec_id": 0
-                    },
-                    "codec_configuration": [
-                        {
-                            "name": "sampling_frequency",
-                            "type": 1,
-                            "compound_value": {
-                                "value": [
-                                    6
-                                ]
-                            }
-                        },
-                        {
-                            "name": "frame_duration",
-                            "type": 2,
-                            "compound_value": {
-                                "value": [
-                                    1
-                                ]
-                            }
-                        },
-                        {
-                            "name": "octets_per_codec_frame",
-                            "type": 4,
-                            "compound_value": {
-                                "value": [
-                                    80,
-                                    0
-                                ]
-                            }
-                        },
-                        {
-                            "name": "codec_frame_blocks_per_sdu",
-                            "type": 5,
-                            "compound_value": {
-                                "value": [
-                                    1
-                                ]
-                            }
-                        }
-                    ],
-                    "ase_channel_cnt": 1
-                }
-            ]
-        },
-        {
-            "name": "One-OneChan-SnkAse-Lc3_32_2-One-OneChan-SrcAse-Lc3_32_2",
-            "subconfigurations": [
-                {
-                    "ase_cnt": 1,
-                    "direction": "SINK",
-                    "codec_id": {
-                        "coding_format": 6,
-                        "vendor_company_id": 0,
-                        "vendor_codec_id": 0
-                    },
-                    "codec_configuration": [
-                        {
-                            "name": "sampling_frequency",
-                            "type": 1,
-                            "compound_value": {
-                                "value": [
-                                    6
-                                ]
-                            }
-                        },
-                        {
-                            "name": "frame_duration",
-                            "type": 2,
-                            "compound_value": {
-                                "value": [
-                                    1
-                                ]
-                            }
-                        },
-                        {
-                            "name": "octets_per_codec_frame",
-                            "type": 4,
-                            "compound_value": {
-                                "value": [
-                                    80,
-                                    0
-                                ]
-                            }
-                        },
-                        {
-                            "name": "codec_frame_blocks_per_sdu",
-                            "type": 5,
-                            "compound_value": {
-                                "value": [
-                                    1
-                                ]
-                            }
-                        }
-                    ],
-                    "ase_channel_cnt": 1
-                },
-                {
-                    "ase_cnt": 1,
-                    "direction": "SOURCE",
-                    "codec_id": {
-                        "coding_format": 6,
-                        "vendor_company_id": 0,
-                        "vendor_codec_id": 0
-                    },
-                    "codec_configuration": [
-                        {
-                            "name": "sampling_frequency",
-                            "type": 1,
-                            "compound_value": {
-                                "value": [
-                                    6
-                                ]
-                            }
-                        },
-                        {
-                            "name": "frame_duration",
-                            "type": 2,
-                            "compound_value": {
-                                "value": [
-                                    1
-                                ]
-                            }
-                        },
-                        {
-                            "name": "octets_per_codec_frame",
-                            "type": 4,
-                            "compound_value": {
-                                "value": [
-                                    80,
-                                    0
-                                ]
-                            }
-                        },
-                        {
-                            "name": "codec_frame_blocks_per_sdu",
-                            "type": 5,
-                            "compound_value": {
-                                "value": [
-                                    1
-                                ]
-                            }
-                        }
-                    ],
-                    "ase_channel_cnt": 1
-                }
-            ]
-        },
-        {
-            "name": "One-TwoChan-SnkAse-Lc3_32_2",
-            "subconfigurations": [
-                {
-                    "ase_cnt": 1,
-                    "direction": "SINK",
-                    "codec_id": {
-                        "coding_format": 6,
-                        "vendor_company_id": 0,
-                        "vendor_codec_id": 0
-                    },
-                    "codec_configuration": [
-                        {
-                            "name": "sampling_frequency",
-                            "type": 1,
-                            "compound_value": {
-                                "value": [
-                                    6
-                                ]
-                            }
-                        },
-                        {
-                            "name": "frame_duration",
-                            "type": 2,
-                            "compound_value": {
-                                "value": [
-                                    1
-                                ]
-                            }
-                        },
-                        {
-                            "name": "octets_per_codec_frame",
-                            "type": 4,
-                            "compound_value": {
-                                "value": [
-                                    80,
-                                    0
-                                ]
-                            }
-                        },
-                        {
-                            "name": "codec_frame_blocks_per_sdu",
-                            "type": 5,
-                            "compound_value": {
-                                "value": [
-                                    1
-                                ]
-                            }
-                        }
-                    ],
-                    "ase_channel_cnt": 2
-                }
-            ]
-        },
-        {
-            "name": "One-TwoChan-SnkAse-Lc3_32_1",
-            "subconfigurations": [
-                {
-                    "ase_cnt": 1,
-                    "direction": "SINK",
-                    "codec_id": {
-                        "coding_format": 6,
-                        "vendor_company_id": 0,
-                        "vendor_codec_id": 0
-                    },
-                    "codec_configuration": [
-                        {
-                            "name": "sampling_frequency",
-                            "type": 1,
-                            "compound_value": {
-                                "value": [
-                                    6
-                                ]
-                            }
-                        },
-                        {
-                            "name": "frame_duration",
-                            "type": 2,
-                            "compound_value": {
-                                "value": [
-                                    0
-                                ]
-                            }
-                        },
-                        {
-                            "name": "octets_per_codec_frame",
-                            "type": 4,
-                            "compound_value": {
-                                "value": [
-                                    60,
-                                    0
-                                ]
-                            }
-                        },
-                        {
-                            "name": "codec_frame_blocks_per_sdu",
-                            "type": 5,
-                            "compound_value": {
-                                "value": [
-                                    1
-                                ]
-                            }
-                        }
-                    ],
-                    "ase_channel_cnt": 2
-                }
-            ]
-        },
-        {
-            "name": "VND_Two-OneChan-SrcAse-Lc3_48_2_100octs",
-            "subconfigurations": [
-                {
-                    "ase_cnt": 2,
-                    "direction": "SOURCE",
-                    "codec_id": {
-                        "coding_format": 6,
-                        "vendor_company_id": 0,
-                        "vendor_codec_id": 0
-                    },
-                    "codec_configuration": [
-                        {
-                            "name": "sampling_frequency",
-                            "type": 1,
-                            "compound_value": {
-                                "value": [
-                                    8
-                                ]
-                            }
-                        },
-                        {
-                            "name": "frame_duration",
-                            "type": 2,
-                            "compound_value": {
-                                "value": [
-                                    1
-                                ]
-                            }
-                        },
-                        {
-                            "name": "octets_per_codec_frame",
-                            "type": 4,
-                            "compound_value": {
-                                "value": [
-                                    100,
-                                    0
-                                ]
-                            }
-                        },
-                        {
-                            "name": "codec_frame_blocks_per_sdu",
-                            "type": 5,
-                            "compound_value": {
-                                "value": [
-                                    1
-                                ]
-                            }
-                        }
-                    ],
-                    "ase_channel_cnt": 1
-                }
-            ]
-        },
-        {
-            "name": "VND_Two-OneChan-SnkAse_Two-OneChan-SrcAse-Lc3_48",
-            "subconfigurations": [
-                {
-                    "ase_cnt": 2,
-                    "direction": "SINK",
-                    "codec_id": {
-                        "coding_format": 6,
-                        "vendor_company_id": 0,
-                        "vendor_codec_id": 0
-                    },
-                    "codec_configuration": [
-                        {
-                            "name": "sampling_frequency",
-                            "type": 1,
-                            "compound_value": {
-                                "value": [
-                                    8
-                                ]
-                            }
-                        },
-                        {
-                            "name": "frame_duration",
-                            "type": 2,
-                            "compound_value": {
-                                "value": [
-                                    1
-                                ]
-                            }
-                        },
-                        {
-                            "name": "octets_per_codec_frame",
-                            "type": 4,
-                            "compound_value": {
-                                "value": [
-                                    100,
-                                    0
-                                ]
-                            }
-                        },
-                        {
-                            "name": "codec_frame_blocks_per_sdu",
-                            "type": 5,
-                            "compound_value": {
-                                "value": [
-                                    1
-                                ]
-                            }
-                        }
-                    ],
-                    "ase_channel_cnt": 1
-                },
-                {
-                    "ase_cnt": 2,
-                    "direction": "SOURCE",
-                    "codec_id": {
-                        "coding_format": 6,
-                        "vendor_company_id": 0,
-                        "vendor_codec_id": 0
-                    },
-                    "codec_configuration": [
-                        {
-                            "name": "sampling_frequency",
-                            "type": 1,
-                            "compound_value": {
-                                "value": [
-                                    8
-                                ]
-                            }
-                        },
-                        {
-                            "name": "frame_duration",
-                            "type": 2,
-                            "compound_value": {
-                                "value": [
-                                    1
-                                ]
-                            }
-                        },
-                        {
-                            "name": "octets_per_codec_frame",
-                            "type": 4,
-                            "compound_value": {
-                                "value": [
-                                    100,
-                                    0
-                                ]
-                            }
-                        },
-                        {
-                            "name": "codec_frame_blocks_per_sdu",
-                            "type": 5,
-                            "compound_value": {
-                                "value": [
-                                    1
-                                ]
-                            }
-                        }
-                    ],
-                    "ase_channel_cnt": 1
-                }
-            ]
-        },
-        {
-            "name": "VND_Two-OneChan-SnkAse-Aptx_LeX_V1_48",
-            "subconfigurations": [
-                {
-                    "ase_cnt": 2,
-                    "direction": "SINK",
-                    "max_sdu": 188,
-                    "iso_interval": 10000,
-                    "codec_id": {
-                        "coding_format": 255,
-                        "vendor_company_id": 10,
-                        "vendor_codec_id": 429
-                    },
-                    "codec_configuration": [
-                        {
-                            "name": "sampling_frequency",
-                            "type": 129,
-                            "compound_value": {
-                                "value": [
-                                    8
-                                ]
-                            }
-                        }
-                    ],
-                    "ase_channel_cnt": 1
-                }
-            ]
-        },
-	{
-	    "name": "VND_Two-OneChan-SnkAse-Aptx_LeX_V1_32_2-Two-OneChan-SrcAse-Aptx_LeX_V1_32_2_L_R",
-	    "subconfigurations": [
-                {
-                    "ase_cnt": 2,
-                    "direction": "SINK",
-                    "max_sdu": 182,
-                    "iso_interval": 10000,
-                    "codec_id": {
-                        "coding_format": 255,
-                        "vendor_company_id": 10,
-                        "vendor_codec_id": 429
-                    },
-                    "codec_configuration": [
-                        {
-                            "name": "sampling_frequency",
-                            "type": 129,
-                            "compound_value": {
-                                "value": [
-                                    6
-                                ]
-                            }
-                        }
-                    ],
-                    "ase_channel_cnt": 1
-                },
-                {
-                    "ase_cnt": 1,
-                    "direction": "SOURCE",
-                    "max_sdu": 96,
-                    "iso_interval": 10000,
-                    "codec_id": {
-                        "coding_format": 255,
-                        "vendor_company_id": 10,
-                        "vendor_codec_id": 429
-                    },
-                    "codec_configuration": [
-                        {
-                            "name": "sampling_frequency",
-                            "type": 129,
-                            "compound_value": {
-                                "value": [
-                                    6
-                                ]
-                            }
-                        }
-                    ],
-                    "ase_channel_cnt": 1
-                }
-             ]
-	},
-	{
-	    "name": "VND_Two-OneChan-SnkAse-Aptx_LeX_V1_32_2-Two-OneChan-SrcAse-Aptx_LeX_V1_32_2",
-	    "subconfigurations": [
-                {
-                    "ase_cnt": 2,
-                    "direction": "SINK",
-                    "max_sdu": 92,
-                    "iso_interval": 10000,
-                    "codec_id": {
-                        "coding_format": 255,
-                        "vendor_company_id": 10,
-                        "vendor_codec_id": 429
-                    },
-                    "codec_configuration": [
-                        {
-                            "name": "sampling_frequency",
-                            "type": 129,
-                            "compound_value": {
-                                "value": [
-                                    6
-                                ]
-                            }
-                        }
-                    ],
-                    "ase_channel_cnt": 1
-                },
-                {
-                    "ase_cnt": 1,
-                    "direction": "SOURCE",
-                    "max_sdu": 92,
-                    "iso_interval": 10000,
-                    "codec_id": {
-                        "coding_format": 255,
-                        "vendor_company_id": 10,
-                        "vendor_codec_id": 429
-                    },
-                    "codec_configuration": [
-                        {
-                            "name": "sampling_frequency",
-                            "type": 129,
-                            "compound_value": {
-                                "value": [
-                                    6
-                                ]
-                            }
-                        }
-                    ],
-                    "ase_channel_cnt": 1
-                }
-             ]
-	},
-        {
-            "name": "VND_Two-OneChan-SnkAse-Aptx_LeX_V1_96",
-            "subconfigurations": [
-                {
-                    "ase_cnt": 2,
-                    "direction": "SINK",
-                    "max_sdu": 188,
-                    "iso_interval": 10000,
-                    "codec_id": {
-                        "coding_format": 255,
-                        "vendor_company_id": 10,
-                        "vendor_codec_id": 429
-                    },
-                    "codec_configuration": [
-                        {
-                            "name": "sampling_frequency",
-                            "type": 129,
-                            "compound_value": {
-                                "value": [
-                                    10
-                                ]
-                            }
-                        }
-                    ],
-                    "ase_channel_cnt": 1
-                }
-            ]
-        },
-        {
-            "name": "VND_Two-OneChan-SnkAse-Aptx_LeX_V1_96-Two-OneChan-SrcAse-Aptx_LeX_V1_32_L_R",
-            "subconfigurations": [
-                {
-                    "ase_cnt": 2,
-                    "direction": "SINK",
-                    "max_sdu": 286,
-                    "iso_interval": 10000,
-                    "codec_id": {
-                        "coding_format": 255,
-                        "vendor_company_id": 10,
-                        "vendor_codec_id": 429
-                    },
-                    "codec_configuration": [
-                        {
-                            "name": "sampling_frequency",
-                            "type": 129,
-                            "compound_value": {
-                                "value": [
-                                    10
-                                ]
-                            }
-                        }
-                    ],
-                    "ase_channel_cnt": 1
-                },
-                {
-                    "ase_cnt": 1,
-                    "direction": "SOURCE",
-                    "max_sdu": 96,
-                    "iso_interval": 10000,
-                    "codec_id": {
-                        "coding_format": 255,
-                        "vendor_company_id": 10,
-                        "vendor_codec_id": 429
-                    },
-                    "codec_configuration": [
-                        {
-                            "name": "sampling_frequency",
-                            "type": 129,
-                            "compound_value": {
-                                "value": [
-                                    6
-                                ]
-                            }
-                        },
-                        {
-                            "name": "audio_channel_allocation",
-                            "type": 131,
-                            "compound_value": {
-                                "value": [
-                                    1,
-                                    0,
-                                    0,
-                                    0
-                                ]
-                            }
-                        }
-                    ],
-                    "ase_channel_cnt": 1
-                }
-            ]
-        },
-        {
-            "name": "VND_Two-OneChan-SnkAse-Aptx_Le_V2_48",
-            "subconfigurations": [
-                {
-                    "ase_cnt": 2,
-                    "direction": "SINK",
-                    "max_sdu": 1976,
-                    "iso_interval": 15000,
-                    "codec_id": {
-                        "coding_format": 255,
-                        "vendor_company_id": 10,
-                        "vendor_codec_id": 1
-                    },
-                    "codec_configuration": [
-                        {
-                            "name": "sampling_frequency",
-                            "type": 129,
-                            "compound_value": {
-                                "value": [
-                                    8
-                                ]
-                            }
-                        }
-                    ],
-                    "ase_channel_cnt": 1
-                }
-            ]
-        },
-        {
-            "name": "VND_Two-OneChan-SnkAse-Aptx_Le_V2_96",
-            "subconfigurations": [
-                {
-                    "ase_cnt": 2,
-                    "direction": "SINK",
-                    "max_sdu": 1976,
-                    "iso_interval": 15000,
-                    "codec_id": {
-                        "coding_format": 255,
-                        "vendor_company_id": 10,
-                        "vendor_codec_id": 1
-                    },
-                    "codec_configuration": [
-                        {
-                            "name": "sampling_frequency",
-                            "type": 129,
-                            "compound_value": {
-                                "value": [
-                                    10
-                                ]
-                            }
-                        }
-                    ],
-                    "ase_channel_cnt": 1
-                }
-            ]
-        },
-        {
-            "name": "VND_Two-OneChan-SnkAse-Aptx_Le_V1_48",
-            "subconfigurations": [
-                {
-                    "ase_cnt": 2,
-                    "direction": "SINK",
-                    "max_sdu": 1304,
-                    "iso_interval": 15000,
-                    "codec_id": {
-                        "coding_format": 255,
-                        "vendor_company_id": 10,
-                        "vendor_codec_id": 1
-                    },
-                    "codec_configuration": [
-                        {
-                            "name": "sampling_frequency",
-                            "type": 129,
-                            "compound_value": {
-                                "value": [
-                                    8
-                                ]
-                            }
-                        }
-                    ],
-                    "ase_channel_cnt": 1
-                }
-            ]
-        },
-        {
-            "name": "VND_Two-OneChan-SnkAse-Aptx_Le_V1_96",
-            "subconfigurations": [
-                {
-                    "ase_cnt": 2,
-                    "direction": "SINK",
-                    "max_sdu": 1304,
-                    "iso_interval": 15000,
-                    "codec_id": {
-                        "coding_format": 255,
-                        "vendor_company_id": 10,
-                        "vendor_codec_id": 1
-                    },
-                    "codec_configuration": [
-                        {
-                            "name": "sampling_frequency",
-                            "type": 129,
-                            "compound_value": {
-                                "value": [
-                                    10
-                                ]
-                            }
-                        }
-                    ],
-                    "ase_channel_cnt": 1
-                }
-            ]
-        },
-        {
-            "name": "VND_One-OneChan-SnkAse-Lc3_48_2_155octs",
-            "subconfigurations": [
-                {
-                    "ase_cnt": 1,
-                    "direction": "SINK",
-                    "codec_id": {
-                        "coding_format": 6,
-                        "vendor_company_id": 0,
-                        "vendor_codec_id": 0
-                    },
-                    "codec_configuration": [
-                        {
-                            "name": "sampling_frequency",
-                            "type": 1,
-                            "compound_value": {
-                                "value": [
-                                    8
-                                ]
-                            }
-                        },
-                        {
-                            "name": "frame_duration",
-                            "type": 2,
-                            "compound_value": {
-                                "value": [
-                                    1
-                                ]
-                            }
-                        },
-                        {
-                            "name": "octets_per_codec_frame",
-                            "type": 4,
-                            "compound_value": {
-                                "value": [
-                                    155,
-                                    0
-                                ]
-                            }
-                        },
-                        {
-                            "name": "codec_frame_blocks_per_sdu",
-                            "type": 5,
-                            "compound_value": {
-                                "value": [
-                                    1
-                                ]
-                            }
-                        }
-                    ],
-                    "ase_channel_cnt": 1
-                }
-            ]
-        },
-        {
-            "name": "VND_Two-OneChan-SnkAse-Lc3_48_2_155octs-Two-OneChan_SrcAse-Lc3_16_2_40octs",
-            "subconfigurations": [
-                {
-                    "ase_cnt": 2,
-                    "direction": "SINK",
-                    "codec_id": {
-                        "coding_format": 6,
-                        "vendor_company_id": 0,
-                        "vendor_codec_id": 0
-                    },
-                    "codec_configuration": [
-                        {
-                            "name": "sampling_frequency",
-                            "type": 1,
-                            "compound_value": {
-                                "value": [
-                                    8
-                                ]
-                            }
-                        },
-                        {
-                            "name": "frame_duration",
-                            "type": 2,
-                            "compound_value": {
-                                "value": [
-                                    1
-                                ]
-                            }
-                        },
-                        {
-                            "name": "octets_per_codec_frame",
-                            "type": 4,
-                            "compound_value": {
-                                "value": [
-                                    155,
-                                    0
-                                ]
-                            }
-                        },
-                        {
-                            "name": "codec_frame_blocks_per_sdu",
-                            "type": 5,
-                            "compound_value": {
-                                "value": [
-                                    1
-                                ]
-                            }
-                        }
-                    ],
-                    "ase_channel_cnt": 1
-                },
-                {
-                    "ase_cnt": 2,
-                    "direction": "SOURCE",
-                    "codec_id": {
-                        "coding_format": 6,
-                        "vendor_company_id": 0,
-                        "vendor_codec_id": 0
-                    },
-                    "codec_configuration": [
-                        {
-                            "name": "sampling_frequency",
-                            "type": 1,
-                            "compound_value": {
-                                "value": [
-                                    3
-                                ]
-                            }
-                        },
-                        {
-                            "name": "frame_duration",
-                            "type": 2,
-                            "compound_value": {
-                                "value": [
-                                    1
-                                ]
-                            }
-                        },
-                        {
-                            "name": "octets_per_codec_frame",
-                            "type": 4,
-                            "compound_value": {
-                                "value": [
-                                    40,
-                                    0
-                                ]
-                            }
-                        },
-                        {
-                            "name": "codec_frame_blocks_per_sdu",
-                            "type": 5,
-                            "compound_value": {
-                                "value": [
-                                    1
-                                ]
-                            }
-                        }
-                    ],
-                    "ase_channel_cnt": 1
-                }
-            ]
-        },
-        {
-            "name": "VND_One-OneChan-SnkAse-Lc3_48_2_155octs-One-OneChan_SrcAse-Lc3_16_2_40octs",
-            "subconfigurations": [
-                {
-                    "ase_cnt": 1,
-                    "direction": "SINK",
-                    "codec_id": {
-                        "coding_format": 6,
-                        "vendor_company_id": 0,
-                        "vendor_codec_id": 0
-                    },
-                    "codec_configuration": [
-                        {
-                            "name": "sampling_frequency",
-                            "type": 1,
-                            "compound_value": {
-                                "value": [
-                                    8
-                                ]
-                            }
-                        },
-                        {
-                            "name": "frame_duration",
-                            "type": 2,
-                            "compound_value": {
-                                "value": [
-                                    1
-                                ]
-                            }
-                        },
-                        {
-                            "name": "octets_per_codec_frame",
-                            "type": 4,
-                            "compound_value": {
-                                "value": [
-                                    155,
-                                    0
-                                ]
-                            }
-                        },
-                        {
-                            "name": "codec_frame_blocks_per_sdu",
-                            "type": 5,
-                            "compound_value": {
-                                "value": [
-                                    1
-                                ]
-                            }
-                        }
-                    ],
-                    "ase_channel_cnt": 1
-                },
-                {
-                    "ase_cnt": 1,
-                    "direction": "SOURCE",
-                    "codec_id": {
-                        "coding_format": 6,
-                        "vendor_company_id": 0,
-                        "vendor_codec_id": 0
-                    },
-                    "codec_configuration": [
-                        {
-                            "name": "sampling_frequency",
-                            "type": 1,
-                            "compound_value": {
-                                "value": [
-                                    3
-                                ]
-                            }
-                        },
-                        {
-                            "name": "frame_duration",
-                            "type": 2,
-                            "compound_value": {
-                                "value": [
-                                    1
-                                ]
-                            }
-                        },
-                        {
-                            "name": "octets_per_codec_frame",
-                            "type": 4,
-                            "compound_value": {
-                                "value": [
-                                    40,
-                                    0
-                                ]
-                            }
-                        },
-                        {
-                            "name": "codec_frame_blocks_per_sdu",
-                            "type": 5,
-                            "compound_value": {
-                                "value": [
-                                    1
-                                ]
-                            }
-                        }
-                    ],
-                    "ase_channel_cnt": 1
-                }
-            ]
-        },
-        {
-            "name": "VND_Two-OneChan-SnkAse-Lc3_48_1-One-OneChan-SrcAse-Lc3_16_1",
-            "subconfigurations": [
-                {
-                    "ase_cnt": 2,
-                    "direction": "SINK",
-                    "codec_id": {
-                        "coding_format": 6,
-                        "vendor_company_id": 0,
-                        "vendor_codec_id": 0
-                    },
-                    "codec_configuration": [
-                        {
-                            "name": "sampling_frequency",
-                            "type": 1,
-                            "compound_value": {
-                                "value": [
-                                    8
-                                ]
-                            }
-                        },
-                        {
-                            "name": "frame_duration",
-                            "type": 2,
-                            "compound_value": {
-                                "value": [
-                                    0
-                                ]
-                            }
-                        },
-                        {
-                            "name": "octets_per_codec_frame",
-                            "type": 4,
-                            "compound_value": {
-                                "value": [
-                                    75,
-                                    0
-                                ]
-                            }
-                        },
-                        {
-                            "name": "codec_frame_blocks_per_sdu",
-                            "type": 5,
-                            "compound_value": {
-                                "value": [
-                                    1
-                                ]
-                            }
-                        }
-                    ],
-                    "ase_channel_cnt": 1
-                },
-                {
-                    "ase_cnt": 1,
-                    "direction": "SOURCE",
-                    "codec_id": {
-                        "coding_format": 6,
-                        "vendor_company_id": 0,
-                        "vendor_codec_id": 0
-                    },
-                    "codec_configuration": [
-                        {
-                            "name": "sampling_frequency",
-                            "type": 1,
-                            "compound_value": {
-                                "value": [
-                                    3
-                                ]
-                            }
-                        },
-                        {
-                            "name": "frame_duration",
-                            "type": 2,
-                            "compound_value": {
-                                "value": [
-                                    0
-                                ]
-                            }
-                        },
-                        {
-                            "name": "octets_per_codec_frame",
-                            "type": 4,
-                            "compound_value": {
-                                "value": [
-                                    30,
-                                    0
-                                ]
-                            }
-                        },
-                        {
-                            "name": "codec_frame_blocks_per_sdu",
-                            "type": 5,
-                            "compound_value": {
-                                "value": [
-                                    1
-                                ]
-                            }
-                        }
-                    ],
-                    "ase_channel_cnt": 1
-                }
-            ]
-        },
-        {
-            "name": "VND_Two-OneChan-SnkAse-Lc3_48_1-One-OneChan-SrcAse-Lc3_32_1",
-            "subconfigurations": [
-                {
-                    "ase_cnt": 2,
-                    "direction": "SINK",
-                    "codec_id": {
-                        "coding_format": 6,
-                        "vendor_company_id": 0,
-                        "vendor_codec_id": 0
-                    },
-                    "codec_configuration": [
-                        {
-                            "name": "sampling_frequency",
-                            "type": 1,
-                            "compound_value": {
-                                "value": [
-                                    8
-                                ]
-                            }
-                        },
-                        {
-                            "name": "frame_duration",
-                            "type": 2,
-                            "compound_value": {
-                                "value": [
-                                    0
-                                ]
-                            }
-                        },
-                        {
-                            "name": "octets_per_codec_frame",
-                            "type": 4,
-                            "compound_value": {
-                                "value": [
-                                    75,
-                                    0
-                                ]
-                            }
-                        },
-                        {
-                            "name": "codec_frame_blocks_per_sdu",
-                            "type": 5,
-                            "compound_value": {
-                                "value": [
-                                    1
-                                ]
-                            }
-                        }
-                    ],
-                    "ase_channel_cnt": 1
-                },
-                {
-                    "ase_cnt": 1,
-                    "direction": "SOURCE",
-                    "codec_id": {
-                        "coding_format": 6,
-                        "vendor_company_id": 0,
-                        "vendor_codec_id": 0
-                    },
-                    "codec_configuration": [
-                        {
-                            "name": "sampling_frequency",
-                            "type": 1,
-                            "compound_value": {
-                                "value": [
-                                    6
-                                ]
-                            }
-                        },
-                        {
-                            "name": "frame_duration",
-                            "type": 2,
-                            "compound_value": {
-                                "value": [
-                                    0
-                                ]
-                            }
-                        },
-                        {
-                            "name": "octets_per_codec_frame",
-                            "type": 4,
-                            "compound_value": {
-                                "value": [
-                                    45,
-                                    0
-                                ]
-                            }
-                        },
-                        {
-                            "name": "codec_frame_blocks_per_sdu",
-                            "type": 5,
-                            "compound_value": {
-                                "value": [
-                                    1
-                                ]
-                            }
-                        }
-                    ],
-                    "ase_channel_cnt": 1
-                }
-            ]
-        },
-        {
-            "name": "Two-OneChan-SnkAse-Lc3_32_2-Two-OneChan_SrcAse-Lc3_32_2",
-            "subconfigurations": [
-                {
-                    "ase_cnt": 2,
-                    "direction": "SINK",
-                    "codec_id": {
-                        "coding_format": 6,
-                        "vendor_company_id": 0,
-                        "vendor_codec_id": 0
-                    },
-                    "codec_configuration": [
-                        {
-                            "name": "sampling_frequency",
-                            "type": 1,
-                            "compound_value": {
-                                "value": [
-                                    6
-                                ]
-                            }
-                        },
-                        {
-                            "name": "frame_duration",
-                            "type": 2,
-                            "compound_value": {
-                                "value": [
-                                    1
-                                ]
-                            }
-                        },
-                        {
-                            "name": "octets_per_codec_frame",
-                            "type": 4,
-                            "compound_value": {
-                                "value": [
-                                    80,
-                                    0
-                                ]
-                            }
-                        },
-                        {
-                            "name": "codec_frame_blocks_per_sdu",
-                            "type": 5,
-                            "compound_value": {
-                                "value": [
-                                    1
-                                ]
-                            }
-                        }
-                    ],
-                    "ase_channel_cnt": 1
-                },
-                {
-                    "ase_cnt": 2,
-                    "direction": "SOURCE",
-                    "codec_id": {
-                        "coding_format": 6,
-                        "vendor_company_id": 0,
-                        "vendor_codec_id": 0
-                    },
-                    "codec_configuration": [
-                        {
-                            "name": "sampling_frequency",
-                            "type": 1,
-                            "compound_value": {
-                                "value": [
-                                    6
-                                ]
-                            }
-                        },
-                        {
-                            "name": "frame_duration",
-                            "type": 2,
-                            "compound_value": {
-                                "value": [
-                                    1
-                                ]
-                            }
-                        },
-                        {
-                            "name": "octets_per_codec_frame",
-                            "type": 4,
-                            "compound_value": {
-                                "value": [
-                                    80,
-                                    0
-                                ]
-                            }
-                        },
-                        {
-                            "name": "codec_frame_blocks_per_sdu",
-                            "type": 5,
-                            "compound_value": {
-                                "value": [
-                                    1
-                                ]
-                            }
-                        }
-                    ],
-                    "ase_channel_cnt": 1
-                }
-            ]
-        }
-    ],
-    "qos_configurations": [
-        {
-            "name": "QoS_Config_16_1_1",
-            "retransmission_number": 2,
-            "max_transport_latency": 8
-        },
-        {
-            "name": "QoS_Config_16_1_2",
-            "retransmission_number": 13,
-            "max_transport_latency": 75
-        },
-        {
-            "name": "QoS_Config_16_2_1",
-            "retransmission_number": 2,
-            "max_transport_latency": 10
-        },
-        {
-            "name": "QoS_Config_16_2_2",
-            "retransmission_number": 13,
-            "max_transport_latency": 95
-        },
-        {
-            "name": "QoS_Config_24_1_1",
-            "retransmission_number": 2,
-            "max_transport_latency": 8
-        },
-        {
-            "name": "QoS_Config_24_1_2",
-            "retransmission_number": 13,
-            "max_transport_latency": 75
-        },
-        {
-            "name": "QoS_Config_24_2_1",
-            "retransmission_number": 2,
-            "max_transport_latency": 10
-        },
-        {
-            "name": "QoS_Config_24_2_2",
-            "retransmission_number": 13,
-            "max_transport_latency": 95
-        },
-        {
-            "name": "QoS_Config_32_1_1",
-            "retransmission_number": 2,
-            "max_transport_latency": 8
-        },
-        {
-            "name": "QoS_Config_32_1_2",
-            "retransmission_number": 13,
-            "max_transport_latency": 75
-        },
-        {
-            "name": "QoS_Config_32_2_1",
-            "retransmission_number": 2,
-            "max_transport_latency": 10
-        },
-        {
-            "name": "QoS_Config_32_2_2",
-            "retransmission_number": 13,
-            "max_transport_latency": 95
-        },
-        {
-            "name": "QoS_Config_48_1_1",
-            "target_latency": "LOW",
-            "retransmission_number": 5,
-            "max_transport_latency": 15
-        },
-        {
-            "name": "QoS_Config_48_1_2",
-            "retransmission_number": 13,
-            "max_transport_latency": 75
-        },
-        {
-            "name": "QoS_Config_48_2_2",
-            "retransmission_number": 13,
-            "max_transport_latency": 95
-        },
-        {
-            "name": "QoS_Config_48_3_2",
-            "retransmission_number": 13,
-            "max_transport_latency": 75
-        },
-        {
-            "name": "QoS_Config_48_4_1",
-            "retransmission_number": 5,
-            "max_transport_latency": 20
-        },
-        {
-            "name": "QoS_Config_48_4_2",
-            "retransmission_number": 13,
-            "max_transport_latency": 100
-        },
-        {
-            "name": "VND_QoS_Config_R31_L100",
-            "target_latency": "HIGH_RELIABILITY",
-            "retransmission_number": 31,
-            "max_transport_latency": 100
-        },
-        {
-            "name": "VND_QoS_Config_R10_L74",
-            "retransmission_number": 10,
-            "max_transport_latency": 74
-        },
-        {
-            "name": "VND_QoS_Config_R4_L10",
-            "retransmission_number": 4,
-            "max_transport_latency": 10
-        },
-        {
-            "name": "VND_QoS_Config_R3_L15",
-            "target_latency": "LOW",
-            "retransmission_number": 3,
-            "max_transport_latency": 15
-        },
-        {
-            "name": "VND_QoS_Config_R24_L100",
-            "target_latency": "HIGH_RELIABILITY",
-            "retransmission_number": 24,
-            "max_transport_latency": 100
-        },
-        {
-            "name": "VND_QoS_Config_R3_L8",
-            "target_latency": "LOW",
-            "retransmission_number": 3,
-            "max_transport_latency": 8
-        },
-        {
-            "name": "VND_QoS_Config_R13_L100",
-            "retransmission_number": 13,
-            "max_transport_latency": 100
-        },
-        {
-            "name": "VND_QoS_Config_R5_L10",
-            "retransmission_number": 5,
-            "max_transport_latency": 10
-        },
-        {
-            "name": "VND_QoS_Config_R5_L20",
-            "retransmission_number": 5,
-            "max_transport_latency": 20
-        },
-        {
-            "name": "VND_QoS_Config_R5_L12",
-            "target_latency": "LOW",
-            "retransmission_number": 5,
-            "max_transport_latency": 12
-        },
-        {
-            "name": "VND_QoS_Config_R3_L12",
-            "target_latency": "LOW",
-            "retransmission_number": 3,
-            "max_transport_latency": 12
-        },
-        {
-            "name": "VND_QoS_Config_R8_L30",
-            "retransmission_number": 8,
-            "max_transport_latency": 30
-        },
-        {
-            "name": "QoS_Config_Low_Latency",
-            "target_latency": "LOW",
-            "retransmission_number": 0,
-            "max_transport_latency": 0
-        },
-        {
-            "name": "QoS_Config_Balanced_Reliability",
-            "target_latency": "BALANCED_RELIABILITY",
-            "retransmission_number": 0,
-            "max_transport_latency": 0
-        },
-        {
-            "name": "QoS_Config_High_Reliability",
-            "target_latency": "HIGH_RELIABILITY",
-            "retransmission_number": 0,
-            "max_transport_latency": 0
-        }
-    ],
-    "codec_specific_metadata": [
-        {
-            "name": "VND_LC3Q_V1_VS_Metadata",
-            "type": 16,
-            "vendor_company_id": 10,
-            "compound_value": {
-                "value": [
-                   0,
-                   1,
-                   0,
-                   0,
-                   0,
-                   0,
-                   0,
-                   0,
-                   0,
-                   0
-                ]
-            }
-        },
-        {
-            "name": "VND_LC3Q_V2_VS_Metadata",
-            "type": 16,
-            "vendor_company_id": 10,
-            "compound_value": {
-                "value": [
-                   2,
-                   1,
-                   0,
-                   0,
-                   0,
-                   0,
-                   0,
-                   0,
-                   0,
-                   0
-                ]
-            }
-        },
-        {
-            "name": "VND_AptxLe_V1_VS_Metadata",
-            "type": 17,
-            "vendor_company_id": 10,
-            "compound_value": {
-                "value": [
-                   0,
-                   1,
-                   0,
-                   0,
-                   0,
-                   0,
-                   0,
-                   0,
-                   0,
-                   0
-                ]
-            }
-        },
-        {
-            "name": "VND_AptxLe_V2_VS_Metadata",
-            "type": 17,
-            "vendor_company_id": 10,
-            "compound_value": {
-                "value": [
-                   0,
-                   2,
-                   0,
-                   0,
-                   0,
-                   0,
-                   0,
-                   0,
-                   0,
-                   0
-                ]
-            }
-        },
-        {
-            "name": "VND_AptxLeX_V1_VS_Metadata",
-            "type": 17,
-            "vendor_company_id": 10,
-            "compound_value": {
-                "value": [
-                   0,
-                   65,
-                   0,
-                   1,
-                   5,
-                   0,
-                   0,
-                   0,
-                   0,
-                   0
-                ]
-            }
-        }
-    ]
-=======
   "_comments_": [
     " == Audio Set Configurations == ",
     " Contains: ",
@@ -16751,5 +8306,4 @@
       "max_transport_latency": 0
     }
   ]
->>>>>>> 311b3bdc
 }