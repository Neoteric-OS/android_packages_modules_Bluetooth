--- conflicted
+++ resolved
@@ -2707,14 +2707,387 @@
             ]
         },
         {
-<<<<<<< HEAD
             "name": "DualDev_OneChanStereoSnk_OneChanStereoSrc_16_2",
             "subconfigurations": [
                 {
                     "device_cnt": 2,
                     "ase_cnt": 2,
                     "direction": "SINK",
-=======
+                    "codec_id": {
+                        "coding_format": 6,
+                        "vendor_company_id": 0,
+                        "vendor_codec_id": 0
+                    },
+                    "codec_configuration": [
+                        {
+                            "name": "sampling_frequency",
+                            "type": 1,
+                            "compound_value": {
+                                "value": [
+                                    3
+                                ]
+                            }
+                        },
+                        {
+                            "name": "frame_duration",
+                            "type": 2,
+                            "compound_value": {
+                                "value": [
+                                    1
+                                ]
+                            }
+                        },
+                        {
+                            "name": "audio_channel_allocation",
+                            "type": 3,
+                            "compound_value": {
+                                "value": [
+                                    1,
+                                    0,
+                                    0,
+                                    0
+                                ]
+                            }
+                        },
+                        {
+                            "name": "octets_per_codec_frame",
+                            "type": 4,
+                            "compound_value": {
+                                "value": [
+                                    40,
+                                    0
+                                ]
+                            }
+                        },
+                        {
+                            "name": "codec_frame_blocks_per_sdu",
+                            "type": 5,
+                            "compound_value": {
+                                "value": [
+                                    1
+                                ]
+                            }
+                        }
+                    ]
+                },
+                {
+                    "device_cnt": 2,
+                    "ase_cnt": 2,
+                    "direction": "SOURCE",
+                    "codec_id": {
+                        "coding_format": 6,
+                        "vendor_company_id": 0,
+                        "vendor_codec_id": 0
+                    },
+                    "codec_configuration": [
+                        {
+                            "name": "sampling_frequency",
+                            "type": 1,
+                            "compound_value": {
+                                "value": [
+                                    3
+                                ]
+                            }
+                        },
+                        {
+                            "name": "frame_duration",
+                            "type": 2,
+                            "compound_value": {
+                                "value": [
+                                    1
+                                ]
+                            }
+                        },
+                        {
+                            "name": "audio_channel_allocation",
+                            "type": 3,
+                            "compound_value": {
+                                "value": [
+                                    1,
+                                    0,
+                                    0,
+                                    0
+                                ]
+                            }
+                        },
+                        {
+                            "name": "octets_per_codec_frame",
+                            "type": 4,
+                            "compound_value": {
+                                "value": [
+                                    40,
+                                    0
+                                ]
+                            }
+                        },
+                        {
+                            "name": "codec_frame_blocks_per_sdu",
+                            "type": 5,
+                            "compound_value": {
+                                "value": [
+                                    1
+                                ]
+                            }
+                        }
+                    ]
+                }
+            ]
+        },
+        {
+            "name": "DualDev_OneChanStereoSnk_OneChanStereoSrc_16_1",
+            "subconfigurations": [
+                {
+                    "device_cnt": 2,
+                    "ase_cnt": 2,
+                    "direction": "SINK",
+                    "codec_id": {
+                        "coding_format": 6,
+                        "vendor_company_id": 0,
+                        "vendor_codec_id": 0
+                    },
+                    "codec_configuration": [
+                        {
+                            "name": "sampling_frequency",
+                            "type": 1,
+                            "compound_value": {
+                                "value": [
+                                    3
+                                ]
+                            }
+                        },
+                        {
+                            "name": "frame_duration",
+                            "type": 2,
+                            "compound_value": {
+                                "value": [
+                                    0
+                                ]
+                            }
+                        },
+                        {
+                            "name": "audio_channel_allocation",
+                            "type": 3,
+                            "compound_value": {
+                                "value": [
+                                    1,
+                                    0,
+                                    0,
+                                    0
+                                ]
+                            }
+                        },
+                        {
+                            "name": "octets_per_codec_frame",
+                            "type": 4,
+                            "compound_value": {
+                                "value": [
+                                    30,
+                                    0
+                                ]
+                            }
+                        },
+                        {
+                            "name": "codec_frame_blocks_per_sdu",
+                            "type": 5,
+                            "compound_value": {
+                                "value": [
+                                    1
+                                ]
+                            }
+                        }
+                    ]
+                },
+                {
+                    "device_cnt": 2,
+                    "ase_cnt": 2,
+                    "direction": "SOURCE",
+                    "codec_id": {
+                        "coding_format": 6,
+                        "vendor_company_id": 0,
+                        "vendor_codec_id": 0
+                    },
+                    "codec_configuration": [
+                        {
+                            "name": "sampling_frequency",
+                            "type": 1,
+                            "compound_value": {
+                                "value": [
+                                    3
+                                ]
+                            }
+                        },
+                        {
+                            "name": "frame_duration",
+                            "type": 2,
+                            "compound_value": {
+                                "value": [
+                                    0
+                                ]
+                            }
+                        },
+                        {
+                            "name": "audio_channel_allocation",
+                            "type": 3,
+                            "compound_value": {
+                                "value": [
+                                    1,
+                                    0,
+                                    0,
+                                    0
+                                ]
+                            }
+                        },
+                        {
+                            "name": "octets_per_codec_frame",
+                            "type": 4,
+                            "compound_value": {
+                                "value": [
+                                    30,
+                                    0
+                                ]
+                            }
+                        },
+                        {
+                            "name": "codec_frame_blocks_per_sdu",
+                            "type": 5,
+                            "compound_value": {
+                                "value": [
+                                    1
+                                ]
+                            }
+                        }
+                    ]
+                }
+            ]
+        },
+        {
+            "name": "DualDev_OneChanStereoSnk_OneChanMonoSrc_16_1",
+            "subconfigurations": [
+                {
+                    "device_cnt": 2,
+                    "ase_cnt": 2,
+                    "direction": "SINK",
+                    "codec_id": {
+                        "coding_format": 6,
+                        "vendor_company_id": 0,
+                        "vendor_codec_id": 0
+                    },
+                    "codec_configuration": [
+                        {
+                            "name": "sampling_frequency",
+                            "type": 1,
+                            "compound_value": {
+                                "value": [
+                                    3
+                                ]
+                            }
+                        },
+                        {
+                            "name": "frame_duration",
+                            "type": 2,
+                            "compound_value": {
+                                "value": [
+                                    0
+                                ]
+                            }
+                        },
+                        {
+                            "name": "audio_channel_allocation",
+                            "type": 3,
+                            "compound_value": {
+                                "value": [
+                                    1,
+                                    0,
+                                    0,
+                                    0
+                                ]
+                            }
+                        },
+                        {
+                            "name": "octets_per_codec_frame",
+                            "type": 4,
+                            "compound_value": {
+                                "value": [
+                                    30,
+                                    0
+                                ]
+                            }
+                        },
+                        {
+                            "name": "codec_frame_blocks_per_sdu",
+                            "type": 5,
+                            "compound_value": {
+                                "value": [
+                                    1
+                                ]
+                            }
+                        }
+                    ]
+                },
+                {
+                    "device_cnt": 1,
+                    "ase_cnt": 1,
+                    "direction": "SOURCE",
+                    "codec_id": {
+                        "coding_format": 6,
+                        "vendor_company_id": 0,
+                        "vendor_codec_id": 0
+                    },
+                    "codec_configuration": [
+                        {
+                            "name": "sampling_frequency",
+                            "type": 1,
+                            "compound_value": {
+                                "value": [
+                                    3
+                                ]
+                            }
+                        },
+                        {
+                            "name": "frame_duration",
+                            "type": 2,
+                            "compound_value": {
+                                "value": [
+                                    0
+                                ]
+                            }
+                        },
+                        {
+                            "name": "audio_channel_allocation",
+                            "type": 3,
+                            "compound_value": {
+                                "value": [
+                                    1,
+                                    0,
+                                    0,
+                                    0
+                                ]
+                            }
+                        },
+                        {
+                            "name": "octets_per_codec_frame",
+                            "type": 4,
+                            "compound_value": {
+                                "value": [
+                                    30,
+                                    0
+                                ]
+                            }
+                        },
+                        {
+                            "name": "codec_frame_blocks_per_sdu",
+                            "type": 5,
+                            "compound_value": {
+                                "value": [
+                                    1
+                                ]
+                            }
+                        }
+                    ]
+                }
+            ]
+        },
+        {
             "name": "SingleDev_TwoChanStereoSnk_TwoChanStereoSrc_32_2",
             "subconfigurations": [
                 {
@@ -2722,7 +3095,6 @@
                     "ase_cnt": 1,
                     "direction": "SINK",
                     "configuration_strategy": "STEREO_ONE_CIS_PER_DEVICE",
->>>>>>> adff3cd0
                     "codec_id": {
                         "coding_format": 6,
                         "vendor_company_id": 0,
@@ -2780,53 +3152,1143 @@
                         }
                     ]
                 },
+                {
+                    "device_cnt": 1,
+                    "ase_cnt": 1,
+                    "direction": "SOURCE",
+                    "configuration_strategy": "STEREO_ONE_CIS_PER_DEVICE",
+                    "codec_id": {
+                        "coding_format": 6,
+                        "vendor_company_id": 0,
+                        "vendor_codec_id": 0
+                    },
+                    "codec_configuration": [
+                        {
+                            "name": "sampling_frequency",
+                            "type": 1,
+                            "compound_value": {
+                                "value": [
+                                    6
+                                ]
+                            }
+                        },
+                        {
+                            "name": "frame_duration",
+                            "type": 2,
+                            "compound_value": {
+                                "value": [
+                                    1
+                                ]
+                            }
+                        },
+                        {
+                            "name": "audio_channel_allocation",
+                            "type": 3,
+                            "compound_value": {
+                                "value": [
+                                    3,
+                                    0,
+                                    0,
+                                    0
+                                ]
+                            }
+                        },
+                        {
+                            "name": "octets_per_codec_frame",
+                            "type": 4,
+                            "compound_value": {
+                                "value": [
+                                    80,
+                                    0
+                                ]
+                            }
+                        },
+                        {
+                            "name": "codec_frame_blocks_per_sdu",
+                            "type": 5,
+                            "compound_value": {
+                                "value": [
+                                    1
+                                ]
+                            }
+                        }
+                    ]
+                }
+            ]
+        },
+        {
+            "name": "SingleDev_TwoChanStereoSnk_TwoChanStereoSrc_16_2",
+            "subconfigurations": [
+                {
+                    "device_cnt": 1,
+                    "ase_cnt": 1,
+                    "direction": "SINK",
+                    "configuration_strategy": "STEREO_ONE_CIS_PER_DEVICE",
+                    "codec_id": {
+                        "coding_format": 6,
+                        "vendor_company_id": 0,
+                        "vendor_codec_id": 0
+                    },
+                    "codec_configuration": [
+                        {
+                            "name": "sampling_frequency",
+                            "type": 1,
+                            "compound_value": {
+                                "value": [
+                                    3
+                                ]
+                            }
+                        },
+                        {
+                            "name": "frame_duration",
+                            "type": 2,
+                            "compound_value": {
+                                "value": [
+                                    1
+                                ]
+                            }
+                        },
+                        {
+                            "name": "audio_channel_allocation",
+                            "type": 3,
+                            "compound_value": {
+                                "value": [
+                                    3,
+                                    0,
+                                    0,
+                                    0
+                                ]
+                            }
+                        },
+                        {
+                            "name": "octets_per_codec_frame",
+                            "type": 4,
+                            "compound_value": {
+                                "value": [
+                                    40,
+                                    0
+                                ]
+                            }
+                        },
+                        {
+                            "name": "codec_frame_blocks_per_sdu",
+                            "type": 5,
+                            "compound_value": {
+                                "value": [
+                                    1
+                                ]
+                            }
+                        }
+                    ]
+                },
+                {
+                    "device_cnt": 1,
+                    "ase_cnt": 1,
+                    "direction": "SOURCE",
+                    "configuration_strategy": "STEREO_ONE_CIS_PER_DEVICE",
+                    "codec_id": {
+                        "coding_format": 6,
+                        "vendor_company_id": 0,
+                        "vendor_codec_id": 0
+                    },
+                    "codec_configuration": [
+                        {
+                            "name": "sampling_frequency",
+                            "type": 1,
+                            "compound_value": {
+                                "value": [
+                                    3
+                                ]
+                            }
+                        },
+                        {
+                            "name": "frame_duration",
+                            "type": 2,
+                            "compound_value": {
+                                "value": [
+                                    1
+                                ]
+                            }
+                        },
+                        {
+                            "name": "audio_channel_allocation",
+                            "type": 3,
+                            "compound_value": {
+                                "value": [
+                                    3,
+                                    0,
+                                    0,
+                                    0
+                                ]
+                            }
+                        },
+                        {
+                            "name": "octets_per_codec_frame",
+                            "type": 4,
+                            "compound_value": {
+                                "value": [
+                                    40,
+                                    0
+                                ]
+                            }
+                        },
+                        {
+                            "name": "codec_frame_blocks_per_sdu",
+                            "type": 5,
+                            "compound_value": {
+                                "value": [
+                                    1
+                                ]
+                            }
+                        }
+                    ]
+                }
+            ]
+        },
+        {
+            "name": "SingleDev_TwoChanStereoSnk_TwoChanStereoSrc_16_1",
+            "subconfigurations": [
+                {
+                    "device_cnt": 1,
+                    "ase_cnt": 1,
+                    "direction": "SINK",
+                    "configuration_strategy": "STEREO_ONE_CIS_PER_DEVICE",
+                    "codec_id": {
+                        "coding_format": 6,
+                        "vendor_company_id": 0,
+                        "vendor_codec_id": 0
+                    },
+                    "codec_configuration": [
+                        {
+                            "name": "sampling_frequency",
+                            "type": 1,
+                            "compound_value": {
+                                "value": [
+                                    3
+                                ]
+                            }
+                        },
+                        {
+                            "name": "frame_duration",
+                            "type": 2,
+                            "compound_value": {
+                                "value": [
+                                    0
+                                ]
+                            }
+                        },
+                        {
+                            "name": "audio_channel_allocation",
+                            "type": 3,
+                            "compound_value": {
+                                "value": [
+                                    3,
+                                    0,
+                                    0,
+                                    0
+                                ]
+                            }
+                        },
+                        {
+                            "name": "octets_per_codec_frame",
+                            "type": 4,
+                            "compound_value": {
+                                "value": [
+                                    30,
+                                    0
+                                ]
+                            }
+                        },
+                        {
+                            "name": "codec_frame_blocks_per_sdu",
+                            "type": 5,
+                            "compound_value": {
+                                "value": [
+                                    1
+                                ]
+                            }
+                        }
+                    ]
+                },
+                {
+                    "device_cnt": 1,
+                    "ase_cnt": 1,
+                    "direction": "SOURCE",
+                    "configuration_strategy": "STEREO_ONE_CIS_PER_DEVICE",
+                    "codec_id": {
+                        "coding_format": 6,
+                        "vendor_company_id": 0,
+                        "vendor_codec_id": 0
+                    },
+                    "codec_configuration": [
+                        {
+                            "name": "sampling_frequency",
+                            "type": 1,
+                            "compound_value": {
+                                "value": [
+                                    3
+                                ]
+                            }
+                        },
+                        {
+                            "name": "frame_duration",
+                            "type": 2,
+                            "compound_value": {
+                                "value": [
+                                    0
+                                ]
+                            }
+                        },
+                        {
+                            "name": "audio_channel_allocation",
+                            "type": 3,
+                            "compound_value": {
+                                "value": [
+                                    3,
+                                    0,
+                                    0,
+                                    0
+                                ]
+                            }
+                        },
+                        {
+                            "name": "octets_per_codec_frame",
+                            "type": 4,
+                            "compound_value": {
+                                "value": [
+                                    30,
+                                    0
+                                ]
+                            }
+                        },
+                        {
+                            "name": "codec_frame_blocks_per_sdu",
+                            "type": 5,
+                            "compound_value": {
+                                "value": [
+                                    1
+                                ]
+                            }
+                        }
+                    ]
+                }
+            ]
+        },
+        {
+            "name": "SingleDev_TwoChanStereoSnk_OneChanMonoSrc_16_2",
+            "subconfigurations": [
+                {
+                    "device_cnt": 1,
+                    "ase_cnt": 1,
+                    "direction": "SINK",
+                    "configuration_strategy": "STEREO_ONE_CIS_PER_DEVICE",
+                    "codec_id": {
+                        "coding_format": 6,
+                        "vendor_company_id": 0,
+                        "vendor_codec_id": 0
+                    },
+                    "codec_configuration": [
+                        {
+                            "name": "sampling_frequency",
+                            "type": 1,
+                            "compound_value": {
+                                "value": [
+                                    3
+                                ]
+                            }
+                        },
+                        {
+                            "name": "frame_duration",
+                            "type": 2,
+                            "compound_value": {
+                                "value": [
+                                    1
+                                ]
+                            }
+                        },
+                        {
+                            "name": "audio_channel_allocation",
+                            "type": 3,
+                            "compound_value": {
+                                "value": [
+                                    3,
+                                    0,
+                                    0,
+                                    0
+                                ]
+                            }
+                        },
+                        {
+                            "name": "octets_per_codec_frame",
+                            "type": 4,
+                            "compound_value": {
+                                "value": [
+                                    40,
+                                    0
+                                ]
+                            }
+                        },
+                        {
+                            "name": "codec_frame_blocks_per_sdu",
+                            "type": 5,
+                            "compound_value": {
+                                "value": [
+                                    1
+                                ]
+                            }
+                        }
+                    ]
+                },
+                {
+                    "device_cnt": 1,
+                    "ase_cnt": 1,
+                    "direction": "SOURCE",
+                    "codec_id": {
+                        "coding_format": 6,
+                        "vendor_company_id": 0,
+                        "vendor_codec_id": 0
+                    },
+                    "codec_configuration": [
+                        {
+                            "name": "sampling_frequency",
+                            "type": 1,
+                            "compound_value": {
+                                "value": [
+                                    3
+                                ]
+                            }
+                        },
+                        {
+                            "name": "frame_duration",
+                            "type": 2,
+                            "compound_value": {
+                                "value": [
+                                    1
+                                ]
+                            }
+                        },
+                        {
+                            "name": "audio_channel_allocation",
+                            "type": 3,
+                            "compound_value": {
+                                "value": [
+                                    3,
+                                    0,
+                                    0,
+                                    0
+                                ]
+                            }
+                        },
+                        {
+                            "name": "octets_per_codec_frame",
+                            "type": 4,
+                            "compound_value": {
+                                "value": [
+                                    40,
+                                    0
+                                ]
+                            }
+                        },
+                        {
+                            "name": "codec_frame_blocks_per_sdu",
+                            "type": 5,
+                            "compound_value": {
+                                "value": [
+                                    1
+                                ]
+                            }
+                        }
+                    ]
+                }
+            ]
+        },
+        {
+            "name": "SingleDev_TwoChanStereoSnk_OneChanMonoSrc_16_1",
+            "subconfigurations": [
+                {
+                    "device_cnt": 1,
+                    "ase_cnt": 1,
+                    "direction": "SINK",
+                    "configuration_strategy": "STEREO_ONE_CIS_PER_DEVICE",
+                    "codec_id": {
+                        "coding_format": 6,
+                        "vendor_company_id": 0,
+                        "vendor_codec_id": 0
+                    },
+                    "codec_configuration": [
+                        {
+                            "name": "sampling_frequency",
+                            "type": 1,
+                            "compound_value": {
+                                "value": [
+                                    3
+                                ]
+                            }
+                        },
+                        {
+                            "name": "frame_duration",
+                            "type": 2,
+                            "compound_value": {
+                                "value": [
+                                    0
+                                ]
+                            }
+                        },
+                        {
+                            "name": "audio_channel_allocation",
+                            "type": 3,
+                            "compound_value": {
+                                "value": [
+                                    1,
+                                    0,
+                                    0,
+                                    0
+                                ]
+                            }
+                        },
+                        {
+                            "name": "octets_per_codec_frame",
+                            "type": 4,
+                            "compound_value": {
+                                "value": [
+                                    30,
+                                    0
+                                ]
+                            }
+                        },
+                        {
+                            "name": "codec_frame_blocks_per_sdu",
+                            "type": 5,
+                            "compound_value": {
+                                "value": [
+                                    1
+                                ]
+                            }
+                        }
+                    ]
+                },
+                {
+                    "device_cnt": 1,
+                    "ase_cnt": 1,
+                    "direction": "SOURCE",
+                    "codec_id": {
+                        "coding_format": 6,
+                        "vendor_company_id": 0,
+                        "vendor_codec_id": 0
+                    },
+                    "codec_configuration": [
+                        {
+                            "name": "sampling_frequency",
+                            "type": 1,
+                            "compound_value": {
+                                "value": [
+                                    3
+                                ]
+                            }
+                        },
+                        {
+                            "name": "frame_duration",
+                            "type": 2,
+                            "compound_value": {
+                                "value": [
+                                    0
+                                ]
+                            }
+                        },
+                        {
+                            "name": "audio_channel_allocation",
+                            "type": 3,
+                            "compound_value": {
+                                "value": [
+                                    1,
+                                    0,
+                                    0,
+                                    0
+                                ]
+                            }
+                        },
+                        {
+                            "name": "octets_per_codec_frame",
+                            "type": 4,
+                            "compound_value": {
+                                "value": [
+                                    30,
+                                    0
+                                ]
+                            }
+                        },
+                        {
+                            "name": "codec_frame_blocks_per_sdu",
+                            "type": 5,
+                            "compound_value": {
+                                "value": [
+                                    1
+                                ]
+                            }
+                        }
+                    ]
+                }
+            ]
+        },
+        {
+            "name": "SingleDev_OneChanStereoSnk_OneChanMonoSrc_16_2",
+            "subconfigurations": [
+                {
+                    "device_cnt": 1,
+                    "ase_cnt": 2,
+                    "direction": "SINK",
+                    "configuration_strategy": "STEREO_TWO_CISES_PER_DEVICE",
+                    "codec_id": {
+                        "coding_format": 6,
+                        "vendor_company_id": 0,
+                        "vendor_codec_id": 0
+                    },
+                    "codec_configuration": [
+                        {
+                            "name": "sampling_frequency",
+                            "type": 1,
+                            "compound_value": {
+                                "value": [
+                                    3
+                                ]
+                            }
+                        },
+                        {
+                            "name": "frame_duration",
+                            "type": 2,
+                            "compound_value": {
+                                "value": [
+                                    1
+                                ]
+                            }
+                        },
+                        {
+                            "name": "audio_channel_allocation",
+                            "type": 3,
+                            "compound_value": {
+                                "value": [
+                                    1,
+                                    0,
+                                    0,
+                                    0
+                                ]
+                            }
+                        },
+                        {
+                            "name": "octets_per_codec_frame",
+                            "type": 4,
+                            "compound_value": {
+                                "value": [
+                                    40,
+                                    0
+                                ]
+                            }
+                        },
+                        {
+                            "name": "codec_frame_blocks_per_sdu",
+                            "type": 5,
+                            "compound_value": {
+                                "value": [
+                                    1
+                                ]
+                            }
+                        }
+                    ]
+                },
+                {
+                    "device_cnt": 1,
+                    "ase_cnt": 1,
+                    "direction": "SOURCE",
+                    "codec_id": {
+                        "coding_format": 6,
+                        "vendor_company_id": 0,
+                        "vendor_codec_id": 0
+                    },
+                    "codec_configuration": [
+                        {
+                            "name": "sampling_frequency",
+                            "type": 1,
+                            "compound_value": {
+                                "value": [
+                                    3
+                                ]
+                            }
+                        },
+                        {
+                            "name": "frame_duration",
+                            "type": 2,
+                            "compound_value": {
+                                "value": [
+                                    1
+                                ]
+                            }
+                        },
+                        {
+                            "name": "audio_channel_allocation",
+                            "type": 3,
+                            "compound_value": {
+                                "value": [
+                                    1,
+                                    0,
+                                    0,
+                                    0
+                                ]
+                            }
+                        },
+                        {
+                            "name": "octets_per_codec_frame",
+                            "type": 4,
+                            "compound_value": {
+                                "value": [
+                                    40,
+                                    0
+                                ]
+                            }
+                        },
+                        {
+                            "name": "codec_frame_blocks_per_sdu",
+                            "type": 5,
+                            "compound_value": {
+                                "value": [
+                                    1
+                                ]
+                            }
+                        }
+                    ]
+                }
+            ]
+        },
+        {
+            "name": "SingleDev_OneChanStereoSnk_OneChanMonoSrc_16_1",
+            "subconfigurations": [
+                {
+                    "device_cnt": 1,
+                    "ase_cnt": 2,
+                    "direction": "SINK",
+                    "configuration_strategy": "STEREO_TWO_CISES_PER_DEVICE",
+                    "codec_id": {
+                        "coding_format": 6,
+                        "vendor_company_id": 0,
+                        "vendor_codec_id": 0
+                    },
+                    "codec_configuration": [
+                        {
+                            "name": "sampling_frequency",
+                            "type": 1,
+                            "compound_value": {
+                                "value": [
+                                    3
+                                ]
+                            }
+                        },
+                        {
+                            "name": "frame_duration",
+                            "type": 2,
+                            "compound_value": {
+                                "value": [
+                                    0
+                                ]
+                            }
+                        },
+                        {
+                            "name": "audio_channel_allocation",
+                            "type": 3,
+                            "compound_value": {
+                                "value": [
+                                    1,
+                                    0,
+                                    0,
+                                    0
+                                ]
+                            }
+                        },
+                        {
+                            "name": "octets_per_codec_frame",
+                            "type": 4,
+                            "compound_value": {
+                                "value": [
+                                    30,
+                                    0
+                                ]
+                            }
+                        },
+                        {
+                            "name": "codec_frame_blocks_per_sdu",
+                            "type": 5,
+                            "compound_value": {
+                                "value": [
+                                    1
+                                ]
+                            }
+                        }
+                    ]
+                },
+                {
+                    "device_cnt": 1,
+                    "ase_cnt": 1,
+                    "direction": "SOURCE",
+                    "codec_id": {
+                        "coding_format": 6,
+                        "vendor_company_id": 0,
+                        "vendor_codec_id": 0
+                    },
+                    "codec_configuration": [
+                        {
+                            "name": "sampling_frequency",
+                            "type": 1,
+                            "compound_value": {
+                                "value": [
+                                    3
+                                ]
+                            }
+                        },
+                        {
+                            "name": "frame_duration",
+                            "type": 2,
+                            "compound_value": {
+                                "value": [
+                                    0
+                                ]
+                            }
+                        },
+                        {
+                            "name": "audio_channel_allocation",
+                            "type": 3,
+                            "compound_value": {
+                                "value": [
+                                    1,
+                                    0,
+                                    0,
+                                    0
+                                ]
+                            }
+                        },
+                        {
+                            "name": "octets_per_codec_frame",
+                            "type": 4,
+                            "compound_value": {
+                                "value": [
+                                    30,
+                                    0
+                                ]
+                            }
+                        },
+                        {
+                            "name": "codec_frame_blocks_per_sdu",
+                            "type": 5,
+                            "compound_value": {
+                                "value": [
+                                    1
+                                ]
+                            }
+                        }
+                    ]
+                }
+            ]
+        },
+        {
+            "name": "SingleDev_OneChanMonoSnk_OneChanMonoSrc_16_2",
+            "subconfigurations": [
+                {
+                    "device_cnt": 1,
+                    "ase_cnt": 1,
+                    "direction": "SINK",
+                    "codec_id": {
+                        "coding_format": 6,
+                        "vendor_company_id": 0,
+                        "vendor_codec_id": 0
+                    },
+                    "codec_configuration": [
+                        {
+                            "name": "sampling_frequency",
+                            "type": 1,
+                            "compound_value": {
+                                "value": [
+                                    3
+                                ]
+                            }
+                        },
+                        {
+                            "name": "frame_duration",
+                            "type": 2,
+                            "compound_value": {
+                                "value": [
+                                    1
+                                ]
+                            }
+                        },
+                        {
+                            "name": "audio_channel_allocation",
+                            "type": 3,
+                            "compound_value": {
+                                "value": [
+                                    1,
+                                    0,
+                                    0,
+                                    0
+                                ]
+                            }
+                        },
+                        {
+                            "name": "octets_per_codec_frame",
+                            "type": 4,
+                            "compound_value": {
+                                "value": [
+                                    40,
+                                    0
+                                ]
+                            }
+                        },
+                        {
+                            "name": "codec_frame_blocks_per_sdu",
+                            "type": 5,
+                            "compound_value": {
+                                "value": [
+                                    1
+                                ]
+                            }
+                        }
+                    ]
+                },
+                {
+                    "device_cnt": 1,
+                    "ase_cnt": 1,
+                    "direction": "SOURCE",
+                    "codec_id": {
+                        "coding_format": 6,
+                        "vendor_company_id": 0,
+                        "vendor_codec_id": 0
+                    },
+                    "codec_configuration": [
+                        {
+                            "name": "sampling_frequency",
+                            "type": 1,
+                            "compound_value": {
+                                "value": [
+                                    3
+                                ]
+                            }
+                        },
+                        {
+                            "name": "frame_duration",
+                            "type": 2,
+                            "compound_value": {
+                                "value": [
+                                    1
+                                ]
+                            }
+                        },
+                        {
+                            "name": "audio_channel_allocation",
+                            "type": 3,
+                            "compound_value": {
+                                "value": [
+                                    1,
+                                    0,
+                                    0,
+                                    0
+                                ]
+                            }
+                        },
+                        {
+                            "name": "octets_per_codec_frame",
+                            "type": 4,
+                            "compound_value": {
+                                "value": [
+                                    40,
+                                    0
+                                ]
+                            }
+                        },
+                        {
+                            "name": "codec_frame_blocks_per_sdu",
+                            "type": 5,
+                            "compound_value": {
+                                "value": [
+                                    1
+                                ]
+                            }
+                        }
+                    ]
+                }
+            ]
+        },
+        {
+            "name": "SingleDev_OneChanMonoSnk_OneChanMonoSrc_16_1",
+            "subconfigurations": [
+                {
+                    "device_cnt": 1,
+                    "ase_cnt": 1,
+                    "direction": "SINK",
+                    "codec_id": {
+                        "coding_format": 6,
+                        "vendor_company_id": 0,
+                        "vendor_codec_id": 0
+                    },
+                    "codec_configuration": [
+                        {
+                            "name": "sampling_frequency",
+                            "type": 1,
+                            "compound_value": {
+                                "value": [
+                                    3
+                                ]
+                            }
+                        },
+                        {
+                            "name": "frame_duration",
+                            "type": 2,
+                            "compound_value": {
+                                "value": [
+                                    0
+                                ]
+                            }
+                        },
+                        {
+                            "name": "audio_channel_allocation",
+                            "type": 3,
+                            "compound_value": {
+                                "value": [
+                                    1,
+                                    0,
+                                    0,
+                                    0
+                                ]
+                            }
+                        },
+                        {
+                            "name": "octets_per_codec_frame",
+                            "type": 4,
+                            "compound_value": {
+                                "value": [
+                                    30,
+                                    0
+                                ]
+                            }
+                        },
+                        {
+                            "name": "codec_frame_blocks_per_sdu",
+                            "type": 5,
+                            "compound_value": {
+                                "value": [
+                                    1
+                                ]
+                            }
+                        }
+                    ]
+                },
+                {
+                    "device_cnt": 1,
+                    "ase_cnt": 1,
+                    "direction": "SOURCE",
+                    "codec_id": {
+                        "coding_format": 6,
+                        "vendor_company_id": 0,
+                        "vendor_codec_id": 0
+                    },
+                    "codec_configuration": [
+                        {
+                            "name": "sampling_frequency",
+                            "type": 1,
+                            "compound_value": {
+                                "value": [
+                                    3
+                                ]
+                            }
+                        },
+                        {
+                            "name": "frame_duration",
+                            "type": 2,
+                            "compound_value": {
+                                "value": [
+                                    0
+                                ]
+                            }
+                        },
+                        {
+                            "name": "audio_channel_allocation",
+                            "type": 3,
+                            "compound_value": {
+                                "value": [
+                                    1,
+                                    0,
+                                    0,
+                                    0
+                                ]
+                            }
+                        },
+                        {
+                            "name": "octets_per_codec_frame",
+                            "type": 4,
+                            "compound_value": {
+                                "value": [
+                                    30,
+                                    0
+                                ]
+                            }
+                        },
+                        {
+                            "name": "codec_frame_blocks_per_sdu",
+                            "type": 5,
+                            "compound_value": {
+                                "value": [
+                                    1
+                                ]
+                            }
+                        }
+                    ]
+                }
+            ]
+        },
+        {
+            "name": "DualDev_OneChanMonoSrc_16_2",
+            "subconfigurations": [
                 {
                     "device_cnt": 2,
                     "ase_cnt": 2,
                     "direction": "SOURCE",
-                    "configuration_strategy": "STEREO_ONE_CIS_PER_DEVICE",
-                    "codec_id": {
-                        "coding_format": 6,
-                        "vendor_company_id": 0,
-                        "vendor_codec_id": 0
-                    },
-                    "codec_configuration": [
-                        {
-                            "name": "sampling_frequency",
-                            "type": 1,
-                            "compound_value": {
-                                "value": [
-                                    6
-                                ]
-                            }
-                        },
-                        {
-                            "name": "frame_duration",
-                            "type": 2,
-                            "compound_value": {
-                                "value": [
-                                    1
-                                ]
-                            }
-                        },
-                        {
-                            "name": "audio_channel_allocation",
-                            "type": 3,
-                            "compound_value": {
-                                "value": [
-                                    3,
-                                    0,
-                                    0,
-                                    0
-                                ]
-                            }
-                        },
-                        {
-                            "name": "octets_per_codec_frame",
-                            "type": 4,
-                            "compound_value": {
-                                "value": [
-                                    80,
+                    "codec_id": {
+                        "coding_format": 6,
+                        "vendor_company_id": 0,
+                        "vendor_codec_id": 0
+                    },
+                    "codec_configuration": [
+                        {
+                            "name": "sampling_frequency",
+                            "type": 1,
+                            "compound_value": {
+                                "value": [
+                                    3
+                                ]
+                            }
+                        },
+                        {
+                            "name": "frame_duration",
+                            "type": 2,
+                            "compound_value": {
+                                "value": [
+                                    1
+                                ]
+                            }
+                        },
+                        {
+                            "name": "audio_channel_allocation",
+                            "type": 3,
+                            "compound_value": {
+                                "value": [
+                                    1,
+                                    0,
+                                    0,
+                                    0
+                                ]
+                            }
+                        },
+                        {
+                            "name": "octets_per_codec_frame",
+                            "type": 4,
+                            "compound_value": {
+                                "value": [
+                                    40,
                                     0
                                 ]
                             }
@@ -2845,126 +4307,54 @@
             ]
         },
         {
-<<<<<<< HEAD
-            "name": "DualDev_OneChanStereoSnk_OneChanStereoSrc_16_1",
+            "name": "SingleDev_OneChanMonoSrc_48_4",
             "subconfigurations": [
                 {
-                    "device_cnt": 2,
-                    "ase_cnt": 2,
-                    "direction": "SINK",
-=======
-            "name": "SingleDev_TwoChanStereoSnk_TwoChanStereoSrc_16_2",
-            "subconfigurations": [
-                {
                     "device_cnt": 1,
                     "ase_cnt": 1,
-                    "direction": "SINK",
-                    "configuration_strategy": "STEREO_ONE_CIS_PER_DEVICE",
->>>>>>> adff3cd0
-                    "codec_id": {
-                        "coding_format": 6,
-                        "vendor_company_id": 0,
-                        "vendor_codec_id": 0
-                    },
-                    "codec_configuration": [
-                        {
-                            "name": "sampling_frequency",
-                            "type": 1,
-                            "compound_value": {
-                                "value": [
-                                    3
-                                ]
-                            }
-                        },
-                        {
-                            "name": "frame_duration",
-                            "type": 2,
-                            "compound_value": {
-                                "value": [
-                                    1
-                                ]
-                            }
-                        },
-                        {
-                            "name": "audio_channel_allocation",
-                            "type": 3,
-                            "compound_value": {
-                                "value": [
-                                    3,
-                                    0,
-                                    0,
-                                    0
-                                ]
-                            }
-                        },
-                        {
-                            "name": "octets_per_codec_frame",
-                            "type": 4,
-                            "compound_value": {
-                                "value": [
-                                    40,
-                                    0
-                                ]
-                            }
-                        },
-                        {
-                            "name": "codec_frame_blocks_per_sdu",
-                            "type": 5,
-                            "compound_value": {
-                                "value": [
-                                    1
-                                ]
-                            }
-                        }
-                    ]
-                },
-                {
-                    "device_cnt": 2,
-                    "ase_cnt": 2,
                     "direction": "SOURCE",
-                    "configuration_strategy": "STEREO_ONE_CIS_PER_DEVICE",
-                    "codec_id": {
-                        "coding_format": 6,
-                        "vendor_company_id": 0,
-                        "vendor_codec_id": 0
-                    },
-                    "codec_configuration": [
-                        {
-                            "name": "sampling_frequency",
-                            "type": 1,
-                            "compound_value": {
-                                "value": [
-                                    3
-                                ]
-                            }
-                        },
-                        {
-                            "name": "frame_duration",
-                            "type": 2,
-                            "compound_value": {
-                                "value": [
-                                    1
-                                ]
-                            }
-                        },
-                        {
-                            "name": "audio_channel_allocation",
-                            "type": 3,
-                            "compound_value": {
-                                "value": [
-                                    3,
-                                    0,
-                                    0,
-                                    0
-                                ]
-                            }
-                        },
-                        {
-                            "name": "octets_per_codec_frame",
-                            "type": 4,
-                            "compound_value": {
-                                "value": [
-                                    40,
+                    "codec_id": {
+                        "coding_format": 6,
+                        "vendor_company_id": 0,
+                        "vendor_codec_id": 0
+                    },
+                    "codec_configuration": [
+                        {
+                            "name": "sampling_frequency",
+                            "type": 1,
+                            "compound_value": {
+                                "value": [
+                                    8
+                                ]
+                            }
+                        },
+                        {
+                            "name": "frame_duration",
+                            "type": 2,
+                            "compound_value": {
+                                "value": [
+                                    1
+                                ]
+                            }
+                        },
+                        {
+                            "name": "audio_channel_allocation",
+                            "type": 3,
+                            "compound_value": {
+                                "value": [
+                                    1,
+                                    0,
+                                    0,
+                                    0
+                                ]
+                            }
+                        },
+                        {
+                            "name": "octets_per_codec_frame",
+                            "type": 4,
+                            "compound_value": {
+                                "value": [
+                                    120,
                                     0
                                 ]
                             }
@@ -2983,73 +4373,8 @@
             ]
         },
         {
-<<<<<<< HEAD
-            "name": "DualDev_OneChanStereoSnk_OneChanMonoSrc_16_1",
-=======
-            "name": "SingleDev_TwoChanStereoSnk_TwoChanStereoSrc_16_1",
->>>>>>> adff3cd0
+            "name": "SingleDev_OneChanMonoSrc_48_3",
             "subconfigurations": [
-                {
-                    "device_cnt": 2,
-                    "ase_cnt": 2,
-                    "direction": "SINK",
-                    "codec_id": {
-                        "coding_format": 6,
-                        "vendor_company_id": 0,
-                        "vendor_codec_id": 0
-                    },
-                    "codec_configuration": [
-                        {
-                            "name": "sampling_frequency",
-                            "type": 1,
-                            "compound_value": {
-                                "value": [
-                                    3
-                                ]
-                            }
-                        },
-                        {
-                            "name": "frame_duration",
-                            "type": 2,
-                            "compound_value": {
-                                "value": [
-                                    0
-                                ]
-                            }
-                        },
-                        {
-                            "name": "audio_channel_allocation",
-                            "type": 3,
-                            "compound_value": {
-                                "value": [
-                                    1,
-                                    0,
-                                    0,
-                                    0
-                                ]
-                            }
-                        },
-                        {
-                            "name": "octets_per_codec_frame",
-                            "type": 4,
-                            "compound_value": {
-                                "value": [
-                                    30,
-                                    0
-                                ]
-                            }
-                        },
-                        {
-                            "name": "codec_frame_blocks_per_sdu",
-                            "type": 5,
-                            "compound_value": {
-                                "value": [
-                                    1
-                                ]
-                            }
-                        }
-                    ]
-                },
                 {
                     "device_cnt": 1,
                     "ase_cnt": 1,
@@ -3065,37 +4390,37 @@
                             "type": 1,
                             "compound_value": {
                                 "value": [
-                                    3
-                                ]
-                            }
-                        },
-                        {
-                            "name": "frame_duration",
-                            "type": 2,
-                            "compound_value": {
-                                "value": [
-                                    0
-                                ]
-                            }
-                        },
-                        {
-                            "name": "audio_channel_allocation",
-                            "type": 3,
-                            "compound_value": {
-                                "value": [
-                                    1,
-                                    0,
-                                    0,
-                                    0
-                                ]
-                            }
-                        },
-                        {
-                            "name": "octets_per_codec_frame",
-                            "type": 4,
-                            "compound_value": {
-                                "value": [
-                                    30,
+                                    8
+                                ]
+                            }
+                        },
+                        {
+                            "name": "frame_duration",
+                            "type": 2,
+                            "compound_value": {
+                                "value": [
+                                    0
+                                ]
+                            }
+                        },
+                        {
+                            "name": "audio_channel_allocation",
+                            "type": 3,
+                            "compound_value": {
+                                "value": [
+                                    1,
+                                    0,
+                                    0,
+                                    0
+                                ]
+                            }
+                        },
+                        {
+                            "name": "octets_per_codec_frame",
+                            "type": 4,
+                            "compound_value": {
+                                "value": [
+                                    90,
                                     0
                                 ]
                             }
@@ -3114,74 +4439,8 @@
             ]
         },
         {
-<<<<<<< HEAD
-            "name": "DualDev_OneChanDoubleStereoSnk_OneChanMonoSrc_16_2",
-=======
-            "name": "SingleDev_TwoChanStereoSnk_OneChanMonoSrc_16_2",
->>>>>>> adff3cd0
+            "name": "SingleDev_OneChanMonoSrc_48_2",
             "subconfigurations": [
-                {
-                    "device_cnt": 2,
-                    "ase_cnt": 4,
-                    "direction": "SINK",
-                    "configuration_strategy": "STEREO_TWO_CISES_PER_DEVICE",
-                    "codec_id": {
-                        "coding_format": 6,
-                        "vendor_company_id": 0,
-                        "vendor_codec_id": 0
-                    },
-                    "codec_configuration": [
-                        {
-                            "name": "sampling_frequency",
-                            "type": 1,
-                            "compound_value": {
-                                "value": [
-                                    3
-                                ]
-                            }
-                        },
-                        {
-                            "name": "frame_duration",
-                            "type": 2,
-                            "compound_value": {
-                                "value": [
-                                    1
-                                ]
-                            }
-                        },
-                        {
-                            "name": "audio_channel_allocation",
-                            "type": 3,
-                            "compound_value": {
-                                "value": [
-                                    1,
-                                    0,
-                                    0,
-                                    0
-                                ]
-                            }
-                        },
-                        {
-                            "name": "octets_per_codec_frame",
-                            "type": 4,
-                            "compound_value": {
-                                "value": [
-                                    40,
-                                    0
-                                ]
-                            }
-                        },
-                        {
-                            "name": "codec_frame_blocks_per_sdu",
-                            "type": 5,
-                            "compound_value": {
-                                "value": [
-                                    1
-                                ]
-                            }
-                        }
-                    ]
-                },
                 {
                     "device_cnt": 1,
                     "ase_cnt": 1,
@@ -3197,37 +4456,37 @@
                             "type": 1,
                             "compound_value": {
                                 "value": [
-                                    3
-                                ]
-                            }
-                        },
-                        {
-                            "name": "frame_duration",
-                            "type": 2,
-                            "compound_value": {
-                                "value": [
-                                    0
-                                ]
-                            }
-                        },
-                        {
-                            "name": "audio_channel_allocation",
-                            "type": 3,
-                            "compound_value": {
-                                "value": [
-                                    1,
-                                    0,
-                                    0,
-                                    0
-                                ]
-                            }
-                        },
-                        {
-                            "name": "octets_per_codec_frame",
-                            "type": 4,
-                            "compound_value": {
-                                "value": [
-                                    40,
+                                    8
+                                ]
+                            }
+                        },
+                        {
+                            "name": "frame_duration",
+                            "type": 2,
+                            "compound_value": {
+                                "value": [
+                                    1
+                                ]
+                            }
+                        },
+                        {
+                            "name": "audio_channel_allocation",
+                            "type": 3,
+                            "compound_value": {
+                                "value": [
+                                    1,
+                                    0,
+                                    0,
+                                    0
+                                ]
+                            }
+                        },
+                        {
+                            "name": "octets_per_codec_frame",
+                            "type": 4,
+                            "compound_value": {
+                                "value": [
+                                    100,
                                     0
                                 ]
                             }
@@ -3246,74 +4505,8 @@
             ]
         },
         {
-<<<<<<< HEAD
-            "name": "DualDev_OneChanDoubleStereoSnk_OneChanMonoSrc_16_1",
-=======
-            "name": "SingleDev_TwoChanStereoSnk_OneChanMonoSrc_16_1",
->>>>>>> adff3cd0
+            "name": "SingleDev_OneChanMonoSrc_48_1",
             "subconfigurations": [
-                {
-                    "device_cnt": 2,
-                    "ase_cnt": 4,
-                    "direction": "SINK",
-                    "configuration_strategy": "STEREO_TWO_CISES_PER_DEVICE",
-                    "codec_id": {
-                        "coding_format": 6,
-                        "vendor_company_id": 0,
-                        "vendor_codec_id": 0
-                    },
-                    "codec_configuration": [
-                        {
-                            "name": "sampling_frequency",
-                            "type": 1,
-                            "compound_value": {
-                                "value": [
-                                    3
-                                ]
-                            }
-                        },
-                        {
-                            "name": "frame_duration",
-                            "type": 2,
-                            "compound_value": {
-                                "value": [
-                                    0
-                                ]
-                            }
-                        },
-                        {
-                            "name": "audio_channel_allocation",
-                            "type": 3,
-                            "compound_value": {
-                                "value": [
-                                    1,
-                                    0,
-                                    0,
-                                    0
-                                ]
-                            }
-                        },
-                        {
-                            "name": "octets_per_codec_frame",
-                            "type": 4,
-                            "compound_value": {
-                                "value": [
-                                    30,
-                                    0
-                                ]
-                            }
-                        },
-                        {
-                            "name": "codec_frame_blocks_per_sdu",
-                            "type": 5,
-                            "compound_value": {
-                                "value": [
-                                    1
-                                ]
-                            }
-                        }
-                    ]
-                },
                 {
                     "device_cnt": 1,
                     "ase_cnt": 1,
@@ -3329,37 +4522,37 @@
                             "type": 1,
                             "compound_value": {
                                 "value": [
-                                    6
-                                ]
-                            }
-                        },
-                        {
-                            "name": "frame_duration",
-                            "type": 2,
-                            "compound_value": {
-                                "value": [
-                                    1
-                                ]
-                            }
-                        },
-                        {
-                            "name": "audio_channel_allocation",
-                            "type": 3,
-                            "compound_value": {
-                                "value": [
-                                    1,
-                                    0,
-                                    0,
-                                    0
-                                ]
-                            }
-                        },
-                        {
-                            "name": "octets_per_codec_frame",
-                            "type": 4,
-                            "compound_value": {
-                                "value": [
-                                    30,
+                                    8
+                                ]
+                            }
+                        },
+                        {
+                            "name": "frame_duration",
+                            "type": 2,
+                            "compound_value": {
+                                "value": [
+                                    0
+                                ]
+                            }
+                        },
+                        {
+                            "name": "audio_channel_allocation",
+                            "type": 3,
+                            "compound_value": {
+                                "value": [
+                                    1,
+                                    0,
+                                    0,
+                                    0
+                                ]
+                            }
+                        },
+                        {
+                            "name": "octets_per_codec_frame",
+                            "type": 4,
+                            "compound_value": {
+                                "value": [
+                                    75,
                                     0
                                 ]
                             }
@@ -3378,79 +4571,12 @@
             ]
         },
         {
-<<<<<<< HEAD
-            "name": "SingleDev_TwoChanStereoSnk_TwoChanStereoSrc_32_2",
-=======
-            "name": "SingleDev_OneChanStereoSnk_OneChanMonoSrc_16_2",
->>>>>>> adff3cd0
+            "name": "SingleDev_OneChanMonoSrc_32_2",
             "subconfigurations": [
-                {
-                    "device_cnt": 1,
-                    "ase_cnt": 2,
-                    "direction": "SINK",
-                    "configuration_strategy": "STEREO_TWO_CISES_PER_DEVICE",
-                    "codec_id": {
-                        "coding_format": 6,
-                        "vendor_company_id": 0,
-                        "vendor_codec_id": 0
-                    },
-                    "codec_configuration": [
-                        {
-                            "name": "sampling_frequency",
-                            "type": 1,
-                            "compound_value": {
-                                "value": [
-                                    6
-                                ]
-                            }
-                        },
-                        {
-                            "name": "frame_duration",
-                            "type": 2,
-                            "compound_value": {
-                                "value": [
-                                    1
-                                ]
-                            }
-                        },
-                        {
-                            "name": "audio_channel_allocation",
-                            "type": 3,
-                            "compound_value": {
-                                "value": [
-                                    1,
-                                    0,
-                                    0,
-                                    0
-                                ]
-                            }
-                        },
-                        {
-                            "name": "octets_per_codec_frame",
-                            "type": 4,
-                            "compound_value": {
-                                "value": [
-                                    80,
-                                    0
-                                ]
-                            }
-                        },
-                        {
-                            "name": "codec_frame_blocks_per_sdu",
-                            "type": 5,
-                            "compound_value": {
-                                "value": [
-                                    1
-                                ]
-                            }
-                        }
-                    ]
-                },
                 {
                     "device_cnt": 1,
                     "ase_cnt": 1,
                     "direction": "SOURCE",
-                    "configuration_strategy": "STEREO_ONE_CIS_PER_DEVICE",
                     "codec_id": {
                         "coding_format": 6,
                         "vendor_company_id": 0,
@@ -3480,7 +4606,7 @@
                             "type": 3,
                             "compound_value": {
                                 "value": [
-                                    3,
+                                    1,
                                     0,
                                     0,
                                     0
@@ -3511,121 +4637,54 @@
             ]
         },
         {
-<<<<<<< HEAD
-            "name": "SingleDev_TwoChanStereoSnk_TwoChanStereoSrc_16_2",
-=======
-            "name": "SingleDev_OneChanStereoSnk_OneChanMonoSrc_16_1",
->>>>>>> adff3cd0
+            "name": "SingleDev_OneChanMonoSrc_32_1",
             "subconfigurations": [
-                {
-                    "device_cnt": 1,
-                    "ase_cnt": 2,
-                    "direction": "SINK",
-                    "configuration_strategy": "STEREO_TWO_CISES_PER_DEVICE",
-                    "codec_id": {
-                        "coding_format": 6,
-                        "vendor_company_id": 0,
-                        "vendor_codec_id": 0
-                    },
-                    "codec_configuration": [
-                        {
-                            "name": "sampling_frequency",
-                            "type": 1,
-                            "compound_value": {
-                                "value": [
-                                    3
-                                ]
-                            }
-                        },
-                        {
-                            "name": "frame_duration",
-                            "type": 2,
-                            "compound_value": {
-                                "value": [
-                                    1
-                                ]
-                            }
-                        },
-                        {
-                            "name": "audio_channel_allocation",
-                            "type": 3,
-                            "compound_value": {
-                                "value": [
-                                    1,
-                                    0,
-                                    0,
-                                    0
-                                ]
-                            }
-                        },
-                        {
-                            "name": "octets_per_codec_frame",
-                            "type": 4,
-                            "compound_value": {
-                                "value": [
-                                    40,
-                                    0
-                                ]
-                            }
-                        },
-                        {
-                            "name": "codec_frame_blocks_per_sdu",
-                            "type": 5,
-                            "compound_value": {
-                                "value": [
-                                    1
-                                ]
-                            }
-                        }
-                    ]
-                },
                 {
                     "device_cnt": 1,
                     "ase_cnt": 1,
                     "direction": "SOURCE",
-                    "configuration_strategy": "STEREO_ONE_CIS_PER_DEVICE",
-                    "codec_id": {
-                        "coding_format": 6,
-                        "vendor_company_id": 0,
-                        "vendor_codec_id": 0
-                    },
-                    "codec_configuration": [
-                        {
-                            "name": "sampling_frequency",
-                            "type": 1,
-                            "compound_value": {
-                                "value": [
-                                    3
-                                ]
-                            }
-                        },
-                        {
-                            "name": "frame_duration",
-                            "type": 2,
-                            "compound_value": {
-                                "value": [
-                                    1
-                                ]
-                            }
-                        },
-                        {
-                            "name": "audio_channel_allocation",
-                            "type": 3,
-                            "compound_value": {
-                                "value": [
-                                    3,
-                                    0,
-                                    0,
-                                    0
-                                ]
-                            }
-                        },
-                        {
-                            "name": "octets_per_codec_frame",
-                            "type": 4,
-                            "compound_value": {
-                                "value": [
-                                    40,
+                    "codec_id": {
+                        "coding_format": 6,
+                        "vendor_company_id": 0,
+                        "vendor_codec_id": 0
+                    },
+                    "codec_configuration": [
+                        {
+                            "name": "sampling_frequency",
+                            "type": 1,
+                            "compound_value": {
+                                "value": [
+                                    6
+                                ]
+                            }
+                        },
+                        {
+                            "name": "frame_duration",
+                            "type": 2,
+                            "compound_value": {
+                                "value": [
+                                    0
+                                ]
+                            }
+                        },
+                        {
+                            "name": "audio_channel_allocation",
+                            "type": 3,
+                            "compound_value": {
+                                "value": [
+                                    1,
+                                    0,
+                                    0,
+                                    0
+                                ]
+                            }
+                        },
+                        {
+                            "name": "octets_per_codec_frame",
+                            "type": 4,
+                            "compound_value": {
+                                "value": [
+                                    60,
                                     0
                                 ]
                             }
@@ -3644,124 +4703,54 @@
             ]
         },
         {
-<<<<<<< HEAD
-            "name": "SingleDev_TwoChanStereoSnk_TwoChanStereoSrc_16_1",
-=======
-            "name": "SingleDev_OneChanMonoSnk_OneChanMonoSrc_16_2",
->>>>>>> adff3cd0
+            "name": "SingleDev_OneChanMonoSrc_24_2",
             "subconfigurations": [
-                {
-                    "device_cnt": 1,
-                    "ase_cnt": 1,
-                    "direction": "SINK",
-<<<<<<< HEAD
-                    "configuration_strategy": "STEREO_ONE_CIS_PER_DEVICE",
-=======
->>>>>>> adff3cd0
-                    "codec_id": {
-                        "coding_format": 6,
-                        "vendor_company_id": 0,
-                        "vendor_codec_id": 0
-                    },
-                    "codec_configuration": [
-                        {
-                            "name": "sampling_frequency",
-                            "type": 1,
-                            "compound_value": {
-                                "value": [
-                                    3
-                                ]
-                            }
-                        },
-                        {
-                            "name": "frame_duration",
-                            "type": 2,
-                            "compound_value": {
-                                "value": [
-                                    0
-                                ]
-                            }
-                        },
-                        {
-                            "name": "audio_channel_allocation",
-                            "type": 3,
-                            "compound_value": {
-                                "value": [
-                                    3,
-                                    0,
-                                    0,
-                                    0
-                                ]
-                            }
-                        },
-                        {
-                            "name": "octets_per_codec_frame",
-                            "type": 4,
-                            "compound_value": {
-                                "value": [
-                                    30,
-                                    0
-                                ]
-                            }
-                        },
-                        {
-                            "name": "codec_frame_blocks_per_sdu",
-                            "type": 5,
-                            "compound_value": {
-                                "value": [
-                                    1
-                                ]
-                            }
-                        }
-                    ]
-                },
                 {
                     "device_cnt": 1,
                     "ase_cnt": 1,
                     "direction": "SOURCE",
-                    "configuration_strategy": "STEREO_ONE_CIS_PER_DEVICE",
-                    "codec_id": {
-                        "coding_format": 6,
-                        "vendor_company_id": 0,
-                        "vendor_codec_id": 0
-                    },
-                    "codec_configuration": [
-                        {
-                            "name": "sampling_frequency",
-                            "type": 1,
-                            "compound_value": {
-                                "value": [
-                                    3
-                                ]
-                            }
-                        },
-                        {
-                            "name": "frame_duration",
-                            "type": 2,
-                            "compound_value": {
-                                "value": [
-                                    0
-                                ]
-                            }
-                        },
-                        {
-                            "name": "audio_channel_allocation",
-                            "type": 3,
-                            "compound_value": {
-                                "value": [
-                                    3,
-                                    0,
-                                    0,
-                                    0
-                                ]
-                            }
-                        },
-                        {
-                            "name": "octets_per_codec_frame",
-                            "type": 4,
-                            "compound_value": {
-                                "value": [
-                                    30,
+                    "codec_id": {
+                        "coding_format": 6,
+                        "vendor_company_id": 0,
+                        "vendor_codec_id": 0
+                    },
+                    "codec_configuration": [
+                        {
+                            "name": "sampling_frequency",
+                            "type": 1,
+                            "compound_value": {
+                                "value": [
+                                    5
+                                ]
+                            }
+                        },
+                        {
+                            "name": "frame_duration",
+                            "type": 2,
+                            "compound_value": {
+                                "value": [
+                                    0
+                                ]
+                            }
+                        },
+                        {
+                            "name": "audio_channel_allocation",
+                            "type": 3,
+                            "compound_value": {
+                                "value": [
+                                    1,
+                                    0,
+                                    0,
+                                    0
+                                ]
+                            }
+                        },
+                        {
+                            "name": "octets_per_codec_frame",
+                            "type": 4,
+                            "compound_value": {
+                                "value": [
+                                    60,
                                     0
                                 ]
                             }
@@ -3780,77 +4769,8 @@
             ]
         },
         {
-<<<<<<< HEAD
-            "name": "SingleDev_TwoChanStereoSnk_OneChanMonoSrc_16_2",
-=======
-            "name": "SingleDev_OneChanMonoSnk_OneChanMonoSrc_16_1",
->>>>>>> adff3cd0
+            "name": "SingleDev_OneChanMonoSrc_24_1",
             "subconfigurations": [
-                {
-                    "device_cnt": 1,
-                    "ase_cnt": 1,
-                    "direction": "SINK",
-<<<<<<< HEAD
-                    "configuration_strategy": "STEREO_ONE_CIS_PER_DEVICE",
-=======
->>>>>>> adff3cd0
-                    "codec_id": {
-                        "coding_format": 6,
-                        "vendor_company_id": 0,
-                        "vendor_codec_id": 0
-                    },
-                    "codec_configuration": [
-                        {
-                            "name": "sampling_frequency",
-                            "type": 1,
-                            "compound_value": {
-                                "value": [
-                                    3
-                                ]
-                            }
-                        },
-                        {
-                            "name": "frame_duration",
-                            "type": 2,
-                            "compound_value": {
-                                "value": [
-                                    1
-                                ]
-                            }
-                        },
-                        {
-                            "name": "audio_channel_allocation",
-                            "type": 3,
-                            "compound_value": {
-                                "value": [
-                                    3,
-                                    0,
-                                    0,
-                                    0
-                                ]
-                            }
-                        },
-                        {
-                            "name": "octets_per_codec_frame",
-                            "type": 4,
-                            "compound_value": {
-                                "value": [
-                                    40,
-                                    0
-                                ]
-                            }
-                        },
-                        {
-                            "name": "codec_frame_blocks_per_sdu",
-                            "type": 5,
-                            "compound_value": {
-                                "value": [
-                                    1
-                                ]
-                            }
-                        }
-                    ]
-                },
                 {
                     "device_cnt": 1,
                     "ase_cnt": 1,
@@ -3866,37 +4786,37 @@
                             "type": 1,
                             "compound_value": {
                                 "value": [
-                                    3
-                                ]
-                            }
-                        },
-                        {
-                            "name": "frame_duration",
-                            "type": 2,
-                            "compound_value": {
-                                "value": [
-                                    1
-                                ]
-                            }
-                        },
-                        {
-                            "name": "audio_channel_allocation",
-                            "type": 3,
-                            "compound_value": {
-                                "value": [
-                                    3,
-                                    0,
-                                    0,
-                                    0
-                                ]
-                            }
-                        },
-                        {
-                            "name": "octets_per_codec_frame",
-                            "type": 4,
-                            "compound_value": {
-                                "value": [
-                                    40,
+                                    5
+                                ]
+                            }
+                        },
+                        {
+                            "name": "frame_duration",
+                            "type": 2,
+                            "compound_value": {
+                                "value": [
+                                    1
+                                ]
+                            }
+                        },
+                        {
+                            "name": "audio_channel_allocation",
+                            "type": 3,
+                            "compound_value": {
+                                "value": [
+                                    1,
+                                    0,
+                                    0,
+                                    0
+                                ]
+                            }
+                        },
+                        {
+                            "name": "octets_per_codec_frame",
+                            "type": 4,
+                            "compound_value": {
+                                "value": [
+                                    45,
                                     0
                                 ]
                             }
@@ -3915,22 +4835,12 @@
             ]
         },
         {
-<<<<<<< HEAD
-            "name": "SingleDev_TwoChanStereoSnk_OneChanMonoSrc_16_1",
+            "name": "SingleDev_OneChanMonoSrc_16_2",
             "subconfigurations": [
                 {
                     "device_cnt": 1,
                     "ase_cnt": 1,
-                    "direction": "SINK",
-                    "configuration_strategy": "STEREO_ONE_CIS_PER_DEVICE",
-=======
-            "name": "DualDev_OneChanMonoSrc_16_2",
-            "subconfigurations": [
-                {
-                    "device_cnt": 2,
-                    "ase_cnt": 2,
                     "direction": "SOURCE",
->>>>>>> adff3cd0
                     "codec_id": {
                         "coding_format": 6,
                         "vendor_company_id": 0,
@@ -3951,28 +4861,28 @@
                             "type": 2,
                             "compound_value": {
                                 "value": [
-                                    0
-                                ]
-                            }
-                        },
-                        {
-                            "name": "audio_channel_allocation",
-                            "type": 3,
-                            "compound_value": {
-                                "value": [
-                                    1,
-                                    0,
-                                    0,
-                                    0
-                                ]
-                            }
-                        },
-                        {
-                            "name": "octets_per_codec_frame",
-                            "type": 4,
-                            "compound_value": {
-                                "value": [
-                                    30,
+                                    1
+                                ]
+                            }
+                        },
+                        {
+                            "name": "audio_channel_allocation",
+                            "type": 3,
+                            "compound_value": {
+                                "value": [
+                                    1,
+                                    0,
+                                    0,
+                                    0
+                                ]
+                            }
+                        },
+                        {
+                            "name": "octets_per_codec_frame",
+                            "type": 4,
+                            "compound_value": {
+                                "value": [
+                                    40,
                                     0
                                 ]
                             }
@@ -3991,7 +4901,7 @@
             ]
         },
         {
-            "name": "SingleDev_OneChanMonoSrc_48_4",
+            "name": "SingleDev_OneChanMonoSrc_16_1",
             "subconfigurations": [
                 {
                     "device_cnt": 1,
@@ -4008,41 +4918,37 @@
                             "type": 1,
                             "compound_value": {
                                 "value": [
-                                    8
-                                ]
-                            }
-                        },
-                        {
-                            "name": "frame_duration",
-                            "type": 2,
-                            "compound_value": {
-                                "value": [
-                                    0
-                                ]
-                            }
-                        },
-                        {
-                            "name": "audio_channel_allocation",
-                            "type": 3,
-                            "compound_value": {
-                                "value": [
-                                    1,
-                                    0,
-                                    0,
-                                    0
-                                ]
-                            }
-                        },
-                        {
-                            "name": "octets_per_codec_frame",
-                            "type": 4,
-                            "compound_value": {
-                                "value": [
-<<<<<<< HEAD
+                                    3
+                                ]
+                            }
+                        },
+                        {
+                            "name": "frame_duration",
+                            "type": 2,
+                            "compound_value": {
+                                "value": [
+                                    0
+                                ]
+                            }
+                        },
+                        {
+                            "name": "audio_channel_allocation",
+                            "type": 3,
+                            "compound_value": {
+                                "value": [
+                                    1,
+                                    0,
+                                    0,
+                                    0
+                                ]
+                            }
+                        },
+                        {
+                            "name": "octets_per_codec_frame",
+                            "type": 4,
+                            "compound_value": {
+                                "value": [
                                     30,
-=======
-                                    120,
->>>>>>> adff3cd0
                                     0
                                 ]
                             }
@@ -4061,701 +4967,7 @@
             ]
         },
         {
-<<<<<<< HEAD
-            "name": "SingleDev_OneChanStereoSnk_OneChanMonoSrc_16_2",
-            "subconfigurations": [
-                {
-                    "device_cnt": 1,
-                    "ase_cnt": 2,
-                    "direction": "SINK",
-                    "configuration_strategy": "STEREO_TWO_CISES_PER_DEVICE",
-=======
-            "name": "SingleDev_OneChanMonoSrc_48_3",
-            "subconfigurations": [
-                {
-                    "device_cnt": 1,
-                    "ase_cnt": 1,
-                    "direction": "SOURCE",
->>>>>>> adff3cd0
-                    "codec_id": {
-                        "coding_format": 6,
-                        "vendor_company_id": 0,
-                        "vendor_codec_id": 0
-                    },
-                    "codec_configuration": [
-                        {
-                            "name": "sampling_frequency",
-                            "type": 1,
-                            "compound_value": {
-                                "value": [
-                                    8
-                                ]
-                            }
-                        },
-                        {
-                            "name": "frame_duration",
-                            "type": 2,
-                            "compound_value": {
-                                "value": [
-                                    1
-                                ]
-                            }
-                        },
-                        {
-                            "name": "audio_channel_allocation",
-                            "type": 3,
-                            "compound_value": {
-                                "value": [
-                                    1,
-                                    0,
-                                    0,
-                                    0
-                                ]
-                            }
-                        },
-                        {
-                            "name": "octets_per_codec_frame",
-                            "type": 4,
-                            "compound_value": {
-                                "value": [
-<<<<<<< HEAD
-                                    40,
-=======
-                                    90,
->>>>>>> adff3cd0
-                                    0
-                                ]
-                            }
-                        },
-                        {
-                            "name": "codec_frame_blocks_per_sdu",
-                            "type": 5,
-                            "compound_value": {
-                                "value": [
-                                    1
-                                ]
-                            }
-                        }
-                    ]
-                }
-            ]
-        },
-        {
-            "name": "SingleDev_OneChanMonoSrc_48_2",
-            "subconfigurations": [
-                {
-                    "device_cnt": 1,
-                    "ase_cnt": 1,
-                    "direction": "SOURCE",
-                    "codec_id": {
-                        "coding_format": 6,
-                        "vendor_company_id": 0,
-                        "vendor_codec_id": 0
-                    },
-                    "codec_configuration": [
-                        {
-                            "name": "sampling_frequency",
-                            "type": 1,
-                            "compound_value": {
-                                "value": [
-                                    8
-                                ]
-                            }
-                        },
-                        {
-                            "name": "frame_duration",
-                            "type": 2,
-                            "compound_value": {
-                                "value": [
-                                    1
-                                ]
-                            }
-                        },
-                        {
-                            "name": "audio_channel_allocation",
-                            "type": 3,
-                            "compound_value": {
-                                "value": [
-                                    1,
-                                    0,
-                                    0,
-                                    0
-                                ]
-                            }
-                        },
-                        {
-                            "name": "octets_per_codec_frame",
-                            "type": 4,
-                            "compound_value": {
-                                "value": [
-<<<<<<< HEAD
-                                    40,
-=======
-                                    100,
->>>>>>> adff3cd0
-                                    0
-                                ]
-                            }
-                        },
-                        {
-                            "name": "codec_frame_blocks_per_sdu",
-                            "type": 5,
-                            "compound_value": {
-                                "value": [
-                                    1
-                                ]
-                            }
-                        }
-                    ]
-                }
-            ]
-        },
-        {
-<<<<<<< HEAD
-            "name": "SingleDev_OneChanStereoSnk_OneChanMonoSrc_16_1",
-            "subconfigurations": [
-                {
-                    "device_cnt": 1,
-                    "ase_cnt": 2,
-                    "direction": "SINK",
-                    "configuration_strategy": "STEREO_TWO_CISES_PER_DEVICE",
-=======
-            "name": "SingleDev_OneChanMonoSrc_48_1",
-            "subconfigurations": [
-                {
-                    "device_cnt": 1,
-                    "ase_cnt": 1,
-                    "direction": "SOURCE",
->>>>>>> adff3cd0
-                    "codec_id": {
-                        "coding_format": 6,
-                        "vendor_company_id": 0,
-                        "vendor_codec_id": 0
-                    },
-                    "codec_configuration": [
-                        {
-                            "name": "sampling_frequency",
-                            "type": 1,
-                            "compound_value": {
-                                "value": [
-                                    8
-                                ]
-                            }
-                        },
-                        {
-                            "name": "frame_duration",
-                            "type": 2,
-                            "compound_value": {
-                                "value": [
-                                    0
-                                ]
-                            }
-                        },
-                        {
-                            "name": "audio_channel_allocation",
-                            "type": 3,
-                            "compound_value": {
-                                "value": [
-                                    1,
-                                    0,
-                                    0,
-                                    0
-                                ]
-                            }
-                        },
-                        {
-                            "name": "octets_per_codec_frame",
-                            "type": 4,
-                            "compound_value": {
-                                "value": [
-<<<<<<< HEAD
-                                    30,
-=======
-                                    75,
->>>>>>> adff3cd0
-                                    0
-                                ]
-                            }
-                        },
-                        {
-                            "name": "codec_frame_blocks_per_sdu",
-                            "type": 5,
-                            "compound_value": {
-                                "value": [
-                                    1
-                                ]
-                            }
-                        }
-                    ]
-<<<<<<< HEAD
-                },
-=======
-                }
-            ]
-        },
-        {
-            "name": "SingleDev_OneChanMonoSrc_32_2",
-            "subconfigurations": [
->>>>>>> adff3cd0
-                {
-                    "device_cnt": 1,
-                    "ase_cnt": 1,
-                    "direction": "SOURCE",
-                    "codec_id": {
-                        "coding_format": 6,
-                        "vendor_company_id": 0,
-                        "vendor_codec_id": 0
-                    },
-                    "codec_configuration": [
-                        {
-                            "name": "sampling_frequency",
-                            "type": 1,
-                            "compound_value": {
-                                "value": [
-<<<<<<< HEAD
-                                    3
-=======
-                                    6
->>>>>>> adff3cd0
-                                ]
-                            }
-                        },
-                        {
-                            "name": "frame_duration",
-                            "type": 2,
-                            "compound_value": {
-                                "value": [
-                                    0
-                                ]
-                            }
-                        },
-                        {
-                            "name": "audio_channel_allocation",
-                            "type": 3,
-                            "compound_value": {
-                                "value": [
-                                    1,
-                                    0,
-                                    0,
-                                    0
-                                ]
-                            }
-                        },
-                        {
-                            "name": "octets_per_codec_frame",
-                            "type": 4,
-                            "compound_value": {
-                                "value": [
-<<<<<<< HEAD
-                                    30,
-=======
-                                    80,
->>>>>>> adff3cd0
-                                    0
-                                ]
-                            }
-                        },
-                        {
-                            "name": "codec_frame_blocks_per_sdu",
-                            "type": 5,
-                            "compound_value": {
-                                "value": [
-                                    1
-                                ]
-                            }
-                        }
-                    ]
-                }
-            ]
-        },
-        {
-<<<<<<< HEAD
-            "name": "SingleDev_OneChanMonoSnk_OneChanMonoSrc_16_2",
-=======
-            "name": "SingleDev_OneChanMonoSrc_32_1",
->>>>>>> adff3cd0
-            "subconfigurations": [
-                {
-                    "device_cnt": 1,
-                    "ase_cnt": 1,
-                    "direction": "SINK",
-                    "codec_id": {
-                        "coding_format": 6,
-                        "vendor_company_id": 0,
-                        "vendor_codec_id": 0
-                    },
-                    "codec_configuration": [
-                        {
-                            "name": "sampling_frequency",
-                            "type": 1,
-                            "compound_value": {
-                                "value": [
-<<<<<<< HEAD
-                                    3
-=======
-                                    6
->>>>>>> adff3cd0
-                                ]
-                            }
-                        },
-                        {
-                            "name": "frame_duration",
-                            "type": 2,
-                            "compound_value": {
-                                "value": [
-                                    1
-                                ]
-                            }
-                        },
-                        {
-                            "name": "audio_channel_allocation",
-                            "type": 3,
-                            "compound_value": {
-                                "value": [
-                                    1,
-                                    0,
-                                    0,
-                                    0
-                                ]
-                            }
-                        },
-                        {
-                            "name": "octets_per_codec_frame",
-                            "type": 4,
-                            "compound_value": {
-                                "value": [
-<<<<<<< HEAD
-                                    40,
-=======
-                                    60,
->>>>>>> adff3cd0
-                                    0
-                                ]
-                            }
-                        },
-                        {
-                            "name": "codec_frame_blocks_per_sdu",
-                            "type": 5,
-                            "compound_value": {
-                                "value": [
-                                    1
-                                ]
-                            }
-                        }
-                    ]
-<<<<<<< HEAD
-                },
-=======
-                }
-            ]
-        },
-        {
-            "name": "SingleDev_OneChanMonoSrc_24_2",
-            "subconfigurations": [
->>>>>>> adff3cd0
-                {
-                    "device_cnt": 1,
-                    "ase_cnt": 1,
-                    "direction": "SOURCE",
-                    "codec_id": {
-                        "coding_format": 6,
-                        "vendor_company_id": 0,
-                        "vendor_codec_id": 0
-                    },
-                    "codec_configuration": [
-                        {
-                            "name": "sampling_frequency",
-                            "type": 1,
-                            "compound_value": {
-                                "value": [
-<<<<<<< HEAD
-                                    3
-=======
-                                    5
->>>>>>> adff3cd0
-                                ]
-                            }
-                        },
-                        {
-                            "name": "frame_duration",
-                            "type": 2,
-                            "compound_value": {
-                                "value": [
-                                    1
-                                ]
-                            }
-                        },
-                        {
-                            "name": "audio_channel_allocation",
-                            "type": 3,
-                            "compound_value": {
-                                "value": [
-                                    1,
-                                    0,
-                                    0,
-                                    0
-                                ]
-                            }
-                        },
-                        {
-                            "name": "octets_per_codec_frame",
-                            "type": 4,
-                            "compound_value": {
-                                "value": [
-<<<<<<< HEAD
-                                    40,
-=======
-                                    60,
->>>>>>> adff3cd0
-                                    0
-                                ]
-                            }
-                        },
-                        {
-                            "name": "codec_frame_blocks_per_sdu",
-                            "type": 5,
-                            "compound_value": {
-                                "value": [
-                                    1
-                                ]
-                            }
-                        }
-                    ]
-                }
-            ]
-        },
-        {
-<<<<<<< HEAD
-            "name": "SingleDev_OneChanMonoSnk_OneChanMonoSrc_16_1",
-=======
-            "name": "SingleDev_OneChanMonoSrc_24_1",
->>>>>>> adff3cd0
-            "subconfigurations": [
-                {
-                    "device_cnt": 1,
-                    "ase_cnt": 1,
-                    "direction": "SINK",
-                    "codec_id": {
-                        "coding_format": 6,
-                        "vendor_company_id": 0,
-                        "vendor_codec_id": 0
-                    },
-                    "codec_configuration": [
-                        {
-                            "name": "sampling_frequency",
-                            "type": 1,
-                            "compound_value": {
-                                "value": [
-<<<<<<< HEAD
-                                    3
-=======
-                                    5
->>>>>>> adff3cd0
-                                ]
-                            }
-                        },
-                        {
-                            "name": "frame_duration",
-                            "type": 2,
-                            "compound_value": {
-                                "value": [
-                                    0
-                                ]
-                            }
-                        },
-                        {
-                            "name": "audio_channel_allocation",
-                            "type": 3,
-                            "compound_value": {
-                                "value": [
-                                    1,
-                                    0,
-                                    0,
-                                    0
-                                ]
-                            }
-                        },
-                        {
-                            "name": "octets_per_codec_frame",
-                            "type": 4,
-                            "compound_value": {
-                                "value": [
-<<<<<<< HEAD
-                                    30,
-=======
-                                    45,
->>>>>>> adff3cd0
-                                    0
-                                ]
-                            }
-                        },
-                        {
-                            "name": "codec_frame_blocks_per_sdu",
-                            "type": 5,
-                            "compound_value": {
-                                "value": [
-                                    1
-                                ]
-                            }
-                        }
-                    ]
-<<<<<<< HEAD
-                },
-=======
-                }
-            ]
-        },
-        {
-            "name": "SingleDev_OneChanMonoSrc_16_2",
-            "subconfigurations": [
->>>>>>> adff3cd0
-                {
-                    "device_cnt": 1,
-                    "ase_cnt": 1,
-                    "direction": "SOURCE",
-                    "codec_id": {
-                        "coding_format": 6,
-                        "vendor_company_id": 0,
-                        "vendor_codec_id": 0
-                    },
-                    "codec_configuration": [
-                        {
-                            "name": "sampling_frequency",
-                            "type": 1,
-                            "compound_value": {
-                                "value": [
-                                    3
-                                ]
-                            }
-                        },
-                        {
-                            "name": "frame_duration",
-                            "type": 2,
-                            "compound_value": {
-                                "value": [
-                                    0
-                                ]
-                            }
-                        },
-                        {
-                            "name": "audio_channel_allocation",
-                            "type": 3,
-                            "compound_value": {
-                                "value": [
-                                    1,
-                                    0,
-                                    0,
-                                    0
-                                ]
-                            }
-                        },
-                        {
-                            "name": "octets_per_codec_frame",
-                            "type": 4,
-                            "compound_value": {
-                                "value": [
-<<<<<<< HEAD
-                                    30,
-=======
-                                    40,
->>>>>>> adff3cd0
-                                    0
-                                ]
-                            }
-                        },
-                        {
-                            "name": "codec_frame_blocks_per_sdu",
-                            "type": 5,
-                            "compound_value": {
-                                "value": [
-                                    1
-                                ]
-                            }
-                        }
-                    ]
-                }
-            ]
-        },
-        {
-<<<<<<< HEAD
-            "name": "DualDev_OneChanMonoSrc_16_2",
-=======
-            "name": "SingleDev_OneChanMonoSrc_16_1",
->>>>>>> adff3cd0
-            "subconfigurations": [
-                {
-                    "device_cnt": 2,
-                    "ase_cnt": 2,
-                    "direction": "SOURCE",
-                    "codec_id": {
-                        "coding_format": 6,
-                        "vendor_company_id": 0,
-                        "vendor_codec_id": 0
-                    },
-                    "codec_configuration": [
-                        {
-                            "name": "sampling_frequency",
-                            "type": 1,
-                            "compound_value": {
-                                "value": [
-                                    3
-                                ]
-                            }
-                        },
-                        {
-                            "name": "frame_duration",
-                            "type": 2,
-                            "compound_value": {
-                                "value": [
-                                    1
-                                ]
-                            }
-                        },
-                        {
-                            "name": "audio_channel_allocation",
-                            "type": 3,
-                            "compound_value": {
-                                "value": [
-                                    1,
-                                    0,
-                                    0,
-                                    0
-                                ]
-                            }
-                        },
-                        {
-                            "name": "octets_per_codec_frame",
-                            "type": 4,
-                            "compound_value": {
-                                "value": [
-<<<<<<< HEAD
-                                    40,
-=======
-                                    30,
->>>>>>> adff3cd0
-                                    0
-                                ]
-                            }
-                        },
-                        {
-                            "name": "codec_frame_blocks_per_sdu",
-                            "type": 5,
-                            "compound_value": {
-                                "value": [
-                                    1
-                                ]
-                            }
-                        }
-                    ]
-                }
-            ]
-        },
-        {
-<<<<<<< HEAD
-            "name": "SingleDev_OneChanMonoSrc_48_4",
-=======
             "name": "DualDev_OneChanStereoSnk_48_4",
->>>>>>> adff3cd0
             "subconfigurations": [
                 {
                     "device_cnt": 2,
@@ -4822,11 +5034,7 @@
             ]
         },
         {
-<<<<<<< HEAD
-            "name": "SingleDev_OneChanMonoSrc_48_3",
-=======
             "name": "DualDev_OneChanStereoSnk_48_3",
->>>>>>> adff3cd0
             "subconfigurations": [
                 {
                     "device_cnt": 2,
@@ -4893,11 +5101,7 @@
             ]
         },
         {
-<<<<<<< HEAD
-            "name": "SingleDev_OneChanMonoSrc_48_2",
-=======
             "name": "DualDev_OneChanStereoSnk_48_2",
->>>>>>> adff3cd0
             "subconfigurations": [
                 {
                     "device_cnt": 2,
@@ -4964,517 +5168,7 @@
             ]
         },
         {
-<<<<<<< HEAD
-            "name": "SingleDev_OneChanMonoSrc_48_1",
-            "subconfigurations": [
-                {
-                    "device_cnt": 1,
-                    "ase_cnt": 1,
-                    "direction": "SOURCE",
-                    "codec_id": {
-                        "coding_format": 6,
-                        "vendor_company_id": 0,
-                        "vendor_codec_id": 0
-                    },
-                    "codec_configuration": [
-                        {
-                            "name": "sampling_frequency",
-                            "type": 1,
-                            "compound_value": {
-                                "value": [
-                                    8
-                                ]
-                            }
-                        },
-                        {
-                            "name": "frame_duration",
-                            "type": 2,
-                            "compound_value": {
-                                "value": [
-                                    0
-                                ]
-                            }
-                        },
-                        {
-                            "name": "audio_channel_allocation",
-                            "type": 3,
-                            "compound_value": {
-                                "value": [
-                                    1,
-                                    0,
-                                    0,
-                                    0
-                                ]
-                            }
-                        },
-                        {
-                            "name": "octets_per_codec_frame",
-                            "type": 4,
-                            "compound_value": {
-                                "value": [
-                                    75,
-                                    0
-                                ]
-                            }
-                        },
-                        {
-                            "name": "codec_frame_blocks_per_sdu",
-                            "type": 5,
-                            "compound_value": {
-                                "value": [
-                                    1
-                                ]
-                            }
-                        }
-                    ]
-                }
-            ]
-        },
-        {
-            "name": "SingleDev_OneChanMonoSrc_32_2",
-=======
             "name": "DualDev_OneChanStereoSnk_48_1",
->>>>>>> adff3cd0
-            "subconfigurations": [
-                {
-                    "device_cnt": 1,
-                    "ase_cnt": 1,
-                    "direction": "SOURCE",
-                    "codec_id": {
-                        "coding_format": 6,
-                        "vendor_company_id": 0,
-                        "vendor_codec_id": 0
-                    },
-                    "codec_configuration": [
-                        {
-                            "name": "sampling_frequency",
-                            "type": 1,
-                            "compound_value": {
-                                "value": [
-                                    6
-                                ]
-                            }
-                        },
-                        {
-                            "name": "frame_duration",
-                            "type": 2,
-                            "compound_value": {
-                                "value": [
-<<<<<<< HEAD
-                                    1
-                                ]
-                            }
-                        },
-                        {
-                            "name": "audio_channel_allocation",
-                            "type": 3,
-                            "compound_value": {
-                                "value": [
-                                    1,
-                                    0,
-                                    0,
-                                    0
-                                ]
-                            }
-                        },
-                        {
-                            "name": "octets_per_codec_frame",
-                            "type": 4,
-                            "compound_value": {
-                                "value": [
-                                    80,
-=======
->>>>>>> adff3cd0
-                                    0
-                                ]
-                            }
-                        },
-                        {
-<<<<<<< HEAD
-                            "name": "codec_frame_blocks_per_sdu",
-                            "type": 5,
-                            "compound_value": {
-                                "value": [
-                                    1
-                                ]
-                            }
-                        }
-                    ]
-                }
-            ]
-        },
-        {
-            "name": "SingleDev_OneChanMonoSrc_32_1",
-            "subconfigurations": [
-                {
-                    "device_cnt": 1,
-                    "ase_cnt": 1,
-                    "direction": "SOURCE",
-                    "codec_id": {
-                        "coding_format": 6,
-                        "vendor_company_id": 0,
-                        "vendor_codec_id": 0
-                    },
-                    "codec_configuration": [
-                        {
-                            "name": "sampling_frequency",
-                            "type": 1,
-                            "compound_value": {
-                                "value": [
-                                    6
-                                ]
-                            }
-                        },
-                        {
-                            "name": "frame_duration",
-                            "type": 2,
-                            "compound_value": {
-                                "value": [
-                                    0
-                                ]
-                            }
-                        },
-                        {
-=======
->>>>>>> adff3cd0
-                            "name": "audio_channel_allocation",
-                            "type": 3,
-                            "compound_value": {
-                                "value": [
-                                    1,
-                                    0,
-                                    0,
-                                    0
-                                ]
-                            }
-                        },
-                        {
-                            "name": "octets_per_codec_frame",
-                            "type": 4,
-                            "compound_value": {
-                                "value": [
-<<<<<<< HEAD
-                                    60,
-=======
-                                    75,
->>>>>>> adff3cd0
-                                    0
-                                ]
-                            }
-                        },
-                        {
-                            "name": "codec_frame_blocks_per_sdu",
-                            "type": 5,
-                            "compound_value": {
-                                "value": [
-                                    1
-                                ]
-                            }
-                        }
-                    ]
-                }
-            ]
-        },
-        {
-<<<<<<< HEAD
-            "name": "SingleDev_OneChanMonoSrc_24_2",
-            "subconfigurations": [
-                {
-                    "device_cnt": 1,
-                    "ase_cnt": 1,
-                    "direction": "SOURCE",
-=======
-            "name": "SingleDev_OneChanStereoSnk_48_4",
-            "subconfigurations": [
-                {
-                    "device_cnt": 1,
-                    "ase_cnt": 2,
-                    "direction": "SINK",
-                    "configuration_strategy": "STEREO_TWO_CISES_PER_DEVICE",
->>>>>>> adff3cd0
-                    "codec_id": {
-                        "coding_format": 6,
-                        "vendor_company_id": 0,
-                        "vendor_codec_id": 0
-                    },
-                    "codec_configuration": [
-                        {
-                            "name": "sampling_frequency",
-                            "type": 1,
-                            "compound_value": {
-                                "value": [
-                                    5
-                                ]
-                            }
-                        },
-                        {
-                            "name": "frame_duration",
-                            "type": 2,
-                            "compound_value": {
-                                "value": [
-                                    0
-                                ]
-                            }
-                        },
-                        {
-                            "name": "audio_channel_allocation",
-                            "type": 3,
-                            "compound_value": {
-                                "value": [
-                                    1,
-                                    0,
-                                    0,
-                                    0
-                                ]
-                            }
-                        },
-                        {
-                            "name": "octets_per_codec_frame",
-                            "type": 4,
-                            "compound_value": {
-                                "value": [
-<<<<<<< HEAD
-                                    60,
-                                    0
-                                ]
-                            }
-                        },
-                        {
-                            "name": "codec_frame_blocks_per_sdu",
-                            "type": 5,
-                            "compound_value": {
-                                "value": [
-                                    1
-                                ]
-                            }
-                        }
-                    ]
-                }
-            ]
-        },
-        {
-            "name": "SingleDev_OneChanMonoSrc_24_1",
-            "subconfigurations": [
-                {
-                    "device_cnt": 1,
-                    "ase_cnt": 1,
-                    "direction": "SOURCE",
-                    "codec_id": {
-                        "coding_format": 6,
-                        "vendor_company_id": 0,
-                        "vendor_codec_id": 0
-                    },
-                    "codec_configuration": [
-                        {
-                            "name": "sampling_frequency",
-                            "type": 1,
-                            "compound_value": {
-                                "value": [
-                                    5
-                                ]
-                            }
-                        },
-                        {
-                            "name": "frame_duration",
-                            "type": 2,
-                            "compound_value": {
-                                "value": [
-                                    1
-                                ]
-                            }
-                        },
-                        {
-                            "name": "audio_channel_allocation",
-                            "type": 3,
-                            "compound_value": {
-                                "value": [
-                                    1,
-                                    0,
-                                    0,
-                                    0
-                                ]
-                            }
-                        },
-                        {
-                            "name": "octets_per_codec_frame",
-                            "type": 4,
-                            "compound_value": {
-                                "value": [
-                                    45,
-=======
-                                    120,
->>>>>>> adff3cd0
-                                    0
-                                ]
-                            }
-                        },
-                        {
-                            "name": "codec_frame_blocks_per_sdu",
-                            "type": 5,
-                            "compound_value": {
-                                "value": [
-                                    1
-                                ]
-                            }
-                        }
-                    ]
-                }
-            ]
-        },
-        {
-<<<<<<< HEAD
-            "name": "SingleDev_OneChanMonoSrc_16_2",
-=======
-            "name": "SingleDev_OneChanStereoSnk_48_3",
->>>>>>> adff3cd0
-            "subconfigurations": [
-                {
-                    "device_cnt": 1,
-                    "ase_cnt": 1,
-                    "direction": "SOURCE",
-                    "codec_id": {
-                        "coding_format": 6,
-                        "vendor_company_id": 0,
-                        "vendor_codec_id": 0
-                    },
-                    "codec_configuration": [
-                        {
-                            "name": "sampling_frequency",
-                            "type": 1,
-                            "compound_value": {
-                                "value": [
-                                    3
-                                ]
-                            }
-                        },
-                        {
-                            "name": "frame_duration",
-                            "type": 2,
-                            "compound_value": {
-                                "value": [
-                                    1
-                                ]
-                            }
-                        },
-                        {
-                            "name": "audio_channel_allocation",
-                            "type": 3,
-                            "compound_value": {
-                                "value": [
-                                    1,
-                                    0,
-                                    0,
-                                    0
-                                ]
-                            }
-                        },
-                        {
-                            "name": "octets_per_codec_frame",
-                            "type": 4,
-                            "compound_value": {
-                                "value": [
-<<<<<<< HEAD
-                                    40,
-=======
-                                    90,
->>>>>>> adff3cd0
-                                    0
-                                ]
-                            }
-                        },
-                        {
-                            "name": "codec_frame_blocks_per_sdu",
-                            "type": 5,
-                            "compound_value": {
-                                "value": [
-                                    1
-                                ]
-                            }
-                        }
-                    ]
-                }
-            ]
-        },
-        {
-<<<<<<< HEAD
-            "name": "SingleDev_OneChanMonoSrc_16_1",
-=======
-            "name": "SingleDev_OneChanStereoSnk_48_2",
->>>>>>> adff3cd0
-            "subconfigurations": [
-                {
-                    "device_cnt": 1,
-                    "ase_cnt": 1,
-                    "direction": "SOURCE",
-                    "codec_id": {
-                        "coding_format": 6,
-                        "vendor_company_id": 0,
-                        "vendor_codec_id": 0
-                    },
-                    "codec_configuration": [
-                        {
-                            "name": "sampling_frequency",
-                            "type": 1,
-                            "compound_value": {
-                                "value": [
-                                    3
-                                ]
-                            }
-                        },
-                        {
-                            "name": "frame_duration",
-                            "type": 2,
-                            "compound_value": {
-                                "value": [
-                                    0
-                                ]
-                            }
-                        },
-                        {
-                            "name": "audio_channel_allocation",
-                            "type": 3,
-                            "compound_value": {
-                                "value": [
-                                    1,
-                                    0,
-                                    0,
-                                    0
-                                ]
-                            }
-                        },
-                        {
-                            "name": "octets_per_codec_frame",
-                            "type": 4,
-                            "compound_value": {
-                                "value": [
-<<<<<<< HEAD
-                                    30,
-=======
-                                    100,
->>>>>>> adff3cd0
-                                    0
-                                ]
-                            }
-                        },
-                        {
-                            "name": "codec_frame_blocks_per_sdu",
-                            "type": 5,
-                            "compound_value": {
-                                "value": [
-                                    1
-                                ]
-                            }
-                        }
-                    ]
-                }
-            ]
-        },
-        {
-<<<<<<< HEAD
-            "name": "DualDev_OneChanStereoSnk_48_4",
-=======
-            "name": "SingleDev_OneChanStereoSnk_48_1",
->>>>>>> adff3cd0
             "subconfigurations": [
                 {
                     "device_cnt": 2,
@@ -5522,11 +5216,7 @@
                             "type": 4,
                             "compound_value": {
                                 "value": [
-<<<<<<< HEAD
-                                    120,
-=======
                                     75,
->>>>>>> adff3cd0
                                     0
                                 ]
                             }
@@ -5545,23 +5235,884 @@
             ]
         },
         {
-<<<<<<< HEAD
-            "name": "DualDev_OneChanStereoSnk_48_3",
+            "name": "SingleDev_OneChanStereoSnk_48_4",
+            "subconfigurations": [
+                {
+                    "device_cnt": 1,
+                    "ase_cnt": 2,
+                    "direction": "SINK",
+                    "configuration_strategy": "STEREO_TWO_CISES_PER_DEVICE",
+                    "codec_id": {
+                        "coding_format": 6,
+                        "vendor_company_id": 0,
+                        "vendor_codec_id": 0
+                    },
+                    "codec_configuration": [
+                        {
+                            "name": "sampling_frequency",
+                            "type": 1,
+                            "compound_value": {
+                                "value": [
+                                    8
+                                ]
+                            }
+                        },
+                        {
+                            "name": "frame_duration",
+                            "type": 2,
+                            "compound_value": {
+                                "value": [
+                                    1
+                                ]
+                            }
+                        },
+                        {
+                            "name": "audio_channel_allocation",
+                            "type": 3,
+                            "compound_value": {
+                                "value": [
+                                    1,
+                                    0,
+                                    0,
+                                    0
+                                ]
+                            }
+                        },
+                        {
+                            "name": "octets_per_codec_frame",
+                            "type": 4,
+                            "compound_value": {
+                                "value": [
+                                    120,
+                                    0
+                                ]
+                            }
+                        },
+                        {
+                            "name": "codec_frame_blocks_per_sdu",
+                            "type": 5,
+                            "compound_value": {
+                                "value": [
+                                    1
+                                ]
+                            }
+                        }
+                    ]
+                }
+            ]
+        },
+        {
+            "name": "SingleDev_OneChanStereoSnk_48_3",
+            "subconfigurations": [
+                {
+                    "device_cnt": 1,
+                    "ase_cnt": 2,
+                    "direction": "SINK",
+                    "configuration_strategy": "STEREO_TWO_CISES_PER_DEVICE",
+                    "codec_id": {
+                        "coding_format": 6,
+                        "vendor_company_id": 0,
+                        "vendor_codec_id": 0
+                    },
+                    "codec_configuration": [
+                        {
+                            "name": "sampling_frequency",
+                            "type": 1,
+                            "compound_value": {
+                                "value": [
+                                    8
+                                ]
+                            }
+                        },
+                        {
+                            "name": "frame_duration",
+                            "type": 2,
+                            "compound_value": {
+                                "value": [
+                                    1
+                                ]
+                            }
+                        },
+                        {
+                            "name": "audio_channel_allocation",
+                            "type": 3,
+                            "compound_value": {
+                                "value": [
+                                    1,
+                                    0,
+                                    0,
+                                    0
+                                ]
+                            }
+                        },
+                        {
+                            "name": "octets_per_codec_frame",
+                            "type": 4,
+                            "compound_value": {
+                                "value": [
+                                    90,
+                                    0
+                                ]
+                            }
+                        },
+                        {
+                            "name": "codec_frame_blocks_per_sdu",
+                            "type": 5,
+                            "compound_value": {
+                                "value": [
+                                    1
+                                ]
+                            }
+                        }
+                    ]
+                }
+            ]
+        },
+        {
+            "name": "SingleDev_OneChanStereoSnk_48_2",
+            "subconfigurations": [
+                {
+                    "device_cnt": 1,
+                    "ase_cnt": 2,
+                    "direction": "SINK",
+                    "configuration_strategy": "STEREO_TWO_CISES_PER_DEVICE",
+                    "codec_id": {
+                        "coding_format": 6,
+                        "vendor_company_id": 0,
+                        "vendor_codec_id": 0
+                    },
+                    "codec_configuration": [
+                        {
+                            "name": "sampling_frequency",
+                            "type": 1,
+                            "compound_value": {
+                                "value": [
+                                    8
+                                ]
+                            }
+                        },
+                        {
+                            "name": "frame_duration",
+                            "type": 2,
+                            "compound_value": {
+                                "value": [
+                                    1
+                                ]
+                            }
+                        },
+                        {
+                            "name": "audio_channel_allocation",
+                            "type": 3,
+                            "compound_value": {
+                                "value": [
+                                    1,
+                                    0,
+                                    0,
+                                    0
+                                ]
+                            }
+                        },
+                        {
+                            "name": "octets_per_codec_frame",
+                            "type": 4,
+                            "compound_value": {
+                                "value": [
+                                    100,
+                                    0
+                                ]
+                            }
+                        },
+                        {
+                            "name": "codec_frame_blocks_per_sdu",
+                            "type": 5,
+                            "compound_value": {
+                                "value": [
+                                    1
+                                ]
+                            }
+                        }
+                    ]
+                }
+            ]
+        },
+        {
+            "name": "SingleDev_OneChanStereoSnk_48_1",
+            "subconfigurations": [
+                {
+                    "device_cnt": 1,
+                    "ase_cnt": 2,
+                    "direction": "SINK",
+                    "configuration_strategy": "STEREO_TWO_CISES_PER_DEVICE",
+                    "codec_id": {
+                        "coding_format": 6,
+                        "vendor_company_id": 0,
+                        "vendor_codec_id": 0
+                    },
+                    "codec_configuration": [
+                        {
+                            "name": "sampling_frequency",
+                            "type": 1,
+                            "compound_value": {
+                                "value": [
+                                    8
+                                ]
+                            }
+                        },
+                        {
+                            "name": "frame_duration",
+                            "type": 2,
+                            "compound_value": {
+                                "value": [
+                                    0
+                                ]
+                            }
+                        },
+                        {
+                            "name": "audio_channel_allocation",
+                            "type": 3,
+                            "compound_value": {
+                                "value": [
+                                    1,
+                                    0,
+                                    0,
+                                    0
+                                ]
+                            }
+                        },
+                        {
+                            "name": "octets_per_codec_frame",
+                            "type": 4,
+                            "compound_value": {
+                                "value": [
+                                    75,
+                                    0
+                                ]
+                            }
+                        },
+                        {
+                            "name": "codec_frame_blocks_per_sdu",
+                            "type": 5,
+                            "compound_value": {
+                                "value": [
+                                    1
+                                ]
+                            }
+                        }
+                    ]
+                }
+            ]
+        },
+        {
+            "name": "SingleDev_TwoChanStereoSnk_48_4",
+            "subconfigurations": [
+                {
+                    "device_cnt": 1,
+                    "ase_cnt": 1,
+                    "direction": "SINK",
+                    "configuration_strategy": "STEREO_ONE_CIS_PER_DEVICE",
+                    "codec_id": {
+                        "coding_format": 6,
+                        "vendor_company_id": 0,
+                        "vendor_codec_id": 0
+                    },
+                    "codec_configuration": [
+                        {
+                            "name": "sampling_frequency",
+                            "type": 1,
+                            "compound_value": {
+                                "value": [
+                                    8
+                                ]
+                            }
+                        },
+                        {
+                            "name": "frame_duration",
+                            "type": 2,
+                            "compound_value": {
+                                "value": [
+                                    1
+                                ]
+                            }
+                        },
+                        {
+                            "name": "audio_channel_allocation",
+                            "type": 3,
+                            "compound_value": {
+                                "value": [
+                                    3,
+                                    0,
+                                    0,
+                                    0
+                                ]
+                            }
+                        },
+                        {
+                            "name": "octets_per_codec_frame",
+                            "type": 4,
+                            "compound_value": {
+                                "value": [
+                                    120,
+                                    0
+                                ]
+                            }
+                        },
+                        {
+                            "name": "codec_frame_blocks_per_sdu",
+                            "type": 5,
+                            "compound_value": {
+                                "value": [
+                                    1
+                                ]
+                            }
+                        }
+                    ]
+                }
+            ]
+        },
+        {
+            "name": "SingleDev_TwoChanStereoSnk_48_3",
+            "subconfigurations": [
+                {
+                    "device_cnt": 1,
+                    "ase_cnt": 1,
+                    "direction": "SINK",
+                    "configuration_strategy": "STEREO_ONE_CIS_PER_DEVICE",
+                    "codec_id": {
+                        "coding_format": 6,
+                        "vendor_company_id": 0,
+                        "vendor_codec_id": 0
+                    },
+                    "codec_configuration": [
+                        {
+                            "name": "sampling_frequency",
+                            "type": 1,
+                            "compound_value": {
+                                "value": [
+                                    8
+                                ]
+                            }
+                        },
+                        {
+                            "name": "frame_duration",
+                            "type": 2,
+                            "compound_value": {
+                                "value": [
+                                    1
+                                ]
+                            }
+                        },
+                        {
+                            "name": "audio_channel_allocation",
+                            "type": 3,
+                            "compound_value": {
+                                "value": [
+                                    3,
+                                    0,
+                                    0,
+                                    0
+                                ]
+                            }
+                        },
+                        {
+                            "name": "octets_per_codec_frame",
+                            "type": 4,
+                            "compound_value": {
+                                "value": [
+                                    90,
+                                    0
+                                ]
+                            }
+                        },
+                        {
+                            "name": "codec_frame_blocks_per_sdu",
+                            "type": 5,
+                            "compound_value": {
+                                "value": [
+                                    1
+                                ]
+                            }
+                        }
+                    ]
+                }
+            ]
+        },
+        {
+            "name": "SingleDev_TwoChanStereoSnk_48_2",
+            "subconfigurations": [
+                {
+                    "device_cnt": 1,
+                    "ase_cnt": 1,
+                    "direction": "SINK",
+                    "configuration_strategy": "STEREO_ONE_CIS_PER_DEVICE",
+                    "codec_id": {
+                        "coding_format": 6,
+                        "vendor_company_id": 0,
+                        "vendor_codec_id": 0
+                    },
+                    "codec_configuration": [
+                        {
+                            "name": "sampling_frequency",
+                            "type": 1,
+                            "compound_value": {
+                                "value": [
+                                    8
+                                ]
+                            }
+                        },
+                        {
+                            "name": "frame_duration",
+                            "type": 2,
+                            "compound_value": {
+                                "value": [
+                                    1
+                                ]
+                            }
+                        },
+                        {
+                            "name": "audio_channel_allocation",
+                            "type": 3,
+                            "compound_value": {
+                                "value": [
+                                    3,
+                                    0,
+                                    0,
+                                    0
+                                ]
+                            }
+                        },
+                        {
+                            "name": "octets_per_codec_frame",
+                            "type": 4,
+                            "compound_value": {
+                                "value": [
+                                    100,
+                                    0
+                                ]
+                            }
+                        },
+                        {
+                            "name": "codec_frame_blocks_per_sdu",
+                            "type": 5,
+                            "compound_value": {
+                                "value": [
+                                    1
+                                ]
+                            }
+                        }
+                    ]
+                }
+            ]
+        },
+        {
+            "name": "SingleDev_TwoChanStereoSnk_48_1",
+            "subconfigurations": [
+                {
+                    "device_cnt": 1,
+                    "ase_cnt": 1,
+                    "direction": "SINK",
+                    "configuration_strategy": "STEREO_ONE_CIS_PER_DEVICE",
+                    "codec_id": {
+                        "coding_format": 6,
+                        "vendor_company_id": 0,
+                        "vendor_codec_id": 0
+                    },
+                    "codec_configuration": [
+                        {
+                            "name": "sampling_frequency",
+                            "type": 1,
+                            "compound_value": {
+                                "value": [
+                                    8
+                                ]
+                            }
+                        },
+                        {
+                            "name": "frame_duration",
+                            "type": 2,
+                            "compound_value": {
+                                "value": [
+                                    1
+                                ]
+                            }
+                        },
+                        {
+                            "name": "audio_channel_allocation",
+                            "type": 3,
+                            "compound_value": {
+                                "value": [
+                                    3,
+                                    0,
+                                    0,
+                                    0
+                                ]
+                            }
+                        },
+                        {
+                            "name": "octets_per_codec_frame",
+                            "type": 4,
+                            "compound_value": {
+                                "value": [
+                                    75,
+                                    0
+                                ]
+                            }
+                        },
+                        {
+                            "name": "codec_frame_blocks_per_sdu",
+                            "type": 5,
+                            "compound_value": {
+                                "value": [
+                                    1
+                                ]
+                            }
+                        }
+                    ]
+                }
+            ]
+        },
+        {
+            "name": "SingleDev_OneChanMonoSnk_48_4",
+            "subconfigurations": [
+                {
+                    "device_cnt": 1,
+                    "ase_cnt": 1,
+                    "direction": "SINK",
+                    "configuration_strategy": "MONO_ONE_CIS_PER_DEVICE",
+                    "codec_id": {
+                        "coding_format": 6,
+                        "vendor_company_id": 0,
+                        "vendor_codec_id": 0
+                    },
+                    "codec_configuration": [
+                        {
+                            "name": "sampling_frequency",
+                            "type": 1,
+                            "compound_value": {
+                                "value": [
+                                    8
+                                ]
+                            }
+                        },
+                        {
+                            "name": "frame_duration",
+                            "type": 2,
+                            "compound_value": {
+                                "value": [
+                                    1
+                                ]
+                            }
+                        },
+                        {
+                            "name": "audio_channel_allocation",
+                            "type": 3,
+                            "compound_value": {
+                                "value": [
+                                    1,
+                                    0,
+                                    0,
+                                    0
+                                ]
+                            }
+                        },
+                        {
+                            "name": "octets_per_codec_frame",
+                            "type": 4,
+                            "compound_value": {
+                                "value": [
+                                    120,
+                                    0
+                                ]
+                            }
+                        },
+                        {
+                            "name": "codec_frame_blocks_per_sdu",
+                            "type": 5,
+                            "compound_value": {
+                                "value": [
+                                    1
+                                ]
+                            }
+                        }
+                    ]
+                }
+            ]
+        },
+        {
+            "name": "SingleDev_OneChanMonoSnk_48_3",
+            "subconfigurations": [
+                {
+                    "device_cnt": 1,
+                    "ase_cnt": 1,
+                    "direction": "SINK",
+                    "configuration_strategy": "MONO_ONE_CIS_PER_DEVICE",
+                    "codec_id": {
+                        "coding_format": 6,
+                        "vendor_company_id": 0,
+                        "vendor_codec_id": 0
+                    },
+                    "codec_configuration": [
+                        {
+                            "name": "sampling_frequency",
+                            "type": 1,
+                            "compound_value": {
+                                "value": [
+                                    8
+                                ]
+                            }
+                        },
+                        {
+                            "name": "frame_duration",
+                            "type": 2,
+                            "compound_value": {
+                                "value": [
+                                    1
+                                ]
+                            }
+                        },
+                        {
+                            "name": "audio_channel_allocation",
+                            "type": 3,
+                            "compound_value": {
+                                "value": [
+                                    1,
+                                    0,
+                                    0,
+                                    0
+                                ]
+                            }
+                        },
+                        {
+                            "name": "octets_per_codec_frame",
+                            "type": 4,
+                            "compound_value": {
+                                "value": [
+                                    90,
+                                    0
+                                ]
+                            }
+                        },
+                        {
+                            "name": "codec_frame_blocks_per_sdu",
+                            "type": 5,
+                            "compound_value": {
+                                "value": [
+                                    1
+                                ]
+                            }
+                        }
+                    ]
+                }
+            ]
+        },
+        {
+            "name": "SingleDev_OneChanMonoSnk_48_2",
+            "subconfigurations": [
+                {
+                    "device_cnt": 1,
+                    "ase_cnt": 1,
+                    "direction": "SINK",
+                    "configuration_strategy": "MONO_ONE_CIS_PER_DEVICE",
+                    "codec_id": {
+                        "coding_format": 6,
+                        "vendor_company_id": 0,
+                        "vendor_codec_id": 0
+                    },
+                    "codec_configuration": [
+                        {
+                            "name": "sampling_frequency",
+                            "type": 1,
+                            "compound_value": {
+                                "value": [
+                                    8
+                                ]
+                            }
+                        },
+                        {
+                            "name": "frame_duration",
+                            "type": 2,
+                            "compound_value": {
+                                "value": [
+                                    0
+                                ]
+                            }
+                        },
+                        {
+                            "name": "audio_channel_allocation",
+                            "type": 3,
+                            "compound_value": {
+                                "value": [
+                                    1,
+                                    0,
+                                    0,
+                                    0
+                                ]
+                            }
+                        },
+                        {
+                            "name": "octets_per_codec_frame",
+                            "type": 4,
+                            "compound_value": {
+                                "value": [
+                                    100,
+                                    0
+                                ]
+                            }
+                        },
+                        {
+                            "name": "codec_frame_blocks_per_sdu",
+                            "type": 5,
+                            "compound_value": {
+                                "value": [
+                                    1
+                                ]
+                            }
+                        }
+                    ]
+                }
+            ]
+        },
+        {
+            "name": "SingleDev_OneChanMonoSnk_48_1",
+            "subconfigurations": [
+                {
+                    "device_cnt": 1,
+                    "ase_cnt": 1,
+                    "direction": "SINK",
+                    "configuration_strategy": "MONO_ONE_CIS_PER_DEVICE",
+                    "codec_id": {
+                        "coding_format": 6,
+                        "vendor_company_id": 0,
+                        "vendor_codec_id": 0
+                    },
+                    "codec_configuration": [
+                        {
+                            "name": "sampling_frequency",
+                            "type": 1,
+                            "compound_value": {
+                                "value": [
+                                    8
+                                ]
+                            }
+                        },
+                        {
+                            "name": "frame_duration",
+                            "type": 2,
+                            "compound_value": {
+                                "value": [
+                                    0
+                                ]
+                            }
+                        },
+                        {
+                            "name": "audio_channel_allocation",
+                            "type": 3,
+                            "compound_value": {
+                                "value": [
+                                    1,
+                                    0,
+                                    0,
+                                    0
+                                ]
+                            }
+                        },
+                        {
+                            "name": "octets_per_codec_frame",
+                            "type": 4,
+                            "compound_value": {
+                                "value": [
+                                    75,
+                                    0
+                                ]
+                            }
+                        },
+                        {
+                            "name": "codec_frame_blocks_per_sdu",
+                            "type": 5,
+                            "compound_value": {
+                                "value": [
+                                    1
+                                ]
+                            }
+                        }
+                    ]
+                }
+            ]
+        },
+        {
+            "name": "VND_SingleDev_OneChanStereoSnk_48khz_75octs_1",
+            "subconfigurations": [
+                {
+                    "device_cnt": 1,
+                    "ase_cnt": 2,
+                    "direction": "SINK",
+                    "configuration_strategy": "STEREO_TWO_CISES_PER_DEVICE",
+                    "codec_id": {
+                        "coding_format": 6,
+                        "vendor_company_id": 0,
+                        "vendor_codec_id": 0
+                    },
+                    "codec_configuration": [
+                        {
+                            "name": "sampling_frequency",
+                            "type": 1,
+                            "compound_value": {
+                                "value": [
+                                    8
+                                ]
+                            }
+                        },
+                        {
+                            "name": "frame_duration",
+                            "type": 2,
+                            "compound_value": {
+                                "value": [
+                                    0
+                                ]
+                            }
+                        },
+                        {
+                            "name": "audio_channel_allocation",
+                            "type": 3,
+                            "compound_value": {
+                                "value": [
+                                    1,
+                                    0,
+                                    0,
+                                    0
+                                ]
+                            }
+                        },
+                        {
+                            "name": "octets_per_codec_frame",
+                            "type": 4,
+                            "compound_value": {
+                                "value": [
+                                    75,
+                                    0
+                                ]
+                            }
+                        },
+                        {
+                            "name": "codec_frame_blocks_per_sdu",
+                            "type": 5,
+                            "compound_value": {
+                                "value": [
+                                    1
+                                ]
+                            }
+                        }
+                    ]
+                }
+            ]
+        },
+        {
+            "name": "VND_DualDev_OneChanStereoSnk_48khz_100octs_1",
             "subconfigurations": [
                 {
                     "device_cnt": 2,
                     "ase_cnt": 2,
                     "direction": "SINK",
                     "configuration_strategy": "MONO_ONE_CIS_PER_DEVICE",
-=======
-            "name": "SingleDev_TwoChanStereoSnk_48_4",
-            "subconfigurations": [
-                {
-                    "device_cnt": 1,
-                    "ase_cnt": 1,
-                    "direction": "SINK",
-                    "configuration_strategy": "STEREO_ONE_CIS_PER_DEVICE",
->>>>>>> adff3cd0
                     "codec_id": {
                         "coding_format": 6,
                         "vendor_company_id": 0,
@@ -5582,32 +6133,28 @@
                             "type": 2,
                             "compound_value": {
                                 "value": [
-                                    1
-                                ]
-                            }
-                        },
-                        {
-                            "name": "audio_channel_allocation",
-                            "type": 3,
-                            "compound_value": {
-                                "value": [
-                                    3,
-                                    0,
-                                    0,
-                                    0
-                                ]
-                            }
-                        },
-                        {
-                            "name": "octets_per_codec_frame",
-                            "type": 4,
-                            "compound_value": {
-                                "value": [
-<<<<<<< HEAD
-                                    90,
-=======
-                                    120,
->>>>>>> adff3cd0
+                                    0
+                                ]
+                            }
+                        },
+                        {
+                            "name": "audio_channel_allocation",
+                            "type": 3,
+                            "compound_value": {
+                                "value": [
+                                    1,
+                                    0,
+                                    0,
+                                    0
+                                ]
+                            }
+                        },
+                        {
+                            "name": "octets_per_codec_frame",
+                            "type": 4,
+                            "compound_value": {
+                                "value": [
+                                    100,
                                     0
                                 ]
                             }
@@ -5626,17 +6173,146 @@
             ]
         },
         {
-<<<<<<< HEAD
-            "name": "DualDev_OneChanStereoSnk_48_2",
-=======
-            "name": "SingleDev_TwoChanStereoSnk_48_3",
->>>>>>> adff3cd0
+            "name": "VND_SingleDev_OneChanStereoSnk_48khz_100octs_1",
+            "subconfigurations": [
+                {
+                    "device_cnt": 1,
+                    "ase_cnt": 2,
+                    "direction": "SINK",
+                    "configuration_strategy": "STEREO_TWO_CISES_PER_DEVICE",
+                    "codec_id": {
+                        "coding_format": 6,
+                        "vendor_company_id": 0,
+                        "vendor_codec_id": 0
+                    },
+                    "codec_configuration": [
+                        {
+                            "name": "sampling_frequency",
+                            "type": 1,
+                            "compound_value": {
+                                "value": [
+                                    8
+                                ]
+                            }
+                        },
+                        {
+                            "name": "frame_duration",
+                            "type": 2,
+                            "compound_value": {
+                                "value": [
+                                    0
+                                ]
+                            }
+                        },
+                        {
+                            "name": "audio_channel_allocation",
+                            "type": 3,
+                            "compound_value": {
+                                "value": [
+                                    1,
+                                    0,
+                                    0,
+                                    0
+                                ]
+                            }
+                        },
+                        {
+                            "name": "octets_per_codec_frame",
+                            "type": 4,
+                            "compound_value": {
+                                "value": [
+                                    100,
+                                    0
+                                ]
+                            }
+                        },
+                        {
+                            "name": "codec_frame_blocks_per_sdu",
+                            "type": 5,
+                            "compound_value": {
+                                "value": [
+                                    1
+                                ]
+                            }
+                        }
+                    ]
+                }
+            ]
+        },
+        {
+            "name": "VND_SingleDev_OneChanStereoSnk_48khz_75octs_1",
+            "subconfigurations": [
+                {
+                    "device_cnt": 1,
+                    "ase_cnt": 2,
+                    "direction": "SINK",
+                    "configuration_strategy": "STEREO_TWO_CISES_PER_DEVICE",
+                    "codec_id": {
+                        "coding_format": 6,
+                        "vendor_company_id": 0,
+                        "vendor_codec_id": 0
+                    },
+                    "codec_configuration": [
+                        {
+                            "name": "sampling_frequency",
+                            "type": 1,
+                            "compound_value": {
+                                "value": [
+                                    8
+                                ]
+                            }
+                        },
+                        {
+                            "name": "frame_duration",
+                            "type": 2,
+                            "compound_value": {
+                                "value": [
+                                    0
+                                ]
+                            }
+                        },
+                        {
+                            "name": "audio_channel_allocation",
+                            "type": 3,
+                            "compound_value": {
+                                "value": [
+                                    1,
+                                    0,
+                                    0,
+                                    0
+                                ]
+                            }
+                        },
+                        {
+                            "name": "octets_per_codec_frame",
+                            "type": 4,
+                            "compound_value": {
+                                "value": [
+                                    75,
+                                    0
+                                ]
+                            }
+                        },
+                        {
+                            "name": "codec_frame_blocks_per_sdu",
+                            "type": 5,
+                            "compound_value": {
+                                "value": [
+                                    1
+                                ]
+                            }
+                        }
+                    ]
+                }
+            ]
+        },
+        {
+            "name": "DualDev_OneChanStereoSnk_48_4_OneChanStereoSrc_32_2",
             "subconfigurations": [
                 {
                     "device_cnt": 2,
                     "ase_cnt": 2,
                     "direction": "SINK",
-                    "configuration_strategy": "MONO_ONE_CIS_PER_DEVICE",
                     "codec_id": {
                         "coding_format": 6,
                         "vendor_company_id": 0,
@@ -5678,11 +6354,68 @@
                             "type": 4,
                             "compound_value": {
                                 "value": [
-<<<<<<< HEAD
-                                    100,
-=======
-                                    90,
->>>>>>> adff3cd0
+                                    120,
+                                    0
+                                ]
+                            }
+                        },
+                        {
+                            "name": "codec_frame_blocks_per_sdu",
+                            "type": 5,
+                            "compound_value": {
+                                "value": [
+                                    1
+                                ]
+                            }
+                        }
+                    ]
+                },
+                {
+                    "device_cnt": 2,
+                    "ase_cnt": 2,
+                    "direction": "SOURCE",
+                    "codec_id": {
+                        "coding_format": 6,
+                        "vendor_company_id": 0,
+                        "vendor_codec_id": 0
+                    },
+                    "codec_configuration": [
+                        {
+                            "name": "sampling_frequency",
+                            "type": 1,
+                            "compound_value": {
+                                "value": [
+                                    6
+                                ]
+                            }
+                        },
+                        {
+                            "name": "frame_duration",
+                            "type": 2,
+                            "compound_value": {
+                                "value": [
+                                    1
+                                ]
+                            }
+                        },
+                        {
+                            "name": "audio_channel_allocation",
+                            "type": 3,
+                            "compound_value": {
+                                "value": [
+                                    1,
+                                    0,
+                                    0,
+                                    0
+                                ]
+                            }
+                        },
+                        {
+                            "name": "octets_per_codec_frame",
+                            "type": 4,
+                            "compound_value": {
+                                "value": [
+                                    80,
                                     0
                                 ]
                             }
@@ -5701,17 +6434,12 @@
             ]
         },
         {
-<<<<<<< HEAD
-            "name": "DualDev_OneChanStereoSnk_48_1",
-=======
-            "name": "SingleDev_TwoChanStereoSnk_48_2",
->>>>>>> adff3cd0
+            "name": "DualDev_OneChanStereoSnk_48_4_OneChanStereoSrc_24_2",
             "subconfigurations": [
                 {
                     "device_cnt": 2,
                     "ase_cnt": 2,
                     "direction": "SINK",
-                    "configuration_strategy": "MONO_ONE_CIS_PER_DEVICE",
                     "codec_id": {
                         "coding_format": 6,
                         "vendor_company_id": 0,
@@ -5732,32 +6460,89 @@
                             "type": 2,
                             "compound_value": {
                                 "value": [
-                                    0
-                                ]
-                            }
-                        },
-                        {
-                            "name": "audio_channel_allocation",
-                            "type": 3,
-                            "compound_value": {
-                                "value": [
-                                    1,
-                                    0,
-                                    0,
-                                    0
-                                ]
-                            }
-                        },
-                        {
-                            "name": "octets_per_codec_frame",
-                            "type": 4,
-                            "compound_value": {
-                                "value": [
-<<<<<<< HEAD
-                                    75,
-=======
-                                    100,
->>>>>>> adff3cd0
+                                    1
+                                ]
+                            }
+                        },
+                        {
+                            "name": "audio_channel_allocation",
+                            "type": 3,
+                            "compound_value": {
+                                "value": [
+                                    1,
+                                    0,
+                                    0,
+                                    0
+                                ]
+                            }
+                        },
+                        {
+                            "name": "octets_per_codec_frame",
+                            "type": 4,
+                            "compound_value": {
+                                "value": [
+                                    120,
+                                    0
+                                ]
+                            }
+                        },
+                        {
+                            "name": "codec_frame_blocks_per_sdu",
+                            "type": 5,
+                            "compound_value": {
+                                "value": [
+                                    1
+                                ]
+                            }
+                        }
+                    ]
+                },
+                {
+                    "device_cnt": 2,
+                    "ase_cnt": 2,
+                    "direction": "SOURCE",
+                    "codec_id": {
+                        "coding_format": 6,
+                        "vendor_company_id": 0,
+                        "vendor_codec_id": 0
+                    },
+                    "codec_configuration": [
+                        {
+                            "name": "sampling_frequency",
+                            "type": 1,
+                            "compound_value": {
+                                "value": [
+                                    5
+                                ]
+                            }
+                        },
+                        {
+                            "name": "frame_duration",
+                            "type": 2,
+                            "compound_value": {
+                                "value": [
+                                    1
+                                ]
+                            }
+                        },
+                        {
+                            "name": "audio_channel_allocation",
+                            "type": 3,
+                            "compound_value": {
+                                "value": [
+                                    1,
+                                    0,
+                                    0,
+                                    0
+                                ]
+                            }
+                        },
+                        {
+                            "name": "octets_per_codec_frame",
+                            "type": 4,
+                            "compound_value": {
+                                "value": [
+                                    80,
                                     0
                                 ]
                             }
@@ -5776,913 +6561,12 @@
             ]
         },
         {
-<<<<<<< HEAD
-            "name": "SingleDev_OneChanStereoSnk_48_4",
-=======
-            "name": "SingleDev_TwoChanStereoSnk_48_1",
->>>>>>> adff3cd0
-            "subconfigurations": [
-                {
-                    "device_cnt": 1,
-                    "ase_cnt": 2,
-                    "direction": "SINK",
-                    "configuration_strategy": "STEREO_TWO_CISES_PER_DEVICE",
-                    "codec_id": {
-                        "coding_format": 6,
-                        "vendor_company_id": 0,
-                        "vendor_codec_id": 0
-                    },
-                    "codec_configuration": [
-                        {
-                            "name": "sampling_frequency",
-                            "type": 1,
-                            "compound_value": {
-                                "value": [
-                                    8
-                                ]
-                            }
-                        },
-                        {
-                            "name": "frame_duration",
-                            "type": 2,
-                            "compound_value": {
-                                "value": [
-                                    0
-                                ]
-                            }
-                        },
-                        {
-                            "name": "audio_channel_allocation",
-                            "type": 3,
-                            "compound_value": {
-                                "value": [
-                                    1,
-                                    0,
-                                    0,
-                                    0
-                                ]
-                            }
-                        },
-                        {
-                            "name": "octets_per_codec_frame",
-                            "type": 4,
-                            "compound_value": {
-                                "value": [
-<<<<<<< HEAD
-                                    120,
-=======
-                                    75,
->>>>>>> adff3cd0
-                                    0
-                                ]
-                            }
-                        },
-                        {
-                            "name": "codec_frame_blocks_per_sdu",
-                            "type": 5,
-                            "compound_value": {
-                                "value": [
-                                    1
-                                ]
-                            }
-                        }
-                    ]
-                }
-            ]
-        },
-        {
-<<<<<<< HEAD
-            "name": "SingleDev_OneChanStereoSnk_48_3",
-            "subconfigurations": [
-                {
-                    "device_cnt": 1,
-                    "ase_cnt": 2,
-                    "direction": "SINK",
-                    "configuration_strategy": "STEREO_TWO_CISES_PER_DEVICE",
-                    "codec_id": {
-                        "coding_format": 6,
-                        "vendor_company_id": 0,
-                        "vendor_codec_id": 0
-                    },
-                    "codec_configuration": [
-                        {
-                            "name": "sampling_frequency",
-                            "type": 1,
-                            "compound_value": {
-                                "value": [
-                                    8
-                                ]
-                            }
-                        },
-                        {
-                            "name": "frame_duration",
-                            "type": 2,
-                            "compound_value": {
-                                "value": [
-                                    1
-                                ]
-                            }
-                        },
-                        {
-                            "name": "audio_channel_allocation",
-                            "type": 3,
-                            "compound_value": {
-                                "value": [
-                                    1,
-                                    0,
-                                    0,
-                                    0
-                                ]
-                            }
-                        },
-                        {
-                            "name": "octets_per_codec_frame",
-                            "type": 4,
-                            "compound_value": {
-                                "value": [
-                                    90,
-                                    0
-                                ]
-                            }
-                        },
-                        {
-                            "name": "codec_frame_blocks_per_sdu",
-                            "type": 5,
-                            "compound_value": {
-                                "value": [
-                                    1
-                                ]
-                            }
-                        }
-                    ]
-                }
-            ]
-        },
-        {
-            "name": "SingleDev_OneChanStereoSnk_48_2",
-=======
-            "name": "SingleDev_OneChanMonoSnk_48_4",
->>>>>>> adff3cd0
-            "subconfigurations": [
-                {
-                    "device_cnt": 1,
-                    "ase_cnt": 2,
-                    "direction": "SINK",
-                    "configuration_strategy": "STEREO_TWO_CISES_PER_DEVICE",
-                    "codec_id": {
-                        "coding_format": 6,
-                        "vendor_company_id": 0,
-                        "vendor_codec_id": 0
-                    },
-                    "codec_configuration": [
-                        {
-                            "name": "sampling_frequency",
-                            "type": 1,
-                            "compound_value": {
-                                "value": [
-                                    8
-                                ]
-                            }
-                        },
-                        {
-                            "name": "frame_duration",
-                            "type": 2,
-                            "compound_value": {
-                                "value": [
-                                    1
-<<<<<<< HEAD
-                                ]
-                            }
-                        },
-                        {
-                            "name": "audio_channel_allocation",
-                            "type": 3,
-                            "compound_value": {
-                                "value": [
-                                    1,
-                                    0,
-                                    0,
-                                    0
-                                ]
-                            }
-                        },
-                        {
-                            "name": "octets_per_codec_frame",
-                            "type": 4,
-                            "compound_value": {
-                                "value": [
-                                    100,
-                                    0
-                                ]
-                            }
-                        },
-                        {
-                            "name": "codec_frame_blocks_per_sdu",
-                            "type": 5,
-                            "compound_value": {
-                                "value": [
-                                    1
-                                ]
-                            }
-                        }
-                    ]
-                }
-            ]
-        },
-        {
-            "name": "SingleDev_OneChanStereoSnk_48_1",
-            "subconfigurations": [
-                {
-                    "device_cnt": 1,
-                    "ase_cnt": 2,
-                    "direction": "SINK",
-                    "configuration_strategy": "STEREO_TWO_CISES_PER_DEVICE",
-                    "codec_id": {
-                        "coding_format": 6,
-                        "vendor_company_id": 0,
-                        "vendor_codec_id": 0
-                    },
-                    "codec_configuration": [
-                        {
-                            "name": "sampling_frequency",
-                            "type": 1,
-                            "compound_value": {
-                                "value": [
-                                    8
-                                ]
-                            }
-                        },
-                        {
-                            "name": "frame_duration",
-                            "type": 2,
-                            "compound_value": {
-                                "value": [
-                                    0
-                                ]
-                            }
-                        },
-                        {
-                            "name": "audio_channel_allocation",
-                            "type": 3,
-                            "compound_value": {
-                                "value": [
-                                    1,
-                                    0,
-                                    0,
-                                    0
-                                ]
-                            }
-                        },
-                        {
-                            "name": "octets_per_codec_frame",
-                            "type": 4,
-                            "compound_value": {
-                                "value": [
-                                    75,
-                                    0
-                                ]
-                            }
-                        },
-                        {
-                            "name": "codec_frame_blocks_per_sdu",
-                            "type": 5,
-                            "compound_value": {
-                                "value": [
-                                    1
-                                ]
-                            }
-                        }
-                    ]
-                }
-            ]
-        },
-        {
-            "name": "SingleDev_TwoChanStereoSnk_48_4",
-            "subconfigurations": [
-                {
-                    "device_cnt": 1,
-                    "ase_cnt": 1,
-                    "direction": "SINK",
-                    "configuration_strategy": "STEREO_ONE_CIS_PER_DEVICE",
-                    "codec_id": {
-                        "coding_format": 6,
-                        "vendor_company_id": 0,
-                        "vendor_codec_id": 0
-                    },
-                    "codec_configuration": [
-                        {
-                            "name": "sampling_frequency",
-                            "type": 1,
-                            "compound_value": {
-                                "value": [
-                                    8
-                                ]
-                            }
-                        },
-                        {
-                            "name": "frame_duration",
-                            "type": 2,
-                            "compound_value": {
-                                "value": [
-                                    1
-                                ]
-                            }
-                        },
-                        {
-                            "name": "audio_channel_allocation",
-                            "type": 3,
-                            "compound_value": {
-                                "value": [
-                                    3,
-                                    0,
-                                    0,
-                                    0
-                                ]
-                            }
-                        },
-                        {
-                            "name": "octets_per_codec_frame",
-                            "type": 4,
-                            "compound_value": {
-                                "value": [
-                                    120,
-                                    0
-                                ]
-                            }
-                        },
-                        {
-                            "name": "codec_frame_blocks_per_sdu",
-                            "type": 5,
-                            "compound_value": {
-                                "value": [
-                                    1
-                                ]
-                            }
-                        }
-                    ]
-                }
-            ]
-        },
-        {
-            "name": "SingleDev_TwoChanStereoSnk_48_3",
-            "subconfigurations": [
-                {
-                    "device_cnt": 1,
-                    "ase_cnt": 1,
-                    "direction": "SINK",
-                    "configuration_strategy": "STEREO_ONE_CIS_PER_DEVICE",
-                    "codec_id": {
-                        "coding_format": 6,
-                        "vendor_company_id": 0,
-                        "vendor_codec_id": 0
-                    },
-                    "codec_configuration": [
-                        {
-                            "name": "sampling_frequency",
-                            "type": 1,
-                            "compound_value": {
-                                "value": [
-                                    8
-                                ]
-                            }
-                        },
-                        {
-                            "name": "frame_duration",
-                            "type": 2,
-                            "compound_value": {
-                                "value": [
-                                    1
-                                ]
-                            }
-                        },
-                        {
-                            "name": "audio_channel_allocation",
-                            "type": 3,
-                            "compound_value": {
-                                "value": [
-                                    3,
-                                    0,
-                                    0,
-                                    0
-                                ]
-                            }
-                        },
-                        {
-                            "name": "octets_per_codec_frame",
-                            "type": 4,
-                            "compound_value": {
-                                "value": [
-                                    90,
-                                    0
-                                ]
-                            }
-                        },
-                        {
-                            "name": "codec_frame_blocks_per_sdu",
-                            "type": 5,
-                            "compound_value": {
-                                "value": [
-                                    1
-                                ]
-                            }
-                        }
-                    ]
-                }
-            ]
-        },
-        {
-            "name": "SingleDev_TwoChanStereoSnk_48_2",
-            "subconfigurations": [
-                {
-                    "device_cnt": 1,
-                    "ase_cnt": 1,
-                    "direction": "SINK",
-                    "configuration_strategy": "STEREO_ONE_CIS_PER_DEVICE",
-                    "codec_id": {
-                        "coding_format": 6,
-                        "vendor_company_id": 0,
-                        "vendor_codec_id": 0
-                    },
-                    "codec_configuration": [
-                        {
-                            "name": "sampling_frequency",
-                            "type": 1,
-                            "compound_value": {
-                                "value": [
-                                    8
-                                ]
-                            }
-                        },
-                        {
-                            "name": "frame_duration",
-                            "type": 2,
-                            "compound_value": {
-                                "value": [
-                                    1
-                                ]
-                            }
-                        },
-                        {
-                            "name": "audio_channel_allocation",
-                            "type": 3,
-                            "compound_value": {
-                                "value": [
-                                    3,
-                                    0,
-                                    0,
-                                    0
-                                ]
-                            }
-                        },
-                        {
-                            "name": "octets_per_codec_frame",
-                            "type": 4,
-                            "compound_value": {
-                                "value": [
-                                    100,
-                                    0
-                                ]
-                            }
-                        },
-                        {
-                            "name": "codec_frame_blocks_per_sdu",
-                            "type": 5,
-                            "compound_value": {
-                                "value": [
-                                    1
-                                ]
-                            }
-                        }
-                    ]
-                }
-            ]
-        },
-        {
-            "name": "SingleDev_TwoChanStereoSnk_48_1",
-            "subconfigurations": [
-                {
-                    "device_cnt": 1,
-                    "ase_cnt": 1,
-                    "direction": "SINK",
-                    "configuration_strategy": "STEREO_ONE_CIS_PER_DEVICE",
-                    "codec_id": {
-                        "coding_format": 6,
-                        "vendor_company_id": 0,
-                        "vendor_codec_id": 0
-                    },
-                    "codec_configuration": [
-                        {
-                            "name": "sampling_frequency",
-                            "type": 1,
-                            "compound_value": {
-                                "value": [
-                                    8
-                                ]
-                            }
-                        },
-                        {
-                            "name": "frame_duration",
-                            "type": 2,
-                            "compound_value": {
-                                "value": [
-                                    1
-                                ]
-                            }
-                        },
-                        {
-                            "name": "audio_channel_allocation",
-                            "type": 3,
-                            "compound_value": {
-                                "value": [
-                                    3,
-                                    0,
-                                    0,
-                                    0
-                                ]
-                            }
-                        },
-                        {
-                            "name": "octets_per_codec_frame",
-                            "type": 4,
-                            "compound_value": {
-                                "value": [
-                                    75,
-                                    0
-                                ]
-                            }
-                        },
-                        {
-                            "name": "codec_frame_blocks_per_sdu",
-                            "type": 5,
-                            "compound_value": {
-                                "value": [
-                                    1
-                                ]
-                            }
-                        }
-                    ]
-                }
-            ]
-        },
-        {
-            "name": "SingleDev_OneChanMonoSnk_48_4",
-            "subconfigurations": [
-                {
-                    "device_cnt": 1,
-                    "ase_cnt": 1,
-                    "direction": "SINK",
-                    "configuration_strategy": "MONO_ONE_CIS_PER_DEVICE",
-                    "codec_id": {
-                        "coding_format": 6,
-                        "vendor_company_id": 0,
-                        "vendor_codec_id": 0
-                    },
-                    "codec_configuration": [
-                        {
-                            "name": "sampling_frequency",
-                            "type": 1,
-                            "compound_value": {
-                                "value": [
-                                    8
-                                ]
-                            }
-                        },
-                        {
-                            "name": "frame_duration",
-                            "type": 2,
-                            "compound_value": {
-                                "value": [
-                                    1
-=======
->>>>>>> adff3cd0
-                                ]
-                            }
-                        },
-                        {
-                            "name": "audio_channel_allocation",
-                            "type": 3,
-                            "compound_value": {
-                                "value": [
-                                    1,
-                                    0,
-                                    0,
-                                    0
-                                ]
-                            }
-                        },
-                        {
-                            "name": "octets_per_codec_frame",
-                            "type": 4,
-                            "compound_value": {
-                                "value": [
-                                    120,
-                                    0
-                                ]
-                            }
-                        },
-                        {
-                            "name": "codec_frame_blocks_per_sdu",
-                            "type": 5,
-                            "compound_value": {
-                                "value": [
-                                    1
-                                ]
-                            }
-                        }
-                    ]
-                }
-            ]
-        },
-        {
-            "name": "SingleDev_OneChanMonoSnk_48_3",
-            "subconfigurations": [
-                {
-                    "device_cnt": 1,
-                    "ase_cnt": 1,
-                    "direction": "SINK",
-                    "configuration_strategy": "MONO_ONE_CIS_PER_DEVICE",
-                    "codec_id": {
-                        "coding_format": 6,
-                        "vendor_company_id": 0,
-                        "vendor_codec_id": 0
-                    },
-                    "codec_configuration": [
-                        {
-                            "name": "sampling_frequency",
-                            "type": 1,
-                            "compound_value": {
-                                "value": [
-                                    8
-                                ]
-                            }
-                        },
-                        {
-                            "name": "frame_duration",
-                            "type": 2,
-                            "compound_value": {
-                                "value": [
-                                    1
-                                ]
-                            }
-                        },
-                        {
-                            "name": "audio_channel_allocation",
-                            "type": 3,
-                            "compound_value": {
-                                "value": [
-                                    1,
-                                    0,
-                                    0,
-                                    0
-                                ]
-                            }
-                        },
-                        {
-                            "name": "octets_per_codec_frame",
-                            "type": 4,
-                            "compound_value": {
-                                "value": [
-                                    90,
-                                    0
-                                ]
-                            }
-                        },
-                        {
-                            "name": "codec_frame_blocks_per_sdu",
-                            "type": 5,
-                            "compound_value": {
-                                "value": [
-                                    1
-                                ]
-                            }
-                        }
-                    ]
-                }
-            ]
-        },
-        {
-            "name": "SingleDev_OneChanMonoSnk_48_2",
-            "subconfigurations": [
-                {
-                    "device_cnt": 1,
-                    "ase_cnt": 1,
-                    "direction": "SINK",
-                    "configuration_strategy": "MONO_ONE_CIS_PER_DEVICE",
-                    "codec_id": {
-                        "coding_format": 6,
-                        "vendor_company_id": 0,
-                        "vendor_codec_id": 0
-                    },
-                    "codec_configuration": [
-                        {
-                            "name": "sampling_frequency",
-                            "type": 1,
-                            "compound_value": {
-                                "value": [
-                                    8
-                                ]
-                            }
-                        },
-                        {
-                            "name": "frame_duration",
-                            "type": 2,
-                            "compound_value": {
-                                "value": [
-                                    0
-                                ]
-                            }
-                        },
-                        {
-                            "name": "audio_channel_allocation",
-                            "type": 3,
-                            "compound_value": {
-                                "value": [
-                                    1,
-                                    0,
-                                    0,
-                                    0
-                                ]
-                            }
-                        },
-                        {
-                            "name": "octets_per_codec_frame",
-                            "type": 4,
-                            "compound_value": {
-                                "value": [
-                                    100,
-                                    0
-                                ]
-                            }
-                        },
-                        {
-                            "name": "codec_frame_blocks_per_sdu",
-                            "type": 5,
-                            "compound_value": {
-                                "value": [
-                                    1
-                                ]
-                            }
-                        }
-                    ]
-                }
-            ]
-        },
-        {
-            "name": "SingleDev_OneChanMonoSnk_48_1",
-            "subconfigurations": [
-                {
-                    "device_cnt": 1,
-                    "ase_cnt": 1,
-                    "direction": "SINK",
-                    "configuration_strategy": "MONO_ONE_CIS_PER_DEVICE",
-                    "codec_id": {
-                        "coding_format": 6,
-                        "vendor_company_id": 0,
-                        "vendor_codec_id": 0
-                    },
-                    "codec_configuration": [
-                        {
-                            "name": "sampling_frequency",
-                            "type": 1,
-                            "compound_value": {
-                                "value": [
-                                    8
-                                ]
-                            }
-                        },
-                        {
-                            "name": "frame_duration",
-                            "type": 2,
-                            "compound_value": {
-                                "value": [
-                                    0
-                                ]
-                            }
-                        },
-                        {
-                            "name": "audio_channel_allocation",
-                            "type": 3,
-                            "compound_value": {
-                                "value": [
-                                    1,
-                                    0,
-                                    0,
-                                    0
-                                ]
-                            }
-                        },
-                        {
-                            "name": "octets_per_codec_frame",
-                            "type": 4,
-                            "compound_value": {
-                                "value": [
-                                    75,
-                                    0
-                                ]
-                            }
-                        },
-                        {
-                            "name": "codec_frame_blocks_per_sdu",
-                            "type": 5,
-                            "compound_value": {
-                                "value": [
-                                    1
-                                ]
-                            }
-                        }
-                    ]
-                }
-            ]
-        },
-        {
-<<<<<<< HEAD
-            "name": "VND_SingleDev_OneChanStereoSnk_48khz_75octs_1",
-            "subconfigurations": [
-                {
-                    "device_cnt": 1,
-                    "ase_cnt": 2,
-                    "direction": "SINK",
-                    "configuration_strategy": "STEREO_TWO_CISES_PER_DEVICE",
-=======
-            "name": "VND_SingleDev_TwoChanStereoSnk_48khz_100octs_1",
-            "subconfigurations": [
-                {
-                    "device_cnt": 1,
-                    "ase_cnt": 1,
-                    "direction": "SINK",
-                    "configuration_strategy": "STEREO_ONE_CIS_PER_DEVICE",
->>>>>>> adff3cd0
-                    "codec_id": {
-                        "coding_format": 6,
-                        "vendor_company_id": 0,
-                        "vendor_codec_id": 0
-                    },
-                    "codec_configuration": [
-                        {
-                            "name": "sampling_frequency",
-                            "type": 1,
-                            "compound_value": {
-                                "value": [
-                                    8
-                                ]
-                            }
-                        },
-                        {
-                            "name": "frame_duration",
-                            "type": 2,
-                            "compound_value": {
-                                "value": [
-                                    0
-                                ]
-                            }
-                        },
-                        {
-                            "name": "audio_channel_allocation",
-                            "type": 3,
-                            "compound_value": {
-                                "value": [
-                                    3,
-                                    0,
-                                    0,
-                                    0
-                                ]
-                            }
-                        },
-                        {
-                            "name": "octets_per_codec_frame",
-                            "type": 4,
-                            "compound_value": {
-                                "value": [
-<<<<<<< HEAD
-                                    75,
-=======
-                                    100,
->>>>>>> adff3cd0
-                                    0
-                                ]
-                            }
-                        },
-                        {
-                            "name": "codec_frame_blocks_per_sdu",
-                            "type": 5,
-                            "compound_value": {
-                                "value": [
-                                    1
-                                ]
-                            }
-                        }
-                    ]
-                }
-            ]
-        },
-        {
-            "name": "VND_DualDev_OneChanStereoSnk_48khz_100octs_1",
+            "name": "DualDev_OneChanStereoSnk_48_4_OneChanStereoSrc_16_2",
             "subconfigurations": [
                 {
                     "device_cnt": 2,
                     "ase_cnt": 2,
                     "direction": "SINK",
-                    "configuration_strategy": "MONO_ONE_CIS_PER_DEVICE",
                     "codec_id": {
                         "coding_format": 6,
                         "vendor_company_id": 0,
@@ -6703,28 +6587,89 @@
                             "type": 2,
                             "compound_value": {
                                 "value": [
-                                    0
-                                ]
-                            }
-                        },
-                        {
-                            "name": "audio_channel_allocation",
-                            "type": 3,
-                            "compound_value": {
-                                "value": [
-                                    1,
-                                    0,
-                                    0,
-                                    0
-                                ]
-                            }
-                        },
-                        {
-                            "name": "octets_per_codec_frame",
-                            "type": 4,
-                            "compound_value": {
-                                "value": [
-                                    100,
+                                    1
+                                ]
+                            }
+                        },
+                        {
+                            "name": "audio_channel_allocation",
+                            "type": 3,
+                            "compound_value": {
+                                "value": [
+                                    1,
+                                    0,
+                                    0,
+                                    0
+                                ]
+                            }
+                        },
+                        {
+                            "name": "octets_per_codec_frame",
+                            "type": 4,
+                            "compound_value": {
+                                "value": [
+                                    120,
+                                    0
+                                ]
+                            }
+                        },
+                        {
+                            "name": "codec_frame_blocks_per_sdu",
+                            "type": 5,
+                            "compound_value": {
+                                "value": [
+                                    1
+                                ]
+                            }
+                        }
+                    ]
+                },
+                {
+                    "device_cnt": 2,
+                    "ase_cnt": 2,
+                    "direction": "SOURCE",
+                    "codec_id": {
+                        "coding_format": 6,
+                        "vendor_company_id": 0,
+                        "vendor_codec_id": 0
+                    },
+                    "codec_configuration": [
+                        {
+                            "name": "sampling_frequency",
+                            "type": 1,
+                            "compound_value": {
+                                "value": [
+                                    3
+                                ]
+                            }
+                        },
+                        {
+                            "name": "frame_duration",
+                            "type": 2,
+                            "compound_value": {
+                                "value": [
+                                    1
+                                ]
+                            }
+                        },
+                        {
+                            "name": "audio_channel_allocation",
+                            "type": 3,
+                            "compound_value": {
+                                "value": [
+                                    1,
+                                    0,
+                                    0,
+                                    0
+                                ]
+                            }
+                        },
+                        {
+                            "name": "octets_per_codec_frame",
+                            "type": 4,
+                            "compound_value": {
+                                "value": [
+                                    80,
                                     0
                                 ]
                             }
@@ -6743,151 +6688,7 @@
             ]
         },
         {
-            "name": "VND_SingleDev_OneChanStereoSnk_48khz_100octs_1",
-            "subconfigurations": [
-                {
-                    "device_cnt": 1,
-                    "ase_cnt": 2,
-                    "direction": "SINK",
-                    "configuration_strategy": "STEREO_TWO_CISES_PER_DEVICE",
-                    "codec_id": {
-                        "coding_format": 6,
-                        "vendor_company_id": 0,
-                        "vendor_codec_id": 0
-                    },
-                    "codec_configuration": [
-                        {
-                            "name": "sampling_frequency",
-                            "type": 1,
-                            "compound_value": {
-                                "value": [
-                                    8
-                                ]
-                            }
-                        },
-                        {
-                            "name": "frame_duration",
-                            "type": 2,
-                            "compound_value": {
-                                "value": [
-                                    0
-                                ]
-                            }
-                        },
-                        {
-                            "name": "audio_channel_allocation",
-                            "type": 3,
-                            "compound_value": {
-                                "value": [
-                                    1,
-                                    0,
-                                    0,
-                                    0
-                                ]
-                            }
-                        },
-                        {
-                            "name": "octets_per_codec_frame",
-                            "type": 4,
-                            "compound_value": {
-                                "value": [
-                                    100,
-                                    0
-                                ]
-                            }
-                        },
-                        {
-                            "name": "codec_frame_blocks_per_sdu",
-                            "type": 5,
-                            "compound_value": {
-                                "value": [
-                                    1
-                                ]
-                            }
-                        }
-                    ]
-                }
-            ]
-        },
-        {
-<<<<<<< HEAD
-            "name": "VND_SingleDev_OneChanStereoSnk_48khz_75octs_1",
-            "subconfigurations": [
-                {
-                    "device_cnt": 1,
-                    "ase_cnt": 2,
-                    "direction": "SINK",
-                    "configuration_strategy": "STEREO_TWO_CISES_PER_DEVICE",
-=======
-            "name": "VND_SingleDev_TwoChanStereoSnk_48khz_75octs_1",
-            "subconfigurations": [
-                {
-                    "device_cnt": 1,
-                    "ase_cnt": 1,
-                    "direction": "SINK",
-                    "configuration_strategy": "STEREO_ONE_CIS_PER_DEVICE",
->>>>>>> adff3cd0
-                    "codec_id": {
-                        "coding_format": 6,
-                        "vendor_company_id": 0,
-                        "vendor_codec_id": 0
-                    },
-                    "codec_configuration": [
-                        {
-                            "name": "sampling_frequency",
-                            "type": 1,
-                            "compound_value": {
-                                "value": [
-                                    8
-                                ]
-                            }
-                        },
-                        {
-                            "name": "frame_duration",
-                            "type": 2,
-                            "compound_value": {
-                                "value": [
-                                    0
-                                ]
-                            }
-                        },
-                        {
-                            "name": "audio_channel_allocation",
-                            "type": 3,
-                            "compound_value": {
-                                "value": [
-                                    3,
-                                    0,
-                                    0,
-                                    0
-                                ]
-                            }
-                        },
-                        {
-                            "name": "octets_per_codec_frame",
-                            "type": 4,
-                            "compound_value": {
-                                "value": [
-                                    75,
-                                    0
-                                ]
-                            }
-                        },
-                        {
-                            "name": "codec_frame_blocks_per_sdu",
-                            "type": 5,
-                            "compound_value": {
-                                "value": [
-                                    1
-                                ]
-                            }
-                        }
-                    ]
-                }
-            ]
-        },
-        {
-            "name": "DualDev_OneChanStereoSnk_48_4_OneChanStereoSrc_32_2",
+            "name": "DualDev_OneChanStereoSnk_48_4_OneChanMonoSrc_32_2",
             "subconfigurations": [
                 {
                     "device_cnt": 2,
@@ -6951,8 +6752,8 @@
                     ]
                 },
                 {
-                    "device_cnt": 2,
-                    "ase_cnt": 2,
+                    "device_cnt": 1,
+                    "ase_cnt": 1,
                     "direction": "SOURCE",
                     "codec_id": {
                         "coding_format": 6,
@@ -7014,7 +6815,7 @@
             ]
         },
         {
-            "name": "DualDev_OneChanStereoSnk_48_4_OneChanStereoSrc_24_2",
+            "name": "DualDev_OneChanStereoSnk_48_4_OneChanMonoSrc_24_2",
             "subconfigurations": [
                 {
                     "device_cnt": 2,
@@ -7078,8 +6879,8 @@
                     ]
                 },
                 {
-                    "device_cnt": 2,
-                    "ase_cnt": 2,
+                    "device_cnt": 1,
+                    "ase_cnt": 1,
                     "direction": "SOURCE",
                     "codec_id": {
                         "coding_format": 6,
@@ -7141,777 +6942,12 @@
             ]
         },
         {
-            "name": "DualDev_OneChanStereoSnk_48_4_OneChanStereoSrc_16_2",
+            "name": "DualDev_OneChanStereoSnk_48_4_OneChanMonoSrc_16_2",
             "subconfigurations": [
                 {
                     "device_cnt": 2,
                     "ase_cnt": 2,
                     "direction": "SINK",
-                    "codec_id": {
-                        "coding_format": 6,
-                        "vendor_company_id": 0,
-                        "vendor_codec_id": 0
-                    },
-                    "codec_configuration": [
-                        {
-                            "name": "sampling_frequency",
-                            "type": 1,
-                            "compound_value": {
-                                "value": [
-                                    8
-                                ]
-                            }
-                        },
-                        {
-                            "name": "frame_duration",
-                            "type": 2,
-                            "compound_value": {
-                                "value": [
-                                    1
-                                ]
-                            }
-                        },
-                        {
-                            "name": "audio_channel_allocation",
-                            "type": 3,
-                            "compound_value": {
-                                "value": [
-                                    1,
-                                    0,
-                                    0,
-                                    0
-                                ]
-                            }
-                        },
-                        {
-                            "name": "octets_per_codec_frame",
-                            "type": 4,
-                            "compound_value": {
-                                "value": [
-                                    120,
-                                    0
-                                ]
-                            }
-                        },
-                        {
-                            "name": "codec_frame_blocks_per_sdu",
-                            "type": 5,
-                            "compound_value": {
-                                "value": [
-                                    1
-                                ]
-                            }
-                        }
-                    ]
-                },
-                {
-                    "device_cnt": 2,
-                    "ase_cnt": 2,
-                    "direction": "SOURCE",
-                    "codec_id": {
-                        "coding_format": 6,
-                        "vendor_company_id": 0,
-                        "vendor_codec_id": 0
-                    },
-                    "codec_configuration": [
-                        {
-                            "name": "sampling_frequency",
-                            "type": 1,
-                            "compound_value": {
-                                "value": [
-                                    3
-                                ]
-                            }
-                        },
-                        {
-                            "name": "frame_duration",
-                            "type": 2,
-                            "compound_value": {
-                                "value": [
-                                    1
-                                ]
-                            }
-                        },
-                        {
-                            "name": "audio_channel_allocation",
-                            "type": 3,
-                            "compound_value": {
-                                "value": [
-                                    1,
-                                    0,
-                                    0,
-                                    0
-                                ]
-                            }
-                        },
-                        {
-                            "name": "octets_per_codec_frame",
-                            "type": 4,
-                            "compound_value": {
-                                "value": [
-                                    80,
-                                    0
-                                ]
-                            }
-                        },
-                        {
-                            "name": "codec_frame_blocks_per_sdu",
-                            "type": 5,
-                            "compound_value": {
-                                "value": [
-                                    1
-                                ]
-                            }
-                        }
-                    ]
-                }
-            ]
-        },
-        {
-            "name": "DualDev_OneChanStereoSnk_48_4_OneChanMonoSrc_32_2",
-            "subconfigurations": [
-                {
-                    "device_cnt": 2,
-                    "ase_cnt": 2,
-                    "direction": "SINK",
-                    "codec_id": {
-                        "coding_format": 6,
-                        "vendor_company_id": 0,
-                        "vendor_codec_id": 0
-                    },
-                    "codec_configuration": [
-                        {
-                            "name": "sampling_frequency",
-                            "type": 1,
-                            "compound_value": {
-                                "value": [
-                                    8
-                                ]
-                            }
-                        },
-                        {
-                            "name": "frame_duration",
-                            "type": 2,
-                            "compound_value": {
-                                "value": [
-                                    1
-                                ]
-                            }
-                        },
-                        {
-                            "name": "audio_channel_allocation",
-                            "type": 3,
-                            "compound_value": {
-                                "value": [
-                                    1,
-                                    0,
-                                    0,
-                                    0
-                                ]
-                            }
-                        },
-                        {
-                            "name": "octets_per_codec_frame",
-                            "type": 4,
-                            "compound_value": {
-                                "value": [
-                                    120,
-                                    0
-                                ]
-                            }
-                        },
-                        {
-                            "name": "codec_frame_blocks_per_sdu",
-                            "type": 5,
-                            "compound_value": {
-                                "value": [
-                                    1
-                                ]
-                            }
-                        }
-                    ]
-                },
-                {
-                    "device_cnt": 1,
-                    "ase_cnt": 1,
-                    "direction": "SOURCE",
-                    "codec_id": {
-                        "coding_format": 6,
-                        "vendor_company_id": 0,
-                        "vendor_codec_id": 0
-                    },
-                    "codec_configuration": [
-                        {
-                            "name": "sampling_frequency",
-                            "type": 1,
-                            "compound_value": {
-                                "value": [
-                                    6
-                                ]
-                            }
-                        },
-                        {
-                            "name": "frame_duration",
-                            "type": 2,
-                            "compound_value": {
-                                "value": [
-                                    1
-                                ]
-                            }
-                        },
-                        {
-                            "name": "audio_channel_allocation",
-                            "type": 3,
-                            "compound_value": {
-                                "value": [
-                                    1,
-                                    0,
-                                    0,
-                                    0
-                                ]
-                            }
-                        },
-                        {
-                            "name": "octets_per_codec_frame",
-                            "type": 4,
-                            "compound_value": {
-                                "value": [
-                                    80,
-                                    0
-                                ]
-                            }
-                        },
-                        {
-                            "name": "codec_frame_blocks_per_sdu",
-                            "type": 5,
-                            "compound_value": {
-                                "value": [
-                                    1
-                                ]
-                            }
-                        }
-                    ]
-                }
-            ]
-        },
-        {
-            "name": "DualDev_OneChanStereoSnk_48_4_OneChanMonoSrc_24_2",
-            "subconfigurations": [
-                {
-                    "device_cnt": 2,
-                    "ase_cnt": 2,
-                    "direction": "SINK",
-                    "codec_id": {
-                        "coding_format": 6,
-                        "vendor_company_id": 0,
-                        "vendor_codec_id": 0
-                    },
-                    "codec_configuration": [
-                        {
-                            "name": "sampling_frequency",
-                            "type": 1,
-                            "compound_value": {
-                                "value": [
-                                    8
-                                ]
-                            }
-                        },
-                        {
-                            "name": "frame_duration",
-                            "type": 2,
-                            "compound_value": {
-                                "value": [
-                                    1
-                                ]
-                            }
-                        },
-                        {
-                            "name": "audio_channel_allocation",
-                            "type": 3,
-                            "compound_value": {
-                                "value": [
-                                    1,
-                                    0,
-                                    0,
-                                    0
-                                ]
-                            }
-                        },
-                        {
-                            "name": "octets_per_codec_frame",
-                            "type": 4,
-                            "compound_value": {
-                                "value": [
-                                    120,
-                                    0
-                                ]
-                            }
-                        },
-                        {
-                            "name": "codec_frame_blocks_per_sdu",
-                            "type": 5,
-                            "compound_value": {
-                                "value": [
-                                    1
-                                ]
-                            }
-                        }
-                    ]
-                },
-                {
-                    "device_cnt": 1,
-                    "ase_cnt": 1,
-                    "direction": "SOURCE",
-                    "codec_id": {
-                        "coding_format": 6,
-                        "vendor_company_id": 0,
-                        "vendor_codec_id": 0
-                    },
-                    "codec_configuration": [
-                        {
-                            "name": "sampling_frequency",
-                            "type": 1,
-                            "compound_value": {
-                                "value": [
-                                    5
-                                ]
-                            }
-                        },
-                        {
-                            "name": "frame_duration",
-                            "type": 2,
-                            "compound_value": {
-                                "value": [
-                                    1
-                                ]
-                            }
-                        },
-                        {
-                            "name": "audio_channel_allocation",
-                            "type": 3,
-                            "compound_value": {
-                                "value": [
-                                    1,
-                                    0,
-                                    0,
-                                    0
-                                ]
-                            }
-                        },
-                        {
-                            "name": "octets_per_codec_frame",
-                            "type": 4,
-                            "compound_value": {
-                                "value": [
-                                    80,
-                                    0
-                                ]
-                            }
-                        },
-                        {
-                            "name": "codec_frame_blocks_per_sdu",
-                            "type": 5,
-                            "compound_value": {
-                                "value": [
-                                    1
-                                ]
-                            }
-                        }
-                    ]
-                }
-            ]
-        },
-        {
-            "name": "DualDev_OneChanStereoSnk_48_4_OneChanMonoSrc_16_2",
-            "subconfigurations": [
-                {
-                    "device_cnt": 2,
-                    "ase_cnt": 2,
-                    "direction": "SINK",
-                    "codec_id": {
-                        "coding_format": 6,
-                        "vendor_company_id": 0,
-                        "vendor_codec_id": 0
-                    },
-                    "codec_configuration": [
-                        {
-                            "name": "sampling_frequency",
-                            "type": 1,
-                            "compound_value": {
-                                "value": [
-                                    8
-                                ]
-                            }
-                        },
-                        {
-                            "name": "frame_duration",
-                            "type": 2,
-                            "compound_value": {
-                                "value": [
-                                    1
-                                ]
-                            }
-                        },
-                        {
-                            "name": "audio_channel_allocation",
-                            "type": 3,
-                            "compound_value": {
-                                "value": [
-                                    1,
-                                    0,
-                                    0,
-                                    0
-                                ]
-                            }
-                        },
-                        {
-                            "name": "octets_per_codec_frame",
-                            "type": 4,
-                            "compound_value": {
-                                "value": [
-                                    120,
-                                    0
-                                ]
-                            }
-                        },
-                        {
-                            "name": "codec_frame_blocks_per_sdu",
-                            "type": 5,
-                            "compound_value": {
-                                "value": [
-                                    1
-                                ]
-                            }
-                        }
-                    ]
-                },
-                {
-                    "device_cnt": 1,
-                    "ase_cnt": 1,
-                    "direction": "SOURCE",
-                    "codec_id": {
-                        "coding_format": 6,
-                        "vendor_company_id": 0,
-                        "vendor_codec_id": 0
-                    },
-                    "codec_configuration": [
-                        {
-                            "name": "sampling_frequency",
-                            "type": 1,
-                            "compound_value": {
-                                "value": [
-                                    3
-                                ]
-                            }
-                        },
-                        {
-                            "name": "frame_duration",
-                            "type": 2,
-                            "compound_value": {
-                                "value": [
-                                    1
-                                ]
-                            }
-                        },
-                        {
-                            "name": "audio_channel_allocation",
-                            "type": 3,
-                            "compound_value": {
-                                "value": [
-                                    1,
-                                    0,
-                                    0,
-                                    0
-                                ]
-                            }
-                        },
-                        {
-                            "name": "octets_per_codec_frame",
-                            "type": 4,
-                            "compound_value": {
-                                "value": [
-                                    80,
-                                    0
-                                ]
-                            }
-                        },
-                        {
-                            "name": "codec_frame_blocks_per_sdu",
-                            "type": 5,
-                            "compound_value": {
-                                "value": [
-                                    1
-                                ]
-                            }
-                        }
-                    ]
-                }
-            ]
-        },
-        {
-            "name": "DualDev_OneChanDoubleStereoSnk_48_4_OneChanMonoSrc_32_2",
-            "subconfigurations": [
-                {
-                    "device_cnt": 2,
-                    "ase_cnt": 4,
-                    "direction": "SINK",
-                    "configuration_strategy": "STEREO_TWO_CISES_PER_DEVICE",
-                    "codec_id": {
-                        "coding_format": 6,
-                        "vendor_company_id": 0,
-                        "vendor_codec_id": 0
-                    },
-                    "codec_configuration": [
-                        {
-                            "name": "sampling_frequency",
-                            "type": 1,
-                            "compound_value": {
-                                "value": [
-                                    8
-                                ]
-                            }
-                        },
-                        {
-                            "name": "frame_duration",
-                            "type": 2,
-                            "compound_value": {
-                                "value": [
-                                    1
-                                ]
-                            }
-                        },
-                        {
-                            "name": "audio_channel_allocation",
-                            "type": 3,
-                            "compound_value": {
-                                "value": [
-                                    1,
-                                    0,
-                                    0,
-                                    0
-                                ]
-                            }
-                        },
-                        {
-                            "name": "octets_per_codec_frame",
-                            "type": 4,
-                            "compound_value": {
-                                "value": [
-                                    120,
-                                    0
-                                ]
-                            }
-                        },
-                        {
-                            "name": "codec_frame_blocks_per_sdu",
-                            "type": 5,
-                            "compound_value": {
-                                "value": [
-                                    1
-                                ]
-                            }
-                        }
-                    ]
-                },
-                {
-                    "device_cnt": 1,
-                    "ase_cnt": 1,
-                    "direction": "SOURCE",
-                    "codec_id": {
-                        "coding_format": 6,
-                        "vendor_company_id": 0,
-                        "vendor_codec_id": 0
-                    },
-                    "codec_configuration": [
-                        {
-                            "name": "sampling_frequency",
-                            "type": 1,
-                            "compound_value": {
-                                "value": [
-                                    6
-                                ]
-                            }
-                        },
-                        {
-                            "name": "frame_duration",
-                            "type": 2,
-                            "compound_value": {
-                                "value": [
-                                    1
-                                ]
-                            }
-                        },
-                        {
-                            "name": "audio_channel_allocation",
-                            "type": 3,
-                            "compound_value": {
-                                "value": [
-                                    1,
-                                    0,
-                                    0,
-                                    0
-                                ]
-                            }
-                        },
-                        {
-                            "name": "octets_per_codec_frame",
-                            "type": 4,
-                            "compound_value": {
-                                "value": [
-                                    80,
-                                    0
-                                ]
-                            }
-                        },
-                        {
-                            "name": "codec_frame_blocks_per_sdu",
-                            "type": 5,
-                            "compound_value": {
-                                "value": [
-                                    1
-                                ]
-                            }
-                        }
-                    ]
-                }
-            ]
-        },
-        {
-            "name": "DualDev_OneChanDoubleStereoSnk_48_4_OneChanMonoSrc_24_2",
-            "subconfigurations": [
-                {
-                    "device_cnt": 2,
-                    "ase_cnt": 4,
-                    "direction": "SINK",
-                    "configuration_strategy": "STEREO_TWO_CISES_PER_DEVICE",
-                    "codec_id": {
-                        "coding_format": 6,
-                        "vendor_company_id": 0,
-                        "vendor_codec_id": 0
-                    },
-                    "codec_configuration": [
-                        {
-                            "name": "sampling_frequency",
-                            "type": 1,
-                            "compound_value": {
-                                "value": [
-                                    8
-                                ]
-                            }
-                        },
-                        {
-                            "name": "frame_duration",
-                            "type": 2,
-                            "compound_value": {
-                                "value": [
-                                    1
-                                ]
-                            }
-                        },
-                        {
-                            "name": "audio_channel_allocation",
-                            "type": 3,
-                            "compound_value": {
-                                "value": [
-                                    1,
-                                    0,
-                                    0,
-                                    0
-                                ]
-                            }
-                        },
-                        {
-                            "name": "octets_per_codec_frame",
-                            "type": 4,
-                            "compound_value": {
-                                "value": [
-                                    120,
-                                    0
-                                ]
-                            }
-                        },
-                        {
-                            "name": "codec_frame_blocks_per_sdu",
-                            "type": 5,
-                            "compound_value": {
-                                "value": [
-                                    1
-                                ]
-                            }
-                        }
-                    ]
-                },
-                {
-                    "device_cnt": 1,
-                    "ase_cnt": 1,
-                    "direction": "SOURCE",
-                    "codec_id": {
-                        "coding_format": 6,
-                        "vendor_company_id": 0,
-                        "vendor_codec_id": 0
-                    },
-                    "codec_configuration": [
-                        {
-                            "name": "sampling_frequency",
-                            "type": 1,
-                            "compound_value": {
-                                "value": [
-                                    5
-                                ]
-                            }
-                        },
-                        {
-                            "name": "frame_duration",
-                            "type": 2,
-                            "compound_value": {
-                                "value": [
-                                    1
-                                ]
-                            }
-                        },
-                        {
-                            "name": "audio_channel_allocation",
-                            "type": 3,
-                            "compound_value": {
-                                "value": [
-                                    1,
-                                    0,
-                                    0,
-                                    0
-                                ]
-                            }
-                        },
-                        {
-                            "name": "octets_per_codec_frame",
-                            "type": 4,
-                            "compound_value": {
-                                "value": [
-                                    80,
-                                    0
-                                ]
-                            }
-                        },
-                        {
-                            "name": "codec_frame_blocks_per_sdu",
-                            "type": 5,
-                            "compound_value": {
-                                "value": [
-                                    1
-                                ]
-                            }
-                        }
-                    ]
-                }
-            ]
-        },
-        {
-            "name": "DualDev_OneChanDoubleStereoSnk_48_4_OneChanMonoSrc_16_2",
-            "subconfigurations": [
-                {
-                    "device_cnt": 2,
-                    "ase_cnt": 4,
-                    "direction": "SINK",
-                    "configuration_strategy": "STEREO_TWO_CISES_PER_DEVICE",
                     "codec_id": {
                         "coding_format": 6,
                         "vendor_company_id": 0,
