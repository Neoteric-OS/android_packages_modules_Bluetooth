--- conflicted
+++ resolved
@@ -18,11 +18,11 @@
 
 #include <bluetooth/log.h>
 
+#include "codec_manager.h"
 #include "common/init_flags.h"
 #include "common/strings.h"
 #include "le_audio_types.h"
 #include "os/log.h"
-#include "codec_manager.h"
 
 using bluetooth::common::ToString;
 using bluetooth::le_audio::types::AudioContexts;
@@ -220,8 +220,7 @@
             audioSourceToStr(track.source), track.source, track.gain, track.dest_device,
             track.dest_device_address);
 
-    if (track.source == AUDIO_SOURCE_MIC ||
-        track.source == AUDIO_SOURCE_CAMCORDER ) {
+    if (track.source == AUDIO_SOURCE_MIC || track.source == AUDIO_SOURCE_CAMCORDER) {
       track_context = LeAudioContextType::LIVE;
 
     } else if (track.source == AUDIO_SOURCE_VOICE_COMMUNICATION) {
@@ -255,13 +254,8 @@
   return all_track_contexts;
 }
 
-<<<<<<< HEAD
-bluetooth::le_audio::btle_audio_codec_index_t
-translateBluetoothCodecFormatToCodecType(uint8_t codec_format, uint16_t codec_id) {
-=======
 bluetooth::le_audio::btle_audio_codec_index_t translateBluetoothCodecFormatToCodecType(
-        uint8_t codec_format) {
->>>>>>> 15c04564
+        uint8_t codec_format, uint16_t codec_id) {
   switch (codec_format) {
     case types::kLeAudioCodingFormatLC3:
       return bluetooth::le_audio::LE_AUDIO_CODEC_INDEX_SOURCE_LC3;
@@ -343,24 +337,14 @@
 
   auto config = confs.at(0).codec;
 
-<<<<<<< HEAD
-  out_config.codec_type = translateBluetoothCodecFormatToCodecType(
-      config.id.coding_format, config.id.vendor_codec_id);
-  out_config.sample_rate = translateToBtLeAudioCodecConfigSampleRate(
-      config.GetSamplingFrequencyHz());
-=======
-  out_config.codec_type = translateBluetoothCodecFormatToCodecType(config.id.coding_format);
-  if (out_config.codec_type != bluetooth::le_audio::LE_AUDIO_CODEC_INDEX_SOURCE_LC3) {
-    return;
-  }
-
+  out_config.codec_type = translateBluetoothCodecFormatToCodecType(config.id.coding_format,
+                                                                   config.id.vendor_codec_id);
   out_config.sample_rate =
           translateToBtLeAudioCodecConfigSampleRate(config.GetSamplingFrequencyHz());
->>>>>>> 15c04564
   out_config.bits_per_sample = translateToBtLeAudioCodecConfigBitPerSample(16);
   out_config.frame_duration =
           translateToBtLeAudioCodecConfigFrameDuration(config.GetDataIntervalUs());
-  out_config.octets_per_frame = config.GetOctetsPerFrame();
+  out_config.octets_per_frame = config.GetOctectsPerFrame();
   out_config.channel_count =
           translateToBtLeAudioCodecConfigChannelCount(config.GetChannelCountPerIsoStream());
 }
@@ -401,38 +385,21 @@
     for (uint8_t fd_bit = codec_spec_conf::kLeAudioCodecFrameDur7500us;
          fd_bit <= codec_spec_conf::kLeAudioCodecFrameDur10000us; fd_bit++) {
       if (!capa.IsFrameDurationConfigSupported(fd_bit)) {
-<<<<<<< HEAD
         if ((record.codec_id.vendor_codec_id != types::kLeAudioCodingFormatAptxLe) &&
-            (record.codec_id.vendor_codec_id != types::kLeAudioCodingFormatAptxLeX)) continue;
-      }
-      if (!capa.HasSupportedAudioChannelCounts()) {
-        bluetooth::le_audio::btle_audio_codec_config_t config = {
-            .codec_type= utils::translateBluetoothCodecFormatToCodecType(
-                record.codec_id.coding_format, record.codec_id.vendor_codec_id),
-            .sample_rate = utils::translateToBtLeAudioCodecConfigSampleRate(
-                types::LeAudioCoreCodecConfig::GetSamplingFrequencyHz(
-                    freq_bit)),
-            .bits_per_sample =
-                utils::translateToBtLeAudioCodecConfigBitPerSample(16),
-            .channel_count =
-                utils::translateToBtLeAudioCodecConfigChannelCount(1),
-            .frame_duration =
-                utils::translateToBtLeAudioCodecConfigFrameDuration(
-                    types::LeAudioCoreCodecConfig::GetFrameDurationUs(fd_bit)),
-=======
-        continue;
+            (record.codec_id.vendor_codec_id != types::kLeAudioCodingFormatAptxLeX)) {
+          continue;
+        }
       }
       if (!capa.HasSupportedAudioChannelCounts()) {
         bluetooth::le_audio::btle_audio_codec_config_t config = {
                 .codec_type = utils::translateBluetoothCodecFormatToCodecType(
-                        record.codec_id.coding_format),
+                        record.codec_id.coding_format, record.codec_id.vendor_codec_id),
                 .sample_rate = utils::translateToBtLeAudioCodecConfigSampleRate(
                         types::LeAudioCoreCodecConfig::GetSamplingFrequencyHz(freq_bit)),
                 .bits_per_sample = utils::translateToBtLeAudioCodecConfigBitPerSample(16),
                 .channel_count = utils::translateToBtLeAudioCodecConfigChannelCount(1),
                 .frame_duration = utils::translateToBtLeAudioCodecConfigFrameDuration(
                         types::LeAudioCoreCodecConfig::GetFrameDurationUs(fd_bit)),
->>>>>>> 15c04564
         };
         vec.push_back(config);
       } else {
@@ -442,30 +409,14 @@
           }
 
           bluetooth::le_audio::btle_audio_codec_config_t config = {
-<<<<<<< HEAD
-              .codec_type= utils::translateBluetoothCodecFormatToCodecType(
-                  record.codec_id.coding_format, record.codec_id.vendor_codec_id),
-              .sample_rate = utils::translateToBtLeAudioCodecConfigSampleRate(
-                  types::LeAudioCoreCodecConfig::GetSamplingFrequencyHz(
-                      freq_bit)),
-              .bits_per_sample =
-                  utils::translateToBtLeAudioCodecConfigBitPerSample(16),
-              .channel_count =
-                  utils::translateToBtLeAudioCodecConfigChannelCount(chan_bit),
-              .frame_duration =
-                  utils::translateToBtLeAudioCodecConfigFrameDuration(
-                      types::LeAudioCoreCodecConfig::GetFrameDurationUs(
-                          fd_bit)),
-=======
                   .codec_type = utils::translateBluetoothCodecFormatToCodecType(
-                          record.codec_id.coding_format),
+                          record.codec_id.coding_format, record.codec_id.vendor_codec_id),
                   .sample_rate = utils::translateToBtLeAudioCodecConfigSampleRate(
                           types::LeAudioCoreCodecConfig::GetSamplingFrequencyHz(freq_bit)),
                   .bits_per_sample = utils::translateToBtLeAudioCodecConfigBitPerSample(16),
                   .channel_count = utils::translateToBtLeAudioCodecConfigChannelCount(chan_bit),
                   .frame_duration = utils::translateToBtLeAudioCodecConfigFrameDuration(
                           types::LeAudioCoreCodecConfig::GetFrameDurationUs(fd_bit)),
->>>>>>> 15c04564
           };
           vec.push_back(config);
         }
@@ -579,16 +530,14 @@
   return types::LeAudioConfigurationStrategy::MONO_ONE_CIS_PER_DEVICE;
 }
 
-<<<<<<< HEAD
-static bool IsCodecConfigSupported(const types::LeAudioCodecId codec,
-                                   const types::LeAudioLtvMap& pacs,
-                                   const types::LeAudioLtvMap& reqs,
-                                   uint8_t channel_cnt_per_ase,
-                                   const types::LeAudioLtvMap& pacs_metadata,
-                                   std::optional<set_configurations::CodecMetadataSetting> vendor_metadata,
-                                   LeAudioContextType context_type) {
+static bool IsCodecConfigSupported(
+        const types::LeAudioCodecId codec, const types::LeAudioLtvMap& pacs,
+        const types::LeAudioLtvMap& reqs, uint8_t channel_cnt_per_ase,
+        const types::LeAudioLtvMap& pacs_metadata,
+        std::optional<set_configurations::CodecMetadataSetting> vendor_metadata,
+        LeAudioContextType context_type) {
   log::info("codec.coding_format: {}, codec.vendor_company_id: {}, codec.vendor_codec_id: {}",
-             codec.coding_format, codec.vendor_company_id, codec.vendor_codec_id);
+            codec.coding_format, codec.vendor_company_id, codec.vendor_codec_id);
   log::debug(" Requested context: {}", ToHexString(context_type).c_str());
 
   if (!bluetooth::common::init_flags::leaudio_multicodec_support_is_enabled() &&
@@ -603,7 +552,8 @@
       codec.vendor_codec_id == types::kLeAudioCodingFormatAptxLeX) {
     uint8_t u8_req_val, u8_pac_val;
     uint16_t u16_pac_val;
-    auto req = reqs.Find(codec_spec_conf::qcom_codec_spec_conf::kLeAudioCodecAptxLeTypeSamplingFreq);
+    auto req =
+            reqs.Find(codec_spec_conf::qcom_codec_spec_conf::kLeAudioCodecAptxLeTypeSamplingFreq);
     auto pac = pacs.Find(codec_spec_caps::kLeAudioLtvTypeSupportedSamplingFrequencies);
     if (!req || !pac) {
       log::debug(", lack of sampling frequency fields");
@@ -612,10 +562,12 @@
     u8_req_val = VEC_UINT8_TO_UINT8(req.value());
     u16_pac_val = VEC_UINT8_TO_UINT16(pac.value());
 
-    if (!(u16_pac_val &
-          codec_spec_caps::SamplingFreqConfig2Capability(u8_req_val))) {
-      log::debug("Req:SamplFreq= 0x{:04x} (Assigned Numbers: Codec_Specific_Configuration)", u8_req_val);
-      log::debug("Pac:SamplFreq= 0x{:04x}  (Assigned numbers: Codec_Specific_Capabilities - bitfield)", u16_pac_val);
+    if (!(u16_pac_val & codec_spec_caps::SamplingFreqConfig2Capability(u8_req_val))) {
+      log::debug("Req:SamplFreq= 0x{:04x} (Assigned Numbers: Codec_Specific_Configuration)",
+                 u8_req_val);
+      log::debug(
+              "Pac:SamplFreq= 0x{:04x}  (Assigned numbers: Codec_Specific_Capabilities - bitfield)",
+              u16_pac_val);
       log::debug(", sampling frequency not supported");
       return false;
     }
@@ -648,7 +600,8 @@
     log::debug("APTX_LE");
     uint8_t u8_req_val, u8_pac_val;
     uint16_t u16_pac_val;
-    auto req = reqs.Find(codec_spec_conf::qcom_codec_spec_conf::kLeAudioCodecAptxLeTypeSamplingFreq);
+    auto req =
+            reqs.Find(codec_spec_conf::qcom_codec_spec_conf::kLeAudioCodecAptxLeTypeSamplingFreq);
     auto pac = pacs.Find(codec_spec_caps::kLeAudioLtvTypeSupportedSamplingFrequencies);
     if (!req || !pac) {
       log::debug(", lack of sampling frequency fields");
@@ -657,10 +610,12 @@
     u8_req_val = VEC_UINT8_TO_UINT8(req.value());
     u16_pac_val = VEC_UINT8_TO_UINT16(pac.value());
 
-    if (!(u16_pac_val &
-          codec_spec_caps::SamplingFreqConfig2Capability(u8_req_val))) {
-      log::debug("Req:SamplFreq= 0x{:04x} (Assigned Numbers: Codec_Specific_Configuration)", u8_req_val);
-      log::debug("Pac:SamplFreq= 0x{:04x}  (Assigned numbers: Codec_Specific_Capabilities - bitfield)", u16_pac_val);
+    if (!(u16_pac_val & codec_spec_caps::SamplingFreqConfig2Capability(u8_req_val))) {
+      log::debug("Req:SamplFreq= 0x{:04x} (Assigned Numbers: Codec_Specific_Configuration)",
+                 u8_req_val);
+      log::debug(
+              "Pac:SamplFreq= 0x{:04x}  (Assigned numbers: Codec_Specific_Capabilities - bitfield)",
+              u16_pac_val);
       log::debug(", sampling frequency not supported");
       return false;
     }
@@ -682,7 +637,7 @@
     }
 
     auto pac_preferred_audio_context =
-        pacs_metadata.Find(types::kLeAudioMetadataTypePreferredAudioContext);
+            pacs_metadata.Find(types::kLeAudioMetadataTypePreferredAudioContext);
     u16_pac_val = VEC_UINT8_TO_UINT16(pac_preferred_audio_context.value());
     types::AudioContexts pac_preferred_context = types::AudioContexts(u16_pac_val);
 
@@ -700,19 +655,22 @@
       uint16_t pac_company_id = VEC_UINT8_TO_UINT16(pac_vndr_metadata);
       uint16_t req_company_id = vendor_metadata.value().vendor_company_id;
       if (pac_company_id != req_company_id) {
-        log::debug("Company ID mismatch, as per pac record {} != requested {}", pac_company_id, req_company_id);
+        log::debug("Company ID mismatch, as per pac record {} != requested {}", pac_company_id,
+                   req_company_id);
         return false;
       }
 
       uint8_t pac_metadata_len = pac_vendor_metadata.value()[2];
       uint8_t req_metadata_len = vendor_metadata.value().vs_metadata.size() + 1 /*type*/;
       if (pac_metadata_len != req_metadata_len) {
-        log::debug("Vendor Metadata length mismatch, as per pac record {} != requested {}", pac_metadata_len, req_metadata_len);
+        log::debug("Vendor Metadata length mismatch, as per pac record {} != requested {}",
+                   pac_metadata_len, req_metadata_len);
         return false;
       }
 
       if (pac_company_id == types::kLeAudioVendorCompanyIdQualcomm &&
-          pac_metadata_len != types::qcom_codec_metadata::kLeAudioCodecAptxLeSupportedFeaturesMetadataLen) {
+          pac_metadata_len !=
+                  types::qcom_codec_metadata::kLeAudioCodecAptxLeSupportedFeaturesMetadataLen) {
         log::debug("Invalid Metadata length");
         return false;
       }
@@ -720,12 +678,14 @@
       uint8_t pac_metadata_type = pac_vendor_metadata.value()[3];
       uint8_t req_metadata_type = vendor_metadata.value().vendor_metadata_type;
       if (pac_metadata_type != req_metadata_type) {
-        log::debug("Vendor Metadata type mismatch, as per pac record {} != requested {}", pac_metadata_type, req_metadata_type);
+        log::debug("Vendor Metadata type mismatch, as per pac record {} != requested {}",
+                   pac_metadata_type, req_metadata_type);
         return false;
       }
 
       if (pac_company_id == types::kLeAudioVendorCompanyIdQualcomm &&
-          pac_metadata_type != types::qcom_codec_metadata::kLeAudioCodecAptxLeSupportedFeaturesMetadataType) {
+          pac_metadata_type !=
+                  types::qcom_codec_metadata::kLeAudioCodecAptxLeSupportedFeaturesMetadataType) {
         log::debug("Invalid Metadata type");
         return false;
       }
@@ -734,7 +694,8 @@
       uint8_t pac_codec_version = pac_vendor_metadata.value()[5];
       uint8_t req_codec_version = req_metadata[1];
       if (pac_codec_version < req_codec_version) {
-        log::debug("Codec version unspported pac_codec_version {} < req_codec_version {}", pac_codec_version, req_codec_version);
+        log::debug("Codec version unspported pac_codec_version {} < req_codec_version {}",
+                   pac_codec_version, req_codec_version);
         return false;
       }
     }
@@ -743,10 +704,6 @@
   }
 
   // Core LC3 codec
-=======
-static bool IsCodecConfigSupported(const types::LeAudioLtvMap& pacs,
-                                   const types::LeAudioLtvMap& reqs, uint8_t channel_cnt_per_ase) {
->>>>>>> 15c04564
   auto caps = pacs.GetAsCoreCodecCapabilities();
   auto config = reqs.GetAsCoreCodecConfig();
 
@@ -812,13 +769,14 @@
   std::vector<uint8_t> pac_vndr_metadata;
   pac_vndr_metadata = pac_vendor_metadata.value_or(std::vector<uint8_t>(0x00));
   auto pac_preferred_audio_context =
-      pacs_metadata.Find(types::kLeAudioMetadataTypePreferredAudioContext);
+          pacs_metadata.Find(types::kLeAudioMetadataTypePreferredAudioContext);
   if (pac_vendor_metadata.has_value()) {
     uint16_t u16_pac_val;
     uint16_t pac_company_id = VEC_UINT8_TO_UINT16(pac_vndr_metadata);
     uint8_t pac_metadata_type = pac_vendor_metadata.value()[3];
-    if (pac_metadata_type == types::qcom_codec_metadata::kLeAudioCodecLC3QSupportedFeaturesMetadataType
-        && pac_company_id == types::kLeAudioVendorCompanyIdQualcomm) {
+    if (pac_metadata_type ==
+                types::qcom_codec_metadata::kLeAudioCodecLC3QSupportedFeaturesMetadataType &&
+        pac_company_id == types::kLeAudioVendorCompanyIdQualcomm) {
       log::debug(" Context checks for LC3Q codecs types only");
       u16_pac_val = VEC_UINT8_TO_UINT16(pac_preferred_audio_context.value());
       types::AudioContexts pac_preferred_context = types::AudioContexts(u16_pac_val);
@@ -827,7 +785,7 @@
       if (context_type != LeAudioContextType::UNSPECIFIED &&
           !pac_preferred_context.test(context_type)) {
         log::debug(" Current requested context {} not part of Preferred Audio context: {}",
-            ToHexString(context_type).c_str(), pac_preferred_context.to_string().c_str());
+                   ToHexString(context_type).c_str(), pac_preferred_context.to_string().c_str());
         return false;
       }
     }
@@ -843,8 +801,8 @@
     uint16_t pac_company_id = VEC_UINT8_TO_UINT16(pac_vndr_metadata);
     uint16_t req_company_id = vendor_metadata.value().vendor_company_id;
     if (pac_company_id != req_company_id) {
-      log::debug(" Company ID mismatch, as per pac record {} != requested {} ",
-          pac_company_id, req_company_id);
+      log::debug(" Company ID mismatch, as per pac record {} != requested {} ", pac_company_id,
+                 req_company_id);
       return false;
     }
 
@@ -852,12 +810,13 @@
     uint8_t req_metadata_len = vendor_metadata.value().vs_metadata.size() + 1 /*type*/;
     if (pac_metadata_len != req_metadata_len) {
       log::debug(" Vendor Metadata length mismatch, as per pac record {} != requested {} ",
-          pac_metadata_len, req_metadata_len);
+                 pac_metadata_len, req_metadata_len);
       return false;
     }
 
     if (pac_company_id == types::kLeAudioVendorCompanyIdQualcomm &&
-        pac_metadata_len != types::qcom_codec_metadata::kLeAudioCodecLC3QSupportedFeaturesMetadataLen) {
+        pac_metadata_len !=
+                types::qcom_codec_metadata::kLeAudioCodecLC3QSupportedFeaturesMetadataLen) {
       log::debug(" Invalid Metadata length ");
       return false;
     }
@@ -866,12 +825,13 @@
     uint8_t req_metadata_type = vendor_metadata.value().vendor_metadata_type;
     if (pac_metadata_type != req_metadata_type) {
       log::debug(" Vendor Metadata type mismatch, as per pac record {} != requested {} ",
-          pac_metadata_type, req_metadata_type);
+                 pac_metadata_type, req_metadata_type);
       return false;
     }
 
     if (pac_company_id == types::kLeAudioVendorCompanyIdQualcomm &&
-        pac_metadata_type != types::qcom_codec_metadata::kLeAudioCodecLC3QSupportedFeaturesMetadataType) {
+        pac_metadata_type !=
+                types::qcom_codec_metadata::kLeAudioCodecLC3QSupportedFeaturesMetadataType) {
       log::debug(" Invalid Metadata length ");
       return false;
     }
@@ -879,18 +839,20 @@
     uint8_t pac_decoder_version = pac_vendor_metadata.value()[5];
     uint8_t req_encoder_version = req_metadata[0];
     if (pac_decoder_version < req_encoder_version) {
-      log::debug(" Encoder version cfg couldn't be negotiated as corresponding peer decoder couldn't"
-          " be matched as pac_decoder_version {} < req_encoder_version {} ",
-          pac_decoder_version, req_encoder_version);
+      log::debug(
+              " Encoder version cfg couldn't be negotiated as corresponding peer decoder couldn't"
+              " be matched as pac_decoder_version {} < req_encoder_version {} ",
+              pac_decoder_version, req_encoder_version);
       return false;
     }
 
     uint8_t pac_encoder_version = pac_vendor_metadata.value()[4];
     uint8_t req_decoder_version = req_metadata[1];
     if (pac_encoder_version < req_decoder_version) {
-      log::debug(" Decoder version cfg couldn't be negotiated as corresponding peer encoder couldn't"
-          " be matched as pac_encoder_version {} < req_decoder_version {} ",
-          pac_encoder_version, req_encoder_version);
+      log::debug(
+              " Decoder version cfg couldn't be negotiated as corresponding peer encoder couldn't"
+              " be matched as pac_encoder_version {} < req_decoder_version {} ",
+              pac_encoder_version, req_encoder_version);
       return false;
     }
   }
@@ -902,24 +864,20 @@
     }
   }
 
-  if (vendor_metadata.value().vs_metadata.empty())
+  if (vendor_metadata.value().vs_metadata.empty()) {
     log::debug("LC3 codec matched");
-  else
+  } else {
     log::debug("LC3Q codec matched");
+  }
 
   return true;
 }
 
 static bool IsCodecConfigSettingSupported(
-<<<<<<< HEAD
-    const types::acs_ac_record& pac,
-    const set_configurations::CodecConfigSetting& codec_config_setting,
-    std::optional<set_configurations::CodecMetadataSetting> vendor_metadata,
-    LeAudioContextType context_type) {
-=======
         const types::acs_ac_record& pac,
-        const set_configurations::CodecConfigSetting& codec_config_setting) {
->>>>>>> 15c04564
+        const set_configurations::CodecConfigSetting& codec_config_setting,
+        std::optional<set_configurations::CodecMetadataSetting> vendor_metadata,
+        LeAudioContextType context_type) {
   const auto& codec_id = codec_config_setting.id;
   if (codec_id != pac.codec_id) {
     return false;
@@ -928,20 +886,11 @@
   log::debug(": Settings for format: 0x{} ", codec_id.coding_format);
 
   if (utils::IsCodecUsingLtvFormat(codec_id)) {
-<<<<<<< HEAD
-    log::assert_that(
-        !pac.codec_spec_caps.IsEmpty(),
-        "Codec specific capabilities are not parsed approprietly.");
-    return IsCodecConfigSupported(codec_id,
-        pac.codec_spec_caps, codec_config_setting.params,
-        codec_config_setting.GetChannelCountPerIsoStream(),
-        pac.metadata, vendor_metadata, context_type);
-=======
     log::assert_that(!pac.codec_spec_caps.IsEmpty(),
-                     "Codec specific capabilities are not parsed appropriately.");
-    return IsCodecConfigSupported(pac.codec_spec_caps, codec_config_setting.params,
-                                  codec_config_setting.GetChannelCountPerIsoStream());
->>>>>>> 15c04564
+                     "Codec specific capabilities are not parsed approprietly.");
+    return IsCodecConfigSupported(codec_id, pac.codec_spec_caps, codec_config_setting.params,
+                                  codec_config_setting.GetChannelCountPerIsoStream(), pac.metadata,
+                                  vendor_metadata, context_type);
   }
 
   log::error("Codec {}, seems to be not supported here.", bluetooth::common::ToString(codec_id));
@@ -949,26 +898,19 @@
 }
 
 const struct types::acs_ac_record* GetConfigurationSupportedPac(
-<<<<<<< HEAD
-    const types::PublishedAudioCapabilities& pacs,
-    const set_configurations::CodecConfigSetting& codec_config_setting,
-    std::optional<set_configurations::CodecMetadataSetting> vendor_metadata,
-    LeAudioContextType context_type) {
+        const types::PublishedAudioCapabilities& pacs,
+        const set_configurations::CodecConfigSetting& codec_config_setting,
+        std::optional<set_configurations::CodecMetadataSetting> vendor_metadata,
+        LeAudioContextType context_type) {
   for (const auto& pac_tuple : pacs) {
     for (const auto& pac : std::get<1>(pac_tuple)) {
-      if (utils::IsCodecConfigSettingSupported(pac, codec_config_setting,
-          vendor_metadata, context_type))
-=======
-        const types::PublishedAudioCapabilities& pacs,
-        const set_configurations::CodecConfigSetting& codec_config_setting) {
-  for (const auto& pac_tuple : pacs) {
-    for (const auto& pac : std::get<1>(pac_tuple)) {
-      if (utils::IsCodecConfigSettingSupported(pac, codec_config_setting)) {
->>>>>>> 15c04564
+      if (utils::IsCodecConfigSettingSupported(pac, codec_config_setting, vendor_metadata,
+                                               context_type)) {
         return &pac;
       }
-    };
-  }
+    }
+  };
+
   /* Doesn't match required configuration with any PAC */
   if (pacs.size() == 0) {
     log::error("No PAC records");
