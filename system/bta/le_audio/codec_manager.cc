/*
 * Copyright 2022 The Android Open Source Project
 *
 * Licensed under the Apache License, Version 2.0 (the "License");
 * you may not use this file except in compliance with the License.
 * You may obtain a copy of the License at:
 *
 *      http://www.apache.org/licenses/LICENSE-2.0
 *
 * Unless required by applicable law or agreed to in writing, software
 * distributed under the License is distributed on an "AS IS" BASIS,
 * WITHOUT WARRANTIES OR CONDITIONS OF ANY KIND, either express or implied.
 * See the License for the specific language governing permissions and
 * limitations under the License.
 */

#include "codec_manager.h"

#include <bluetooth/log.h>
#include <com_android_bluetooth_flags.h>

#include <bitset>
#include <sstream>
#include <vector>

#include "audio_hal_client/audio_hal_client.h"
#include "broadcaster/broadcast_configuration_provider.h"
#include "broadcaster/broadcaster_types.h"
#include "hci/controller_interface.h"
#include "le_audio/le_audio_types.h"
#include "le_audio_set_configuration_provider.h"
#include "le_audio_utils.h"
#include "main/shim/entry.h"
#include "osi/include/properties.h"
#include "stack/include/btm_client_interface.h"
#include "stack/include/btm_vendor_types.h"
#include "stack/include/hcimsgs.h"

using namespace bluetooth;

namespace {

using bluetooth::hci::iso_manager::kIsoDataPathHci;
using bluetooth::hci::iso_manager::kIsoDataPathPlatformDefault;
using bluetooth::le_audio::CodecManager;
using bluetooth::le_audio::types::CodecLocation;
using bluetooth::legacy::hci::GetInterface;

using bluetooth::le_audio::AudioSetConfigurationProvider;
using bluetooth::le_audio::btle_audio_codec_config_t;
using bluetooth::le_audio::btle_audio_codec_index_t;
using bluetooth::le_audio::set_configurations::AseConfiguration;
using bluetooth::le_audio::set_configurations::AudioSetConfiguration;
using bluetooth::le_audio::set_configurations::AudioSetConfigurations;

typedef struct offloader_stream_maps {
  std::vector<bluetooth::le_audio::stream_map_info> streams_map_target;
  std::vector<bluetooth::le_audio::stream_map_info> streams_map_current;
  bool has_changed;
  bool is_initial;
} offloader_stream_maps_t;
}  // namespace

namespace bluetooth::le_audio {
template <>
offloader_stream_maps_t& types::BidirectionalPair<offloader_stream_maps_t>::get(uint8_t direction) {
  log::assert_that(direction < types::kLeAudioDirectionBoth,
                   "Unsupported complex direction. Reference to a single "
                   "complex direction value is not supported.");
  return (direction == types::kLeAudioDirectionSink) ? sink : source;
}

// The mapping for sampling rate, frame duration, and the QoS config
static std::unordered_map<
        int, std::unordered_map<int, bluetooth::le_audio::broadcaster::BroadcastQosConfig>>
        bcast_high_reliability_qos = {{LeAudioCodecConfiguration::kSampleRate16000,
                                       {{LeAudioCodecConfiguration::kInterval7500Us,
                                         bluetooth::le_audio::broadcaster::qos_config_4_45},
                                        {LeAudioCodecConfiguration::kInterval10000Us,
                                         bluetooth::le_audio::broadcaster::qos_config_4_60}}},
                                      {LeAudioCodecConfiguration::kSampleRate24000,
                                       {{LeAudioCodecConfiguration::kInterval7500Us,
                                         bluetooth::le_audio::broadcaster::qos_config_4_45},
                                        {LeAudioCodecConfiguration::kInterval10000Us,
                                         bluetooth::le_audio::broadcaster::qos_config_4_60}}},
                                      {LeAudioCodecConfiguration::kSampleRate32000,
                                       {{LeAudioCodecConfiguration::kInterval7500Us,
                                         bluetooth::le_audio::broadcaster::qos_config_4_45},
                                        {LeAudioCodecConfiguration::kInterval10000Us,
                                         bluetooth::le_audio::broadcaster::qos_config_4_60}}},
                                      {LeAudioCodecConfiguration::kSampleRate48000,
                                       {{LeAudioCodecConfiguration::kInterval7500Us,
                                         bluetooth::le_audio::broadcaster::qos_config_4_50},
                                        {LeAudioCodecConfiguration::kInterval10000Us,
                                         bluetooth::le_audio::broadcaster::qos_config_4_65}}}};

struct codec_manager_impl {
public:
  codec_manager_impl() {
    offload_enable_ = osi_property_get_bool("ro.bluetooth.leaudio_offload.supported", false) &&
                      !osi_property_get_bool("persist.bluetooth.leaudio_offload.disabled", true);
    if (offload_enable_ == false) {
      log::info("offload disabled");
      return;
    }

    if (!LeAudioHalVerifier::SupportsLeAudioHardwareOffload()) {
      log::warn("HAL not support hardware offload");
      return;
    }

    if (!bluetooth::shim::GetController()->IsSupported(
                bluetooth::hci::OpCode::CONFIGURE_DATA_PATH)) {
      log::warn("Controller does not support config data path command");
      return;
    }
    uint8_t qll_supported_feat_len = 0;
    uint8_t soc_add_on_features_len = 0;
    bool is_apx_lossless_le_supported = false;
    bool is_qhs_enabled_locally = false;

    bt_device_qll_local_supported_features_t* qll_feature_list =
            get_btm_client_interface().vendor.BTM_GetQllLocalSupportedFeatures(
                    &qll_supported_feat_len);

    const bt_device_soc_add_on_features_t* soc_add_on_features =
            get_btm_client_interface().vendor.BTM_GetSocAddOnFeatures(&soc_add_on_features_len);

    bool is_dynamic_bn_over_qhs = BTM_QBCE_QLL_BN_VARIATION_BY_QHS_RATE(qll_feature_list->as_array);
    bool is_dynamic_ft_change_supported = BTM_QBCE_QLL_FT_CHNAGE(qll_feature_list->as_array);

    if (osi_property_get_bool("persist.vendor.qcom.bluetooth.lossless_aptx_adaptive_le.enabled",
                              false)) {
      log::debug("Aptx LE codec enabled at target level");
      is_apx_lossless_le_supported = true;
    }

    char qhs_value[PROPERTY_VALUE_MAX] = "0";
    osi_property_get("persist.vendor.btstack.qhs_support", qhs_value, "255");
    uint8_t qhs_support_mask = (uint8_t)atoi(qhs_value);
    log::debug("QHS support mask {} ", qhs_support_mask);
    if (qhs_support_mask != 0) {
      log::debug("QHS is enabled on this target");
      is_qhs_enabled_locally = true;
    }

    is_aptx_adaptive_le_supported_ = is_dynamic_bn_over_qhs &&
                                     is_dynamic_ft_change_supported &&
                                     is_apx_lossless_le_supported;
    is_aptx_adaptive_lex_supported_ = /*(IsAptxLeXSuppoerted(check sysprop, QLL feat)*/ true;

    is_enhanced_le_gaming_supported_ =
            BTM_QBCE_QLE_HCI_SUPPORTED(soc_add_on_features->as_array) &&
            is_dynamic_ft_change_supported && is_qhs_enabled_locally;

    log::debug("FT Changes allowed {}, BN Variation allowed {}, Aptx LE Lossless enabled {}",
               is_dynamic_ft_change_supported, is_dynamic_bn_over_qhs,
               is_apx_lossless_le_supported);
    log::debug("Aptx LE supported {}, Aptx LEX Supported {}, Enhanced Gaming supported {}",
               is_aptx_adaptive_le_supported_, is_aptx_adaptive_lex_supported_,
               is_enhanced_le_gaming_supported_);

    log::info("LeAudioCodecManagerImpl: configure_data_path for encode");
    GetInterface().ConfigureDataPath(hci_data_direction_t::HOST_TO_CONTROLLER,
                                     kIsoDataPathPlatformDefault, {});
    GetInterface().ConfigureDataPath(hci_data_direction_t::CONTROLLER_TO_HOST,
                                     kIsoDataPathPlatformDefault, {});
    SetCodecLocation(CodecLocation::ADSP);
  }
  void start(const std::vector<btle_audio_codec_config_t>& offloading_preference) {
    dual_bidirection_swb_supported_ =
            osi_property_get_bool("bluetooth.leaudio.dual_bidirection_swb.supported", false);
    bluetooth::le_audio::AudioSetConfigurationProvider::Initialize(GetCodecLocation());
    UpdateOffloadCapability(offloading_preference);
  }
  ~codec_manager_impl() {
    if (GetCodecLocation() != CodecLocation::HOST) {
      GetInterface().ConfigureDataPath(hci_data_direction_t::HOST_TO_CONTROLLER, kIsoDataPathHci,
                                       {});
      GetInterface().ConfigureDataPath(hci_data_direction_t::CONTROLLER_TO_HOST, kIsoDataPathHci,
                                       {});
    }
    bluetooth::le_audio::AudioSetConfigurationProvider::Cleanup();
  }
  CodecLocation GetCodecLocation(void) const { return codec_location_; }

  bool IsDualBiDirSwbSupported(void) const {
    if (GetCodecLocation() == CodecLocation::ADSP) {
      // Whether dual bidirection swb is supported by property and for offload
      return offload_dual_bidirection_swb_supported_;
    } else if (GetCodecLocation() == CodecLocation::HOST) {
      // Whether dual bidirection swb is supported for software
      return dual_bidirection_swb_supported_;
    }

    return false;
  }

  bool IsAptxAdaptiveLeSupported(void) const { return is_aptx_adaptive_le_supported_; }

  bool IsAptxAdaptiveLeXSupported(void) const { return is_aptx_adaptive_lex_supported_; }

  bool IsEnhancedLeGamingSupported(void) const { return is_enhanced_le_gaming_supported_; }

  std::vector<bluetooth::le_audio::btle_audio_codec_config_t> GetLocalAudioOutputCodecCapa() {
    return codec_output_capa;
  }

  std::vector<bluetooth::le_audio::btle_audio_codec_config_t> GetLocalAudioInputCodecCapa() {
    return codec_input_capa;
  }

  void UpdateActiveAudioConfig(
          const types::BidirectionalPair<stream_parameters>& stream_params,
          types::BidirectionalPair<uint16_t> delays_ms, types::LeAudioCodecId id,
          std::function<void(const offload_config& config, uint8_t direction)> update_receiver) {
    if (GetCodecLocation() != bluetooth::le_audio::types::CodecLocation::ADSP) {
      return;
    }

    for (auto direction : {bluetooth::le_audio::types::kLeAudioDirectionSink,
                           bluetooth::le_audio::types::kLeAudioDirectionSource}) {
      auto& stream_map = offloader_stream_maps.get(direction);
      if (!stream_map.has_changed && !stream_map.is_initial) {
        log::warn("unexpected call for direction {}, stream_map.has_changed {}", direction,
                  stream_map.has_changed, stream_map.is_initial);
        continue;
      }
      if (stream_params.get(direction).stream_locations.empty()) {
        log::warn("unexpected call, stream is empty for direction {}, ", direction);
        continue;
      }
      uint16_t delay = 0;
      if (stream_params.get(direction).delay != 0xFFFF) {
        delay = stream_params.get(direction).delay;
      } else {
        delay = delays_ms.get(direction);
      }

      bluetooth::le_audio::offload_config unicast_cfg = {
              .stream_map = (stream_map.is_initial || LeAudioHalVerifier::SupportsStreamActiveApi())
                                    ? stream_map.streams_map_target
                                    : stream_map.streams_map_current,
              // TODO: set the default value 24 for now, would change it if we
              // support mode bits_per_sample
              .codec_id = id,
              .bits_per_sample = 24,
              .sampling_rate = stream_params.get(direction).sample_frequency_hz,
              .frame_duration = stream_params.get(direction).frame_duration_us,
              .octets_per_frame = stream_params.get(direction).octets_per_codec_frame,
              .blocks_per_sdu = stream_params.get(direction).codec_frames_blocks_per_sdu,
              .peer_delay_ms = delays_ms.get(direction),
              .mode = stream_params.get(direction).mode,
              .delay = delay,
              .codec_metadata = stream_params.get(direction).codec_spec_metadata,
      };
      update_receiver(unicast_cfg, direction);
      stream_map.is_initial = false;
    }
  }

  bool UpdateActiveUnicastAudioHalClient(LeAudioSourceAudioHalClient* source_unicast_client,
                                         LeAudioSinkAudioHalClient* sink_unicast_client,
                                         bool is_active) {
    log::debug("local_source: {}, local_sink: {}, is_active: {}", fmt::ptr(source_unicast_client),
               fmt::ptr(sink_unicast_client), is_active);

    if (source_unicast_client == nullptr && sink_unicast_client == nullptr) {
      return false;
    }

    if (is_active) {
      if (source_unicast_client && unicast_local_source_hal_client != nullptr) {
        log::error("Trying to override previous source hal client {}",
                   fmt::ptr(unicast_local_source_hal_client));
        return false;
      }

      if (sink_unicast_client && unicast_local_sink_hal_client != nullptr) {
        log::error("Trying to override previous sink hal client {}",
                   fmt::ptr(unicast_local_sink_hal_client));
        return false;
      }

      if (source_unicast_client) {
        unicast_local_source_hal_client = source_unicast_client;
      }

      if (sink_unicast_client) {
        unicast_local_sink_hal_client = sink_unicast_client;
      }

      return true;
    }

    if (source_unicast_client && source_unicast_client != unicast_local_source_hal_client) {
      log::error("local source session does not match {} != {}", fmt::ptr(source_unicast_client),
                 fmt::ptr(unicast_local_source_hal_client));
      return false;
    }

    if (sink_unicast_client && sink_unicast_client != unicast_local_sink_hal_client) {
      log::error("local source session does not match {} != {}", fmt::ptr(sink_unicast_client),
                 fmt::ptr(unicast_local_sink_hal_client));
      return false;
    }

    if (source_unicast_client) {
      unicast_local_source_hal_client = nullptr;
    }

    if (sink_unicast_client) {
      unicast_local_sink_hal_client = nullptr;
    }

    return true;
  }

  bool UpdateActiveBroadcastAudioHalClient(LeAudioSourceAudioHalClient* source_broadcast_client,
                                           bool is_active) {
    log::debug("local_source: {},is_active: {}", fmt::ptr(source_broadcast_client), is_active);

    if (source_broadcast_client == nullptr) {
      return false;
    }

    if (is_active) {
      if (broadcast_local_source_hal_client != nullptr) {
        log::error("Trying to override previous source hal client {}",
                   fmt::ptr(broadcast_local_source_hal_client));
        return false;
      }
      broadcast_local_source_hal_client = source_broadcast_client;
      return true;
    }

    if (source_broadcast_client != broadcast_local_source_hal_client) {
      log::error("local source session does not match {} != {}", fmt::ptr(source_broadcast_client),
                 fmt::ptr(broadcast_local_source_hal_client));
      return false;
    }

    broadcast_local_source_hal_client = nullptr;

    return true;
  }

  std::unique_ptr<AudioSetConfiguration> GetLocalCodecConfigurations(
          const CodecManager::UnicastConfigurationRequirements& requirements,
          CodecManager::UnicastConfigurationProvider provider) const {
    AudioSetConfigurations configs;
    if (GetCodecLocation() == le_audio::types::CodecLocation::ADSP) {
      log::verbose("Get offload config for the context type: {}",
                   (int)requirements.audio_context_type);
      // TODO: Need to have a mechanism to switch to software session if offload
      // doesn't support.
      configs = context_type_offload_config_map_.count(requirements.audio_context_type)
                        ? context_type_offload_config_map_.at(requirements.audio_context_type)
                        : AudioSetConfigurations();
    } else {
      log::verbose("Get software config for the context type: {}",
                   (int)requirements.audio_context_type);
      configs = *AudioSetConfigurationProvider::Get()->GetConfigurations(
              requirements.audio_context_type);
    }

    if (configs.empty()) {
      log::error("No valid configuration matching the requirements: {}", requirements);
      PrintDebugState();
      return nullptr;
    }

    // Remove the dual bidir SWB config if not supported
    if (!IsDualBiDirSwbSupported()) {
      configs.erase(std::remove_if(configs.begin(), configs.end(),
                                   [](auto const& el) {
                                     if (el->confs.source.empty()) {
                                       return false;
                                     }
                                     return AudioSetConfigurationProvider::Get()
                                             ->CheckConfigurationIsDualBiDirSwb(*el);
                                   }),
                    configs.end());
    }

    // Note: For the software configuration provider, we use the provider matcher
    //       logic to match the proper configuration with group capabilities.
    return provider(requirements, &configs);
  }

  void PrintDebugState() const {
    for (types::LeAudioContextType ctx_type : types::kLeAudioContextAllTypesArray) {
      std::stringstream os;
      os << ctx_type << ": ";
      if (context_type_offload_config_map_.count(ctx_type) == 0) {
        os << "{empty}";
      } else {
        os << "{";
        for (const auto& conf : context_type_offload_config_map_.at(ctx_type)) {
          os << conf->name << ", ";
        }
        os << "}";
      }
      log::info("Offload configs for {}", os.str());
    }
  }

  bool IsUsingCodecExtensibility() const {
    if (GetCodecLocation() == types::CodecLocation::HOST) {
      return false;
    }

    auto codec_ext_status =
            osi_property_get_bool("bluetooth.core.le_audio.codec_extension_aidl.enabled", false) &&
            com::android::bluetooth::flags::leaudio_multicodec_aidl_support();

    log::debug("Using codec extensibility AIDL: {}", codec_ext_status);
    return codec_ext_status;
  }

  std::unique_ptr<AudioSetConfiguration> GetCodecConfig(
          const CodecManager::UnicastConfigurationRequirements& requirements,
          CodecManager::UnicastConfigurationProvider provider) {
    if (IsUsingCodecExtensibility()) {
      auto hal_config = unicast_local_source_hal_client->GetUnicastConfig(requirements);
      if (hal_config) {
        return std::make_unique<AudioSetConfiguration>(*hal_config);
      }
      log::debug("No configuration received from AIDL, fall back to static configuration.");
    }
<<<<<<< HEAD

    auto configs = GetSupportedCodecConfigurations(requirements);
    if (configs.empty()) {
      log::error("No valid configuration matching the requirements: {}", requirements);
      PrintDebugState();
      return nullptr;
    }

    // Remove the dual bidir SWB config if not supported
    if (!IsDualBiDirSwbSupported()) {
      configs.erase(std::remove_if(configs.begin(), configs.end(),
                                   [](auto const& el) {
                                     if (el->confs.source.empty()) {
                                       return false;
                                     }
                                     return AudioSetConfigurationProvider::Get()
                                             ->CheckConfigurationIsDualBiDirSwb(*el);
                                   }),
                    configs.end());
    }

    // Remove the enhanced gaming LC3Qv2 config if not supported
    if (!IsEnhancedLeGamingSupported()) {
      configs.erase(
              std::remove_if(
                      configs.begin(), configs.end(),
                      [](auto const& el) {
                        return AudioSetConfigurationProvider::Get()->CheckEnhancedGamingConfig(*el);
                      }),
              configs.end());
    }

    // Note: For the only supported right now legacy software configuration
    //       provider, we use the device group logic to match the proper
    //       configuration with group capabilities. Note that this path only
    //       supports the LC3 codec format. For the multicodec support we should
    //       rely on the configuration matcher behind the AIDL interface.
    return provider(requirements, &configs);
=======
    return GetLocalCodecConfigurations(requirements, provider);
>>>>>>> 987ef9ad
  }

  bool CheckCodecConfigIsBiDirSwb(const AudioSetConfiguration& config) {
    return AudioSetConfigurationProvider::Get()->CheckConfigurationIsBiDirSwb(config);
  }

  bool CheckCodecConfigIsDualBiDirSwb(const AudioSetConfiguration& config) {
    return AudioSetConfigurationProvider::Get()->CheckConfigurationIsDualBiDirSwb(config);
  }

  void UpdateSupportedBroadcastConfig(const std::vector<AudioSetConfiguration>& adsp_capabilities) {
    log::info("UpdateSupportedBroadcastConfig");

    for (const auto& adsp_audio_set_conf : adsp_capabilities) {
      if (adsp_audio_set_conf.confs.sink.empty() || !adsp_audio_set_conf.confs.source.empty()) {
        continue;
      }

      auto& adsp_config = adsp_audio_set_conf.confs.sink[0];

      const types::LeAudioCoreCodecConfig core_config =
              adsp_config.codec.params.GetAsCoreCodecConfig();
      bluetooth::le_audio::broadcast_offload_config broadcast_config;
      broadcast_config.stream_map.resize(adsp_audio_set_conf.confs.sink.size());

      // Enable the individual channels per BIS in the stream map
      auto all_channels = adsp_config.codec.channel_count_per_iso_stream;
      uint8_t channel_alloc_idx = 0;
      for (auto& [_, channels] : broadcast_config.stream_map) {
        if (all_channels) {
          channels |= (0b1 << channel_alloc_idx++);
          --all_channels;
        }
      }

      broadcast_config.bits_per_sample = LeAudioCodecConfiguration::kBitsPerSample16;
      broadcast_config.sampling_rate = core_config.GetSamplingFrequencyHz();
      broadcast_config.frame_duration = core_config.GetFrameDurationUs();
      broadcast_config.octets_per_frame = *(core_config.octets_per_codec_frame);
      broadcast_config.blocks_per_sdu = 1;

      int sample_rate = broadcast_config.sampling_rate;
      int frame_duration = broadcast_config.frame_duration;

      if (osi_property_get_bool("persist.vendor.btstack.bis_qos_config.enabled", true)) {
        uint8_t rtn = (uint8_t)osi_property_get_int32("persist.vendor.btstack.bis_rtn", 2);
        uint16_t max_transport_latency =
                (uint16_t)osi_property_get_int32("persist.vendor.btstack.transport_latency", 0);

        if (max_transport_latency == 0) {
          switch (frame_duration) {
            case LeAudioCodecConfiguration::kInterval7500Us:
              max_transport_latency = 45;  // 45msec for 7.5msec frame duration
              break;
            case LeAudioCodecConfiguration::kInterval10000Us:
              [[fallthrough]];
            default:
              max_transport_latency = 61;  // 61msec for 10msec frame duration
              break;
          }
        }
        log::info("broadcast_config rtn: {}, max_transport_latency: {}", rtn,
                  max_transport_latency);
        broadcast_config.retransmission_number = rtn;
        broadcast_config.max_transport_latency = max_transport_latency;
        supported_broadcast_config.push_back(broadcast_config);
      } else if (bcast_high_reliability_qos.find(sample_rate) != bcast_high_reliability_qos.end() &&
                 bcast_high_reliability_qos[sample_rate].find(frame_duration) !=
                         bcast_high_reliability_qos[sample_rate].end()) {
        auto qos = bcast_high_reliability_qos[sample_rate].at(frame_duration);
        broadcast_config.retransmission_number = qos.getRetransmissionNumber();
        broadcast_config.max_transport_latency = qos.getMaxTransportLatency();
        supported_broadcast_config.push_back(broadcast_config);
      } else {
        log::error(
                "Cannot find the correspoding QoS config for the sampling_rate: "
                "{}, frame_duration: {}",
                sample_rate, frame_duration);
      }

      log::info("broadcast_config sampling_rate: {}", broadcast_config.sampling_rate);
    }
  }

  int GetBroadcastTargetConfigByProperty(uint8_t preferred_quality) {
    char prop_value[PROPERTY_VALUE_MAX] = {0};
    osi_property_get("persist.vendor.btstack.bis_audio_config_setting", prop_value, "");
    uint32_t preferred_sampling_rate = -1;
    uint32_t preferred_octets_per_frame = -1;

    if (!strcmp(prop_value, "16_2")) {
      preferred_sampling_rate = 16000u;
      preferred_octets_per_frame = 40;
    } else if (!strcmp(prop_value, "24_2")) {
      preferred_sampling_rate = 24000u;
      preferred_octets_per_frame = 60;
    } else if (!strcmp(prop_value, "48_1")) {
      preferred_sampling_rate = 48000u;
      preferred_octets_per_frame = 75;
    } else if (!strcmp(prop_value, "48_2")) {
      preferred_sampling_rate = 48000u;
      preferred_octets_per_frame = 100;
    } else if (!strcmp(prop_value, "48_3")) {
      preferred_sampling_rate = 48000u;
      preferred_octets_per_frame = 90;
    } else if (!strcmp(prop_value, "48_4")) {
      preferred_sampling_rate = 48000u;
      preferred_octets_per_frame = 120;
    } else if (!strcmp(prop_value, "48_5")) {
      preferred_sampling_rate = 48000u;
      preferred_octets_per_frame = 117;
    } else if (!strcmp(prop_value, "48_6")) {
      preferred_sampling_rate = 48000u;
      preferred_octets_per_frame = 155;
    } else {
      if (preferred_quality == bluetooth::le_audio::QUALITY_STANDARD) {
        preferred_sampling_rate = 16000u;  // 16_2
        preferred_octets_per_frame = 40;
      } else {                             // perferred_quality = bluetooth::le_audio::QUALITY_HIGH
        preferred_sampling_rate = 48000u;  // 48_2
        preferred_octets_per_frame = 100;
      }
    }

    int target_config = -1;
    for (int i = 0; i < (int)supported_broadcast_config.size(); i++) {
      if (supported_broadcast_config[i].sampling_rate == preferred_sampling_rate &&
          supported_broadcast_config[i].octets_per_frame == preferred_octets_per_frame) {
        target_config = i;
        break;
      }
    }

    log::info("GetBroadcastTargetConfigByProperty: target_config: {}", target_config);
    return target_config;
  }

  const broadcast_offload_config* GetBroadcastOffloadConfig(uint8_t preferred_quality) {
    if (supported_broadcast_config.empty()) {
      log::error("There is no valid broadcast offload config");
      return nullptr;
    }
    /* Broadcast audio config selection based on source broadcast capability
     *
     * If the preferred_quality is HIGH, the configs ranking is
     * 48_4 > 48_2 > 24_2(sink mandatory) > 16_2(source & sink mandatory)
     *
     * If the preferred_quality is STANDARD, the configs ranking is
     * 24_2(sink mandatory) > 16_2(source & sink mandatory)
     */
    broadcast_target_config = -1;
    for (int i = 0; i < (int)supported_broadcast_config.size(); i++) {
      if (preferred_quality == bluetooth::le_audio::QUALITY_STANDARD) {
        if (supported_broadcast_config[i].sampling_rate == 24000u &&
            supported_broadcast_config[i].octets_per_frame == 60) {  // 24_2
          broadcast_target_config = i;
          break;
        }

        if (supported_broadcast_config[i].sampling_rate == 16000u &&
            supported_broadcast_config[i].octets_per_frame == 40) {  // 16_2
          broadcast_target_config = i;
        }

        continue;
      }

      // perferred_quality = bluetooth::le_audio::QUALITY_HIGH
      if (supported_broadcast_config[i].sampling_rate == 48000u &&
          supported_broadcast_config[i].octets_per_frame == 120) {  // 48_4
        broadcast_target_config = i;
        break;
      }

      if ((supported_broadcast_config[i].sampling_rate == 48000u &&
           supported_broadcast_config[i].octets_per_frame == 100) ||  // 48_2
          (supported_broadcast_config[i].sampling_rate == 24000u &&
           supported_broadcast_config[i].octets_per_frame == 60) ||  // 24_2
          (supported_broadcast_config[i].sampling_rate == 16000u &&
           supported_broadcast_config[i].octets_per_frame == 40)) {  // 16_2
        if (broadcast_target_config == -1 ||
            (supported_broadcast_config[i].sampling_rate >
             supported_broadcast_config[broadcast_target_config].sampling_rate)) {
          broadcast_target_config = i;
        }
      }
    }

    if (osi_property_get_bool("persist.vendor.btstack.bis_audio_config.enabled", true)) {
      broadcast_target_config = GetBroadcastTargetConfigByProperty(preferred_quality);
    }

    if (broadcast_target_config == -1) {
      log::error("There is no valid broadcast offload config with preferred_quality");
      return nullptr;
    }

    log::info(
            "stream_map.size(): {}, sampling_rate: {}, frame_duration(us): {}, "
            "octets_per_frame: {}, blocks_per_sdu {}, retransmission_number: {}, "
            "max_transport_latency: {}",
            supported_broadcast_config[broadcast_target_config].stream_map.size(),
            supported_broadcast_config[broadcast_target_config].sampling_rate,
            supported_broadcast_config[broadcast_target_config].frame_duration,
            supported_broadcast_config[broadcast_target_config].octets_per_frame,
            (int)supported_broadcast_config[broadcast_target_config].blocks_per_sdu,
            (int)supported_broadcast_config[broadcast_target_config].retransmission_number,
            supported_broadcast_config[broadcast_target_config].max_transport_latency);

    return &supported_broadcast_config[broadcast_target_config];
  }

  void UpdateBroadcastOffloadConfig(const broadcaster::BroadcastConfiguration& config) {
    if (config.subgroups.empty()) {
      broadcast_target_config = -1;
      return;
    }

    // Use the first configuration slot
    broadcast_target_config = 0;
    auto& offload_cfg = supported_broadcast_config[broadcast_target_config];

    // Note: Currently only a single subgroup offloading is supported
    auto const& subgroup = config.subgroups.at(0);
    auto subgroup_config = subgroup.GetCommonBisCodecSpecData().GetAsCoreCodecConfig();

    offload_cfg.sampling_rate = subgroup_config.GetSamplingFrequencyHz();
    offload_cfg.frame_duration = subgroup_config.GetFrameDurationUs();
    offload_cfg.octets_per_frame = subgroup_config.GetOctectsPerFrame();
    offload_cfg.blocks_per_sdu = 1;
    offload_cfg.stream_map.resize(subgroup.GetNumBis());

    log::info(
            "stream_map.size(): {}, sampling_rate: {}, frame_duration(us): {}, "
            "octets_per_frame: {}, blocks_per_sdu {}, retransmission_number: {}, "
            "max_transport_latency: {}",
            supported_broadcast_config[broadcast_target_config].stream_map.size(),
            supported_broadcast_config[broadcast_target_config].sampling_rate,
            supported_broadcast_config[broadcast_target_config].frame_duration,
            supported_broadcast_config[broadcast_target_config].octets_per_frame,
            (int)supported_broadcast_config[broadcast_target_config].blocks_per_sdu,
            (int)supported_broadcast_config[broadcast_target_config].retransmission_number,
            supported_broadcast_config[broadcast_target_config].max_transport_latency);
  }

  std::unique_ptr<broadcaster::BroadcastConfiguration> GetBroadcastConfig(
          const CodecManager::BroadcastConfigurationRequirements& requirements) {
    if (GetCodecLocation() != types::CodecLocation::ADSP) {
      // Get the software supported broadcast configuration
      return std::make_unique<broadcaster::BroadcastConfiguration>(
              ::bluetooth::le_audio::broadcaster::GetBroadcastConfig(
                      requirements.subgroup_quality));
    }

    /* Subgroups with different audio qualities is not being supported now,
     * if any subgroup preferred to use standard audio config, choose
     * the standard audio config instead
     */
    uint8_t BIG_audio_quality = bluetooth::le_audio::QUALITY_HIGH;
    for (const auto& [_, quality] : requirements.subgroup_quality) {
      if (quality == bluetooth::le_audio::QUALITY_STANDARD) {
        BIG_audio_quality = bluetooth::le_audio::QUALITY_STANDARD;
      }
    }

    if (IsUsingCodecExtensibility()) {
      log::assert_that(broadcast_local_source_hal_client != nullptr,
                       "audio source hal client is NULL");
      auto hal_config = broadcast_local_source_hal_client->GetBroadcastConfig(
              requirements.subgroup_quality, requirements.sink_pacs);
      if (hal_config.has_value()) {
        UpdateBroadcastOffloadConfig(hal_config.value());
        return std::make_unique<broadcaster::BroadcastConfiguration>(hal_config.value());
      }

      log::debug(
              "No configuration received from AIDL, fall back to static "
              "configuration.");
    }

    auto offload_config = GetBroadcastOffloadConfig(BIG_audio_quality);
    if (offload_config == nullptr) {
      log::error("No Offload configuration supported for quality index: {}.", BIG_audio_quality);
      return nullptr;
    }

    types::LeAudioLtvMap codec_params;
    // Map sample freq. value to LE Audio codec specific config value
    if (types::LeAudioCoreCodecConfig::sample_rate_map.count(offload_config->sampling_rate)) {
      codec_params.Add(
              codec_spec_conf::kLeAudioLtvTypeSamplingFreq,
              types::LeAudioCoreCodecConfig::sample_rate_map.at(offload_config->sampling_rate));
    }
    // Map data interval value to LE Audio codec specific config value
    if (types::LeAudioCoreCodecConfig::data_interval_map.count(offload_config->frame_duration)) {
      codec_params.Add(
              codec_spec_conf::kLeAudioLtvTypeFrameDuration,
              types::LeAudioCoreCodecConfig::data_interval_map.at(offload_config->frame_duration));
    }
    codec_params.Add(codec_spec_conf::kLeAudioLtvTypeOctetsPerCodecFrame,
                     offload_config->octets_per_frame);

    // Note: We do not support a different channel count on each BIS within the
    // same subgroup.
    uint8_t allocated_channel_count =
            offload_config->stream_map.size()
                    ? std::bitset<32>{offload_config->stream_map.at(0).second}.count()
                    : 1;
    bluetooth::le_audio::broadcaster::BroadcastSubgroupCodecConfig codec_config(
            bluetooth::le_audio::broadcaster::kLeAudioCodecIdLc3,
            {bluetooth::le_audio::broadcaster::BroadcastSubgroupBisCodecConfig(
                    static_cast<uint8_t>(offload_config->stream_map.size()),
                    allocated_channel_count, codec_params)},
            offload_config->bits_per_sample);

    bluetooth::le_audio::broadcaster::BroadcastQosConfig qos_config(
            offload_config->retransmission_number, offload_config->max_transport_latency);

    // Change the default software encoder config data path ID
    auto data_path = broadcaster::lc3_data_path;
    data_path.dataPathId = bluetooth::hci::iso_manager::kIsoDataPathPlatformDefault;

    uint16_t max_sdu_octets = 0;
    for (auto [_, allocation] : offload_config->stream_map) {
      auto alloc_channels_per_bis = std::bitset<32>{allocation}.count() ?: 1;
      auto sdu_octets = offload_config->octets_per_frame * offload_config->blocks_per_sdu *
                        alloc_channels_per_bis;
      if (max_sdu_octets < sdu_octets) {
        max_sdu_octets = sdu_octets;
      }
    }

    if (requirements.subgroup_quality.size() > 1) {
      log::error("More than one subgroup is not supported!");
    }

    return std::make_unique<broadcaster::BroadcastConfiguration>(
            broadcaster::BroadcastConfiguration({
                    .subgroups = {codec_config},
                    .qos = qos_config,
                    .data_path = data_path,
                    .sduIntervalUs = offload_config->frame_duration,
                    .maxSduOctets = max_sdu_octets,
                    .phy = 0x02,   // PHY_LE_2M
                    .packing = 0,  // Sequential
                    .framing = 0   // Unframed,
            }));
  }

  void UpdateBroadcastConnHandle(
          const std::vector<uint16_t>& conn_handle,
          std::function<void(const ::bluetooth::le_audio::broadcast_offload_config& config)>
                  update_receiver) {
    if (GetCodecLocation() != le_audio::types::CodecLocation::ADSP) {
      return;
    }

    if (broadcast_target_config == -1 ||
        broadcast_target_config >= (int)supported_broadcast_config.size()) {
      log::error("There is no valid broadcast offload config");
      return;
    }

    auto broadcast_config = supported_broadcast_config[broadcast_target_config];
    log::assert_that(conn_handle.size() == broadcast_config.stream_map.size(),
                     "assert failed: conn_handle.size() == "
                     "broadcast_config.stream_map.size()");

    if (broadcast_config.stream_map.size() == LeAudioCodecConfiguration::kChannelNumberStereo) {
      broadcast_config.stream_map[0] = std::pair<uint16_t, uint32_t>{
              conn_handle[0], codec_spec_conf::kLeAudioLocationFrontLeft};
      broadcast_config.stream_map[1] = std::pair<uint16_t, uint32_t>{
              conn_handle[1], codec_spec_conf::kLeAudioLocationFrontRight};
    } else if (broadcast_config.stream_map.size() ==
               LeAudioCodecConfiguration::kChannelNumberMono) {
      broadcast_config.stream_map[0] = std::pair<uint16_t, uint32_t>{
              conn_handle[0], codec_spec_conf::kLeAudioLocationFrontCenter};
    }

    update_receiver(broadcast_config);
  }

  void ClearCisConfiguration(uint8_t direction) {
    if (GetCodecLocation() != bluetooth::le_audio::types::CodecLocation::ADSP) {
      return;
    }

    auto& stream_map = offloader_stream_maps.get(direction);
    stream_map.streams_map_target.clear();
    stream_map.streams_map_current.clear();
  }

  static int AdjustAllocationForOffloader(uint32_t allocation) {
    if ((allocation & codec_spec_conf::kLeAudioLocationAnyLeft) &&
        (allocation & codec_spec_conf::kLeAudioLocationAnyRight)) {
      return codec_spec_conf::kLeAudioLocationStereo;
    }
    if (allocation & codec_spec_conf::kLeAudioLocationAnyLeft) {
      return codec_spec_conf::kLeAudioLocationFrontLeft;
    }
    if (allocation & codec_spec_conf::kLeAudioLocationAnyRight) {
      return codec_spec_conf::kLeAudioLocationFrontRight;
    }

    if (allocation == codec_spec_conf::kLeAudioLocationMonoAudio) {
      return codec_spec_conf::kLeAudioLocationMonoAudio;
    }

    return -1;
  }

  bool UpdateCisMonoConfiguration(const std::vector<struct types::cis>& cises, uint8_t direction) {
    if (!LeAudioHalVerifier::SupportsStreamActiveApi() ||
        !com::android::bluetooth::flags::leaudio_mono_location_errata()) {
      log::error(
              "SupportsStreamActiveApi() not supported or leaudio_mono_location_errata flag is not "
              "enabled. Mono stream cannot be enabled");
      return false;
    }

    auto& stream_map = offloader_stream_maps.get(direction);

    stream_map.has_changed = true;
    stream_map.streams_map_target.clear();
    stream_map.streams_map_current.clear();

    const std::string tag =
            types::BidirectionalPair<std::string>({.sink = "Sink", .source = "Source"})
                    .get(direction);

    constexpr types::BidirectionalPair<types::CisType> cis_types = {
            .sink = types::CisType::CIS_TYPE_UNIDIRECTIONAL_SINK,
            .source = types::CisType::CIS_TYPE_UNIDIRECTIONAL_SOURCE};
    auto cis_type = cis_types.get(direction);

    for (auto const& cis_entry : cises) {
      if ((cis_entry.type == types::CisType::CIS_TYPE_BIDIRECTIONAL ||
           cis_entry.type == cis_type) &&
          cis_entry.conn_handle != 0) {
        bool is_active = cis_entry.addr != RawAddress::kEmpty;
        log::info("{}: {}, Cis handle {:#x}, allocation  {:#x}, active: {}", tag, cis_entry.addr,
                  cis_entry.conn_handle, codec_spec_conf::kLeAudioLocationMonoAudio, is_active);
        stream_map.streams_map_target.emplace_back(stream_map_info(
                cis_entry.conn_handle, codec_spec_conf::kLeAudioLocationMonoAudio, is_active));
        stream_map.streams_map_current.emplace_back(stream_map_info(
                cis_entry.conn_handle, codec_spec_conf::kLeAudioLocationMonoAudio, is_active));
      }
    }

    return true;
  }

  bool UpdateCisConfiguration(const std::vector<struct types::cis>& cises,
                              const stream_parameters& stream_params, uint8_t direction) {
    if (GetCodecLocation() != bluetooth::le_audio::types::CodecLocation::ADSP) {
      return false;
    }

    auto available_allocations =
            AdjustAllocationForOffloader(stream_params.audio_channel_allocation);
    if (available_allocations == -1) {
      log::error("Unsupported allocation {:#x}", stream_params.audio_channel_allocation);
      return false;
    }

    if (available_allocations == codec_spec_conf::kLeAudioLocationMonoAudio) {
      return UpdateCisMonoConfiguration(cises, direction);
    }

    auto& stream_map = offloader_stream_maps.get(direction);
    if (stream_map.streams_map_target.empty()) {
      stream_map.is_initial = true;
    } else if (stream_map.is_initial || LeAudioHalVerifier::SupportsStreamActiveApi()) {
      /* As multiple CISes phone call case, the target_allocation already have
       * the previous data, but the is_initial flag not be cleared. We need to
       * clear here to avoid make duplicated target allocation stream map. */
      stream_map.streams_map_target.clear();
    }

    stream_map.streams_map_current.clear();
    stream_map.has_changed = true;
    bool all_cises_connected = (available_allocations == codec_spec_conf::kLeAudioLocationStereo);

    /* If all the cises are connected as stream started, reset changed_flag that
     * the bt stack wouldn't send another audio configuration for the connection
     * status. */
    if (stream_map.is_initial && all_cises_connected) {
      stream_map.has_changed = false;
    }

    const std::string tag =
            types::BidirectionalPair<std::string>({.sink = "Sink", .source = "Source"})
                    .get(direction);

    constexpr types::BidirectionalPair<types::CisType> cis_types = {
            .sink = types::CisType::CIS_TYPE_UNIDIRECTIONAL_SINK,
            .source = types::CisType::CIS_TYPE_UNIDIRECTIONAL_SOURCE};
    auto cis_type = cis_types.get(direction);

    for (auto const& cis_entry : cises) {
      if ((cis_entry.type == types::CisType::CIS_TYPE_BIDIRECTIONAL ||
           cis_entry.type == cis_type) &&
          cis_entry.conn_handle != 0) {
        uint32_t target_allocation = 0;
        uint32_t current_allocation = 0;
        bool is_active = false;
        for (const auto& s : stream_params.stream_locations) {
          if (s.first == cis_entry.conn_handle) {
            is_active = true;
            target_allocation = AdjustAllocationForOffloader(s.second);
            current_allocation = target_allocation;
            if (!all_cises_connected) {
              /* Tell offloader to mix on this CIS.*/
              current_allocation = codec_spec_conf::kLeAudioLocationStereo;
            }
            break;
          }
        }

        if (target_allocation == 0) {
          /* Take missing allocation for that one .*/
          target_allocation = codec_spec_conf::kLeAudioLocationStereo & ~available_allocations;
        }

        log::info(
                "{}: Cis handle 0x{:04x}, target allocation  0x{:08x}, current "
                "allocation 0x{:08x}, active: {}",
                tag, cis_entry.conn_handle, target_allocation, current_allocation, is_active);

        if (stream_map.is_initial || LeAudioHalVerifier::SupportsStreamActiveApi()) {
          stream_map.streams_map_target.emplace_back(
                  stream_map_info(cis_entry.conn_handle, target_allocation, is_active));
        }
        stream_map.streams_map_current.emplace_back(
                stream_map_info(cis_entry.conn_handle, current_allocation, is_active));
      }
    }

    return true;
  }

private:
  void SetCodecLocation(CodecLocation location) {
    if (offload_enable_ == false) {
      return;
    }
    codec_location_ = location;
  }

  bool IsLc3ConfigMatched(const set_configurations::CodecConfigSetting& target_config,
                          const set_configurations::CodecConfigSetting& adsp_config) {
    if (adsp_config.id.coding_format != types::kLeAudioCodingFormatLC3 ||
        target_config.id.coding_format != types::kLeAudioCodingFormatLC3) {
      return false;
    }

    const types::LeAudioCoreCodecConfig adsp_lc3_config = adsp_config.params.GetAsCoreCodecConfig();
    const types::LeAudioCoreCodecConfig target_lc3_config =
            target_config.params.GetAsCoreCodecConfig();

    if (adsp_lc3_config.sampling_frequency != target_lc3_config.sampling_frequency ||
        adsp_lc3_config.frame_duration != target_lc3_config.frame_duration ||
        adsp_config.GetChannelCountPerIsoStream() != target_config.GetChannelCountPerIsoStream() ||
        adsp_lc3_config.octets_per_codec_frame != target_lc3_config.octets_per_codec_frame) {
      return false;
    }

    return true;
  }

  bool IsAseConfigurationMatched(const AseConfiguration& software_set_config,
                                 const AseConfiguration& adsp_set_config) {
    // Skip the check if config is APTX due to AOSP ADSP doesn't support Codec
    if (software_set_config.codec.id.vendor_codec_id == types::kLeAudioCodingFormatAptxLe ||
        software_set_config.codec.id.vendor_codec_id == types::kLeAudioCodingFormatAptxLeX) {
      return true;
    }
    // Skip the check of stategry and ase_cnt due to ADSP doesn't have the info
    return IsLc3ConfigMatched(software_set_config.codec, adsp_set_config.codec);
  }

  bool IsAudioSetConfigurationMatched(const AudioSetConfiguration* software_audio_set_conf,
                                      std::unordered_set<uint8_t>& offload_preference_set,
                                      const std::vector<AudioSetConfiguration>& adsp_capabilities) {
    if (software_audio_set_conf->confs.sink.empty() &&
        software_audio_set_conf->confs.source.empty()) {
      return false;
    }

    // No match if the codec is not on the preference list
    for (auto direction :
         {le_audio::types::kLeAudioDirectionSink, le_audio::types::kLeAudioDirectionSource}) {
      for (auto const& conf : software_audio_set_conf->confs.get(direction)) {
        if (offload_preference_set.find(conf.codec.id.coding_format) ==
            offload_preference_set.end()) {
          return false;
        }
      }
    }

    // Checks any of offload config matches the input audio set config
    for (const auto& adsp_audio_set_conf : adsp_capabilities) {
      size_t match_cnt = 0;
      size_t expected_match_cnt = 0;

      for (auto direction :
           {le_audio::types::kLeAudioDirectionSink, le_audio::types::kLeAudioDirectionSource}) {
        auto const& software_set_ase_confs = software_audio_set_conf->confs.get(direction);
        auto const& adsp_set_ase_confs = adsp_audio_set_conf.confs.get(direction);

        if (!software_set_ase_confs.size() || !adsp_set_ase_confs.size()) {
          continue;
        }

        // Check for number of ASEs mismatch
        if (adsp_set_ase_confs.size() != software_set_ase_confs.size()) {
          log::error("{}: ADSP config size mismatches the software: {} != {}",
                     direction == types::kLeAudioDirectionSink ? "Sink" : "Source",
                     adsp_set_ase_confs.size(), software_set_ase_confs.size());
          continue;
        }

        // The expected number of ASE configs, the ADSP config needs to match
        expected_match_cnt += software_set_ase_confs.size();
        if (expected_match_cnt == 0) {
          continue;
        }

        // Check for matching configs
        for (auto const& adsp_set_conf : adsp_set_ase_confs) {
          for (auto const& software_set_conf : software_set_ase_confs) {
            if (IsAseConfigurationMatched(software_set_conf, adsp_set_conf)) {
              match_cnt++;
              // Check the next adsp config if the first software config matches
              break;
            }
          }
        }
        if (match_cnt != expected_match_cnt) {
          break;
        }
      }

      // Check the match count
      if (match_cnt == expected_match_cnt) {
        return true;
      }
    }

    return false;
  }

  std::string getStrategyString(types::LeAudioConfigurationStrategy strategy) {
    switch (strategy) {
      case types::LeAudioConfigurationStrategy::MONO_ONE_CIS_PER_DEVICE:
        return "MONO_ONE_CIS_PER_DEVICE";
      case types::LeAudioConfigurationStrategy::STEREO_TWO_CISES_PER_DEVICE:
        return "STEREO_TWO_CISES_PER_DEVICE";
      case types::LeAudioConfigurationStrategy::STEREO_ONE_CIS_PER_DEVICE:
        return "STEREO_ONE_CIS_PER_DEVICE";
      default:
        return "RFU";
    }
  }

  uint8_t sampleFreqToBluetoothSigBitMask(int sample_freq) {
    switch (sample_freq) {
      case 8000:
        return bluetooth::le_audio::codec_spec_caps::kLeAudioSamplingFreq8000Hz;
      case 16000:
        return bluetooth::le_audio::codec_spec_caps::kLeAudioSamplingFreq16000Hz;
      case 24000:
        return bluetooth::le_audio::codec_spec_caps::kLeAudioSamplingFreq24000Hz;
      case 32000:
        return bluetooth::le_audio::codec_spec_caps::kLeAudioSamplingFreq32000Hz;
      case 44100:
        return bluetooth::le_audio::codec_spec_caps::kLeAudioSamplingFreq44100Hz;
      case 48000:
        return bluetooth::le_audio::codec_spec_caps::kLeAudioSamplingFreq48000Hz;
    }
    return bluetooth::le_audio::codec_spec_caps::kLeAudioSamplingFreq8000Hz;
  }

  void storeLocalCapa(std::vector<::bluetooth::le_audio::set_configurations::AudioSetConfiguration>&
                              adsp_capabilities,
                      const std::vector<btle_audio_codec_config_t>& offload_preference_set) {
    log::debug("Print adsp_capabilities:");

    for (auto& adsp : adsp_capabilities) {
      log::debug("'{}':", adsp.name);
      for (auto direction :
           {le_audio::types::kLeAudioDirectionSink, le_audio::types::kLeAudioDirectionSource}) {
        log::debug("dir: {}: number of confs {}:",
                   direction == types::kLeAudioDirectionSink ? "sink" : "source",
                   (int)(adsp.confs.get(direction).size()));
        for (auto conf : adsp.confs.sink) {
          log::debug("codecId: {}, sample_freq: {}, interval {}, channel_cnt: {}",
                     conf.codec.id.coding_format, conf.codec.GetSamplingFrequencyHz(),
                     conf.codec.GetDataIntervalUs(), conf.codec.GetChannelCountPerIsoStream());

          btle_audio_codec_config_t capa_to_add = {
                  .codec_type =
                          (conf.codec.id.coding_format == types::kLeAudioCodingFormatLC3)
                                  ? btle_audio_codec_index_t::LE_AUDIO_CODEC_INDEX_SOURCE_LC3
                                  : btle_audio_codec_index_t::LE_AUDIO_CODEC_INDEX_SOURCE_INVALID,
                  .sample_rate = utils::translateToBtLeAudioCodecConfigSampleRate(
                          conf.codec.GetSamplingFrequencyHz()),
                  .bits_per_sample = utils::translateToBtLeAudioCodecConfigBitPerSample(
                          conf.codec.GetBitsPerSample()),
                  .channel_count = utils::translateToBtLeAudioCodecConfigChannelCount(
                          conf.codec.GetChannelCountPerIsoStream()),
                  .frame_duration = utils::translateToBtLeAudioCodecConfigFrameDuration(
                          conf.codec.GetDataIntervalUs()),
          };

          auto& capa_container = (direction == types::kLeAudioDirectionSink) ? codec_output_capa
                                                                             : codec_input_capa;
          if (std::find(capa_container.begin(), capa_container.end(), capa_to_add) ==
              capa_container.end()) {
            log::debug("Adding {} capa {}",
                       (direction == types::kLeAudioDirectionSink) ? "output" : "input",
                       static_cast<int>(capa_container.size()));
            capa_container.push_back(capa_to_add);
          }
        }
      }
    }

    log::debug("Output capa: {}, Input capa: {}", static_cast<int>(codec_output_capa.size()),
               static_cast<int>(codec_input_capa.size()));

    log::debug("Print offload_preference_set: {}", (int)(offload_preference_set.size()));

    int i = 0;
    for (auto set : offload_preference_set) {
      log::debug("set {}, {}", i++, set.ToString());
    }
  }

  void UpdateOffloadCapability(
          const std::vector<btle_audio_codec_config_t>& offloading_preference) {
    log::info("");
    std::unordered_set<uint8_t> offload_preference_set;

    if (AudioSetConfigurationProvider::Get() == nullptr) {
      log::error("Audio set configuration provider is not available.");
      return;
    }

    auto adsp_capabilities = ::bluetooth::audio::le_audio::get_offload_capabilities();

    storeLocalCapa(adsp_capabilities.unicast_offload_capabilities, offloading_preference);

    for (auto codec : offloading_preference) {
      auto it = btle_audio_codec_type_map_.find(codec.codec_type);

      if (it != btle_audio_codec_type_map_.end()) {
        offload_preference_set.insert(it->second);
      }
    }

    for (types::LeAudioContextType ctx_type : types::kLeAudioContextAllTypesArray) {
      // Gets the software supported context type and the corresponding config
      // priority
      const AudioSetConfigurations* software_audio_set_confs =
              AudioSetConfigurationProvider::Get()->GetConfigurations(ctx_type);

      for (const auto& software_audio_set_conf : *software_audio_set_confs) {
        // TO-DO: Add vendor side LC3 gaming bi-directional capabilities
        if (true/*IsAudioSetConfigurationMatched(software_audio_set_conf,
                                           offload_preference_set,
                                           adsp_capabilities)*/) {
          if (!osi_property_get_bool("persist.vendor.service.bt.adv_transport", false)) {
            if (software_audio_set_conf->confs.sink.size() > 0) {
              if (software_audio_set_conf->confs.sink[0].codec.id ==
                  le_audio::set_configurations::LeAudioCodecIdAptxLeX) {
                continue;
              }
            }
          }
          if (!osi_property_get_bool("persist.bluetooth.leaudio_lex_l_r.enabled", true)){
            if (software_audio_set_conf->confs.sink.size() > 0) {
              if (software_audio_set_conf->confs.sink[0].codec.id ==
                  le_audio::set_configurations::LeAudioCodecIdAptxLeX) {
                if (software_audio_set_conf->name.ends_with("L_R"))
                  continue;
              }
            }
          }
          if ((software_audio_set_conf->confs.sink.size() > 0) &&
              (software_audio_set_conf->confs.source.size() > 0)) {
            if (software_audio_set_conf->confs.sink[0].codec.id ==
                        le_audio::set_configurations::LeAudioCodecIdAptxLeX &&
                software_audio_set_conf->confs.source[0].codec.id ==
                        le_audio::set_configurations::LeAudioCodecIdAptxLeX) {
              if (ctx_type == types::LeAudioContextType::CONVERSATIONAL &&
                  !osi_property_get_bool("persist.bluetooth.leaudio_lex_voice.enabled", true)) {
                continue;
              }
            }
          }
          log::info("Offload supported conf, context type: {}, settings -> {}", (int)ctx_type,
                    software_audio_set_conf->name);
          if (dual_bidirection_swb_supported_ &&
              AudioSetConfigurationProvider::Get()->CheckConfigurationIsDualBiDirSwb(
                      *software_audio_set_conf)) {
            offload_dual_bidirection_swb_supported_ = true;
          }
          context_type_offload_config_map_[ctx_type].push_back(software_audio_set_conf);
        }
      }
    }
    UpdateSupportedBroadcastConfig(adsp_capabilities.broadcast_offload_capabilities);
  }

  CodecLocation codec_location_ = CodecLocation::HOST;
  bool offload_enable_ = false;
  bool offload_dual_bidirection_swb_supported_ = false;
  bool is_aptx_adaptive_le_supported_ = false;  // TO-DO: Start with false
  bool is_aptx_adaptive_lex_supported_ = true;  // TO-DO: Make propery and feature based
  bool is_enhanced_le_gaming_supported_ = false;
  bool dual_bidirection_swb_supported_ = false;
  types::BidirectionalPair<offloader_stream_maps_t> offloader_stream_maps;
  std::vector<bluetooth::le_audio::broadcast_offload_config> supported_broadcast_config;
  std::unordered_map<types::LeAudioContextType, AudioSetConfigurations>
          context_type_offload_config_map_;
  std::unordered_map<btle_audio_codec_index_t, uint8_t> btle_audio_codec_type_map_ = {
          {::bluetooth::le_audio::LE_AUDIO_CODEC_INDEX_SOURCE_LC3, types::kLeAudioCodingFormatLC3},
          {::bluetooth::le_audio::LE_AUDIO_CODEC_INDEX_SOURCE_APTX_LE,
           types::kLeAudioCodingFormatVendorSpecific},
          {::bluetooth::le_audio::LE_AUDIO_CODEC_INDEX_SOURCE_APTX_LEX,
           types::kLeAudioCodingFormatVendorSpecific}};

  std::vector<btle_audio_codec_config_t> codec_input_capa = {};
  std::vector<btle_audio_codec_config_t> codec_output_capa = {};
  int broadcast_target_config = -1;

  LeAudioSourceAudioHalClient* unicast_local_source_hal_client = nullptr;
  LeAudioSinkAudioHalClient* unicast_local_sink_hal_client = nullptr;
  LeAudioSourceAudioHalClient* broadcast_local_source_hal_client = nullptr;
};

std::ostream& operator<<(std::ostream& os,
                         const CodecManager::UnicastConfigurationRequirements& req) {
  os << "{audio context type: " << req.audio_context_type;
  if (req.sink_pacs.has_value()) {
    os << ", sink_pacs: [";
    for (auto const& pac : req.sink_pacs.value()) {
      os << "sink_pac: {";
      os << ", codec_id: " << pac.codec_id;
      os << ", caps size: " << pac.codec_spec_caps.Size();
      os << ", caps_raw size: " << pac.codec_spec_caps_raw.size();
      os << ", metadata size: " << pac.metadata.Size();
      os << "}, ";
    }
    os << "\b\b]";
  } else {
    os << ", sink_pacs: " << "None";
  }

  if (req.source_pacs.has_value()) {
    os << ", source_pacs: [";
    for (auto const& pac : req.source_pacs.value()) {
      os << "source_pac: {";
      os << ", codec_id: " << pac.codec_id;
      os << ", caps size: " << pac.codec_spec_caps.Size();
      os << ", caps_raw size: " << pac.codec_spec_caps_raw.size();
      os << ", metadata size: " << pac.metadata.Size();
      os << "}, ";
    }
    os << "\b\b]";
  } else {
    os << ", source_pacs: " << "None";
  }

  if (req.sink_requirements.has_value()) {
    for (auto const& sink_req : req.sink_requirements.value()) {
      os << "sink_req: {";
      os << ", target_latency: " << +sink_req.target_latency;
      os << ", target_Phy: " << +sink_req.target_Phy;
      // os << sink_req.params.GetAsCoreCodecCapabilities();
      os << "}";
    }
  } else {
    os << "sink_req: None";
  }

  if (req.source_requirements.has_value()) {
    for (auto const& source_req : req.source_requirements.value()) {
      os << "source_req: {";
      os << ", target_latency: " << +source_req.target_latency;
      os << ", target_Phy: " << +source_req.target_Phy;
      // os << source_req.params.GetAsCoreCodecCapabilities();
      os << "}";
    }
  } else {
    os << "source_req: None";
  }

  os << "}";
  return os;
}

struct CodecManager::impl {
  impl(const CodecManager& codec_manager) : codec_manager_(codec_manager) {}

  void Start(const std::vector<btle_audio_codec_config_t>& offloading_preference) {
    log::assert_that(!codec_manager_impl_, "assert failed: !codec_manager_impl_");
    codec_manager_impl_ = std::make_unique<codec_manager_impl>();
    codec_manager_impl_->start(offloading_preference);
  }

  void Stop() {
    log::assert_that(codec_manager_impl_ != nullptr,
                     "assert failed: codec_manager_impl_ != nullptr");
    codec_manager_impl_.reset();
  }

  bool IsRunning() { return codec_manager_impl_ ? true : false; }

  const CodecManager& codec_manager_;
  std::unique_ptr<codec_manager_impl> codec_manager_impl_;
};

CodecManager::CodecManager() : pimpl_(std::make_unique<impl>(*this)) {}

void CodecManager::Start(const std::vector<btle_audio_codec_config_t>& offloading_preference) {
  if (!pimpl_->IsRunning()) {
    pimpl_->Start(offloading_preference);
  }
}

void CodecManager::Stop() {
  if (pimpl_->IsRunning()) {
    pimpl_->Stop();
  }
}

types::CodecLocation CodecManager::GetCodecLocation(void) const {
  if (!pimpl_->IsRunning()) {
    return CodecLocation::HOST;
  }

  return pimpl_->codec_manager_impl_->GetCodecLocation();
}

bool CodecManager::IsDualBiDirSwbSupported(void) const {
  if (!pimpl_->IsRunning()) {
    return false;
  }

  return pimpl_->codec_manager_impl_->IsDualBiDirSwbSupported();
}

bool CodecManager::IsEnhancedLeGamingSupported(void) const {
  if (!pimpl_->IsRunning()) {
    return false;
  }

  return pimpl_->codec_manager_impl_->IsEnhancedLeGamingSupported();
}

bool CodecManager::IsAptxAdaptiveLeSupported(void) const {
  if (!pimpl_->IsRunning()) {
    return false;
  }

  return pimpl_->codec_manager_impl_->IsAptxAdaptiveLeSupported();
}

bool CodecManager::IsAptxAdaptiveLeXSupported(void) const {
  if (!pimpl_->IsRunning()) {
    return false;
  }

  return pimpl_->codec_manager_impl_->IsAptxAdaptiveLeXSupported();
}

std::vector<bluetooth::le_audio::btle_audio_codec_config_t>
CodecManager::GetLocalAudioOutputCodecCapa() {
  if (pimpl_->IsRunning()) {
    return pimpl_->codec_manager_impl_->GetLocalAudioOutputCodecCapa();
  }

  std::vector<bluetooth::le_audio::btle_audio_codec_config_t> empty{};
  return empty;
}

std::vector<bluetooth::le_audio::btle_audio_codec_config_t>
CodecManager::GetLocalAudioInputCodecCapa() {
  if (pimpl_->IsRunning()) {
    return pimpl_->codec_manager_impl_->GetLocalAudioOutputCodecCapa();
  }
  std::vector<bluetooth::le_audio::btle_audio_codec_config_t> empty{};
  return empty;
}

void CodecManager::UpdateActiveAudioConfig(
        const types::BidirectionalPair<stream_parameters>& stream_params,
        types::BidirectionalPair<uint16_t> delays_ms, types::LeAudioCodecId id,
        std::function<void(const offload_config& config, uint8_t direction)> update_receiver) {
  if (pimpl_->IsRunning()) {
    pimpl_->codec_manager_impl_->UpdateActiveAudioConfig(stream_params, delays_ms, id,
                                                         update_receiver);
  }
}

bool CodecManager::UpdateActiveUnicastAudioHalClient(
        LeAudioSourceAudioHalClient* source_unicast_client,
        LeAudioSinkAudioHalClient* sink_unicast_client, bool is_active) {
  if (pimpl_->IsRunning()) {
    return pimpl_->codec_manager_impl_->UpdateActiveUnicastAudioHalClient(
            source_unicast_client, sink_unicast_client, is_active);
  }
  return false;
}

bool CodecManager::UpdateActiveBroadcastAudioHalClient(
        LeAudioSourceAudioHalClient* source_broadcast_client, bool is_active) {
  if (pimpl_->IsRunning()) {
    return pimpl_->codec_manager_impl_->UpdateActiveBroadcastAudioHalClient(source_broadcast_client,
                                                                            is_active);
  }
  return false;
}

std::unique_ptr<AudioSetConfiguration> CodecManager::GetCodecConfig(
        const CodecManager::UnicastConfigurationRequirements& requirements,
        CodecManager::UnicastConfigurationProvider provider) {
  if (pimpl_->IsRunning()) {
    return pimpl_->codec_manager_impl_->GetCodecConfig(requirements, provider);
  }

  return nullptr;
}

bool CodecManager::CheckCodecConfigIsBiDirSwb(
        const set_configurations::AudioSetConfiguration& config) const {
  if (pimpl_->IsRunning()) {
    return pimpl_->codec_manager_impl_->CheckCodecConfigIsBiDirSwb(config);
  }
  return false;
}

bool CodecManager::CheckCodecConfigIsDualBiDirSwb(
        const set_configurations::AudioSetConfiguration& config) const {
  if (pimpl_->IsRunning()) {
    return pimpl_->codec_manager_impl_->CheckCodecConfigIsDualBiDirSwb(config);
  }
  return false;
}

std::unique_ptr<broadcaster::BroadcastConfiguration> CodecManager::GetBroadcastConfig(
        const CodecManager::BroadcastConfigurationRequirements& requirements) const {
  if (pimpl_->IsRunning()) {
    return pimpl_->codec_manager_impl_->GetBroadcastConfig(requirements);
  }

  return nullptr;
}

void CodecManager::UpdateBroadcastConnHandle(
        const std::vector<uint16_t>& conn_handle,
        std::function<void(const ::bluetooth::le_audio::broadcast_offload_config& config)>
                update_receiver) {
  if (pimpl_->IsRunning()) {
    return pimpl_->codec_manager_impl_->UpdateBroadcastConnHandle(conn_handle, update_receiver);
  }
}

bool CodecManager::UpdateCisConfiguration(const std::vector<struct types::cis>& cises,
                                          const stream_parameters& stream_params,
                                          uint8_t direction) {
  if (pimpl_->IsRunning()) {
    return pimpl_->codec_manager_impl_->UpdateCisConfiguration(cises, stream_params, direction);
  }
  return false;
}

void CodecManager::ClearCisConfiguration(uint8_t direction) {
  if (pimpl_->IsRunning()) {
    return pimpl_->codec_manager_impl_->ClearCisConfiguration(direction);
  }
}

bool CodecManager::IsUsingCodecExtensibility() const {
  if (pimpl_->IsRunning()) {
    return pimpl_->codec_manager_impl_->IsUsingCodecExtensibility();
  }
  return false;
}

}  // namespace bluetooth::le_audio<|MERGE_RESOLUTION|>--- conflicted
+++ resolved
@@ -382,6 +382,17 @@
                                    }),
                     configs.end());
     }
+    // Remove the enhanced gaming LC3Qv2 config if not supported
+    if (!IsEnhancedLeGamingSupported()) {
+      configs.erase(
+              std::remove_if(
+                      configs.begin(), configs.end(),
+                      [](auto const& el) {
+                        return AudioSetConfigurationProvider::Get()->CheckEnhancedGamingConfig(*el);
+                      }),
+              configs.end());
+    }
+
 
     // Note: For the software configuration provider, we use the provider matcher
     //       logic to match the proper configuration with group capabilities.
@@ -428,48 +439,7 @@
       }
       log::debug("No configuration received from AIDL, fall back to static configuration.");
     }
-<<<<<<< HEAD
-
-    auto configs = GetSupportedCodecConfigurations(requirements);
-    if (configs.empty()) {
-      log::error("No valid configuration matching the requirements: {}", requirements);
-      PrintDebugState();
-      return nullptr;
-    }
-
-    // Remove the dual bidir SWB config if not supported
-    if (!IsDualBiDirSwbSupported()) {
-      configs.erase(std::remove_if(configs.begin(), configs.end(),
-                                   [](auto const& el) {
-                                     if (el->confs.source.empty()) {
-                                       return false;
-                                     }
-                                     return AudioSetConfigurationProvider::Get()
-                                             ->CheckConfigurationIsDualBiDirSwb(*el);
-                                   }),
-                    configs.end());
-    }
-
-    // Remove the enhanced gaming LC3Qv2 config if not supported
-    if (!IsEnhancedLeGamingSupported()) {
-      configs.erase(
-              std::remove_if(
-                      configs.begin(), configs.end(),
-                      [](auto const& el) {
-                        return AudioSetConfigurationProvider::Get()->CheckEnhancedGamingConfig(*el);
-                      }),
-              configs.end());
-    }
-
-    // Note: For the only supported right now legacy software configuration
-    //       provider, we use the device group logic to match the proper
-    //       configuration with group capabilities. Note that this path only
-    //       supports the LC3 codec format. For the multicodec support we should
-    //       rely on the configuration matcher behind the AIDL interface.
-    return provider(requirements, &configs);
-=======
     return GetLocalCodecConfigurations(requirements, provider);
->>>>>>> 987ef9ad
   }
 
   bool CheckCodecConfigIsBiDirSwb(const AudioSetConfiguration& config) {
