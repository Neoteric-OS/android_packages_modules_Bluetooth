--- conflicted
+++ resolved
@@ -56,40 +56,11 @@
               (const bluetooth::le_audio::types::BidirectionalPair<
                        bluetooth::le_audio::stream_parameters>& stream_params,
                bluetooth::le_audio::types::BidirectionalPair<uint16_t> delays_ms,
+               bluetooth::le_audio::types::LeAudioCodecId id,
                std::function<void(const ::bluetooth::le_audio::offload_config& config,
                                   uint8_t direction)>
                        update_receiver));
   MOCK_METHOD(
-<<<<<<< HEAD
-      (void), UpdateActiveAudioConfig,
-      (const bluetooth::le_audio::types::BidirectionalPair<
-           bluetooth::le_audio::stream_parameters>& stream_params,
-       bluetooth::le_audio::types::BidirectionalPair<uint16_t> delays_ms,
-       bluetooth::le_audio::types::LeAudioCodecId id,
-       std::function<void(const ::bluetooth::le_audio::offload_config& config,
-                          uint8_t direction)>
-           update_receiver));
-  MOCK_METHOD(
-      (std::unique_ptr<
-          bluetooth::le_audio::set_configurations::AudioSetConfiguration>),
-      GetCodecConfig,
-      (const bluetooth::le_audio::CodecManager::
-           UnicastConfigurationRequirements& requirements,
-       bluetooth::le_audio::CodecManager::UnicastConfigurationVerifier),
-      (const));
-  MOCK_METHOD(
-      (bool), CheckCodecConfigIsBiDirSwb,
-      (const bluetooth::le_audio::set_configurations::AudioSetConfiguration&
-           config),
-      (const));
-  MOCK_METHOD(
-      (bool), CheckCodecConfigIsDualBiDirSwb,
-      (const bluetooth::le_audio::set_configurations::AudioSetConfiguration&
-           config),
-      (const));
-  MOCK_METHOD((std::unique_ptr<
-                  bluetooth::le_audio::broadcaster::BroadcastConfiguration>),
-=======
           (std::unique_ptr<bluetooth::le_audio::set_configurations::AudioSetConfiguration>),
           GetCodecConfig,
           (const bluetooth::le_audio::CodecManager::UnicastConfigurationRequirements& requirements,
@@ -102,7 +73,6 @@
               (const bluetooth::le_audio::set_configurations::AudioSetConfiguration& config),
               (const));
   MOCK_METHOD((std::unique_ptr<bluetooth::le_audio::broadcaster::BroadcastConfiguration>),
->>>>>>> 15c04564
               GetBroadcastConfig,
               (const bluetooth::le_audio::CodecManager::BroadcastConfigurationRequirements&),
               (const));
