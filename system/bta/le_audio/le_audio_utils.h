/*
 * Copyright 2022 The Android Open Source Project
 *
 * Licensed under the Apache License, Version 2.0 (the "License");
 * you may not use this file except in compliance with the License.
 * You may obtain a copy of the License at:
 *
 *      http://www.apache.org/licenses/LICENSE-2.0
 *
 * Unless required by applicable law or agreed to in writing, software
 * distributed under the License is distributed on an "AS IS" BASIS,
 * WITHOUT WARRANTIES OR CONDITIONS OF ANY KIND, either express or implied.
 * See the License for the specific language governing permissions and
 * limitations under the License.
 */

#pragma once

#ifdef TARGET_FLOSS
#include <audio_hal_interface/audio_linux.h>
#else
#include <hardware/audio.h>
#endif

#include <hardware/bt_le_audio.h>

#include <bitset>
#include <vector>

#include "audio_hal_client/audio_hal_client.h"
#include "le_audio_types.h"

namespace bluetooth::le_audio {
namespace utils {
types::LeAudioContextType AudioContentToLeAudioContext(audio_content_type_t content_type,
                                                       audio_usage_t usage);
types::AudioContexts GetAudioContextsFromSourceMetadata(
        const std::vector<struct playback_track_metadata_v7>& source_metadata);
types::AudioContexts GetAudioContextsFromSinkMetadata(
        const std::vector<struct record_track_metadata_v7>& sink_metadata);
inline uint8_t GetTargetLatencyForAudioContext(types::LeAudioContextType ctx) {
  switch (ctx) {
    case types::LeAudioContextType::MEDIA:
      return types::kTargetLatencyHigherReliability;

    case types::LeAudioContextType::LIVE:
      FALLTHROUGH_INTENDED;
    case types::LeAudioContextType::GAME:
      return types::kTargetLatencyLower;

    case types::LeAudioContextType::RINGTONE:
      FALLTHROUGH_INTENDED;
    case types::LeAudioContextType::CONVERSATIONAL:
      return types::kTargetLatencyBalancedLatencyReliability;

    default:
      return types::kTargetLatencyUndefined;
  }

  return types::kTargetLatencyUndefined;
}

/* Helpers to get btle_audio_codec_config_t for Java */
bluetooth::le_audio::btle_audio_codec_index_t translateBluetoothCodecFormatToCodecType(
        uint8_t codec_format);

bluetooth::le_audio::btle_audio_sample_rate_index_t translateToBtLeAudioCodecConfigSampleRate(
        uint32_t sample_rate_capa);
bluetooth::le_audio::btle_audio_bits_per_sample_index_t translateToBtLeAudioCodecConfigBitPerSample(
        uint8_t bits_per_sample);
bluetooth::le_audio::btle_audio_channel_count_index_t translateToBtLeAudioCodecConfigChannelCount(
        uint8_t channel_count);
bluetooth::le_audio::btle_audio_frame_duration_index_t translateToBtLeAudioCodecConfigFrameDuration(
        int frame_duration);
void fillStreamParamsToBtLeAudioCodecConfig(
        const std::vector<struct types::AseConfiguration>& confs,
        bluetooth::le_audio::btle_audio_codec_config_t& out_config);

std::vector<bluetooth::le_audio::btle_audio_codec_config_t> GetRemoteBtLeAudioCodecConfigFromPac(
        const types::PublishedAudioCapabilities& group_pacs);
bool IsCodecUsingLtvFormat(const types::LeAudioCodecId& codec_id);
types::LeAudioConfigurationStrategy GetStrategyForAseConfig(
        const std::vector<le_audio::types::AseConfiguration>& cfgs, uint8_t device_cnt);
::bluetooth::le_audio::LeAudioCodecConfiguration
GetAudioSessionCodecConfigFromAudioSetConfiguration(
        const ::bluetooth::le_audio::types::AudioSetConfiguration& audio_set_conf,
        uint8_t remote_direction);
const struct types::acs_ac_record* GetConfigurationSupportedPac(
        const ::bluetooth::le_audio::types::PublishedAudioCapabilities& pacs,
<<<<<<< HEAD
        const ::bluetooth::le_audio::set_configurations::CodecConfigSetting& codec_config_setting,
        std::optional<set_configurations::CodecMetadataSetting> vendor_metadata,
        types::LeAudioContextType);
=======
        const ::bluetooth::le_audio::types::CodecConfigSetting& codec_config_setting);
>>>>>>> 526743fd
bool IsAseConfigMatchedWithPreferredRequirements(
        const std::vector<struct types::AseConfiguration>& ase_confs,
        const std::vector<
                CodecManager::UnicastConfigurationRequirements::DeviceDirectionRequirements>& reqs,
        uint8_t channel_cnt_per_ase);
}  // namespace utils
}  // namespace bluetooth::le_audio<|MERGE_RESOLUTION|>--- conflicted
+++ resolved
@@ -87,13 +87,9 @@
         uint8_t remote_direction);
 const struct types::acs_ac_record* GetConfigurationSupportedPac(
         const ::bluetooth::le_audio::types::PublishedAudioCapabilities& pacs,
-<<<<<<< HEAD
-        const ::bluetooth::le_audio::set_configurations::CodecConfigSetting& codec_config_setting,
-        std::optional<set_configurations::CodecMetadataSetting> vendor_metadata,
+        const ::bluetooth::le_audio::types::CodecConfigSetting& codec_config_setting,
+        std::optional<const ::bluetooth::le_audio::types::CodecMetadataSetting> vendor_metadata,
         types::LeAudioContextType);
-=======
-        const ::bluetooth::le_audio::types::CodecConfigSetting& codec_config_setting);
->>>>>>> 526743fd
 bool IsAseConfigMatchedWithPreferredRequirements(
         const std::vector<struct types::AseConfiguration>& ase_confs,
         const std::vector<
