--- conflicted
+++ resolved
@@ -89,8 +89,8 @@
 using bluetooth::le_audio::DsaModes;
 using bluetooth::le_audio::types::AudioContexts;
 using bluetooth::le_audio::types::BidirectionalPair;
+using bluetooth::le_audio::types::kLeAudioCodingFormatLC3;
 using bluetooth::le_audio::types::LeAudioContextType;
-using bluetooth::le_audio::types::kLeAudioCodingFormatLC3;
 
 extern struct fake_osi_alarm_set_on_mloop fake_osi_alarm_set_on_mloop_;
 
@@ -279,22 +279,11 @@
               (int group_id, btle_audio_codec_config_t input_codec_conf,
                btle_audio_codec_config_t output_codec_conf),
               (override));
-<<<<<<< HEAD
-  MOCK_METHOD(
-      (void), OnAudioGroupSelectableCodecConf,
-      (int group_id,
-       std::vector<btle_audio_codec_config_t> input_selectable_codec_conf,
-       std::vector<btle_audio_codec_config_t> output_selectable_codec_conf),
-      (override));
-  MOCK_METHOD((void), OnMetadataUpdate, (uint16_t context));
-  MOCK_METHOD((void), OnHealthBasedRecommendationAction,
-              (const RawAddress& address, LeAudioHealthBasedAction action),
-=======
   MOCK_METHOD((void), OnAudioGroupSelectableCodecConf,
               (int group_id, std::vector<btle_audio_codec_config_t> input_selectable_codec_conf,
                std::vector<btle_audio_codec_config_t> output_selectable_codec_conf),
->>>>>>> 15c04564
               (override));
+  MOCK_METHOD((void), OnMetadataUpdate, (uint16_t context));
   MOCK_METHOD((void), OnHealthBasedRecommendationAction,
               (const RawAddress& address, LeAudioHealthBasedAction action), (override));
   MOCK_METHOD((void), OnHealthBasedGroupRecommendationAction,
@@ -311,12 +300,8 @@
                LeAudioSinkAudioHalClient::Callbacks* audioReceiver, DsaModes dsa_modes),
               (override));
   MOCK_METHOD((void), Stop, (), (override));
-<<<<<<< HEAD
-  MOCK_METHOD((size_t), SendData, (uint8_t * data, uint16_t size), (override));
+  MOCK_METHOD((size_t), SendData, (uint8_t* data, uint16_t size), (override));
   MOCK_METHOD((void), ConfirmSuspendRequest, (), (override));
-=======
-  MOCK_METHOD((size_t), SendData, (uint8_t* data, uint16_t size), (override));
->>>>>>> 15c04564
   MOCK_METHOD((void), ConfirmStreamingRequest, (), (override));
   MOCK_METHOD((void), CancelStreamingRequest, (), (override));
   MOCK_METHOD((void), UpdateRemoteDelay, (uint16_t delay), (override));
@@ -6139,30 +6124,14 @@
   Mock::VerifyAndClearExpectations(mock_le_audio_source_hal_client_);
 
   // Start streaming
-<<<<<<< HEAD
-  EXPECT_CALL(*mock_le_audio_sink_hal_client_, UpdateAudioConfigToHal(_))
-      .Times(1);
-  EXPECT_CALL(*mock_le_audio_source_hal_client_, UpdateAudioConfigToHal(_))
-      .Times(1);
-  EXPECT_CALL(*mock_codec_manager_, UpdateActiveAudioConfig(_, _, _, _))
-      .Times(1)
-      .WillOnce(
-          [](const types::BidirectionalPair<stream_parameters>& stream_params,
-             types::BidirectionalPair<uint16_t> delays_ms,
-             types::LeAudioCodecId id,
-             std::function<void(const offload_config& config,
-                                uint8_t direction)>
-                 update_receiver) {
-=======
   EXPECT_CALL(*mock_le_audio_sink_hal_client_, UpdateAudioConfigToHal(_)).Times(1);
   EXPECT_CALL(*mock_le_audio_source_hal_client_, UpdateAudioConfigToHal(_)).Times(1);
-  EXPECT_CALL(*mock_codec_manager_, UpdateActiveAudioConfig(_, _, _))
+  EXPECT_CALL(*mock_codec_manager_, UpdateActiveAudioConfig(_, _, _, _))
           .Times(1)
           .WillOnce([](const types::BidirectionalPair<stream_parameters>& stream_params,
-                       types::BidirectionalPair<uint16_t> delays_ms,
+                       types::BidirectionalPair<uint16_t> delays_ms, types::LeAudioCodecId id,
                        std::function<void(const offload_config& config, uint8_t direction)>
                                update_receiver) {
->>>>>>> 15c04564
             bluetooth::le_audio::offload_config unicast_cfg;
             if (delays_ms.sink != 0) {
               update_receiver(unicast_cfg, bluetooth::le_audio::types::kLeAudioDirectionSink);
@@ -6217,30 +6186,14 @@
   Mock::VerifyAndClearExpectations(mock_le_audio_source_hal_client_);
 
   // Start streaming
-<<<<<<< HEAD
-  EXPECT_CALL(*mock_le_audio_source_hal_client_, UpdateAudioConfigToHal(_))
-      .Times(1);
-  EXPECT_CALL(*mock_le_audio_sink_hal_client_, UpdateAudioConfigToHal(_))
-      .Times(0);
-  EXPECT_CALL(*mock_codec_manager_, UpdateActiveAudioConfig(_, _, _, _))
-      .Times(1)
-      .WillOnce(
-          [](const types::BidirectionalPair<stream_parameters>& stream_params,
-             types::BidirectionalPair<uint16_t> delays_ms,
-             types::LeAudioCodecId id,
-             std::function<void(const offload_config& config,
-                                uint8_t direction)>
-                 update_receiver) {
-=======
   EXPECT_CALL(*mock_le_audio_source_hal_client_, UpdateAudioConfigToHal(_)).Times(1);
   EXPECT_CALL(*mock_le_audio_sink_hal_client_, UpdateAudioConfigToHal(_)).Times(0);
-  EXPECT_CALL(*mock_codec_manager_, UpdateActiveAudioConfig(_, _, _))
+  EXPECT_CALL(*mock_codec_manager_, UpdateActiveAudioConfig(_, _, _, _))
           .Times(1)
           .WillOnce([](const types::BidirectionalPair<stream_parameters>& stream_params,
-                       types::BidirectionalPair<uint16_t> delays_ms,
+                       types::BidirectionalPair<uint16_t> delays_ms, types::LeAudioCodecId id,
                        std::function<void(const offload_config& config, uint8_t direction)>
                                update_receiver) {
->>>>>>> 15c04564
             bluetooth::le_audio::offload_config unicast_cfg;
             if (delays_ms.sink != 0) {
               update_receiver(unicast_cfg, bluetooth::le_audio::types::kLeAudioDirectionSink);
@@ -10051,20 +10004,11 @@
 
   types::BidirectionalPair<stream_parameters> codec_manager_stream_params;
   ON_CALL(*mock_codec_manager_, UpdateActiveAudioConfig)
-<<<<<<< HEAD
-      .WillByDefault(Invoke(
-          [&](const types::BidirectionalPair<stream_parameters>& stream_params,
-              types::BidirectionalPair<uint16_t> delays_ms, types::LeAudioCodecId id,
-              std::function<void(const offload_config& config,
-                                 uint8_t direction)>
-                  updater) { codec_manager_stream_params = stream_params; }));
-=======
           .WillByDefault(
                   Invoke([&](const types::BidirectionalPair<stream_parameters>& stream_params,
-                             types::BidirectionalPair<uint16_t> delays_ms,
+                             types::BidirectionalPair<uint16_t> delays_ms, types::LeAudioCodecId id,
                              std::function<void(const offload_config& config, uint8_t direction)>
                                      updater) { codec_manager_stream_params = stream_params; }));
->>>>>>> 15c04564
 
   const RawAddress test_address0 = GetTestAddress(0);
   int group_id = bluetooth::groups::kGroupUnknown;
