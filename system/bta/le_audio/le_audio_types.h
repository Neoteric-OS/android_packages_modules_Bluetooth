--- conflicted
+++ resolved
@@ -39,29 +39,29 @@
 #include "stack/include/btm_iso_api_types.h"
 
 #define NON_HS_TOPOLOGY_CONFIG_MASK 0x1
-#define MONO_SRC_CONFIG_MASK        0x2
-#define SEAMLESS_LEA_CONFIG_MASK    0x4
-#define SEAMLESS_XPAN_CONFIG_MASK   0x8
+#define MONO_SRC_CONFIG_MASK 0x2
+#define SEAMLESS_LEA_CONFIG_MASK 0x4
+#define SEAMLESS_XPAN_CONFIG_MASK 0x8
 
 /* Vendor specific config LTV */
 // TO-DO: Find a better place to define it
-constexpr uint8_t  LTV_TYPE_VER_NUM        = 0X00;
-constexpr uint8_t  LTV_TYPE_FREQ           = 0X01;
-constexpr uint8_t  LTV_TYPE_USE_CASE       = 0X02;
-constexpr uint8_t  LTV_TYPE_CONN_HANDLE    = 0X06;
-constexpr uint8_t  LTV_TYPE_CODEC_ID       = 0X07;
-
-constexpr uint8_t  LTV_LEN_VER_NUM         = 0X02;
-constexpr uint8_t  LTV_LEN_CONN_HANDLE     = 0X03;
-constexpr uint8_t  LTV_LEN_FREQ            = 0X02;
-constexpr uint8_t  LTV_LEN_CODEC_ID        = 0X06;
-constexpr uint8_t  LTV_LEN_USE_CASE        = 0X02;
-
-constexpr uint8_t  HQ_AUDIO_USE_CASE       = 0X00;
-constexpr uint8_t  GAMING_NO_VBC_USE_CASE  = 0X01;
-constexpr uint8_t  GAMING_VBC_USE_CASE     = 0X02;
-constexpr uint8_t  VOICE_USE_CASE          = 0X03;
-constexpr uint8_t  STEREO_REC_USE_CASE     = 0X04;
+constexpr uint8_t LTV_TYPE_VER_NUM = 0X00;
+constexpr uint8_t LTV_TYPE_FREQ = 0X01;
+constexpr uint8_t LTV_TYPE_USE_CASE = 0X02;
+constexpr uint8_t LTV_TYPE_CONN_HANDLE = 0X06;
+constexpr uint8_t LTV_TYPE_CODEC_ID = 0X07;
+
+constexpr uint8_t LTV_LEN_VER_NUM = 0X02;
+constexpr uint8_t LTV_LEN_CONN_HANDLE = 0X03;
+constexpr uint8_t LTV_LEN_FREQ = 0X02;
+constexpr uint8_t LTV_LEN_CODEC_ID = 0X06;
+constexpr uint8_t LTV_LEN_USE_CASE = 0X02;
+
+constexpr uint8_t HQ_AUDIO_USE_CASE = 0X00;
+constexpr uint8_t GAMING_NO_VBC_USE_CASE = 0X01;
+constexpr uint8_t GAMING_VBC_USE_CASE = 0X02;
+constexpr uint8_t VOICE_USE_CASE = 0X03;
+constexpr uint8_t STEREO_REC_USE_CASE = 0X04;
 
 namespace bluetooth::le_audio {
 
@@ -137,7 +137,7 @@
 constexpr uint8_t kLeAudioCodecAptxLeTypeSamplingFreq = 0x81;
 constexpr uint8_t kLeAudioCodecAptxLeTypeAudioChannelAllocation = 0x83;
 
-}
+}  // namespace qcom_codec_spec_conf
 /* Sampling Frequencies */
 constexpr uint8_t kLeAudioSamplingFreq8000Hz = 0x01;
 constexpr uint8_t kLeAudioSamplingFreq11025Hz = 0x02;
@@ -269,19 +269,12 @@
         SamplingFreqConfig2Capability(codec_spec_conf::kLeAudioSamplingFreq384000Hz);
 
 /* Frame Durations */
-<<<<<<< HEAD
-constexpr uint8_t kLeAudioCodecFrameDur7500us = FrameDurationConfig2Capability(
-    codec_spec_conf::kLeAudioCodecFrameDur7500us);
-constexpr uint8_t kLeAudioCodecFrameDur10000us = FrameDurationConfig2Capability(
-    codec_spec_conf::kLeAudioCodecFrameDur10000us);
-constexpr uint8_t kLeAudioCodecFrameDur15000us = FrameDurationConfig2Capability(
-    codec_spec_conf::kLeAudioCodecFrameDur15000us);
-=======
 constexpr uint8_t kLeAudioCodecFrameDur7500us =
         FrameDurationConfig2Capability(codec_spec_conf::kLeAudioCodecFrameDur7500us);
 constexpr uint8_t kLeAudioCodecFrameDur10000us =
         FrameDurationConfig2Capability(codec_spec_conf::kLeAudioCodecFrameDur10000us);
->>>>>>> 15c04564
+constexpr uint8_t kLeAudioCodecFrameDur15000us =
+        FrameDurationConfig2Capability(codec_spec_conf::kLeAudioCodecFrameDur15000us);
 constexpr uint8_t kLeAudioCodecFrameDurPrefer7500us = 0x10;
 constexpr uint8_t kLeAudioCodecFrameDurPrefer10000us = 0x20;
 constexpr uint8_t kLeAudioCodecFrameDurPrefer15000us = 0x40;
@@ -347,7 +340,7 @@
 
 constexpr uint8_t kLeAudioCodecLC3QSupportedFeaturesMetadataLen = 0x0B;
 constexpr uint8_t kLeAudioCodecAptxLeSupportedFeaturesMetadataLen = 0x0B;
-} // namespace qcom_codec_metadata
+}  // namespace qcom_codec_metadata
 
 /* Android Headtracker Codec metadata */
 constexpr uint8_t kLeAudioMetadataHeadtrackerTransportLen = 1;
@@ -398,7 +391,7 @@
   LIVE = 0x08,
 };
 
-} // namespace qcom_lex
+}  // namespace qcom_lex
 
 enum class CigState : uint8_t { NONE, CREATING, CREATED, REMOVING, RECOVERING };
 
@@ -569,26 +562,25 @@
         LeAudioContextType::EMERGENCYALARM;
 
 constexpr AudioContexts kLeAudioContextLibrettoBidir =
-    LeAudioContextType::MEDIA | LeAudioContextType::GAME | LeAudioContextType::LIVE |
-    LeAudioContextType::CONVERSATIONAL | LeAudioContextType::VOICEASSISTANTS;
+        LeAudioContextType::MEDIA | LeAudioContextType::GAME | LeAudioContextType::LIVE |
+        LeAudioContextType::CONVERSATIONAL | LeAudioContextType::VOICEASSISTANTS;
 
 constexpr AudioContexts kLeAudioContextAllBidir =
         LeAudioContextType::GAME | LeAudioContextType::LIVE | LeAudioContextType::CONVERSATIONAL |
         LeAudioContextType::VOICEASSISTANTS;
 
 constexpr AudioContexts kLeAudioContextLibrettoSource =
-    LeAudioContextType::MEDIA | LeAudioContextType::GAME | LeAudioContextType::LIVE |
-    LeAudioContextType::CONVERSATIONAL | LeAudioContextType::VOICEASSISTANTS;
+        LeAudioContextType::MEDIA | LeAudioContextType::GAME | LeAudioContextType::LIVE |
+        LeAudioContextType::CONVERSATIONAL | LeAudioContextType::VOICEASSISTANTS;
 
 constexpr AudioContexts kLeAudioContextAllRemoteSource =
         LeAudioContextType::GAME | LeAudioContextType::LIVE | LeAudioContextType::CONVERSATIONAL |
         LeAudioContextType::VOICEASSISTANTS;
 
 constexpr AudioContexts kLeAudioContextLibrettoSinkOnly =
-    LeAudioContextType::INSTRUCTIONAL |
-    LeAudioContextType::SOUNDEFFECTS | LeAudioContextType::NOTIFICATIONS |
-    LeAudioContextType::RINGTONE | LeAudioContextType::ALERTS |
-    LeAudioContextType::EMERGENCYALARM;
+        LeAudioContextType::INSTRUCTIONAL | LeAudioContextType::SOUNDEFFECTS |
+        LeAudioContextType::NOTIFICATIONS | LeAudioContextType::RINGTONE |
+        LeAudioContextType::ALERTS | LeAudioContextType::EMERGENCYALARM;
 
 constexpr AudioContexts kLeAudioContextAllRemoteSinkOnly =
         LeAudioContextType::MEDIA | LeAudioContextType::INSTRUCTIONAL |
@@ -627,8 +619,6 @@
     return frame_duration_map.count(framn_dur) ? frame_duration_map.at(framn_dur) : 0;
   }
 
-  uint16_t GetOctetsPerFrame() const { return octets_per_codec_frame.value_or(0); }
-
   /** Returns the sampling frequency representation in Hz */
   uint32_t GetSamplingFrequencyHz() const {
     if (sampling_frequency) {
@@ -649,23 +639,21 @@
   }
 
   /** Returns the frame duration representation in us */
-  uint16_t GetOctetsPerFrame() const {
-    if (octets_per_codec_frame)
+  uint16_t GetOctectsPerFrame() const {
+    if (octets_per_codec_frame) {
       return *octets_per_codec_frame;
+    }
 
     return 0;
   }
 
   /** Channel count per CIS or BIS */
-  uint8_t GetChannelCountPerIsoStream(void) const {
-    return allocated_channel_count;
-  }
+  uint8_t GetChannelCountPerIsoStream(void) const { return allocated_channel_count; }
 
   uint16_t CalculateMaxSduSize() const {
     return GetChannelCountPerIsoStream() * octets_per_codec_frame.value_or(0) *
            codec_frames_blocks_per_sdu.value_or(1);
   }
-
 };
 
 struct LeAudioCoreCodecCapabilities {
@@ -959,8 +947,7 @@
         (vec_opt->size() == sizeof(decltype(core.audio_channel_allocation)::value_type))) {
       auto ptr = vec_opt->data();
       STREAM_TO_UINT32(core.audio_channel_allocation, ptr);
-      core.allocated_channel_count =
-          std::bitset<32>(core.audio_channel_allocation.value()).count();
+      core.allocated_channel_count = std::bitset<32>(core.audio_channel_allocation.value()).count();
     } else {
       core.allocated_channel_count = 1;
     }
@@ -979,17 +966,15 @@
     }
 
     vec_opt = ltvs.Find(codec_spec_conf::qcom_codec_spec_conf::kLeAudioCodecAptxLeTypeSamplingFreq);
-    if (vec_opt &&
-        (vec_opt->size() ==
-         sizeof(decltype(core.sampling_frequency)::value_type))) {
+    if (vec_opt && (vec_opt->size() == sizeof(decltype(core.sampling_frequency)::value_type))) {
       auto ptr = vec_opt->data();
       STREAM_TO_UINT8(core.sampling_frequency, ptr);
     }
 
-    vec_opt = ltvs.Find(codec_spec_conf::qcom_codec_spec_conf::kLeAudioCodecAptxLeTypeAudioChannelAllocation);
+    vec_opt = ltvs.Find(
+            codec_spec_conf::qcom_codec_spec_conf::kLeAudioCodecAptxLeTypeAudioChannelAllocation);
     if (vec_opt &&
-        (vec_opt->size() ==
-         sizeof(decltype(core.audio_channel_allocation)::value_type))) {
+        (vec_opt->size() == sizeof(decltype(core.audio_channel_allocation)::value_type))) {
       auto ptr = vec_opt->data();
       STREAM_TO_UINT32(core.audio_channel_allocation, ptr);
     }
@@ -1277,7 +1262,7 @@
   uint8_t channel_count_per_iso_stream;
 
   /* Octets per fram for codec */
-  uint16_t GetOctetsPerFrame() const;
+  uint16_t GetOctectsPerFrame() const;
   /* Sampling frequency requested for codec */
   uint32_t GetSamplingFrequencyHz() const;
   /* Data fetch/feed interval for codec in microseconds */
@@ -1327,7 +1312,6 @@
 std::ostream& operator<<(std::ostream& os, const QosConfigSetting& config);
 
 struct AseConfiguration {
-<<<<<<< HEAD
   AseConfiguration(CodecConfigSetting codec,
                    QosConfigSetting qos = {.target_latency = 0,
                                            .retransmission_number = 0,
@@ -1338,12 +1322,6 @@
   /* Whether the codec location is transparent to the controller */
   bool is_codec_in_controller = false;
 
-=======
-  AseConfiguration(CodecConfigSetting codec, QosConfigSetting qos = {.target_latency = 0,
-                                                                     .retransmission_number = 0,
-                                                                     .max_transport_latency = 0})
-      : codec(codec), qos(qos) {}
->>>>>>> 15c04564
   types::DataPathConfiguration data_path_configuration;
   CodecConfigSetting codec;
   QosConfigSetting qos;
@@ -1379,44 +1357,29 @@
 using AudioSetConfigurations = std::vector<const AudioSetConfiguration*>;
 
 const types::LeAudioCodecId LeAudioCodecIdLc3 = {
-<<<<<<< HEAD
-    .coding_format = types::kLeAudioCodingFormatLC3,
-    .vendor_company_id = types::kLeAudioVendorCompanyIdUndefined,
-    .vendor_codec_id = types::kLeAudioVendorCodecIdUndefined};
-const types::LeAudioCodecId LeAudioCodecIdAptxLe = {
-    .coding_format = types::kLeAudioCodingFormatVendorSpecific,
-    .vendor_company_id = types::kLeAudioVendorCompanyIdQualcomm,
-    .vendor_codec_id = types::kLeAudioCodingFormatAptxLe};
-
-const types::LeAudioCodecId LeAudioCodecIdAptxLeX = {
-    .coding_format = types::kLeAudioCodingFormatVendorSpecific,
-    .vendor_company_id = types::kLeAudioVendorCompanyIdQualcomm,
-    .vendor_codec_id = types::kLeAudioCodingFormatAptxLeX};
-=======
         .coding_format = types::kLeAudioCodingFormatLC3,
         .vendor_company_id = types::kLeAudioVendorCompanyIdUndefined,
         .vendor_codec_id = types::kLeAudioVendorCodecIdUndefined};
->>>>>>> 15c04564
+const types::LeAudioCodecId LeAudioCodecIdAptxLe = {
+        .coding_format = types::kLeAudioCodingFormatVendorSpecific,
+        .vendor_company_id = types::kLeAudioVendorCompanyIdQualcomm,
+        .vendor_codec_id = types::kLeAudioCodingFormatAptxLe};
+
+const types::LeAudioCodecId LeAudioCodecIdAptxLeX = {
+        .coding_format = types::kLeAudioCodingFormatVendorSpecific,
+        .vendor_company_id = types::kLeAudioVendorCompanyIdQualcomm,
+        .vendor_codec_id = types::kLeAudioCodingFormatAptxLeX};
 
 static constexpr uint32_t kChannelAllocationStereo =
         codec_spec_conf::kLeAudioLocationFrontLeft | codec_spec_conf::kLeAudioLocationFrontRight;
 
 /* Declarations */
-<<<<<<< HEAD
 void get_cis_count(types::LeAudioContextType context_type,
                    std::shared_ptr<const set_configurations::AudioSetConfiguration> conf,
-                   int expected_device_cnt,
-                   types::LeAudioConfigurationStrategy strategy,
-                   int group_ase_snk_cnt, int group_ase_src_count,
-                   uint8_t& cis_count_bidir, uint8_t& cis_count_unidir_sink,
-                   uint8_t& cis_count_unidir_source,
+                   int expected_device_cnt, types::LeAudioConfigurationStrategy strategy,
+                   int group_ase_snk_cnt, int group_ase_src_count, uint8_t& cis_count_bidir,
+                   uint8_t& cis_count_unidir_sink, uint8_t& cis_count_unidir_source,
                    types::BidirectionalPair<types::AudioContexts> group_contexts);
-=======
-void get_cis_count(types::LeAudioContextType context_type, int expected_device_cnt,
-                   types::LeAudioConfigurationStrategy strategy, int group_ase_snk_cnt,
-                   int group_ase_src_count, uint8_t& cis_count_bidir,
-                   uint8_t& cis_count_unidir_sink, uint8_t& cis_count_unidir_source);
->>>>>>> 15c04564
 }  // namespace set_configurations
 
 struct stream_parameters {
