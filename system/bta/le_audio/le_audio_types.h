/*
 * Copyright 2020 HIMSA II K/S - www.himsa.com. Represented by EHIMA -
 * www.ehima.com
 *
 * Licensed under the Apache License, Version 2.0 (the "License");
 * you may not use this file except in compliance with the License.
 * You may obtain a copy of the License at
 *
 *      http://www.apache.org/licenses/LICENSE-2.0
 *
 * Unless required by applicable law or agreed to in writing, software
 * distributed under the License is distributed on an "AS IS" BASIS,
 * WITHOUT WARRANTIES OR CONDITIONS OF ANY KIND, either express or implied.
 * See the License for the specific language governing permissions and
 * limitations under the License.
 */

/*
 * This file contains definitions for Basic Audio Profile / Audio Stream Control
 * and Published Audio Capabilities definitions, structures etc.
 */

#pragma once

#include <bluetooth/log.h>
#include <stdint.h>

#include <bit>
#include <bitset>
#include <map>
#include <optional>
#include <string>
#include <variant>
#include <vector>

#include "bluetooth/uuid.h"
#include "bta/include/bta_le_audio_uuids.h"
#include "osi/include/alarm.h"
#include "stack/include/bt_types.h"
#include "stack/include/btm_iso_api_types.h"

#define NON_HS_TOPOLOGY_CONFIG_MASK 0x1
#define MONO_SRC_CONFIG_MASK 0x2
#define SEAMLESS_LEA_CONFIG_MASK 0x4
#define SEAMLESS_XPAN_CONFIG_MASK 0x8

/* Vendor specific config LTV */
// TO-DO: Find a better place to define it
constexpr uint8_t LTV_TYPE_VER_NUM = 0X00;
constexpr uint8_t LTV_TYPE_FREQ = 0X01;
constexpr uint8_t LTV_TYPE_USE_CASE = 0X02;
constexpr uint8_t LTV_TYPE_CONN_HANDLE = 0X06;
constexpr uint8_t LTV_TYPE_CODEC_ID = 0X07;

constexpr uint8_t LTV_LEN_VER_NUM = 0X02;
constexpr uint8_t LTV_LEN_CONN_HANDLE = 0X03;
constexpr uint8_t LTV_LEN_FREQ = 0X02;
constexpr uint8_t LTV_LEN_CODEC_ID = 0X06;
constexpr uint8_t LTV_LEN_USE_CASE = 0X02;

constexpr uint8_t HQ_AUDIO_USE_CASE = 0X00;
constexpr uint8_t GAMING_NO_VBC_USE_CASE = 0X01;
constexpr uint8_t GAMING_VBC_USE_CASE = 0X02;
constexpr uint8_t VOICE_USE_CASE = 0X03;
constexpr uint8_t STEREO_REC_USE_CASE = 0X04;

namespace bluetooth::le_audio {

#define UINT8_TO_VEC_UINT8(u8) \
  std::vector<uint8_t> { u8 }
#define UINT16_TO_VEC_UINT8(u16) \
  std::vector<uint8_t>((uint8_t*)&u16, (uint8_t*)&u16 + sizeof(uint16_t))
#define UINT32_TO_VEC_UINT8(u32) \
  std::vector<uint8_t>((uint8_t*)&u32, (uint8_t*)&u32 + sizeof(uint32_t))

#define VEC_UINT8_TO_UINT8(vec) vec.data()[0]
#define VEC_UINT8_TO_UINT16(vec) ((vec.data()[1] << 8) + vec.data()[0])
#define OFF_VEC_UINT8_TO_UINT16(vec, off) ((vec.data()[1 + off] << 8) + vec.data()[0 + off])
#define VEC_UINT8_TO_UINT32(vec) \
  ((vec.data()[3] << 24) + (vec.data()[2] << 16) + (vec.data()[1] << 8) + vec.data()[0])

enum class DsaMode { DISABLED = 0, ACL, ISO_SW, ISO_HW };
typedef std::vector<DsaMode> DsaModes;

namespace uuid {
/* CAP service
 * This service is used to identify peer role (which we are not using for now)
 * and to wrap CSIS service as this is required to understand the context of the
 * CSIS
 */
static const bluetooth::Uuid kCapServiceUuid =
        bluetooth::Uuid::From16Bit(UUID_COMMON_AUDIO_SERVICE);

/* Assigned numbers for attributes */
static const bluetooth::Uuid kPublishedAudioCapabilityServiceUuid =
        bluetooth::Uuid::From16Bit(0x1850);
static const bluetooth::Uuid kAudioStreamControlServiceUuid = bluetooth::Uuid::From16Bit(0x184E);

static const bluetooth::Uuid kTelephonyMediaAudioServiceUuid = bluetooth::Uuid::From16Bit(0x1855);

static const bluetooth::Uuid kGamingAudioServiceUuid = bluetooth::Uuid::From16Bit(0x1858);

/* Published Audio Capabilities Service Characteristics */
static const bluetooth::Uuid kSinkPublishedAudioCapabilityCharacteristicUuid =
        bluetooth::Uuid::From16Bit(0x2BC9);
static const bluetooth::Uuid kSourcePublishedAudioCapabilityCharacteristicUuid =
        bluetooth::Uuid::From16Bit(0x2BCB);
static const bluetooth::Uuid kSinkAudioLocationCharacteristicUuid =
        bluetooth::Uuid::From16Bit(0x2BCA);
static const bluetooth::Uuid kSourceAudioLocationCharacteristicUuid =
        bluetooth::Uuid::From16Bit(0x2BCC);

/* Audio Stream Control Service Characteristics */
static const bluetooth::Uuid kAudioContextAvailabilityCharacteristicUuid =
        bluetooth::Uuid::From16Bit(0x2BCD);
static const bluetooth::Uuid kAudioSupportedContextCharacteristicUuid =
        bluetooth::Uuid::From16Bit(0x2BCE);

/* Audio Stream Control Service Characteristics */
static const bluetooth::Uuid kSinkAudioStreamEndpointUuid = bluetooth::Uuid::From16Bit(0x2BC4);
static const bluetooth::Uuid kSourceAudioStreamEndpointUuid = bluetooth::Uuid::From16Bit(0x2BC5);
static const bluetooth::Uuid kAudioStreamEndpointControlPointCharacteristicUuid =
        bluetooth::Uuid::From16Bit(0x2BC6);

/* Telephony and Media Audio Service Characteristics */
static const bluetooth::Uuid kTelephonyMediaAudioProfileRoleCharacteristicUuid =
        bluetooth::Uuid::From16Bit(0x2B51);

/* Gaming Audio Service Characteristics */
static const bluetooth::Uuid kRoleCharacteristicUuid = bluetooth::Uuid::From16Bit(0x2C00);
static const bluetooth::Uuid kUnicastGameGatewayCharacteristicUuid =
        bluetooth::Uuid::From16Bit(0x2C01);
static const bluetooth::Uuid kUnicastGameTerminalCharacteristicUuid =
        bluetooth::Uuid::From16Bit(0x2C02);
}  // namespace uuid

namespace codec_spec_conf {
constexpr uint8_t SingleCapaToConfigHelper(uint16_t single_capability, uint8_t offset = 0) {
  if (!single_capability || std::popcount(single_capability) > 1) {
    return 0;
  }
  return std::countr_zero(single_capability) + offset;
}

constexpr uint8_t SingleSamplingFreqCapability2Config(uint16_t single_capability) {
  return SingleCapaToConfigHelper(single_capability, 1);
}

constexpr uint8_t SingleFrameDurationCapability2Config(uint16_t single_capability) {
  return SingleCapaToConfigHelper(single_capability);
}

constexpr uint8_t SingleChannelCountCapability2Config(uint16_t single_capability) {
  return SingleCapaToConfigHelper(single_capability, 1);
}

/* LTV Types */
constexpr uint8_t kLeAudioLtvTypeSamplingFreq = 0x01;
constexpr uint8_t kLeAudioLtvTypeFrameDuration = 0x02;
constexpr uint8_t kLeAudioLtvTypeAudioChannelAllocation = 0x03;
constexpr uint8_t kLeAudioLtvTypeOctetsPerCodecFrame = 0x04;
constexpr uint8_t kLeAudioLtvTypeCodecFrameBlocksPerSdu = 0x05;

namespace qcom_codec_spec_conf {
/* LTV Types - AptX */
constexpr uint8_t kLeAudioCodecAptxLeTypeSamplingFreq = 0x81;
constexpr uint8_t kLeAudioCodecAptxLeTypeAudioChannelAllocation = 0x83;

}  // namespace qcom_codec_spec_conf
/* Sampling Frequencies */
constexpr uint8_t kLeAudioSamplingFreq8000Hz = 0x01;
constexpr uint8_t kLeAudioSamplingFreq11025Hz = 0x02;
constexpr uint8_t kLeAudioSamplingFreq16000Hz = 0x03;
constexpr uint8_t kLeAudioSamplingFreq22050Hz = 0x04;
constexpr uint8_t kLeAudioSamplingFreq24000Hz = 0x05;
constexpr uint8_t kLeAudioSamplingFreq32000Hz = 0x06;
constexpr uint8_t kLeAudioSamplingFreq44100Hz = 0x07;
constexpr uint8_t kLeAudioSamplingFreq48000Hz = 0x08;
constexpr uint8_t kLeAudioSamplingFreq88200Hz = 0x09;
constexpr uint8_t kLeAudioSamplingFreq96000Hz = 0x0A;
constexpr uint8_t kLeAudioSamplingFreq176400Hz = 0x0B;
constexpr uint8_t kLeAudioSamplingFreq192000Hz = 0x0C;
constexpr uint8_t kLeAudioSamplingFreq384000Hz = 0x0D;

/* Frame Durations */
constexpr uint8_t kLeAudioCodecFrameDur7500us = 0x00;
constexpr uint8_t kLeAudioCodecFrameDur10000us = 0x01;
constexpr uint8_t kLeAudioCodecFrameDur15000us = 0x02;

/* Audio Allocations */
constexpr uint32_t kLeAudioLocationMonoAudio = 0x00000000;
constexpr uint32_t kLeAudioLocationFrontLeft = 0x00000001;
constexpr uint32_t kLeAudioLocationFrontRight = 0x00000002;
constexpr uint32_t kLeAudioLocationFrontCenter = 0x00000004;
constexpr uint32_t kLeAudioLocationLowFreqEffects1 = 0x00000008;
constexpr uint32_t kLeAudioLocationBackLeft = 0x00000010;
constexpr uint32_t kLeAudioLocationBackRight = 0x00000020;
constexpr uint32_t kLeAudioLocationFrontLeftOfCenter = 0x00000040;
constexpr uint32_t kLeAudioLocationFrontRightOfCenter = 0x00000080;
constexpr uint32_t kLeAudioLocationBackCenter = 0x00000100;
constexpr uint32_t kLeAudioLocationLowFreqEffects2 = 0x00000200;
constexpr uint32_t kLeAudioLocationSideLeft = 0x00000400;
constexpr uint32_t kLeAudioLocationSideRight = 0x00000800;
constexpr uint32_t kLeAudioLocationTopFrontLeft = 0x00001000;
constexpr uint32_t kLeAudioLocationTopFrontRight = 0x00002000;
constexpr uint32_t kLeAudioLocationTopFrontCenter = 0x00004000;
constexpr uint32_t kLeAudioLocationTopCenter = 0x00008000;
constexpr uint32_t kLeAudioLocationTopBackLeft = 0x00010000;
constexpr uint32_t kLeAudioLocationTopBackRight = 0x00020000;
constexpr uint32_t kLeAudioLocationTopSideLeft = 0x00040000;
constexpr uint32_t kLeAudioLocationTopSideRight = 0x00080000;
constexpr uint32_t kLeAudioLocationTopBackCenter = 0x00100000;
constexpr uint32_t kLeAudioLocationBottomFrontCenter = 0x00200000;
constexpr uint32_t kLeAudioLocationBottomFrontLeft = 0x00400000;
constexpr uint32_t kLeAudioLocationBottomFrontRight = 0x00800000;
constexpr uint32_t kLeAudioLocationFrontLeftWide = 0x01000000;
constexpr uint32_t kLeAudioLocationFrontRightWide = 0x02000000;
constexpr uint32_t kLeAudioLocationLeftSurround = 0x04000000;
constexpr uint32_t kLeAudioLocationRightSurround = 0x08000000;

constexpr uint32_t kLeAudioLocationAnyLeft =
        kLeAudioLocationFrontLeft | kLeAudioLocationBackLeft | kLeAudioLocationFrontLeftOfCenter |
        kLeAudioLocationSideLeft | kLeAudioLocationTopFrontLeft | kLeAudioLocationTopBackLeft |
        kLeAudioLocationTopSideLeft | kLeAudioLocationBottomFrontLeft |
        kLeAudioLocationFrontLeftWide | kLeAudioLocationLeftSurround;

constexpr uint32_t kLeAudioLocationAnyRight =
        kLeAudioLocationFrontRight | kLeAudioLocationBackRight |
        kLeAudioLocationFrontRightOfCenter | kLeAudioLocationSideRight |
        kLeAudioLocationTopFrontRight | kLeAudioLocationTopBackRight |
        kLeAudioLocationTopSideRight | kLeAudioLocationBottomFrontRight |
        kLeAudioLocationFrontRightWide | kLeAudioLocationRightSurround;

constexpr uint32_t kLeAudioLocationStereo = kLeAudioLocationFrontLeft | kLeAudioLocationFrontRight;

/* Octets Per Frame */
constexpr uint16_t kLeAudioCodecFrameLen30 = 30;
constexpr uint16_t kLeAudioCodecFrameLen40 = 40;
constexpr uint16_t kLeAudioCodecFrameLen45 = 45;
constexpr uint16_t kLeAudioCodecFrameLen60 = 60;
constexpr uint16_t kLeAudioCodecFrameLen75 = 75;
constexpr uint16_t kLeAudioCodecFrameLen80 = 80;
constexpr uint16_t kLeAudioCodecFrameLen90 = 90;
constexpr uint16_t kLeAudioCodecFrameLen100 = 100;
constexpr uint16_t kLeAudioCodecFrameLen117 = 117;
constexpr uint16_t kLeAudioCodecFrameLen120 = 120;
constexpr uint16_t kLeAudioCodecFrameLen155 = 155;

}  // namespace codec_spec_conf

constexpr uint8_t kInvalidCisId = 0xFF;
constexpr uint16_t kInvalidCisConnHandle = 0xFFFF;

namespace codec_spec_caps {
uint16_t constexpr SamplingFreqConfig2Capability(uint8_t conf) {
  if (!conf) {
    return 0;
  }
  return 0x01 << (conf - 1);
}

uint8_t constexpr FrameDurationConfig2Capability(uint8_t conf) { return 0x01 << (conf); }

uint16_t constexpr ChannelCountConfig2Capability(uint8_t conf) {
  if (!conf) {
    return 0;
  }
  return 0x01 << (conf - 1);
}

/* LTV Types - same values as in Codec Specific Configurations but 0x03 is
 * named differently.
 */
constexpr uint8_t kLeAudioLtvTypeSupportedSamplingFrequencies =
        codec_spec_conf::kLeAudioLtvTypeSamplingFreq;
constexpr uint8_t kLeAudioLtvTypeSupportedFrameDurations =
        codec_spec_conf::kLeAudioLtvTypeFrameDuration;
constexpr uint8_t kLeAudioLtvTypeSupportedAudioChannelCounts =
        codec_spec_conf::kLeAudioLtvTypeAudioChannelAllocation;
constexpr uint8_t kLeAudioLtvTypeSupportedOctetsPerCodecFrame =
        codec_spec_conf::kLeAudioLtvTypeOctetsPerCodecFrame;
constexpr uint8_t kLeAudioLtvTypeSupportedMaxCodecFramesPerSdu =
        codec_spec_conf::kLeAudioLtvTypeCodecFrameBlocksPerSdu;

/* Sampling Frequencies */
constexpr uint16_t kLeAudioSamplingFreq8000Hz =
        SamplingFreqConfig2Capability(codec_spec_conf::kLeAudioSamplingFreq8000Hz);
constexpr uint16_t kLeAudioSamplingFreq11025Hz =
        SamplingFreqConfig2Capability(codec_spec_conf::kLeAudioSamplingFreq11025Hz);
constexpr uint16_t kLeAudioSamplingFreq16000Hz =
        SamplingFreqConfig2Capability(codec_spec_conf::kLeAudioSamplingFreq16000Hz);
constexpr uint16_t kLeAudioSamplingFreq22050Hz =
        SamplingFreqConfig2Capability(codec_spec_conf::kLeAudioSamplingFreq22050Hz);
constexpr uint16_t kLeAudioSamplingFreq24000Hz =
        SamplingFreqConfig2Capability(codec_spec_conf::kLeAudioSamplingFreq24000Hz);
constexpr uint16_t kLeAudioSamplingFreq32000Hz =
        SamplingFreqConfig2Capability(codec_spec_conf::kLeAudioSamplingFreq32000Hz);
constexpr uint16_t kLeAudioSamplingFreq44100Hz =
        SamplingFreqConfig2Capability(codec_spec_conf::kLeAudioSamplingFreq44100Hz);
constexpr uint16_t kLeAudioSamplingFreq48000Hz =
        SamplingFreqConfig2Capability(codec_spec_conf::kLeAudioSamplingFreq48000Hz);
constexpr uint16_t kLeAudioSamplingFreq88200Hz =
        SamplingFreqConfig2Capability(codec_spec_conf::kLeAudioSamplingFreq88200Hz);
constexpr uint16_t kLeAudioSamplingFreq96000Hz =
        SamplingFreqConfig2Capability(codec_spec_conf::kLeAudioSamplingFreq96000Hz);
constexpr uint16_t kLeAudioSamplingFreq176400Hz =
        SamplingFreqConfig2Capability(codec_spec_conf::kLeAudioSamplingFreq176400Hz);
constexpr uint16_t kLeAudioSamplingFreq192000Hz =
        SamplingFreqConfig2Capability(codec_spec_conf::kLeAudioSamplingFreq192000Hz);
constexpr uint16_t kLeAudioSamplingFreq384000Hz =
        SamplingFreqConfig2Capability(codec_spec_conf::kLeAudioSamplingFreq384000Hz);

/* Frame Durations */
constexpr uint8_t kLeAudioCodecFrameDur7500us =
        FrameDurationConfig2Capability(codec_spec_conf::kLeAudioCodecFrameDur7500us);
constexpr uint8_t kLeAudioCodecFrameDur10000us =
        FrameDurationConfig2Capability(codec_spec_conf::kLeAudioCodecFrameDur10000us);
constexpr uint8_t kLeAudioCodecFrameDur15000us =
        FrameDurationConfig2Capability(codec_spec_conf::kLeAudioCodecFrameDur15000us);
constexpr uint8_t kLeAudioCodecFrameDurPrefer7500us = 0x10;
constexpr uint8_t kLeAudioCodecFrameDurPrefer10000us = 0x20;
constexpr uint8_t kLeAudioCodecFrameDurPrefer15000us = 0x40;

/* Audio Channel Counts */
/* Each bit represents support for additional channel: bit 0 - one channel,
 * bit 1 - two, bit 3 - four channels. Multiple bits can be enabled at once.
 */
constexpr uint8_t kLeAudioCodecChannelCountNone = 0x00;
constexpr uint8_t kLeAudioCodecChannelCountSingleChannel = 0x01;
constexpr uint8_t kLeAudioCodecChannelCountTwoChannel = 0x02;
constexpr uint8_t kLeAudioCodecChannelCountThreeChannel = 0x04;
constexpr uint8_t kLeAudioCodecChannelCountFourChannel = 0x08;
constexpr uint8_t kLeAudioCodecChannelCountFiveChannel = 0x10;
constexpr uint8_t kLeAudioCodecChannelCountSixChannel = 0x20;
constexpr uint8_t kLeAudioCodecChannelCountSevenChannel = 0x40;
constexpr uint8_t kLeAudioCodecChannelCountEightChannel = 0x80;

/* Octets Per Frame */
constexpr uint16_t kLeAudioCodecFrameLen30 = codec_spec_conf::kLeAudioCodecFrameLen30;
constexpr uint16_t kLeAudioCodecFrameLen40 = codec_spec_conf::kLeAudioCodecFrameLen40;
constexpr uint16_t kLeAudioCodecFrameLen60 = codec_spec_conf::kLeAudioCodecFrameLen60;
constexpr uint16_t kLeAudioCodecFrameLen80 = codec_spec_conf::kLeAudioCodecFrameLen80;
constexpr uint16_t kLeAudioCodecFrameLen120 = codec_spec_conf::kLeAudioCodecFrameLen120;

};  // namespace codec_spec_caps

namespace types {
constexpr uint8_t kLeAudioCodingFormatLC3 = bluetooth::hci::kIsoCodingFormatLc3;
constexpr uint8_t kLeAudioCodingFormatVendorSpecific =
        bluetooth::hci::kIsoCodingFormatVendorSpecific;
constexpr uint16_t kLeAudioVendorCompanyIdUndefined = 0x00;
constexpr uint16_t kLeAudioVendorCodecIdUndefined = 0x00;

constexpr uint16_t kLeAudioVendorCompanyIdQualcomm = 0x000A;
constexpr uint16_t kLeAudioCodingFormatAptxLe = bluetooth::hci::qcom::kIsoCodingFormatAptxLe;
constexpr uint16_t kLeAudioCodingFormatAptxLeX = bluetooth::hci::qcom::kIsoCodingFormatAptxLeX;

constexpr uint16_t kLeAudioVendorCompanyIdGoogle = 0x00E0;
constexpr uint16_t kLeAudioVendorCodecIdHeadtracking = 0x0001;

/* Metadata types from Assigned Numbers */
constexpr uint8_t kLeAudioMetadataTypePreferredAudioContext = 0x01;
constexpr uint8_t kLeAudioMetadataTypeStreamingAudioContext = 0x02;
constexpr uint8_t kLeAudioMetadataTypeProgramInfo = 0x03;
constexpr uint8_t kLeAudioMetadataTypeLanguage = 0x04;
constexpr uint8_t kLeAudioMetadataTypeCcidList = 0x05;
constexpr uint8_t kLeAudioMetadataTypeparentalRating = 0x06;
constexpr uint8_t kLeAudioMetadataTypeProgramInfoUri = 0x07;
constexpr uint8_t kLeAudioMetadataTypeAudioActiveState = 0x08;
constexpr uint8_t kLeAudioMetadataTypeBroadcastAudioImmediateRenderingFlag = 0x09;
constexpr uint8_t kLeAudioMetadataTypeExtendedMetadata = 0xFE;
constexpr uint8_t kLeAudioMetadataTypeVendorSpecific = 0xFF;

constexpr uint8_t kLeAudioMetadataTypeLen = 1;
constexpr uint8_t kLeAudioMetadataLenLen = 1;

constexpr uint8_t kLeAudioMetadataStreamingAudioContextLen = 2;

namespace qcom_codec_metadata {
constexpr uint8_t kLeAudioCodecLC3QSupportedFeaturesMetadataType = 0x10;
constexpr uint8_t kLeAudioCodecAptxLeSupportedFeaturesMetadataType = 0x11;

constexpr uint8_t kLeAudioCodecLC3QSupportedFeaturesMetadataLen = 0x0B;
constexpr uint8_t kLeAudioCodecAptxLeSupportedFeaturesMetadataLen = 0x0B;
}  // namespace qcom_codec_metadata

/* Android Headtracker Codec metadata */
constexpr uint8_t kLeAudioMetadataHeadtrackerTransportLen = 1;
constexpr uint8_t kLeAudioMetadataHeadtrackerTransportVal = 1;
constexpr uint8_t kLeAudioMetadataHeadtrackerTransportLeAcl = 1;
constexpr uint8_t kLeAudioMetadataHeadtrackerTransportLeIso = 2;

/* Android Headtracker config parameters */
constexpr uint32_t kLeAudioHeadtrackerSduItv = 20000;
constexpr uint16_t kLeAudioHeadtrackerMaxTransLat = 20;
constexpr uint16_t kLeAudioHeadtrackerMaxSduSize = 13;
constexpr uint8_t kLeAudioHeadtrackerRtn = 2;

/* CSIS Types */
constexpr uint8_t kDefaultScanDurationS = 5;
constexpr uint8_t kDefaultCsisSetSize = 2;

constexpr uint8_t kLeAudioDirectionSink = 0x01;
constexpr uint8_t kLeAudioDirectionSource = 0x02;
constexpr uint8_t kLeAudioDirectionBoth = kLeAudioDirectionSink | kLeAudioDirectionSource;

/* Audio stream config types */
constexpr uint8_t kFramingUnframedPduSupported = 0x00;
constexpr uint8_t kFramingUnframedPduUnsupported = 0x01;

constexpr uint8_t kTargetLatencyUndefined = 0x00;
constexpr uint8_t kTargetLatencyLower = 0x01;
constexpr uint8_t kTargetLatencyBalancedLatencyReliability = 0x02;
constexpr uint8_t kTargetLatencyHigherReliability = 0x03;

constexpr uint8_t kTargetPhyUndefined = 0x00;
constexpr uint8_t kTargetPhy1M = 0x01;
constexpr uint8_t kTargetPhy2M = 0x02;
constexpr uint8_t kTargetPhyCoded = 0x03;

constexpr uint32_t kPresDelayNoPreference = 0x00000000;

constexpr uint16_t kMaxTransportLatencyMin = 0x0005;
constexpr uint16_t kMaxTransportLatencyMax = 0x0FA0;

namespace qcom_lex {
/* LeX Context Types */
enum class LeXAudioContextTypeMask : uint8_t {
  NONE = 0x00,
  MEDIA = 0x01,
  GAME = 0x02,
  CONVERSATIONAL = 0x04,
  LIVE = 0x08,
};

}  // namespace qcom_lex

enum class CigState : uint8_t { NONE, CREATING, CREATED, REMOVING, RECOVERING };

/* ASE states according to BAP defined state machine states */
enum class AseState : uint8_t {
  BTA_LE_AUDIO_ASE_STATE_IDLE = 0x00,
  BTA_LE_AUDIO_ASE_STATE_CODEC_CONFIGURED = 0x01,
  BTA_LE_AUDIO_ASE_STATE_QOS_CONFIGURED = 0x02,
  BTA_LE_AUDIO_ASE_STATE_ENABLING = 0x03,
  BTA_LE_AUDIO_ASE_STATE_STREAMING = 0x04,
  BTA_LE_AUDIO_ASE_STATE_DISABLING = 0x05,
  BTA_LE_AUDIO_ASE_STATE_RELEASING = 0x06,
};

enum class CisState {
  IDLE,
  ASSIGNED,
  CONNECTING,
  CONNECTED,
  DISCONNECTING,
};

enum class DataPathState {
  IDLE,
  CONFIGURING,
  CONFIGURED,
  REMOVING,
};

enum class CisType {
  CIS_TYPE_BIDIRECTIONAL,
  CIS_TYPE_UNIDIRECTIONAL_SINK,
  CIS_TYPE_UNIDIRECTIONAL_SOURCE,
};

struct cis {
  uint8_t id;
  CisType type;
  uint16_t conn_handle;
  RawAddress addr;
};

enum class CodecLocation {
  HOST,
  ADSP,
  CONTROLLER,
};

/* Context Types */
enum class LeAudioContextType : uint16_t {
  UNINITIALIZED = 0x0000,
  UNSPECIFIED = 0x0001,
  CONVERSATIONAL = 0x0002,
  MEDIA = 0x0004,
  GAME = 0x0008,
  INSTRUCTIONAL = 0x0010,
  VOICEASSISTANTS = 0x0020,
  LIVE = 0x0040,
  SOUNDEFFECTS = 0x0080,
  NOTIFICATIONS = 0x0100,
  RINGTONE = 0x0200,
  ALERTS = 0x0400,
  EMERGENCYALARM = 0x0800,
  RFU = 0x1000,
};

class AudioContexts {
  using T = std::underlying_type<LeAudioContextType>::type;
  T mValue;

public:
  explicit constexpr AudioContexts() : mValue(static_cast<T>(LeAudioContextType::UNINITIALIZED)) {}
  explicit constexpr AudioContexts(const T& v) : mValue(v) {}
  explicit constexpr AudioContexts(const LeAudioContextType& v) : mValue(static_cast<T>(v)) {}
  constexpr AudioContexts(const AudioContexts& other) : mValue(static_cast<T>(other.value())) {}

  constexpr T value() const { return mValue; }
  T& value_ref() { return mValue; }
  bool none() const { return mValue == static_cast<T>(LeAudioContextType::UNINITIALIZED); }
  bool any() const { return !none(); }

  void set(const LeAudioContextType& v) { mValue |= static_cast<T>(v); }
  void set_all(const AudioContexts& v) { mValue |= v.value(); }
  void unset(const LeAudioContextType& v) { mValue &= ~static_cast<T>(v); }
  void unset_all(const AudioContexts& v) { mValue &= ~v.value(); }

  bool test(const LeAudioContextType& v) const { return (mValue & static_cast<T>(v)) != 0; }
  bool test_all(const AudioContexts& v) const { return (mValue & v.value()) == v.value(); }
  bool test_any(const AudioContexts& v) const { return (mValue & v.value()) != 0; }
  void clear() { mValue = static_cast<T>(LeAudioContextType::UNINITIALIZED); }

  std::string to_string() const;

  AudioContexts& operator=(AudioContexts&& other) = default;
  AudioContexts& operator=(const AudioContexts&) = default;
  bool operator==(const AudioContexts& other) const { return value() == other.value(); }
  bool operator!=(const AudioContexts& other) const { return value() != other.value(); }
  constexpr AudioContexts operator~() const { return AudioContexts(~value()); }
};

AudioContexts operator|(std::underlying_type<LeAudioContextType>::type lhs,
                        const LeAudioContextType rhs);
AudioContexts& operator|=(AudioContexts& lhs, AudioContexts const& rhs);
AudioContexts& operator&=(AudioContexts& lhs, AudioContexts const& rhs);

constexpr AudioContexts operator^(const AudioContexts& lhs, const AudioContexts& rhs) {
  return AudioContexts(lhs.value() ^ rhs.value());
}
constexpr AudioContexts operator|(const AudioContexts& lhs, const AudioContexts& rhs) {
  return AudioContexts(lhs.value() | rhs.value());
}
constexpr AudioContexts operator&(const AudioContexts& lhs, const AudioContexts& rhs) {
  return AudioContexts(lhs.value() & rhs.value());
}
constexpr AudioContexts operator|(const LeAudioContextType& lhs, const LeAudioContextType& rhs) {
  using T = std::underlying_type<LeAudioContextType>::type;
  return AudioContexts(static_cast<T>(lhs) | static_cast<T>(rhs));
}
constexpr AudioContexts operator|(const LeAudioContextType& lhs, const AudioContexts& rhs) {
  return AudioContexts(lhs) | rhs;
}
constexpr AudioContexts operator|(const AudioContexts& lhs, const LeAudioContextType& rhs) {
  return lhs | AudioContexts(rhs);
}

std::string ToHexString(const types::LeAudioContextType& value);

template <typename T>
struct BidirectionalPair {
  T sink;
  T source;

  const T& get(uint8_t direction) const;
  T& get(uint8_t direction);
};

template <typename T>
T get_bidirectional(BidirectionalPair<T> p);

template <typename T>
bool operator==(const types::BidirectionalPair<T>& lhs, const types::BidirectionalPair<T>& rhs) {
  return (lhs.sink == rhs.sink) && (lhs.source == rhs.source);
}

/* Configuration strategy */
enum class LeAudioConfigurationStrategy : uint8_t {
  MONO_ONE_CIS_PER_DEVICE = 0x00,     /* Common true wireless speakers */
  STEREO_TWO_CISES_PER_DEVICE = 0x01, /* Requires 2 ASEs and 2 Audio Allocation for left/right */
  STEREO_ONE_CIS_PER_DEVICE = 0x02,   /* Requires channel count 2*/
  RFU = 0x03,
};

constexpr LeAudioContextType kLeAudioContextAllTypesArray[] = {
        LeAudioContextType::UNSPECIFIED,   LeAudioContextType::CONVERSATIONAL,
        LeAudioContextType::MEDIA,         LeAudioContextType::GAME,
        LeAudioContextType::INSTRUCTIONAL, LeAudioContextType::VOICEASSISTANTS,
        LeAudioContextType::LIVE,          LeAudioContextType::SOUNDEFFECTS,
        LeAudioContextType::NOTIFICATIONS, LeAudioContextType::RINGTONE,
        LeAudioContextType::ALERTS,        LeAudioContextType::EMERGENCYALARM,
};

constexpr AudioContexts kLeAudioContextAllTypes =
        LeAudioContextType::UNSPECIFIED | LeAudioContextType::CONVERSATIONAL |
        LeAudioContextType::MEDIA | LeAudioContextType::GAME | LeAudioContextType::INSTRUCTIONAL |
        LeAudioContextType::VOICEASSISTANTS | LeAudioContextType::LIVE |
        LeAudioContextType::SOUNDEFFECTS | LeAudioContextType::NOTIFICATIONS |
        LeAudioContextType::RINGTONE | LeAudioContextType::ALERTS |
        LeAudioContextType::EMERGENCYALARM;

constexpr AudioContexts kLeAudioContextAllBidir =
        LeAudioContextType::GAME | LeAudioContextType::LIVE | LeAudioContextType::CONVERSATIONAL |
        LeAudioContextType::VOICEASSISTANTS;

constexpr AudioContexts kLeAudioContextAllRemoteSource =
        LeAudioContextType::GAME | LeAudioContextType::LIVE | LeAudioContextType::CONVERSATIONAL |
        LeAudioContextType::VOICEASSISTANTS;

constexpr AudioContexts kLeAudioContextAllRemoteSinkOnly =
        LeAudioContextType::MEDIA | LeAudioContextType::INSTRUCTIONAL |
        LeAudioContextType::SOUNDEFFECTS | LeAudioContextType::NOTIFICATIONS |
        LeAudioContextType::RINGTONE | LeAudioContextType::ALERTS |
        LeAudioContextType::EMERGENCYALARM;

/* Print formaters for LTV data */
std::string CodecCapabilitiesLtvFormat(const uint8_t& type, const std::vector<uint8_t>& value);

/* Structures */
/** LE Audio ASE codec configuration parameters, built from LTV types defined
 * in the BT Assigned Numbers.
 * NOTE: This base structure does not support the vendor specific parameters.
 */
struct LeAudioCoreCodecConfig {
  static const std::map<uint8_t, uint32_t> sampling_freq_map;
  static const std::map<uint32_t, uint8_t> sample_rate_map;

  static const std::map<uint8_t, uint32_t> frame_duration_map;
  static const std::map<uint32_t, uint8_t> data_interval_map;

  std::optional<uint8_t> sampling_frequency;
  std::optional<uint8_t> frame_duration;
  std::optional<uint32_t> audio_channel_allocation;
  std::optional<uint16_t> octets_per_codec_frame;
  std::optional<uint8_t> codec_frames_blocks_per_sdu;

  uint8_t allocated_channel_count = 1;

  static uint32_t GetSamplingFrequencyHz(uint8_t sample_freq) {
    return sampling_freq_map.count(sample_freq) ? sampling_freq_map.at(sample_freq) : 0;
  }

  static uint32_t GetFrameDurationUs(uint8_t framn_dur) {
    return frame_duration_map.count(framn_dur) ? frame_duration_map.at(framn_dur) : 0;
  }

  /** Returns the sampling frequency representation in Hz */
  uint32_t GetSamplingFrequencyHz() const {
    if (sampling_frequency) {
      return sampling_freq_map.count(*sampling_frequency)
                     ? sampling_freq_map.at(*sampling_frequency)
                     : 0;
    }
    return 0;
  }

  /** Returns the frame duration representation in us */
  uint32_t GetFrameDurationUs() const {
    if (frame_duration) {
      return frame_duration_map.count(*frame_duration) ? frame_duration_map.at(*frame_duration) : 0;
    }

    return 0;
  }

  /** Returns the frame duration representation in us */
  uint16_t GetOctetsPerFrame() const {
    if (octets_per_codec_frame) {
      return *octets_per_codec_frame;
    }

    return 0;
  }

  /** Channel count per CIS or BIS */
  uint8_t GetChannelCountPerIsoStream(void) const { return allocated_channel_count; }

  uint16_t CalculateMaxSduSize() const {
    return GetChannelCountPerIsoStream() * octets_per_codec_frame.value_or(0) *
           codec_frames_blocks_per_sdu.value_or(1);
  }
};

struct LeAudioCoreCodecCapabilities {
  bool HasSupportedSamplingFrequencies() const {
    return supported_sampling_frequencies.has_value();
  }
  bool HasSupportedFrameDurations() const { return supported_frame_durations.has_value(); }
  bool HasSupportedOctetsPerCodecFrame() const {
    return supported_min_octets_per_codec_frame.has_value() &&
           supported_max_octets_per_codec_frame.has_value();
  }
  bool HasSupportedAudioChannelCounts() const { return supported_audio_channel_counts.has_value(); }
  bool HasSupportedMaxCodecFramesPerSdu() const {
    return supported_max_codec_frames_per_sdu.has_value();
  }

  bool IsSamplingFrequencyConfigSupported(uint8_t value) const {
    return supported_sampling_frequencies.value_or(0) &
           codec_spec_caps::SamplingFreqConfig2Capability(value);
  }
  bool IsFrameDurationConfigSupported(uint8_t value) const {
    return supported_frame_durations.value_or(0) &
           codec_spec_caps::FrameDurationConfig2Capability(value);
  }
  bool IsAudioChannelCountsSupported(uint8_t value) const {
    if (value > 0) {
      return supported_audio_channel_counts.value_or(0) & (0b1 << (value - 1));
    }

    return false;
  }
  bool IsOctetsPerCodecFrameConfigSupported(uint16_t value) const {
    return (value >= supported_min_octets_per_codec_frame.value_or(0)) &&
           (value <= supported_max_octets_per_codec_frame.value_or(0));
  }
  bool IsCodecFramesPerSduSupported(uint8_t value) const {
    return value <= supported_max_codec_frames_per_sdu.value_or(1);
  }

  std::optional<uint16_t> supported_sampling_frequencies;
  std::optional<uint8_t> supported_frame_durations;
  std::optional<uint8_t> supported_audio_channel_counts;
  std::optional<uint16_t> supported_min_octets_per_codec_frame;
  std::optional<uint16_t> supported_max_octets_per_codec_frame;
  std::optional<uint8_t> supported_max_codec_frames_per_sdu;
};

struct LeAudioMetadata {
  std::optional<uint16_t> preferred_audio_context;
  std::optional<uint16_t> streaming_audio_context;
  std::optional<std::string> program_info;
  std::optional<std::string> language;  // ISO 639-3 (3 lowercase letter codes)
  std::optional<std::vector<uint8_t>> ccid_list;
  std::optional<uint8_t> parental_rating;
  std::optional<std::string> program_info_uri;
  std::optional<std::vector<uint8_t>> extended_metadata;
  std::optional<std::vector<uint8_t>> vendor_specific;
  std::optional<bool> audio_active_state;
  std::optional<bool> broadcast_audio_immediate_rendering;
};

std::ostream& operator<<(std::ostream& os, const LeAudioMetadata& config);

#define LTV_ENTRY_SAMPLING_FREQUENCY(value) \
  { le_audio::codec_spec_conf::kLeAudioLtvTypeSamplingFreq, std::vector<uint8_t>({(value) & 0xFF}) }

#define LTV_ENTRY_FRAME_DURATION(value)                      \
  {                                                          \
    le_audio::codec_spec_conf::kLeAudioLtvTypeFrameDuration, \
            std::vector<uint8_t>({(value) & 0xFF})           \
  }

#define LTV_ENTRY_AUDIO_CHANNEL_ALLOCATION(value)                                          \
  {                                                                                        \
    le_audio::codec_spec_conf::kLeAudioLtvTypeAudioChannelAllocation,                      \
            std::vector<uint8_t>({(uint8_t)(value) & 0xFF, (uint8_t)((value) << 8) & 0xFF, \
                                  (uint8_t)((value) << 16) & 0xFF,                         \
                                  (uint8_t)((value) << 24) & 0xFF})                        \
  }

#define LTV_ENTRY_OCTETS_PER_CODEC_FRAME(value)                                             \
  {                                                                                         \
    le_audio::codec_spec_conf::kLeAudioLtvTypeOctetsPerCodecFrame,                          \
            std::vector<uint8_t>({(uint8_t)(value) & 0xFF, (uint8_t)((value) << 8) & 0xFF}) \
  }

#define LTV_ENTRY_FRAME_BLOCKS_PER_SDU(value)                         \
  {                                                                   \
    le_audio::codec_spec_conf::kLeAudioLtvTypeCodecFrameBlocksPerSdu, \
            std::vector<uint8_t>({(value) & 0xFF})                    \
  }

class LeAudioLtvMap {
public:
  LeAudioLtvMap(std::map<uint8_t, std::vector<uint8_t>> values)
      : values(values),
        value_hash(0),
        core_config(std::nullopt),
        core_capabilities(std::nullopt),
        metadata(std::nullopt) {}
  LeAudioLtvMap() = default;
  ~LeAudioLtvMap() = default;

  bool operator==(const LeAudioLtvMap& other) const { return GetHash() == other.GetHash(); }

  bool operator!=(const LeAudioLtvMap& other) const { return GetHash() != other.GetHash(); }

  std::optional<std::vector<uint8_t>> Find(uint8_t type) const;
  const auto& At(uint8_t type) const { return values.at(type); }

  LeAudioLtvMap& Add(uint8_t type, std::vector<uint8_t> value) {
    values.insert_or_assign(type, std::move(value));
    invalidate();
    return *this;
  }

  // Add vendor specific data preceded with 2 octets of company ID
  LeAudioLtvMap& Add(uint8_t type, uint16_t vendorCompanyId, std::vector<uint8_t> value) {
    std::vector<uint8_t> data(value.size() + 2);
    auto ptr = data.data();
    UINT16_TO_STREAM(ptr, vendorCompanyId);
    ARRAY_TO_STREAM(ptr, value.data(), (int)value.size());
    return Add(type, data);
  }

  LeAudioLtvMap& Add(uint8_t type, const std::string& value) {
    std::vector<uint8_t> v(value.size());
    auto ptr = v.data();
    ARRAY_TO_STREAM(ptr, value.c_str(), (int)value.size());
    values.insert_or_assign(type, v);
    invalidate();
    return *this;
  }

  LeAudioLtvMap& Add(uint8_t type, bool value) {
    std::vector<uint8_t> v(1);
    auto ptr = v.data();
    UINT8_TO_STREAM(ptr, value ? 0x01 : 0x00);
    values.insert_or_assign(type, v);
    invalidate();
    return *this;
  }

  LeAudioLtvMap& Add(uint8_t type, uint8_t value) {
    std::vector<uint8_t> v(sizeof(value));
    auto ptr = v.data();

    UINT8_TO_STREAM(ptr, value);
    values.insert_or_assign(type, v);
    invalidate();
    return *this;
  }
  LeAudioLtvMap& Add(uint8_t type, uint16_t value) {
    std::vector<uint8_t> v(sizeof(value));
    auto ptr = v.data();

    UINT16_TO_STREAM(ptr, value);
    values.insert_or_assign(type, std::move(v));
    invalidate();
    return *this;
  }
  LeAudioLtvMap& Add(uint8_t type, uint32_t value) {
    std::vector<uint8_t> v(sizeof(value));
    auto ptr = v.data();

    UINT32_TO_STREAM(ptr, value);
    values.insert_or_assign(type, std::move(v));
    invalidate();
    return *this;
  }
  void Remove(uint8_t type) {
    values.erase(type);
    invalidate();
  }
  void RemoveAllTypes(const LeAudioLtvMap& other);
  bool IsEmpty() const { return values.empty(); }
  void Clear() {
    invalidate();
    values.clear();
  }
  size_t Size() const { return values.size(); }
  const std::map<uint8_t, std::vector<uint8_t>>& Values() const { return values; }

  const struct LeAudioCoreCodecConfig& GetAsCoreCodecConfig() const;
  const struct LeAudioCoreCodecCapabilities& GetAsCoreCodecCapabilities() const;
  const struct LeAudioMetadata& GetAsLeAudioMetadata() const;
  LeAudioLtvMap GetIntersection(const LeAudioLtvMap& other) const;

  std::string ToString(const std::string& indent_string,
                       std::string (*format)(const uint8_t&, const std::vector<uint8_t>&)) const;
  size_t RawPacketSize() const;
  uint8_t* RawPacket(uint8_t* p_buf) const;
  std::vector<uint8_t> RawPacket() const;
  static LeAudioLtvMap Parse(const uint8_t* value, uint8_t len, bool& success);
  bool Parse(const uint8_t* value, uint8_t len);
  void Append(const LeAudioLtvMap& other);
  size_t GetHash() const {
    if (value_hash == 0) {
      RecalculateValueHash();
    }
    return value_hash;
  }

private:
  void invalidate() {
    core_config = std::nullopt;
    core_capabilities = std::nullopt;
    metadata = std::nullopt;
    value_hash = 0;
  }

  static LeAudioMetadata LtvMapToMetadata(const LeAudioLtvMap& ltvs) {
    LeAudioMetadata metadata;

    auto vec_opt = ltvs.Find(types::kLeAudioMetadataTypePreferredAudioContext);
    if (vec_opt &&
        (vec_opt->size() == sizeof(decltype(metadata.preferred_audio_context)::value_type))) {
      auto ptr = vec_opt->data();
      STREAM_TO_UINT16(metadata.preferred_audio_context, ptr);
    }

    vec_opt = ltvs.Find(types::kLeAudioMetadataTypeStreamingAudioContext);
    if (vec_opt &&
        (vec_opt->size() == sizeof(decltype(metadata.streaming_audio_context)::value_type))) {
      auto ptr = vec_opt->data();
      STREAM_TO_UINT16(metadata.streaming_audio_context, ptr);
    }

    vec_opt = ltvs.Find(types::kLeAudioMetadataTypeProgramInfo);
    if (vec_opt) {
      metadata.program_info =
              std::string(reinterpret_cast<const char*>(vec_opt->data()), vec_opt->size());
    }

    vec_opt = ltvs.Find(types::kLeAudioMetadataTypeLanguage);
    if (vec_opt && (vec_opt->size() == 3)) {  // it is always 3 in ISO 639-3
      metadata.language =
              std::string(reinterpret_cast<const char*>(vec_opt->data()), vec_opt->size());
    }

    metadata.ccid_list = ltvs.Find(types::kLeAudioMetadataTypeCcidList);

    vec_opt = ltvs.Find(types::kLeAudioMetadataTypeparentalRating);
    if (vec_opt && (vec_opt->size() == sizeof(decltype(metadata.parental_rating)::value_type))) {
      auto ptr = vec_opt->data();
      STREAM_TO_UINT8(metadata.parental_rating, ptr);
    }

    vec_opt = ltvs.Find(types::kLeAudioMetadataTypeProgramInfoUri);
    if (vec_opt) {
      metadata.program_info_uri =
              std::string(reinterpret_cast<const char*>(vec_opt->data()), vec_opt->size());
    }

    vec_opt = ltvs.Find(types::kLeAudioMetadataTypeAudioActiveState);
    if (vec_opt && (vec_opt->size() == sizeof(decltype(metadata.audio_active_state)::value_type))) {
      auto ptr = vec_opt->data();
      uint8_t val;
      STREAM_TO_UINT8(val, ptr);
      metadata.audio_active_state = val ? true : false;
    }

    vec_opt = ltvs.Find(types::kLeAudioMetadataTypeBroadcastAudioImmediateRenderingFlag);
    if (vec_opt) {
      metadata.broadcast_audio_immediate_rendering = true;
    }

    metadata.extended_metadata = ltvs.Find(types::kLeAudioMetadataTypeExtendedMetadata);
    metadata.vendor_specific = ltvs.Find(types::kLeAudioMetadataTypeVendorSpecific);

    return metadata;
  }

  static LeAudioCoreCodecConfig LtvMapToCoreCodecConfig(const LeAudioLtvMap& ltvs) {
    LeAudioCoreCodecConfig core;

    auto vec_opt = ltvs.Find(codec_spec_conf::kLeAudioLtvTypeSamplingFreq);
    if (vec_opt && (vec_opt->size() == sizeof(decltype(core.sampling_frequency)::value_type))) {
      auto ptr = vec_opt->data();
      STREAM_TO_UINT8(core.sampling_frequency, ptr);
    }

    vec_opt = ltvs.Find(codec_spec_conf::kLeAudioLtvTypeFrameDuration);
    if (vec_opt && (vec_opt->size() == sizeof(decltype(core.frame_duration)::value_type))) {
      auto ptr = vec_opt->data();
      STREAM_TO_UINT8(core.frame_duration, ptr);
    }

    vec_opt = ltvs.Find(codec_spec_conf::kLeAudioLtvTypeAudioChannelAllocation);
    if (vec_opt &&
        (vec_opt->size() == sizeof(decltype(core.audio_channel_allocation)::value_type))) {
      auto ptr = vec_opt->data();
      STREAM_TO_UINT32(core.audio_channel_allocation, ptr);
      core.allocated_channel_count = std::bitset<32>(core.audio_channel_allocation.value()).count();
    } else {
      core.allocated_channel_count = 1;
    }

    vec_opt = ltvs.Find(codec_spec_conf::kLeAudioLtvTypeOctetsPerCodecFrame);
    if (vec_opt && (vec_opt->size() == sizeof(decltype(core.octets_per_codec_frame)::value_type))) {
      auto ptr = vec_opt->data();
      STREAM_TO_UINT16(core.octets_per_codec_frame, ptr);
    }

    vec_opt = ltvs.Find(codec_spec_conf::kLeAudioLtvTypeCodecFrameBlocksPerSdu);
    if (vec_opt &&
        (vec_opt->size() == sizeof(decltype(core.codec_frames_blocks_per_sdu)::value_type))) {
      auto ptr = vec_opt->data();
      STREAM_TO_UINT8(core.codec_frames_blocks_per_sdu, ptr);
    }

    vec_opt = ltvs.Find(codec_spec_conf::qcom_codec_spec_conf::kLeAudioCodecAptxLeTypeSamplingFreq);
    if (vec_opt && (vec_opt->size() == sizeof(decltype(core.sampling_frequency)::value_type))) {
      auto ptr = vec_opt->data();
      STREAM_TO_UINT8(core.sampling_frequency, ptr);
    }

    vec_opt = ltvs.Find(
            codec_spec_conf::qcom_codec_spec_conf::kLeAudioCodecAptxLeTypeAudioChannelAllocation);
    if (vec_opt &&
        (vec_opt->size() == sizeof(decltype(core.audio_channel_allocation)::value_type))) {
      auto ptr = vec_opt->data();
      STREAM_TO_UINT32(core.audio_channel_allocation, ptr);
    }

    return core;
  }

  static LeAudioCoreCodecCapabilities LtvMapToCoreCodecCapabilities(const LeAudioLtvMap& pacs) {
    LeAudioCoreCodecCapabilities core;

    auto pac = pacs.Find(codec_spec_caps::kLeAudioLtvTypeSupportedSamplingFrequencies);
    if (pac &&
        (pac.value().size() == sizeof(decltype(core.supported_sampling_frequencies)::value_type))) {
      core.supported_sampling_frequencies = VEC_UINT8_TO_UINT16(pac.value());
    }

    pac = pacs.Find(codec_spec_caps::kLeAudioLtvTypeSupportedFrameDurations);
    if (pac &&
        (pac.value().size() == sizeof(decltype(core.supported_frame_durations)::value_type))) {
      core.supported_frame_durations = VEC_UINT8_TO_UINT8(pac.value());
    }

    pac = pacs.Find(codec_spec_caps::kLeAudioLtvTypeSupportedOctetsPerCodecFrame);
    if (pac && (pac.value().size() ==
                (sizeof(decltype(core.supported_min_octets_per_codec_frame)::value_type) +
                 sizeof(decltype(core.supported_max_octets_per_codec_frame)::value_type)))) {
      core.supported_min_octets_per_codec_frame = VEC_UINT8_TO_UINT16(pac.value());
      core.supported_max_octets_per_codec_frame = OFF_VEC_UINT8_TO_UINT16(
              pac.value(), sizeof(decltype(core.supported_min_octets_per_codec_frame)::value_type));
    }

    /*
     * BAP_1.0.1 4.3.1 Codec_Specific_Capabilities LTV requirements:
     * The absence of the Supported_Audio_Channel_Counts LTV structure shall be
     * interpreted as equivalent to a Supported_Audio_Channel_Counts value of
     * 0x01 (one Audio Channel supported).
     */
    pac = pacs.Find(codec_spec_caps::kLeAudioLtvTypeSupportedAudioChannelCounts);
    if (pac &&
        (pac.value().size() == sizeof(decltype(core.supported_audio_channel_counts)::value_type))) {
      core.supported_audio_channel_counts = VEC_UINT8_TO_UINT8(pac.value());
    } else {
      core.supported_audio_channel_counts = 0b1;
    }

    /*
     * BAP_1.0.1 4.3.1 Codec_Specific_Capabilities LTV requirements:
     * The absence of the Supported_Max_Codec_Frames_Per_SDU LTV structure shall
     * be interpreted as equivalent to a Supported_Max_Codec_Frames_Per_SDU
     * value of 1 codec frame per Audio Channel per SDU maximum.
     */
    pac = pacs.Find(codec_spec_caps::kLeAudioLtvTypeSupportedMaxCodecFramesPerSdu);
    if (pac && (pac.value().size() ==
                sizeof(decltype(core.supported_max_codec_frames_per_sdu)::value_type))) {
      core.supported_max_codec_frames_per_sdu = VEC_UINT8_TO_UINT8(pac.value());
    } else {
      core.supported_max_codec_frames_per_sdu = 1;
    }

    return core;
  }

  void RecalculateValueHash() const {
    if (IsEmpty()) {
      value_hash = 0;
      return;
    }

    auto value_vec = RawPacket();
    value_hash = std::hash<std::string_view>{}(
            {reinterpret_cast<const char*>(value_vec.data()), value_vec.size()});
  }

  std::map<uint8_t, std::vector<uint8_t>> values = {};
  mutable size_t value_hash = 0;
  // Lazy-constructed views of the LTV data
  mutable std::optional<struct LeAudioCoreCodecConfig> core_config = std::nullopt;
  mutable std::optional<struct LeAudioCoreCodecCapabilities> core_capabilities = std::nullopt;
  mutable std::optional<struct LeAudioMetadata> metadata = std::nullopt;
};

struct LeAudioCodecId {
  uint8_t coding_format;
  uint16_t vendor_company_id;
  uint16_t vendor_codec_id;

  friend bool operator==(const LeAudioCodecId& lhs, const LeAudioCodecId& rhs) {
    if (lhs.coding_format != rhs.coding_format) {
      return false;
    }

    if (lhs.coding_format == kLeAudioCodingFormatVendorSpecific &&
        (lhs.vendor_company_id != rhs.vendor_company_id ||
         lhs.vendor_codec_id != rhs.vendor_codec_id)) {
      return false;
    }

    return true;
  }

  friend bool operator!=(const LeAudioCodecId& lhs, const LeAudioCodecId& rhs) {
    return !(lhs == rhs);
  }
};

/* Google vendor specific codec for Headtracking */
constexpr LeAudioCodecId kLeAudioCodecHeadtracking = {kLeAudioCodingFormatVendorSpecific,
                                                      kLeAudioVendorCompanyIdGoogle,
                                                      kLeAudioVendorCodecIdHeadtracking};

struct IsoDataPathConfiguration {
  types::LeAudioCodecId codecId = {0, 0, 0};
  bool isTransparent = true;
  uint32_t controllerDelayUs = 0;
  std::vector<uint8_t> configuration = {};

  bool operator==(const IsoDataPathConfiguration& other) const {
    if (codecId != other.codecId) {
      return false;
    }
    if (isTransparent != other.isTransparent) {
      return false;
    }
    if (controllerDelayUs != other.controllerDelayUs) {
      return false;
    }
    if (configuration.size() != other.configuration.size()) {
      return false;
    }
    if ((!other.configuration.empty()) &&
        memcmp(configuration.data(), other.configuration.data(), other.configuration.size())) {
      return false;
    }
    return true;
  }

  bool operator!=(const IsoDataPathConfiguration& other) const { return !(*this == other); }
};

std::ostream& operator<<(std::ostream& os, const le_audio::types::IsoDataPathConfiguration& config);

struct DataPathConfiguration {
  uint8_t dataPathId = 0;
  std::vector<uint8_t> dataPathConfig = {};
  IsoDataPathConfiguration isoDataPathConfig;

  bool operator==(const DataPathConfiguration& other) const {
    if (dataPathId != other.dataPathId) {
      return false;
    }
    if (isoDataPathConfig != other.isoDataPathConfig) {
      return false;
    }
    if (dataPathConfig.size() != other.dataPathConfig.size()) {
      return false;
    }
    if ((!other.dataPathConfig.empty()) &&
        memcmp(dataPathConfig.data(), other.dataPathConfig.data(), other.dataPathConfig.size())) {
      return false;
    }
    return true;
  }

  bool operator!=(const DataPathConfiguration& other) const { return !(*this == other); }
};

std::ostream& operator<<(std::ostream& os, const le_audio::types::DataPathConfiguration& config);

struct hdl_pair {
  hdl_pair() = default;
  hdl_pair(uint16_t val_hdl, uint16_t ccc_hdl) : val_hdl(val_hdl), ccc_hdl(ccc_hdl) {}

  uint16_t val_hdl = 0;
  uint16_t ccc_hdl = 0;
};

struct AseQosConfiguration {
  uint32_t presentation_delay = 0;
  uint32_t sdu_interval = 0;
  uint16_t max_transport_latency = 0;
  uint16_t max_sdu_size = 0;
  uint8_t retrans_nb = 0;
  uint8_t framing = 0;
  uint8_t phy = 0;
};

struct AseQosPreferences {
  uint8_t supported_framing = 0;
  uint8_t preferred_phy = 0;
  uint8_t preferred_retrans_nb = 0;
  uint32_t pres_delay_min = 0;
  uint32_t pres_delay_max = 0;
  uint32_t preferred_pres_delay_min = 0;
  uint32_t preferred_pres_delay_max = 0;
};

struct ase {
  static constexpr uint8_t kAseIdInvalid = 0x00;

  ase(uint16_t val_hdl, uint16_t ccc_hdl, uint8_t direction, uint8_t initial_id = kAseIdInvalid)
      : hdls(val_hdl, ccc_hdl),
        id(initial_id),
        cis_id(kInvalidCisId),
        direction(direction),
        target_latency(types::kTargetLatencyBalancedLatencyReliability),
        active(false),
        reconfigure(false),
        cis_state(CisState::IDLE),
        data_path_state(DataPathState::IDLE),
        configured_for_context_type(LeAudioContextType::UNINITIALIZED),
        is_codec_in_controller(false),
        state(AseState::BTA_LE_AUDIO_ASE_STATE_IDLE) {}

  struct hdl_pair hdls;
  uint8_t id;
  uint8_t cis_id;
  const uint8_t direction;
  uint8_t target_latency;
  uint16_t cis_conn_hdl = kInvalidCisConnHandle;

  bool active;
  bool reconfigure;
  CisState cis_state;
  DataPathState data_path_state;
  LeAudioContextType configured_for_context_type;

  /* Codec configuration */
  LeAudioCodecId codec_id;
  LeAudioLtvMap codec_config;
  std::vector<uint8_t> vendor_codec_config;
  uint8_t channel_count;

  /* Data path configuration */
  DataPathConfiguration data_path_configuration;

  /* Set to true, if the codec is implemented in BT controller, false if it's
   * implemented in host, or in separate DSP
   */
  bool is_codec_in_controller;

  /* Qos configuration */
  AseQosConfiguration qos_config;

  /* QoS requirements in Codec Configured state */
  AseQosPreferences qos_preferences;

  std::vector<uint8_t> metadata;
  std::vector<uint8_t> vs_metadata;

  bool is_vsmetadata_available;

  AseState state;
};

struct acs_ac_record {
  LeAudioCodecId codec_id;
  LeAudioLtvMap codec_spec_caps;
  std::vector<uint8_t> codec_spec_caps_raw;
  LeAudioLtvMap metadata;
};

using PublishedAudioCapabilities = std::vector<std::tuple<hdl_pair, std::vector<acs_ac_record>>>;
using AudioLocations = std::bitset<32>;

std::ostream& operator<<(std::ostream& os, const AseState& state);
std::ostream& operator<<(std::ostream& os, const CigState& state);
std::ostream& operator<<(std::ostream& os, const LeAudioCodecId& codec_id);
std::ostream& operator<<(std::ostream& os, const LeAudioCoreCodecConfig& config);
std::string contextTypeToStr(const LeAudioContextType& context);
std::ostream& operator<<(std::ostream& os, const LeAudioContextType& context);
std::ostream& operator<<(std::ostream& os, const DataPathState& state);
std::ostream& operator<<(std::ostream& os, const CisState& state);
std::ostream& operator<<(std::ostream& os, const AudioContexts& contexts);
}  // namespace types

namespace set_configurations {

struct CodecConfigSetting {
  /* Codec identifier */
  types::LeAudioCodecId id;

  /* Codec Specific Configuration */
  types::LeAudioLtvMap params;
  /* Vendor Specific Configuration */
  std::vector<uint8_t> vendor_params;

  /* Channel count per device */
  uint8_t channel_count_per_iso_stream;

  /* Octets per fram for codec */
  uint16_t GetOctetsPerFrame() const;
  /* Sampling frequency requested for codec */
  uint32_t GetSamplingFrequencyHz() const;
  /* Data fetch/feed interval for codec in microseconds */
  uint32_t GetDataIntervalUs() const;
  /* Audio bit depth required for codec */
  uint8_t GetBitsPerSample() const;
  /* Audio channels number for a device */
  uint8_t GetChannelCountPerIsoStream() const { return channel_count_per_iso_stream; }

  bool operator==(const CodecConfigSetting& other) const {
    return (id == other.id) &&
           (channel_count_per_iso_stream == other.channel_count_per_iso_stream) &&
           (vendor_params == other.vendor_params) && (params == other.params);
  }

  bool operator!=(const CodecConfigSetting& other) const { return !(*this == other); }

  /* TODO: Add vendor parameter or Ltv map viewers for
   * vendor specific LTV types.
   */
};

struct CodecMetadataSetting {
  uint16_t vendor_company_id;
  int8_t vendor_metadata_type;
  std::vector<uint8_t> vs_metadata;
};

std::ostream& operator<<(std::ostream& os, const CodecConfigSetting& config);

struct QosConfigSetting {
  uint8_t target_latency;
  uint8_t retransmission_number;
  uint16_t max_transport_latency;
  int sduIntervalUs;
  int maxSdu;

  bool operator!=(const QosConfigSetting& other) { return !(*this == other); }

  bool operator==(const QosConfigSetting& other) const {
    return (target_latency == other.target_latency) &&
           (retransmission_number == other.retransmission_number) &&
           (max_transport_latency == other.max_transport_latency);
  }
};

std::ostream& operator<<(std::ostream& os, const QosConfigSetting& config);

struct AseConfiguration {
  AseConfiguration(CodecConfigSetting codec,
                   QosConfigSetting qos = {.target_latency = 0,
                                           .retransmission_number = 0,
                                           .max_transport_latency = 0},
                   CodecMetadataSetting metadata = {})
      : codec(codec), qos(qos), vendor_metadata(metadata) {}

  /* Whether the codec location is transparent to the controller */
  bool is_codec_in_controller = false;

  types::DataPathConfiguration data_path_configuration;
  CodecConfigSetting codec;
  QosConfigSetting qos;

  bool operator!=(const AseConfiguration& other) { return !(*this == other); }

  bool operator==(const AseConfiguration& other) const {
    return (data_path_configuration == other.data_path_configuration) && (codec == other.codec) &&
           (qos == other.qos);
  }

  std::optional<CodecMetadataSetting> vendor_metadata;
};

std::ostream& operator<<(std::ostream& os, const AseConfiguration& config);

/* Defined audio scenarios */
struct AudioSetConfiguration {
  std::string name = "";
  /* ISO data packing within the CIG */
  uint8_t packing = bluetooth::hci::kIsoCigPackingInterleaved;
  types::BidirectionalPair<std::vector<struct AseConfiguration>> confs;

  bool operator!=(const AudioSetConfiguration& other) { return !(*this == other); }

  bool operator==(const AudioSetConfiguration& other) const {
    return (packing == other.packing) && (confs == other.confs);
  }
};

std::ostream& operator<<(std::ostream& os, const AudioSetConfiguration& config);

using AudioSetConfigurations = std::vector<const AudioSetConfiguration*>;

const types::LeAudioCodecId LeAudioCodecIdLc3 = {
        .coding_format = types::kLeAudioCodingFormatLC3,
        .vendor_company_id = types::kLeAudioVendorCompanyIdUndefined,
        .vendor_codec_id = types::kLeAudioVendorCodecIdUndefined};
const types::LeAudioCodecId LeAudioCodecIdAptxLe = {
        .coding_format = types::kLeAudioCodingFormatVendorSpecific,
        .vendor_company_id = types::kLeAudioVendorCompanyIdQualcomm,
        .vendor_codec_id = types::kLeAudioCodingFormatAptxLe};

const types::LeAudioCodecId LeAudioCodecIdAptxLeX = {
        .coding_format = types::kLeAudioCodingFormatVendorSpecific,
        .vendor_company_id = types::kLeAudioVendorCompanyIdQualcomm,
        .vendor_codec_id = types::kLeAudioCodingFormatAptxLeX};

static constexpr uint32_t kChannelAllocationStereo =
        codec_spec_conf::kLeAudioLocationFrontLeft | codec_spec_conf::kLeAudioLocationFrontRight;

/* Declarations */
<<<<<<< HEAD
void get_cis_count(types::LeAudioContextType context_type,
                   std::shared_ptr<const set_configurations::AudioSetConfiguration> conf,
                   int expected_device_cnt, types::LeAudioConfigurationStrategy strategy,
                   int group_ase_snk_cnt, int group_ase_src_count, uint8_t& cis_count_bidir,
                   uint8_t& cis_count_unidir_sink, uint8_t& cis_count_unidir_source,
                   types::BidirectionalPair<types::AudioContexts> group_contexts);
=======
void get_cis_count(types::LeAudioContextType context_type, uint8_t expected_direction,
                   int expected_device_cnt, types::LeAudioConfigurationStrategy strategy,
                   int group_ase_snk_cnt, int group_ase_src_count, uint8_t& cis_count_bidir,
                   uint8_t& cis_count_unidir_sink, uint8_t& cis_count_unidir_source);
>>>>>>> b5e55641
}  // namespace set_configurations

struct stream_parameters {
  /* For now we have always same frequency for all the channels */
  uint32_t sample_frequency_hz;
  uint32_t frame_duration_us;
  uint16_t octets_per_codec_frame;
  uint32_t audio_channel_allocation;
  uint8_t codec_frames_blocks_per_sdu;

  /* Total number of channels we request from the audio framework */
  uint8_t num_of_channels;
  int num_of_devices;
  uint8_t mode;
  uint16_t delay;
  std::vector<uint8_t> codec_spec_metadata;

  /* cis_handle, audio location*/
  std::vector<std::pair<uint16_t, uint32_t>> stream_locations;

  void clear() {
    sample_frequency_hz = 0;
    frame_duration_us = 0;
    octets_per_codec_frame = 0;
    audio_channel_allocation = 0;
    codec_frames_blocks_per_sdu = 0;
    num_of_channels = 0;
    num_of_devices = 0;
    stream_locations.clear();
  }
};

struct stream_configuration {
  /* Whether the group should be reconfigured once the streaming stops */
  bool pending_configuration;

  /* Currently selected remote device set configuration */
  std::shared_ptr<const bluetooth::le_audio::set_configurations::AudioSetConfiguration> conf;

  /* Currently selected local audio codec */
  types::LeAudioCodecId codec_id;

  /* Currently selected local Sink & Source configuration */
  types::BidirectionalPair<stream_parameters> stream_params;
};

void AppendMetadataLtvEntryForCcidList(std::vector<uint8_t>& metadata,
                                       const std::vector<uint8_t>& ccid_list);
void AppendMetadataLtvEntryForStreamingContext(std::vector<uint8_t>& metadata,
                                               types::AudioContexts context_type);
uint8_t GetMaxCodecFramesPerSduFromPac(const types::acs_ac_record* pac_record);
}  // namespace bluetooth::le_audio

namespace fmt {
template <>
struct formatter<bluetooth::le_audio::DsaMode> : enum_formatter<bluetooth::le_audio::DsaMode> {};
template <>
struct formatter<bluetooth::le_audio::types::CisType>
    : enum_formatter<bluetooth::le_audio::types::CisType> {};
template <>
struct formatter<bluetooth::le_audio::types::LeAudioConfigurationStrategy>
    : enum_formatter<bluetooth::le_audio::types::LeAudioConfigurationStrategy> {};
}  // namespace fmt<|MERGE_RESOLUTION|>--- conflicted
+++ resolved
@@ -1406,19 +1406,12 @@
         codec_spec_conf::kLeAudioLocationFrontLeft | codec_spec_conf::kLeAudioLocationFrontRight;
 
 /* Declarations */
-<<<<<<< HEAD
 void get_cis_count(types::LeAudioContextType context_type,
                    std::shared_ptr<const set_configurations::AudioSetConfiguration> conf,
-                   int expected_device_cnt, types::LeAudioConfigurationStrategy strategy,
+                   uint8_t expected_direction, int expected_device_cnt, types::LeAudioConfigurationStrategy strategy,
                    int group_ase_snk_cnt, int group_ase_src_count, uint8_t& cis_count_bidir,
                    uint8_t& cis_count_unidir_sink, uint8_t& cis_count_unidir_source,
                    types::BidirectionalPair<types::AudioContexts> group_contexts);
-=======
-void get_cis_count(types::LeAudioContextType context_type, uint8_t expected_direction,
-                   int expected_device_cnt, types::LeAudioConfigurationStrategy strategy,
-                   int group_ase_snk_cnt, int group_ase_src_count, uint8_t& cis_count_bidir,
-                   uint8_t& cis_count_unidir_sink, uint8_t& cis_count_unidir_source);
->>>>>>> b5e55641
 }  // namespace set_configurations
 
 struct stream_parameters {
