/*
 * Copyright 2020 HIMSA II K/S - www.himsa.com.
 * Represented by EHIMA - www.ehima.com
 *
 * Licensed under the Apache License, Version 2.0 (the "License");
 * you may not use this file except in compliance with the License.
 * You may obtain a copy of the License at
 *
 *      http://www.apache.org/licenses/LICENSE-2.0
 *
 * Unless required by applicable law or agreed to in writing, software
 * distributed under the License is distributed on an "AS IS" BASIS,
 * WITHOUT WARRANTIES OR CONDITIONS OF ANY KIND, either express or implied.
 * See the License for the specific language governing permissions and
 * limitations under the License.
 */

#include "devices.h"

#include <bluetooth/log.h>
#include <gmock/gmock.h>
#include <gtest/gtest.h>
#include <log/log.h>

#include "btif_storage_mock.h"
#include "btm_api_mock.h"
#include "device_groups.h"
#include "hardware/bt_le_audio.h"
#include "hci/controller_interface_mock.h"
#include "le_audio/le_audio_utils.h"
#include "le_audio_set_configuration_provider.h"
#include "le_audio_types.h"
#include "mock_codec_manager.h"
#include "mock_csis_client.h"
#include "stack/btm/btm_int_types.h"
#include "test/mock/mock_main_shim_entry.h"

const tBLE_BD_ADDR BTM_Sec_GetAddressWithType(const RawAddress& bd_addr) {
  return tBLE_BD_ADDR{.type = BLE_ADDR_PUBLIC, .bda = bd_addr};
}

namespace bluetooth {
namespace le_audio {
namespace internal {
namespace {

using ::bluetooth::le_audio::DeviceConnectState;
using ::bluetooth::le_audio::LeAudioDevice;
using ::bluetooth::le_audio::LeAudioDeviceGroup;
using ::bluetooth::le_audio::LeAudioDevices;
using ::bluetooth::le_audio::types::AseState;
using ::bluetooth::le_audio::types::AudioContexts;
using ::bluetooth::le_audio::types::AudioLocations;
using ::bluetooth::le_audio::types::BidirectionalPair;
using ::bluetooth::le_audio::types::CisType;
using ::bluetooth::le_audio::types::LeAudioContextType;
using testing::_;
using testing::Invoke;
using testing::NiceMock;
using testing::Return;
using testing::Test;

auto constexpr kVendorCodecIdOne = bluetooth::le_audio::types::LeAudioCodecId(
        {.coding_format = types::kLeAudioCodingFormatVendorSpecific,
         .vendor_company_id = 0xF00D,
         .vendor_codec_id = 0x0001});

types::CodecConfigSetting kVendorCodecOne = {
        .id = kVendorCodecIdOne,
        .params = types::LeAudioLtvMap({
                // Add the Sampling Freq and AudioChannelAllocation which are
                // mandatory even for the Vendor codec provider (multicodec AIDL)
                {codec_spec_conf::kLeAudioLtvTypeSamplingFreq,
                 UINT8_TO_VEC_UINT8(codec_spec_conf::kLeAudioSamplingFreq16000Hz)},
        }),
        // Some opaque data buffer
        .vendor_params = std::vector<uint8_t>({0x01, 0xC0, 0xDE, 0xF0, 0x0D}),
        .channel_count_per_iso_stream = 1,
};

types::CodecConfigSetting kVendorCodecOneSwb = {
        .id = kVendorCodecIdOne,
        .params = types::LeAudioLtvMap({
                // Add the Sampling Freq and AudioChannelAllocation which are
                // mandatory even for the Vendor codec provider (multicodec AIDL)
                {codec_spec_conf::kLeAudioLtvTypeSamplingFreq,
                 UINT8_TO_VEC_UINT8(codec_spec_conf::kLeAudioSamplingFreq32000Hz)},
        }),
        // Some opaque data buffer
        .vendor_params = std::vector<uint8_t>({0x01, 0xC0, 0xDE, 0xF0, 0x0F}),
        .channel_count_per_iso_stream = 1,
};

RawAddress GetTestAddress(int index) {
  EXPECT_LT(index, UINT8_MAX);
  RawAddress result = {{0xC0, 0xDE, 0xC0, 0xDE, 0x00, static_cast<uint8_t>(index)}};
  return result;
}

class LeAudioDevicesTest : public Test {
protected:
  void SetUp() override {
    __android_log_set_minimum_priority(ANDROID_LOG_VERBOSE);
    devices_ = new LeAudioDevices();
    bluetooth::manager::SetMockBtmInterface(&btm_interface);
    bluetooth::storage::SetMockBtifStorageInterface(&mock_btif_storage_);
  }

  void TearDown() override {
    bluetooth::manager::SetMockBtmInterface(nullptr);
    bluetooth::storage::SetMockBtifStorageInterface(nullptr);
    delete devices_;
  }

  LeAudioDevices* devices_ = nullptr;
  bluetooth::manager::MockBtmInterface btm_interface;
  bluetooth::storage::MockBtifStorageInterface mock_btif_storage_;
};

TEST_F(LeAudioDevicesTest, test_add) {
  RawAddress test_address_0 = GetTestAddress(0);
  ASSERT_EQ((size_t)0, devices_->Size());
  devices_->Add(test_address_0, DeviceConnectState::CONNECTING_BY_USER);
  ASSERT_EQ((size_t)1, devices_->Size());
  devices_->Add(GetTestAddress(1), DeviceConnectState::CONNECTING_BY_USER, 1);
  ASSERT_EQ((size_t)2, devices_->Size());
  devices_->Add(test_address_0, DeviceConnectState::CONNECTING_BY_USER);
  ASSERT_EQ((size_t)2, devices_->Size());
  devices_->Add(GetTestAddress(1), DeviceConnectState::CONNECTING_BY_USER, 2);
  ASSERT_EQ((size_t)2, devices_->Size());
}

TEST_F(LeAudioDevicesTest, test_remove) {
  RawAddress test_address_0 = GetTestAddress(0);
  devices_->Add(test_address_0, DeviceConnectState::CONNECTING_BY_USER);
  RawAddress test_address_1 = GetTestAddress(1);
  devices_->Add(test_address_1, DeviceConnectState::CONNECTING_BY_USER);
  RawAddress test_address_2 = GetTestAddress(2);
  devices_->Add(test_address_2, DeviceConnectState::CONNECTING_BY_USER);
  ASSERT_EQ((size_t)3, devices_->Size());
  devices_->Remove(test_address_0);
  ASSERT_EQ((size_t)2, devices_->Size());
  devices_->Remove(GetTestAddress(3));
  ASSERT_EQ((size_t)2, devices_->Size());
  devices_->Remove(test_address_0);
  ASSERT_EQ((size_t)2, devices_->Size());
}

TEST_F(LeAudioDevicesTest, test_find_by_address_success) {
  RawAddress test_address_0 = GetTestAddress(0);
  devices_->Add(test_address_0, DeviceConnectState::CONNECTING_BY_USER);
  RawAddress test_address_1 = GetTestAddress(1);
  devices_->Add(test_address_1, DeviceConnectState::DISCONNECTED);
  RawAddress test_address_2 = GetTestAddress(2);
  devices_->Add(test_address_2, DeviceConnectState::CONNECTING_BY_USER);
  LeAudioDevice* device = devices_->FindByAddress(test_address_1);
  ASSERT_NE(nullptr, device);
  ASSERT_EQ(test_address_1, device->address_);
}

TEST_F(LeAudioDevicesTest, test_find_by_address_failed) {
  RawAddress test_address_0 = GetTestAddress(0);
  devices_->Add(test_address_0, DeviceConnectState::CONNECTING_BY_USER);
  RawAddress test_address_2 = GetTestAddress(2);
  devices_->Add(test_address_2, DeviceConnectState::CONNECTING_BY_USER);
  LeAudioDevice* device = devices_->FindByAddress(GetTestAddress(1));
  ASSERT_EQ(nullptr, device);
}

TEST_F(LeAudioDevicesTest, test_get_by_address_success) {
  RawAddress test_address_0 = GetTestAddress(0);
  devices_->Add(test_address_0, DeviceConnectState::CONNECTING_BY_USER);
  RawAddress test_address_1 = GetTestAddress(1);
  devices_->Add(test_address_1, DeviceConnectState::DISCONNECTED);
  RawAddress test_address_2 = GetTestAddress(2);
  devices_->Add(test_address_2, DeviceConnectState::CONNECTING_BY_USER);
  std::shared_ptr<LeAudioDevice> device = devices_->GetByAddress(test_address_1);
  ASSERT_NE(nullptr, device);
  ASSERT_EQ(test_address_1, device->address_);
}

TEST_F(LeAudioDevicesTest, test_get_by_address_failed) {
  RawAddress test_address_0 = GetTestAddress(0);
  devices_->Add(test_address_0, DeviceConnectState::CONNECTING_BY_USER);
  RawAddress test_address_2 = GetTestAddress(2);
  devices_->Add(test_address_2, DeviceConnectState::CONNECTING_BY_USER);
  std::shared_ptr<LeAudioDevice> device = devices_->GetByAddress(GetTestAddress(1));
  ASSERT_EQ(nullptr, device);
}

TEST_F(LeAudioDevicesTest, test_find_by_conn_id_success) {
  devices_->Add(GetTestAddress(1), DeviceConnectState::CONNECTING_BY_USER);
  RawAddress test_address_0 = GetTestAddress(0);
  devices_->Add(test_address_0, DeviceConnectState::CONNECTING_BY_USER);
  devices_->Add(GetTestAddress(4), DeviceConnectState::CONNECTING_BY_USER);
  LeAudioDevice* device = devices_->FindByAddress(test_address_0);
  device->conn_id_ = 0x0005;
  ASSERT_EQ(device, devices_->FindByConnId(0x0005));
}

TEST_F(LeAudioDevicesTest, test_find_by_conn_id_failed) {
  devices_->Add(GetTestAddress(1), DeviceConnectState::CONNECTING_BY_USER);
  devices_->Add(GetTestAddress(0), DeviceConnectState::CONNECTING_BY_USER);
  devices_->Add(GetTestAddress(4), DeviceConnectState::CONNECTING_BY_USER);
  ASSERT_EQ(nullptr, devices_->FindByConnId(0x0006));
}

TEST_F(LeAudioDevicesTest, test_get_device_model_name_success) {
  RawAddress test_address_0 = GetTestAddress(0);
  devices_->Add(test_address_0, DeviceConnectState::CONNECTING_BY_USER);
  std::shared_ptr<LeAudioDevice> device = devices_->GetByAddress(test_address_0);
  ASSERT_NE(nullptr, device);
  device->model_name_ = "Test";
  ON_CALL(mock_btif_storage_, GetRemoteDeviceProperty(_, _))
          .WillByDefault(Return(BT_STATUS_SUCCESS));
  device->GetDeviceModelName();
  ASSERT_EQ("", device->model_name_);
}

TEST_F(LeAudioDevicesTest, test_get_device_model_name_failed) {
  RawAddress test_address_0 = GetTestAddress(0);
  devices_->Add(test_address_0, DeviceConnectState::CONNECTING_BY_USER);
  std::shared_ptr<LeAudioDevice> device = devices_->GetByAddress(test_address_0);
  ASSERT_NE(nullptr, device);
  device->model_name_ = "Test";
  ON_CALL(mock_btif_storage_, GetRemoteDeviceProperty(_, _)).WillByDefault(Return(BT_STATUS_FAIL));
  device->GetDeviceModelName();
  ASSERT_EQ("Test", device->model_name_);
}

/* TODO: Add FindByCisConnHdl test cases (ASE) */

}  // namespace

namespace {
using namespace ::bluetooth::le_audio::codec_spec_caps;
using namespace ::bluetooth::le_audio::types;

static const hdl_pair hdl_pair_nil = hdl_pair(0x0000, 0x0000);

enum class Lc3SettingId {
  _BEGIN,
  LC3_8_1 = _BEGIN,
  LC3_8_2,
  LC3_16_1,
  LC3_16_2,
  LC3_24_1,
  LC3_24_2,
  LC3_32_1,
  LC3_32_2,
  LC3_441_1,
  LC3_441_2,
  LC3_48_1,
  LC3_48_2,
  LC3_48_3,
  LC3_48_4,
  LC3_48_5,
  LC3_48_6,
  LC3_VND_1,
  _END,
  UNSUPPORTED = _END,
};
static constexpr int Lc3SettingIdBegin = static_cast<int>(Lc3SettingId::_BEGIN);
static constexpr int Lc3SettingIdEnd = static_cast<int>(Lc3SettingId::_END);

bool IsLc3SettingSupported(LeAudioContextType context_type, Lc3SettingId id) {
  /* Update those values, on any change of codec linked with content type */
  switch (context_type) {
    case LeAudioContextType::RINGTONE:
    case LeAudioContextType::CONVERSATIONAL:
      if (id == Lc3SettingId::LC3_16_1 || id == Lc3SettingId::LC3_16_2 ||
          id == Lc3SettingId::LC3_24_1 || id == Lc3SettingId::LC3_24_2 ||
          id == Lc3SettingId::LC3_32_1 || id == Lc3SettingId::LC3_32_2 ||
          id == Lc3SettingId::LC3_48_1 || id == Lc3SettingId::LC3_48_2 ||
          id == Lc3SettingId::LC3_48_3 || id == Lc3SettingId::LC3_48_4 ||
          id == Lc3SettingId::LC3_VND_1) {
        return true;
      }

      break;

    case LeAudioContextType::MEDIA:
    case LeAudioContextType::ALERTS:
    case LeAudioContextType::INSTRUCTIONAL:
    case LeAudioContextType::NOTIFICATIONS:
    case LeAudioContextType::EMERGENCYALARM:
    case LeAudioContextType::UNSPECIFIED:
      if (id == Lc3SettingId::LC3_16_1 || id == Lc3SettingId::LC3_16_2 ||
          id == Lc3SettingId::LC3_48_4 || id == Lc3SettingId::LC3_48_1 ||
          id == Lc3SettingId::LC3_48_2 || id == Lc3SettingId::LC3_VND_1 ||
          id == Lc3SettingId::LC3_24_2) {
        return true;
      }

      break;

    default:
      if (id == Lc3SettingId::LC3_16_2) {
        return true;
      }

      break;
  };

  return false;
}

static constexpr uint8_t kLeAudioSamplingFreqRfu = 0x0E;
uint8_t GetSamplingFrequency(Lc3SettingId id) {
  switch (id) {
    case Lc3SettingId::LC3_8_1:
    case Lc3SettingId::LC3_8_2:
      return codec_spec_conf::kLeAudioSamplingFreq8000Hz;
    case Lc3SettingId::LC3_16_1:
    case Lc3SettingId::LC3_16_2:
      return codec_spec_conf::kLeAudioSamplingFreq16000Hz;
    case Lc3SettingId::LC3_24_1:
    case Lc3SettingId::LC3_24_2:
      return codec_spec_conf::kLeAudioSamplingFreq24000Hz;
    case Lc3SettingId::LC3_32_1:
    case Lc3SettingId::LC3_32_2:
      return codec_spec_conf::kLeAudioSamplingFreq32000Hz;
    case Lc3SettingId::LC3_441_1:
    case Lc3SettingId::LC3_441_2:
      return codec_spec_conf::kLeAudioSamplingFreq44100Hz;
    case Lc3SettingId::LC3_48_1:
    case Lc3SettingId::LC3_48_2:
    case Lc3SettingId::LC3_48_3:
    case Lc3SettingId::LC3_48_4:
    case Lc3SettingId::LC3_48_5:
    case Lc3SettingId::LC3_48_6:
    case Lc3SettingId::LC3_VND_1:
      return codec_spec_conf::kLeAudioSamplingFreq48000Hz;
    case Lc3SettingId::UNSUPPORTED:
      return kLeAudioSamplingFreqRfu;
  }
}

static constexpr uint8_t kLeAudioCodecFrameDurRfu = 0x02;
uint8_t GetFrameDuration(Lc3SettingId id) {
  switch (id) {
    case Lc3SettingId::LC3_8_1:
    case Lc3SettingId::LC3_16_1:
    case Lc3SettingId::LC3_24_1:
    case Lc3SettingId::LC3_32_1:
    case Lc3SettingId::LC3_441_1:
    case Lc3SettingId::LC3_48_1:
    case Lc3SettingId::LC3_48_3:
    case Lc3SettingId::LC3_48_5:
      return codec_spec_conf::kLeAudioCodecFrameDur7500us;
    case Lc3SettingId::LC3_8_2:
    case Lc3SettingId::LC3_16_2:
    case Lc3SettingId::LC3_24_2:
    case Lc3SettingId::LC3_32_2:
    case Lc3SettingId::LC3_441_2:
    case Lc3SettingId::LC3_48_2:
    case Lc3SettingId::LC3_48_4:
    case Lc3SettingId::LC3_48_6:
    case Lc3SettingId::LC3_VND_1:
      return codec_spec_conf::kLeAudioCodecFrameDur10000us;
    case Lc3SettingId::UNSUPPORTED:
      return kLeAudioCodecFrameDurRfu;
  }
}

static constexpr uint8_t kLeAudioCodecLC3OctetsPerCodecFrameInvalid = 0;
uint16_t GetOctetsPerCodecFrame(Lc3SettingId id) {
  switch (id) {
    case Lc3SettingId::LC3_8_1:
      return 26;
    case Lc3SettingId::LC3_8_2:
    case Lc3SettingId::LC3_16_1:
      return 30;
    case Lc3SettingId::LC3_16_2:
      return 40;
    case Lc3SettingId::LC3_24_1:
      return 45;
    case Lc3SettingId::LC3_24_2:
    case Lc3SettingId::LC3_32_1:
      return 60;
    case Lc3SettingId::LC3_32_2:
      return 80;
    case Lc3SettingId::LC3_441_1:
      return 97;
    case Lc3SettingId::LC3_441_2:
      return 130;
    case Lc3SettingId::LC3_48_1:
      return 75;
    case Lc3SettingId::LC3_48_2:
    case Lc3SettingId::LC3_VND_1:
      return 100;
    case Lc3SettingId::LC3_48_3:
      return 90;
    case Lc3SettingId::LC3_48_4:
      return 120;
    case Lc3SettingId::LC3_48_5:
      return 116;
    case Lc3SettingId::LC3_48_6:
      return 155;
    case Lc3SettingId::UNSUPPORTED:
      return kLeAudioCodecLC3OctetsPerCodecFrameInvalid;
  }
}

class PublishedAudioCapabilitiesBuilder {
public:
  PublishedAudioCapabilitiesBuilder() {}

  void Add(bluetooth::le_audio::types::LeAudioCodecId codec_id, uint8_t conf_sampling_frequency,
           uint8_t conf_frame_duration, uint8_t audio_channel_counts, uint16_t octets_per_frame,
           uint8_t codec_frames_per_sdu = 0) {
    uint16_t sampling_frequencies = SamplingFreqConfig2Capability(conf_sampling_frequency);
    uint8_t frame_durations = FrameDurationConfig2Capability(conf_frame_duration);
    uint8_t max_codec_frames_per_sdu = codec_frames_per_sdu;
    uint32_t octets_per_frame_range = octets_per_frame | (octets_per_frame << 16);

    auto ltv_map = LeAudioLtvMap();
    ltv_map.Add(kLeAudioLtvTypeSupportedSamplingFrequencies, (uint16_t)sampling_frequencies)
            .Add(kLeAudioLtvTypeSupportedFrameDurations, (uint8_t)frame_durations)
            .Add(kLeAudioLtvTypeSupportedAudioChannelCounts, (uint8_t)audio_channel_counts)
            .Add(kLeAudioLtvTypeSupportedOctetsPerCodecFrame, (uint32_t)octets_per_frame_range)
            .Add(kLeAudioLtvTypeSupportedMaxCodecFramesPerSdu, (uint8_t)max_codec_frames_per_sdu);

    auto record = acs_ac_record(
            {.codec_id = codec_id,
             .codec_spec_caps = (codec_id.coding_format != kLeAudioCodingFormatVendorSpecific
                                         ? ltv_map
                                         : LeAudioLtvMap()),
             .codec_spec_caps_raw = ltv_map.RawPacket(),
             .metadata = LeAudioLtvMap()});
    pac_records_.push_back(record);
  }

  void Add(bluetooth::le_audio::types::LeAudioCodecId codec_id, uint16_t capa_sampling_frequency,
           uint8_t capa_frame_duration, uint8_t audio_channel_counts, uint16_t octets_per_frame_min,
           uint16_t ocets_per_frame_max, uint8_t codec_frames_per_sdu = 1) {
    uint32_t octets_per_frame_range = octets_per_frame_min | (ocets_per_frame_max << 16);

    auto ltv_map = LeAudioLtvMap({
            {kLeAudioLtvTypeSupportedSamplingFrequencies,
             UINT16_TO_VEC_UINT8(capa_sampling_frequency)},
            {kLeAudioLtvTypeSupportedFrameDurations, UINT8_TO_VEC_UINT8(capa_frame_duration)},
            {kLeAudioLtvTypeSupportedAudioChannelCounts, UINT8_TO_VEC_UINT8(audio_channel_counts)},
            {kLeAudioLtvTypeSupportedOctetsPerCodecFrame,
             UINT32_TO_VEC_UINT8(octets_per_frame_range)},
            {kLeAudioLtvTypeSupportedMaxCodecFramesPerSdu,
             UINT8_TO_VEC_UINT8(codec_frames_per_sdu)},
    });
    pac_records_.push_back(
            acs_ac_record({.codec_id = codec_id,
                           // Transparent LTV map capabilities only for the LC3 codec
                           .codec_spec_caps = (codec_id.coding_format == kLeAudioCodingFormatLC3)
                                                      ? ltv_map
                                                      : LeAudioLtvMap(),
                           .codec_spec_caps_raw = ltv_map.RawPacket(),
                           .metadata = LeAudioLtvMap()}));
  }

  void Add(LeAudioCodecId codec_id, const std::vector<uint8_t>& vendor_data,
           uint8_t audio_channel_counts) {
    pac_records_.push_back(
            acs_ac_record({.codec_id = codec_id,
                           .codec_spec_caps = LeAudioLtvMap({
                                   {kLeAudioLtvTypeSupportedAudioChannelCounts,
                                    UINT8_TO_VEC_UINT8(audio_channel_counts)},
                           }),
                           // For now assume that vendor representation of codec capabilities
                           // equals the representation of codec settings
                           .codec_spec_caps_raw = vendor_data,
                           .metadata = LeAudioLtvMap()}));
  }

  void Add(const CodecConfigSetting& setting, uint8_t audio_channel_counts) {
    if (setting.id != LeAudioCodecIdLc3) {
      Add(setting.id, setting.vendor_params, audio_channel_counts);
      return;
    }

    const LeAudioCoreCodecConfig core_config = setting.params.GetAsCoreCodecConfig();
    Add(setting.id, *core_config.sampling_frequency, *core_config.frame_duration,
        audio_channel_counts, *core_config.octets_per_codec_frame);
  }

  void Reset() { pac_records_.clear(); }

  PublishedAudioCapabilities Get() {
    return PublishedAudioCapabilities({{hdl_pair_nil, pac_records_}});
  }

private:
  std::vector<acs_ac_record> pac_records_;
};

struct TestGroupAseConfigurationData {
  LeAudioDevice* device;
  uint8_t audio_channel_counts_snk;
  uint8_t audio_channel_counts_src;

  /* Note, do not confuse ASEs with channels num. */
  uint8_t expected_active_channel_num_snk;
  uint8_t expected_active_channel_num_src;
};

class LeAudioAseConfigurationTest : public Test, public ::testing::WithParamInterface<uint16_t> {
protected:
  uint16_t codec_coding_format_ = 0x0000;

  void SetUp() override {
    __android_log_set_minimum_priority(ANDROID_LOG_VERBOSE);
    codec_coding_format_ = GetParam();

    group_ = new LeAudioDeviceGroup(group_id_);
    desired_group_size_ = -1;

    bluetooth::manager::SetMockBtmInterface(&btm_interface_);
    bluetooth::hci::testing::mock_controller_ = &controller_interface_;

    auto codec_location = ::bluetooth::le_audio::types::CodecLocation::HOST;
    bluetooth::le_audio::AudioSetConfigurationProvider::Initialize(codec_location);
    MockCsisClient::SetMockInstanceForTesting(&mock_csis_client_module_);
    ON_CALL(mock_csis_client_module_, Get()).WillByDefault(Return(&mock_csis_client_module_));
    ON_CALL(mock_csis_client_module_, IsCsisClientRunning()).WillByDefault(Return(true));
    ON_CALL(mock_csis_client_module_, GetDeviceList(_))
            .WillByDefault(Invoke([this](int /*group_id*/) { return addresses_; }));
    ON_CALL(mock_csis_client_module_, GetDesiredSize(_))
            .WillByDefault(Invoke([this](int /*group_id*/) {
              return desired_group_size_ > 0 ? desired_group_size_ : (int)(addresses_.size());
            }));
    SetUpMockCodecManager(codec_location);
  }

  static std::vector<AseConfiguration> GetVendorAseConfigurationsForRequirements(
          const bluetooth::le_audio::CodecManager::UnicastConfigurationRequirements& requirements,
          const CodecConfigSetting& codec, uint8_t direction) {
    std::vector<AseConfiguration> ase_confs;

    auto const& required_pacs = (direction == kLeAudioDirectionSink) ? requirements.sink_pacs
                                                                     : requirements.source_pacs;
    auto direction_requirements = (direction == kLeAudioDirectionSink)
                                          ? requirements.sink_requirements
                                          : requirements.source_requirements;

    if (std::count_if(required_pacs->begin(), required_pacs->end(),
                      [](auto const& pac) { return pac.codec_spec_caps_raw.empty(); })) {
      return ase_confs;
    }

    if (!required_pacs.has_value() || (required_pacs->size() == 0)) {
      return ase_confs;
    }

    AseConfiguration endpoint_cfg(codec, {.target_latency = kTargetLatencyLower,
                                          .retransmission_number = 3,
                                          .max_transport_latency = kMaxTransportLatencyMin});

    // Finding the max channel count
    uint32_t target_max_channel_counts_per_ase_bitmap = 0b1;  // bit 0 - one channel
    for (auto const& pac : *required_pacs) {
      auto caps = pac.codec_spec_caps.GetAsCoreCodecCapabilities();
      if (caps.HasSupportedAudioChannelCounts()) {
        auto new_counts = caps.supported_audio_channel_counts.value();
        if (new_counts > target_max_channel_counts_per_ase_bitmap) {
          target_max_channel_counts_per_ase_bitmap = new_counts;
        }
      }
    }

    uint8_t target_max_channel_counts_per_ase = 0;
    while (target_max_channel_counts_per_ase_bitmap) {
      ++target_max_channel_counts_per_ase;
      target_max_channel_counts_per_ase_bitmap = target_max_channel_counts_per_ase_bitmap >> 1;
    }

    // For sink we always put a requirement here, but for source there are
    // some conditions
    auto sourceAsesNeeded =
            (!kLeAudioContextAllRemoteSinkOnly.test(requirements.audio_context_type) ||
             (requirements.audio_context_type == LeAudioContextType::RINGTONE)) &&
            (requirements.audio_context_type != types::LeAudioContextType::UNSPECIFIED);
    if ((direction == kLeAudioDirectionSink) || sourceAsesNeeded) {
      // Create ASE configurations with the proper audio channel allocation
      uint8_t count = 0;
      uint32_t allocations = 0;
      for (auto const& req : *direction_requirements) {
        auto req_allocations = VEC_UINT8_TO_UINT32(
                req.params.At(codec_spec_conf::kLeAudioLtvTypeAudioChannelAllocation));

        // Create the list of requested audio allocations
        std::list<uint32_t> split_allocations;
        uint8_t bit_pos = 0;
        while (req_allocations) {
          if (req_allocations & 0b1) {
            split_allocations.push_back(1 << bit_pos);
          }
          req_allocations = req_allocations >> 1;
          bit_pos++;
        }

        if (split_allocations.empty()) {
          // Add a single ASE mono configuration
          endpoint_cfg.codec.params.Add(codec_spec_conf::kLeAudioLtvTypeAudioChannelAllocation,
                                        (uint32_t)codec_spec_conf::kLeAudioLocationMonoAudio);
          ase_confs.push_back(endpoint_cfg);
          continue;
        }

        // Pick a number of allocations from the list (depending on supported
        // channel counts per ASE) and create an ASE configuration.
        while (split_allocations.size()) {
          auto num_of_allocations_per_ase =
                  std::min(target_max_channel_counts_per_ase, (uint8_t)split_allocations.size());
          // Note: This is very important to set for the unit test
          // Configuration provider
          endpoint_cfg.codec.channel_count_per_iso_stream = num_of_allocations_per_ase;

          // Consume the `num_of_allocations_per_ase` amount of allocations for
          // this particular ASE
          uint32_t ase_allocations = 0;
          while (num_of_allocations_per_ase) {
            ase_allocations |= split_allocations.front();
            split_allocations.pop_front();
            --num_of_allocations_per_ase;
          }
          endpoint_cfg.codec.params.Add(codec_spec_conf::kLeAudioLtvTypeAudioChannelAllocation,
                                        ase_allocations);

          // Add the ASE configuration
          ase_confs.push_back(endpoint_cfg);
        }
      }
    }

    return ase_confs;
  }

  static auto MockVendorCodecProvider(
          const bluetooth::le_audio::CodecManager::UnicastConfigurationRequirements& requirements) {
    AudioSetConfiguration cfg = {
            .name = "Example Vendor Codec Configuration",
            .packing = bluetooth::hci::kIsoCigPackingSequential,
            .confs = {.sink = {}, .source = {}},
    };

    CodecConfigSetting codec =
            bluetooth::le_audio::CodecManager::GetInstance()->IsDualBiDirSwbSupported()
                    ? kVendorCodecOneSwb
                    : kVendorCodecOne;
    if (requirements.sink_requirements) {
      cfg.confs.sink =
              GetVendorAseConfigurationsForRequirements(requirements, codec, kLeAudioDirectionSink);
    }

    if (requirements.source_requirements) {
      cfg.confs.source = GetVendorAseConfigurationsForRequirements(requirements, codec,
                                                                   kLeAudioDirectionSource);
    }

    log::debug("{}: snk confs size: {}", cfg.name, cfg.confs.sink.size());
    log::debug("{}: src confs size: {}", cfg.name, cfg.confs.source.size());
    return (!cfg.confs.sink.empty() || !cfg.confs.source.empty())
                   ? std::make_unique<AudioSetConfiguration>(cfg)
                   : nullptr;
  }

  void SetUpMockCodecManager(bluetooth::le_audio::types::CodecLocation location) {
    codec_manager_ = bluetooth::le_audio::CodecManager::GetInstance();
    ASSERT_NE(codec_manager_, nullptr);
    std::vector<bluetooth::le_audio::btle_audio_codec_config_t> mock_offloading_preference(0);
    codec_manager_->Start(mock_offloading_preference);
    mock_codec_manager_ = MockCodecManager::GetInstance();
    ASSERT_NE((void*)mock_codec_manager_, (void*)codec_manager_);
    ASSERT_NE(mock_codec_manager_, nullptr);
    ON_CALL(*mock_codec_manager_, GetCodecLocation()).WillByDefault(Return(location));

    // Set up the config provider for the Lc3 codec
    if (codec_coding_format_ == kLeAudioCodingFormatLC3) {
      // Regardless of the codec location, return all the possible
      // configurations
      ON_CALL(*mock_codec_manager_, IsDualBiDirSwbSupported).WillByDefault(Return(true));
    }

    ON_CALL(*mock_codec_manager_, GetCodecConfig)
            .WillByDefault(Invoke(
                    [&](const bluetooth::le_audio::CodecManager::UnicastConfigurationRequirements&
                                requirements,
                        bluetooth::le_audio::CodecManager::UnicastConfigurationProvider provider) {
                      if (codec_coding_format_ == kLeAudioCodingFormatLC3) {
                        auto filtered =
                                *bluetooth::le_audio::AudioSetConfigurationProvider::Get()
                                         ->GetConfigurations(requirements.audio_context_type);
                        // Filter out the dual bidir SWB configurations
                        if (!bluetooth::le_audio::CodecManager::GetInstance()
                                     ->IsDualBiDirSwbSupported()) {
                          filtered.erase(
                                  std::remove_if(filtered.begin(), filtered.end(),
                                                 [](auto const& el) {
                                                   if (el->confs.source.empty()) {
                                                     return false;
                                                   }
                                                   return AudioSetConfigurationProvider::Get()
                                                           ->CheckConfigurationIsDualBiDirSwb(*el);
                                                 }),
                                  filtered.end());
                        }
                        auto cfg = provider(requirements, &filtered);
                        if (cfg == nullptr) {
                          return std::unique_ptr<AudioSetConfiguration>(nullptr);
                        }
                        return std::make_unique<AudioSetConfiguration>(*cfg);
                      } else {
                        return MockVendorCodecProvider(requirements);
                      }
                    }));

    ON_CALL(*mock_codec_manager_, CheckCodecConfigIsBiDirSwb)
            .WillByDefault(
                    Invoke([](const bluetooth::le_audio::types::AudioSetConfiguration& config) {
                      return AudioSetConfigurationProvider::Get()->CheckConfigurationIsBiDirSwb(
                              config);
                    }));
    ON_CALL(*mock_codec_manager_, CheckCodecConfigIsDualBiDirSwb)
            .WillByDefault(
                    Invoke([](const bluetooth::le_audio::types::AudioSetConfiguration& config) {
                      return AudioSetConfigurationProvider::Get()->CheckConfigurationIsDualBiDirSwb(
                              config);
                    }));
  }

  void TearDown() override {
    bluetooth::manager::SetMockBtmInterface(nullptr);
    devices_.clear();
    addresses_.clear();
    delete group_;
    ::bluetooth::le_audio::AudioSetConfigurationProvider::Cleanup();

    if (mock_codec_manager_) {
      testing::Mock::VerifyAndClearExpectations(mock_codec_manager_);
    }
    if (codec_manager_) {
      codec_manager_->Stop();
    }
  }

  LeAudioDevice* AddTestDevice(int snk_ase_num, int src_ase_num, int snk_ase_num_cached = 0,
                               int src_ase_num_cached = 0, bool invert_ases_emplacement = false,
                               bool out_of_range_device = false,
                               std::optional<uint32_t> snk_allocation = kChannelAllocationStereo,
                               std::optional<uint32_t> src_allocation = kChannelAllocationStereo) {
    int index = group_->Size() + 1;
    auto device = (std::make_shared<LeAudioDevice>(GetTestAddress(index),
                                                   DeviceConnectState::DISCONNECTED));
    devices_.push_back(device);
    addresses_.push_back(device->address_);
    log::info("Number of devices {}", (int)(addresses_.size()));

    if (out_of_range_device == false) {
      group_->AddNode(device);
    }

    int ase_id = 1;
    for (int i = 0; i < (invert_ases_emplacement ? snk_ase_num : src_ase_num); i++) {
      device->ases_.emplace_back(
              0x0000, 0x0000,
              invert_ases_emplacement ? kLeAudioDirectionSink : kLeAudioDirectionSource, ase_id++);
    }

    for (int i = 0; i < (invert_ases_emplacement ? src_ase_num : snk_ase_num); i++) {
      device->ases_.emplace_back(
              0x0000, 0x0000,
              invert_ases_emplacement ? kLeAudioDirectionSource : kLeAudioDirectionSink, ase_id++);
    }

    for (int i = 0; i < (invert_ases_emplacement ? snk_ase_num_cached : src_ase_num_cached); i++) {
      struct ase ase(0x0000, 0x0000,
                     invert_ases_emplacement ? kLeAudioDirectionSink : kLeAudioDirectionSource,
                     ase_id++);
      ase.state = AseState::BTA_LE_AUDIO_ASE_STATE_CODEC_CONFIGURED;
      device->ases_.push_back(ase);
    }

    for (int i = 0; i < (invert_ases_emplacement ? src_ase_num_cached : snk_ase_num_cached); i++) {
      struct ase ase(0x0000, 0x0000,
                     invert_ases_emplacement ? kLeAudioDirectionSource : kLeAudioDirectionSink,
                     ase_id++);
      ase.state = AseState::BTA_LE_AUDIO_ASE_STATE_CODEC_CONFIGURED;
      device->ases_.push_back(ase);
    }

    device->SetSupportedContexts({.sink = AudioContexts(kLeAudioContextAllTypes),
                                  .source = AudioContexts(kLeAudioContextAllTypes)});
    device->SetAvailableContexts({.sink = AudioContexts(kLeAudioContextAllTypes),
                                  .source = AudioContexts(kLeAudioContextAllTypes)});

    if (snk_allocation) {
      device->audio_locations_.sink.emplace(hdl_pair(0x00ea, 0x0eb),
                                            types::AudioLocations(snk_allocation.value()));
    }

    if (src_allocation) {
      device->audio_locations_.source.emplace(hdl_pair(0x00fa, 0x00fb),
                                              types::AudioLocations(src_allocation.value()));
    }

    device->conn_id_ = index;
    device->SetConnectionState(out_of_range_device ? DeviceConnectState::DISCONNECTED
                                                   : DeviceConnectState::CONNECTED);
    group_->ReloadAudioDirections();
    group_->ReloadAudioLocations();
    return device.get();
  }

  LeAudioDevice* AddTestDevice(std::optional<std::pair<int, uint32_t>> sink,
                               std::optional<std::pair<int, uint32_t>> source = std::nullopt) {
    return AddTestDevice(sink ? sink->first : 0, source ? source->first : 0, 0, 0, false, false,
                         sink ? sink->second : 0, source ? source->second : 0);
  }

  bool TestGroupAseConfigurationVerdict(const TestGroupAseConfigurationData& data,
                                        uint8_t directions_to_verify) {
    BidirectionalPair<uint8_t> active_channel_num = {0, 0};

    if (directions_to_verify == 0) {
      return false;
    }
    if (data.device->HaveActiveAse() == 0) {
      return false;
    }

    for (ase* ase = data.device->GetFirstActiveAse(); ase;
         ase = data.device->GetNextActiveAse(ase)) {
      active_channel_num.get(ase->direction) += ase->codec_config.channel_count_per_iso_stream;
    }

    bool result = true;
    if (directions_to_verify & kLeAudioDirectionSink) {
      result &= (data.expected_active_channel_num_snk ==
                 active_channel_num.get(kLeAudioDirectionSink));
    }
    if (directions_to_verify & kLeAudioDirectionSource) {
      result &= (data.expected_active_channel_num_src ==
                 active_channel_num.get(kLeAudioDirectionSource));
    }
    return result;
  }

  void SetCisInformationToActiveAse(void) {
    uint8_t cis_id = 1;
    uint16_t cis_conn_hdl = 0x0060;

    for (auto& device : devices_) {
      for (auto& ase : device->ases_) {
        if (ase.active) {
          ase.cis_id = cis_id++;
          ase.cis_conn_hdl = cis_conn_hdl++;
        }
      }
    }
  }

  const CodecConfigSetting PreparePreferredCodecConfig(
          const CodecConfigSetting& audio_set_codec_conf,
          const btle_audio_codec_config_t& preferred_config) {
    constexpr uint8_t supported_codec_frames_per_sdu = 1;
    return {.id = LeAudioCodecIdLc3,
            .params = LeAudioLtvMap({
                    {codec_spec_conf::kLeAudioLtvTypeSamplingFreq,
                     UINT8_TO_VEC_UINT8(codec_spec_conf::SingleSamplingFreqCapability2Config(
                             preferred_config.sample_rate))},
                    {codec_spec_conf::kLeAudioLtvTypeFrameDuration,
                     UINT8_TO_VEC_UINT8(codec_spec_conf::SingleFrameDurationCapability2Config(
                             preferred_config.frame_duration))},
                    {codec_spec_conf::kLeAudioLtvTypeOctetsPerCodecFrame,
                     UINT16_TO_VEC_UINT8(preferred_config.octets_per_frame)},
                    {codec_spec_conf::kLeAudioLtvTypeCodecFrameBlocksPerSdu,
                     UINT8_TO_VEC_UINT8(supported_codec_frames_per_sdu)},
            }),
            .channel_count_per_iso_stream = audio_set_codec_conf.GetChannelCountPerIsoStream()};
  }

  void TestSingleAseConfiguration(LeAudioContextType context_type,
                                  TestGroupAseConfigurationData* data, uint8_t data_size,
                                  const AudioSetConfiguration* audio_set_conf,
                                  uint8_t directions_to_verify) {
    // the configuration should fail if there are no active ases expected
    bool success_expected = data_size > 0;
    uint8_t configuration_directions = 0;

    for (int i = 0; i < data_size; i++) {
      success_expected &= (data[i].expected_active_channel_num_snk +
                           data[i].expected_active_channel_num_src) > 0;

      /* Prepare PAC's */
      PublishedAudioCapabilitiesBuilder snk_pac_builder, src_pac_builder;
      for (const auto& entry : (*audio_set_conf).confs.sink) {
        configuration_directions |= kLeAudioDirectionSink;
        snk_pac_builder.Add(entry.codec, data[i].audio_channel_counts_snk);
      }
      for (const auto& entry : (*audio_set_conf).confs.source) {
        configuration_directions |= kLeAudioDirectionSource;
        src_pac_builder.Add(entry.codec, data[i].audio_channel_counts_src);
      }

      data[i].device->snk_pacs_ = snk_pac_builder.Get();
      data[i].device->src_pacs_ = src_pac_builder.Get();
    }

    BidirectionalPair<AudioContexts> group_audio_locations = {
            .sink = AudioContexts(context_type), .source = AudioContexts(context_type)};

    /* Stimulate update of available context map */
    group_->UpdateAudioContextAvailability();

    ASSERT_EQ(success_expected, group_->Configure(context_type, group_audio_locations));

    bool result = true;
    for (int i = 0; i < data_size; i++) {
      result &= TestGroupAseConfigurationVerdict(data[i],
                                                 directions_to_verify & configuration_directions);
    }
    ASSERT_TRUE(result);
  }

  int getNumOfAses(LeAudioDevice* device, uint8_t direction) {
    return std::count_if(device->ases_.begin(), device->ases_.end(),
                         [direction](auto& a) { return a.direction == direction; });
  }

  void TestGroupAseVendorConfiguration(LeAudioContextType context_type,
                                       TestGroupAseConfigurationData* data, uint8_t data_size,
                                       uint8_t directions_to_verify = kLeAudioDirectionSink |
                                                                      kLeAudioDirectionSource) {
    for (int i = 0; i < data_size; i++) {
      /* Add PACs and check if each of the devices has activated ASEs as
       * expected */
      PublishedAudioCapabilitiesBuilder snk_pac_builder, src_pac_builder;

      // Prepare the PACs
      for (auto direction : {kLeAudioDirectionSink, kLeAudioDirectionSource}) {
        auto const& data_channel_counts = (direction == kLeAudioDirectionSink)
                                                  ? data[i].audio_channel_counts_snk
                                                  : data[i].audio_channel_counts_src;

        PublishedAudioCapabilitiesBuilder pac_builder;
        for (auto codec : {kVendorCodecOne, kVendorCodecOneSwb}) {
          codec.channel_count_per_iso_stream = data_channel_counts;
          pac_builder.Add(codec, data_channel_counts);
        }

        // Set the PACs
        auto& dest_pacs = (direction == kLeAudioDirectionSink) ? data[i].device->snk_pacs_
                                                               : data[i].device->src_pacs_;
        dest_pacs = pac_builder.Get();
      }
    }

    // Verify if ASEs are configured
    BidirectionalPair<AudioContexts> metadata = {.sink = AudioContexts(context_type),
                                                 .source = AudioContexts(context_type)};
    ASSERT_EQ(true, group_->Configure(context_type, metadata));

    for (int i = 0; i < data_size; i++) {
      ASSERT_TRUE(TestGroupAseConfigurationVerdict(data[i], directions_to_verify));
    }

    group_->Deactivate();
    TestAsesInactive();
  }

  void TestGroupAseConfiguration(LeAudioContextType context_type,
                                 TestGroupAseConfigurationData* data, uint8_t data_size,
                                 uint8_t directions_to_verify = kLeAudioDirectionSink |
                                                                kLeAudioDirectionSource,
                                 btle_audio_codec_config_t* preferred_codec_config = nullptr,
                                 bool should_use_preferred_codec = false) {
    if (codec_coding_format_ != kLeAudioCodingFormatLC3) {
      return TestGroupAseVendorConfiguration(context_type, data, data_size, directions_to_verify);
    }

    const auto* configurations =
            ::bluetooth::le_audio::AudioSetConfigurationProvider::Get()->GetConfigurations(
                    context_type);

    bool is_expected_to_match_config = directions_to_verify != 0;
    int num_of_matching_configurations = 0;
    for (const auto& audio_set_conf : *configurations) {
      bool interesting_configuration = true;
      uint8_t expected_configuration_directions = 0;

      /* Let's go thru devices in the group and configure them*/
      for (int i = 0; i < data_size; i++) {
        BidirectionalPair<int> num_of_ase{0, 0};

        /* Prepare PAC's for each device. Also make sure configuration is in our
         * interest to test */
        for (auto direction : {kLeAudioDirectionSink, kLeAudioDirectionSource}) {
          auto const& ase_confs = audio_set_conf->confs;
          if (ase_confs.get(direction).size() == 0) {
            // Skip the direction if not available
            continue;
          }

          /* Make sure the strategy is the expected one */
          auto ase_config_strategy = bluetooth::le_audio::utils::GetStrategyForAseConfig(
                  ase_confs.get(direction), data_size);
          if (group_->GetGroupSinkStrategy() != ase_config_strategy) {
            log::debug("Sink strategy mismatch group!=cfg.entry ({}!={})",
                       static_cast<int>(group_->GetGroupSinkStrategy()),
                       static_cast<int>(ase_config_strategy));
            interesting_configuration = false;
          }

          auto& dest_pacs = (direction == kLeAudioDirectionSink) ? data[i].device->snk_pacs_
                                                                 : data[i].device->src_pacs_;
          auto const& pacs_data_channel_counts = (direction == kLeAudioDirectionSink)
                                                         ? data[i].audio_channel_counts_snk
                                                         : data[i].audio_channel_counts_src;

          if (((direction == kLeAudioDirectionSink)
                       ? data[i].expected_active_channel_num_snk
                       : data[i].expected_active_channel_num_src) > 0) {
            expected_configuration_directions |= direction;
          }

          /* Add PAC records */
          PublishedAudioCapabilitiesBuilder pac_builder;
          for (const auto& entry : ase_confs.get(direction)) {
            pac_builder.Add(entry.codec, pacs_data_channel_counts);
            if (preferred_codec_config && should_use_preferred_codec) {
              const auto customized_codec_config =
                      PreparePreferredCodecConfig(entry.codec, *preferred_codec_config);
              pac_builder.Add(customized_codec_config, pacs_data_channel_counts);
            }
            dest_pacs = pac_builder.Get();
          }
          num_of_ase.get(direction) += ase_confs.get(direction).size();
          num_of_ase.get(direction) /= data_size;
        }

        /* Make sure configuration can satisfy number of expected active ASEs*/
        if (num_of_ase.sink > data[i].device->GetAseCount(kLeAudioDirectionSink)) {
          interesting_configuration = false;
        }

        if (num_of_ase.source > data[i].device->GetAseCount(kLeAudioDirectionSource)) {
          interesting_configuration = false;
        }
      }

      /* Set preferred codec*/
      if (preferred_codec_config) {
        group_->SetPreferredAudioSetConfiguration(*preferred_codec_config, *preferred_codec_config);
      }

      /* Stimulate update of available context map */
      group_->UpdateAudioContextAvailability();
      group_->UpdateAudioSetConfigurationCache(context_type);

      BidirectionalPair<AudioContexts> group_audio_locations = {
              .sink = AudioContexts(context_type), .source = AudioContexts(context_type)};
      auto configuration_result = group_->Configure(context_type, group_audio_locations);

      /* In case of configuration #ase is same as the one we expected to be
       * activated verify, ASEs are actually active */
      uint8_t configuration_directions =
              (audio_set_conf->confs.sink.size() ? kLeAudioDirectionSink : 0) |
              (audio_set_conf->confs.source.size() ? kLeAudioDirectionSource : 0);

      if (interesting_configuration &&
          (expected_configuration_directions == configuration_directions)) {
        ASSERT_TRUE(configuration_result);
        ASSERT_EQ(group_->GetPreferredConfiguration(context_type) != nullptr,
                  should_use_preferred_codec);
        ASSERT_EQ(group_->IsUsingPreferredAudioSetConfiguration(context_type),
                  should_use_preferred_codec);
        bool matching_conf = true;
        /* Check if each of the devices has activated ASEs as expected */
        for (int i = 0; i < data_size; i++) {
          matching_conf &= TestGroupAseConfigurationVerdict(data[i], configuration_directions);
        }

        if (matching_conf) {
          num_of_matching_configurations++;
        }
      }
      group_->Deactivate();

      TestAsesInactive();
    }

    if (is_expected_to_match_config) {
      ASSERT_GT(num_of_matching_configurations, 0);
    } else {
      ASSERT_EQ(0, num_of_matching_configurations);
    }
  }

<<<<<<< HEAD
  void TestAsesActive(bluetooth::le_audio::types::LeAudioCodecId codec_id,
                      uint8_t sampling_frequency, uint8_t frame_duration, uint16_t octets_per_frame,
                      uint8_t codec_frame_blocks_per_sdu = 1) {
=======
  auto TestGroupAseConfiguration(LeAudioContextType context_type,
                                 std::vector<TestGroupAseConfigurationData> data,
                                 uint8_t directions_to_verify = kLeAudioDirectionSink |
                                                                kLeAudioDirectionSource,
                                 btle_audio_codec_config_t* preferred_codec_config = nullptr,
                                 bool should_use_preferred_codec = false) {
    return TestGroupAseConfiguration(context_type, data.data(), data.size(), directions_to_verify,
                                     preferred_codec_config, should_use_preferred_codec);
  }

  void TestAsesActive(LeAudioCodecId codec_id, uint8_t sampling_frequency, uint8_t frame_duration,
                      uint16_t octets_per_frame, uint8_t codec_frame_blocks_per_sdu = 1) {
>>>>>>> a02abca2
    bool active_ase = false;

    for (const auto& device : devices_) {
      for (const auto& ase : device->ases_) {
        if (!ase.active) {
          continue;
        }

        /* Configure may request only partial ases to be activated */
        if (!active_ase && ase.active) {
          active_ase = true;
        }

        ASSERT_EQ(ase.codec_config.id, codec_id);

        /* FIXME: Validate other codec parameters than LC3 if any */
        ASSERT_EQ(ase.codec_config.id, LeAudioCodecIdLc3);
        if (ase.codec_config.id == LeAudioCodecIdLc3) {
          auto core_config = ase.codec_config.params.GetAsCoreCodecConfig();
          ASSERT_EQ(core_config.sampling_frequency, sampling_frequency);
          ASSERT_EQ(core_config.frame_duration, frame_duration);
          ASSERT_EQ(core_config.octets_per_codec_frame, octets_per_frame);
          ASSERT_EQ(core_config.codec_frames_blocks_per_sdu.value_or(0),
                    codec_frame_blocks_per_sdu);
        }
      }
    }

    ASSERT_TRUE(active_ase);
  }

  void TestActiveAses(void) {
    for (auto& device : devices_) {
      for (const auto& ase : device->ases_) {
        if (ase.active) {
          ASSERT_FALSE(ase.cis_id == ::bluetooth::le_audio::kInvalidCisId);
        }
      }
    }
  }

  void TestAsesInactivated(const LeAudioDevice* device) {
    for (const auto& ase : device->ases_) {
      ASSERT_FALSE(ase.active);
      ASSERT_TRUE(ase.cis_id == ::bluetooth::le_audio::kInvalidCisId);
      ASSERT_TRUE(ase.cis_conn_hdl == ::bluetooth::le_audio::kInvalidCisConnHandle);
    }
  }

  void TestAsesInactive() {
    for (const auto& device : devices_) {
      for (const auto& ase : device->ases_) {
        ASSERT_FALSE(ase.active);
      }
    }
  }

  void TestLc3CodecConfig(LeAudioContextType context_type, uint8_t max_codec_frames_per_sdu = 1) {
    for (int i = Lc3SettingIdBegin; i < Lc3SettingIdEnd; i++) {
      // test each configuration parameter against valid and invalid value
      std::array<Lc3SettingId, 2> test_variants = {static_cast<Lc3SettingId>(i),
                                                   Lc3SettingId::UNSUPPORTED};

      const bool is_lc3_setting_supported =
              IsLc3SettingSupported(context_type, static_cast<Lc3SettingId>(i));

      for (const auto sf_variant : test_variants) {
        uint8_t sampling_frequency = GetSamplingFrequency(sf_variant);
        for (const auto fd_variant : test_variants) {
          uint8_t frame_duration = GetFrameDuration(fd_variant);
          for (const auto opcf_variant : test_variants) {
            uint16_t octets_per_frame = GetOctetsPerCodecFrame(opcf_variant);

            PublishedAudioCapabilitiesBuilder pac_builder;
            pac_builder.Add(
                    LeAudioCodecIdLc3, sampling_frequency, frame_duration,
                    kLeAudioCodecChannelCountSingleChannel | kLeAudioCodecChannelCountTwoChannel,
                    octets_per_frame, max_codec_frames_per_sdu);
            for (auto& device : devices_) {
              /* For simplicity configure both PACs with the same
              parameters*/
              device->snk_pacs_ = pac_builder.Get();
              device->src_pacs_ = pac_builder.Get();
            }

            bool success_expected = is_lc3_setting_supported;
            if (is_lc3_setting_supported && (sf_variant == Lc3SettingId::UNSUPPORTED ||
                                             fd_variant == Lc3SettingId::UNSUPPORTED ||
                                             opcf_variant == Lc3SettingId::UNSUPPORTED)) {
              success_expected = false;
            }

            /* Stimulate update of available context map */
            group_->UpdateAudioContextAvailability();
            group_->UpdateAudioSetConfigurationCache(context_type);
            BidirectionalPair<AudioContexts> group_audio_locations = {
                    .sink = AudioContexts(context_type), .source = AudioContexts(context_type)};
            ASSERT_EQ(success_expected, group_->Configure(context_type, group_audio_locations));
            if (success_expected) {
              TestAsesActive(LeAudioCodecIdLc3, sampling_frequency, frame_duration,
                             octets_per_frame, max_codec_frames_per_sdu);
              group_->Deactivate();
            }

            TestAsesInactive();
          }
        }
      }
    }
  }

  void TestSingleDevDualBidir(LeAudioDevice* device, LeAudioContextType context_type) {
    // Build PACs for device
    PublishedAudioCapabilitiesBuilder snk_pac_builder, src_pac_builder;
    snk_pac_builder.Reset();
    src_pac_builder.Reset();

    const uint32_t supported_octets_per_codec_frame_80 = 80;
    const uint32_t supported_octets_per_codec_frame_40 = 40;
    const uint32_t supported_codec_frames_per_sdu = 1;
    CodecConfigSetting swb = {
            .id = LeAudioCodecIdLc3,
            .params = LeAudioLtvMap({
                    {codec_spec_conf::kLeAudioLtvTypeSamplingFreq,
                     UINT8_TO_VEC_UINT8(codec_spec_conf::kLeAudioSamplingFreq32000Hz)},
                    {codec_spec_conf::kLeAudioLtvTypeFrameDuration,
                     UINT8_TO_VEC_UINT8(codec_spec_conf::kLeAudioCodecFrameDur10000us)},
                    {codec_spec_conf::kLeAudioLtvTypeOctetsPerCodecFrame,
                     UINT16_TO_VEC_UINT8(supported_octets_per_codec_frame_80)},
                    {codec_spec_conf::kLeAudioLtvTypeCodecFrameBlocksPerSdu,
                     UINT8_TO_VEC_UINT8(supported_codec_frames_per_sdu)},
            }),
            .channel_count_per_iso_stream = 1};

    auto swb_config = AudioSetConfiguration({
            .name = "Two-OneChan-SnkAse-Lc3_32_2-Two-OneChan-SrcAse-Lc3_32_2_SWB",
            .confs = {.sink = {AseConfiguration(swb), AseConfiguration(swb)},
                      .source = {AseConfiguration(swb), AseConfiguration(swb)}},
    });

    auto swb_config_single = AudioSetConfiguration({
            .name = "One-OneChan-SnkAse-Lc3_32_2-One-OneChan-SrcAse-Lc3_32_2_SWB",
            .confs = {.sink =
                              {
                                      AseConfiguration(swb),
                              },
                      .source =
                              {
                                      AseConfiguration(swb),
                              }},
    });

    ASSERT_FALSE(swb.params.IsEmpty());
    ASSERT_TRUE(swb.params.Find(codec_spec_conf::kLeAudioLtvTypeSamplingFreq).has_value());

    CodecConfigSetting non_swb = {
            .id = LeAudioCodecIdLc3,
            .params = LeAudioLtvMap({
                    {codec_spec_conf::kLeAudioLtvTypeSamplingFreq,
                     UINT8_TO_VEC_UINT8(codec_spec_conf::kLeAudioSamplingFreq16000Hz)},
                    {codec_spec_conf::kLeAudioLtvTypeFrameDuration,
                     UINT8_TO_VEC_UINT8(codec_spec_conf::kLeAudioCodecFrameDur10000us)},
                    {codec_spec_conf::kLeAudioLtvTypeOctetsPerCodecFrame,
                     UINT16_TO_VEC_UINT8(supported_octets_per_codec_frame_40)},
                    {codec_spec_conf::kLeAudioLtvTypeCodecFrameBlocksPerSdu,
                     UINT8_TO_VEC_UINT8(supported_codec_frames_per_sdu)},
            }),
            .channel_count_per_iso_stream = 1};
    auto non_swb_config = AudioSetConfiguration({
            .name = "Two-OneChan-SnkAse-Lc3_16_2-Two-OneChan-SrcAse-Lc3_16_2_NON_SWB",
            .confs = {.sink = {AseConfiguration(non_swb), AseConfiguration(non_swb)},
                      .source = {AseConfiguration(non_swb), AseConfiguration(non_swb)}},
    });
    auto non_swb_config_single = AudioSetConfiguration({
            .name = "One-OneChan-SnkAse-Lc3_16_2-One-OneChan-SrcAse-Lc3_16_2_NON_SWB",
            .confs = {.sink = {AseConfiguration(non_swb)}, .source = {AseConfiguration(non_swb)}},
    });
    AudioSetConfigurations configs = {
            {&swb_config, &swb_config_single, &non_swb_config, &non_swb_config_single}};

    // Support single channel per ASE to activate two ASES on both direction
    for (auto config : configs) {
      for (const auto& entry : config->confs.sink) {
        snk_pac_builder.Add(entry.codec, kLeAudioCodecChannelCountSingleChannel);
      }
      for (const auto& entry : config->confs.source) {
        src_pac_builder.Add(entry.codec, kLeAudioCodecChannelCountSingleChannel);
      }
    }

    // Inject `configs` as there's no such config in the json file
    ON_CALL(*mock_codec_manager_, GetCodecConfig)
            .WillByDefault(Invoke([&configs](const bluetooth::le_audio::CodecManager::
                                                     UnicastConfigurationRequirements& requirements,
                                             bluetooth::le_audio::CodecManager::
                                                     UnicastConfigurationProvider provider) {
              auto filtered = configs;
              // Filter out the dual bidir SWB configurations
              if (!bluetooth::le_audio::CodecManager::GetInstance()->IsDualBiDirSwbSupported()) {
                filtered.erase(std::remove_if(filtered.begin(), filtered.end(),
                                              [](auto const& el) {
                                                if (el->confs.source.empty()) {
                                                  return false;
                                                }
                                                return AudioSetConfigurationProvider::Get()
                                                        ->CheckConfigurationIsDualBiDirSwb(*el);
                                              }),
                               filtered.end());
              }
              auto cfg = provider(requirements, &filtered);
              if (cfg == nullptr) {
                return std::unique_ptr<AudioSetConfiguration>(nullptr);
              }
              return std::make_unique<AudioSetConfiguration>(*cfg);
            }));

    // Make two ASES available in both directions with equal capabilities
    device->snk_pacs_ = snk_pac_builder.Get();
    device->src_pacs_ = src_pac_builder.Get();

    ASSERT_TRUE(group_->Configure(context_type, {.sink = AudioContexts(context_type),
                                                 .source = AudioContexts(context_type)}));

    // Verify Dual-Bidir - the amount of ASES configured
    TestGroupAseConfigurationData data[] = {{device, kLeAudioCodecChannelCountSingleChannel,
                                             kLeAudioCodecChannelCountSingleChannel, 2, 2}};
    TestGroupAseConfigurationVerdict(data[0], kLeAudioDirectionSink | kLeAudioDirectionSource);
  }

  /* Helper */
  static const AudioSetConfiguration* getSpecificConfiguration(const char* config_name,
                                                               LeAudioContextType context) {
    auto all_configurations =
            ::bluetooth::le_audio::AudioSetConfigurationProvider::Get()->GetConfigurations(context);

    if (all_configurations == nullptr) {
      return nullptr;
    }
    if (all_configurations->end() == all_configurations->begin()) {
      return nullptr;
    }

    auto iter = std::find_if(
            all_configurations->begin(), all_configurations->end(),
            [config_name](auto& configuration) { return configuration->name == config_name; });
    if (iter == all_configurations->end()) {
      return nullptr;
    }
    return *iter;
  }

  void TestDualDevDualBidir(LeAudioDevice* left, LeAudioDevice* right,
                            LeAudioContextType context_type) {
    // Build PACs for device
    PublishedAudioCapabilitiesBuilder snk_pac_builder, src_pac_builder;
    snk_pac_builder.Reset();
    src_pac_builder.Reset();

    /* Create PACs for conversational scenario, SWB and non SWB */
    for (auto config :
         {getSpecificConfiguration("Two-OneChan-SnkAse-Lc3_16_2-Two-OneChan-SrcAse-Lc3_16_2_1",
                                   context_type),
          getSpecificConfiguration("Two-OneChan-SnkAse-Lc3_32_2-Two-OneChan-SrcAse-Lc3_32_2_1",
                                   context_type)}) {
      ASSERT_NE(nullptr, config);
      for (const auto& entry : (*config).confs.sink) {
        snk_pac_builder.Add(entry.codec, kLeAudioCodecChannelCountSingleChannel);
      }
      for (const auto& entry : (*config).confs.source) {
        src_pac_builder.Add(entry.codec, kLeAudioCodecChannelCountSingleChannel);
      }
    }

    // Add pacs for remote to support the configs above
    for (auto& dev : {left, right}) {
      dev->snk_pacs_ = snk_pac_builder.Get();
      dev->src_pacs_ = src_pac_builder.Get();
    }

    /* Change location as by default it is stereo */
    left->audio_locations_.sink->value = codec_spec_conf::kLeAudioLocationFrontLeft;
    left->audio_locations_.source->value = codec_spec_conf::kLeAudioLocationFrontLeft;
    right->audio_locations_.sink->value = codec_spec_conf::kLeAudioLocationFrontRight;
    right->audio_locations_.source->value = codec_spec_conf::kLeAudioLocationFrontRight;
    group_->ReloadAudioLocations();

    ASSERT_TRUE(group_->Configure(context_type, {.sink = AudioContexts(context_type),
                                                 .source = AudioContexts(context_type)}));

    // Verify the amount of ASES configured
    TestGroupAseConfigurationData data[] = {{left, kLeAudioCodecChannelCountSingleChannel,
                                             kLeAudioCodecChannelCountSingleChannel, 1, 1},
                                            {right, kLeAudioCodecChannelCountSingleChannel,
                                             kLeAudioCodecChannelCountSingleChannel, 1, 1}};
    TestGroupAseConfigurationVerdict(data[0], kLeAudioDirectionSink | kLeAudioDirectionSource);
    TestGroupAseConfigurationVerdict(data[1], kLeAudioDirectionSink | kLeAudioDirectionSource);
  }

  void SetAsesToCachedConfiguration(LeAudioDevice* device, LeAudioContextType context_type,
                                    uint8_t directions) {
    for (struct ase& ase : device->ases_) {
      if (ase.direction & directions) {
        ase.state = AseState::BTA_LE_AUDIO_ASE_STATE_CODEC_CONFIGURED;
        ase.active = false;
        ase.configured_for_context_type = context_type;
      }
    }
  }

  const int group_id_ = 6;
  int desired_group_size_ = -1;

  std::vector<std::shared_ptr<LeAudioDevice>> devices_;
  std::vector<RawAddress> addresses_;
  LeAudioDeviceGroup* group_ = nullptr;
  bluetooth::manager::MockBtmInterface btm_interface_;
  MockCsisClient mock_csis_client_module_;
  NiceMock<bluetooth::hci::testing::MockControllerInterface> controller_interface_;

  bluetooth::le_audio::CodecManager* codec_manager_;
  MockCodecManager* mock_codec_manager_;
};

TEST_P(LeAudioAseConfigurationTest, test_context_update) {
  LeAudioDevice* left = AddTestDevice({{1, codec_spec_conf::kLeAudioLocationFrontLeft}},
                                      {{1, codec_spec_conf::kLeAudioLocationFrontLeft}});
  LeAudioDevice* right = AddTestDevice({{1, codec_spec_conf::kLeAudioLocationFrontRight}},
                                       {{1, codec_spec_conf::kLeAudioLocationFrontRight}});

  ASSERT_EQ(2, group_->Size());

  /* Put the PACS */
  auto conversational_configuration = getSpecificConfiguration(
          "Two-OneChan-SnkAse-Lc3_16_2-One-OneChan-SrcAse-Lc3_16_2_Low_Latency",
          LeAudioContextType::CONVERSATIONAL);
  auto media_configuration = getSpecificConfiguration(
          "One-TwoChan-SnkAse-Lc3_48_4_High_Reliability", LeAudioContextType::MEDIA);
  ASSERT_NE(nullptr, conversational_configuration);
  ASSERT_NE(nullptr, media_configuration);

  /* Create PACs for conversational and media scenarios */
  PublishedAudioCapabilitiesBuilder snk_pac_builder, src_pac_builder;
  for (auto const& cfg : {conversational_configuration, media_configuration}) {
    for (const auto& entry : cfg->confs.sink) {
      snk_pac_builder.Add(entry.codec, 1);
    }
    for (const auto& entry : cfg->confs.source) {
      src_pac_builder.Add(entry.codec, 1);
    }
  }
  left->snk_pacs_ = snk_pac_builder.Get();
  left->src_pacs_ = src_pac_builder.Get();
  right->snk_pacs_ = snk_pac_builder.Get();
  right->src_pacs_ = src_pac_builder.Get();

  /* UNSPECIFIED must be supported, MEDIA is on the remote sink only... */
  auto remote_snk_supp_contexts =
          AudioContexts(LeAudioContextType::MEDIA | LeAudioContextType::CONVERSATIONAL |
                        LeAudioContextType::SOUNDEFFECTS | LeAudioContextType::UNSPECIFIED);
  auto remote_src_supp_contexts =
          AudioContexts(LeAudioContextType::CONVERSATIONAL | LeAudioContextType::UNSPECIFIED);

  left->SetSupportedContexts(
          {.sink = remote_snk_supp_contexts, .source = remote_src_supp_contexts});

  auto right_bud_only_context = LeAudioContextType::ALERTS;
  right->SetSupportedContexts({.sink = remote_snk_supp_contexts | right_bud_only_context,
                               .source = remote_src_supp_contexts | right_bud_only_context});

  /* ...but UNSPECIFIED and SOUNDEFFECTS are unavailable */
  auto remote_snk_avail_contexts =
          AudioContexts(LeAudioContextType::MEDIA | LeAudioContextType::CONVERSATIONAL);
  auto remote_src_avail_contexts = AudioContexts(LeAudioContextType::CONVERSATIONAL);

  left->SetAvailableContexts(
          {.sink = remote_snk_avail_contexts, .source = remote_src_avail_contexts});
  ASSERT_EQ(left->GetAvailableContexts(), remote_snk_avail_contexts | remote_src_avail_contexts);

  // Make an additional context available on the right earbud sink
  right->SetAvailableContexts({.sink = remote_snk_avail_contexts | right_bud_only_context,
                               .source = remote_src_avail_contexts});
  ASSERT_EQ(right->GetAvailableContexts(),
            remote_snk_avail_contexts | remote_src_avail_contexts | right_bud_only_context);

  /* Now add the right earbud contexts - mind the extra context on that bud */
  group_->UpdateAudioContextAvailability();
  ASSERT_NE(group_->GetAvailableContexts(), left->GetAvailableContexts());
  ASSERT_EQ(group_->GetAvailableContexts(),
            left->GetAvailableContexts() | right->GetAvailableContexts());

  /* Since no device is being added or removed from the group this should not
   * change the configuration set.
   */
  group_->UpdateAudioContextAvailability();
  ASSERT_EQ(group_->GetAvailableContexts(),
            left->GetAvailableContexts() | right->GetAvailableContexts());

  /* MEDIA Available on remote sink direction only */
  auto config = group_->GetConfiguration(LeAudioContextType::MEDIA);
  ASSERT_NE(nullptr, config);
  ASSERT_TRUE(config->confs.get(bluetooth::le_audio::types::kLeAudioDirectionSink).size());
  ASSERT_FALSE(config->confs.get(bluetooth::le_audio::types::kLeAudioDirectionSource).size());
  ASSERT_EQ(config->confs.get(bluetooth::le_audio::types::kLeAudioDirectionSink)
                    .at(0)
                    .codec.GetChannelCountPerIsoStream(),
            ::bluetooth::le_audio::LeAudioCodecConfiguration::kChannelNumberMono);

  /* CONVERSATIONAL Available on both directions */
  config = group_->GetConfiguration(LeAudioContextType::CONVERSATIONAL);
  ASSERT_NE(nullptr, config);
  ASSERT_TRUE(config->confs.get(bluetooth::le_audio::types::kLeAudioDirectionSink).size());
  ASSERT_TRUE(config->confs.get(bluetooth::le_audio::types::kLeAudioDirectionSource).size());

  /* UNSPECIFIED Unavailable yet supported */
  config = group_->GetConfiguration(LeAudioContextType::UNSPECIFIED);
  ASSERT_NE(nullptr, config);
  ASSERT_TRUE(config->confs.get(bluetooth::le_audio::types::kLeAudioDirectionSink).size());
  ASSERT_FALSE(config->confs.get(bluetooth::le_audio::types::kLeAudioDirectionSource).size());

  /* SOUNDEFFECTS Unavailable yet supported on sink only */
  config = group_->GetConfiguration(LeAudioContextType::SOUNDEFFECTS);
  ASSERT_NE(nullptr, config);
  ASSERT_TRUE(config->confs.get(bluetooth::le_audio::types::kLeAudioDirectionSink).size());
  ASSERT_FALSE(config->confs.get(bluetooth::le_audio::types::kLeAudioDirectionSource).size());

  /* INSTRUCTIONAL Unavailable and not supported, while UNSPECIFIED not
   * available */
  config = group_->GetConfiguration(LeAudioContextType::INSTRUCTIONAL);
  ASSERT_NE(nullptr, config);
  ASSERT_TRUE(config->confs.get(bluetooth::le_audio::types::kLeAudioDirectionSink).size());
  ASSERT_FALSE(config->confs.get(bluetooth::le_audio::types::kLeAudioDirectionSource).size());

  /* ALERTS on sink only */
  config = group_->GetConfiguration(LeAudioContextType::ALERTS);
  ASSERT_NE(nullptr, config);
  ASSERT_TRUE(config->confs.get(bluetooth::le_audio::types::kLeAudioDirectionSink).size());
  ASSERT_FALSE(config->confs.get(bluetooth::le_audio::types::kLeAudioDirectionSource).size());

  /* We should get the config for ALERTS for both channels as the other has
   * UNSPECIFIED context supported.
   */
  auto sink_configs = group_->GetConfiguration(LeAudioContextType::ALERTS)
                              ->confs.get(bluetooth::le_audio::types::kLeAudioDirectionSink);
  ASSERT_EQ(2lu, sink_configs.size());
  ASSERT_TRUE(group_->IsAudioSetConfigurationAvailable(LeAudioContextType::ALERTS));

  /* Turn off the ALERTS context */
  right->SetAvailableContexts(
          {.sink = right->GetAvailableContexts(
                           ::bluetooth::le_audio::types::kLeAudioDirectionSink) &
                   ~AudioContexts(LeAudioContextType::ALERTS),
           .source = right->GetAvailableContexts(
                   ::bluetooth::le_audio::types::kLeAudioDirectionSource)});

  /* Right one was changed but the config exist, just not available */
  group_->UpdateAudioContextAvailability();
  ASSERT_EQ(group_->GetAvailableContexts(),
            left->GetAvailableContexts() | right->GetAvailableContexts());
  ASSERT_FALSE(group_->GetAvailableContexts().test(LeAudioContextType::ALERTS));
  ASSERT_TRUE(group_->GetConfiguration(LeAudioContextType::ALERTS)
                      ->confs.get(bluetooth::le_audio::types::kLeAudioDirectionSink)
                      .size());
  ASSERT_TRUE(group_->IsAudioSetConfigurationAvailable(LeAudioContextType::ALERTS));
}

TEST_P(LeAudioAseConfigurationTest, test_mono_speaker_ringtone_loc0) {
  /* mono location */
  LeAudioDevice* mono_speaker = AddTestDevice({{1, codec_spec_conf::kLeAudioLocationMonoAudio}});
  TestGroupAseConfigurationData data({mono_speaker, kLeAudioCodecChannelCountSingleChannel,
                                      kLeAudioCodecChannelCountSingleChannel, 1, 0});

  uint8_t direction_to_verify = kLeAudioDirectionSink;

  TestGroupAseConfiguration(LeAudioContextType::RINGTONE, &data, 1, direction_to_verify);
}

TEST_P(LeAudioAseConfigurationTest, test_mono_speaker_ringtone) {
  /* left only location */
  LeAudioDevice* mono_speaker = AddTestDevice({{1, codec_spec_conf::kLeAudioLocationFrontLeft}});
  TestGroupAseConfigurationData data({mono_speaker, kLeAudioCodecChannelCountSingleChannel,
                                      kLeAudioCodecChannelCountSingleChannel, 1, 0});

  uint8_t direction_to_verify = kLeAudioDirectionSink;

  TestGroupAseConfiguration(LeAudioContextType::RINGTONE, &data, 1, direction_to_verify);
}

TEST_P(LeAudioAseConfigurationTest, test_mono_speaker_conversational_loc0) {
  /* mono location */
  LeAudioDevice* mono_speaker = AddTestDevice({{1, codec_spec_conf::kLeAudioLocationMonoAudio}});
  TestGroupAseConfigurationData data({mono_speaker, kLeAudioCodecChannelCountSingleChannel,
                                      kLeAudioCodecChannelCountNone, 1, 0});

  /* Microphone should be used on the phone */
  uint8_t direction_to_verify = kLeAudioDirectionSink;
  TestGroupAseConfiguration(LeAudioContextType::CONVERSATIONAL, &data, 1, direction_to_verify);
}

TEST_P(LeAudioAseConfigurationTest, test_mono_speaker_conversational) {
  /* left only location */
  LeAudioDevice* mono_speaker = AddTestDevice({{1, codec_spec_conf::kLeAudioLocationFrontLeft}});
  TestGroupAseConfigurationData data({mono_speaker, kLeAudioCodecChannelCountSingleChannel,
                                      kLeAudioCodecChannelCountNone, 1, 0});

  /* Microphone should be used on the phone */
  uint8_t direction_to_verify = kLeAudioDirectionSink;
  TestGroupAseConfiguration(LeAudioContextType::CONVERSATIONAL, &data, 1, direction_to_verify);
}

TEST_P(LeAudioAseConfigurationTest, test_mono_speaker_media_loc0) {
  /* mono location */
  LeAudioDevice* mono_speaker = AddTestDevice({{1, codec_spec_conf::kLeAudioLocationMonoAudio}});
  TestGroupAseConfigurationData data({mono_speaker, kLeAudioCodecChannelCountSingleChannel,
                                      kLeAudioCodecChannelCountNone, 1, 0});

  uint8_t direction_to_verify = kLeAudioDirectionSink;
  TestGroupAseConfiguration(LeAudioContextType::MEDIA, &data, 1, direction_to_verify);
}

TEST_P(LeAudioAseConfigurationTest, test_mono_speaker_media) {
  /* left only location */
  LeAudioDevice* mono_speaker = AddTestDevice({{1, codec_spec_conf::kLeAudioLocationFrontLeft}});
  TestGroupAseConfigurationData data({mono_speaker, kLeAudioCodecChannelCountSingleChannel,
                                      kLeAudioCodecChannelCountNone, 1, 0});

  uint8_t direction_to_verify = kLeAudioDirectionSink;
  TestGroupAseConfiguration(LeAudioContextType::MEDIA, &data, 1, direction_to_verify);
}

TEST_P(LeAudioAseConfigurationTest, test_banded_headphones_ringtone) {
  LeAudioDevice* banded_headphones = AddTestDevice(2, 0);
  TestGroupAseConfigurationData data({banded_headphones, kLeAudioCodecChannelCountTwoChannel,
                                      kLeAudioCodecChannelCountSingleChannel, 2, 0});

  uint8_t direction_to_verify = kLeAudioDirectionSink;
  TestGroupAseConfiguration(LeAudioContextType::RINGTONE, &data, 1, direction_to_verify);
}

TEST_P(LeAudioAseConfigurationTest, test_banded_headphones_conversational) {
  LeAudioDevice* banded_headphones = AddTestDevice(2, 0);
  TestGroupAseConfigurationData data({banded_headphones, kLeAudioCodecChannelCountTwoChannel,
                                      kLeAudioCodecChannelCountNone, 2, 0});

  uint8_t direction_to_verify = kLeAudioDirectionSink;
  TestGroupAseConfiguration(LeAudioContextType::CONVERSATIONAL, &data, 1, direction_to_verify);
}

TEST_P(LeAudioAseConfigurationTest, test_banded_headphones_media) {
  LeAudioDevice* banded_headphones = AddTestDevice(2, 0);
  TestGroupAseConfigurationData data({banded_headphones, kLeAudioCodecChannelCountTwoChannel,
                                      kLeAudioCodecChannelCountNone, 2, 0});

  uint8_t direction_to_verify = kLeAudioDirectionSink;
  TestGroupAseConfiguration(LeAudioContextType::MEDIA, &data, 1, direction_to_verify);
}

TEST_P(LeAudioAseConfigurationTest, test_banded_headset_ringtone_mono_microphone) {
  /* mono source */
  LeAudioDevice* banded_headset = AddTestDevice({{2, codec_spec_conf::kLeAudioLocationStereo}},
                                                {{1, codec_spec_conf::kLeAudioLocationFrontLeft}});
  TestGroupAseConfigurationData data({banded_headset, kLeAudioCodecChannelCountTwoChannel,
                                      kLeAudioCodecChannelCountSingleChannel, 2, 1});

  TestGroupAseConfiguration(LeAudioContextType::RINGTONE, &data, 1);
}

TEST_P(LeAudioAseConfigurationTest, test_banded_headset_ringtone_mono_microphone_loc0) {
  /* mono source */
  LeAudioDevice* banded_headset = AddTestDevice({{2, codec_spec_conf::kLeAudioLocationStereo}},
                                                {{1, codec_spec_conf::kLeAudioLocationMonoAudio}});
  TestGroupAseConfigurationData data({banded_headset, kLeAudioCodecChannelCountTwoChannel,
                                      kLeAudioCodecChannelCountSingleChannel, 2, 1});

  TestGroupAseConfiguration(LeAudioContextType::RINGTONE, &data, 1);
}

TEST_P(LeAudioAseConfigurationTest, test_banded_headset_ringtone_stereo_microphone) {
  LeAudioDevice* banded_headset = AddTestDevice(2, 2);
  TestGroupAseConfigurationData data(
          {banded_headset,
           kLeAudioCodecChannelCountSingleChannel | kLeAudioCodecChannelCountTwoChannel,
           kLeAudioCodecChannelCountSingleChannel | kLeAudioCodecChannelCountTwoChannel, 2, 2});

  TestGroupAseConfiguration(LeAudioContextType::RINGTONE, &data, 1);
}

TEST_P(LeAudioAseConfigurationTest, test_earbuds_conversational_stereo_microphone_no_swb) {
  // Turn off the dual bidir SWB support
  ON_CALL(*mock_codec_manager_, IsDualBiDirSwbSupported).WillByDefault(Return(false));
  ASSERT_FALSE(CodecManager::GetInstance()->IsDualBiDirSwbSupported());

  const auto context_type = LeAudioContextType::CONVERSATIONAL;
  TestDualDevDualBidir(AddTestDevice(1, 1), AddTestDevice(1, 1), context_type);

  // Verify non-SWB config was selected
  auto config = group_->GetCachedConfiguration(context_type).get();
  ASSERT_NE(nullptr, config);
  ASSERT_FALSE(CodecManager::GetInstance()->CheckCodecConfigIsDualBiDirSwb(*config));
}

TEST_P(LeAudioAseConfigurationTest,
       test_earbuds_conversational_stereo_microphone_no_swb_one_bonded) {
  /* There will be 2 eabuds eventually but for the moment only 1 is bonded
   * Turn off the dual bidir SWB support
   */
  desired_group_size_ = 2;
  ON_CALL(*mock_codec_manager_, IsDualBiDirSwbSupported).WillByDefault(Return(false));
  ASSERT_FALSE(CodecManager::GetInstance()->IsDualBiDirSwbSupported());

  const auto context_type = LeAudioContextType::CONVERSATIONAL;
  TestSingleDevDualBidir(
          AddTestDevice(1, 1, 0, 0, false, false, codec_spec_conf::kLeAudioLocationFrontLeft,
                        codec_spec_conf::kLeAudioLocationFrontLeft),
          context_type);

  // Verify non-SWB config was selected
  auto config = group_->GetCachedConfiguration(context_type).get();
  ASSERT_NE(nullptr, config);
  ASSERT_FALSE(CodecManager::GetInstance()->CheckCodecConfigIsDualBiDirSwb(*config));
  ASSERT_FALSE(CodecManager::GetInstance()->CheckCodecConfigIsBiDirSwb(*config));
}

TEST_P(LeAudioAseConfigurationTest, test_earbuds_conversational_stereo_microphone_swb) {
  // Turn on the dual bidir SWB support
  ON_CALL(*mock_codec_manager_, IsDualBiDirSwbSupported).WillByDefault(Return(true));
  ASSERT_TRUE(CodecManager::GetInstance()->IsDualBiDirSwbSupported());

  const auto context_type = LeAudioContextType::CONVERSATIONAL;
  TestDualDevDualBidir(AddTestDevice(1, 1), AddTestDevice(1, 1), context_type);

  // Verify SWB config was selected
  auto config = group_->GetCachedConfiguration(context_type).get();
  ASSERT_NE(nullptr, config);
  ASSERT_TRUE(CodecManager::GetInstance()->CheckCodecConfigIsDualBiDirSwb(*config));
}

TEST_P(LeAudioAseConfigurationTest, test_banded_headset_ringtone_stereo_microphone_no_swb) {
  // Turn off the dual bidir SWB support
  ON_CALL(*mock_codec_manager_, IsDualBiDirSwbSupported).WillByDefault(Return(false));
  ASSERT_FALSE(CodecManager::GetInstance()->IsDualBiDirSwbSupported());

  // Verify non-SWB config was selected
  auto context_type = LeAudioContextType::CONVERSATIONAL;
  TestSingleDevDualBidir(AddTestDevice(2, 2), context_type);
  auto config = group_->GetCachedConfiguration(context_type).get();
  ASSERT_NE(nullptr, config);
  ASSERT_FALSE(CodecManager::GetInstance()->CheckCodecConfigIsDualBiDirSwb(*config));
}

TEST_P(LeAudioAseConfigurationTest, test_banded_headset_ringtone_stereo_microphone_swb) {
  // Turn on the dual bidir SWB support
  ON_CALL(*mock_codec_manager_, IsDualBiDirSwbSupported).WillByDefault(Return(true));
  ASSERT_TRUE(CodecManager::GetInstance()->IsDualBiDirSwbSupported());

  // Verify SWB config was selected
  auto context_type = LeAudioContextType::CONVERSATIONAL;
  TestSingleDevDualBidir(AddTestDevice(2, 2), context_type);
  auto config = group_->GetCachedConfiguration(context_type).get();
  ASSERT_NE(nullptr, config);
  ASSERT_TRUE(CodecManager::GetInstance()->CheckCodecConfigIsDualBiDirSwb(*config));
}

TEST_P(LeAudioAseConfigurationTest, test_banded_headset_conversational) {
  LeAudioDevice* banded_headset = AddTestDevice(2, 1);
  TestGroupAseConfigurationData data({banded_headset, kLeAudioCodecChannelCountTwoChannel,
                                      kLeAudioCodecChannelCountSingleChannel, 2, 1});

  TestGroupAseConfiguration(LeAudioContextType::CONVERSATIONAL, &data, 1);
}

TEST_P(LeAudioAseConfigurationTest, test_banded_headset_media) {
  LeAudioDevice* banded_headset = AddTestDevice(2, 1);
  TestGroupAseConfigurationData data({banded_headset, kLeAudioCodecChannelCountTwoChannel,
                                      kLeAudioCodecChannelCountSingleChannel, 2, 0});

  uint8_t directions_to_verify = kLeAudioDirectionSink;
  TestGroupAseConfiguration(LeAudioContextType::MEDIA, &data, 1, directions_to_verify);
}

TEST_P(LeAudioAseConfigurationTest, test_earbuds_ringtone) {
  LeAudioDevice* left = AddTestDevice({{1, codec_spec_conf::kLeAudioLocationFrontLeft}},
                                      {{1, codec_spec_conf::kLeAudioLocationFrontLeft}});
  LeAudioDevice* right = AddTestDevice({{1, codec_spec_conf::kLeAudioLocationFrontRight}},
                                       {{1, codec_spec_conf::kLeAudioLocationFrontRight}});
  TestGroupAseConfigurationData data[] = {{left, kLeAudioCodecChannelCountSingleChannel,
                                           kLeAudioCodecChannelCountSingleChannel, 1, 1},
                                          {right, kLeAudioCodecChannelCountSingleChannel,
                                           kLeAudioCodecChannelCountSingleChannel, 1, 1}};

  TestGroupAseConfiguration(LeAudioContextType::RINGTONE, data, 2);
}

TEST_P(LeAudioAseConfigurationTest, test_earbuds_conversational) {
  LeAudioDevice* left = AddTestDevice({{1, codec_spec_conf::kLeAudioLocationFrontLeft}},
                                      {{1, codec_spec_conf::kLeAudioLocationFrontLeft}});
  LeAudioDevice* right = AddTestDevice({{1, codec_spec_conf::kLeAudioLocationFrontRight}},
                                       {{1, codec_spec_conf::kLeAudioLocationFrontRight}});
  TestGroupAseConfigurationData data[] = {{left, kLeAudioCodecChannelCountSingleChannel,
                                           kLeAudioCodecChannelCountSingleChannel, 1, 1},
                                          {right, kLeAudioCodecChannelCountSingleChannel,
                                           kLeAudioCodecChannelCountSingleChannel, 1, 1}};

  group_->ReloadAudioLocations();

  TestGroupAseConfiguration(LeAudioContextType::CONVERSATIONAL, data, 2);
}

TEST_P(LeAudioAseConfigurationTest, test_earbuds_media) {
  LeAudioDevice* left = AddTestDevice({{1, codec_spec_conf::kLeAudioLocationFrontLeft}},
                                      {{1, codec_spec_conf::kLeAudioLocationFrontLeft}});
  LeAudioDevice* right = AddTestDevice({{1, codec_spec_conf::kLeAudioLocationFrontRight}},
                                       {{1, codec_spec_conf::kLeAudioLocationFrontRight}});
  TestGroupAseConfigurationData data[] = {{left, kLeAudioCodecChannelCountSingleChannel,
                                           kLeAudioCodecChannelCountSingleChannel, 1, 0},
                                          {right, kLeAudioCodecChannelCountSingleChannel,
                                           kLeAudioCodecChannelCountSingleChannel, 1, 0}};

  uint8_t directions_to_verify = kLeAudioDirectionSink;
  TestGroupAseConfiguration(LeAudioContextType::MEDIA, data, 2, directions_to_verify);
}

TEST_P(LeAudioAseConfigurationTest, test_handsfree_mono_ringtone) {
  LeAudioDevice* handsfree = AddTestDevice({{1, codec_spec_conf::kLeAudioLocationFrontLeft}},
                                           {{1, codec_spec_conf::kLeAudioLocationFrontLeft}});
  TestGroupAseConfigurationData data({handsfree, kLeAudioCodecChannelCountSingleChannel,
                                      kLeAudioCodecChannelCountSingleChannel, 1, 1});

  TestGroupAseConfiguration(LeAudioContextType::RINGTONE, &data, 1);
}

TEST_P(LeAudioAseConfigurationTest, test_handsfree_stereo_ringtone) {
  LeAudioDevice* handsfree = AddTestDevice({{1, kChannelAllocationStereo}},
                                           {{1, codec_spec_conf::kLeAudioLocationFrontLeft}});
  TestGroupAseConfigurationData data(
          {handsfree, kLeAudioCodecChannelCountSingleChannel | kLeAudioCodecChannelCountTwoChannel,
           kLeAudioCodecChannelCountSingleChannel, 2, 1});

  TestGroupAseConfiguration(LeAudioContextType::RINGTONE, &data, 1);
}

TEST_P(LeAudioAseConfigurationTest, test_handsfree_mono_conversational) {
  LeAudioDevice* handsfree = AddTestDevice({{1, codec_spec_conf::kLeAudioLocationFrontLeft}},
                                           {{1, codec_spec_conf::kLeAudioLocationFrontLeft}});
  TestGroupAseConfigurationData data({handsfree, kLeAudioCodecChannelCountSingleChannel,
                                      kLeAudioCodecChannelCountSingleChannel, 1, 1});

  TestGroupAseConfiguration(LeAudioContextType::CONVERSATIONAL, &data, 1);
}

TEST_P(LeAudioAseConfigurationTest, test_handsfree_stereo_conversational) {
  LeAudioDevice* handsfree = AddTestDevice(1, 1);
  TestGroupAseConfigurationData data(
          {handsfree, kLeAudioCodecChannelCountSingleChannel | kLeAudioCodecChannelCountTwoChannel,
           kLeAudioCodecChannelCountSingleChannel, 2, 1});

  TestGroupAseConfiguration(LeAudioContextType::CONVERSATIONAL, &data, 1);
}

TEST_P(LeAudioAseConfigurationTest, test_handsfree_full_cached_conversational) {
  LeAudioDevice* handsfree = AddTestDevice(0, 0, 1, 1);
  TestGroupAseConfigurationData data(
          {handsfree, kLeAudioCodecChannelCountSingleChannel | kLeAudioCodecChannelCountTwoChannel,
           kLeAudioCodecChannelCountSingleChannel, 2, 1});

  TestGroupAseConfiguration(LeAudioContextType::CONVERSATIONAL, &data, 1);
}

TEST_P(LeAudioAseConfigurationTest, test_handsfree_partial_cached_conversational) {
  LeAudioDevice* handsfree = AddTestDevice(1, 0, 0, 1);
  TestGroupAseConfigurationData data(
          {handsfree, kLeAudioCodecChannelCountSingleChannel | kLeAudioCodecChannelCountTwoChannel,
           kLeAudioCodecChannelCountSingleChannel, 2, 1});

  TestGroupAseConfiguration(LeAudioContextType::CONVERSATIONAL, &data, 1);
}

TEST_P(LeAudioAseConfigurationTest, test_handsfree_media_two_channels_allocation_stereo) {
  LeAudioDevice* handsfree = AddTestDevice(1, 1);
  TestGroupAseConfigurationData data(
          {handsfree, kLeAudioCodecChannelCountSingleChannel | kLeAudioCodecChannelCountTwoChannel,
           kLeAudioCodecChannelCountSingleChannel, 2, 0});

  uint8_t directions_to_verify = kLeAudioDirectionSink;
  TestGroupAseConfiguration(LeAudioContextType::MEDIA, &data, 1, directions_to_verify);
}

TEST_P(LeAudioAseConfigurationTest, test_lc3_config_ringtone) {
  if (codec_coding_format_ != kLeAudioCodingFormatLC3) {
    GTEST_SKIP();
  }

  AddTestDevice(1, 1);

  TestLc3CodecConfig(LeAudioContextType::RINGTONE);
}

TEST_P(LeAudioAseConfigurationTest, test_lc3_config_conversational) {
  if (codec_coding_format_ != kLeAudioCodingFormatLC3) {
    GTEST_SKIP();
  }

  AddTestDevice(1, 1);

  TestLc3CodecConfig(LeAudioContextType::CONVERSATIONAL);
}

TEST_P(LeAudioAseConfigurationTest, test_lc3_config_media) {
  if (codec_coding_format_ != kLeAudioCodingFormatLC3) {
    GTEST_SKIP();
  }

  AddTestDevice(1, 1);

  TestLc3CodecConfig(LeAudioContextType::MEDIA);
}

TEST_P(LeAudioAseConfigurationTest, test_use_codec_preference_earbuds_media) {
  com::android::bluetooth::flags::provider_->leaudio_set_codec_config_preference(true);

  LeAudioDevice* left = AddTestDevice({{1, codec_spec_conf::kLeAudioLocationFrontLeft}},
                                      {{1, codec_spec_conf::kLeAudioLocationFrontLeft}});
  LeAudioDevice* right = AddTestDevice({{1, codec_spec_conf::kLeAudioLocationFrontRight}},
                                       {{1, codec_spec_conf::kLeAudioLocationFrontRight}});
  TestGroupAseConfigurationData data[] = {{left, kLeAudioCodecChannelCountSingleChannel,
                                           kLeAudioCodecChannelCountSingleChannel, 1, 0},
                                          {right, kLeAudioCodecChannelCountSingleChannel,
                                           kLeAudioCodecChannelCountSingleChannel, 1, 0}};

  // this would be also built into pac record
  btle_audio_codec_config_t preferred_codec_config = {
          .codec_type = LE_AUDIO_CODEC_INDEX_SOURCE_LC3,
          .sample_rate = LE_AUDIO_SAMPLE_RATE_INDEX_16000HZ,
          .bits_per_sample = LE_AUDIO_BITS_PER_SAMPLE_INDEX_16,
          .channel_count = LE_AUDIO_CHANNEL_COUNT_INDEX_1,
          .frame_duration = LE_AUDIO_FRAME_DURATION_INDEX_10000US,
          .octets_per_frame = 40};

  uint8_t directions_to_verify = kLeAudioDirectionSink;
  bool should_use_preferred_codec = true;

  TestGroupAseConfiguration(LeAudioContextType::MEDIA, data, 2, directions_to_verify,
                            &preferred_codec_config, should_use_preferred_codec);
}

TEST_P(LeAudioAseConfigurationTest, test_not_use_codec_preference_earbuds_media) {
  com::android::bluetooth::flags::provider_->leaudio_set_codec_config_preference(true);

  LeAudioDevice* left = AddTestDevice({{1, codec_spec_conf::kLeAudioLocationFrontLeft}},
                                      {{1, codec_spec_conf::kLeAudioLocationFrontLeft}});
  LeAudioDevice* right = AddTestDevice({{1, codec_spec_conf::kLeAudioLocationFrontRight}},
                                       {{1, codec_spec_conf::kLeAudioLocationFrontRight}});
  TestGroupAseConfigurationData data[] = {{left, kLeAudioCodecChannelCountSingleChannel,
                                           kLeAudioCodecChannelCountSingleChannel, 1, 0},
                                          {right, kLeAudioCodecChannelCountSingleChannel,
                                           kLeAudioCodecChannelCountSingleChannel, 1, 0}};

  // this would be also built into pac record
  btle_audio_codec_config_t preferred_codec_config = {
          .codec_type = LE_AUDIO_CODEC_INDEX_SOURCE_LC3,
          .sample_rate = LE_AUDIO_SAMPLE_RATE_INDEX_16000HZ,
          .bits_per_sample = LE_AUDIO_BITS_PER_SAMPLE_INDEX_16,
          .channel_count = LE_AUDIO_CHANNEL_COUNT_INDEX_1,
          .frame_duration = LE_AUDIO_FRAME_DURATION_INDEX_10000US,
          .octets_per_frame = 70};

  uint8_t directions_to_verify = kLeAudioDirectionSink;
  bool should_use_preferred_codec = false;

  TestGroupAseConfiguration(LeAudioContextType::MEDIA, data, 2, directions_to_verify,
                            &preferred_codec_config, should_use_preferred_codec);
}

TEST_P(LeAudioAseConfigurationTest, test_use_codec_preference_earbuds_conv) {
  com::android::bluetooth::flags::provider_->leaudio_set_codec_config_preference(true);

  LeAudioDevice* left = AddTestDevice({{1, codec_spec_conf::kLeAudioLocationFrontLeft}},
                                      {{1, codec_spec_conf::kLeAudioLocationFrontLeft}});
  LeAudioDevice* right = AddTestDevice({{1, codec_spec_conf::kLeAudioLocationFrontRight}},
                                       {{1, codec_spec_conf::kLeAudioLocationFrontRight}});
  TestGroupAseConfigurationData data[] = {{left, kLeAudioCodecChannelCountSingleChannel,
                                           kLeAudioCodecChannelCountSingleChannel, 1, 1},
                                          {right, kLeAudioCodecChannelCountSingleChannel,
                                           kLeAudioCodecChannelCountSingleChannel, 1, 1}};

  // this would be also built into pac record
  btle_audio_codec_config_t preferred_codec_config = {
          .codec_type = LE_AUDIO_CODEC_INDEX_SOURCE_LC3,
          .sample_rate = LE_AUDIO_SAMPLE_RATE_INDEX_32000HZ,
          .bits_per_sample = LE_AUDIO_BITS_PER_SAMPLE_INDEX_16,
          .channel_count = LE_AUDIO_CHANNEL_COUNT_INDEX_1,
          .frame_duration = LE_AUDIO_FRAME_DURATION_INDEX_10000US,
          .octets_per_frame = 80};

  uint8_t directions_to_verify = kLeAudioDirectionBoth;
  bool should_use_preferred_codec = true;

  TestGroupAseConfiguration(LeAudioContextType::CONVERSATIONAL, data, 2, directions_to_verify,
                            &preferred_codec_config, should_use_preferred_codec);
}

TEST_P(LeAudioAseConfigurationTest, test_not_use_codec_preference_earbuds_conv) {
  com::android::bluetooth::flags::provider_->leaudio_set_codec_config_preference(true);

  LeAudioDevice* left = AddTestDevice({{1, codec_spec_conf::kLeAudioLocationFrontLeft}},
                                      {{1, codec_spec_conf::kLeAudioLocationFrontLeft}});
  LeAudioDevice* right = AddTestDevice({{1, codec_spec_conf::kLeAudioLocationFrontRight}},
                                       {{1, codec_spec_conf::kLeAudioLocationFrontRight}});
  TestGroupAseConfigurationData data[] = {{left, kLeAudioCodecChannelCountSingleChannel,
                                           kLeAudioCodecChannelCountSingleChannel, 1, 1},
                                          {right, kLeAudioCodecChannelCountSingleChannel,
                                           kLeAudioCodecChannelCountSingleChannel, 1, 1}};

  // this would be also built into pac record
  btle_audio_codec_config_t preferred_codec_config = {
          .codec_type = LE_AUDIO_CODEC_INDEX_SOURCE_LC3,
          .sample_rate = LE_AUDIO_SAMPLE_RATE_INDEX_16000HZ,
          .bits_per_sample = LE_AUDIO_BITS_PER_SAMPLE_INDEX_16,
          .channel_count = LE_AUDIO_CHANNEL_COUNT_INDEX_1,
          .frame_duration = LE_AUDIO_FRAME_DURATION_INDEX_10000US,
          .octets_per_frame = 10};

  uint8_t directions_to_verify = kLeAudioDirectionBoth;
  bool should_use_preferred_codec = false;

  TestGroupAseConfiguration(LeAudioContextType::CONVERSATIONAL, data, 2, directions_to_verify,
                            &preferred_codec_config, should_use_preferred_codec);
}

TEST_P(LeAudioAseConfigurationTest, test_lc3_config_media_codec_extensibility_fb2) {
  if (codec_coding_format_ != kLeAudioCodingFormatLC3) {
    GTEST_SKIP();
  }

  bool is_fb2_passed_as_requirement = false;
  auto max_codec_frames_per_sdu = 2;

  // Mock the configuration provider to give us config with 2 frame blocks per
  // SDU if it receives the proper PAC entry in the requirements
  // ON_CALL(*mock_codec_manager_, IsUsingCodecExtensibility)
  //       .WillByDefault(Return(true));
  ON_CALL(*mock_codec_manager_, GetCodecConfig)
          .WillByDefault(Invoke(
                  [&](const bluetooth::le_audio::CodecManager::UnicastConfigurationRequirements&
                              requirements,
                      bluetooth::le_audio::CodecManager::UnicastConfigurationProvider provider) {
                    auto filtered = *bluetooth::le_audio::AudioSetConfigurationProvider::Get()
                                             ->GetConfigurations(requirements.audio_context_type);
                    // Filter out the dual bidir SWB configurations
                    if (!bluetooth::le_audio::CodecManager::GetInstance()
                                 ->IsDualBiDirSwbSupported()) {
                      filtered.erase(
                              std::remove_if(filtered.begin(), filtered.end(),
                                             [](auto const& el) {
                                               if (el->confs.source.empty()) {
                                                 return false;
                                               }
                                               return AudioSetConfigurationProvider::Get()
                                                       ->CheckConfigurationIsDualBiDirSwb(*el);
                                             }),
                              filtered.end());
                    }
                    auto cfg = provider(requirements, &filtered);
                    if (cfg == nullptr) {
                      return std::unique_ptr<AudioSetConfiguration>(nullptr);
                    }

                    auto config = *cfg;

                    if (requirements.sink_pacs.has_value()) {
                      for (auto const& rec : requirements.sink_pacs.value()) {
                        auto caps = rec.codec_spec_caps.GetAsCoreCodecCapabilities();
                        if (caps.HasSupportedMaxCodecFramesPerSdu()) {
                          if (caps.supported_max_codec_frames_per_sdu.value() ==
                              max_codec_frames_per_sdu) {
                            // Inject the proper Codec Frames Per SDU as the json
                            // configs are conservative and will always give us 1
                            for (auto& entry : config.confs.sink) {
                              entry.codec.params.Add(
                                      codec_spec_conf::kLeAudioLtvTypeCodecFrameBlocksPerSdu,
                                      (uint8_t)max_codec_frames_per_sdu);
                            }
                            is_fb2_passed_as_requirement = true;
                          }
                        }
                      }
                    }
                    return std::make_unique<AudioSetConfiguration>(config);
                  }));

  AddTestDevice(1, 1);

  TestLc3CodecConfig(LeAudioContextType::MEDIA, max_codec_frames_per_sdu);

  // Make sure the CodecManager mock gets the proper PAC record
  ASSERT_TRUE(is_fb2_passed_as_requirement);
}

TEST_P(LeAudioAseConfigurationTest, test_unsupported_codec) {
  if (codec_coding_format_ == kLeAudioCodingFormatVendorSpecific) {
    GTEST_SKIP();
  }
  const bluetooth::le_audio::types::LeAudioCodecId UnsupportedCodecId = {
          .coding_format = kLeAudioCodingFormatVendorSpecific,
          .vendor_company_id = 0xBAD,
          .vendor_codec_id = 0xC0DE,
  };

  LeAudioDevice* device = AddTestDevice(1, 0);

  PublishedAudioCapabilitiesBuilder pac_builder;
  pac_builder.Add(UnsupportedCodecId, GetSamplingFrequency(Lc3SettingId::LC3_16_2),
                  GetFrameDuration(Lc3SettingId::LC3_16_2), kLeAudioCodecChannelCountSingleChannel,
                  GetOctetsPerCodecFrame(Lc3SettingId::LC3_16_2));
  device->snk_pacs_ = pac_builder.Get();
  device->src_pacs_ = pac_builder.Get();

  ASSERT_FALSE(group_->Configure(LeAudioContextType::RINGTONE,
                                 {AudioContexts(LeAudioContextType::RINGTONE),
                                  AudioContexts(LeAudioContextType::RINGTONE)}));
  TestAsesInactive();
}

static auto PrepareStackMetadataLtvBase() {
  ::bluetooth::le_audio::types::LeAudioLtvMap metadata_ltvs;
  // Prepare the metadata LTVs
  metadata_ltvs
          .Add(::bluetooth::le_audio::types::kLeAudioMetadataTypeProgramInfo,
               std::string{"ProgramInfo"})
          .Add(::bluetooth::le_audio::types::kLeAudioMetadataTypeLanguage, std::string{"ice"})
          .Add(::bluetooth::le_audio::types::kLeAudioMetadataTypeparentalRating, (uint8_t)0x01)
          .Add(::bluetooth::le_audio::types::kLeAudioMetadataTypeProgramInfoUri,
               std::string{"ProgramInfoUri"})
          .Add(::bluetooth::le_audio::types::kLeAudioMetadataTypeAudioActiveState, false)
          .Add(::bluetooth::le_audio::types::
                       kLeAudioMetadataTypeBroadcastAudioImmediateRenderingFlag,
               true)
          .Add(::bluetooth::le_audio::types::kLeAudioMetadataTypeExtendedMetadata,
               std::vector<uint8_t>{1, 2, 3})
          .Add(::bluetooth::le_audio::types::kLeAudioMetadataTypeVendorSpecific,
               std::vector<uint8_t>{1, 2, 3});
  return metadata_ltvs;
}

TEST_P(LeAudioAseConfigurationTest, test_reconnection_media) {
  LeAudioDevice* left = AddTestDevice({{2, codec_spec_conf::kLeAudioLocationFrontLeft}},
                                      {{1, codec_spec_conf::kLeAudioLocationFrontLeft}});
  LeAudioDevice* right = AddTestDevice({{2, codec_spec_conf::kLeAudioLocationFrontRight}},
                                       {{1, codec_spec_conf::kLeAudioLocationFrontRight}});
  TestGroupAseConfigurationData data[] = {{left, kLeAudioCodecChannelCountSingleChannel,
                                           kLeAudioCodecChannelCountSingleChannel, 1, 0},
                                          {right, kLeAudioCodecChannelCountSingleChannel,
                                           kLeAudioCodecChannelCountSingleChannel, 1, 0}};

  auto all_configurations =
          ::bluetooth::le_audio::AudioSetConfigurationProvider::Get()->GetConfigurations(
                  LeAudioContextType::MEDIA);
  ASSERT_NE(nullptr, all_configurations);
  ASSERT_NE(all_configurations->end(), all_configurations->begin());
  auto configuration = *all_configurations->begin();

  uint8_t direction_to_verify = kLeAudioDirectionSink;
  TestSingleAseConfiguration(LeAudioContextType::MEDIA, data, 2, configuration,
                             direction_to_verify);

  // Get the proper configuration for the group
  configuration = group_->GetConfiguration(LeAudioContextType::MEDIA).get();

  /* Generate CISes, symulate CIG creation and assign cis handles to ASEs.*/
  group_->cig.GenerateCisIds(LeAudioContextType::MEDIA);
  std::vector<uint16_t> handles = {0x0012, 0x0013};
  group_->cig.AssignCisConnHandles(handles);
  group_->cig.AssignCisIds(left);
  group_->cig.AssignCisIds(right);

  TestActiveAses();
  /* Left got disconnected */
  left->DeactivateAllAses();

  /* Unassign from the group*/
  group_->cig.UnassignCis(left, 0x0012);
  group_->cig.UnassignCis(left, 0x0013);

  TestAsesInactivated(left);

  /* Prepare reconfiguration */
  uint8_t number_of_active_ases = 1;  // Right one
  auto* ase = right->GetFirstActiveAseByDirection(kLeAudioDirectionSink);
  ASSERT_NE(nullptr, ase);

  auto core_config = ase->codec_config.params.GetAsCoreCodecConfig();
  BidirectionalPair<AudioLocations> group_audio_locations = {
          .sink = *core_config.audio_channel_allocation,
          .source = *core_config.audio_channel_allocation};

  /* Get entry for the sink direction and use it to set configuration */
  BidirectionalPair<std::vector<uint8_t>> ccid_lists = {{}, {}};
  BidirectionalPair<AudioContexts> audio_contexts = {AudioContexts(), AudioContexts()};
  if (!configuration->confs.sink.empty()) {
    left->ConfigureAses(configuration, group_->Size(), kLeAudioDirectionSink,
                        group_->GetConfigurationContextType(), &number_of_active_ases,
                        group_audio_locations.get(kLeAudioDirectionSink),
                        audio_contexts.get(kLeAudioDirectionSink),
                        ccid_lists.get(kLeAudioDirectionSink), false);
  }
  if (!configuration->confs.source.empty()) {
    left->ConfigureAses(configuration, group_->Size(), kLeAudioDirectionSource,
                        group_->GetConfigurationContextType(), &number_of_active_ases,
                        group_audio_locations.get(kLeAudioDirectionSource),
                        audio_contexts.get(kLeAudioDirectionSource),
                        ccid_lists.get(kLeAudioDirectionSource), false);
  }

  ASSERT_EQ(number_of_active_ases, 2);
  ASSERT_EQ(group_audio_locations.sink, kChannelAllocationStereo);

  uint8_t directions_to_verify = ::bluetooth::le_audio::types::kLeAudioDirectionSink;
  for (int i = 0; i < 2; i++) {
    TestGroupAseConfigurationVerdict(data[i], directions_to_verify);
  }

  /* Before device is rejoining, and group already exist, cis handles are
   * assigned before sending codec config
   */
  group_->cig.AssignCisIds(left);
  group_->AssignCisConnHandlesToAses(left);

  TestActiveAses();
}

TEST_P(LeAudioAseConfigurationTest, test_ase_metadata) {
  /* Set desired size to 1 */
  desired_group_size_ = 1;

  LeAudioDevice* headphones = AddTestDevice(2, 1);

  AudioSetConfiguration media_configuration = *getSpecificConfiguration(
          "One-TwoChan-SnkAse-Lc3_48_4_High_Reliability", LeAudioContextType::MEDIA);

  // Build PACs for device
  PublishedAudioCapabilitiesBuilder snk_pac_builder;
  snk_pac_builder.Reset();

  /* Create PACs for media. Single PAC for each direction is enough.
   */
  if (media_configuration.confs.sink.size()) {
    snk_pac_builder.Add(LeAudioCodecIdLc3, 0x00b5, 0x03, 0x03, 0x001a, 0x00f0, 2);
  }

  headphones->snk_pacs_ = snk_pac_builder.Get();

  ::bluetooth::le_audio::types::AudioLocations group_snk_audio_locations = 3;
  ::bluetooth::le_audio::types::AudioLocations group_src_audio_locations = 0;
  BidirectionalPair<AudioLocations> group_audio_locations = {.sink = group_snk_audio_locations,
                                                             .source = group_src_audio_locations};

  /* Get entry for the sink direction and use it to set configuration */
  BidirectionalPair<std::vector<uint8_t>> ccid_lists = {.sink = {0xC0}, .source = {}};
  BidirectionalPair<AudioContexts> audio_contexts = {
          .sink = AudioContexts(LeAudioContextType::MEDIA), .source = AudioContexts()};

  /* Get entry for the sink direction and use it to set configuration */
  ASSERT_FALSE(media_configuration.confs.sink.empty());
  if (!media_configuration.confs.sink.empty()) {
    // Prepare a base metadata - as if it was received from the configuration provider
    for (auto& cfg : media_configuration.confs.sink) {
      cfg.metadata = PrepareStackMetadataLtvBase();
    }
    uint8_t number_of_already_active_ases = 0;
    headphones->ConfigureAses(&media_configuration, group_->Size(), kLeAudioDirectionSink,
                              group_->GetConfigurationContextType(), &number_of_already_active_ases,
                              group_audio_locations.get(kLeAudioDirectionSink),
                              audio_contexts.get(kLeAudioDirectionSink),
                              ccid_lists.get(kLeAudioDirectionSink), false);
  }

  /* Generate CIS, simulate CIG creation and assign cis handles to ASEs.*/
  std::vector<uint16_t> handles = {0x0012};
  group_->cig.GenerateCisIds(LeAudioContextType::MEDIA);

  /* Verify the metadata content */
  for (auto* ase = headphones->GetFirstActiveAse(); ase; ase = headphones->GetNextActiveAse(ase)) {
    /* The base metadata as if received from the audio set configuration provider */
    ASSERT_EQ(ase->metadata.GetAsLeAudioMetadata().program_info, std::string("ProgramInfo"));
    ASSERT_EQ(ase->metadata.GetAsLeAudioMetadata().language, std::string("ice"));
    ASSERT_EQ(ase->metadata.GetAsLeAudioMetadata().parental_rating, 0x01);
    ASSERT_EQ(ase->metadata.GetAsLeAudioMetadata().program_info_uri, std::string("ProgramInfoUri"));
    ASSERT_EQ(ase->metadata.GetAsLeAudioMetadata().audio_active_state, false);
    ASSERT_EQ(ase->metadata.GetAsLeAudioMetadata().broadcast_audio_immediate_rendering, true);
    ASSERT_EQ(ase->metadata.GetAsLeAudioMetadata().extended_metadata,
              (std::vector<uint8_t>{1, 2, 3}));
    ASSERT_EQ(ase->metadata.GetAsLeAudioMetadata().vendor_specific,
              (std::vector<uint8_t>{1, 2, 3}));

    /* The adidtional metadata appended by the host stack */
    ASSERT_EQ(ase->metadata.GetAsLeAudioMetadata().streaming_audio_context,
              (uint16_t)LeAudioContextType::MEDIA);
    ASSERT_EQ(ase->metadata.GetAsLeAudioMetadata().ccid_list, (std::vector<uint8_t>{0xC0}));
  }
}

/*
 * Failure happens when restarting conversational scenario and when
 * remote device uses caching.
 *
 * Failing scenario.
 * 1. Conversational scenario set up with
 *  - ASE 1 and ASE 5 using bidirectional CIS 0
 *  - ASE 2  being unidirectional on CIS 1
 * 2. Stop stream and go to CONFIGURED STATE.
 * 3. Trying to configure ASES again would end up in incorrectly assigned
 *    CISes
 *  - ASE 1 and ASE 5 set to CIS 0
 *  - ASE 2 stay on CIS 1 but ASE 5 got reassigned to CIS 1 (error)
 *
 * The problem is finding matching_bidir_ase which shall not be just next
 * active ase with different direction, but it shall be also available (Cis
 * not assigned) or assigned to the same CIS ID as the opposite direction.
 */
TEST_P(LeAudioAseConfigurationTest, test_reactivation_conversational) {
  LeAudioDevice* tws_headset = AddTestDevice(0, 0, 2, 1, true, false, kChannelAllocationStereo,
                                             codec_spec_conf::kLeAudioLocationFrontLeft);

  auto conversational_configuration = getSpecificConfiguration(
          "Two-OneChan-SnkAse-Lc3_16_2-One-OneChan-SrcAse-Lc3_16_2_Low_Latency",
          LeAudioContextType::CONVERSATIONAL);
  ASSERT_NE(nullptr, conversational_configuration);

  // Build PACs for device
  PublishedAudioCapabilitiesBuilder snk_pac_builder, src_pac_builder;
  snk_pac_builder.Reset();
  src_pac_builder.Reset();

  /* Create PACs for conversational scenario which covers also media. Single
   * PAC for each direction is enough.
   */
  for (const auto& entry : (*conversational_configuration).confs.sink) {
    snk_pac_builder.Add(entry.codec, 1);
  }
  for (const auto& entry : (*conversational_configuration).confs.source) {
    src_pac_builder.Add(entry.codec, 1);
  }

  tws_headset->snk_pacs_ = snk_pac_builder.Get();
  tws_headset->src_pacs_ = src_pac_builder.Get();

  ::bluetooth::le_audio::types::AudioLocations group_snk_audio_locations = 0;
  ::bluetooth::le_audio::types::AudioLocations group_src_audio_locations = 0;
  BidirectionalPair<uint8_t> number_of_already_active_ases = {0, 0};

  BidirectionalPair<AudioLocations> group_audio_locations = {.sink = group_snk_audio_locations,
                                                             .source = group_src_audio_locations};

  /* Get entry for the sink direction and use it to set configuration */
  BidirectionalPair<std::vector<uint8_t>> ccid_lists = {{}, {}};
  BidirectionalPair<AudioContexts> audio_contexts = {AudioContexts(), AudioContexts()};

  /* Get entry for the sink direction and use it to set configuration */
  if (!conversational_configuration->confs.sink.empty()) {
    tws_headset->ConfigureAses(conversational_configuration, group_->Size(), kLeAudioDirectionSink,
                               group_->GetConfigurationContextType(),
                               &number_of_already_active_ases.get(kLeAudioDirectionSink),
                               group_audio_locations.get(kLeAudioDirectionSink),
                               audio_contexts.get(kLeAudioDirectionSink),
                               ccid_lists.get(kLeAudioDirectionSink), false);
  }
  if (!conversational_configuration->confs.source.empty()) {
    tws_headset->ConfigureAses(conversational_configuration, group_->Size(),
                               kLeAudioDirectionSource, group_->GetConfigurationContextType(),
                               &number_of_already_active_ases.get(kLeAudioDirectionSource),
                               group_audio_locations.get(kLeAudioDirectionSource),
                               audio_contexts.get(kLeAudioDirectionSource),
                               ccid_lists.get(kLeAudioDirectionSource), false);
  }

  /* Generate CISes, simulate CIG creation and assign cis handles to ASEs.*/
  std::vector<uint16_t> handles = {0x0012, 0x0013};
  group_->cig.GenerateCisIds(LeAudioContextType::CONVERSATIONAL);
  group_->cig.AssignCisConnHandles(handles);
  group_->cig.AssignCisIds(tws_headset);

  TestActiveAses();

  /* Simulate stopping stream with caching codec configuration in ASEs */
  group_->cig.UnassignCis(tws_headset, 0x0012);
  group_->cig.UnassignCis(tws_headset, 0x0013);
  SetAsesToCachedConfiguration(tws_headset, LeAudioContextType::CONVERSATIONAL,
                               kLeAudioDirectionSink | kLeAudioDirectionSource);

  /* As context type is the same as previous and no changes were made in PACs
   * the same CIS ID can be used. This would lead to only activating group
   * without reconfiguring CIG.
   */
  group_->Activate(LeAudioContextType::CONVERSATIONAL, audio_contexts, ccid_lists);

  TestActiveAses();
  ASSERT_NE(this->group_->cig.cises.size(), 0lu);

  /* Verify ASEs assigned CISes by counting assigned to bi-directional CISes */
  int bi_dir_ases_count =
          std::count_if(tws_headset->ases_.begin(), tws_headset->ases_.end(), [this](auto& ase) {
            if (ase.cis_id == kInvalidCisId) {
              return false;
            }
            return this->group_->cig.cises[ase.cis_id].type == CisType::CIS_TYPE_BIDIRECTIONAL;
          });

  /* Only two ASEs can be bonded to one bi-directional CIS */
  ASSERT_EQ(bi_dir_ases_count, 2);
}

TEST_P(LeAudioAseConfigurationTest, test_num_of_connected) {
  auto device1 = AddTestDevice(2, 1);
  auto device2 = AddTestDevice(2, 1);
  ASSERT_EQ(2, group_->NumOfConnected());

  // Drop the ACL connection
  device1->conn_id_ = GATT_INVALID_CONN_ID;
  ASSERT_EQ(1, group_->NumOfConnected());

  // Fully disconnect the other device
  device2->SetConnectionState(DeviceConnectState::DISCONNECTING);
  ASSERT_EQ(0, group_->NumOfConnected());
}

/*
 * Failure happens when there is no matching single device scenario for dual
 * device scanario. Stereo location for single earbud seems to be invalid but
 * possible and stack should handle it.
 *
 * Failing scenario:
 * 1. Connect two - stereo location earbuds
 * 2. Disconnect one of earbud
 * 3. CIS generator will look for dual device scenario with matching strategy
 * 4. There is no dual device scenario with strategy stereo channels per device
 */
TEST_P(LeAudioAseConfigurationTest, test_getting_cis_count) {
  /* Set desired size to 2 */
  desired_group_size_ = 2;

  LeAudioDevice* left =
          AddTestDevice({{2, kChannelAllocationStereo}}, {{1, kChannelAllocationStereo}});
  LeAudioDevice* right = AddTestDevice(0, 0, 0, 0, false, true);

  auto media_configuration = getSpecificConfiguration(
          "One-TwoChan-SnkAse-Lc3_48_4_High_Reliability", LeAudioContextType::MEDIA);
  ASSERT_NE(nullptr, media_configuration);

  // Build PACs for device
  PublishedAudioCapabilitiesBuilder snk_pac_builder;
  snk_pac_builder.Reset();

  /* Create PACs for media. Single PAC for each direction is enough.
   */
  if (media_configuration->confs.sink.size()) {
    snk_pac_builder.Add(LeAudioCodecIdLc3, 0x00b5, 0x03, 0x03, 0x001a, 0x00f0, 2);
  }

  left->snk_pacs_ = snk_pac_builder.Get();
  right->snk_pacs_ = snk_pac_builder.Get();

  ::bluetooth::le_audio::types::AudioLocations group_snk_audio_locations = 3;
  ::bluetooth::le_audio::types::AudioLocations group_src_audio_locations = 0;
  uint8_t number_of_already_active_ases = 0;

  BidirectionalPair<AudioLocations> group_audio_locations = {.sink = group_snk_audio_locations,
                                                             .source = group_src_audio_locations};

  /* Get entry for the sink direction and use it to set configuration */
  BidirectionalPair<std::vector<uint8_t>> ccid_lists = {{}, {}};
  BidirectionalPair<AudioContexts> audio_contexts = {AudioContexts(), AudioContexts()};

  /* Get entry for the sink direction and use it to set configuration */
  if (!media_configuration->confs.sink.empty()) {
    left->ConfigureAses(media_configuration, group_->Size(), kLeAudioDirectionSink,
                        group_->GetConfigurationContextType(), &number_of_already_active_ases,
                        group_audio_locations.get(kLeAudioDirectionSink),
                        audio_contexts.get(kLeAudioDirectionSink),
                        ccid_lists.get(kLeAudioDirectionSink), false);
  }

  /* Generate CIS, simulate CIG creation and assign cis handles to ASEs.*/
  std::vector<uint16_t> handles = {0x0012};
  group_->cig.GenerateCisIds(LeAudioContextType::MEDIA);

  /* Verify prepared CISes by counting generated entries */
  int snk_cis_count = std::count_if(
          this->group_->cig.cises.begin(), this->group_->cig.cises.end(),
          [](auto& cis) { return cis.type == CisType::CIS_TYPE_UNIDIRECTIONAL_SINK; });

  /* Two CIS should be prepared for dual dev expected set */
  ASSERT_EQ(snk_cis_count, 2);
}

TEST_P(LeAudioAseConfigurationTest, test_config_support) {
  LeAudioDevice* left =
          AddTestDevice({{2, kChannelAllocationStereo}}, {{1, kChannelAllocationStereo}});
  LeAudioDevice* right = AddTestDevice(0, 0, 0, 0, false, true);

  auto test_config = getSpecificConfiguration(
          "One-OneChan-SnkAse-Lc3_48_4-One-OneChan-SrcAse-Lc3_16_2_Balanced_Reliability",
          LeAudioContextType::VOICEASSISTANTS);
  ASSERT_NE(nullptr, test_config);

  /* Create PACs for sink */
  PublishedAudioCapabilitiesBuilder snk_pac_builder;
  snk_pac_builder.Reset();
  for (const auto& entry : (*test_config).confs.sink) {
    snk_pac_builder.Add(entry.codec, 1);
  }
  left->snk_pacs_ = snk_pac_builder.Get();
  right->snk_pacs_ = snk_pac_builder.Get();

  ASSERT_FALSE(left->IsAudioSetConfigurationSupported(test_config));
  ASSERT_FALSE(right->IsAudioSetConfigurationSupported(test_config));

  /* Create PACs for source */
  PublishedAudioCapabilitiesBuilder src_pac_builder;
  src_pac_builder.Reset();
  for (const auto& entry : (*test_config).confs.source) {
    src_pac_builder.Add(entry.codec, 1);
  }
  left->src_pacs_ = src_pac_builder.Get();
  right->src_pacs_ = src_pac_builder.Get();

  ASSERT_TRUE(left->IsAudioSetConfigurationSupported(test_config));
  ASSERT_TRUE(right->IsAudioSetConfigurationSupported(test_config));
}

TEST_P(LeAudioAseConfigurationTest, test_vendor_codec_configure_incomplete_group) {
  // A group of two earbuds
  LeAudioDevice* left = AddTestDevice({{2, codec_spec_conf::kLeAudioLocationFrontLeft}},
                                      {{1, codec_spec_conf::kLeAudioLocationFrontLeft}});
  LeAudioDevice* right = AddTestDevice({{2, codec_spec_conf::kLeAudioLocationFrontRight}},
                                       {{1, codec_spec_conf::kLeAudioLocationFrontRight}});

  // The Right earbud is currently disconnected
  right->SetConnectionState(DeviceConnectState::DISCONNECTED);

  uint8_t direction_to_verify = kLeAudioDirectionSink;
  uint8_t devices_to_verify = 1;
  TestGroupAseConfigurationData data[] = {{left, kLeAudioCodecChannelCountSingleChannel,
                                           kLeAudioCodecChannelCountSingleChannel, 1, 0},
                                          {right, kLeAudioCodecChannelCountSingleChannel,
                                           kLeAudioCodecChannelCountSingleChannel, 0, 0}};

  TestGroupAseConfiguration(LeAudioContextType::MEDIA, data, devices_to_verify,
                            direction_to_verify);
}

TEST_P(LeAudioAseConfigurationTest, test_mono_microphone_conversational_loc0) {
  /* Mono microphone - Speaker should be used on the phone */
  auto mono_microphone =
          AddTestDevice(std::nullopt, {{1, codec_spec_conf::kLeAudioLocationMonoAudio}});
  TestGroupAseConfigurationData data(
          {.device = mono_microphone,
           .audio_channel_counts_snk = kLeAudioCodecChannelCountNone,
           .audio_channel_counts_src = kLeAudioCodecChannelCountSingleChannel,
           .expected_active_channel_num_snk = 0,
           .expected_active_channel_num_src = 1});
  TestGroupAseConfiguration(LeAudioContextType::CONVERSATIONAL, {data});
}

TEST_P(LeAudioAseConfigurationTest, test_mono_microphone_conversational) {
  /* Mono microphone - Speaker should be used on the phone */
  auto mono_microphone =
          AddTestDevice(std::nullopt, {{1, codec_spec_conf::kLeAudioLocationFrontLeft}});
  TestGroupAseConfigurationData data(
          {.device = mono_microphone,
           .audio_channel_counts_snk = kLeAudioCodecChannelCountNone,
           .audio_channel_counts_src = kLeAudioCodecChannelCountSingleChannel,
           .expected_active_channel_num_snk = 0,
           .expected_active_channel_num_src = 1});
  TestGroupAseConfiguration(LeAudioContextType::CONVERSATIONAL, {data});
}

TEST_P(LeAudioAseConfigurationTest, test_get_metadata_no_ccid) {
  auto mono_microphone = AddTestDevice(1, 0);
  auto metadata = mono_microphone->GetMetadata(
          bluetooth::le_audio::types::AudioContexts(
                  bluetooth::le_audio::types::LeAudioContextType::MEDIA),
          std::vector<uint8_t>());
  ASSERT_EQ(metadata.Find(types::kLeAudioMetadataTypeCcidList), std::nullopt);
  ASSERT_TRUE(metadata.Find(bluetooth::le_audio::types::kLeAudioMetadataTypeStreamingAudioContext)
                      .has_value());
  ASSERT_EQ(metadata.Find(bluetooth::le_audio::types::kLeAudioMetadataTypeStreamingAudioContext)
                    .value()[0],
            uint8_t(LeAudioContextType::MEDIA));
  ASSERT_EQ(metadata.Find(bluetooth::le_audio::types::kLeAudioMetadataTypeStreamingAudioContext)
                    .value()[1],
            uint8_t((uint16_t)LeAudioContextType::MEDIA >> 8));
}

INSTANTIATE_TEST_CASE_P(Test, LeAudioAseConfigurationTest,
                        ::testing::Values(kLeAudioCodingFormatLC3,
                                          kLeAudioCodingFormatVendorSpecific));

}  // namespace
}  // namespace internal
}  // namespace le_audio
}  // namespace bluetooth<|MERGE_RESOLUTION|>--- conflicted
+++ resolved
@@ -1094,11 +1094,6 @@
     }
   }
 
-<<<<<<< HEAD
-  void TestAsesActive(bluetooth::le_audio::types::LeAudioCodecId codec_id,
-                      uint8_t sampling_frequency, uint8_t frame_duration, uint16_t octets_per_frame,
-                      uint8_t codec_frame_blocks_per_sdu = 1) {
-=======
   auto TestGroupAseConfiguration(LeAudioContextType context_type,
                                  std::vector<TestGroupAseConfigurationData> data,
                                  uint8_t directions_to_verify = kLeAudioDirectionSink |
@@ -1109,9 +1104,9 @@
                                      preferred_codec_config, should_use_preferred_codec);
   }
 
-  void TestAsesActive(LeAudioCodecId codec_id, uint8_t sampling_frequency, uint8_t frame_duration,
-                      uint16_t octets_per_frame, uint8_t codec_frame_blocks_per_sdu = 1) {
->>>>>>> a02abca2
+  void TestAsesActive(bluetooth::le_audio::types::LeAudioCodecId codec_id,
+                      uint8_t sampling_frequency, uint8_t frame_duration, uint16_t octets_per_frame,
+                      uint8_t codec_frame_blocks_per_sdu = 1) {
     bool active_ase = false;
 
     for (const auto& device : devices_) {
