--- conflicted
+++ resolved
@@ -406,21 +406,11 @@
 public:
   PublishedAudioCapabilitiesBuilder() {}
 
-<<<<<<< HEAD
   void Add(bluetooth::le_audio::types::LeAudioCodecId codec_id, uint8_t conf_sampling_frequency,
-           uint8_t conf_frame_duration, uint8_t audio_channel_counts,
-           uint16_t octets_per_frame, uint8_t codec_frames_per_sdu = 0) {
-    uint16_t sampling_frequencies =
-        SamplingFreqConfig2Capability(conf_sampling_frequency);
-    uint8_t frame_durations =
-        FrameDurationConfig2Capability(conf_frame_duration);
-=======
-  void Add(LeAudioCodecId codec_id, uint8_t conf_sampling_frequency, uint8_t conf_frame_duration,
-           uint8_t audio_channel_counts, uint16_t octets_per_frame,
+           uint8_t conf_frame_duration, uint8_t audio_channel_counts, uint16_t octets_per_frame,
            uint8_t codec_frames_per_sdu = 0) {
     uint16_t sampling_frequencies = SamplingFreqConfig2Capability(conf_sampling_frequency);
     uint8_t frame_durations = FrameDurationConfig2Capability(conf_frame_duration);
->>>>>>> 15c04564
     uint8_t max_codec_frames_per_sdu = codec_frames_per_sdu;
     uint32_t octets_per_frame_range = octets_per_frame | (octets_per_frame << 16);
 
@@ -432,38 +422,19 @@
             .Add(kLeAudioLtvTypeSupportedMaxCodecFramesPerSdu, (uint8_t)max_codec_frames_per_sdu);
 
     auto record = acs_ac_record(
-<<<<<<< HEAD
-        {.codec_id = codec_id,
-         .codec_spec_caps =
-             (codec_id.coding_format != kLeAudioCodingFormatVendorSpecific
-                  ? ltv_map
-                  : LeAudioLtvMap()),
-         .codec_spec_caps_raw = ltv_map.RawPacket(),
-         .metadata = LeAudioLtvMap()});
-    pac_records_.push_back(record);
-  }
-
-  void Add(bluetooth::le_audio::types::LeAudioCodecId codec_id, uint16_t capa_sampling_frequency,
-           uint8_t capa_frame_duration, uint8_t audio_channel_counts,
-           uint16_t octets_per_frame_min, uint16_t ocets_per_frame_max,
-           uint8_t codec_frames_per_sdu = 1) {
-    uint32_t octets_per_frame_range =
-        octets_per_frame_min | (ocets_per_frame_max << 16);
-=======
             {.codec_id = codec_id,
              .codec_spec_caps = (codec_id.coding_format != kLeAudioCodingFormatVendorSpecific
                                          ? ltv_map
                                          : LeAudioLtvMap()),
              .codec_spec_caps_raw = ltv_map.RawPacket(),
-             .metadata = std::vector<uint8_t>(0)});
+             .metadata = LeAudioLtvMap()});
     pac_records_.push_back(record);
   }
 
-  void Add(LeAudioCodecId codec_id, uint16_t capa_sampling_frequency, uint8_t capa_frame_duration,
-           uint8_t audio_channel_counts, uint16_t octets_per_frame_min,
+  void Add(bluetooth::le_audio::types::LeAudioCodecId codec_id, uint16_t capa_sampling_frequency,
+           uint8_t capa_frame_duration, uint8_t audio_channel_counts, uint16_t octets_per_frame_min,
            uint16_t ocets_per_frame_max, uint8_t codec_frames_per_sdu = 1) {
     uint32_t octets_per_frame_range = octets_per_frame_min | (ocets_per_frame_max << 16);
->>>>>>> 15c04564
 
     auto ltv_map = LeAudioLtvMap({
             {kLeAudioLtvTypeSupportedSamplingFrequencies,
@@ -475,16 +446,6 @@
             {kLeAudioLtvTypeSupportedMaxCodecFramesPerSdu,
              UINT8_TO_VEC_UINT8(codec_frames_per_sdu)},
     });
-<<<<<<< HEAD
-    pac_records_.push_back(acs_ac_record(
-        {.codec_id = codec_id,
-         // Transparent LTV map capabilities only for the LC3 codec
-         .codec_spec_caps = (codec_id.coding_format == kLeAudioCodingFormatLC3)
-                                ? ltv_map
-                                : LeAudioLtvMap(),
-         .codec_spec_caps_raw = ltv_map.RawPacket(),
-         .metadata = LeAudioLtvMap()}));
-=======
     pac_records_.push_back(
             acs_ac_record({.codec_id = codec_id,
                            // Transparent LTV map capabilities only for the LC3 codec
@@ -492,24 +453,11 @@
                                                       ? ltv_map
                                                       : LeAudioLtvMap(),
                            .codec_spec_caps_raw = ltv_map.RawPacket(),
-                           .metadata = std::vector<uint8_t>(0)}));
->>>>>>> 15c04564
+                           .metadata = LeAudioLtvMap()}));
   }
 
   void Add(LeAudioCodecId codec_id, const std::vector<uint8_t>& vendor_data,
            uint8_t audio_channel_counts) {
-<<<<<<< HEAD
-    pac_records_.push_back(acs_ac_record(
-        {.codec_id = codec_id,
-         .codec_spec_caps = LeAudioLtvMap({
-             {kLeAudioLtvTypeSupportedAudioChannelCounts,
-              UINT8_TO_VEC_UINT8(audio_channel_counts)},
-         }),
-         // For now assume that vendor representation of codec capabilities
-         // equals the representation of codec settings
-         .codec_spec_caps_raw = vendor_data,
-         .metadata = LeAudioLtvMap()}));
-=======
     pac_records_.push_back(
             acs_ac_record({.codec_id = codec_id,
                            .codec_spec_caps = LeAudioLtvMap({
@@ -519,8 +467,7 @@
                            // For now assume that vendor representation of codec capabilities
                            // equals the representation of codec settings
                            .codec_spec_caps_raw = vendor_data,
-                           .metadata = std::vector<uint8_t>(0)}));
->>>>>>> 15c04564
+                           .metadata = LeAudioLtvMap()}));
   }
 
   void Add(const CodecConfigSetting& setting, uint8_t audio_channel_counts) {
@@ -1092,14 +1039,9 @@
     }
   }
 
-<<<<<<< HEAD
-  void TestAsesActive(bluetooth::le_audio::types::LeAudioCodecId codec_id, uint8_t sampling_frequency,
-                      uint8_t frame_duration, uint16_t octets_per_frame,
+  void TestAsesActive(bluetooth::le_audio::types::LeAudioCodecId codec_id,
+                      uint8_t sampling_frequency, uint8_t frame_duration, uint16_t octets_per_frame,
                       uint8_t codec_frame_blocks_per_sdu = 1) {
-=======
-  void TestAsesActive(LeAudioCodecId codec_id, uint8_t sampling_frequency, uint8_t frame_duration,
-                      uint16_t octets_per_frame, uint8_t codec_frame_blocks_per_sdu = 1) {
->>>>>>> 15c04564
     bool active_ase = false;
 
     for (const auto& device : devices_) {
@@ -1992,22 +1934,13 @@
 }
 
 TEST_P(LeAudioAseConfigurationTest, test_unsupported_codec) {
-<<<<<<< HEAD
-  if (codec_coding_format_ == kLeAudioCodingFormatVendorSpecific) GTEST_SKIP();
-  const bluetooth::le_audio::types::LeAudioCodecId UnsupportedCodecId = {
-      .coding_format = kLeAudioCodingFormatVendorSpecific,
-      .vendor_company_id = 0xBAD,
-      .vendor_codec_id = 0xC0DE,
-=======
   if (codec_coding_format_ == kLeAudioCodingFormatVendorSpecific) {
     GTEST_SKIP();
   }
-
-  const LeAudioCodecId UnsupportedCodecId = {
+  const bluetooth::le_audio::types::LeAudioCodecId UnsupportedCodecId = {
           .coding_format = kLeAudioCodingFormatVendorSpecific,
           .vendor_company_id = 0xBAD,
           .vendor_codec_id = 0xC0DE,
->>>>>>> 15c04564
   };
 
   LeAudioDevice* device = AddTestDevice(1, 0);
