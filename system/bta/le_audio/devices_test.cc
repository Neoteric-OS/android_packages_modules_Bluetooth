--- conflicted
+++ resolved
@@ -1119,14 +1119,9 @@
     }
   }
 
-<<<<<<< HEAD
   void TestAsesActive(bluetooth::le_audio::types::LeAudioCodecId codec_id, uint8_t sampling_frequency,
-                      uint8_t frame_duration, uint16_t octets_per_frame) {
-=======
-  void TestAsesActive(LeAudioCodecId codec_id, uint8_t sampling_frequency,
                       uint8_t frame_duration, uint16_t octets_per_frame,
                       uint8_t codec_frame_blocks_per_sdu = 1) {
->>>>>>> 9c508c6e
     bool active_ase = false;
 
     for (const auto& device : devices_) {
