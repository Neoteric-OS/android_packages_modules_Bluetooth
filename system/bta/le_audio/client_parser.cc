/*
 * Copyright 2019 HIMSA II K/S - www.himsa.com. Represented by EHIMA -
 * www.ehima.com
 *
 * Licensed under the Apache License, Version 2.0 (the "License");
 * you may not use this file except in compliance with the License.
 * You may obtain a copy of the License at
 *
 *      http://www.apache.org/licenses/LICENSE-2.0
 *
 * Unless required by applicable law or agreed to in writing, software
 * distributed under the License is distributed on an "AS IS" BASIS,
 * WITHOUT WARRANTIES OR CONDITIONS OF ANY KIND, either express or implied.
 * See the License for the specific language governing permissions and
 * limitations under the License.
 */

/*
 *  This module contains API of the audio stream control protocol.
 */

#include "client_parser.h"

#include <base/strings/string_number_conversions.h>
#include <bluetooth/log.h>
#include <endian.h>
#include <hardware/bt_common_types.h>
#include <hardware/bt_gatt_types.h>

#include <map>
#include <numeric>

#include "internal_include/bt_trace.h"
#include "le_audio_types.h"
#include "le_audio_utils.h"
#include "os/log.h"
#include "stack/include/bt_types.h"
#include "osi/include/properties.h"

using bluetooth::le_audio::types::acs_ac_record;

namespace bluetooth::le_audio {
namespace client_parser {
namespace ascs {
static std::map<uint8_t, std::string> ase_state_map_string = {
        {kAseStateIdle, "Idle"},
        {kAseStateCodecConfigured, "Codec Configured"},
        {kAseStateQosConfigured, "QoS Configured"},
        {kAseStateEnabling, "Enabling"},
        {kAseStateStreaming, "Streaming"},
        {kAseStateDisabling, "Disabling"},
        {kAseStateReleasing, "Releasing"},
};

static std::map<uint8_t, std::string> ctp_opcode_map_string = {
        {kCtpOpcodeCodecConfiguration, "Config Codec"},
        {kCtpOpcodeQosConfiguration, "Config QoS"},
        {kCtpOpcodeEnable, "Enable"},
        {kCtpOpcodeReceiverStartReady, "Receiver Start Ready"},
        {kCtpOpcodeDisable, "Disable"},
        {kCtpOpcodeReceiverStopReady, "Receiver Stop Ready"},
        {kCtpOpcodeUpdateMetadata, "Update Metadata"},
        {kCtpOpcodeRelease, "Release"},
};

static std::map<uint8_t, std::string> ctp_configuration_reason_map_string = {
        {kCtpResponseNoReason, ""},
        {kCtpResponseCodecId, "Codec ID"},
        {kCtpResponseCodecSpecificConfiguration, "Codec specific configuration"},
        {kCtpResponseSduInterval, "SDU interval"},
        {kCtpResponseFraming, "Framing"},
        {kCtpResponsePhy, "PHY"},
        {kCtpResponseMaximumSduSize, "Maximum SDU size"},
        {kCtpResponseRetransmissionNumber, "Retransmission number"},
        {kCtpResponseMaxTransportLatency, "Max Transport latency"},
        {kCtpResponsePresentationDelay, "Presentation delay"},
        {kCtpResponseInvalidAseCisMapping, "Invalid ASE CIS mapping"},
};

static std::map<uint8_t, std::string> ctp_response_code_map_string = {
        {kCtpResponseCodeSuccess, "Success"},
        {kCtpResponseCodeUnsupportedOpcode, "Unsupported Opcode"},
        {kCtpResponseCodeInvalidLength, "Invalid Length"},
        {kCtpResponseCodeInvalidAseId, "Invalid ASE ID"},
        {kCtpResponseCodeInvalidAseStateMachineTransition, "Invalid ASE State Machine Transition"},
        {kCtpResponseCodeInvalidAseDirection, "Invalid ASE Direction"},
        {kCtpResponseCodeUnsupportedAudioCapabilities, "Unsupported Audio Capabilities"},
        {kCtpResponseCodeUnsupportedConfigurationParameterValue,
         "Unsupported Configuration Parameter Value"},
        {kCtpResponseCodeRejectedConfigurationParameterValue,
         "Rejected Configuration Parameter Value"},
        {kCtpResponseCodeInvalidConfigurationParameterValue,
         "Invalid Configuration Parameter Value"},
        {kCtpResponseCodeUnsupportedMetadata, "Unsupported Metadata"},
        {kCtpResponseCodeRejectedMetadata, "Rejected Metadata"},
        {kCtpResponseCodeInvalidMetadata, "Invalid Metadata"},
        {kCtpResponseCodeInsufficientResources, "Insufficient Resources"},
        {kCtpResponseCodeUnspecifiedError, "Unspecified Error"},
};

static std::map<uint8_t, std::string> ctp_metadata_reason_map_string = {
        {kCtpMetadataResponsePreferredAudioContexts, "Preferred Audio Contexts"},
        {kCtpMetadataResponseStreamingAudioContexts, "Streaming Audio Contexts"},
        {kCtpMetadataResponseProgramInfo, "Program Info"},
        {kCtpMetadataResponseLanguage, "Language"},
        {kCtpMetadataResponseCcidList, "CCID List"},
        {kCtpMetadataResponseParentalRating, "Parental Rating"},
        {kCtpMetadataResponseProgramInfoUri, "Program Info URI"},
        {kCtpMetadataResponseExtendedMetadata, "Extended Metadata"},
        {kCtpMetadataResponseVendorSpecific, "Vendor Specific"},
};

static std::map<uint8_t, std::map<uint8_t, std::string>*> ctp_response_code_map = {
        {kCtpResponseCodeUnsupportedConfigurationParameterValue,
         &ctp_configuration_reason_map_string},
        {kCtpResponseCodeRejectedConfigurationParameterValue, &ctp_configuration_reason_map_string},
        {kCtpResponseCodeInvalidConfigurationParameterValue, &ctp_configuration_reason_map_string},
        {kCtpResponseCodeUnsupportedMetadata, &ctp_metadata_reason_map_string},
        {kCtpResponseCodeRejectedMetadata, &ctp_metadata_reason_map_string},
        {kCtpResponseCodeInvalidMetadata, &ctp_metadata_reason_map_string},
};

bool ParseAseStatusHeader(ase_rsp_hdr& arh, uint16_t len, const uint8_t* value) {
  if (len < kAseRspHdrMinLen) {
    log::error("wrong len of ASE char (header): {}", static_cast<int>(len));

    return false;
  }

  STREAM_TO_UINT8(arh.id, value);
  STREAM_TO_UINT8(arh.state, value);

  log::info("ASE status: \tASE id: 0x{:x}\tASE state: {} (0x{:x})", arh.id,
            ase_state_map_string[arh.state], arh.state);

  return true;
}

bool ParseAseStatusCodecConfiguredStateParams(struct ase_codec_configured_state_params& rsp,
                                              uint16_t len, const uint8_t* value) {
  uint8_t codec_spec_conf_len;

  if (len < kAseStatusCodecConfMinLen) {
    log::error("Wrong len of codec conf status (Codec conf header)");
    return false;
  }

  STREAM_TO_UINT8(rsp.framing, value);
  STREAM_TO_UINT8(rsp.preferred_phy, value);
  STREAM_TO_UINT8(rsp.preferred_retrans_nb, value);
  STREAM_TO_UINT16(rsp.max_transport_latency, value);
  STREAM_TO_UINT24(rsp.pres_delay_min, value);
  STREAM_TO_UINT24(rsp.pres_delay_max, value);
  STREAM_TO_UINT24(rsp.preferred_pres_delay_min, value);
  STREAM_TO_UINT24(rsp.preferred_pres_delay_max, value);
  STREAM_TO_UINT8(rsp.codec_id.coding_format, value);
  STREAM_TO_UINT16(rsp.codec_id.vendor_company_id, value);
  STREAM_TO_UINT16(rsp.codec_id.vendor_codec_id, value);
  STREAM_TO_UINT8(codec_spec_conf_len, value);

  len -= kAseStatusCodecConfMinLen;

  if (len != codec_spec_conf_len) {
    log::error("Wrong len of codec conf status (Codec spec conf)");
    return false;
  }
  if (codec_spec_conf_len) {
    rsp.codec_spec_conf = std::vector<uint8_t>(value, value + codec_spec_conf_len);
  }

  log::info(
          "Codec configuration\n\tFraming: 0x{:x}\n\tPreferred PHY: "
          "0x{:x}\n\tPreferred retransmission number: 0x{:x}\n\tMax transport "
          "latency: 0x{:x}\n\tPresence delay min: 0x{:x}\n\tPresence delay max: "
          "0x{:x}\n\tPreferredPresentationDelayMin: "
          "0x{:x}\n\tPreferredPresentationDelayMax: 0x{:x}\n\tCoding format: "
          "0x{:x}\n\tVendor codec company ID: 0x{:x}\n\tVendor codec ID: "
          "0x{:x}\n\tCodec specific conf len: {}\n\tCodec specific conf: {}",
          rsp.framing, rsp.preferred_phy, rsp.preferred_retrans_nb, rsp.max_transport_latency,
          rsp.pres_delay_min, rsp.pres_delay_max, rsp.preferred_pres_delay_min,
          rsp.preferred_pres_delay_max, rsp.codec_id.coding_format, rsp.codec_id.vendor_company_id,
          rsp.codec_id.vendor_codec_id, (int)codec_spec_conf_len,
          base::HexEncode(rsp.codec_spec_conf.data(), rsp.codec_spec_conf.size()));

  return true;
}

bool ParseAseStatusQosConfiguredStateParams(struct ase_qos_configured_state_params& rsp,
                                            uint16_t len, const uint8_t* value) {
  if (len != kAseStatusCodecQosConfMinLen) {
    log::error("Wrong len of ASE characteristic (QOS conf header)");
    return false;
  }

  STREAM_TO_UINT8(rsp.cig_id, value);
  STREAM_TO_UINT8(rsp.cis_id, value);
  STREAM_TO_UINT24(rsp.sdu_interval, value);
  STREAM_TO_UINT8(rsp.framing, value);
  STREAM_TO_UINT8(rsp.phy, value);
  STREAM_TO_UINT16(rsp.max_sdu, value);
  STREAM_TO_UINT8(rsp.retrans_nb, value);
  STREAM_TO_UINT16(rsp.max_transport_latency, value);
  STREAM_TO_UINT24(rsp.pres_delay, value);

  log::info(
          "Codec QoS Configured\n\tCIG: 0x{:x}\n\tCIS: 0x{:x}\n\tSDU interval: "
          "0x{:x}\n\tFraming: 0x{:x}\n\tPHY: 0x{:x}\n\tMax SDU: "
          "0x{:x}\n\tRetransmission number: 0x{:x}\n\tMax transport latency: "
          "0x{:x}\n\tPresentation delay: 0x{:x}",
          rsp.cig_id, rsp.cis_id, rsp.sdu_interval, rsp.framing, rsp.phy, rsp.max_sdu,
          rsp.retrans_nb, rsp.max_transport_latency, rsp.pres_delay);

  return true;
}

bool ParseAseStatusTransientStateParams(struct ase_transient_state_params& rsp, uint16_t len,
                                        const uint8_t* value) {
  uint8_t metadata_len;

  if (len < kAseStatusTransMinLen) {
    log::error("Wrong len of ASE characteristic (metadata)");
    return false;
  }

  STREAM_TO_UINT8(rsp.cig_id, value);
  STREAM_TO_UINT8(rsp.cis_id, value);
  STREAM_TO_UINT8(metadata_len, value);
  len -= kAseStatusTransMinLen;

  if (len != metadata_len) {
    log::error("Wrong len of ASE characteristic (metadata)");
    return false;
  }

  if (metadata_len > 0) {
    rsp.metadata = std::vector<uint8_t>(value, value + metadata_len);
  }

  log::info(
          "Status enabling/streaming/disabling\n\tCIG: 0x{:x}\n\tCIS: "
          "0x{:x}\n\tMetadata: {}",
          rsp.cig_id, rsp.cis_id, base::HexEncode(rsp.metadata.data(), rsp.metadata.size()));

  return true;
}

bool ParseAseCtpNotification(struct ctp_ntf& ntf, uint16_t len, const uint8_t* value) {
  uint8_t num_entries;

  if (len < kCtpNtfMinLen) {
    log::error("Wrong len of ASE control point notification: {}", (int)len);
    return false;
  }

  STREAM_TO_UINT8(ntf.op, value);
  STREAM_TO_UINT8(num_entries, value);

  if (len != kCtpNtfMinLen + (num_entries * kCtpAseEntryMinLen)) {
    log::error("Wrong len of ASE control point notification (ASE IDs)");
    return false;
  }

  for (int i = 0; i < num_entries; i++) {
    struct ctp_ase_entry entry;

    STREAM_TO_UINT8(entry.ase_id, value);
    STREAM_TO_UINT8(entry.response_code, value);
    STREAM_TO_UINT8(entry.reason, value);

    ntf.entries.push_back(std::move(entry));
  }

  log::info("Control point notification\n\tOpcode: {} (0x{:x})\n\tNum ASE IDs: {}",
            ctp_opcode_map_string[ntf.op], ntf.op, (int)num_entries);
  for (size_t i = 0; i < num_entries; i++) {
    log::info(
            "\n\tASE ID[0x{:x}] response: {} (0x{:x}) reason: {} (0x{:x})", ntf.entries[i].ase_id,
            ctp_response_code_map_string[ntf.entries[i].response_code],
            ntf.entries[i].response_code,
            ((ctp_response_code_map.count(ntf.entries[i].response_code) != 0)
                     ? (*ctp_response_code_map[ntf.entries[i].response_code])[ntf.entries[i].reason]
                     : ""),
            ntf.entries[i].reason);
  }

  return true;
}

bool PrepareAseCtpCodecConfig(const std::vector<struct ctp_codec_conf>& confs_,
                              std::vector<uint8_t>& value) {
<<<<<<< HEAD
  if (confs_.size() == 0) return false;
  std::vector<struct ctp_codec_conf> confs = confs_;
=======
  if (confs.size() == 0) {
    return false;
  }

>>>>>>> 15c04564
  std::stringstream conf_ents_str;
  size_t msg_len = std::accumulate(
          confs.begin(), confs.end(), confs.size() * kCtpCodecConfMinLen + kAseNumSize + kCtpOpSize,
          [&conf_ents_str](size_t cur_len, auto const& conf) {
            if (utils::IsCodecUsingLtvFormat(conf.codec_id)) {
              types::LeAudioLtvMap ltv;
              if (ltv.Parse(conf.codec_config.data(), conf.codec_config.size())) {
                for (const auto& [type, value] : ltv.Values()) {
                  conf_ents_str << "\ttype: " << std::to_string(type)
                                << "\tlen: " << std::to_string(value.size())
                                << "\tdata: " << base::HexEncode(value.data(), value.size())
                                << "\n";
                }
                return cur_len + conf.codec_config.size();
              }
              log::error("Error parsing codec configuration LTV data.");
            }

            conf_ents_str << "\t"
                          << base::HexEncode(conf.codec_config.data(), conf.codec_config.size());
            return cur_len + conf.codec_config.size();
          });

  value.resize(msg_len);
  uint8_t* msg = value.data();
  UINT8_TO_STREAM(msg, kCtpOpcodeCodecConfiguration);

  UINT8_TO_STREAM(msg, confs.size());
  for (const struct ctp_codec_conf& conf : confs) {
    UINT8_TO_STREAM(msg, conf.ase_id);
    UINT8_TO_STREAM(msg, conf.target_latency);
    UINT8_TO_STREAM(msg, conf.target_phy);
    UINT8_TO_STREAM(msg, conf.codec_id.coding_format);
    UINT16_TO_STREAM(msg, conf.codec_id.vendor_company_id);
    UINT16_TO_STREAM(msg, conf.codec_id.vendor_codec_id);

    UINT8_TO_STREAM(msg, conf.codec_config.size());
    ARRAY_TO_STREAM(msg, conf.codec_config.data(), static_cast<int>(conf.codec_config.size()));

    log::info(
            "Codec configuration\n\tAse id: 0x{:x}\n\tTarget latency: "
            "0x{:x}\n\tTarget PHY: 0x{:x}\n\tCoding format: 0x{:x}\n\tVendor codec "
            "company ID: 0x{:x}\n\tVendor codec ID: 0x{:x}\n\tCodec config len: "
            "{}\n\tCodec spec conf: \n{}",
            conf.ase_id, conf.target_latency, conf.target_phy, conf.codec_id.coding_format,
            conf.codec_id.vendor_company_id, conf.codec_id.vendor_codec_id,
            static_cast<int>(conf.codec_config.size()), conf_ents_str.str());
  }

  return true;
}

bool PrepareAseCtpConfigQos(const std::vector<struct ctp_qos_conf>& confs,
                            std::vector<uint8_t>& value) {
  if (confs.size() == 0) {
    return false;
  }
  value.resize(confs.size() * kCtpQosConfMinLen + kAseNumSize + kCtpOpSize);

  uint8_t* msg = value.data();
  UINT8_TO_STREAM(msg, kCtpOpcodeQosConfiguration);
  UINT8_TO_STREAM(msg, confs.size());

  for (const struct ctp_qos_conf& conf : confs) {
    UINT8_TO_STREAM(msg, conf.ase_id);
    UINT8_TO_STREAM(msg, conf.cig);
    UINT8_TO_STREAM(msg, conf.cis);
    UINT24_TO_STREAM(msg, conf.sdu_interval);
    UINT8_TO_STREAM(msg, conf.framing);
    UINT8_TO_STREAM(msg, conf.phy);
    UINT16_TO_STREAM(msg, conf.max_sdu);
    UINT8_TO_STREAM(msg, conf.retrans_nb);
    UINT16_TO_STREAM(msg, conf.max_transport_latency);
    UINT24_TO_STREAM(msg, conf.pres_delay);

    log::info(
            "QoS configuration\n\tAse id: 0x{:x}\n\tcig: 0x{:x}\n\tCis: "
            "0x{:x}\n\tSDU interval: 0x{:x}\n\tFraming: 0x{:x}\n\tPhy: "
            "0x{:x}\n\tMax sdu size: 0x{:x}\n\tRetrans nb: 0x{:x}\n\tMax Transport "
            "latency: 0x{:x}\n\tPres delay: 0x{:x}",
            conf.ase_id, conf.cig, conf.cis, conf.sdu_interval, conf.framing, conf.phy,
            conf.max_sdu, conf.retrans_nb, conf.max_transport_latency, conf.pres_delay);
  }

  return true;
}

bool PrepareAseCtpEnable(const std::vector<struct ctp_enable>& confs, std::vector<uint8_t>& value) {
  if (confs.size() == 0) {
    return false;
  }

  if (confs.size() > UINT8_MAX) {
    log::error("To many ASEs to update metadata");
    return false;
  }

  uint16_t msg_len = confs.size() * kCtpEnableMinLen + kAseNumSize + kCtpOpSize;
  for (auto& conf : confs) {
    if (msg_len > GATT_MAX_ATTR_LEN) {
      log::error("Message length above GATT maximum");
      return false;
    }
    if (conf.metadata.size() > UINT8_MAX) {
      log::error("ase[{}] metadata length is invalid", conf.ase_id);
      return false;
    }

    msg_len += conf.metadata.size();
  }
  value.resize(msg_len);

  uint8_t* msg = value.data();
  UINT8_TO_STREAM(msg, kCtpOpcodeEnable);
  UINT8_TO_STREAM(msg, confs.size());

  for (const struct ctp_enable& conf : confs) {
    UINT8_TO_STREAM(msg, conf.ase_id);
    UINT8_TO_STREAM(msg, conf.metadata.size());
    ARRAY_TO_STREAM(msg, conf.metadata.data(), static_cast<int>(conf.metadata.size()));

    log::info("Enable\n\tAse id: 0x{:x}\n\tMetadata: {}", conf.ase_id,
              base::HexEncode(conf.metadata.data(), conf.metadata.size()));
  }

  return true;
}

bool PrepareAseCtpAudioReceiverStartReady(const std::vector<uint8_t>& ase_ids,
                                          std::vector<uint8_t>& value) {
  if (ase_ids.size() == 0) {
    return false;
  }
  value.resize(ase_ids.size() * kAseIdSize + kAseNumSize + kCtpOpSize);

  uint8_t* msg = value.data();
  UINT8_TO_STREAM(msg, kCtpOpcodeReceiverStartReady);
  UINT8_TO_STREAM(msg, ase_ids.size());

  for (const uint8_t& id : ase_ids) {
    UINT8_TO_STREAM(msg, id);

    log::info("ReceiverStartReady\n\tAse id: 0x{:x}", id);
  }

  return true;
}

bool PrepareAseCtpDisable(const std::vector<uint8_t>& ase_ids, std::vector<uint8_t>& value) {
  if (ase_ids.size() == 0) {
    return false;
  }
  value.resize(ase_ids.size() * kAseIdSize + kAseNumSize + kCtpOpSize);

  uint8_t* msg = value.data();
  UINT8_TO_STREAM(msg, kCtpOpcodeDisable);
  UINT8_TO_STREAM(msg, ase_ids.size());

  for (const uint8_t& id : ase_ids) {
    UINT8_TO_STREAM(msg, id);

    log::info("Disable\n\tAse id: 0x{:x}", id);
  }

  return true;
}

bool PrepareAseCtpAudioReceiverStopReady(const std::vector<uint8_t>& ase_ids,
                                         std::vector<uint8_t>& value) {
  if (ase_ids.size() == 0) {
    return false;
  }
  value.resize(ase_ids.size() * kAseIdSize + kAseNumSize + kCtpOpSize);

  uint8_t* msg = value.data();
  UINT8_TO_STREAM(msg, kCtpOpcodeReceiverStopReady);
  UINT8_TO_STREAM(msg, ase_ids.size());

  for (const uint8_t& ase_id : ase_ids) {
    UINT8_TO_STREAM(msg, ase_id);

    log::info("ReceiverStopReady\n\tAse id: 0x{:x}", ase_id);
  }

  return true;
}

bool PrepareAseCtpUpdateMetadata(const std::vector<struct ctp_update_metadata>& confs,
                                 std::vector<uint8_t>& value) {
  if (confs.size() == 0) {
    return false;
  }

  if (confs.size() > UINT8_MAX) {
    log::error("To many ASEs to update metadata");
    return false;
  }

  uint16_t msg_len = confs.size() * kCtpUpdateMetadataMinLen + kAseNumSize + kCtpOpSize;
  for (auto& conf : confs) {
    if (msg_len > GATT_MAX_ATTR_LEN) {
      log::error("Message length above GATT maximum");
      return false;
    }
    if (conf.metadata.size() > UINT8_MAX) {
      log::error("ase[{}] metadata length is invalid", conf.ase_id);
      return false;
    }

    msg_len += conf.metadata.size();
  }
  value.resize(msg_len);

  uint8_t* msg = value.data();
  UINT8_TO_STREAM(msg, kCtpOpcodeUpdateMetadata);
  UINT8_TO_STREAM(msg, confs.size());

  for (const struct ctp_update_metadata& conf : confs) {
    UINT8_TO_STREAM(msg, conf.ase_id);
    UINT8_TO_STREAM(msg, conf.metadata.size());
    ARRAY_TO_STREAM(msg, conf.metadata.data(), static_cast<int>(conf.metadata.size()));

    log::info("Update Metadata\n\tAse id: 0x{:x}\n\tMetadata: {}", conf.ase_id,
              base::HexEncode(conf.metadata.data(), conf.metadata.size()));
  }

  return true;
}

bool PrepareAseCtpRelease(const std::vector<uint8_t>& ase_ids, std::vector<uint8_t>& value) {
  if (ase_ids.size() == 0) {
    return true;
  }
  value.resize(ase_ids.size() * kAseIdSize + kAseNumSize + kCtpOpSize);

  uint8_t* msg = value.data();
  UINT8_TO_STREAM(msg, kCtpOpcodeRelease);
  UINT8_TO_STREAM(msg, ase_ids.size());

  for (const uint8_t& ase_id : ase_ids) {
    UINT8_TO_STREAM(msg, ase_id);

    log::info("Release\n\tAse id: 0x{:x}", ase_id);
  }

  return true;
}
}  // namespace ascs

namespace pacs {

void TestLeXPacRecords(uint8_t *pp,  uint16_t codec) {
  if (codec == types::kLeAudioCodingFormatAptxLeX) {
    char new_values[PROPERTY_VALUE_MAX] = {'\0'};
    uint8_t sf, cv, fd, fb, pc;
    const char *without_vs_feature = "0 41 0 1 5";
    const char *with_vs_feature = "";
    if (osi_property_get_bool("persist.bluetooth.leaudio_lex_voice.enabled", false)) {
      osi_property_get("persist.vendor.btstack.send_new_ltv_values", new_values, with_vs_feature);
    } else {
      osi_property_get("persist.vendor.btstack.send_new_ltv_values", new_values, without_vs_feature);
    }
    if (strlen(new_values) > 0) {
      sscanf(new_values, "%x %x %x %x %x", &sf, &cv, &fd, &fb, &pc);
      *(pp+9) = 0x11;
      *(pp+10) = sf;
      *(pp+11) = cv;
      *(pp+12) = fd;
      *(pp+13) = fb;
      *(pp+14) = pc;
    }
  }
}

int ParseSinglePac(std::vector<struct acs_ac_record>& pac_recs, uint16_t len,
                   const uint8_t* value) {
  struct acs_ac_record rec;
  uint8_t codec_spec_cap_len, metadata_len;

  if (len < kAcsPacRecordMinLen) {
    log::error("Wrong len of PAC record ({}!={})", len, kAcsPacRecordMinLen);
    pac_recs.clear();
    return -1;
  }

  STREAM_TO_UINT8(rec.codec_id.coding_format, value);
  STREAM_TO_UINT16(rec.codec_id.vendor_company_id, value);
  STREAM_TO_UINT16(rec.codec_id.vendor_codec_id, value);
  STREAM_TO_UINT8(codec_spec_cap_len, value);
  len -= kAcsPacRecordMinLen - kAcsPacMetadataLenLen;

  if (len < codec_spec_cap_len + kAcsPacMetadataLenLen) {
    log::error("Wrong len of PAC record (codec specific capabilities) ({}!={})", len,
               codec_spec_cap_len + kAcsPacMetadataLenLen);
    pac_recs.clear();
    return -1;
  }

  rec.codec_spec_caps_raw.assign(value, value + codec_spec_cap_len);

  if (utils::IsCodecUsingLtvFormat(rec.codec_id)) {
    bool parsed;
    rec.codec_spec_caps = types::LeAudioLtvMap::Parse(value, codec_spec_cap_len, parsed);
    if (!parsed) {
      return -1;
    }
  }

  value += codec_spec_cap_len;
  len -= codec_spec_cap_len;

  STREAM_TO_UINT8(metadata_len, value);
  len -= kAcsPacMetadataLenLen;

  if (len < metadata_len) {
    log::error("Wrong len of PAC record (metadata) ({}!={})", len, metadata_len);
    pac_recs.clear();
    return -1;
  }

  // To-DO: Remove once remote AAR4 pac records available
  TestLeXPacRecords(const_cast<uint8_t *>(value), rec.codec_id.vendor_codec_id);

  bool parsed;
  rec.metadata =
      types::LeAudioLtvMap::Parse(value, metadata_len, parsed);
  if (!parsed) return -1;

  value += metadata_len;
  len -= metadata_len;

  pac_recs.push_back(std::move(rec));

  return len;
}

bool ParsePacs(std::vector<struct acs_ac_record>& pac_recs, uint16_t len, const uint8_t* value) {
  if (len < kAcsPacDiscoverRspMinLen) {
    log::error("Wrong len of PAC characteristic ({}!={})", len, kAcsPacDiscoverRspMinLen);
    return false;
  }

  uint8_t pac_rec_nb;
  STREAM_TO_UINT8(pac_rec_nb, value);
  len -= kAcsPacDiscoverRspMinLen;

  pac_recs.reserve(pac_rec_nb);
  for (int i = 0; i < pac_rec_nb; i++) {
    int remaining_len = ParseSinglePac(pac_recs, len, value);
    if (remaining_len < 0) {
      return false;
    }

    value += (len - remaining_len);
    len = remaining_len;
  }

  return true;
}

bool ParseAudioLocations(types::AudioLocations& audio_locations, uint16_t len,
                         const uint8_t* value) {
  if (len != kAudioLocationsRspMinLen) {
    log::error("Wrong len of Audio Location characteristic");
    return false;
  }

  STREAM_TO_UINT32(audio_locations, value);

  log::info("Audio locations: {}", audio_locations.to_string());

  return true;
}

bool ParseSupportedAudioContexts(types::BidirectionalPair<types::AudioContexts>& contexts,
                                 uint16_t len, const uint8_t* value) {
  if (len != kAseAudioSuppContRspMinLen) {
    log::error("Wrong len of Audio Supported Context characteristic");
    return false;
  }

  STREAM_TO_UINT16(contexts.sink.value_ref(), value);
  STREAM_TO_UINT16(contexts.source.value_ref(), value);

  log::info(
          "Supported Audio Contexts: \n\tSupported Sink Contexts: {}\n\tSupported "
          "Source Contexts: {}",
          contexts.sink.to_string(), contexts.source.to_string());

  return true;
}

bool ParseAvailableAudioContexts(types::BidirectionalPair<types::AudioContexts>& contexts,
                                 uint16_t len, const uint8_t* value) {
  if (len != kAseAudioAvailRspMinLen) {
    log::error("Wrong len of Audio Availability characteristic");
    return false;
  }

  STREAM_TO_UINT16(contexts.sink.value_ref(), value);
  STREAM_TO_UINT16(contexts.source.value_ref(), value);

  log::info(
          "Available Audio Contexts: \n\tAvailable Sink Contexts: {}\n\tAvailable "
          "Source Contexts: {}",
          contexts.sink.to_string(), contexts.source.to_string());

  return true;
}
}  // namespace pacs

namespace tmap {

bool ParseTmapRole(std::bitset<16>& role, uint16_t len, const uint8_t* value) {
  if (len != kTmapRoleLen) {
    log::error(", Wrong len of Telephony Media Audio Profile Role, characteristic");
    return false;
  }

  STREAM_TO_UINT16(role, value);

  log::info(", Telephony Media Audio Profile Role:\n\tRole: {}", role.to_string());

  return true;
}
}  // namespace tmap

}  // namespace client_parser
}  // namespace bluetooth::le_audio<|MERGE_RESOLUTION|>--- conflicted
+++ resolved
@@ -34,8 +34,8 @@
 #include "le_audio_types.h"
 #include "le_audio_utils.h"
 #include "os/log.h"
+#include "osi/include/properties.h"
 #include "stack/include/bt_types.h"
-#include "osi/include/properties.h"
 
 using bluetooth::le_audio::types::acs_ac_record;
 
@@ -288,15 +288,10 @@
 
 bool PrepareAseCtpCodecConfig(const std::vector<struct ctp_codec_conf>& confs_,
                               std::vector<uint8_t>& value) {
-<<<<<<< HEAD
-  if (confs_.size() == 0) return false;
+  if (confs_.size() == 0) {
+    return false;
+  }
   std::vector<struct ctp_codec_conf> confs = confs_;
-=======
-  if (confs.size() == 0) {
-    return false;
-  }
-
->>>>>>> 15c04564
   std::stringstream conf_ents_str;
   size_t msg_len = std::accumulate(
           confs.begin(), confs.end(), confs.size() * kCtpCodecConfMinLen + kAseNumSize + kCtpOpSize,
@@ -548,25 +543,26 @@
 
 namespace pacs {
 
-void TestLeXPacRecords(uint8_t *pp,  uint16_t codec) {
+void TestLeXPacRecords(uint8_t* pp, uint16_t codec) {
   if (codec == types::kLeAudioCodingFormatAptxLeX) {
     char new_values[PROPERTY_VALUE_MAX] = {'\0'};
     uint8_t sf, cv, fd, fb, pc;
-    const char *without_vs_feature = "0 41 0 1 5";
-    const char *with_vs_feature = "";
+    const char* without_vs_feature = "0 41 0 1 5";
+    const char* with_vs_feature = "";
     if (osi_property_get_bool("persist.bluetooth.leaudio_lex_voice.enabled", false)) {
       osi_property_get("persist.vendor.btstack.send_new_ltv_values", new_values, with_vs_feature);
     } else {
-      osi_property_get("persist.vendor.btstack.send_new_ltv_values", new_values, without_vs_feature);
+      osi_property_get("persist.vendor.btstack.send_new_ltv_values", new_values,
+                       without_vs_feature);
     }
     if (strlen(new_values) > 0) {
       sscanf(new_values, "%x %x %x %x %x", &sf, &cv, &fd, &fb, &pc);
-      *(pp+9) = 0x11;
-      *(pp+10) = sf;
-      *(pp+11) = cv;
-      *(pp+12) = fd;
-      *(pp+13) = fb;
-      *(pp+14) = pc;
+      *(pp + 9) = 0x11;
+      *(pp + 10) = sf;
+      *(pp + 11) = cv;
+      *(pp + 12) = fd;
+      *(pp + 13) = fb;
+      *(pp + 14) = pc;
     }
   }
 }
@@ -618,12 +614,13 @@
   }
 
   // To-DO: Remove once remote AAR4 pac records available
-  TestLeXPacRecords(const_cast<uint8_t *>(value), rec.codec_id.vendor_codec_id);
+  TestLeXPacRecords(const_cast<uint8_t*>(value), rec.codec_id.vendor_codec_id);
 
   bool parsed;
-  rec.metadata =
-      types::LeAudioLtvMap::Parse(value, metadata_len, parsed);
-  if (!parsed) return -1;
+  rec.metadata = types::LeAudioLtvMap::Parse(value, metadata_len, parsed);
+  if (!parsed) {
+    return -1;
+  }
 
   value += metadata_len;
   len -= metadata_len;
