--- conflicted
+++ resolved
@@ -616,21 +616,13 @@
     return -1;
   }
 
-<<<<<<< HEAD
   // To-DO: Remove once remote AAR4 pac records available
   TestLeXPacRecords(const_cast<uint8_t*>(value), rec.codec_id.vendor_codec_id);
 
-  bool parsed;
-  rec.metadata = types::LeAudioLtvMap::Parse(value, metadata_len, parsed);
-  if (!parsed) {
+    if (!rec.metadata.Parse(value, metadata_len)) {
     return -1;
   }
 
-=======
-  if (!rec.metadata.Parse(value, metadata_len)) {
-    return -1;
-  }
->>>>>>> 526743fd
   value += metadata_len;
   len -= metadata_len;
 
