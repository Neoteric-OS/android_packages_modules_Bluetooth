--- conflicted
+++ resolved
@@ -369,21 +369,12 @@
   ASSERT_EQ(codec_spec_caps[0x03u][0], 0x04u);
   ASSERT_EQ(codec_spec_caps[0x03u][1], 0x05u);
 
-<<<<<<< HEAD
   auto metadata_ltvs = pac_recs[0].metadata.Values();
   ASSERT_EQ(metadata_ltvs.size(), 1u);
   ASSERT_EQ(metadata_ltvs.count(0x02u), 1u);
   ASSERT_EQ(metadata_ltvs[0x02u].size(), 2u);
   ASSERT_EQ(metadata_ltvs[0x02u][0], 1u);
   ASSERT_EQ(metadata_ltvs[0x02u][1], 0u);
-=======
-  auto pac_metadata = pac_recs[0].metadata.RawPacket();
-  ASSERT_EQ(pac_metadata.size(), 4u);
-  ASSERT_EQ(pac_metadata[0], 0x03u);
-  ASSERT_EQ(pac_metadata[1], 0x02u);
-  ASSERT_EQ(pac_metadata[2], 0x01u);
-  ASSERT_EQ(pac_metadata[3], 0x00u);
->>>>>>> 526743fd
 
   // Validate the raw data from ltv matches the original pac record data buffer
   ASSERT_EQ(pac_recs[0].codec_spec_caps.RawPacket(), pac_recs[0].codec_spec_caps_raw);
@@ -475,11 +466,7 @@
   ASSERT_EQ(record0.codec_id.vendor_company_id, 0x0203u);
   ASSERT_EQ(record0.codec_id.vendor_codec_id, 0x0405u);
   ASSERT_EQ(record0.codec_spec_caps_raw.size(), 0u);
-<<<<<<< HEAD
-  ASSERT_EQ(record0.metadata.Values().size(), 0u);
-=======
   ASSERT_EQ(record0.metadata.Size(), 0u);
->>>>>>> 526743fd
 
   // Verify 2nd record
   auto& record1 = pac_recs[1];
@@ -494,21 +481,12 @@
   ASSERT_EQ(codec_spec_caps1[0x02u].size(), 1u);
   ASSERT_EQ(codec_spec_caps1[0x02u][0], 0x03u);
 
-<<<<<<< HEAD
   auto metadata_ltvs1 = record1.metadata.Values();
   ASSERT_EQ(metadata_ltvs1.size(), 1u);
   ASSERT_EQ(metadata_ltvs1.count(0x02u), 1u);
   ASSERT_EQ(metadata_ltvs1[0x02u].size(), 2u);
   ASSERT_EQ(metadata_ltvs1[0x02u][0], 1u);
   ASSERT_EQ(metadata_ltvs1[0x02u][1], 0u);
-=======
-  auto pac_metadata = record1.metadata.RawPacket();
-  ASSERT_EQ(pac_metadata.size(), 4u);
-  ASSERT_EQ(pac_metadata[0], 0x03u);
-  ASSERT_EQ(pac_metadata[1], 0x02u);
-  ASSERT_EQ(pac_metadata[2], 0x01u);
-  ASSERT_EQ(pac_metadata[3], 0x00u);
->>>>>>> 526743fd
 
   // Validate the raw data from ltv matches the original pac record data buffer
   ASSERT_EQ(record1.codec_spec_caps.RawPacket(), record1.codec_spec_caps_raw);
@@ -526,21 +504,12 @@
   ASSERT_EQ(0, memcmp(record2.codec_spec_caps_raw.data(), value + 28,
                       record2.codec_spec_caps_raw.size()));
 
-<<<<<<< HEAD
   auto metadata_ltvs2 = record2.metadata.Values();
   ASSERT_EQ(metadata_ltvs2.size(), 1u);
   ASSERT_EQ(metadata_ltvs2.count(0x12u), 1u);
   ASSERT_EQ(metadata_ltvs2[0x12u].size(), 2u);
   ASSERT_EQ(metadata_ltvs2[0x12u][0], 11u);
   ASSERT_EQ(metadata_ltvs2[0x12u][1], 10u);
-=======
-  pac_metadata = record2.metadata.RawPacket();
-  ASSERT_EQ(pac_metadata.size(), 4u);
-  ASSERT_EQ(pac_metadata[0], 0x03u);
-  ASSERT_EQ(pac_metadata[1], 0x12u);
-  ASSERT_EQ(pac_metadata[2], 0x11u);
-  ASSERT_EQ(pac_metadata[3], 0x10u);
->>>>>>> 526743fd
 }
 
 TEST(LeAudioClientParserTest, testParsePacsVendorCodecRecords) {
