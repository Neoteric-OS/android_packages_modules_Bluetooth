--- conflicted
+++ resolved
@@ -29,33 +29,6 @@
 class LeAudioSinkAudioHalClient;
 class LeAudioSourceAudioHalClient;
 
-<<<<<<< HEAD
-struct stream_map_info {
-  stream_map_info(uint16_t stream_handle, uint32_t audio_channel_allocation, bool is_stream_active)
-      : stream_handle(stream_handle),
-        audio_channel_allocation(audio_channel_allocation),
-        is_stream_active(is_stream_active) {}
-  uint16_t stream_handle;
-  uint32_t audio_channel_allocation;
-  bool is_stream_active;
-};
-
-struct offload_config {
-  std::vector<stream_map_info> stream_map;
-  types::LeAudioCodecId codec_id;
-  uint8_t bits_per_sample;
-  uint32_t sampling_rate;
-  uint32_t frame_duration;
-  uint16_t octets_per_frame;
-  uint8_t blocks_per_sdu;
-  uint16_t peer_delay_ms;
-  uint16_t delay;
-  uint8_t mode;
-  std::vector<uint8_t> codec_metadata;
-};
-
-=======
->>>>>>> 526743fd
 struct broadcast_offload_config {
   std::vector<std::pair<uint16_t, uint32_t>> stream_map;
   uint8_t bits_per_sample;
@@ -148,18 +121,11 @@
           LeAudioSourceAudioHalClient* source_broadcast_client, bool is_active);
   virtual void UpdateActiveAudioConfig(
           const types::BidirectionalPair<stream_parameters>& stream_params,
-<<<<<<< HEAD
-          types::BidirectionalPair<uint16_t> delays_ms, types::LeAudioCodecId id,
-          std::function<void(const offload_config& config, uint8_t direction)> update_receiver);
-  virtual std::unique_ptr<::bluetooth::le_audio::set_configurations::AudioSetConfiguration>
-  GetCodecConfig(const UnicastConfigurationRequirements& requirements,
-                 UnicastConfigurationProvider provider);
-=======
+          types::LeAudioCodecId id,
           std::function<void(const stream_config& config, uint8_t direction)> update_receiver);
   virtual std::unique_ptr<::bluetooth::le_audio::types::AudioSetConfiguration> GetCodecConfig(
           const UnicastConfigurationRequirements& requirements,
           UnicastConfigurationProvider provider);
->>>>>>> 526743fd
   virtual bool CheckCodecConfigIsBiDirSwb(
           const ::bluetooth::le_audio::types::AudioSetConfiguration& config) const;
   virtual bool CheckCodecConfigIsDualBiDirSwb(
