/*
 * Copyright 2020 HIMSA II K/S - www.himsa.com. Represented by EHIMA
 * - www.ehima.com
 *
 * Licensed under the Apache License, Version 2.0 (the "License");
 * you may not use this file except in compliance with the License.
 * You may obtain a copy of the License at
 *
 *      http://www.apache.org/licenses/LICENSE-2.0
 *
 * Unless required by applicable law or agreed to in writing, software
 * distributed under the License is distributed on an "AS IS" BASIS,
 * WITHOUT WARRANTIES OR CONDITIONS OF ANY KIND, either express or implied.
 * See the License for the specific language governing permissions and
 * limitations under the License.
 */

#pragma once

#include <memory>
#include <utility>  // for std::pair
#include <vector>

#include "audio_hal_client/audio_hal_client.h"
#include "bta_groups.h"
#include "gatt_api.h"
#include "gmap_client.h"
#include "le_audio_types.h"
#include "osi/include/alarm.h"
#include "raw_address.h"

namespace bluetooth::le_audio {

// Maps to BluetoothProfile#LE_AUDIO
#define LE_AUDIO_PROFILE_CONSTANT 22
#define LE_AUDIO_INVALID_CIS_HANDLE 0xFFFF

/* Enums */
enum class DeviceConnectState : uint8_t {
  /* Initial state */
  DISCONNECTED,
  /* When ACL connected, encrypted, CCC registered and initial characteristics
     read is completed */
  CONNECTED,
  /* Used when device is unbonding (RemoveDevice() API is called) */
  REMOVING,
  /* Disconnecting */
  DISCONNECTING,
  /* Disconnecting for recover - after that we want direct connect to be
     initiated */
  DISCONNECTING_AND_RECOVER,
  /* 2 states below are used when user creates connection. Connect API is
     called. */
  CONNECTING_BY_USER,
  /* Always used after CONNECTING_BY_USER */
  CONNECTED_BY_USER_GETTING_READY,
  /* 2 states are used when autoconnect was used for the connection.*/
  CONNECTING_AUTOCONNECT,
  /* Always used after CONNECTING_AUTOCONNECT */
  CONNECTED_AUTOCONNECT_GETTING_READY,
};

std::ostream& operator<<(std::ostream& os, const DeviceConnectState& state);

/* Class definitions */

/* LeAudioDevice class represents GATT server device with ASCS, PAC services as
 * mandatory. Device may contain multiple ASEs, PACs, audio locations. ASEs from
 * multiple devices may be formed in group.
 *
 * Device is created after connection or after storage restoration.
 *
 * Active device means that device has at least one ASE which will participate
 * in any state transition of state machine. ASEs and devices will be activated
 * according to requested by upper context type.
 */
class LeAudioDevice {
public:
  RawAddress address_;

  DeviceConnectState connection_state_;
  bool known_service_handles_;
  bool notify_connected_after_read_;
  bool closing_stream_for_disconnection_;
  bool autoconnect_flag_;
  tCONN_ID conn_id_;
  uint16_t mtu_;
  bool encrypted_;
  int group_id_;
  bool csis_member_;
  int cis_failed_to_be_established_retry_cnt_;
  std::bitset<16> tmap_role_;

  uint8_t audio_directions_;
  types::AudioLocations snk_audio_locations_;
  types::AudioLocations src_audio_locations_;

  types::PublishedAudioCapabilities snk_pacs_;
  types::PublishedAudioCapabilities src_pacs_;

  struct types::hdl_pair snk_audio_locations_hdls_;
  struct types::hdl_pair src_audio_locations_hdls_;
  struct types::hdl_pair audio_avail_hdls_;
  struct types::hdl_pair audio_supp_cont_hdls_;
  std::vector<struct types::ase> ases_;
  struct types::hdl_pair ctp_hdls_;
  uint16_t tmap_role_hdl_;
  std::string model_name_;
  bool allowlist_flag_;
  bool acl_asymmetric_;
  bool acl_phy_update_done_;
  std::unique_ptr<GmapClient> gmap_client_;

  alarm_t* link_quality_timer;
  uint16_t link_quality_timer_data;

  LeAudioDevice(const RawAddress& address, DeviceConnectState state,
                int group_id = bluetooth::groups::kGroupUnknown)
      : address_(address),
        connection_state_(state),
        known_service_handles_(false),
        notify_connected_after_read_(false),
        closing_stream_for_disconnection_(false),
        autoconnect_flag_(false),
        conn_id_(GATT_INVALID_CONN_ID),
        mtu_(0),
        encrypted_(false),
        group_id_(group_id),
        csis_member_(false),
        cis_failed_to_be_established_retry_cnt_(0),
        audio_directions_(0),
        model_name_(""),
        allowlist_flag_(false),
        acl_asymmetric_(false),
        acl_phy_update_done_(false),
        link_quality_timer(nullptr),
        dsa_({{DsaMode::DISABLED},
              types::DataPathState::IDLE,
              LE_AUDIO_INVALID_CIS_HANDLE,
              false}) {}
  ~LeAudioDevice(void);

  void SetConnectionState(DeviceConnectState state);
  DeviceConnectState GetConnectionState(void);
  void ClearPACs(void);
  void RegisterPACs(std::vector<struct types::acs_ac_record>* apr_db,
                    std::vector<struct types::acs_ac_record>* apr);
  struct types::ase* GetAseByValHandle(uint16_t val_hdl);
  int GetAseCount(uint8_t direction);
  struct types::ase* GetFirstActiveAse(void);
  struct types::ase* GetFirstActiveAseByDirection(uint8_t direction);
  struct types::ase* GetNextActiveAseWithSameDirection(struct types::ase* base_ase);
  struct types::ase* GetNextActiveAseWithDifferentDirection(struct types::ase* base_ase);
  struct types::ase* GetFirstActiveAseByCisAndDataPathState(types::CisState cis_state,
                                                            types::DataPathState data_path_state);
  struct types::ase* GetFirstInactiveAse(uint8_t direction, bool reconnect = false);
  struct types::ase* GetFirstAseWithState(uint8_t direction, types::AseState state);
  struct types::ase* GetNextActiveAse(struct types::ase* ase);
  struct types::ase* GetAseToMatchBidirectionCis(struct types::ase* ase);
  types::BidirectionalPair<struct types::ase*> GetAsesByCisConnHdl(uint16_t conn_hdl);
  types::BidirectionalPair<struct types::ase*> GetAsesByCisId(uint8_t cis_id);
  bool HaveActiveAse(void);
  bool HaveAllActiveAsesSameState(types::AseState state);
  bool HaveAllActiveAsesSameDataPathState(types::DataPathState state) const;
  bool HaveAnyUnconfiguredAses(void);
  bool HaveAnyStreamingAses(void);
  bool HaveAnyReleasingAse(void);
  bool IsReadyToCreateStream(void);
  bool IsReadyToStream(void) const {
    return HaveAllActiveAsesCisEst() &&
           HaveAllActiveAsesSameDataPathState(types::DataPathState::CONFIGURED);
  }
  uint8_t GetSupportedAudioChannelCounts(uint8_t direction) const;
  bool IsReadyToSuspendStream(void);
  bool HaveAllActiveAsesCisEst(void) const;
  bool HaveAnyCisConnected(void);
  bool isLeXDevice(void) const;
  uint8_t GetPhyBitmask(void) const;
  uint8_t GetPreferredPhyBitmask(uint8_t preferred_phy) const;
  bool IsAudioSetConfigurationSupported(
          const set_configurations::AudioSetConfiguration* audio_set_conf) const;
  bool ConfigureAses(const set_configurations::AudioSetConfiguration* audio_set_conf,
                     uint8_t group_size, uint8_t direction, types::LeAudioContextType context_type,
                     uint8_t* number_of_already_active_group_ase,
                     types::AudioLocations& group_audio_locations_out,
                     const types::AudioContexts& metadata_context_types,
                     const std::vector<uint8_t>& ccid_lists, bool reuse_cis_id);

  inline types::AudioContexts GetSupportedContexts(
          int direction = types::kLeAudioDirectionBoth) const {
    log::assert_that(direction <= (types::kLeAudioDirectionBoth), "Invalid direction used.");

    if (direction < types::kLeAudioDirectionBoth) {
      return supp_contexts_.get(direction);
    } else {
      return types::get_bidirectional(supp_contexts_);
    }
  }
  inline void SetSupportedContexts(types::BidirectionalPair<types::AudioContexts> contexts) {
    supp_contexts_ = contexts;
  }

  inline types::AudioContexts GetAvailableContexts(
          int direction = types::kLeAudioDirectionBoth) const {
    log::assert_that(direction <= (types::kLeAudioDirectionBoth), "Invalid direction used.");

    if (direction < types::kLeAudioDirectionBoth) {
      return avail_contexts_.get(direction);
    } else {
      return types::get_bidirectional(avail_contexts_);
    }
  }
  void SetAvailableContexts(types::BidirectionalPair<types::AudioContexts> cont_val);

  void DeactivateAllAses(void);
  bool ActivateConfiguredAses(
          types::LeAudioContextType context_type,
          const types::BidirectionalPair<types::AudioContexts>& metadata_context_types,
          types::BidirectionalPair<std::vector<uint8_t>> ccid_lists);
  void SetMetadataToAse(struct types::ase* ase, const types::AudioContexts& metadata_context_types,
                        const std::vector<uint8_t>& ccid_lists);

  void PrintDebugState(void);
  void DumpPacsDebugState(std::stringstream& stream);
<<<<<<< HEAD
  void Dump(int fd);
  RawAddress GetBdAddress(void);
=======
  void Dump(std::stringstream& stream);

>>>>>>> 6706e480
  void DisconnectAcl(void);
  std::vector<uint8_t> GetMetadata(types::AudioContexts context_type,
                                   const std::vector<uint8_t>& ccid_list);
  bool IsMetadataChanged(const types::BidirectionalPair<types::AudioContexts>& context_types,
                         const types::BidirectionalPair<std::vector<uint8_t>>& ccid_lists);

  void GetDeviceModelName(void);
  void UpdateDeviceAllowlistFlag(void);
  DsaModes GetDsaModes(void);
  bool DsaReducedSduSizeSupported();
  types::DataPathState GetDsaDataPathState(void);
  void SetDsaDataPathState(types::DataPathState state);
  uint16_t GetDsaCisHandle(void);
  void SetDsaCisHandle(uint16_t cis_handle);

private:
  types::BidirectionalPair<types::AudioContexts> avail_contexts_;
  types::BidirectionalPair<types::AudioContexts> supp_contexts_;
  struct {
    DsaModes modes;
    types::DataPathState state;
    uint16_t cis_handle;
    bool reduced_sdu;  // TODO: Remove when earbud implementations move to approved DSA 2.0 standard
  } dsa_;

  static constexpr char kLeAudioDeviceAllowListProp[] = "persist.bluetooth.leaudio.allow_list";

  void DumpPacsDebugState(std::stringstream& stream, types::PublishedAudioCapabilities pacs);
  void ParseHeadtrackingCodec(const struct types::acs_ac_record& pac);
};

/* LeAudioDevices class represents a wraper helper over all devices in le audio
 * implementation. It allows to operate on device from a list (vector container)
 * using determinants like address, connection id etc.
 */
class LeAudioDevices {
public:
  void Add(const RawAddress& address, bluetooth::le_audio::DeviceConnectState state,
           int group_id = bluetooth::groups::kGroupUnknown);
  void Remove(const RawAddress& address);
  LeAudioDevice* FindByAddress(const RawAddress& address) const;
  std::shared_ptr<LeAudioDevice> GetByAddress(const RawAddress& address) const;
  LeAudioDevice* FindByConnId(tCONN_ID conn_id) const;
  LeAudioDevice* FindByCisConnHdl(uint8_t cig_id, uint16_t conn_hdl) const;
  void SetInitialGroupAutoconnectState(int group_id, int gatt_if,
                                       tBTM_BLE_CONN_TYPE reconnection_mode,
                                       bool current_dev_autoconnect_flag);
  size_t Size(void) const;
  void Dump(std::stringstream& stream, int group_id) const;
  void Cleanup(tGATT_IF client_if);

private:
  std::vector<std::shared_ptr<LeAudioDevice>> leAudioDevices_;
};

}  // namespace bluetooth::le_audio<|MERGE_RESOLUTION|>--- conflicted
+++ resolved
@@ -222,13 +222,8 @@
 
   void PrintDebugState(void);
   void DumpPacsDebugState(std::stringstream& stream);
-<<<<<<< HEAD
-  void Dump(int fd);
+  void Dump(std::stringstream& stream);
   RawAddress GetBdAddress(void);
-=======
-  void Dump(std::stringstream& stream);
-
->>>>>>> 6706e480
   void DisconnectAcl(void);
   std::vector<uint8_t> GetMetadata(types::AudioContexts context_type,
                                    const std::vector<uint8_t>& ccid_list);
