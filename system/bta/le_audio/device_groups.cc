--- conflicted
+++ resolved
@@ -1828,11 +1828,7 @@
 }
 
 bool LeAudioDeviceGroup::IsPendingConfiguration(void) const {
-<<<<<<< HEAD
-  log::info(" pending_config: {}", stream_conf.pending_configuration);
-=======
   log::verbose("group {}, is pending: {} ", group_id_, stream_conf.pending_configuration);
->>>>>>> 73cc7847
   return stream_conf.pending_configuration;
 }
 
