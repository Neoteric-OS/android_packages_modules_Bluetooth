/*
 * Copyright 2023 The Android Open Source Project
 * Copyright 2020 HIMSA II K/S - www.himsa.com. Represented by EHIMA
 * - www.ehima.com
 *
 * Licensed under the Apache License, Version 2.0 (the "License");
 * you may not use this file except in compliance with the License.
 * You may obtain a copy of the License at
 *
 *      http://www.apache.org/licenses/LICENSE-2.0
 *
 * Unless required by applicable law or agreed to in writing, software
 * distributed under the License is distributed on an "AS IS" BASIS,
 * WITHOUT WARRANTIES OR CONDITIONS OF ANY KIND, either express or implied.
 * See the License for the specific language governing permissions and
 * limitations under the License.
 */

#include "device_groups.h"

#include <bluetooth/log.h>

#include <optional>

#include "bta/include/bta_gatt_api.h"
#include "bta_csis_api.h"
#include "btif/include/btif_profile_storage.h"
#include "btm_iso_api.h"
#include "hci/controller_interface.h"
#include "internal_include/bt_trace.h"
#include "le_audio/le_audio_types.h"
#include "le_audio_set_configuration_provider.h"
#include "le_audio_utils.h"
#include "main/shim/entry.h"
#include "metrics_collector.h"
#include "common/init_flags.h"
#include <base/strings/string_number_conversions.h>
#include "os/log.h"
#include "osi/include/properties.h"

namespace bluetooth::le_audio {

using bluetooth::le_audio::types::ase;
using types::AseState;
using types::AudioContexts;
using types::AudioLocations;
using types::BidirectionalPair;
using types::CisState;
using types::CisType;
using types::DataPathState;
using types::LeAudioContextType;
using types::LeAudioCoreCodecConfig;

/* LeAudioDeviceGroup Class methods implementation */
void LeAudioDeviceGroup::AddNode(
    const std::shared_ptr<LeAudioDevice>& leAudioDevice) {
  leAudioDevice->group_id_ = group_id_;
  leAudioDevices_.push_back(std::weak_ptr<LeAudioDevice>(leAudioDevice));
  MetricsCollector::Get()->OnGroupSizeUpdate(group_id_, leAudioDevices_.size());
}

void LeAudioDeviceGroup::RemoveNode(
    const std::shared_ptr<LeAudioDevice>& leAudioDevice) {
  /* Group information cleaning in the device. */
  leAudioDevice->group_id_ = bluetooth::groups::kGroupUnknown;
  for (auto ase : leAudioDevice->ases_) {
    ase.active = false;
    ase.cis_conn_hdl = 0;
  }

  leAudioDevices_.erase(
      std::remove_if(
          leAudioDevices_.begin(), leAudioDevices_.end(),
          [&leAudioDevice](auto& d) { return d.lock() == leAudioDevice; }),
      leAudioDevices_.end());
  MetricsCollector::Get()->OnGroupSizeUpdate(group_id_, leAudioDevices_.size());
}

bool LeAudioDeviceGroup::IsEmpty(void) const {
  return leAudioDevices_.size() == 0;
}

bool LeAudioDeviceGroup::IsAnyDeviceConnected(void) const {
  return (NumOfConnected() != 0);
}

int LeAudioDeviceGroup::Size(void) const { return leAudioDevices_.size(); }

int LeAudioDeviceGroup::NumOfConnected(LeAudioContextType context_type) const {
  if (leAudioDevices_.empty()) return 0;

  bool check_context_type = (context_type != LeAudioContextType::RFU);
  AudioContexts type_set(context_type);

  /* return number of connected devices from the set*/
  return std::count_if(
      leAudioDevices_.begin(), leAudioDevices_.end(),
      [type_set, check_context_type](auto& iter) {
        auto dev = iter.lock();
        if (dev) {
          if (dev->conn_id_ == GATT_INVALID_CONN_ID) return false;
          if (dev->GetConnectionState() != DeviceConnectState::CONNECTED)
            return false;
          if (!check_context_type) return true;
          return dev->GetSupportedContexts().test_any(type_set);
        }
        return false;
      });
}

void LeAudioDeviceGroup::ClearSinksFromConfiguration(void) {
  log::info("Group {}, group_id {}", fmt::ptr(this), group_id_);

  auto direction = types::kLeAudioDirectionSink;
  stream_conf.stream_params.get(direction).clear();
  CodecManager::GetInstance()->ClearCisConfiguration(direction);
}

void LeAudioDeviceGroup::ClearSourcesFromConfiguration(void) {
  log::info("Group {}, group_id {}", fmt::ptr(this), group_id_);

  auto direction = types::kLeAudioDirectionSource;
  stream_conf.stream_params.get(direction).clear();
  CodecManager::GetInstance()->ClearCisConfiguration(direction);
}

void LeAudioDeviceGroup::ClearAllCises(void) {
  log::info("group_id: {}", group_id_);
  cig.cises.clear();
  ClearSinksFromConfiguration();
  ClearSourcesFromConfiguration();
}

void LeAudioDeviceGroup::UpdateCisConfiguration(uint8_t direction) {
  CodecManager::GetInstance()->UpdateCisConfiguration(
      cig.cises, stream_conf.stream_params.get(direction), direction);
}

void LeAudioDeviceGroup::Cleanup(void) {
  /* Bluetooth is off while streaming - disconnect CISes and remove CIG */
  if (GetState() == AseState::BTA_LE_AUDIO_ASE_STATE_STREAMING) {
    auto& sink_stream_locations =
        stream_conf.stream_params.sink.stream_locations;
    auto& source_stream_locations =
        stream_conf.stream_params.source.stream_locations;

    if (!sink_stream_locations.empty()) {
      for (const auto kv_pair : sink_stream_locations) {
        auto cis_handle = kv_pair.first;
        bluetooth::hci::IsoManager::GetInstance()->DisconnectCis(
            cis_handle, HCI_ERR_PEER_USER);

        /* Check the other direction if disconnecting bidirectional CIS */
        if (source_stream_locations.empty()) {
          continue;
        }
        source_stream_locations.erase(
            std::remove_if(
                source_stream_locations.begin(), source_stream_locations.end(),
                [&cis_handle](auto& pair) { return pair.first == cis_handle; }),
            source_stream_locations.end());
      }
    }

    /* Take care of the non-bidirectional CISes */
    if (!source_stream_locations.empty()) {
      for (auto [cis_handle, _] : source_stream_locations) {
        bluetooth::hci::IsoManager::GetInstance()->DisconnectCis(
            cis_handle, HCI_ERR_PEER_USER);
      }
    }
  }

  /* Note: CIG will stay in the controller. We cannot remove it here, because
   * Cises are not yet disconnected.
   * When user start Bluetooth, HCI Reset should remove it
   */

  leAudioDevices_.clear();
  ClearAllCises();
}

void LeAudioDeviceGroup::Deactivate(void) {
  for (auto* leAudioDevice = GetFirstActiveDevice(); leAudioDevice;
       leAudioDevice = GetNextActiveDevice(leAudioDevice)) {
    for (auto* ase = leAudioDevice->GetFirstActiveAse(); ase;
         ase = leAudioDevice->GetNextActiveAse(ase)) {
      ase->active = false;
      ase->reconfigure = 0;
    }
  }
}

bool LeAudioDeviceGroup::Activate(
  LeAudioContextType context_type,
  const BidirectionalPair<AudioContexts>& metadata_context_types,
  BidirectionalPair<std::vector<uint8_t>> ccid_lists) {
  bool is_activate = false;
  for (auto leAudioDevice : leAudioDevices_) {
    if (leAudioDevice.expired()) continue;

    bool activated = leAudioDevice.lock()->ActivateConfiguredAses(
        context_type, metadata_context_types, ccid_lists);
    log::info("Device {} is {}",
              ADDRESS_TO_LOGGABLE_CSTR(leAudioDevice.lock().get()->address_),
              activated ? "activated" : " not activated");
    if (activated) {
      if (!cig.AssignCisIds(leAudioDevice.lock().get())) {
        return false;
      }
      is_activate = true;
    }
  }
  return is_activate;
}

AudioContexts LeAudioDeviceGroup::GetSupportedContexts(int direction) const {
  AudioContexts context;
  for (auto& device : leAudioDevices_) {
    auto shared_dev = device.lock();
    if (shared_dev) {
      context |= shared_dev->GetSupportedContexts(direction);
    }
  }
  return context;
}

LeAudioDevice* LeAudioDeviceGroup::GetFirstDevice(void) const {
  auto iter = std::find_if(leAudioDevices_.begin(), leAudioDevices_.end(),
                           [](auto& iter) { return !iter.expired(); });

  if (iter == leAudioDevices_.end()) return nullptr;

  return (iter->lock()).get();
}

LeAudioDevice* LeAudioDeviceGroup::GetFirstDeviceWithAvailableContext(
    LeAudioContextType context_type) const {
  auto iter = std::find_if(
      leAudioDevices_.begin(), leAudioDevices_.end(),
      [&context_type](auto& iter) {
        if (iter.expired()) return false;
        return iter.lock()->GetAvailableContexts().test(context_type);
      });

  if ((iter == leAudioDevices_.end()) || (iter->expired())) return nullptr;

  return (iter->lock()).get();
}

LeAudioDevice* LeAudioDeviceGroup::GetNextDevice(
    LeAudioDevice* leAudioDevice) const {
  auto iter = std::find_if(leAudioDevices_.begin(), leAudioDevices_.end(),
                           [&leAudioDevice](auto& d) {
                             if (d.expired())
                               return false;
                             else
                               return (d.lock()).get() == leAudioDevice;
                           });

  /* If reference device not found */
  if (iter == leAudioDevices_.end()) return nullptr;

  std::advance(iter, 1);
  /* If reference device is last in group */
  if (iter == leAudioDevices_.end()) return nullptr;

  if (iter->expired()) return nullptr;

  return (iter->lock()).get();
}

LeAudioDevice* LeAudioDeviceGroup::GetNextDeviceWithAvailableContext(
    LeAudioDevice* leAudioDevice, LeAudioContextType context_type) const {
  auto iter = std::find_if(leAudioDevices_.begin(), leAudioDevices_.end(),
                           [&leAudioDevice](auto& d) {
                             if (d.expired())
                               return false;
                             else
                               return (d.lock()).get() == leAudioDevice;
                           });

  /* If reference device not found */
  if (iter == leAudioDevices_.end()) return nullptr;

  std::advance(iter, 1);
  /* If reference device is last in group */
  if (iter == leAudioDevices_.end()) return nullptr;

  iter = std::find_if(iter, leAudioDevices_.end(), [&context_type](auto& d) {
    if (d.expired())
      return false;
    else
      return d.lock()->GetAvailableContexts().test(context_type);
    ;
  });

  return (iter == leAudioDevices_.end()) ? nullptr : (iter->lock()).get();
}

bool LeAudioDeviceGroup::IsDeviceInTheGroup(
    LeAudioDevice* leAudioDevice) const {
  auto iter = std::find_if(leAudioDevices_.begin(), leAudioDevices_.end(),
                           [&leAudioDevice](auto& d) {
                             if (d.expired())
                               return false;
                             else
                               return (d.lock()).get() == leAudioDevice;
                           });

  if ((iter == leAudioDevices_.end()) || (iter->expired())) return false;

  return true;
}

bool LeAudioDeviceGroup::IsGroupReadyToCreateStream(void) const {
  auto iter =
      std::find_if(leAudioDevices_.begin(), leAudioDevices_.end(), [](auto& d) {
        if (d.expired())
          return false;
        else
          return !(((d.lock()).get())->IsReadyToCreateStream());
      });

  return iter == leAudioDevices_.end();
}

bool LeAudioDeviceGroup::IsGroupReadyToSuspendStream(void) const {
  auto iter =
      std::find_if(leAudioDevices_.begin(), leAudioDevices_.end(), [](auto& d) {
        if (d.expired())
          return false;
        else
          return !(((d.lock()).get())->IsReadyToSuspendStream());
      });

  return iter == leAudioDevices_.end();
}

bool LeAudioDeviceGroup::HaveAnyActiveDeviceInUnconfiguredState() const {
  auto iter =
      std::find_if(leAudioDevices_.begin(), leAudioDevices_.end(), [](auto& d) {
        if (d.expired())
          return false;
        else
          return (((d.lock()).get())->HaveAnyUnconfiguredAses());
      });

  return iter != leAudioDevices_.end();
}

bool LeAudioDeviceGroup::HaveAllActiveDevicesAsesTheSameState(
    AseState state) const {
  auto iter = std::find_if(
      leAudioDevices_.begin(), leAudioDevices_.end(), [&state](auto& d) {
        if (d.expired())
          return false;
        else
          return !(((d.lock()).get())->HaveAllActiveAsesSameState(state));
      });

  return iter == leAudioDevices_.end();
}

LeAudioDevice* LeAudioDeviceGroup::GetFirstActiveDevice(void) const {
  auto iter =
      std::find_if(leAudioDevices_.begin(), leAudioDevices_.end(), [](auto& d) {
        if (d.expired())
          return false;
        else
          return ((d.lock()).get())->HaveActiveAse();
      });

  if (iter == leAudioDevices_.end() || iter->expired()) return nullptr;

  return (iter->lock()).get();
}

LeAudioDevice* LeAudioDeviceGroup::GetNextActiveDevice(
    LeAudioDevice* leAudioDevice) const {
  auto iter = std::find_if(leAudioDevices_.begin(), leAudioDevices_.end(),
                           [&leAudioDevice](auto& d) {
                             if (d.expired())
                               return false;
                             else
                               return (d.lock()).get() == leAudioDevice;
                           });

  if (iter == leAudioDevices_.end() ||
      std::distance(iter, leAudioDevices_.end()) < 1)
    return nullptr;

  iter = std::find_if(std::next(iter, 1), leAudioDevices_.end(), [](auto& d) {
    if (d.expired())
      return false;
    else
      return ((d.lock()).get())->HaveActiveAse();
  });

  return (iter == leAudioDevices_.end()) ? nullptr : (iter->lock()).get();
}

LeAudioDevice* LeAudioDeviceGroup::GetFirstActiveDeviceByCisAndDataPathState(
    CisState cis_state, DataPathState data_path_state) const {
  auto iter =
      std::find_if(leAudioDevices_.begin(), leAudioDevices_.end(),
                   [&data_path_state, &cis_state](auto& d) {
                     if (d.expired()) {
                       return false;
                     }

                     return (((d.lock()).get())
                                 ->GetFirstActiveAseByCisAndDataPathState(
                                     cis_state, data_path_state) != nullptr);
                   });

  if (iter == leAudioDevices_.end()) {
    return nullptr;
  }

  return iter->lock().get();
}

LeAudioDevice* LeAudioDeviceGroup::GetNextActiveDeviceByCisAndDataPathState(
    LeAudioDevice* leAudioDevice, CisState cis_state,
    DataPathState data_path_state) const {
  auto iter = std::find_if(leAudioDevices_.begin(), leAudioDevices_.end(),
                           [&leAudioDevice](auto& d) {
                             if (d.expired()) {
                               return false;
                             }

                             return d.lock().get() == leAudioDevice;
                           });

  if (std::distance(iter, leAudioDevices_.end()) < 1) {
    return nullptr;
  }

  iter = std::find_if(std::next(iter, 1), leAudioDevices_.end(),
                      [&cis_state, &data_path_state](auto& d) {
                        if (d.expired()) {
                          return false;
                        }

                        return (((d.lock()).get())
                                    ->GetFirstActiveAseByCisAndDataPathState(
                                        cis_state, data_path_state) != nullptr);
                      });

  if (iter == leAudioDevices_.end()) {
    return nullptr;
  }

  return iter->lock().get();
}

uint32_t LeAudioDeviceGroup::GetSduInterval(uint8_t direction) const {
  for (LeAudioDevice* leAudioDevice = GetFirstActiveDevice();
       leAudioDevice != nullptr;
       leAudioDevice = GetNextActiveDevice(leAudioDevice)) {
    struct ase* ase = leAudioDevice->GetFirstActiveAseByDirection(direction);
    if (!ase) continue;
    return ase->qos_config.sdu_interval;
  }

  return 0;
}

uint8_t LeAudioDeviceGroup::GetSCA(void) const {
  uint8_t sca = bluetooth::hci::iso_manager::kIsoSca0To20Ppm;

  for (const auto& leAudioDevice : leAudioDevices_) {
    uint8_t dev_sca =
        BTM_GetPeerSCA(leAudioDevice.lock()->address_, BT_TRANSPORT_LE);

    /* If we could not read SCA from the peer device or sca is 0,
     * then there is no reason to continue.
     */
    if ((dev_sca == 0xFF) || (dev_sca == 0)) return 0;

    /* The Slaves_Clock_Accuracy parameter shall be the worst-case sleep clock
     *accuracy of all the slaves that will participate in the CIG.
     */
    if (dev_sca < sca) {
      sca = dev_sca;
    }
  }

  return sca;
}

uint8_t LeAudioDeviceGroup::GetPacking(void) const {
  uint8_t packing_type = bluetooth::hci::kIsoCigPackingInterleaved;

  if (osi_property_get_bool("persist.vendor.btstack.sequential_packing_enable", false)) {
    packing_type = bluetooth::hci::kIsoCigPackingSequential;
    log::warn("Switching to sequential packing type ");
  }

  if (!stream_conf.conf) {
    log::error("No stream configuration has been set.");
    return packing_type;
  }
  return stream_conf.conf->packing;
}

uint8_t LeAudioDeviceGroup::GetFraming(void) const {
  LeAudioDevice* leAudioDevice = GetFirstActiveDevice();
  log::assert_that(leAudioDevice,
                   "Shouldn't be called without an active device.");

  do {
    struct ase* ase = leAudioDevice->GetFirstActiveAse();
    if (!ase) continue;

    do {
      if (ase->qos_preferences.supported_framing ==
          types::kFramingUnframedPduUnsupported)
        return bluetooth::hci::kIsoCigFramingFramed;
    } while ((ase = leAudioDevice->GetNextActiveAse(ase)));
  } while ((leAudioDevice = GetNextActiveDevice(leAudioDevice)));

  return bluetooth::hci::kIsoCigFramingUnframed;
}

/* TODO: Preferred parameter may be other than minimum */
static uint16_t find_max_transport_latency(const LeAudioDeviceGroup* group,
                                           uint8_t direction) {
  uint16_t max_transport_latency = 0;

  for (LeAudioDevice* leAudioDevice = group->GetFirstActiveDevice();
       leAudioDevice != nullptr;
       leAudioDevice = group->GetNextActiveDevice(leAudioDevice)) {
    for (ase* ase = leAudioDevice->GetFirstActiveAseByDirection(direction);
         ase != nullptr;
         ase = leAudioDevice->GetNextActiveAseWithSameDirection(ase)) {
      if (!ase) break;

      if (max_transport_latency == 0) {
        // first assignment
        max_transport_latency = ase->qos_config.max_transport_latency;
      } else if (ase->qos_config.max_transport_latency <
                 max_transport_latency) {
        if (ase->qos_config.max_transport_latency != 0) {
          max_transport_latency = ase->qos_config.max_transport_latency;
        } else {
          log::warn("Trying to set latency back to 0, ASE ID {}", ase->id);
        }
      }
    }
  }

  if (max_transport_latency < types::kMaxTransportLatencyMin) {
    max_transport_latency = types::kMaxTransportLatencyMin;
  } else if (max_transport_latency > types::kMaxTransportLatencyMax) {
    max_transport_latency = types::kMaxTransportLatencyMax;
  }

  return max_transport_latency;
}

uint16_t LeAudioDeviceGroup::GetMaxTransportLatencyStom(void) const {
  return find_max_transport_latency(this, types::kLeAudioDirectionSource);
}

uint16_t LeAudioDeviceGroup::GetMaxTransportLatencyMtos(void) const {
  return find_max_transport_latency(this, types::kLeAudioDirectionSink);
}

uint32_t LeAudioDeviceGroup::GetTransportLatencyUs(uint8_t direction) const {
  if (direction == types::kLeAudioDirectionSink) {
    return transport_latency_mtos_us_;
  } else if (direction == types::kLeAudioDirectionSource) {
    return transport_latency_stom_us_;
  } else {
    log::error("invalid direction");
    return 0;
  }
}

void LeAudioDeviceGroup::SetTransportLatency(
    uint8_t direction, uint32_t new_transport_latency_us) {
  uint32_t* transport_latency_us;

  if (direction == types::kLeAudioDirectionSink) {
    transport_latency_us = &transport_latency_mtos_us_;
  } else if (direction == types::kLeAudioDirectionSource) {
    transport_latency_us = &transport_latency_stom_us_;
  } else {
    log::error("invalid direction");
    return;
  }

  if (*transport_latency_us == new_transport_latency_us) return;

  if ((*transport_latency_us != 0) &&
      (*transport_latency_us != new_transport_latency_us)) {
    log::warn(
        "Different transport latency for group:  old: {} [us], new: {} [us]",
        static_cast<int>(*transport_latency_us),
        static_cast<int>(new_transport_latency_us));
    return;
  }

  log::info("updated group {} transport latency: {} [us]",
            static_cast<int>(group_id_),
            static_cast<int>(new_transport_latency_us));
  *transport_latency_us = new_transport_latency_us;
}

uint8_t LeAudioDeviceGroup::GetRtn(uint8_t direction, uint8_t cis_id) const {
  LeAudioDevice* leAudioDevice = GetFirstActiveDevice();
  log::assert_that(leAudioDevice,
                   "Shouldn't be called without an active device.");

  do {
    auto ases_pair = leAudioDevice->GetAsesByCisId(cis_id);

    if (ases_pair.sink && direction == types::kLeAudioDirectionSink) {
      return ases_pair.sink->qos_config.retrans_nb;
    } else if (ases_pair.source &&
               direction == types::kLeAudioDirectionSource) {
      return ases_pair.source->qos_config.retrans_nb;
    }
  } while ((leAudioDevice = GetNextActiveDevice(leAudioDevice)));

  return 0;
}

uint16_t LeAudioDeviceGroup::GetMaxSduSize(uint8_t direction,
                                           uint8_t cis_id) const {
  LeAudioDevice* leAudioDevice = GetFirstActiveDevice();
  log::assert_that(leAudioDevice,
                   "Shouldn't be called without an active device.");

  do {
    auto ases_pair = leAudioDevice->GetAsesByCisId(cis_id);

    if (ases_pair.sink && direction == types::kLeAudioDirectionSink) {
      return ases_pair.sink->qos_config.max_sdu_size;
    } else if (ases_pair.source &&
               direction == types::kLeAudioDirectionSource) {
      return ases_pair.source->qos_config.max_sdu_size;
    }
  } while ((leAudioDevice = GetNextActiveDevice(leAudioDevice)));

  return 0;
}

uint8_t LeAudioDeviceGroup::GetPhyBitmask(uint8_t direction) const {
  LeAudioDevice* leAudioDevice = GetFirstActiveDevice();
  log::assert_that(leAudioDevice,
                   "Shouldn't be called without an active device.");

  // local supported PHY's
  uint8_t phy_bitfield = bluetooth::hci::kIsoCigPhy1M;
  if (bluetooth::shim::GetController()->SupportsBle2mPhy())
    phy_bitfield |= bluetooth::hci::kIsoCigPhy2M;

  if (!leAudioDevice) {
    log::error("No active leaudio device for direction?: {}", direction);
    return phy_bitfield;
  }

  do {
    struct ase* ase = leAudioDevice->GetFirstActiveAseByDirection(direction);
    if (!ase) return phy_bitfield;

    do {
      if (direction == ase->direction) {
        phy_bitfield &= leAudioDevice->GetPhyBitmask();

        // A value of 0x00 denotes no preference
        if (ase->qos_preferences.preferred_phy &&
            (phy_bitfield & ase->qos_preferences.preferred_phy)) {
          phy_bitfield &= ase->qos_preferences.preferred_phy;
          log::debug("Using ASE preferred phy 0x{:02x}",
                     static_cast<int>(phy_bitfield));
        } else {
          log::warn(
              "ASE preferred 0x{:02x} has nothing common with phy_bitfield "
              "0x{:02x}",
              static_cast<int>(ase->qos_preferences.preferred_phy),
              static_cast<int>(phy_bitfield));
        }
      }
    } while ((ase = leAudioDevice->GetNextActiveAseWithSameDirection(ase)));
  } while ((leAudioDevice = GetNextActiveDevice(leAudioDevice)));

  return phy_bitfield;
}

uint8_t LeAudioDeviceGroup::GetTargetPhy(uint8_t direction) const {
  uint8_t phy_bitfield = GetPhyBitmask(direction);

  // prefer to use 2M if supported
  if (phy_bitfield & bluetooth::hci::kIsoCigPhy2M)
    return types::kTargetPhy2M;
  else if (phy_bitfield & bluetooth::hci::kIsoCigPhy1M)
    return types::kTargetPhy1M;
  else
    return 0;
}

bool LeAudioDeviceGroup::GetPresentationDelay(uint32_t* delay,
                                              uint8_t direction) const {
  uint32_t delay_min = 0;
  uint32_t delay_max = UINT32_MAX;
  uint32_t preferred_delay_min = delay_min;
  uint32_t preferred_delay_max = delay_max;

  LeAudioDevice* leAudioDevice = GetFirstActiveDevice();
  log::assert_that(leAudioDevice,
                   "Shouldn't be called without an active device.");

  do {
    struct ase* ase = leAudioDevice->GetFirstActiveAseByDirection(direction);
    if (!ase) continue;  // device has no active ASEs in this direction

    do {
      /* No common range check */
      if (ase->qos_preferences.pres_delay_min > delay_max ||
          ase->qos_preferences.pres_delay_max < delay_min)
        return false;

      if (ase->qos_preferences.pres_delay_min > delay_min)
        delay_min = ase->qos_preferences.pres_delay_min;
      if (ase->qos_preferences.pres_delay_max < delay_max)
        delay_max = ase->qos_preferences.pres_delay_max;
      if (ase->qos_preferences.preferred_pres_delay_min > preferred_delay_min)
        preferred_delay_min = ase->qos_preferences.preferred_pres_delay_min;
      if (ase->qos_preferences.preferred_pres_delay_max < preferred_delay_max &&
          ase->qos_preferences.preferred_pres_delay_max !=
              types::kPresDelayNoPreference)
        preferred_delay_max = ase->qos_preferences.preferred_pres_delay_max;
    } while ((ase = leAudioDevice->GetNextActiveAseWithSameDirection(ase)));
  } while ((leAudioDevice = GetNextActiveDevice(leAudioDevice)));

  if (preferred_delay_min <= preferred_delay_max &&
      preferred_delay_min > delay_min && preferred_delay_min < delay_max) {
    *delay = preferred_delay_min;
  } else {
    *delay = delay_min;
  }

  return true;
}

uint16_t LeAudioDeviceGroup::GetRemoteDelay(uint8_t direction) const {
  uint16_t remote_delay_ms = 0;
  uint32_t presentation_delay;

  if (!GetPresentationDelay(&presentation_delay, direction)) {
    /* This should never happens at stream request time but to be safe return
     * some sample value to not break streaming
     */
    return 100;
  }

  /* us to ms */
  remote_delay_ms = presentation_delay / 1000;
  remote_delay_ms += GetTransportLatencyUs(direction) / 1000;

  return remote_delay_ms;
}

bool LeAudioDeviceGroup::UpdateAudioContextAvailability(void) {
  log::debug("{}", group_id_);
  auto old_contexts = GetAvailableContexts();
  SetAvailableContexts(GetLatestAvailableContexts());
  return old_contexts != GetAvailableContexts();
}

bool LeAudioDeviceGroup::UpdateAudioSetConfigurationCache(
    LeAudioContextType ctx_type) const {
  CodecManager::UnicastConfigurationRequirements requirements = {
      .audio_context_type = ctx_type};
  auto new_conf = CodecManager::GetInstance()->GetCodecConfig(
      requirements,
      std::bind(&LeAudioDeviceGroup::FindFirstSupportedConfiguration, this,
                std::placeholders::_1, std::placeholders::_2));
  auto update_config = true;

  if (context_to_configuration_cache_map.count(ctx_type) != 0) {
    auto& [is_valid, existing_conf] =
        context_to_configuration_cache_map.at(ctx_type);
    update_config = (new_conf.get() != existing_conf.get());
    /* Just mark it as still valid */
    if (!update_config && !is_valid) {
      context_to_configuration_cache_map.at(ctx_type).first = true;
      return false;
    }
  }

  if (update_config) {
    log::info("config: {} -> {}", ToHexString(ctx_type),
              (new_conf ? new_conf->name.c_str() : "(none)"));
    context_to_configuration_cache_map.erase(ctx_type);
    if (new_conf)
      context_to_configuration_cache_map.insert(
          std::make_pair(ctx_type, std::make_pair(true, std::move(new_conf))));
  }
  return update_config;
}

void LeAudioDeviceGroup::InvalidateCachedConfigurations(void) {
  log::info("Group id: {}", group_id_);
  context_to_configuration_cache_map.clear();
}

types::BidirectionalPair<AudioContexts>
LeAudioDeviceGroup::GetLatestAvailableContexts() const {
  types::BidirectionalPair<AudioContexts> contexts;
  for (const auto& device : leAudioDevices_) {
    auto shared_ptr = device.lock();
    if (shared_ptr &&
        shared_ptr->GetConnectionState() == DeviceConnectState::CONNECTED) {
      contexts.sink |=
          shared_ptr->GetAvailableContexts(types::kLeAudioDirectionSink);
      contexts.source |=
          shared_ptr->GetAvailableContexts(types::kLeAudioDirectionSource);
    }
  }
  return contexts;
}

bool LeAudioDeviceGroup::ReloadAudioLocations(void) {
  AudioLocations updated_snk_audio_locations_ =
      codec_spec_conf::kLeAudioLocationNotAllowed;
  AudioLocations updated_src_audio_locations_ =
      codec_spec_conf::kLeAudioLocationNotAllowed;

  for (const auto& device : leAudioDevices_) {
    if (device.expired() || (device.lock().get()->GetConnectionState() !=
                             DeviceConnectState::CONNECTED))
      continue;
    updated_snk_audio_locations_ |= device.lock().get()->snk_audio_locations_;
    updated_src_audio_locations_ |= device.lock().get()->src_audio_locations_;
  }

  /* Nothing has changed */
  if ((updated_snk_audio_locations_ == snk_audio_locations_) &&
      (updated_src_audio_locations_ == src_audio_locations_))
    return false;

  snk_audio_locations_ = updated_snk_audio_locations_;
  src_audio_locations_ = updated_src_audio_locations_;

  return true;
}

bool LeAudioDeviceGroup::ReloadAudioDirections(void) {
  uint8_t updated_audio_directions = 0x00;

  for (const auto& device : leAudioDevices_) {
    if (device.expired() || (device.lock().get()->GetConnectionState() !=
                             DeviceConnectState::CONNECTED))
      continue;
    updated_audio_directions |= device.lock().get()->audio_directions_;
  }

  /* Nothing has changed */
  if (updated_audio_directions == audio_directions_) return false;

  audio_directions_ = updated_audio_directions;

  return true;
}

bool LeAudioDeviceGroup::IsInTransition(void) const { return in_transition_; }

bool LeAudioDeviceGroup::IsStreaming(void) const {
  return current_state_ == AseState::BTA_LE_AUDIO_ASE_STATE_STREAMING;
}

bool LeAudioDeviceGroup::IsReleasingOrIdle(void) const {
  return (target_state_ == AseState::BTA_LE_AUDIO_ASE_STATE_IDLE) ||
         (current_state_ == AseState::BTA_LE_AUDIO_ASE_STATE_IDLE);
}

bool LeAudioDeviceGroup::IsGroupStreamReady(void) const {
  bool is_device_ready = false;

  /* All connected devices must be ready */
  for (auto& weak : leAudioDevices_) {
    auto dev = weak.lock();
    if (!dev) return false;

    /* We are interested here in devices which are connected on profile level
     * and devices which are configured (meaning, have actived ASE(s))*/
    if (dev->GetConnectionState() == DeviceConnectState::CONNECTED &&
        dev->HaveActiveAse()) {
      if (!dev->IsReadyToStream()) {
        return false;
      }
      is_device_ready = true;
    }
  }
  return is_device_ready;
}

bool LeAudioDeviceGroup::HaveAllCisesDisconnected(void) const {
  for (auto const dev : leAudioDevices_) {
    if (dev.expired()) continue;
    if (dev.lock().get()->HaveAnyCisConnected()) return false;
  }
  return true;
}

uint8_t LeAudioDeviceGroup::CigConfiguration::GetFirstFreeCisId(
    CisType cis_type) const {
  log::info("Group: {}, group_id: {} cis_type: {}", fmt::ptr(group_),
            group_->group_id_, static_cast<int>(cis_type));
  for (size_t id = 0; id < cises.size(); id++) {
    if (cises[id].addr.IsEmpty() && cises[id].type == cis_type) {
      return id;
    }
  }
  return kInvalidCisId;
}

types::LeAudioConfigurationStrategy
LeAudioDeviceGroup::GetGroupSinkStrategyFromPacs(
    int expected_group_size) const {
  /* Simple strategy picker */
  log::debug("Group {} size {}", group_id_, expected_group_size);
  if (expected_group_size > 1) {
    return types::LeAudioConfigurationStrategy::MONO_ONE_CIS_PER_DEVICE;
  }

  log::debug("audio location 0x{:04x}", snk_audio_locations_.to_ulong());
  if (!(snk_audio_locations_.to_ulong() &
        codec_spec_conf::kLeAudioLocationAnyLeft) ||
      !(snk_audio_locations_.to_ulong() &
        codec_spec_conf::kLeAudioLocationAnyRight)) {
    return types::LeAudioConfigurationStrategy::MONO_ONE_CIS_PER_DEVICE;
  }

  auto device = GetFirstDevice();
  /* Note: Currently, the audio channel counts LTV is only mandatory for LC3. */
  auto channel_count_bitmap =
      device->GetSupportedAudioChannelCounts(types::kLeAudioDirectionSink);
  log::debug("Supported channel counts for group {} (device {}) is {}",
             group_id_, ADDRESS_TO_LOGGABLE_CSTR(device->address_),
             channel_count_bitmap);
  if (channel_count_bitmap == 1) {
    return types::LeAudioConfigurationStrategy::STEREO_TWO_CISES_PER_DEVICE;
  }

  return types::LeAudioConfigurationStrategy::STEREO_ONE_CIS_PER_DEVICE;
}

types::LeAudioConfigurationStrategy LeAudioDeviceGroup::GetGroupSinkStrategy()
    const {
  /* Update the strategy if not set yet or was invalidated */
  if (!strategy_) {
    int expected_group_size = Size();
    /* Choose the group configuration strategy based on PAC records */
    strategy_ = GetGroupSinkStrategyFromPacs(expected_group_size);

    log::info(
        "Group strategy set to: {}",
        [](types::LeAudioConfigurationStrategy strategy) {
          switch (strategy) {
            case types::LeAudioConfigurationStrategy::MONO_ONE_CIS_PER_DEVICE:
              return "MONO_ONE_CIS_PER_DEVICE";
            case types::LeAudioConfigurationStrategy::
                STEREO_TWO_CISES_PER_DEVICE:
              return "STEREO_TWO_CISES_PER_DEVICE";
            case types::LeAudioConfigurationStrategy::STEREO_ONE_CIS_PER_DEVICE:
              return "STEREO_ONE_CIS_PER_DEVICE";
            default:
              return "RFU";
          }
        }(*strategy_));
  }
  return *strategy_;
}

int LeAudioDeviceGroup::GetAseCount(uint8_t direction) const {
  int result = 0;
  for (const auto& device_iter : leAudioDevices_) {
    result += device_iter.lock()->GetAseCount(direction);
  }

  return result;
}

void LeAudioDeviceGroup::CigConfiguration::GenerateCisIds(
    LeAudioContextType context_type) {
  log::info("Group {}, group_id: {}, context_type: {}", fmt::ptr(group_),
            group_->group_id_, bluetooth::common::ToString(context_type));

  if (cises.size() > 0) {
    log::info("CIS IDs already generated");
    return;
  }

  uint8_t cis_count_bidir = 0;
  uint8_t cis_count_unidir_sink = 0;
  uint8_t cis_count_unidir_source = 0;
  int csis_group_size = 0;

  if (bluetooth::csis::CsisClient::IsCsisClientRunning()) {
    csis_group_size =
        bluetooth::csis::CsisClient::Get()->GetDesiredSize(group_->group_id_);
  }
  /* If this is CSIS group, the csis_group_size will be > 0, otherwise -1.
   * If the last happen it means, group size is 1 */
  int group_size = csis_group_size > 0 ? csis_group_size : 1;
  set_configurations::get_cis_count(
      context_type, group_size, group_->GetGroupSinkStrategy(),
      group_->GetAseCount(types::kLeAudioDirectionSink),
      group_->GetAseCount(types::kLeAudioDirectionSource), cis_count_bidir,
      cis_count_unidir_sink, cis_count_unidir_source,
      group_->GetLatestAvailableContexts());

  uint8_t idx = 0;
  while (cis_count_bidir > 0) {
    struct bluetooth::le_audio::types::cis cis_entry = {
        .id = idx,
        .type = CisType::CIS_TYPE_BIDIRECTIONAL,
        .conn_handle = 0,
        .addr = RawAddress::kEmpty,
    };
    cises.push_back(cis_entry);
    cis_count_bidir--;
    idx++;
  }

  while (cis_count_unidir_sink > 0) {
    struct bluetooth::le_audio::types::cis cis_entry = {
        .id = idx,
        .type = CisType::CIS_TYPE_UNIDIRECTIONAL_SINK,
        .conn_handle = 0,
        .addr = RawAddress::kEmpty,
    };
    cises.push_back(cis_entry);
    cis_count_unidir_sink--;
    idx++;
  }

  while (cis_count_unidir_source > 0) {
    struct bluetooth::le_audio::types::cis cis_entry = {
        .id = idx,
        .type = CisType::CIS_TYPE_UNIDIRECTIONAL_SOURCE,
        .conn_handle = 0,
        .addr = RawAddress::kEmpty,
    };
    cises.push_back(cis_entry);
    cis_count_unidir_source--;
    idx++;
  }
}

bool LeAudioDeviceGroup::CigConfiguration::AssignCisIds(
    LeAudioDevice* leAudioDevice) {
  log::assert_that(leAudioDevice, "invalid device");
  log::info("device: {}", ADDRESS_TO_LOGGABLE_CSTR(leAudioDevice->address_));

  struct ase* ase = leAudioDevice->GetFirstActiveAse();
  if (!ase) {
    log::error("Device {} shouldn't be called without an active ASE",
               ADDRESS_TO_LOGGABLE_CSTR(leAudioDevice->address_));
    return false;
  }

  for (; ase != nullptr; ase = leAudioDevice->GetNextActiveAse(ase)) {
    uint8_t cis_id = kInvalidCisId;
    /* CIS ID already set */
    if (ase->cis_id != kInvalidCisId) {
      log::info("ASE ID: {}, is already assigned CIS ID: {}, type {}", ase->id,
                ase->cis_id, cises[ase->cis_id].type);
      if (!cises[ase->cis_id].addr.IsEmpty()) {
        log::info("Bi-Directional CIS already assigned");
        continue;
      }
      /* Reuse existing CIS ID if available*/
      cis_id = ase->cis_id;
    }

    /* First check if we have bidirectional ASEs. If so, assign same CIS ID.*/
    struct ase* matching_bidir_ase =
        leAudioDevice->GetNextActiveAseWithDifferentDirection(ase);

    for (; matching_bidir_ase != nullptr;
         matching_bidir_ase = leAudioDevice->GetNextActiveAseWithSameDirection(
             matching_bidir_ase)) {
      if ((matching_bidir_ase->cis_id != kInvalidCisId) &&
          (matching_bidir_ase->cis_id != cis_id)) {
        log::info("Bi-Directional CIS is already used. ASE Id: {} cis_id={}",
                  matching_bidir_ase->id, matching_bidir_ase->cis_id);
        continue;
      }
      break;
    }

    if (matching_bidir_ase) {
      if (cis_id == kInvalidCisId) {
        cis_id = GetFirstFreeCisId(CisType::CIS_TYPE_BIDIRECTIONAL);
      }

      if (cis_id != kInvalidCisId) {
        ase->cis_id = cis_id;
        matching_bidir_ase->cis_id = cis_id;
        cises[cis_id].addr = leAudioDevice->address_;

        log::info(
            "ASE ID: {} and ASE ID: {}, assigned Bi-Directional CIS ID: {}",
            ase->id, matching_bidir_ase->id, ase->cis_id);
        continue;
      }

      log::warn(
          "ASE ID: {}, unable to get free Bi-Directional CIS ID but maybe "
          "thats fine. Try using unidirectional.",
          ase->id);
    }

    if (ase->direction == types::kLeAudioDirectionSink) {
      if (cis_id == kInvalidCisId) {
        cis_id = GetFirstFreeCisId(CisType::CIS_TYPE_UNIDIRECTIONAL_SINK);
      }

      if (cis_id == kInvalidCisId) {
        log::warn(
            "Unable to get free Uni-Directional Sink CIS ID - maybe there is "
            "bi-directional available");
        /* This could happen when scenarios for given context type allows for
         * Sink and Source configuration but also only Sink configuration.
         */
        cis_id = GetFirstFreeCisId(CisType::CIS_TYPE_BIDIRECTIONAL);
        if (cis_id == kInvalidCisId) {
          log::error("Unable to get free Uni-Directional Sink CIS ID");
          return false;
        }
      }

      ase->cis_id = cis_id;
      cises[cis_id].addr = leAudioDevice->address_;
      log::info("ASE ID: {}, assigned Uni-Directional Sink CIS ID: {}", ase->id,
                ase->cis_id);
      continue;
    }

    /* Source direction */
    log::assert_that(ase->direction == types::kLeAudioDirectionSource,
                     "Expected Source direction, actual={}", ase->direction);

    if (cis_id == kInvalidCisId) {
      cis_id = GetFirstFreeCisId(CisType::CIS_TYPE_UNIDIRECTIONAL_SOURCE);
    }

    if (cis_id == kInvalidCisId) {
      /* This could happen when scenarios for given context type allows for
       * Sink and Source configuration but also only Sink configuration.
       */
      log::warn(
          "Unable to get free Uni-Directional Source CIS ID - maybe there is "
          "bi-directional available");
      cis_id = GetFirstFreeCisId(CisType::CIS_TYPE_BIDIRECTIONAL);
      if (cis_id == kInvalidCisId) {
        log::error("Unable to get free Uni-Directional Source CIS ID");
        return false;
      }
    }

    ase->cis_id = cis_id;
    cises[cis_id].addr = leAudioDevice->address_;
    log::info("ASE ID: {}, assigned Uni-Directional Source CIS ID: {}", ase->id,
              ase->cis_id);
  }

  return true;
}

void LeAudioDeviceGroup::CigConfiguration::AssignCisConnHandles(
    const std::vector<uint16_t>& conn_handles) {
  log::info("num of cis handles {}", static_cast<int>(conn_handles.size()));
  for (size_t i = 0; i < cises.size(); i++) {
    cises[i].conn_handle = conn_handles[i];
    log::info("assigning cis[{}] conn_handle: {}", cises[i].id,
              cises[i].conn_handle);
  }
}

void LeAudioDeviceGroup::AssignCisConnHandlesToAses(
    LeAudioDevice* leAudioDevice) {
  log::assert_that(leAudioDevice, "Invalid device");
  log::info("group: {}, group_id: {}, device: {}", fmt::ptr(this), group_id_,
            ADDRESS_TO_LOGGABLE_CSTR(leAudioDevice->address_));

  /* Assign all CIS connection handles to ases */
  struct bluetooth::le_audio::types::ase* ase =
      leAudioDevice->GetFirstActiveAseByCisAndDataPathState(
          CisState::IDLE, DataPathState::IDLE);
  if (!ase) {
    log::warn("No active ASE with Cis and Data path state set to IDLE");
    return;
  }

  for (; ase != nullptr;
       ase = leAudioDevice->GetFirstActiveAseByCisAndDataPathState(
           CisState::IDLE, DataPathState::IDLE)) {
    auto ases_pair = leAudioDevice->GetAsesByCisId(ase->cis_id);

    if (ases_pair.sink && ases_pair.sink->active) {
      ases_pair.sink->cis_conn_hdl = cig.cises[ase->cis_id].conn_handle;
      ases_pair.sink->cis_state = CisState::ASSIGNED;
    }
    if (ases_pair.source && ases_pair.source->active) {
      ases_pair.source->cis_conn_hdl = cig.cises[ase->cis_id].conn_handle;
      ases_pair.source->cis_state = CisState::ASSIGNED;
    }
  }
}

void LeAudioDeviceGroup::AssignCisConnHandlesToAses(void) {
  LeAudioDevice* leAudioDevice = GetFirstActiveDevice();
  log::assert_that(leAudioDevice,
                   "Shouldn't be called without an active device.");

  log::info("Group {}, group_id {}", fmt::ptr(this), group_id_);

  /* Assign all CIS connection handles to ases */
  for (; leAudioDevice != nullptr;
       leAudioDevice = GetNextActiveDevice(leAudioDevice)) {
    AssignCisConnHandlesToAses(leAudioDevice);
  }
}

void LeAudioDeviceGroup::CigConfiguration::UnassignCis(
    LeAudioDevice* leAudioDevice) {
  log::assert_that(leAudioDevice, "Invalid device");

  log::info("Group {}, group_id {}, device: {}", fmt::ptr(group_),
            group_->group_id_,
            ADDRESS_TO_LOGGABLE_CSTR(leAudioDevice->address_));

  for (struct bluetooth::le_audio::types::cis& cis_entry : cises) {
    if (cis_entry.addr == leAudioDevice->address_) {
      cis_entry.addr = RawAddress::kEmpty;
    }
  }
}

bool CheckIfStrategySupported(types::LeAudioConfigurationStrategy strategy,
                              const set_configurations::AseConfiguration& conf,
                              uint8_t direction, const LeAudioDevice& device) {
  /* Check direction and if audio location allows to create more cises to a
   * single device.
   */
  types::AudioLocations audio_locations =
      (direction == types::kLeAudioDirectionSink) ? device.snk_audio_locations_
                                                  : device.src_audio_locations_;

  log::debug("strategy: {}, locations: {}", (int)strategy,
             audio_locations.to_ulong());

  switch (strategy) {
    case types::LeAudioConfigurationStrategy::MONO_ONE_CIS_PER_DEVICE:
      return audio_locations.any();
    case types::LeAudioConfigurationStrategy::STEREO_TWO_CISES_PER_DEVICE:
      if ((audio_locations.to_ulong() &
           codec_spec_conf::kLeAudioLocationAnyLeft) &&
          (audio_locations.to_ulong() &
           codec_spec_conf::kLeAudioLocationAnyRight))
        return true;
      else
        return false;
    case types::LeAudioConfigurationStrategy::STEREO_ONE_CIS_PER_DEVICE: {
      if (!(audio_locations.to_ulong() &
            codec_spec_conf::kLeAudioLocationAnyLeft) ||
          !(audio_locations.to_ulong() &
            codec_spec_conf::kLeAudioLocationAnyRight))
        return false;

      auto channel_count_mask =
          device.GetSupportedAudioChannelCounts(direction);
      auto requested_channel_count = conf.codec.params.GetAsCoreCodecConfig()
                                         .GetChannelCountPerIsoStream();
      log::debug("Requested channel count: {}, supp. channel counts: {}",
                 requested_channel_count, loghex(channel_count_mask));

      /* Return true if requested channel count is set in the supported channel
       * counts. In the channel_count_mask, bit 0 is set when 1 channel is
       * supported.
       */
      return ((1 << (requested_channel_count - 1)) & channel_count_mask);
    }
    default:
      return false;
  }

  return false;
}

/* This method check if group support given audio configuration
 * requirement for connected devices in the group and available ASEs
 * (no matter on the ASE state) and for given context type
 */
bool LeAudioDeviceGroup::IsAudioSetConfigurationSupported(
    const set_configurations::AudioSetConfiguration* audio_set_conf,
    const CodecManager::UnicastConfigurationRequirements& requirements,
    types::LeAudioConfigurationStrategy required_snk_strategy) const {
  /* When at least one device supports the configuration context, configure
   * for these devices only. Otherwise configure for all devices - we will
   * not put this context into the metadata if not supported.
   */
  auto num_of_connected = NumOfConnected(requirements.audio_context_type);
  if (num_of_connected == 0) {
    num_of_connected = NumOfConnected();
  }
  if (!set_configurations::check_if_may_cover_scenario(audio_set_conf,
                                                       num_of_connected)) {
    log::debug("cannot cover scenario  {}, num. of connected: {}",
               bluetooth::common::ToString(requirements.audio_context_type),
               num_of_connected);
    return false;
  }

  /* TODO For now: set ase if matching with first pac.
   * 1) We assume as well that devices will match requirements in order
   *    e.g. 1 Device - 1 Requirement, 2 Device - 2 Requirement etc.
   * 2) ASEs should be active only if best (according to priority list) full
   *    scenarion will be covered.
   * 3) ASEs should be filled according to performance profile.
   */
  for (auto direction :
       {types::kLeAudioDirectionSink, types::kLeAudioDirectionSource}) {
<<<<<<< HEAD
    log::debug("Looking for configuration: {} - {}",
              audio_set_conf->name.c_str(),
              (direction == types::kLeAudioDirectionSink ? "Sink" : "Source"));
=======
    log::debug("Looking for configuration: {} - {}", audio_set_conf->name,
               (direction == types::kLeAudioDirectionSink ? "Sink" : "Source"));
>>>>>>> ccec9fba
    auto const& ase_confs = audio_set_conf->confs.get(direction);

    log::assert_that(
        audio_set_conf->topology_info.has_value(),
        "No topology info, which is required to properly configure the ASEs");
    auto const strategy =
        audio_set_conf->topology_info->strategy.get(direction);
    auto const device_cnt =
        audio_set_conf->topology_info->device_count.get(direction);
    auto const ase_cnt = ase_confs.size();

    if (ase_cnt == 0) {
      log::error("ASE count is 0");
      continue;
    }
    if (device_cnt == 0) {
      log::error("Device count is 0");
      continue;
    }

    uint8_t const max_required_ase_per_dev =
        ase_cnt / device_cnt + (ase_cnt % device_cnt);

    uint8_t required_device_cnt = device_cnt;
    uint8_t active_ase_cnt = 0;

    log::debug(
        "Number of devices: {}, number of ASEs: {},  Max ASE per device: {} "
        "Strategy: {}",
        required_device_cnt, ase_cnt, max_required_ase_per_dev,
        static_cast<int>(strategy));

    if (direction == types::kLeAudioDirectionSink &&
        strategy != required_snk_strategy) {
      log::debug("Sink strategy mismatch group!=cfg.entry ({}!={})",
                 static_cast<int>(required_snk_strategy),
                 static_cast<int>(strategy));
      return false;
    }

    for (auto* device = GetFirstDevice();
        device != nullptr && required_device_cnt > 0;
        device = GetNextDevice(device)) {
      /* Skip if device has ASE configured in this direction already */
      if (device->ases_.empty()) {
        log::error("Device has no ASEs.");
        continue;
      }

      bool is_vendor_metadata_populated_by_direction = false;
      int needed_ase_per_dev =
          std::min(static_cast<int>(max_required_ase_per_dev),
                   static_cast<int>(ase_cnt - active_ase_cnt));

      /* If we required more ASEs per device which means we would like to
       * create more CISes to one device, we should also check the allocation
       * if it allows us to do this.
       */

      for (auto const& ent : ase_confs) {
<<<<<<< HEAD
        auto pac = device->GetCodecConfigurationSupportedPac(context_type,
=======
        auto pac = device->GetCodecConfigurationSupportedPac(configuration_context_type_,
>>>>>>> ccec9fba
                                                             direction, ent.codec,
                                                             ent.vendor_metadata);
        if (pac == nullptr) {
          log::debug("Insufficient PAC");
          continue;
        }

        if (!CheckIfStrategySupported(strategy, ent, direction, *device)) {
          log::debug("Strategy not supported");
          continue;
        }

        if (bluetooth::common::init_flags::leaudio_multicodec_support_is_enabled()) {
          if (((ent.codec.id.vendor_codec_id == types::kLeAudioCodingFormatAptxLeX) ||
              (ent.codec.id.vendor_codec_id == types::kLeAudioCodingFormatAptxLe)) &&
              lex_codec_disabled.first) {
<<<<<<< HEAD
            LOG_INFO("Skipping LeX config as Lex is disabled");
            continue;
          }
          if (!is_vendor_metadata_populated_by_direction) {
            log::debug("Populate Vendor Metadata by direction {}", direction);
            PopulateVendorMetadatabyDirection(context_type, direction, pac->metadata, ent);
=======
            log::info("Skipping LeX config as Lex is disabled");
            continue;
          }

          if (!is_vendor_metadata_populated_by_direction) {
            log::debug("Populate Vendor Metadata by direction {}", direction);
            PopulateVendorMetadatabyDirection(configuration_context_type_, direction, pac->metadata, ent);
>>>>>>> ccec9fba
            is_vendor_metadata_populated_by_direction = true;
          }
        }

        for (auto& ase : device->ases_) {
          if (ase.direction != direction) continue;

          active_ase_cnt++;
          needed_ase_per_dev--;

          if (needed_ase_per_dev == 0) break;
        }
      }

      if (needed_ase_per_dev > 0) {
<<<<<<< HEAD
        log::error("Not enough ASEs on the device (needs {} more).",
                  needed_ase_per_dev);
=======
        log::debug("Not enough ASEs on the device (needs {} more).",
                   needed_ase_per_dev);
>>>>>>> ccec9fba
        return false;
      }

      required_device_cnt--;
    }

    if (required_device_cnt > 0) {
      /* Don't left any active devices if requirements are not met */
      log::debug(
          "Could not configure all the devices for direction: {}",
          (direction == types::kLeAudioDirectionSink ? "Sink" : "Source"));
      return false;
    }
  }

  /* when disabling 32k dual mic, for later join case, we need to
   * make sure the device is always choosing the config that its
   * sampling rate matches with the sampling rate which is used
   * when all devices in the group are connected.
   */
  bool dual_bidirection_swb_supported_ =
      CodecManager::GetInstance()->IsDualBiDirSwbSupported();
  if (Size() > 1 && CodecManager::GetInstance()->CheckCodecConfigIsBiDirSwb(
                        *audio_set_conf)) {
    if (!dual_bidirection_swb_supported_) {
      return false;
    }
  }

  log::debug("Chosen ASE Configuration for group: {}, configuration: {}",
             this->group_id_, audio_set_conf->name);
  return true;
}

/* This method should choose aproperiate ASEs to be active and set a cached
 * configuration for codec and qos.
 */
bool LeAudioDeviceGroup::ConfigureAses(
    const set_configurations::AudioSetConfiguration* audio_set_conf,
    LeAudioContextType context_type,
    const types::BidirectionalPair<AudioContexts>& metadata_context_types,
    const types::BidirectionalPair<std::vector<uint8_t>>& ccid_lists) {
  /* When at least one device supports the configuration context, configure
   * for these devices only. Otherwise configure for all devices - we will
   * not put this context into the metadata if not supported.
   */
  auto num_of_connected = NumOfConnected(context_type);
  if (num_of_connected == 0) {
    num_of_connected = NumOfConnected();
  }
  if (!set_configurations::check_if_may_cover_scenario(audio_set_conf,
                                                       num_of_connected)) {
    return false;
  }

  bool reuse_cis_id =
      GetState() == AseState::BTA_LE_AUDIO_ASE_STATE_CODEC_CONFIGURED;

  /* TODO For now: set ase if matching with first pac.
   * 1) We assume as well that devices will match requirements in order
   *    e.g. 1 Device - 1 Requirement, 2 Device - 2 Requirement etc.
   * 2) ASEs should be active only if best (according to priority list) full
   *    scenarion will be covered.
   * 3) ASEs should be filled according to performance profile.
   */

  // WARNING: This may look like the results stored here are unused, but it
  //          actually shares the intermediate values between the multiple
  //          configuration calls within the configuration loop.
  BidirectionalPair<types::AudioLocations> group_audio_locations_memo = {
      .sink = 0, .source = 0};

  for (auto direction :
       {types::kLeAudioDirectionSink, types::kLeAudioDirectionSource}) {
    auto direction_str =
        (direction == types::kLeAudioDirectionSink ? "Sink" : "Source");
    log::debug("{}: Looking for requirements: {}", direction_str,
<<<<<<< HEAD
              audio_set_conf->name.c_str());
=======
               audio_set_conf->name);
>>>>>>> ccec9fba

    if (audio_set_conf->confs.get(direction).empty()) {
      log::warn("No {} configuration available.", direction_str);
      continue;
    }

    auto required_device_cnt = NumOfConnected();
    uint8_t active_ase_cnt = 0;

    auto configuration_closure = [&](LeAudioDevice* dev) -> void {
      /* For the moment, we configure only connected devices and when it is
       * ready to stream i.e. All ASEs are discovered and dev is reported as
       * connected
       */
      if (dev->GetConnectionState() != DeviceConnectState::CONNECTED) {
        log::warn("Device {}, in the state {}",
                  ADDRESS_TO_LOGGABLE_CSTR(dev->address_),
                  bluetooth::common::ToString(dev->GetConnectionState()));
        return;
      }

      if (!dev->ConfigureAses(audio_set_conf, direction, context_type,
                              &active_ase_cnt, group_audio_locations_memo,
                              metadata_context_types, ccid_lists,
                              reuse_cis_id)) {
        return;
      }

      required_device_cnt--;
    };

    // First use the devices claiming proper support
    for (auto* device = GetFirstDeviceWithAvailableContext(context_type);
         device != nullptr && required_device_cnt > 0;
         device = GetNextDeviceWithAvailableContext(device, context_type)) {
      log::error("call config closure first");
      configuration_closure(device);
    }
    // In case some devices do not support this scenario - us them anyway if
    // they are required for the scenario - we will not put this context into
    // their metadata anyway
    if (required_device_cnt > 0) {
      for (auto* device = GetFirstDevice();
           device != nullptr && required_device_cnt > 0;
           device = GetNextDevice(device)) {
        log::error("call config closure second");
        configuration_closure(device);
      }
    }

    if (required_device_cnt > 0) {
      /* Don't left any active devices if requirements are not met */
      log::error("could not configure all the devices");
      Deactivate();
      return false;
    }
  }

  log::info("Choosed ASE Configuration for group: {}, configuration: {}",
            group_id_, audio_set_conf->name);

  configuration_context_type_ = context_type;
  metadata_context_type_ = metadata_context_types;
  return true;
}

std::shared_ptr<const set_configurations::AudioSetConfiguration>
LeAudioDeviceGroup::GetCachedConfiguration(
    LeAudioContextType context_type) const {
  if (context_to_configuration_cache_map.count(context_type) != 0) {
    return context_to_configuration_cache_map.at(context_type).second;
  }
  return nullptr;
}

std::shared_ptr<const set_configurations::AudioSetConfiguration>
LeAudioDeviceGroup::GetActiveConfiguration(void) const {
  return GetCachedConfiguration(configuration_context_type_);
}

bool LeAudioDeviceGroup::IsSeamlessSupported(void) {
  return false;
}

void LeAudioDeviceGroup::DisableLeXCodec(bool status) {
   lex_codec_disabled.first = status;
   lex_codec_disabled.second = true;
}

std::shared_ptr<const set_configurations::AudioSetConfiguration>
LeAudioDeviceGroup::GetConfiguration(LeAudioContextType context_type) const {
  if (context_type == LeAudioContextType::UNINITIALIZED) {
    return nullptr;
  }

  const set_configurations::AudioSetConfiguration* conf = nullptr;
  bool is_valid = false;

  /* Refresh the cache if there is no valid configuration */
  if (context_to_configuration_cache_map.count(context_type) != 0) {
    auto& valid_config_pair =
        context_to_configuration_cache_map.at(context_type);
    is_valid = valid_config_pair.first;
    conf = valid_config_pair.second.get();
  }
  if (!is_valid || (conf == nullptr)) {
    UpdateAudioSetConfigurationCache(context_type);
  }

  return GetCachedConfiguration(context_type);
}

LeAudioCodecConfiguration
LeAudioDeviceGroup::GetAudioSessionCodecConfigForDirection(
    LeAudioContextType context_type, uint8_t direction) const {
  const set_configurations::AudioSetConfiguration* conf = nullptr;
  bool is_valid = false;

  /* Refresh the cache if there is no valid configuration */
  if (context_to_configuration_cache_map.count(context_type) != 0) {
    auto& valid_config_pair =
        context_to_configuration_cache_map.at(context_type);
    is_valid = valid_config_pair.first;
    conf = valid_config_pair.second.get();
  }
  if (!is_valid || (conf == nullptr)) {
    UpdateAudioSetConfigurationCache(context_type);
  }

  auto audio_set_conf = GetCachedConfiguration(context_type);
  if (!audio_set_conf) return {{0, 0, 0}, 0, 0, 0, 0, 0};

  auto group_config =
      utils::GetAudioSessionCodecConfigFromAudioSetConfiguration(
          *audio_set_conf.get(), direction);
  return group_config;
}

bool LeAudioDeviceGroup::HasCodecConfigurationForDirection(
    types::LeAudioContextType context_type, uint8_t direction) const {
  auto audio_set_conf = GetConfiguration(context_type);
  return audio_set_conf ? !audio_set_conf->confs.get(direction).empty() : false;
}

bool LeAudioDeviceGroup::IsAudioSetConfigurationAvailable(
    LeAudioContextType group_context_type) {
  return GetConfiguration(group_context_type) != nullptr;
}

bool LeAudioDeviceGroup::IsMetadataChanged(
    const BidirectionalPair<AudioContexts>& context_types,
    const BidirectionalPair<std::vector<uint8_t>>& ccid_lists) const {
  for (auto* leAudioDevice = GetFirstActiveDevice(); leAudioDevice;
       leAudioDevice = GetNextActiveDevice(leAudioDevice)) {
    if (leAudioDevice->IsMetadataChanged(context_types, ccid_lists))
      return true;
  }

  return false;
}

bool LeAudioDeviceGroup::IsCisPartOfCurrentStream(uint16_t cis_conn_hdl) const {
  auto& sink_stream_locations = stream_conf.stream_params.sink.stream_locations;
  auto iter = std::find_if(
      sink_stream_locations.begin(), sink_stream_locations.end(),
      [cis_conn_hdl](auto& pair) { return cis_conn_hdl == pair.first; });

  if (iter != sink_stream_locations.end()) return true;

  auto& source_stream_locations =
      stream_conf.stream_params.source.stream_locations;
  iter = std::find_if(
      source_stream_locations.begin(), source_stream_locations.end(),
      [cis_conn_hdl](auto& pair) { return cis_conn_hdl == pair.first; });

  return (iter != source_stream_locations.end());
}

void LeAudioDeviceGroup::RemoveCisFromStreamIfNeeded(
    LeAudioDevice* leAudioDevice, uint16_t cis_conn_hdl) {
  log::info("CIS Connection Handle: {}", cis_conn_hdl);

  if (!IsCisPartOfCurrentStream(cis_conn_hdl)) return;

  /* Cache the old values for comparison */
  auto old_sink_channels = stream_conf.stream_params.sink.num_of_channels;
  auto old_source_channels = stream_conf.stream_params.source.num_of_channels;

  for (auto dir :
       {types::kLeAudioDirectionSink, types::kLeAudioDirectionSource}) {
    auto& params = stream_conf.stream_params.get(dir);
    params.stream_locations.erase(
        std::remove_if(
            params.stream_locations.begin(), params.stream_locations.end(),
            [leAudioDevice, &cis_conn_hdl, &params, dir](auto& pair) {
              if (!cis_conn_hdl) {
                cis_conn_hdl = pair.first;
              }
              auto ases_pair = leAudioDevice->GetAsesByCisConnHdl(cis_conn_hdl);
              if (ases_pair.get(dir) && cis_conn_hdl == pair.first) {
                params.num_of_devices--;
                params.num_of_channels -=
                    ases_pair.get(dir)
                        ->codec_config.GetAsCoreCodecConfig()
                        .GetChannelCountPerIsoStream();
                params.audio_channel_allocation &= ~pair.second;
              }
              return (ases_pair.get(dir) && cis_conn_hdl == pair.first);
            }),
        params.stream_locations.end());
  }

  log::info(
      "Sink Number Of Devices: {}, Sink Number Of Channels: {}, Source Number "
      "Of Devices: {}, Source Number Of Channels: {}",
      stream_conf.stream_params.sink.num_of_devices,
      stream_conf.stream_params.sink.num_of_channels,
      stream_conf.stream_params.source.num_of_devices,
      stream_conf.stream_params.source.num_of_channels);

  if (stream_conf.stream_params.sink.num_of_channels == 0) {
    ClearSinksFromConfiguration();
  }

  if (stream_conf.stream_params.source.num_of_channels == 0) {
    ClearSourcesFromConfiguration();
  }

  /* Update CodecManager CIS configuration */
  if (old_sink_channels > stream_conf.stream_params.sink.num_of_channels) {
    CodecManager::GetInstance()->UpdateCisConfiguration(
        cig.cises,
        stream_conf.stream_params.get(
            bluetooth::le_audio::types::kLeAudioDirectionSink),
        bluetooth::le_audio::types::kLeAudioDirectionSink);
  }
  if (old_source_channels > stream_conf.stream_params.source.num_of_channels) {
    CodecManager::GetInstance()->UpdateCisConfiguration(
        cig.cises,
        stream_conf.stream_params.get(
            bluetooth::le_audio::types::kLeAudioDirectionSource),
        bluetooth::le_audio::types::kLeAudioDirectionSource);
  }

  cig.UnassignCis(leAudioDevice);
}

bool LeAudioDeviceGroup::IsPendingConfiguration(void) const {
  return stream_conf.pending_configuration;
}

void LeAudioDeviceGroup::SetPendingConfiguration(void) {
  stream_conf.pending_configuration = true;
}

void LeAudioDeviceGroup::ClearPendingConfiguration(void) {
  stream_conf.pending_configuration = false;
}

void LeAudioDeviceGroup::Disable(int gatt_if) {
  is_enabled_ = false;

  for (auto& device_iter : leAudioDevices_) {
    if (!device_iter.lock()->autoconnect_flag_) {
      continue;
    }

    auto connection_state = device_iter.lock()->GetConnectionState();
    auto address = device_iter.lock()->address_;

    btif_storage_set_leaudio_autoconnect(address, false);
    device_iter.lock()->autoconnect_flag_ = false;

    log::info("Group {} in state {}. Removing {} from background connect",
              group_id_, bluetooth::common::ToString(GetState()),
              ADDRESS_TO_LOGGABLE_CSTR(address));

    BTA_GATTC_CancelOpen(gatt_if, address, false);

    if (connection_state == DeviceConnectState::CONNECTING_AUTOCONNECT) {
      device_iter.lock()->SetConnectionState(DeviceConnectState::DISCONNECTED);
    }
  }
}

void LeAudioDeviceGroup::Enable(int gatt_if,
                                tBTM_BLE_CONN_TYPE reconnection_mode) {
  is_enabled_ = true;
  for (auto& device_iter : leAudioDevices_) {
    if (device_iter.lock()->autoconnect_flag_) {
      continue;
    }

    auto address = device_iter.lock()->address_;
    auto connection_state = device_iter.lock()->GetConnectionState();

    btif_storage_set_leaudio_autoconnect(address, true);
    device_iter.lock()->autoconnect_flag_ = true;

    log::info("Group {} in state {}. Adding {} from background connect",
              group_id_, bluetooth::common::ToString(GetState()),
              ADDRESS_TO_LOGGABLE_CSTR(address));

    if (connection_state == DeviceConnectState::DISCONNECTED) {
      BTA_GATTC_Open(gatt_if, address, reconnection_mode, false);
      device_iter.lock()->SetConnectionState(
          DeviceConnectState::CONNECTING_AUTOCONNECT);
    }
  }
}

bool LeAudioDeviceGroup::IsEnabled(void) const { return is_enabled_; };

void LeAudioDeviceGroup::AddToAllowListNotConnectedGroupMembers(int gatt_if) {
  for (const auto& device_iter : leAudioDevices_) {
    auto connection_state = device_iter.lock()->GetConnectionState();
    if (connection_state == DeviceConnectState::CONNECTED ||
        connection_state == DeviceConnectState::CONNECTING_BY_USER ||
        connection_state ==
            DeviceConnectState::CONNECTED_BY_USER_GETTING_READY ||
        connection_state ==
            DeviceConnectState::CONNECTED_AUTOCONNECT_GETTING_READY) {
      continue;
    }

    auto address = device_iter.lock()->address_;
    log::info("Group {} in state {}. Adding {} to allow list", group_id_,
              bluetooth::common::ToString(GetState()),
              ADDRESS_TO_LOGGABLE_CSTR(address));

    /* When adding set members to allow list, let use direct connect first.
     * When it fails (i.e. device is not advertising), it will go to background
     * connect. We are doing that because for background connect, stack is using
     * slow scan parameters for connection which might delay connecting
     * available members.
     */
    BTA_GATTC_CancelOpen(gatt_if, address, false);
    BTA_GATTC_Open(gatt_if, address, BTM_BLE_DIRECT_CONNECTION, false);
    device_iter.lock()->SetConnectionState(
        DeviceConnectState::CONNECTING_AUTOCONNECT);
  }
}

void LeAudioDeviceGroup::ApplyReconnectionMode(
    int gatt_if, tBTM_BLE_CONN_TYPE reconnection_mode) {
  for (const auto& device_iter : leAudioDevices_) {
    BTA_GATTC_CancelOpen(gatt_if, device_iter.lock()->address_, false);
    BTA_GATTC_Open(gatt_if, device_iter.lock()->address_, reconnection_mode,
                   false);
    log::info("Group {} in state {}. Adding {} to default reconnection mode",
              group_id_, bluetooth::common::ToString(GetState()),
              ADDRESS_TO_LOGGABLE_CSTR(device_iter.lock()->address_));
    device_iter.lock()->SetConnectionState(
        DeviceConnectState::CONNECTING_AUTOCONNECT);
  }
}

bool LeAudioDeviceGroup::IsConfiguredForContext(
    LeAudioContextType context_type) const {
  /* Check if all connected group members are configured */
  if (GetConfigurationContextType() != context_type) {
    return false;
  }

  if (!stream_conf.conf) return false;

  /* Check if used configuration is same as the active one.*/
  return (stream_conf.conf.get() == GetActiveConfiguration().get());
}

bool LeAudioDeviceGroup::IsAudioSetConfigurationSupported(
    LeAudioDevice* leAudioDevice,
    const set_configurations::AudioSetConfiguration* audio_set_conf) const {
  for (auto direction : {le_audio::types::kLeAudioDirectionSink,
                         le_audio::types::kLeAudioDirectionSource}) {
    const auto& confs = audio_set_conf->confs.get(direction);
    if (confs.size() == 0) continue;

    log::info("Looking for requirements: {} - {}", audio_set_conf->name,
              (direction == 1 ? "snk" : "src"));
    for (const auto& ent : confs) {
      if (!leAudioDevice->GetCodecConfigurationSupportedPac(configuration_context_type_,
                                                        direction, ent.codec,
                                    ent.vendor_metadata)) {
        log::info("Configuration is NOT supported by device {}",
                  ADDRESS_TO_LOGGABLE_CSTR(leAudioDevice->address_));
        return false;
      }
    }
  }

  log::info("Configuration is supported by device {}",
            ADDRESS_TO_LOGGABLE_CSTR(leAudioDevice->address_));
  return true;
}

const set_configurations::AudioSetConfiguration*
LeAudioDeviceGroup::FindFirstSupportedConfiguration(
    const CodecManager::UnicastConfigurationRequirements& requirements,
    const set_configurations::AudioSetConfigurations* confs) const {
  log::assert_that(confs != nullptr, "confs should not be null");

  log::debug("context type: {},  number of connected devices: {}",
             bluetooth::common::ToString(requirements.audio_context_type),
             NumOfConnected());

  auto num_of_connected = NumOfConnected(requirements.audio_context_type);
  if (num_of_connected == 0) {
    num_of_connected = NumOfConnected();
  }
  /* Filter out device set for all scenarios */
  if (!set_configurations::check_if_may_cover_scenario(confs,
                                                       num_of_connected)) {
    log::debug(", group is unable to cover scenario");
    return nullptr;
  }

  /* Filter out device set for each end every scenario */
  auto required_snk_strategy = GetGroupSinkStrategy();
  for (const auto& conf : *confs) {
    log::assert_that(conf != nullptr, "confs should not be null");
    if (IsAudioSetConfigurationSupported(conf, requirements,
                                         required_snk_strategy)) {
      log::debug("found: {}", conf->name);
      return conf;
    }
  }

  return nullptr;
}

/* This method should choose aproperiate ASEs to be active and set a cached
 * configuration for codec and qos.
 */
bool LeAudioDeviceGroup::Configure(
    LeAudioContextType context_type,
    const types::BidirectionalPair<AudioContexts>& metadata_context_types,
    types::BidirectionalPair<std::vector<uint8_t>> ccid_lists) {
  auto conf = GetConfiguration(context_type);
  if (!conf) {
    log::error(
        ", requested context type: {} , is in mismatch with cached available "
        "contexts",
        bluetooth::common::ToString(context_type));
    return false;
  }

  log::debug("setting context type: {}",
             bluetooth::common::ToString(context_type));

  if (!ConfigureAses(conf.get(), context_type, metadata_context_types,
                     ccid_lists)) {
    log::error(
        ", requested context type: {}, is in mismatch with cached available "
        "contexts",
        bluetooth::common::ToString(context_type));
    return false;
  }

  /* Store selected configuration at once it is chosen.
   * It might happen it will get unavailable in some point of time
   */
  stream_conf.conf = conf;
  return true;
}

LeAudioDeviceGroup::~LeAudioDeviceGroup(void) { this->Cleanup(); }

void LeAudioDeviceGroup::PrintDebugState(void) const {
  auto active_conf = GetActiveConfiguration();
  std::stringstream debug_str;

  debug_str << "\n Groupd id: " << group_id_
            << (is_enabled_ ? " enabled" : " disabled")
            << ", state: " << bluetooth::common::ToString(GetState())
            << ", target state: "
            << bluetooth::common::ToString(GetTargetState())
            << ", cig state: " << bluetooth::common::ToString(cig.GetState())
            << ", \n group supported contexts: "
            << bluetooth::common::ToString(GetSupportedContexts())
            << ", \n group available contexts: "
            << bluetooth::common::ToString(GetAvailableContexts())
            << ", \n configuration context type: "
            << bluetooth::common::ToString(GetConfigurationContextType())
            << ", \n active configuration name: "
            << (active_conf ? active_conf->name : " not set");

  if (cig.cises.size() > 0) {
    log::info("\n Allocated CISes: {}", static_cast<int>(cig.cises.size()));
    for (auto cis : cig.cises) {
      log::info("\n cis id: {}, type: {}, conn_handle {}, addr: {}", cis.id,
                cis.type, cis.conn_handle, cis.addr.ToString());
    }
  }

  if (GetFirstActiveDevice() != nullptr) {
    uint32_t sink_delay = 0;
    uint32_t source_delay = 0;
    GetPresentationDelay(&sink_delay,
                         bluetooth::le_audio::types::kLeAudioDirectionSink);
    GetPresentationDelay(&source_delay,
                         bluetooth::le_audio::types::kLeAudioDirectionSource);
    auto phy_mtos =
        GetPhyBitmask(bluetooth::le_audio::types::kLeAudioDirectionSink);
    auto phy_stom =
        GetPhyBitmask(bluetooth::le_audio::types::kLeAudioDirectionSource);
    auto max_transport_latency_mtos = GetMaxTransportLatencyMtos();
    auto max_transport_latency_stom = GetMaxTransportLatencyStom();
    auto sdu_mts =
        GetSduInterval(bluetooth::le_audio::types::kLeAudioDirectionSink);
    auto sdu_stom =
        GetSduInterval(bluetooth::le_audio::types::kLeAudioDirectionSource);

    debug_str << "\n presentation_delay for sink (speaker): " << +sink_delay
              << " us, presentation_delay for source (microphone): "
              << +source_delay << "us, \n MtoS transport latency:  "
              << +max_transport_latency_mtos
              << ", StoM transport latency: " << +max_transport_latency_stom
              << ", \n MtoS Phy: " << loghex(phy_mtos)
              << ", MtoS sdu: " << loghex(phy_stom)
              << " \n MtoS sdu: " << +sdu_mts << ", StoM sdu: " << +sdu_stom;
  }

  log::info("{}", debug_str.str());

  for (const auto& device_iter : leAudioDevices_) {
    device_iter.lock()->PrintDebugState();
  }
}

void LeAudioDeviceGroup::Dump(int fd, int active_group_id) const {
  bool is_active = (group_id_ == active_group_id);
  std::stringstream stream, stream_pacs;
  auto active_conf = GetActiveConfiguration();

  stream << "\n    == Group id: " << group_id_
         << (is_enabled_ ? " enabled" : " disabled")
         << " == " << (is_active ? ",\tActive\n" : ",\tInactive\n")
         << "      state: " << GetState()
         << ",\ttarget state: " << GetTargetState()
         << ",\tcig state: " << cig.GetState() << "\n"
         << "      group supported contexts: " << GetSupportedContexts() << "\n"
         << "      group available contexts: " << GetAvailableContexts() << "\n"
         << "      configuration context type: "
         << bluetooth::common::ToString(GetConfigurationContextType()).c_str()
         << "\n"
         << "      active configuration name: "
         << (active_conf ? active_conf->name : " not set") << "\n"
         << "      stream configuration: "
         << (stream_conf.conf != nullptr ? stream_conf.conf->name : " unknown ")
         << "\n"
         << "      codec id: " << +(stream_conf.codec_id.coding_format)
         << ",\tpending_configuration: " << stream_conf.pending_configuration
         << "\n"
         << "      num of devices(connected): " << Size() << "("
         << NumOfConnected() << ")\n"
         << ",     num of sinks(connected): "
         << stream_conf.stream_params.sink.num_of_devices << "("
         << stream_conf.stream_params.sink.stream_locations.size() << ")\n"
         << "      num of sources(connected): "
         << stream_conf.stream_params.source.num_of_devices << "("
         << stream_conf.stream_params.source.stream_locations.size() << ")\n"
         << "      allocated CISes: " << static_cast<int>(cig.cises.size());

  if (cig.cises.size() > 0) {
    stream << "\n\t == CISes == ";
    for (auto cis : cig.cises) {
      stream << "\n\t cis id: " << static_cast<int>(cis.id)
             << ",\ttype: " << static_cast<int>(cis.type)
             << ",\tconn_handle: " << static_cast<int>(cis.conn_handle)
             << ",\taddr: " << ADDRESS_TO_LOGGABLE_STR(cis.addr);
    }
    stream << "\n\t ====";
  }

  if (GetFirstActiveDevice() != nullptr) {
    uint32_t sink_delay;
    if (GetPresentationDelay(
            &sink_delay, bluetooth::le_audio::types::kLeAudioDirectionSink)) {
      stream << "\n      presentation_delay for sink (speaker): " << sink_delay
             << " us";
    }

    uint32_t source_delay;
    if (GetPresentationDelay(
            &source_delay,
            bluetooth::le_audio::types::kLeAudioDirectionSource)) {
      stream << "\n      presentation_delay for source (microphone): "
             << source_delay << " us";
    }
  }

  stream << "\n      == devices: ==";

  dprintf(fd, "%s", stream.str().c_str());

  for (const auto& device_iter : leAudioDevices_) {
    device_iter.lock()->Dump(fd);
  }

  for (const auto& device_iter : leAudioDevices_) {
    auto device = device_iter.lock();
    stream_pacs << "\n\taddress: " << device->address_;
    device->DumpPacsDebugState(stream_pacs);
  }
  dprintf(fd, "%s", stream_pacs.str().c_str());
}

void LeAudioDeviceGroup::PopulateVendorMetadatabyDirection(LeAudioContextType context_type,
                                       uint8_t direction, std::vector<uint8_t> pac_metadata,
                                       const set_configurations::AseConfiguration& conf) const {
  std::vector<uint8_t> vendor_metadata;
  bool parsed_ok = false;
  auto pacs_metadata =
      types::LeAudioLtvMap::Parse(pac_metadata.data(), pac_metadata.size(), parsed_ok);
  auto vndr_metadata = pacs_metadata.Find(types::kLeAudioVendorSpecific);
  if (vndr_metadata != std::nullopt && parsed_ok && !conf.vendor_metadata->vs_metadata.empty()) {
    vendor_metadata = vndr_metadata.value();
    vendor_metadata.insert(vendor_metadata.begin(), types::kLeAudioVendorSpecific);
    vendor_metadata.insert(vendor_metadata.begin(), vendor_metadata.size() + 1);
    if (conf.codec.id.coding_format == types::kLeAudioCodingFormatLC3) {
      auto encoder_version_dut = conf.vendor_metadata->vs_metadata[0];
      auto decoder_version_dut = conf.vendor_metadata->vs_metadata[1];
      auto encoder_version_peer = vendor_metadata[6];
      auto decoder_version_peer = vendor_metadata[7];
      auto negotiated_encoder_version = 0, negotiated_decoder_version = 0;
      negotiated_encoder_version = std::min(encoder_version_dut, decoder_version_peer);
      negotiated_decoder_version = std::min(decoder_version_dut, encoder_version_peer);
      vendor_metadata[6] = negotiated_encoder_version;
      vendor_metadata[7] = negotiated_decoder_version;
    } else if (conf.codec.id.coding_format == types::kLeAudioVendorSpecific) {
      if ((conf.codec.id.vendor_company_id == types::kLeAudioVendorCompanyIdQualcomm) &&
          ((conf.codec.id.vendor_codec_id == types::kLeAudioCodingFormatAptxLe) ||
          (conf.codec.id.vendor_codec_id == types::kLeAudioCodingFormatAptxLeX))) {
        auto codec_version_dut = conf.vendor_metadata->vs_metadata[1];
        auto codec_version_peer = vendor_metadata[7];
        auto negotiated_codec_version = 0;
        negotiated_codec_version = std::min(codec_version_dut, codec_version_peer);
        vendor_metadata[7] = negotiated_codec_version;
      }
    }
  }

  if (direction == types::kLeAudioDirectionSink)
    sink_context_to_vendor_metadata_map[context_type] = vendor_metadata;
  else
    source_context_to_vendor_metadata_map[context_type] = vendor_metadata;

  if (vendor_metadata.empty()) {
    log::info("Vendor Metadata empty ");
  } else {
    log::info("Negotiated Vendor Metadata configuration values: ");
    for (auto& metadata_value : vendor_metadata)
      log::info("{} ", metadata_value);
  }
}

LeAudioDeviceGroup* LeAudioDeviceGroups::Add(int group_id) {
  /* Get first free group id */
  if (FindById(group_id)) {
    log::error("group already exists, id: {}", loghex(group_id));
    return nullptr;
  }

  return (groups_.emplace_back(std::make_unique<LeAudioDeviceGroup>(group_id)))
      .get();
}

void LeAudioDeviceGroups::Remove(int group_id) {
  auto iter = std::find_if(
      groups_.begin(), groups_.end(),
      [&group_id](auto const& group) { return group->group_id_ == group_id; });

  if (iter == groups_.end()) {
    log::error("no such group_id: {}", group_id);
    return;
  }

  groups_.erase(iter);
}

LeAudioDeviceGroup* LeAudioDeviceGroups::FindById(int group_id) const {
  auto iter = std::find_if(
      groups_.begin(), groups_.end(),
      [&group_id](auto const& group) { return group->group_id_ == group_id; });

  return (iter == groups_.end()) ? nullptr : iter->get();
}

void LeAudioDeviceGroups::Cleanup(void) {
  for (auto& g : groups_) {
    g->Cleanup();
  }

  groups_.clear();
}

void LeAudioDeviceGroups::Dump(int fd, int active_group_id) const {
  /* Dump first active group */
  for (auto& g : groups_) {
    if (g->group_id_ == active_group_id) {
      g->Dump(fd, active_group_id);
      break;
    }
  }

  /* Dump non active group */
  for (auto& g : groups_) {
    if (g->group_id_ != active_group_id) {
      g->Dump(fd, active_group_id);
    }
  }
}

bool LeAudioDeviceGroups::IsAnyInTransition(void) const {
  for (auto& g : groups_) {
    if (g->IsInTransition()) {
      log::debug("group: {} is in transition", g->group_id_);
      return true;
    }
  }
  return false;
}

size_t LeAudioDeviceGroups::Size() const { return (groups_.size()); }

std::vector<int> LeAudioDeviceGroups::GetGroupsIds(void) const {
  std::vector<int> result;

  for (auto const& group : groups_) {
    result.push_back(group->group_id_);
  }

  return result;
}

}  // namespace bluetooth::le_audio<|MERGE_RESOLUTION|>--- conflicted
+++ resolved
@@ -1329,14 +1329,8 @@
    */
   for (auto direction :
        {types::kLeAudioDirectionSink, types::kLeAudioDirectionSource}) {
-<<<<<<< HEAD
-    log::debug("Looking for configuration: {} - {}",
-              audio_set_conf->name.c_str(),
-              (direction == types::kLeAudioDirectionSink ? "Sink" : "Source"));
-=======
     log::debug("Looking for configuration: {} - {}", audio_set_conf->name,
                (direction == types::kLeAudioDirectionSink ? "Sink" : "Source"));
->>>>>>> ccec9fba
     auto const& ase_confs = audio_set_conf->confs.get(direction);
 
     log::assert_that(
@@ -1397,11 +1391,7 @@
        */
 
       for (auto const& ent : ase_confs) {
-<<<<<<< HEAD
-        auto pac = device->GetCodecConfigurationSupportedPac(context_type,
-=======
         auto pac = device->GetCodecConfigurationSupportedPac(configuration_context_type_,
->>>>>>> ccec9fba
                                                              direction, ent.codec,
                                                              ent.vendor_metadata);
         if (pac == nullptr) {
@@ -1418,14 +1408,6 @@
           if (((ent.codec.id.vendor_codec_id == types::kLeAudioCodingFormatAptxLeX) ||
               (ent.codec.id.vendor_codec_id == types::kLeAudioCodingFormatAptxLe)) &&
               lex_codec_disabled.first) {
-<<<<<<< HEAD
-            LOG_INFO("Skipping LeX config as Lex is disabled");
-            continue;
-          }
-          if (!is_vendor_metadata_populated_by_direction) {
-            log::debug("Populate Vendor Metadata by direction {}", direction);
-            PopulateVendorMetadatabyDirection(context_type, direction, pac->metadata, ent);
-=======
             log::info("Skipping LeX config as Lex is disabled");
             continue;
           }
@@ -1433,7 +1415,6 @@
           if (!is_vendor_metadata_populated_by_direction) {
             log::debug("Populate Vendor Metadata by direction {}", direction);
             PopulateVendorMetadatabyDirection(configuration_context_type_, direction, pac->metadata, ent);
->>>>>>> ccec9fba
             is_vendor_metadata_populated_by_direction = true;
           }
         }
@@ -1449,13 +1430,8 @@
       }
 
       if (needed_ase_per_dev > 0) {
-<<<<<<< HEAD
-        log::error("Not enough ASEs on the device (needs {} more).",
-                  needed_ase_per_dev);
-=======
         log::debug("Not enough ASEs on the device (needs {} more).",
                    needed_ase_per_dev);
->>>>>>> ccec9fba
         return false;
       }
 
@@ -1533,11 +1509,7 @@
     auto direction_str =
         (direction == types::kLeAudioDirectionSink ? "Sink" : "Source");
     log::debug("{}: Looking for requirements: {}", direction_str,
-<<<<<<< HEAD
-              audio_set_conf->name.c_str());
-=======
                audio_set_conf->name);
->>>>>>> ccec9fba
 
     if (audio_set_conf->confs.get(direction).empty()) {
       log::warn("No {} configuration available.", direction_str);
@@ -1573,7 +1545,6 @@
     for (auto* device = GetFirstDeviceWithAvailableContext(context_type);
          device != nullptr && required_device_cnt > 0;
          device = GetNextDeviceWithAvailableContext(device, context_type)) {
-      log::error("call config closure first");
       configuration_closure(device);
     }
     // In case some devices do not support this scenario - us them anyway if
@@ -1583,7 +1554,6 @@
       for (auto* device = GetFirstDevice();
            device != nullptr && required_device_cnt > 0;
            device = GetNextDevice(device)) {
-        log::error("call config closure second");
         configuration_closure(device);
       }
     }
