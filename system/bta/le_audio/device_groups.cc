/*
 * Copyright 2023 The Android Open Source Project
 * Copyright 2020 HIMSA II K/S - www.himsa.com. Represented by EHIMA
 * - www.ehima.com
 *
 * Licensed under the Apache License, Version 2.0 (the "License");
 * you may not use this file except in compliance with the License.
 * You may obtain a copy of the License at
 *
 *      http://www.apache.org/licenses/LICENSE-2.0
 *
 * Unless required by applicable law or agreed to in writing, software
 * distributed under the License is distributed on an "AS IS" BASIS,
 * WITHOUT WARRANTIES OR CONDITIONS OF ANY KIND, either express or implied.
 * See the License for the specific language governing permissions and
 * limitations under the License.
 */

#include "device_groups.h"

#include <bluetooth/log.h>

#include <optional>

#include "bta/include/bta_gatt_api.h"
#include "bta_csis_api.h"
#include "btif/include/btif_profile_storage.h"
#include "btm_iso_api.h"
#include "hci/controller_interface.h"
#include "internal_include/bt_trace.h"
#include "le_audio/codec_manager.h"
#include "le_audio/devices.h"
#include "le_audio/le_audio_types.h"
#include "le_audio_utils.h"
#include "main/shim/entry.h"
#include "metrics_collector.h"
#include "common/init_flags.h"
#include <base/strings/string_number_conversions.h>
#include "osi/include/properties.h"
#include "stack/include/btm_client_interface.h"

namespace bluetooth::le_audio {

using bluetooth::le_audio::types::ase;
using types::AseState;
using types::AudioContexts;
using types::AudioLocations;
using types::BidirectionalPair;
using types::CisState;
using types::CisType;
using types::DataPathState;
using types::LeAudioContextType;
using types::LeAudioCoreCodecConfig;

/* LeAudioDeviceGroup Class methods implementation */
void LeAudioDeviceGroup::AddNode(const std::shared_ptr<LeAudioDevice>& leAudioDevice) {
  leAudioDevice->group_id_ = group_id_;
  leAudioDevices_.push_back(std::weak_ptr<LeAudioDevice>(leAudioDevice));
  MetricsCollector::Get()->OnGroupSizeUpdate(group_id_, leAudioDevices_.size());
}

void LeAudioDeviceGroup::RemoveNode(const std::shared_ptr<LeAudioDevice>& leAudioDevice) {
  /* Group information cleaning in the device. */
  leAudioDevice->group_id_ = bluetooth::groups::kGroupUnknown;
  for (auto ase : leAudioDevice->ases_) {
    ase.active = false;
    ase.cis_conn_hdl = 0;
  }

  leAudioDevices_.erase(
          std::remove_if(leAudioDevices_.begin(), leAudioDevices_.end(),
                         [&leAudioDevice](auto& d) { return d.lock() == leAudioDevice; }),
          leAudioDevices_.end());
  MetricsCollector::Get()->OnGroupSizeUpdate(group_id_, leAudioDevices_.size());
}

bool LeAudioDeviceGroup::IsEmpty(void) const { return leAudioDevices_.size() == 0; }

bool LeAudioDeviceGroup::IsAnyDeviceConnected(void) const { return NumOfConnected() != 0; }

int LeAudioDeviceGroup::Size(void) const { return leAudioDevices_.size(); }

int LeAudioDeviceGroup::DesiredSize(void) const {
  int group_size = 0;
  if (bluetooth::csis::CsisClient::IsCsisClientRunning()) {
    group_size = bluetooth::csis::CsisClient::Get()->GetDesiredSize(group_id_);
  }

  return group_size > 0 ? group_size : leAudioDevices_.size();
}

int LeAudioDeviceGroup::NumOfConnected() const {
  /* return number of connected devices from the set*/
  return std::count_if(leAudioDevices_.begin(), leAudioDevices_.end(), [](auto& iter) {
    auto dev = iter.lock();
    if (dev) {
      return (dev->conn_id_ != GATT_INVALID_CONN_ID) &&
             (dev->GetConnectionState() == DeviceConnectState::CONNECTED);
    }
    return false;
  });
}

int LeAudioDeviceGroup::NumOfAvailableForDirection(int direction) const {
  bool check_ase_count = direction < types::kLeAudioDirectionBoth;

  /* return number of connected devices from the set with supported context */
  return std::count_if(leAudioDevices_.begin(), leAudioDevices_.end(), [&](auto& iter) {
    auto dev = iter.lock();
    if (dev) {
      if (check_ase_count && (dev->GetAseCount(direction) == 0)) {
        return false;
      }
      return (dev->conn_id_ != GATT_INVALID_CONN_ID) &&
             (dev->GetConnectionState() == DeviceConnectState::CONNECTED);
    }
    return false;
  });
}

void LeAudioDeviceGroup::ClearSinksFromConfiguration(void) {
  log::info("Group {}, group_id {}", fmt::ptr(this), group_id_);

  auto direction = types::kLeAudioDirectionSink;
  stream_conf.stream_params.get(direction).clear();
  CodecManager::GetInstance()->ClearCisConfiguration(direction);
}

void LeAudioDeviceGroup::ClearSourcesFromConfiguration(void) {
  log::info("Group {}, group_id {}", fmt::ptr(this), group_id_);

  auto direction = types::kLeAudioDirectionSource;
  stream_conf.stream_params.get(direction).clear();
  CodecManager::GetInstance()->ClearCisConfiguration(direction);
}

void LeAudioDeviceGroup::ClearAllCises(void) {
  log::info("group_id: {}", group_id_);
  cig.cises.clear();
  ClearSinksFromConfiguration();
  ClearSourcesFromConfiguration();
}

void LeAudioDeviceGroup::UpdateCisConfiguration(uint8_t direction) {
  CodecManager::GetInstance()->UpdateCisConfiguration(
          cig.cises, stream_conf.stream_params.get(direction), direction);
}

void LeAudioDeviceGroup::Cleanup(void) {
  /* Bluetooth is off while streaming - disconnect CISes and remove CIG */
  if (GetState() == AseState::BTA_LE_AUDIO_ASE_STATE_STREAMING) {
    auto& sink_stream_locations = stream_conf.stream_params.sink.stream_locations;
    auto& source_stream_locations = stream_conf.stream_params.source.stream_locations;

    if (!sink_stream_locations.empty()) {
      for (const auto kv_pair : sink_stream_locations) {
        auto cis_handle = kv_pair.first;
        bluetooth::hci::IsoManager::GetInstance()->DisconnectCis(cis_handle, HCI_ERR_PEER_USER);

        /* Check the other direction if disconnecting bidirectional CIS */
        if (source_stream_locations.empty()) {
          continue;
        }
        source_stream_locations.erase(
                std::remove_if(source_stream_locations.begin(), source_stream_locations.end(),
                               [&cis_handle](auto& pair) { return pair.first == cis_handle; }),
                source_stream_locations.end());
      }
    }

    /* Take care of the non-bidirectional CISes */
    if (!source_stream_locations.empty()) {
      for (auto [cis_handle, _] : source_stream_locations) {
        bluetooth::hci::IsoManager::GetInstance()->DisconnectCis(cis_handle, HCI_ERR_PEER_USER);
      }
    }
  }

  /* Note: CIG will stay in the controller. We cannot remove it here, because
   * Cises are not yet disconnected.
   * When user start Bluetooth, HCI Reset should remove it
   */

  leAudioDevices_.clear();
  ClearAllCises();
}

void LeAudioDeviceGroup::Deactivate(void) {
  for (auto* leAudioDevice = GetFirstActiveDevice(); leAudioDevice;
       leAudioDevice = GetNextActiveDevice(leAudioDevice)) {
    for (auto* ase = leAudioDevice->GetFirstActiveAse(); ase;
         ase = leAudioDevice->GetNextActiveAse(ase)) {
      ase->active = false;
      ase->reconfigure = 0;
    }
  }
}

bool LeAudioDeviceGroup::Activate(LeAudioContextType context_type,
                                  const BidirectionalPair<AudioContexts>& metadata_context_types,
                                  BidirectionalPair<std::vector<uint8_t>> ccid_lists) {
  bool is_activate = false;
  for (auto leAudioDevice : leAudioDevices_) {
    if (leAudioDevice.expired()) {
      continue;
    }

    bool activated = leAudioDevice.lock()->ActivateConfiguredAses(
            context_type, metadata_context_types, ccid_lists);
    log::info("Device {} is {}", leAudioDevice.lock().get()->address_,
              activated ? "activated" : " not activated");
    if (activated) {
      if (!cig.AssignCisIds(leAudioDevice.lock().get())) {
        return false;
      }
      is_activate = true;
    }
  }
  return is_activate;
}

AudioContexts LeAudioDeviceGroup::GetSupportedContexts(int direction) const {
  AudioContexts context;
  for (auto& device : leAudioDevices_) {
    auto shared_dev = device.lock();
    if (shared_dev) {
      context |= shared_dev->GetSupportedContexts(direction);
    }
  }
  return context;
}

LeAudioDevice* LeAudioDeviceGroup::GetFirstDevice(void) const {
  auto iter = std::find_if(leAudioDevices_.begin(), leAudioDevices_.end(),
                           [](auto& iter) { return !iter.expired(); });

  if (iter == leAudioDevices_.end()) {
    return nullptr;
  }

  return (iter->lock()).get();
}

LeAudioDevice* LeAudioDeviceGroup::GetFirstDeviceWithAvailableContext(
        LeAudioContextType context_type) const {
  auto iter =
          std::find_if(leAudioDevices_.begin(), leAudioDevices_.end(), [&context_type](auto& iter) {
            if (iter.expired()) {
              return false;
            }
            return iter.lock()->GetAvailableContexts().test(context_type);
          });

  if ((iter == leAudioDevices_.end()) || (iter->expired())) {
    return nullptr;
  }

  return (iter->lock()).get();
}

LeAudioDevice* LeAudioDeviceGroup::GetNextDevice(LeAudioDevice* leAudioDevice) const {
  auto iter =
          std::find_if(leAudioDevices_.begin(), leAudioDevices_.end(), [&leAudioDevice](auto& d) {
            if (d.expired()) {
              return false;
            } else {
              return (d.lock()).get() == leAudioDevice;
            }
          });

  /* If reference device not found */
  if (iter == leAudioDevices_.end()) {
    return nullptr;
  }

  std::advance(iter, 1);
  /* If reference device is last in group */
  if (iter == leAudioDevices_.end()) {
    return nullptr;
  }

  if (iter->expired()) {
    return nullptr;
  }

  return (iter->lock()).get();
}

LeAudioDevice* LeAudioDeviceGroup::GetNextDeviceWithAvailableContext(
        LeAudioDevice* leAudioDevice, LeAudioContextType context_type) const {
  auto iter =
          std::find_if(leAudioDevices_.begin(), leAudioDevices_.end(), [&leAudioDevice](auto& d) {
            if (d.expired()) {
              return false;
            } else {
              return (d.lock()).get() == leAudioDevice;
            }
          });

  /* If reference device not found */
  if (iter == leAudioDevices_.end()) {
    return nullptr;
  }

  std::advance(iter, 1);
  /* If reference device is last in group */
  if (iter == leAudioDevices_.end()) {
    return nullptr;
  }

  iter = std::find_if(iter, leAudioDevices_.end(), [&context_type](auto& d) {
    if (d.expired()) {
      return false;
    } else {
      return d.lock()->GetAvailableContexts().test(context_type);
    };
  });

  return (iter == leAudioDevices_.end()) ? nullptr : (iter->lock()).get();
}

bool LeAudioDeviceGroup::IsDeviceInTheGroup(LeAudioDevice* leAudioDevice) const {
  auto iter =
          std::find_if(leAudioDevices_.begin(), leAudioDevices_.end(), [&leAudioDevice](auto& d) {
            if (d.expired()) {
              return false;
            } else {
              return (d.lock()).get() == leAudioDevice;
            }
          });

  if ((iter == leAudioDevices_.end()) || (iter->expired())) {
    return false;
  }

  return true;
}

bool LeAudioDeviceGroup::IsGroupReadyToCreateStream(void) const {
  auto iter = std::find_if(leAudioDevices_.begin(), leAudioDevices_.end(), [](auto& d) {
    if (d.expired()) {
      return false;
    } else {
      return !(((d.lock()).get())->IsReadyToCreateStream());
    }
  });

  return iter == leAudioDevices_.end();
}

bool LeAudioDeviceGroup::IsGroupReadyToSuspendStream(void) const {
  auto iter = std::find_if(leAudioDevices_.begin(), leAudioDevices_.end(), [](auto& d) {
    if (d.expired()) {
      return false;
    } else {
      return !(((d.lock()).get())->IsReadyToSuspendStream());
    }
  });

  return iter == leAudioDevices_.end();
}

bool LeAudioDeviceGroup::HaveAnyActiveDeviceInStreamingState() const {
  auto iter = std::find_if(leAudioDevices_.begin(), leAudioDevices_.end(), [](auto& d) {
    if (d.expired()) {
      return false;
    } else {
      return ((d.lock()).get())->HaveAnyStreamingAses();
    }
  });

  return iter != leAudioDevices_.end();
}

bool LeAudioDeviceGroup::HaveAnyActiveDeviceInUnconfiguredState() const {
  auto iter = std::find_if(leAudioDevices_.begin(), leAudioDevices_.end(), [](auto& d) {
    if (d.expired()) {
      return false;
    } else {
      return ((d.lock()).get())->HaveAnyUnconfiguredAses();
    }
  });

  return iter != leAudioDevices_.end();
}

bool LeAudioDeviceGroup::HaveAllActiveDevicesAsesTheSameState(AseState state) const {
  auto iter = std::find_if(leAudioDevices_.begin(), leAudioDevices_.end(), [&state](auto& d) {
    if (d.expired()) {
      return false;
    } else {
      return !(((d.lock()).get())->HaveAllActiveAsesSameState(state));
    }
  });

  return iter == leAudioDevices_.end();
}

LeAudioDevice* LeAudioDeviceGroup::GetFirstActiveDevice(void) const {
  auto iter = std::find_if(leAudioDevices_.begin(), leAudioDevices_.end(), [](auto& d) {
    if (d.expired()) {
      return false;
    } else {
      return ((d.lock()).get())->HaveActiveAse();
    }
  });

  if (iter == leAudioDevices_.end() || iter->expired()) {
    return nullptr;
  }

  return (iter->lock()).get();
}

LeAudioDevice* LeAudioDeviceGroup::GetNextActiveDevice(LeAudioDevice* leAudioDevice) const {
  auto iter =
          std::find_if(leAudioDevices_.begin(), leAudioDevices_.end(), [&leAudioDevice](auto& d) {
            if (d.expired()) {
              return false;
            } else {
              return (d.lock()).get() == leAudioDevice;
            }
          });

  if (iter == leAudioDevices_.end() || std::distance(iter, leAudioDevices_.end()) < 1) {
    return nullptr;
  }

  iter = std::find_if(std::next(iter, 1), leAudioDevices_.end(), [](auto& d) {
    if (d.expired()) {
      return false;
    } else {
      return ((d.lock()).get())->HaveActiveAse();
    }
  });

  return (iter == leAudioDevices_.end()) ? nullptr : (iter->lock()).get();
}

LeAudioDevice* LeAudioDeviceGroup::GetFirstActiveDeviceByCisAndDataPathState(
        CisState cis_state, DataPathState data_path_state) const {
  auto iter = std::find_if(
          leAudioDevices_.begin(), leAudioDevices_.end(), [&data_path_state, &cis_state](auto& d) {
            if (d.expired()) {
              return false;
            }

            return ((d.lock()).get())
                           ->GetFirstActiveAseByCisAndDataPathState(cis_state, data_path_state) !=
                   nullptr;
          });

  if (iter == leAudioDevices_.end()) {
    return nullptr;
  }

  return iter->lock().get();
}

LeAudioDevice* LeAudioDeviceGroup::GetNextActiveDeviceByCisAndDataPathState(
        LeAudioDevice* leAudioDevice, CisState cis_state, DataPathState data_path_state) const {
  auto iter =
          std::find_if(leAudioDevices_.begin(), leAudioDevices_.end(), [&leAudioDevice](auto& d) {
            if (d.expired()) {
              return false;
            }

            return d.lock().get() == leAudioDevice;
          });

  if (std::distance(iter, leAudioDevices_.end()) < 1) {
    return nullptr;
  }

  iter = std::find_if(
          std::next(iter, 1), leAudioDevices_.end(), [&cis_state, &data_path_state](auto& d) {
            if (d.expired()) {
              return false;
            }

            return ((d.lock()).get())
                           ->GetFirstActiveAseByCisAndDataPathState(cis_state, data_path_state) !=
                   nullptr;
          });

  if (iter == leAudioDevices_.end()) {
    return nullptr;
  }

  return iter->lock().get();
}

uint32_t LeAudioDeviceGroup::GetSduInterval(uint8_t direction) const {
  for (LeAudioDevice* leAudioDevice = GetFirstActiveDevice(); leAudioDevice != nullptr;
       leAudioDevice = GetNextActiveDevice(leAudioDevice)) {
    struct ase* ase = leAudioDevice->GetFirstActiveAseByDirection(direction);
    if (!ase) {
      continue;
    }
    return ase->qos_config.sdu_interval;
  }

  return 0;
}

uint8_t LeAudioDeviceGroup::GetSCA(void) const {
  uint8_t sca = bluetooth::hci::iso_manager::kIsoSca0To20Ppm;

  for (const auto& leAudioDevice : leAudioDevices_) {
    uint8_t dev_sca = get_btm_client_interface().peer.BTM_GetPeerSCA(leAudioDevice.lock()->address_,
                                                                     BT_TRANSPORT_LE);

    /* If we could not read SCA from the peer device or sca is 0,
     * then there is no reason to continue.
     */
    if ((dev_sca == 0xFF) || (dev_sca == 0)) {
      return 0;
    }

    /* The Slaves_Clock_Accuracy parameter shall be the worst-case sleep clock
     *accuracy of all the slaves that will participate in the CIG.
     */
    if (dev_sca < sca) {
      sca = dev_sca;
    }
  }

  return sca;
}

uint8_t LeAudioDeviceGroup::GetPacking(void) const {
  uint8_t packing_type = bluetooth::hci::kIsoCigPackingInterleaved;

  if (osi_property_get_bool("persist.vendor.btstack.sequential_packing_enable", false)) {
    packing_type = bluetooth::hci::kIsoCigPackingSequential;
    log::warn("Switching to sequential packing type ");
  }

  if (!stream_conf.conf) {
    log::error("No stream configuration has been set.");
    return packing_type;
  }
  return stream_conf.conf->packing;
}

uint8_t LeAudioDeviceGroup::GetFraming(void) const {
  LeAudioDevice* leAudioDevice = GetFirstActiveDevice();
  log::assert_that(leAudioDevice, "Shouldn't be called without an active device.");

  do {
    struct ase* ase = leAudioDevice->GetFirstActiveAse();
    if (!ase) {
      continue;
    }

    do {
      if (ase->qos_preferences.supported_framing == types::kFramingUnframedPduUnsupported) {
        return bluetooth::hci::kIsoCigFramingFramed;
      }
    } while ((ase = leAudioDevice->GetNextActiveAse(ase)));
  } while ((leAudioDevice = GetNextActiveDevice(leAudioDevice)));

  return bluetooth::hci::kIsoCigFramingUnframed;
}

/* TODO: Preferred parameter may be other than minimum */
static uint16_t find_max_transport_latency(const LeAudioDeviceGroup* group, uint8_t direction) {
  uint16_t max_transport_latency = 0;

  for (LeAudioDevice* leAudioDevice = group->GetFirstActiveDevice(); leAudioDevice != nullptr;
       leAudioDevice = group->GetNextActiveDevice(leAudioDevice)) {
    for (ase* ase = leAudioDevice->GetFirstActiveAseByDirection(direction); ase != nullptr;
         ase = leAudioDevice->GetNextActiveAseWithSameDirection(ase)) {
      if (!ase) {
        break;
      }

      if (max_transport_latency == 0) {
        // first assignment
        max_transport_latency = ase->qos_config.max_transport_latency;
      } else if (ase->qos_config.max_transport_latency < max_transport_latency) {
        if (ase->qos_config.max_transport_latency != 0) {
          max_transport_latency = ase->qos_config.max_transport_latency;
        } else {
          log::warn("Trying to set latency back to 0, ASE ID {}", ase->id);
        }
      }
    }
  }

  if (max_transport_latency < types::kMaxTransportLatencyMin) {
    max_transport_latency = types::kMaxTransportLatencyMin;
  } else if (max_transport_latency > types::kMaxTransportLatencyMax) {
    max_transport_latency = types::kMaxTransportLatencyMax;
  }

  return max_transport_latency;
}

uint16_t LeAudioDeviceGroup::GetMaxTransportLatencyStom(void) const {
  return find_max_transport_latency(this, types::kLeAudioDirectionSource);
}

uint16_t LeAudioDeviceGroup::GetMaxTransportLatencyMtos(void) const {
  return find_max_transport_latency(this, types::kLeAudioDirectionSink);
}

uint32_t LeAudioDeviceGroup::GetTransportLatencyUs(uint8_t direction) const {
  if (direction == types::kLeAudioDirectionSink) {
    return transport_latency_mtos_us_;
  } else if (direction == types::kLeAudioDirectionSource) {
    return transport_latency_stom_us_;
  } else {
    log::error("invalid direction");
    return 0;
  }
}

void LeAudioDeviceGroup::SetTransportLatency(uint8_t direction, uint32_t new_transport_latency_us) {
  uint32_t* transport_latency_us;

  if (direction == types::kLeAudioDirectionSink) {
    transport_latency_us = &transport_latency_mtos_us_;
  } else if (direction == types::kLeAudioDirectionSource) {
    transport_latency_us = &transport_latency_stom_us_;
  } else {
    log::error("invalid direction");
    return;
  }

  if (*transport_latency_us == new_transport_latency_us) {
    return;
  }

  if ((*transport_latency_us != 0) && (*transport_latency_us != new_transport_latency_us)) {
    log::warn("Different transport latency for group:  old: {} [us], new: {} [us]",
              static_cast<int>(*transport_latency_us), static_cast<int>(new_transport_latency_us));
    return;
  }

  log::info("updated group {} transport latency: {} [us]", static_cast<int>(group_id_),
            static_cast<int>(new_transport_latency_us));
  *transport_latency_us = new_transport_latency_us;
}

uint8_t LeAudioDeviceGroup::GetRtn(uint8_t direction, uint8_t cis_id) const {
  LeAudioDevice* leAudioDevice = GetFirstActiveDevice();
  log::assert_that(leAudioDevice, "Shouldn't be called without an active device.");

  do {
    auto ases_pair = leAudioDevice->GetAsesByCisId(cis_id);

    if (ases_pair.sink && direction == types::kLeAudioDirectionSink) {
      return ases_pair.sink->qos_config.retrans_nb;
    } else if (ases_pair.source && direction == types::kLeAudioDirectionSource) {
      return ases_pair.source->qos_config.retrans_nb;
    }
  } while ((leAudioDevice = GetNextActiveDevice(leAudioDevice)));

  return 0;
}

uint16_t LeAudioDeviceGroup::GetMaxSduSize(uint8_t direction, uint8_t cis_id) const {
  LeAudioDevice* leAudioDevice = GetFirstActiveDevice();
  log::assert_that(leAudioDevice, "Shouldn't be called without an active device.");

  do {
    auto ases_pair = leAudioDevice->GetAsesByCisId(cis_id);

    if (ases_pair.sink && direction == types::kLeAudioDirectionSink) {
      return ases_pair.sink->qos_config.max_sdu_size;
    } else if (ases_pair.source && direction == types::kLeAudioDirectionSource) {
      return ases_pair.source->qos_config.max_sdu_size;
    }
  } while ((leAudioDevice = GetNextActiveDevice(leAudioDevice)));

  return 0;
}

uint8_t LeAudioDeviceGroup::GetPhyBitmask(uint8_t direction) const {
  LeAudioDevice* leAudioDevice = GetFirstActiveDevice();
  log::assert_that(leAudioDevice, "Shouldn't be called without an active device.");

  // local supported PHY's
  uint8_t phy_bitfield = bluetooth::hci::kIsoCigPhy1M;
  auto controller = bluetooth::shim::GetController();
  if (controller && controller->SupportsBle2mPhy()) {
    phy_bitfield |= bluetooth::hci::kIsoCigPhy2M;
  }

  if (!leAudioDevice) {
    log::error("No active leaudio device for direction?: {}", direction);
    return phy_bitfield;
  }

  do {
    struct ase* ase = leAudioDevice->GetFirstActiveAseByDirection(direction);
    if (!ase) {
      return phy_bitfield;
    }

    do {
      if (direction == ase->direction) {
        phy_bitfield &= leAudioDevice->GetPhyBitmask();

        // A value of 0x00 denotes no preference
        if (ase->qos_preferences.preferred_phy &&
            (phy_bitfield & ase->qos_preferences.preferred_phy)) {
          phy_bitfield &= ase->qos_preferences.preferred_phy;
          log::debug("Using ASE preferred phy 0x{:02x}", static_cast<int>(phy_bitfield));
        } else {
          log::warn(
                  "ASE preferred 0x{:02x} has nothing common with phy_bitfield "
                  "0x{:02x}",
                  static_cast<int>(ase->qos_preferences.preferred_phy),
                  static_cast<int>(phy_bitfield));
        }
      }
    } while ((ase = leAudioDevice->GetNextActiveAseWithSameDirection(ase)));
  } while ((leAudioDevice = GetNextActiveDevice(leAudioDevice)));

  return phy_bitfield;
}

uint8_t LeAudioDeviceGroup::GetTargetPhy(uint8_t direction) const {
  uint8_t phy_bitfield = GetPhyBitmask(direction);

  // prefer to use 2M if supported
  if (phy_bitfield & bluetooth::hci::kIsoCigPhy2M) {
    return types::kTargetPhy2M;
  } else if (phy_bitfield & bluetooth::hci::kIsoCigPhy1M) {
    return types::kTargetPhy1M;
  } else {
    return 0;
  }
}

bool LeAudioDeviceGroup::GetPresentationDelay(uint32_t* delay, uint8_t direction) const {
  uint32_t delay_min = 0;
  uint32_t delay_max = UINT32_MAX;
  uint32_t preferred_delay_min = delay_min;
  uint32_t preferred_delay_max = delay_max;

  LeAudioDevice* leAudioDevice = GetFirstActiveDevice();
  log::assert_that(leAudioDevice, "Shouldn't be called without an active device.");

  do {
    struct ase* ase = leAudioDevice->GetFirstActiveAseByDirection(direction);
    if (!ase) {
      continue;  // device has no active ASEs in this direction
    }

    do {
      /* No common range check */
      if (ase->qos_preferences.pres_delay_min > delay_max ||
          ase->qos_preferences.pres_delay_max < delay_min) {
        return false;
      }

      if (ase->qos_preferences.pres_delay_min > delay_min) {
        delay_min = ase->qos_preferences.pres_delay_min;
      }
      if (ase->qos_preferences.pres_delay_max < delay_max) {
        delay_max = ase->qos_preferences.pres_delay_max;
      }
      if (ase->qos_preferences.preferred_pres_delay_min > preferred_delay_min) {
        preferred_delay_min = ase->qos_preferences.preferred_pres_delay_min;
      }
      if (ase->qos_preferences.preferred_pres_delay_max < preferred_delay_max &&
          ase->qos_preferences.preferred_pres_delay_max != types::kPresDelayNoPreference) {
        preferred_delay_max = ase->qos_preferences.preferred_pres_delay_max;
      }
    } while ((ase = leAudioDevice->GetNextActiveAseWithSameDirection(ase)));
  } while ((leAudioDevice = GetNextActiveDevice(leAudioDevice)));

  if (preferred_delay_min <= preferred_delay_max && preferred_delay_min > delay_min &&
      preferred_delay_min < delay_max) {
    *delay = preferred_delay_min;
  } else {
    *delay = delay_min;
  }

  return true;
}

uint16_t LeAudioDeviceGroup::GetRemoteDelay(uint8_t direction) const {
  uint16_t remote_delay_ms = 0;
  uint32_t presentation_delay;

  if (!GetFirstActiveDevice() || !GetPresentationDelay(&presentation_delay, direction)) {
    /* This should never happens at stream request time but to be safe return
     * some sample value to not break streaming
     */
    log::error("No active device available. Default value used.");
    return 100;
  }

  /* us to ms */
  remote_delay_ms = presentation_delay / 1000;
  remote_delay_ms += GetTransportLatencyUs(direction) / 1000;

  return remote_delay_ms;
}

bool LeAudioDeviceGroup::UpdateAudioContextAvailability(void) {
  log::debug("{}", group_id_);
  auto old_contexts = GetAvailableContexts();
  SetAvailableContexts(GetLatestAvailableContexts());
  return old_contexts != GetAvailableContexts();
}

CodecManager::UnicastConfigurationRequirements
LeAudioDeviceGroup::GetAudioSetConfigurationRequirements(types::LeAudioContextType ctx_type) const {
  auto new_req = CodecManager::UnicastConfigurationRequirements{
          .audio_context_type = ctx_type,
  };

  // Define a requirement for each location. Knowing codec specific
  // capabilities (i.e. multiplexing capability) the config provider can
  // determine the number of ASEs to activate.
  for (auto const& weak_dev_ptr : leAudioDevices_) {
    auto device = weak_dev_ptr.lock();
    BidirectionalPair<bool> has_location = {false, false};

    for (auto direction : {types::kLeAudioDirectionSink, types::kLeAudioDirectionSource}) {
      // Do not put any requirements on the Source if Sink only scenario is used
      // Note: With the RINGTONE we should already prepare for a call.
      if ((direction == types::kLeAudioDirectionSource) &&
          ((types::kLeAudioContextAllRemoteSinkOnly.test(ctx_type) &&
            (ctx_type != types::LeAudioContextType::RINGTONE)) ||
           ctx_type == types::LeAudioContextType::UNSPECIFIED)) {
        log::debug("Skipping the remote source requirements.");
        continue;
      }

      if (device->GetAseCount(direction) == 0) {
        log::warn("Device {} has no ASEs for direction: {}", device->address_, (int)direction);
        continue;
      }

      auto& dev_locations = (direction == types::kLeAudioDirectionSink)
                                    ? device->snk_audio_locations_
                                    : device->src_audio_locations_;
      if (dev_locations.none()) {
        log::warn("Device {} has no locations for direction: {}", device->address_, (int)direction);
        continue;
      }

      has_location.get(direction) = true;
      auto& direction_req = (direction == types::kLeAudioDirectionSink)
                                    ? new_req.sink_requirements
                                    : new_req.source_requirements;
      if (!direction_req) {
        direction_req = std::vector<
                CodecManager::UnicastConfigurationRequirements::DeviceDirectionRequirements>();
      }

      // Pass the audio channel allocation requirement according to TMAP
      auto locations = dev_locations.to_ulong() & (codec_spec_conf::kLeAudioLocationFrontLeft |
                                                   codec_spec_conf::kLeAudioLocationFrontRight);
      CodecManager::UnicastConfigurationRequirements::DeviceDirectionRequirements config_req;
      config_req.params.Add(codec_spec_conf::kLeAudioLtvTypeAudioChannelAllocation,
                            (uint32_t)locations);
      config_req.target_latency = utils::GetTargetLatencyForAudioContext(ctx_type);
      log::warn("Device {} pushes requirement, location: {}, direction: {}", device->address_,
                (int)locations, (int)direction);
      direction_req->push_back(std::move(config_req));
    }

    // Push sink PACs if there are some sink requirements
    if (has_location.sink && !device->snk_pacs_.empty()) {
      if (!new_req.sink_pacs) {
        new_req.sink_pacs = std::vector<types::acs_ac_record>{};
      }
      for (auto const& [_, pac_char] : device->snk_pacs_) {
        for (auto const& pac_record : pac_char) {
          new_req.sink_pacs->push_back(pac_record);
        }
      }
    }

    // Push source PACs if there are some source requirements
    if (has_location.source && !device->src_pacs_.empty()) {
      if (!new_req.source_pacs) {
        new_req.source_pacs = std::vector<types::acs_ac_record>{};
      }
      for (auto& [_, pac_char] : device->src_pacs_) {
        for (auto const& pac_record : pac_char) {
          new_req.source_pacs->push_back(pac_record);
        }
      }
    }
  }

  return new_req;
}

bool LeAudioDeviceGroup::UpdateAudioSetConfigurationCache(LeAudioContextType ctx_type) const {
  auto requirements = GetAudioSetConfigurationRequirements(ctx_type);
  auto new_conf = CodecManager::GetInstance()->GetCodecConfig(
          requirements, std::bind(&LeAudioDeviceGroup::FindFirstSupportedConfiguration, this,
                                  std::placeholders::_1, std::placeholders::_2));
  auto update_config = true;

  if (context_to_configuration_cache_map.count(ctx_type) != 0) {
    auto& [is_valid, existing_conf] = context_to_configuration_cache_map.at(ctx_type);
    update_config = (new_conf.get() != existing_conf.get());
    /* Just mark it as still valid */
    if (!update_config && !is_valid) {
      context_to_configuration_cache_map.at(ctx_type).first = true;
      return false;
    }
  }

  if (update_config) {
    log::info("config: {} -> {}", ToHexString(ctx_type),
              (new_conf ? new_conf->name.c_str() : "(none)"));
    context_to_configuration_cache_map.erase(ctx_type);
    if (new_conf) {
      context_to_configuration_cache_map.insert(
              std::make_pair(ctx_type, std::make_pair(true, std::move(new_conf))));
    }
  }
  return update_config;
}

void LeAudioDeviceGroup::InvalidateCachedConfigurations(void) {
  log::info("Group id: {}", group_id_);
  context_to_configuration_cache_map.clear();
}

types::BidirectionalPair<AudioContexts> LeAudioDeviceGroup::GetLatestAvailableContexts() const {
  types::BidirectionalPair<AudioContexts> contexts;
  for (const auto& device : leAudioDevices_) {
    auto shared_ptr = device.lock();
    if (shared_ptr && shared_ptr->GetConnectionState() == DeviceConnectState::CONNECTED) {
      contexts.sink |= shared_ptr->GetAvailableContexts(types::kLeAudioDirectionSink);
      contexts.source |= shared_ptr->GetAvailableContexts(types::kLeAudioDirectionSource);
    }
  }
  return contexts;
}

bool LeAudioDeviceGroup::ReloadAudioLocations(void) {
  AudioLocations updated_snk_audio_locations_ = codec_spec_conf::kLeAudioLocationNotAllowed;
  AudioLocations updated_src_audio_locations_ = codec_spec_conf::kLeAudioLocationNotAllowed;

  for (const auto& device : leAudioDevices_) {
    if (device.expired() ||
        (device.lock().get()->GetConnectionState() != DeviceConnectState::CONNECTED)) {
      continue;
    }
    updated_snk_audio_locations_ |= device.lock().get()->snk_audio_locations_;
    updated_src_audio_locations_ |= device.lock().get()->src_audio_locations_;
  }

  /* Nothing has changed */
  if ((updated_snk_audio_locations_ == snk_audio_locations_) &&
      (updated_src_audio_locations_ == src_audio_locations_)) {
    return false;
  }

  snk_audio_locations_ = updated_snk_audio_locations_;
  src_audio_locations_ = updated_src_audio_locations_;

  return true;
}

bool LeAudioDeviceGroup::ReloadAudioDirections(void) {
  uint8_t updated_audio_directions = 0x00;

  for (const auto& device : leAudioDevices_) {
    if (device.expired() ||
        (device.lock().get()->GetConnectionState() != DeviceConnectState::CONNECTED)) {
      continue;
    }
    updated_audio_directions |= device.lock().get()->audio_directions_;
  }

  /* Nothing has changed */
  if (updated_audio_directions == audio_directions_) {
    return false;
  }

  audio_directions_ = updated_audio_directions;

  return true;
}

bool LeAudioDeviceGroup::IsInTransition(void) const { return in_transition_; }

bool LeAudioDeviceGroup::IsStreaming(void) const {
  return current_state_ == AseState::BTA_LE_AUDIO_ASE_STATE_STREAMING;
}

bool LeAudioDeviceGroup::IsReleasingOrIdle(void) const {
  return (target_state_ == AseState::BTA_LE_AUDIO_ASE_STATE_IDLE) ||
         (current_state_ == AseState::BTA_LE_AUDIO_ASE_STATE_IDLE);
}

bool LeAudioDeviceGroup::IsGroupStreamReady(void) const {
  bool is_device_ready = false;

  /* All connected devices must be ready */
  for (auto& weak : leAudioDevices_) {
    auto dev = weak.lock();
    if (!dev) {
      return false;
    }

    /* We are interested here in devices which are connected on profile level
     * and devices which are configured (meaning, have actived ASE(s))*/
    if (dev->GetConnectionState() == DeviceConnectState::CONNECTED && dev->HaveActiveAse()) {
      if (!dev->IsReadyToStream()) {
        return false;
      }
      is_device_ready = true;
    }
  }
  return is_device_ready;
}

bool LeAudioDeviceGroup::HaveAllCisesDisconnected(void) const {
  for (auto const dev : leAudioDevices_) {
    if (dev.expired()) {
      continue;
    }
    if (dev.lock().get()->HaveAnyCisConnected()) {
      return false;
    }
  }
  return true;
}

uint8_t LeAudioDeviceGroup::CigConfiguration::GetFirstFreeCisId(CisType cis_type) const {
  log::info("Group: {}, group_id: {} cis_type: {}", fmt::ptr(group_), group_->group_id_,
            static_cast<int>(cis_type));
  for (size_t id = 0; id < cises.size(); id++) {
    if (cises[id].addr.IsEmpty() && cises[id].type == cis_type) {
      return id;
    }
  }
  return kInvalidCisId;
}

types::LeAudioConfigurationStrategy LeAudioDeviceGroup::GetGroupSinkStrategy() const {
  /* Update the strategy if not set yet or was invalidated */
  if (!strategy_) {
    /* Choose the group configuration strategy based on PAC records */
    strategy_ = [this]() {
      int expected_group_size = Size();

      /* Simple strategy picker */
      log::debug("Group {} size {}", group_id_, expected_group_size);
      if (expected_group_size > 1) {
        return types::LeAudioConfigurationStrategy::MONO_ONE_CIS_PER_DEVICE;
      }

      log::debug("audio location 0x{:04x}", snk_audio_locations_.to_ulong());
      if (!(snk_audio_locations_.to_ulong() & codec_spec_conf::kLeAudioLocationAnyLeft) ||
          !(snk_audio_locations_.to_ulong() & codec_spec_conf::kLeAudioLocationAnyRight)) {
        return types::LeAudioConfigurationStrategy::MONO_ONE_CIS_PER_DEVICE;
      }

      auto device = GetFirstDevice();
      /* Note: Currently, the audio channel counts LTV is only mandatory for
       * LC3. */
      auto channel_count_bitmap =
              device->GetSupportedAudioChannelCounts(types::kLeAudioDirectionSink);
      log::debug("Supported channel counts for group {} (device {}) is {}", group_id_,
                 device->address_, channel_count_bitmap);
      if (channel_count_bitmap == 1) {
        return types::LeAudioConfigurationStrategy::STEREO_TWO_CISES_PER_DEVICE;
      }

      return types::LeAudioConfigurationStrategy::STEREO_ONE_CIS_PER_DEVICE;
    }();

    log::info("Group strategy set to: {}", [](types::LeAudioConfigurationStrategy strategy) {
      switch (strategy) {
        case types::LeAudioConfigurationStrategy::MONO_ONE_CIS_PER_DEVICE:
          return "MONO_ONE_CIS_PER_DEVICE";
        case types::LeAudioConfigurationStrategy::STEREO_TWO_CISES_PER_DEVICE:
          return "STEREO_TWO_CISES_PER_DEVICE";
        case types::LeAudioConfigurationStrategy::STEREO_ONE_CIS_PER_DEVICE:
          return "STEREO_ONE_CIS_PER_DEVICE";
        default:
          return "RFU";
      }
    }(*strategy_));
  }
  return *strategy_;
}

int LeAudioDeviceGroup::GetAseCount(uint8_t direction) const {
  int result = 0;
  for (const auto& device_iter : leAudioDevices_) {
    result += device_iter.lock()->GetAseCount(direction);
  }

  return result;
}

void LeAudioDeviceGroup::CigConfiguration::GenerateCisIds(LeAudioContextType context_type) {
  log::info("Group {}, group_id: {}, context_type: {}", fmt::ptr(group_), group_->group_id_,
            bluetooth::common::ToString(context_type));

  if (cises.size() > 0) {
    log::info("CIS IDs already generated");
    return;
  }

  uint8_t cis_count_bidir = 0;
  uint8_t cis_count_unidir_sink = 0;
  uint8_t cis_count_unidir_source = 0;
  int group_size = group_->DesiredSize();

<<<<<<< HEAD
  set_configurations::get_cis_count(
      context_type, group_->GetConfiguration(context_type), group_size,
      group_->GetGroupSinkStrategy(),
      group_->GetAseCount(types::kLeAudioDirectionSink),
      group_->GetAseCount(types::kLeAudioDirectionSource), cis_count_bidir,
      cis_count_unidir_sink, cis_count_unidir_source,
      group_->GetLatestAvailableContexts());
=======
  set_configurations::get_cis_count(context_type, group_size, group_->GetGroupSinkStrategy(),
                                    group_->GetAseCount(types::kLeAudioDirectionSink),
                                    group_->GetAseCount(types::kLeAudioDirectionSource),
                                    cis_count_bidir, cis_count_unidir_sink,
                                    cis_count_unidir_source);
>>>>>>> 15c04564

  uint8_t idx = 0;
  while (cis_count_bidir > 0) {
    struct bluetooth::le_audio::types::cis cis_entry = {
            .id = idx,
            .type = CisType::CIS_TYPE_BIDIRECTIONAL,
            .conn_handle = 0,
            .addr = RawAddress::kEmpty,
    };
    cises.push_back(cis_entry);
    cis_count_bidir--;
    idx++;
  }

  while (cis_count_unidir_sink > 0) {
    struct bluetooth::le_audio::types::cis cis_entry = {
            .id = idx,
            .type = CisType::CIS_TYPE_UNIDIRECTIONAL_SINK,
            .conn_handle = 0,
            .addr = RawAddress::kEmpty,
    };
    cises.push_back(cis_entry);
    cis_count_unidir_sink--;
    idx++;
  }

  while (cis_count_unidir_source > 0) {
    struct bluetooth::le_audio::types::cis cis_entry = {
            .id = idx,
            .type = CisType::CIS_TYPE_UNIDIRECTIONAL_SOURCE,
            .conn_handle = 0,
            .addr = RawAddress::kEmpty,
    };
    cises.push_back(cis_entry);
    cis_count_unidir_source--;
    idx++;
  }
}

bool LeAudioDeviceGroup::CigConfiguration::AssignCisIds(LeAudioDevice* leAudioDevice) {
  log::assert_that(leAudioDevice, "invalid device");
  log::info("device: {}", leAudioDevice->address_);

  struct ase* ase = leAudioDevice->GetFirstActiveAse();
  if (!ase) {
    log::error("Device {} shouldn't be called without an active ASE", leAudioDevice->address_);
    return false;
  }

  for (; ase != nullptr; ase = leAudioDevice->GetNextActiveAse(ase)) {
    uint8_t cis_id = kInvalidCisId;
    /* CIS ID already set */
    if (ase->cis_id != kInvalidCisId) {
      log::info("ASE ID: {}, is already assigned CIS ID: {}, type {}", ase->id, ase->cis_id,
                cises[ase->cis_id].type);
      if (!cises[ase->cis_id].addr.IsEmpty()) {
        log::info("Bi-Directional CIS already assigned");
        continue;
      }
      /* Reuse existing CIS ID if available*/
      cis_id = ase->cis_id;
    }

    /* First check if we have bidirectional ASEs. If so, assign same CIS ID.*/
    struct ase* matching_bidir_ase = leAudioDevice->GetNextActiveAseWithDifferentDirection(ase);

    for (; matching_bidir_ase != nullptr;
         matching_bidir_ase =
                 leAudioDevice->GetNextActiveAseWithSameDirection(matching_bidir_ase)) {
      if ((matching_bidir_ase->cis_id != kInvalidCisId) && (matching_bidir_ase->cis_id != cis_id)) {
        log::info("Bi-Directional CIS is already used. ASE Id: {} cis_id={}",
                  matching_bidir_ase->id, matching_bidir_ase->cis_id);
        continue;
      }
      break;
    }

    if (matching_bidir_ase) {
      if (cis_id == kInvalidCisId) {
        cis_id = GetFirstFreeCisId(CisType::CIS_TYPE_BIDIRECTIONAL);
      }

      if (cis_id != kInvalidCisId) {
        ase->cis_id = cis_id;
        matching_bidir_ase->cis_id = cis_id;
        cises[cis_id].addr = leAudioDevice->address_;

        log::info("ASE ID: {} and ASE ID: {}, assigned Bi-Directional CIS ID: {}", ase->id,
                  matching_bidir_ase->id, ase->cis_id);
        continue;
      }

      log::warn(
              "ASE ID: {}, unable to get free Bi-Directional CIS ID but maybe "
              "thats fine. Try using unidirectional.",
              ase->id);
    }

    if (ase->direction == types::kLeAudioDirectionSink) {
      if (cis_id == kInvalidCisId) {
        cis_id = GetFirstFreeCisId(CisType::CIS_TYPE_UNIDIRECTIONAL_SINK);
      }

      if (cis_id == kInvalidCisId) {
        log::warn(
                "Unable to get free Uni-Directional Sink CIS ID - maybe there is "
                "bi-directional available");
        /* This could happen when scenarios for given context type allows for
         * Sink and Source configuration but also only Sink configuration.
         */
        cis_id = GetFirstFreeCisId(CisType::CIS_TYPE_BIDIRECTIONAL);
        if (cis_id == kInvalidCisId) {
          log::error("Unable to get free Uni-Directional Sink CIS ID");
          return false;
        }
      }

      ase->cis_id = cis_id;
      cises[cis_id].addr = leAudioDevice->address_;
      log::info("ASE ID: {}, assigned Uni-Directional Sink CIS ID: {}", ase->id, ase->cis_id);
      continue;
    }

    /* Source direction */
    log::assert_that(ase->direction == types::kLeAudioDirectionSource,
                     "Expected Source direction, actual={}", ase->direction);

    if (cis_id == kInvalidCisId) {
      cis_id = GetFirstFreeCisId(CisType::CIS_TYPE_UNIDIRECTIONAL_SOURCE);
    }

    if (cis_id == kInvalidCisId) {
      /* This could happen when scenarios for given context type allows for
       * Sink and Source configuration but also only Sink configuration.
       */
      log::warn(
              "Unable to get free Uni-Directional Source CIS ID - maybe there is "
              "bi-directional available");
      cis_id = GetFirstFreeCisId(CisType::CIS_TYPE_BIDIRECTIONAL);
      if (cis_id == kInvalidCisId) {
        log::error("Unable to get free Uni-Directional Source CIS ID");
        return false;
      }
    }

    ase->cis_id = cis_id;
    cises[cis_id].addr = leAudioDevice->address_;
    log::info("ASE ID: {}, assigned Uni-Directional Source CIS ID: {}", ase->id, ase->cis_id);
  }

  return true;
}

void LeAudioDeviceGroup::CigConfiguration::AssignCisConnHandles(
        const std::vector<uint16_t>& conn_handles) {
  log::info("num of cis handles {}", static_cast<int>(conn_handles.size()));
  for (size_t i = 0; i < cises.size(); i++) {
    cises[i].conn_handle = conn_handles[i];
    log::info("assigning cis[{}] conn_handle: {}", cises[i].id, cises[i].conn_handle);
  }
}

void LeAudioDeviceGroup::AssignCisConnHandlesToAses(LeAudioDevice* leAudioDevice) {
  log::assert_that(leAudioDevice, "Invalid device");
  log::info("group: {}, group_id: {}, device: {}", fmt::ptr(this), group_id_,
            leAudioDevice->address_);

  /* Assign all CIS connection handles to ases */
  struct bluetooth::le_audio::types::ase* ase =
          leAudioDevice->GetFirstActiveAseByCisAndDataPathState(CisState::IDLE,
                                                                DataPathState::IDLE);
  if (!ase) {
    log::warn("No active ASE with Cis and Data path state set to IDLE");
    return;
  }

  for (; ase != nullptr; ase = leAudioDevice->GetFirstActiveAseByCisAndDataPathState(
                                 CisState::IDLE, DataPathState::IDLE)) {
    auto ases_pair = leAudioDevice->GetAsesByCisId(ase->cis_id);

    if (ases_pair.sink && ases_pair.sink->active) {
      ases_pair.sink->cis_conn_hdl = cig.cises[ase->cis_id].conn_handle;
      ases_pair.sink->cis_state = CisState::ASSIGNED;
    }
    if (ases_pair.source && ases_pair.source->active) {
      ases_pair.source->cis_conn_hdl = cig.cises[ase->cis_id].conn_handle;
      ases_pair.source->cis_state = CisState::ASSIGNED;
    }
  }
}

void LeAudioDeviceGroup::AssignCisConnHandlesToAses(void) {
  LeAudioDevice* leAudioDevice = GetFirstActiveDevice();
  log::assert_that(leAudioDevice, "Shouldn't be called without an active device.");

  log::info("Group {}, group_id {}", fmt::ptr(this), group_id_);

  /* Assign all CIS connection handles to ases */
  for (; leAudioDevice != nullptr; leAudioDevice = GetNextActiveDevice(leAudioDevice)) {
    AssignCisConnHandlesToAses(leAudioDevice);
  }
}

void LeAudioDeviceGroup::CigConfiguration::UnassignCis(LeAudioDevice* leAudioDevice) {
  log::assert_that(leAudioDevice, "Invalid device");

  log::info("Group {}, group_id {}, device: {}", fmt::ptr(group_), group_->group_id_,
            leAudioDevice->address_);

  for (struct bluetooth::le_audio::types::cis& cis_entry : cises) {
    if (cis_entry.addr == leAudioDevice->address_) {
      cis_entry.addr = RawAddress::kEmpty;
    }
  }
}

bool CheckIfStrategySupported(types::LeAudioConfigurationStrategy strategy,
                              const set_configurations::AseConfiguration& conf, uint8_t direction,
                              const LeAudioDevice& device) {
  /* Check direction and if audio location allows to create more cises to a
   * single device.
   */
  types::AudioLocations audio_locations = (direction == types::kLeAudioDirectionSink)
                                                  ? device.snk_audio_locations_
                                                  : device.src_audio_locations_;

  log::debug("strategy: {}, locations: {}", (int)strategy, audio_locations.to_ulong());

  switch (strategy) {
    case types::LeAudioConfigurationStrategy::MONO_ONE_CIS_PER_DEVICE:
      return audio_locations.any();
    case types::LeAudioConfigurationStrategy::STEREO_TWO_CISES_PER_DEVICE:
      if ((audio_locations.to_ulong() & codec_spec_conf::kLeAudioLocationAnyLeft) &&
          (audio_locations.to_ulong() & codec_spec_conf::kLeAudioLocationAnyRight)) {
        return true;
      } else {
        return false;
      }
    case types::LeAudioConfigurationStrategy::STEREO_ONE_CIS_PER_DEVICE: {
      if (!(audio_locations.to_ulong() & codec_spec_conf::kLeAudioLocationAnyLeft) ||
          !(audio_locations.to_ulong() & codec_spec_conf::kLeAudioLocationAnyRight)) {
        return false;
      }

      auto channel_count_mask = device.GetSupportedAudioChannelCounts(direction);
      auto requested_channel_count = conf.codec.GetChannelCountPerIsoStream();
      log::debug("Requested channel count: {}, supp. channel counts: 0x{:x}",
                 requested_channel_count, channel_count_mask);

      /* Return true if requested channel count is set in the supported channel
       * counts. In the channel_count_mask, bit 0 is set when 1 channel is
       * supported.
       */
      return (1 << (requested_channel_count - 1)) & channel_count_mask;
    }
    default:
      return false;
  }

  return false;
}

/* This method check if group support given audio configuration
 * requirement for connected devices in the group and available ASEs
 * (no matter on the ASE state) and for given context type
 */
bool LeAudioDeviceGroup::IsAudioSetConfigurationSupported(
<<<<<<< HEAD
    const CodecManager::UnicastConfigurationRequirements& requirements,
    const set_configurations::AudioSetConfiguration* audio_set_conf) const {
  if (requirements.audio_context_type == LeAudioContextType::LIVE) {
    if (audio_set_conf->confs.get(types::kLeAudioDirectionSink).size() &&
        audio_set_conf->confs.get(types::kLeAudioDirectionSource).size()) {
      log::debug("Requested config is bi-directional");
      if (!(GetLatestAvailableContexts().sink.test(
          requirements.audio_context_type) &&
          GetLatestAvailableContexts().source.test(
          requirements.audio_context_type))) {
        log::error("Remote does not supports context::{} in both direction",
            bluetooth::common::ToString(requirements.audio_context_type));
        return false;

      }
    }
  }

=======
        const CodecManager::UnicastConfigurationRequirements& requirements,
        const set_configurations::AudioSetConfiguration* audio_set_conf) const {
>>>>>>> 15c04564
  /* TODO For now: set ase if matching with first pac.
   * 1) We assume as well that devices will match requirements in order
   *    e.g. 1 Device - 1 Requirement, 2 Device - 2 Requirement etc.
   * 2) ASEs should be active only if best (according to priority list) full
   *    scenarion will be covered.
   * 3) ASEs should be filled according to performance profile.
   */
  auto required_snk_strategy = GetGroupSinkStrategy();
  bool status = false;
  for (auto direction : {types::kLeAudioDirectionSink, types::kLeAudioDirectionSource}) {
    log::debug("Looking for configuration: {} - {}", audio_set_conf->name,
               direction == types::kLeAudioDirectionSink ? "Sink" : "Source");
    auto const& ase_confs = audio_set_conf->confs.get(direction);
    if (ase_confs.empty()) {
      log::debug("No configurations for direction {}, skip it.", (int)direction);
      continue;
    }

    // In some tests we expect the configuration to be there even when the
    // contexts are not supported. Then we might want to configure the device
    // but use UNSPECIFIED which is always supported (but can be unavailable)
    auto device_cnt = NumOfAvailableForDirection(direction);
    if (device_cnt == 0) {
      device_cnt = DesiredSize();
      if (device_cnt == 0) {
        log::error("Device count is 0");
        continue;
      }
    }

    auto const ase_cnt = ase_confs.size();
    if (ase_cnt == 0) {
      log::error("ASE count is 0");
      continue;
    }

    uint8_t const max_required_ase_per_dev = ase_cnt / device_cnt + (ase_cnt % device_cnt);

    // Use strategy for the whole group (not only the connected devices)
    auto const strategy = utils::GetStrategyForAseConfig(ase_confs, device_cnt);

    log::debug(
            "Number of devices: {}, number of ASEs: {},  Max ASE per device: {} "
            "config strategy: {}, group strategy: {}",
            device_cnt, ase_cnt, max_required_ase_per_dev, static_cast<int>(strategy),
            (int)required_snk_strategy);

    if (direction == types::kLeAudioDirectionSink && strategy != required_snk_strategy) {
      log::debug("Sink strategy mismatch group!=cfg.entry ({}!={})",
                 static_cast<int>(required_snk_strategy), static_cast<int>(strategy));
      return false;
    }

    uint8_t required_device_cnt = device_cnt;
    uint8_t active_ase_cnt = 0;
<<<<<<< HEAD
    for (auto* device = GetFirstDevice();
        device != nullptr && required_device_cnt > 0;
        device = GetNextDevice(device)) {
      /* Skip if device has ASE configured in this direction already */
=======
    for (auto* device = GetFirstDevice(); device != nullptr && required_device_cnt > 0;
         device = GetNextDevice(device)) {
>>>>>>> 15c04564
      if (device->ases_.empty()) {
        log::error("Device has no ASEs.");
        continue;
      }

<<<<<<< HEAD
      bool is_vendor_metadata_populated_by_direction = false;
      int needed_ase_per_dev =
          std::min(static_cast<int>(max_required_ase_per_dev),
                   static_cast<int>(ase_cnt - active_ase_cnt));
=======
      int needed_ase_per_dev = std::min(static_cast<int>(max_required_ase_per_dev),
                                        static_cast<int>(ase_cnt - active_ase_cnt));
>>>>>>> 15c04564

      /* If we required more ASEs per device which means we would like to
       * create more CISes to one device, we should also check the allocation
       * if it allows us to do this.
       */

      for (auto const& ent : ase_confs) {
        // Verify PACS only if this is transparent LTV format
<<<<<<< HEAD
        auto const& pacs = (direction == types::kLeAudioDirectionSink)
                               ? device->snk_pacs_
                               : device->src_pacs_;
        const struct types::acs_ac_record* pac = NULL;
        if (utils::IsCodecUsingLtvFormat(ent.codec.id) &&
            !(pac = utils::GetConfigurationSupportedPac(pacs, ent.codec,
            ent.vendor_metadata, requirements.audio_context_type))) {
          log::debug(
              "Insufficient PAC for {}",
              direction == types::kLeAudioDirectionSink ? "sink" : "source");
=======
        auto const& pacs =
                (direction == types::kLeAudioDirectionSink) ? device->snk_pacs_ : device->src_pacs_;
        if (utils::IsCodecUsingLtvFormat(ent.codec.id) &&
            !utils::GetConfigurationSupportedPac(pacs, ent.codec)) {
          log::debug("Insufficient PAC for {}",
                     direction == types::kLeAudioDirectionSink ? "sink" : "source");
>>>>>>> 15c04564
          continue;
        }

        if (!CheckIfStrategySupported(strategy, ent, direction, *device)) {
          log::debug("Strategy not supported");
          continue;
        }

        if (bluetooth::common::init_flags::leaudio_multicodec_support_is_enabled()) {
          if ((ent.codec.id.vendor_codec_id == types::kLeAudioCodingFormatAptxLeX) &&
              lex_codec_disabled.first) {
            log::info("Skipping LeX config as Lex is disabled");
            continue;
          }

          if (!is_vendor_metadata_populated_by_direction) {
            log::debug("Populate Vendor Metadata by direction {}", direction);
            PopulateVendorMetadatabyDirection(requirements.audio_context_type,
                direction, pac->metadata, ent);
            is_vendor_metadata_populated_by_direction = true;
          }
        }

        for (auto& ase : device->ases_) {
          if (ase.direction != direction) {
            continue;
          }

          active_ase_cnt++;
          needed_ase_per_dev--;

          if (needed_ase_per_dev == 0) {
            break;
          }
        }
      }

      if (needed_ase_per_dev > 0) {
        log::debug("Not enough ASEs on the device (needs {} more).", needed_ase_per_dev);
        return false;
      }

      required_device_cnt--;
    }

    if (required_device_cnt > 0) {
      /* Don't left any active devices if requirements are not met */
      log::debug("Could not configure all the devices for direction: {}",
                 direction == types::kLeAudioDirectionSink ? "Sink" : "Source");
      return false;
    }

    // At least one direction can be configured
    status = true;
  }

  /* when disabling 32k dual mic, for later join case, we need to
   * make sure the device is always choosing the config that its
   * sampling rate matches with the sampling rate which is used
   * when all devices in the group are connected.
   */
  bool dual_bidirection_swb_supported_ = CodecManager::GetInstance()->IsDualBiDirSwbSupported();
  if (DesiredSize() > 1 &&
      CodecManager::GetInstance()->CheckCodecConfigIsBiDirSwb(*audio_set_conf)) {
    if (!dual_bidirection_swb_supported_) {
      return false;
    }
  }

  if (status) {
    log::debug("Chosen ASE Configuration for group: {}, configuration: {}", group_id_,
               audio_set_conf->name);
  } else {
    log::error("Could not configure either direction for group {}", group_id_);
  }
  return status;
}

/* This method should choose aproperiate ASEs to be active and set a cached
 * configuration for codec and qos.
 */
bool LeAudioDeviceGroup::ConfigureAses(
<<<<<<< HEAD
    const set_configurations::AudioSetConfiguration* audio_set_conf,
    LeAudioContextType context_type,
    const types::BidirectionalPair<AudioContexts>& metadata_context_types,
    const types::BidirectionalPair<std::vector<uint8_t>>& ccid_lists) {
  bool reuse_cis_id =
      GetState() == AseState::BTA_LE_AUDIO_ASE_STATE_CODEC_CONFIGURED;
  log::info("reuse_cis_id: {}", reuse_cis_id);
=======
        const set_configurations::AudioSetConfiguration* audio_set_conf,
        LeAudioContextType context_type,
        const types::BidirectionalPair<AudioContexts>& metadata_context_types,
        const types::BidirectionalPair<std::vector<uint8_t>>& ccid_lists) {
  bool reuse_cis_id = GetState() == AseState::BTA_LE_AUDIO_ASE_STATE_CODEC_CONFIGURED;
>>>>>>> 15c04564

  /* TODO For now: set ase if matching with first pac.
   * 1) We assume as well that devices will match requirements in order
   *    e.g. 1 Device - 1 Requirement, 2 Device - 2 Requirement etc.
   * 2) ASEs should be active only if best (according to priority list) full
   *    scenarion will be covered.
   * 3) ASEs should be filled according to performance profile.
   */

  // WARNING: This may look like the results stored here are unused, but it
  //          actually shares the intermediate values between the multiple
  //          configuration calls within the configuration loop.
  BidirectionalPair<types::AudioLocations> group_audio_locations_memo = {.sink = 0, .source = 0};

  for (auto direction : {types::kLeAudioDirectionSink, types::kLeAudioDirectionSource}) {
    auto direction_str = (direction == types::kLeAudioDirectionSink ? "Sink" : "Source");
    log::debug("{}: Looking for requirements: {}", direction_str, audio_set_conf->name);

    if (audio_set_conf->confs.get(direction).empty()) {
      log::warn("No {} configuration available.", direction_str);
      continue;
    }

    auto const max_required_device_cnt = NumOfAvailableForDirection(direction);
    auto required_device_cnt = max_required_device_cnt;
    uint8_t active_ase_cnt = 0;

    auto configuration_closure = [&](LeAudioDevice* dev) -> void {
      /* For the moment, we configure only connected devices and when it is
       * ready to stream i.e. All ASEs are discovered and dev is reported as
       * connected
       */
      if (dev->GetConnectionState() != DeviceConnectState::CONNECTED) {
        log::warn("Device {}, in the state {}", dev->address_,
                  bluetooth::common::ToString(dev->GetConnectionState()));
        return;
      }

      if (!dev->ConfigureAses(audio_set_conf, max_required_device_cnt, direction, context_type,
                              &active_ase_cnt, group_audio_locations_memo.get(direction),
                              metadata_context_types.get(direction), ccid_lists.get(direction),
                              reuse_cis_id)) {
        return;
      }

      required_device_cnt--;
    };

    // First use the devices claiming proper support
    for (auto* device = GetFirstDeviceWithAvailableContext(context_type);
         device != nullptr && required_device_cnt > 0;
         device = GetNextDeviceWithAvailableContext(device, context_type)) {
      configuration_closure(device);
    }
    // In case some devices do not support this scenario - us them anyway if
    // they are required for the scenario - we will not put this context into
    // their metadata anyway
    if (required_device_cnt > 0) {
      for (auto* device = GetFirstDevice(); device != nullptr && required_device_cnt > 0;
           device = GetNextDevice(device)) {
        configuration_closure(device);
      }
    }

    if (required_device_cnt > 0) {
      /* Don't left any active devices if requirements are not met */
      log::error("could not configure all the devices");
      Deactivate();
      return false;
    }
  }

  log::info("Choosed ASE Configuration for group: {}, configuration: {}", group_id_,
            audio_set_conf->name);

  configuration_context_type_ = context_type;
  metadata_context_type_ = metadata_context_types;
  return true;
}

std::shared_ptr<const set_configurations::AudioSetConfiguration>
LeAudioDeviceGroup::GetCachedConfiguration(LeAudioContextType context_type) const {
  if (context_to_configuration_cache_map.count(context_type) != 0) {
    return context_to_configuration_cache_map.at(context_type).second;
  }
  return nullptr;
}

std::shared_ptr<const set_configurations::AudioSetConfiguration>
LeAudioDeviceGroup::GetActiveConfiguration(void) const {
  return GetCachedConfiguration(configuration_context_type_);
}

bool LeAudioDeviceGroup::IsSeamlessSupported(void) {
  return false;
}

void LeAudioDeviceGroup::DisableLeXCodec(bool status) {
   lex_codec_disabled.first = status;
   lex_codec_disabled.second = true;
}

std::shared_ptr<const set_configurations::AudioSetConfiguration>
LeAudioDeviceGroup::GetConfiguration(LeAudioContextType context_type) const {
  if (context_type == LeAudioContextType::UNINITIALIZED) {
    return nullptr;
  }

  const set_configurations::AudioSetConfiguration* conf = nullptr;
  bool is_valid = false;

  /* Refresh the cache if there is no valid configuration */
  if (context_to_configuration_cache_map.count(context_type) != 0) {
    auto& valid_config_pair = context_to_configuration_cache_map.at(context_type);
    is_valid = valid_config_pair.first;
    conf = valid_config_pair.second.get();
  }

  log::info(" is_valid: {}", is_valid);
  if (!is_valid || (conf == nullptr)) {
    UpdateAudioSetConfigurationCache(context_type);
  }

  return GetCachedConfiguration(context_type);
}

LeAudioCodecConfiguration LeAudioDeviceGroup::GetAudioSessionCodecConfigForDirection(
        LeAudioContextType context_type, uint8_t direction) const {
  const set_configurations::AudioSetConfiguration* conf = nullptr;
  bool is_valid = false;

  /* Refresh the cache if there is no valid configuration */
  if (context_to_configuration_cache_map.count(context_type) != 0) {
    auto& valid_config_pair = context_to_configuration_cache_map.at(context_type);
    is_valid = valid_config_pair.first;
    conf = valid_config_pair.second.get();
  }
  if (!is_valid || (conf == nullptr)) {
    UpdateAudioSetConfigurationCache(context_type);
  }

  auto audio_set_conf = GetCachedConfiguration(context_type);
<<<<<<< HEAD
  if (!audio_set_conf) return {{0, 0, 0}, 0, 0, 0, 0, 0};
=======
  if (!audio_set_conf) {
    return {0, 0, 0, 0};
  }
>>>>>>> 15c04564

  auto group_config = utils::GetAudioSessionCodecConfigFromAudioSetConfiguration(
          *audio_set_conf.get(), direction);
  return group_config;
}

bool LeAudioDeviceGroup::HasCodecConfigurationForDirection(types::LeAudioContextType context_type,
                                                           uint8_t direction) const {
  auto audio_set_conf = GetConfiguration(context_type);
  return audio_set_conf ? !audio_set_conf->confs.get(direction).empty() : false;
}

bool LeAudioDeviceGroup::IsAudioSetConfigurationAvailable(LeAudioContextType group_context_type) {
  return GetConfiguration(group_context_type) != nullptr;
}

bool LeAudioDeviceGroup::IsMetadataChanged(
        const BidirectionalPair<AudioContexts>& context_types,
        const BidirectionalPair<std::vector<uint8_t>>& ccid_lists) const {
  for (auto* leAudioDevice = GetFirstActiveDevice(); leAudioDevice;
       leAudioDevice = GetNextActiveDevice(leAudioDevice)) {
    if (leAudioDevice->IsMetadataChanged(context_types, ccid_lists)) {
      return true;
    }
  }

  return false;
}

bool LeAudioDeviceGroup::IsCisPartOfCurrentStream(uint16_t cis_conn_hdl) const {
  auto& sink_stream_locations = stream_conf.stream_params.sink.stream_locations;
  auto iter = std::find_if(sink_stream_locations.begin(), sink_stream_locations.end(),
                           [cis_conn_hdl](auto& pair) { return cis_conn_hdl == pair.first; });

  if (iter != sink_stream_locations.end()) {
    return true;
  }

  auto& source_stream_locations = stream_conf.stream_params.source.stream_locations;
  iter = std::find_if(source_stream_locations.begin(), source_stream_locations.end(),
                      [cis_conn_hdl](auto& pair) { return cis_conn_hdl == pair.first; });

  return iter != source_stream_locations.end();
}

void LeAudioDeviceGroup::RemoveCisFromStreamIfNeeded(LeAudioDevice* leAudioDevice,
                                                     uint16_t cis_conn_hdl) {
  log::info("CIS Connection Handle: {}", cis_conn_hdl);

  if (!IsCisPartOfCurrentStream(cis_conn_hdl)) {
    return;
  }

  /* Cache the old values for comparison */
  auto old_sink_channels = stream_conf.stream_params.sink.num_of_channels;
  auto old_source_channels = stream_conf.stream_params.source.num_of_channels;

  for (auto dir : {types::kLeAudioDirectionSink, types::kLeAudioDirectionSource}) {
    auto& params = stream_conf.stream_params.get(dir);
    params.stream_locations.erase(
            std::remove_if(params.stream_locations.begin(), params.stream_locations.end(),
                           [leAudioDevice, &cis_conn_hdl, &params, dir](auto& pair) {
                             if (!cis_conn_hdl) {
                               cis_conn_hdl = pair.first;
                             }
                             auto ases_pair = leAudioDevice->GetAsesByCisConnHdl(cis_conn_hdl);
                             if (ases_pair.get(dir) && cis_conn_hdl == pair.first) {
                               params.num_of_devices--;
                               params.num_of_channels -= ases_pair.get(dir)->channel_count;
                               params.audio_channel_allocation &= ~pair.second;
                             }
                             return ases_pair.get(dir) && cis_conn_hdl == pair.first;
                           }),
            params.stream_locations.end());
  }

  log::info(
          "Sink Number Of Devices: {}, Sink Number Of Channels: {}, Source Number "
          "Of Devices: {}, Source Number Of Channels: {}",
          stream_conf.stream_params.sink.num_of_devices,
          stream_conf.stream_params.sink.num_of_channels,
          stream_conf.stream_params.source.num_of_devices,
          stream_conf.stream_params.source.num_of_channels);

  if (stream_conf.stream_params.sink.num_of_channels == 0) {
    ClearSinksFromConfiguration();
  }

  if (stream_conf.stream_params.source.num_of_channels == 0) {
    ClearSourcesFromConfiguration();
  }

  /* Update CodecManager CIS configuration */
  if (old_sink_channels > stream_conf.stream_params.sink.num_of_channels) {
    CodecManager::GetInstance()->UpdateCisConfiguration(
            cig.cises,
            stream_conf.stream_params.get(bluetooth::le_audio::types::kLeAudioDirectionSink),
            bluetooth::le_audio::types::kLeAudioDirectionSink);
  }
  if (old_source_channels > stream_conf.stream_params.source.num_of_channels) {
    CodecManager::GetInstance()->UpdateCisConfiguration(
            cig.cises,
            stream_conf.stream_params.get(bluetooth::le_audio::types::kLeAudioDirectionSource),
            bluetooth::le_audio::types::kLeAudioDirectionSource);
  }

  cig.UnassignCis(leAudioDevice);
}

bool LeAudioDeviceGroup::IsPendingConfiguration(void) const {
  log::info(" pending_config: {}", stream_conf.pending_configuration);
  return stream_conf.pending_configuration;
}

void LeAudioDeviceGroup::SetPendingConfiguration(void) { stream_conf.pending_configuration = true; }

void LeAudioDeviceGroup::ClearPendingConfiguration(void) {
  stream_conf.pending_configuration = false;
}

bool LeAudioDeviceGroup::IsSuspendedForReconfiguration(void) const {
  log::info(" suspended_for_reconfig_: {}",
                                      suspended_for_reconfig_);
  return suspended_for_reconfig_;
}

void LeAudioDeviceGroup::SetSuspendedForReconfiguration(void) {
  suspended_for_reconfig_ = true;
}

void LeAudioDeviceGroup::ClearSuspendedForReconfiguration(void) {
  suspended_for_reconfig_ = false;
}



bool LeAudioDeviceGroup::IsReconfigStartPendingDir(uint8_t direction) const {
  log::info(" reconfig_start_pending_directions_: {}",
                                      reconfig_start_pending_directions_);
  return (reconfig_start_pending_directions_ & direction);
}

void LeAudioDeviceGroup::SetReconfigStartPendingDirs(uint8_t directions) {
  reconfig_start_pending_directions_ = directions;
}

void LeAudioDeviceGroup::ClearReconfigStartPendingDirs(uint8_t directions) {
  reconfig_start_pending_directions_ &= ~directions;
}

void LeAudioDeviceGroup::Disable(int gatt_if) {
  is_enabled_ = false;

  for (auto& device_iter : leAudioDevices_) {
    if (!device_iter.lock()->autoconnect_flag_) {
      continue;
    }

    auto connection_state = device_iter.lock()->GetConnectionState();
    auto address = device_iter.lock()->address_;

    btif_storage_set_leaudio_autoconnect(address, false);
    device_iter.lock()->autoconnect_flag_ = false;

    log::info("Group {} in state {}. Removing {} from background connect", group_id_,
              bluetooth::common::ToString(GetState()), address);

    BTA_GATTC_CancelOpen(gatt_if, address, false);

    if (connection_state == DeviceConnectState::CONNECTING_AUTOCONNECT) {
      device_iter.lock()->SetConnectionState(DeviceConnectState::DISCONNECTED);
    }
  }
}

void LeAudioDeviceGroup::Enable(int gatt_if, tBTM_BLE_CONN_TYPE reconnection_mode) {
  is_enabled_ = true;
  for (auto& device_iter : leAudioDevices_) {
    if (device_iter.lock()->autoconnect_flag_) {
      continue;
    }

    auto address = device_iter.lock()->address_;
    auto connection_state = device_iter.lock()->GetConnectionState();

    btif_storage_set_leaudio_autoconnect(address, true);
    device_iter.lock()->autoconnect_flag_ = true;

    log::info("Group {} in state {}. Adding {} from background connect", group_id_,
              bluetooth::common::ToString(GetState()), address);

    if (connection_state == DeviceConnectState::DISCONNECTED) {
      BTA_GATTC_Open(gatt_if, address, reconnection_mode, false);
      device_iter.lock()->SetConnectionState(DeviceConnectState::CONNECTING_AUTOCONNECT);
    }
  }
}

bool LeAudioDeviceGroup::IsEnabled(void) const { return is_enabled_; }

void LeAudioDeviceGroup::AddToAllowListNotConnectedGroupMembers(int gatt_if) {
  for (const auto& device_iter : leAudioDevices_) {
    auto connection_state = device_iter.lock()->GetConnectionState();
    if (connection_state == DeviceConnectState::CONNECTED ||
        connection_state == DeviceConnectState::CONNECTING_BY_USER ||
        connection_state == DeviceConnectState::CONNECTED_BY_USER_GETTING_READY ||
        connection_state == DeviceConnectState::CONNECTED_AUTOCONNECT_GETTING_READY) {
      continue;
    }

    auto address = device_iter.lock()->address_;
    log::info("Group {} in state {}. Adding {} to allow list", group_id_,
              bluetooth::common::ToString(GetState()), address);

    /* When adding set members to allow list, let use direct connect first.
     * When it fails (i.e. device is not advertising), it will go to background
     * connect. We are doing that because for background connect, stack is using
     * slow scan parameters for connection which might delay connecting
     * available members.
     */
    BTA_GATTC_CancelOpen(gatt_if, address, false);
    BTA_GATTC_Open(gatt_if, address, BTM_BLE_DIRECT_CONNECTION, false);
    device_iter.lock()->SetConnectionState(DeviceConnectState::CONNECTING_AUTOCONNECT);
  }
}

void LeAudioDeviceGroup::ApplyReconnectionMode(int gatt_if, tBTM_BLE_CONN_TYPE reconnection_mode) {
  for (const auto& device_iter : leAudioDevices_) {
    BTA_GATTC_CancelOpen(gatt_if, device_iter.lock()->address_, false);
    BTA_GATTC_Open(gatt_if, device_iter.lock()->address_, reconnection_mode, false);
    log::info("Group {} in state {}. Adding {} to default reconnection mode", group_id_,
              bluetooth::common::ToString(GetState()), device_iter.lock()->address_);
    device_iter.lock()->SetConnectionState(DeviceConnectState::CONNECTING_AUTOCONNECT);
  }
}

bool LeAudioDeviceGroup::IsConfiguredForContext(LeAudioContextType context_type) const {
  /* Check if all connected group members are configured */
  if (GetConfigurationContextType() != context_type) {
    return false;
  }

  if (!stream_conf.conf) {
    return false;
  }

  /* Check if used configuration is same as the active one.*/
  return stream_conf.conf.get() == GetActiveConfiguration().get();
}

const set_configurations::AudioSetConfiguration*
LeAudioDeviceGroup::FindFirstSupportedConfiguration(
        const CodecManager::UnicastConfigurationRequirements& requirements,
        const set_configurations::AudioSetConfigurations* confs) const {
  log::assert_that(confs != nullptr, "confs should not be null");

  log::debug("context type: {},  number of connected devices: {}",
             bluetooth::common::ToString(requirements.audio_context_type), NumOfConnected());

  /* Filter out device set for each end every scenario */
  for (const auto& conf : *confs) {
    log::assert_that(conf != nullptr, "confs should not be null");
    if (IsAudioSetConfigurationSupported(requirements, conf)) {
      log::debug("found: {}", conf->name);
      return conf;
    }
  }

  return nullptr;
}

/* This method should choose aproperiate ASEs to be active and set a cached
 * configuration for codec and qos.
 */
bool LeAudioDeviceGroup::Configure(
        LeAudioContextType context_type,
        const types::BidirectionalPair<AudioContexts>& metadata_context_types,
        types::BidirectionalPair<std::vector<uint8_t>> ccid_lists) {
  auto conf = GetConfiguration(context_type);
  if (!conf) {
    log::error(
            ", requested context type: {} , is in mismatch with cached available "
            "contexts",
            bluetooth::common::ToString(context_type));
    return false;
  }

  log::debug("setting context type: {}", bluetooth::common::ToString(context_type));

  if (!ConfigureAses(conf.get(), context_type, metadata_context_types, ccid_lists)) {
    log::error(
            ", requested context type: {}, is in mismatch with cached available "
            "contexts",
            bluetooth::common::ToString(context_type));
    return false;
  }

  /* Store selected configuration at once it is chosen.
   * It might happen it will get unavailable in some point of time
   */
  stream_conf.conf = conf;
  return true;
}

LeAudioDeviceGroup::~LeAudioDeviceGroup(void) { this->Cleanup(); }

void LeAudioDeviceGroup::PrintDebugState(void) const {
  auto active_conf = GetActiveConfiguration();
  std::stringstream debug_str;

  debug_str << "\n Groupd id: " << group_id_ << (is_enabled_ ? " enabled" : " disabled")
            << ", state: " << bluetooth::common::ToString(GetState())
            << ", target state: " << bluetooth::common::ToString(GetTargetState())
            << ", cig state: " << bluetooth::common::ToString(cig.GetState())
            << ", \n group supported contexts: "
            << bluetooth::common::ToString(GetSupportedContexts())
            << ", \n group available contexts: "
            << bluetooth::common::ToString(GetAvailableContexts())
            << ", \n group allowed contexts: "
            << bluetooth::common::ToString(GetAllowedContextMask())
            << ", \n configuration context type: "
            << bluetooth::common::ToString(GetConfigurationContextType())
            << ", \n active configuration name: " << (active_conf ? active_conf->name : " not set");

  if (cig.cises.size() > 0) {
    log::info("\n Allocated CISes: {}", static_cast<int>(cig.cises.size()));
    for (auto cis : cig.cises) {
      log::info("\n cis id: {}, type: {}, conn_handle {}, addr: {}", cis.id, cis.type,
                cis.conn_handle, cis.addr.ToString());
    }
  }

  if (GetFirstActiveDevice() != nullptr) {
    uint32_t sink_delay = 0;
    uint32_t source_delay = 0;
    GetPresentationDelay(&sink_delay, bluetooth::le_audio::types::kLeAudioDirectionSink);
    GetPresentationDelay(&source_delay, bluetooth::le_audio::types::kLeAudioDirectionSource);
    auto phy_mtos = GetPhyBitmask(bluetooth::le_audio::types::kLeAudioDirectionSink);
    auto phy_stom = GetPhyBitmask(bluetooth::le_audio::types::kLeAudioDirectionSource);
    auto max_transport_latency_mtos = GetMaxTransportLatencyMtos();
    auto max_transport_latency_stom = GetMaxTransportLatencyStom();
    auto sdu_mts = GetSduInterval(bluetooth::le_audio::types::kLeAudioDirectionSink);
    auto sdu_stom = GetSduInterval(bluetooth::le_audio::types::kLeAudioDirectionSource);

    debug_str << "\n presentation_delay for sink (speaker): " << +sink_delay
              << " us, presentation_delay for source (microphone): " << +source_delay
              << "us, \n MtoS transport latency:  " << +max_transport_latency_mtos
              << ", StoM transport latency: " << +max_transport_latency_stom
              << ", \n MtoS Phy: " << loghex(phy_mtos) << ", MtoS sdu: " << loghex(phy_stom)
              << " \n MtoS sdu: " << +sdu_mts << ", StoM sdu: " << +sdu_stom;
  }

  log::info("{}", debug_str.str());

  for (const auto& device_iter : leAudioDevices_) {
    device_iter.lock()->PrintDebugState();
  }
}

void LeAudioDeviceGroup::Dump(int fd, int active_group_id) const {
  bool is_active = (group_id_ == active_group_id);
  std::stringstream stream, stream_pacs;
  auto active_conf = GetActiveConfiguration();

  stream << "\n    == Group id: " << group_id_ << (is_enabled_ ? " enabled" : " disabled")
         << " == " << (is_active ? ",\tActive\n" : ",\tInactive\n") << "      state: " << GetState()
         << ",\ttarget state: " << GetTargetState() << ",\tcig state: " << cig.GetState() << "\n"
         << "      group supported contexts: " << GetSupportedContexts() << "\n"
         << "      group available contexts: " << GetAvailableContexts() << "\n"
         << "      group allowed contexts: " << GetAllowedContextMask() << "\n"
         << "      configuration context type: "
         << bluetooth::common::ToString(GetConfigurationContextType()).c_str() << "\n"
         << "      active configuration name: " << (active_conf ? active_conf->name : " not set")
         << "\n"
         << "      stream configuration: "
         << (stream_conf.conf != nullptr ? stream_conf.conf->name : " unknown ") << "\n"
         << "      codec id: " << +(stream_conf.codec_id.coding_format)
         << ",\tpending_configuration: " << stream_conf.pending_configuration << "\n"
         << "      num of devices(connected): " << Size() << "(" << NumOfConnected() << ")\n"
         << ",     num of sinks(connected): " << stream_conf.stream_params.sink.num_of_devices
         << "(" << stream_conf.stream_params.sink.stream_locations.size() << ")\n"
         << "      num of sources(connected): " << stream_conf.stream_params.source.num_of_devices
         << "(" << stream_conf.stream_params.source.stream_locations.size() << ")\n"
         << "      allocated CISes: " << static_cast<int>(cig.cises.size());

  if (cig.cises.size() > 0) {
    stream << "\n\t == CISes == ";
    for (auto cis : cig.cises) {
      stream << "\n\t cis id: " << static_cast<int>(cis.id)
             << ",\ttype: " << static_cast<int>(cis.type)
             << ",\tconn_handle: " << static_cast<int>(cis.conn_handle)
             << ",\taddr: " << ADDRESS_TO_LOGGABLE_STR(cis.addr);
    }
    stream << "\n\t ====";
  }

  if (GetFirstActiveDevice() != nullptr) {
    uint32_t sink_delay;
    if (GetPresentationDelay(&sink_delay, bluetooth::le_audio::types::kLeAudioDirectionSink)) {
      stream << "\n      presentation_delay for sink (speaker): " << sink_delay << " us";
    }

    uint32_t source_delay;
    if (GetPresentationDelay(&source_delay, bluetooth::le_audio::types::kLeAudioDirectionSource)) {
      stream << "\n      presentation_delay for source (microphone): " << source_delay << " us";
    }
  }

  stream << "\n      == devices: ==";

  dprintf(fd, "%s", stream.str().c_str());

  for (const auto& device_iter : leAudioDevices_) {
    device_iter.lock()->Dump(fd);
  }

  for (const auto& device_iter : leAudioDevices_) {
    auto device = device_iter.lock();
    stream_pacs << "\n\taddress: " << device->address_;
    device->DumpPacsDebugState(stream_pacs);
  }
  dprintf(fd, "%s", stream_pacs.str().c_str());
}

void LeAudioDeviceGroup::PopulateVendorMetadatabyDirection(LeAudioContextType context_type,
                                       uint8_t direction, types::LeAudioLtvMap pacs_metadata,
                                       const set_configurations::AseConfiguration& conf) const {
  std::vector<uint8_t> vendor_metadata;
  auto vndr_metadata = pacs_metadata.Find(types::kLeAudioMetadataTypeVendorSpecific);
  if (vndr_metadata != std::nullopt && !conf.vendor_metadata->vs_metadata.empty()) {
    vendor_metadata = vndr_metadata.value();
    vendor_metadata.insert(vendor_metadata.begin(), types::kLeAudioMetadataTypeVendorSpecific);
    vendor_metadata.insert(vendor_metadata.begin(), vendor_metadata.size() + 1);
    if (conf.codec.id.coding_format == types::kLeAudioCodingFormatLC3) {
      auto encoder_version_dut = conf.vendor_metadata->vs_metadata[0];
      auto decoder_version_dut = conf.vendor_metadata->vs_metadata[1];
      auto encoder_version_peer = vendor_metadata[6];
      auto decoder_version_peer = vendor_metadata[7];
      auto negotiated_encoder_version = 0, negotiated_decoder_version = 0;
      negotiated_encoder_version = std::min(encoder_version_dut, decoder_version_peer);
      negotiated_decoder_version = std::min(decoder_version_dut, encoder_version_peer);
      vendor_metadata[6] = negotiated_encoder_version;
      vendor_metadata[7] = negotiated_decoder_version;
    } else if (conf.codec.id.coding_format == types::kLeAudioCodingFormatVendorSpecific) {
      if ((conf.codec.id.vendor_company_id == types::kLeAudioVendorCompanyIdQualcomm) &&
          ((conf.codec.id.vendor_codec_id == types::kLeAudioCodingFormatAptxLe) ||
          (conf.codec.id.vendor_codec_id == types::kLeAudioCodingFormatAptxLeX))) {
        auto codec_version_dut = conf.vendor_metadata->vs_metadata[1];
        auto codec_version_peer = vendor_metadata[7];
        auto negotiated_codec_version = 0;
        negotiated_codec_version = std::min(codec_version_dut, codec_version_peer);
        vendor_metadata[7] = negotiated_codec_version;
      }
    }
  }

  if (direction == types::kLeAudioDirectionSink)
    sink_context_to_vendor_metadata_map[context_type] = vendor_metadata;
  else
    source_context_to_vendor_metadata_map[context_type] = vendor_metadata;

  if (vendor_metadata.empty()) {
    log::info("Vendor Metadata empty ");
  } else {
    log::info("Negotiated Vendor Metadata configuration values: ");
    for (auto& metadata_value : vendor_metadata)
      log::info("{} ", metadata_value);
  }
}

LeAudioDeviceGroup* LeAudioDeviceGroups::Add(int group_id) {
  /* Get first free group id */
  if (FindById(group_id)) {
    log::error("group already exists, id: 0x{:x}", group_id);
    return nullptr;
  }

  return (groups_.emplace_back(std::make_unique<LeAudioDeviceGroup>(group_id))).get();
}

void LeAudioDeviceGroups::Remove(int group_id) {
  auto iter = std::find_if(groups_.begin(), groups_.end(),
                           [&group_id](auto const& group) { return group->group_id_ == group_id; });

  if (iter == groups_.end()) {
    log::error("no such group_id: {}", group_id);
    return;
  }

  groups_.erase(iter);
}

LeAudioDeviceGroup* LeAudioDeviceGroups::FindById(int group_id) const {
  auto iter = std::find_if(groups_.begin(), groups_.end(),
                           [&group_id](auto const& group) { return group->group_id_ == group_id; });

  return (iter == groups_.end()) ? nullptr : iter->get();
}

void LeAudioDeviceGroups::Cleanup(void) {
  for (auto& g : groups_) {
    g->Cleanup();
  }

  groups_.clear();
}

void LeAudioDeviceGroups::Dump(int fd, int active_group_id) const {
  /* Dump first active group */
  for (auto& g : groups_) {
    if (g->group_id_ == active_group_id) {
      g->Dump(fd, active_group_id);
      break;
    }
  }

  /* Dump non active group */
  for (auto& g : groups_) {
    if (g->group_id_ != active_group_id) {
      g->Dump(fd, active_group_id);
    }
  }
}

bool LeAudioDeviceGroups::IsAnyInTransition(void) const {
  for (auto& g : groups_) {
    if (g->IsInTransition()) {
      log::debug("group: {} is in transition", g->group_id_);
      return true;
    }
  }
  return false;
}

size_t LeAudioDeviceGroups::Size() const { return groups_.size(); }

std::vector<int> LeAudioDeviceGroups::GetGroupsIds(void) const {
  std::vector<int> result;

  for (auto const& group : groups_) {
    result.push_back(group->group_id_);
  }

  return result;
}

}  // namespace bluetooth::le_audio<|MERGE_RESOLUTION|>--- conflicted
+++ resolved
@@ -18,6 +18,7 @@
 
 #include "device_groups.h"
 
+#include <base/strings/string_number_conversions.h>
 #include <bluetooth/log.h>
 
 #include <optional>
@@ -26,6 +27,7 @@
 #include "bta_csis_api.h"
 #include "btif/include/btif_profile_storage.h"
 #include "btm_iso_api.h"
+#include "common/init_flags.h"
 #include "hci/controller_interface.h"
 #include "internal_include/bt_trace.h"
 #include "le_audio/codec_manager.h"
@@ -34,8 +36,6 @@
 #include "le_audio_utils.h"
 #include "main/shim/entry.h"
 #include "metrics_collector.h"
-#include "common/init_flags.h"
-#include <base/strings/string_number_conversions.h>
 #include "osi/include/properties.h"
 #include "stack/include/btm_client_interface.h"
 
@@ -1115,21 +1115,11 @@
   uint8_t cis_count_unidir_source = 0;
   int group_size = group_->DesiredSize();
 
-<<<<<<< HEAD
   set_configurations::get_cis_count(
-      context_type, group_->GetConfiguration(context_type), group_size,
-      group_->GetGroupSinkStrategy(),
-      group_->GetAseCount(types::kLeAudioDirectionSink),
-      group_->GetAseCount(types::kLeAudioDirectionSource), cis_count_bidir,
-      cis_count_unidir_sink, cis_count_unidir_source,
-      group_->GetLatestAvailableContexts());
-=======
-  set_configurations::get_cis_count(context_type, group_size, group_->GetGroupSinkStrategy(),
-                                    group_->GetAseCount(types::kLeAudioDirectionSink),
-                                    group_->GetAseCount(types::kLeAudioDirectionSource),
-                                    cis_count_bidir, cis_count_unidir_sink,
-                                    cis_count_unidir_source);
->>>>>>> 15c04564
+          context_type, group_->GetConfiguration(context_type), group_size,
+          group_->GetGroupSinkStrategy(), group_->GetAseCount(types::kLeAudioDirectionSink),
+          group_->GetAseCount(types::kLeAudioDirectionSource), cis_count_bidir,
+          cis_count_unidir_sink, cis_count_unidir_source, group_->GetLatestAvailableContexts());
 
   uint8_t idx = 0;
   while (cis_count_bidir > 0) {
@@ -1397,29 +1387,21 @@
  * (no matter on the ASE state) and for given context type
  */
 bool LeAudioDeviceGroup::IsAudioSetConfigurationSupported(
-<<<<<<< HEAD
-    const CodecManager::UnicastConfigurationRequirements& requirements,
-    const set_configurations::AudioSetConfiguration* audio_set_conf) const {
+        const CodecManager::UnicastConfigurationRequirements& requirements,
+        const set_configurations::AudioSetConfiguration* audio_set_conf) const {
   if (requirements.audio_context_type == LeAudioContextType::LIVE) {
     if (audio_set_conf->confs.get(types::kLeAudioDirectionSink).size() &&
         audio_set_conf->confs.get(types::kLeAudioDirectionSource).size()) {
       log::debug("Requested config is bi-directional");
-      if (!(GetLatestAvailableContexts().sink.test(
-          requirements.audio_context_type) &&
-          GetLatestAvailableContexts().source.test(
-          requirements.audio_context_type))) {
+      if (!(GetLatestAvailableContexts().sink.test(requirements.audio_context_type) &&
+            GetLatestAvailableContexts().source.test(requirements.audio_context_type))) {
         log::error("Remote does not supports context::{} in both direction",
-            bluetooth::common::ToString(requirements.audio_context_type));
+                   bluetooth::common::ToString(requirements.audio_context_type));
         return false;
-
-      }
-    }
-  }
-
-=======
-        const CodecManager::UnicastConfigurationRequirements& requirements,
-        const set_configurations::AudioSetConfiguration* audio_set_conf) const {
->>>>>>> 15c04564
+      }
+    }
+  }
+
   /* TODO For now: set ase if matching with first pac.
    * 1) We assume as well that devices will match requirements in order
    *    e.g. 1 Device - 1 Requirement, 2 Device - 2 Requirement etc.
@@ -1475,29 +1457,17 @@
 
     uint8_t required_device_cnt = device_cnt;
     uint8_t active_ase_cnt = 0;
-<<<<<<< HEAD
-    for (auto* device = GetFirstDevice();
-        device != nullptr && required_device_cnt > 0;
-        device = GetNextDevice(device)) {
-      /* Skip if device has ASE configured in this direction already */
-=======
     for (auto* device = GetFirstDevice(); device != nullptr && required_device_cnt > 0;
          device = GetNextDevice(device)) {
->>>>>>> 15c04564
+      /* Skip if device has ASE configured in this direction already */
       if (device->ases_.empty()) {
         log::error("Device has no ASEs.");
         continue;
       }
 
-<<<<<<< HEAD
       bool is_vendor_metadata_populated_by_direction = false;
-      int needed_ase_per_dev =
-          std::min(static_cast<int>(max_required_ase_per_dev),
-                   static_cast<int>(ase_cnt - active_ase_cnt));
-=======
       int needed_ase_per_dev = std::min(static_cast<int>(max_required_ase_per_dev),
                                         static_cast<int>(ase_cnt - active_ase_cnt));
->>>>>>> 15c04564
 
       /* If we required more ASEs per device which means we would like to
        * create more CISes to one device, we should also check the allocation
@@ -1506,25 +1476,14 @@
 
       for (auto const& ent : ase_confs) {
         // Verify PACS only if this is transparent LTV format
-<<<<<<< HEAD
-        auto const& pacs = (direction == types::kLeAudioDirectionSink)
-                               ? device->snk_pacs_
-                               : device->src_pacs_;
+        auto const& pacs =
+                (direction == types::kLeAudioDirectionSink) ? device->snk_pacs_ : device->src_pacs_;
         const struct types::acs_ac_record* pac = NULL;
         if (utils::IsCodecUsingLtvFormat(ent.codec.id) &&
-            !(pac = utils::GetConfigurationSupportedPac(pacs, ent.codec,
-            ent.vendor_metadata, requirements.audio_context_type))) {
-          log::debug(
-              "Insufficient PAC for {}",
-              direction == types::kLeAudioDirectionSink ? "sink" : "source");
-=======
-        auto const& pacs =
-                (direction == types::kLeAudioDirectionSink) ? device->snk_pacs_ : device->src_pacs_;
-        if (utils::IsCodecUsingLtvFormat(ent.codec.id) &&
-            !utils::GetConfigurationSupportedPac(pacs, ent.codec)) {
+            !(pac = utils::GetConfigurationSupportedPac(pacs, ent.codec, ent.vendor_metadata,
+                                                        requirements.audio_context_type))) {
           log::debug("Insufficient PAC for {}",
                      direction == types::kLeAudioDirectionSink ? "sink" : "source");
->>>>>>> 15c04564
           continue;
         }
 
@@ -1542,8 +1501,8 @@
 
           if (!is_vendor_metadata_populated_by_direction) {
             log::debug("Populate Vendor Metadata by direction {}", direction);
-            PopulateVendorMetadatabyDirection(requirements.audio_context_type,
-                direction, pac->metadata, ent);
+            PopulateVendorMetadatabyDirection(requirements.audio_context_type, direction,
+                                              pac->metadata, ent);
             is_vendor_metadata_populated_by_direction = true;
           }
         }
@@ -1607,21 +1566,12 @@
  * configuration for codec and qos.
  */
 bool LeAudioDeviceGroup::ConfigureAses(
-<<<<<<< HEAD
-    const set_configurations::AudioSetConfiguration* audio_set_conf,
-    LeAudioContextType context_type,
-    const types::BidirectionalPair<AudioContexts>& metadata_context_types,
-    const types::BidirectionalPair<std::vector<uint8_t>>& ccid_lists) {
-  bool reuse_cis_id =
-      GetState() == AseState::BTA_LE_AUDIO_ASE_STATE_CODEC_CONFIGURED;
-  log::info("reuse_cis_id: {}", reuse_cis_id);
-=======
         const set_configurations::AudioSetConfiguration* audio_set_conf,
         LeAudioContextType context_type,
         const types::BidirectionalPair<AudioContexts>& metadata_context_types,
         const types::BidirectionalPair<std::vector<uint8_t>>& ccid_lists) {
   bool reuse_cis_id = GetState() == AseState::BTA_LE_AUDIO_ASE_STATE_CODEC_CONFIGURED;
->>>>>>> 15c04564
+  log::info("reuse_cis_id: {}", reuse_cis_id);
 
   /* TODO For now: set ase if matching with first pac.
    * 1) We assume as well that devices will match requirements in order
@@ -1715,13 +1665,11 @@
   return GetCachedConfiguration(configuration_context_type_);
 }
 
-bool LeAudioDeviceGroup::IsSeamlessSupported(void) {
-  return false;
-}
+bool LeAudioDeviceGroup::IsSeamlessSupported(void) { return false; }
 
 void LeAudioDeviceGroup::DisableLeXCodec(bool status) {
-   lex_codec_disabled.first = status;
-   lex_codec_disabled.second = true;
+  lex_codec_disabled.first = status;
+  lex_codec_disabled.second = true;
 }
 
 std::shared_ptr<const set_configurations::AudioSetConfiguration>
@@ -1764,13 +1712,9 @@
   }
 
   auto audio_set_conf = GetCachedConfiguration(context_type);
-<<<<<<< HEAD
-  if (!audio_set_conf) return {{0, 0, 0}, 0, 0, 0, 0, 0};
-=======
   if (!audio_set_conf) {
-    return {0, 0, 0, 0};
-  }
->>>>>>> 15c04564
+    return {{0, 0, 0}, 0, 0, 0, 0, 0};
+  }
 
   auto group_config = utils::GetAudioSessionCodecConfigFromAudioSetConfiguration(
           *audio_set_conf.get(), direction);
@@ -1892,25 +1836,17 @@
 }
 
 bool LeAudioDeviceGroup::IsSuspendedForReconfiguration(void) const {
-  log::info(" suspended_for_reconfig_: {}",
-                                      suspended_for_reconfig_);
+  log::info(" suspended_for_reconfig_: {}", suspended_for_reconfig_);
   return suspended_for_reconfig_;
 }
 
-void LeAudioDeviceGroup::SetSuspendedForReconfiguration(void) {
-  suspended_for_reconfig_ = true;
-}
-
-void LeAudioDeviceGroup::ClearSuspendedForReconfiguration(void) {
-  suspended_for_reconfig_ = false;
-}
-
-
+void LeAudioDeviceGroup::SetSuspendedForReconfiguration(void) { suspended_for_reconfig_ = true; }
+
+void LeAudioDeviceGroup::ClearSuspendedForReconfiguration(void) { suspended_for_reconfig_ = false; }
 
 bool LeAudioDeviceGroup::IsReconfigStartPendingDir(uint8_t direction) const {
-  log::info(" reconfig_start_pending_directions_: {}",
-                                      reconfig_start_pending_directions_);
-  return (reconfig_start_pending_directions_ & direction);
+  log::info(" reconfig_start_pending_directions_: {}", reconfig_start_pending_directions_);
+  return reconfig_start_pending_directions_ & direction;
 }
 
 void LeAudioDeviceGroup::SetReconfigStartPendingDirs(uint8_t directions) {
@@ -2195,9 +2131,9 @@
   dprintf(fd, "%s", stream_pacs.str().c_str());
 }
 
-void LeAudioDeviceGroup::PopulateVendorMetadatabyDirection(LeAudioContextType context_type,
-                                       uint8_t direction, types::LeAudioLtvMap pacs_metadata,
-                                       const set_configurations::AseConfiguration& conf) const {
+void LeAudioDeviceGroup::PopulateVendorMetadatabyDirection(
+        LeAudioContextType context_type, uint8_t direction, types::LeAudioLtvMap pacs_metadata,
+        const set_configurations::AseConfiguration& conf) const {
   std::vector<uint8_t> vendor_metadata;
   auto vndr_metadata = pacs_metadata.Find(types::kLeAudioMetadataTypeVendorSpecific);
   if (vndr_metadata != std::nullopt && !conf.vendor_metadata->vs_metadata.empty()) {
@@ -2217,7 +2153,7 @@
     } else if (conf.codec.id.coding_format == types::kLeAudioCodingFormatVendorSpecific) {
       if ((conf.codec.id.vendor_company_id == types::kLeAudioVendorCompanyIdQualcomm) &&
           ((conf.codec.id.vendor_codec_id == types::kLeAudioCodingFormatAptxLe) ||
-          (conf.codec.id.vendor_codec_id == types::kLeAudioCodingFormatAptxLeX))) {
+           (conf.codec.id.vendor_codec_id == types::kLeAudioCodingFormatAptxLeX))) {
         auto codec_version_dut = conf.vendor_metadata->vs_metadata[1];
         auto codec_version_peer = vendor_metadata[7];
         auto negotiated_codec_version = 0;
@@ -2227,17 +2163,19 @@
     }
   }
 
-  if (direction == types::kLeAudioDirectionSink)
+  if (direction == types::kLeAudioDirectionSink) {
     sink_context_to_vendor_metadata_map[context_type] = vendor_metadata;
-  else
+  } else {
     source_context_to_vendor_metadata_map[context_type] = vendor_metadata;
+  }
 
   if (vendor_metadata.empty()) {
     log::info("Vendor Metadata empty ");
   } else {
     log::info("Negotiated Vendor Metadata configuration values: ");
-    for (auto& metadata_value : vendor_metadata)
+    for (auto& metadata_value : vendor_metadata) {
       log::info("{} ", metadata_value);
+    }
   }
 }
 
