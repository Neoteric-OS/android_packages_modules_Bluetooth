/*
 * Copyright 2023 The Android Open Source Project
 * Copyright 2020 HIMSA II K/S - www.himsa.com. Represented by EHIMA
 * - www.ehima.com
 *
 * Licensed under the Apache License, Version 2.0 (the "License");
 * you may not use this file except in compliance with the License.
 * You may obtain a copy of the License at
 *
 *      http://www.apache.org/licenses/LICENSE-2.0
 *
 * Unless required by applicable law or agreed to in writing, software
 * distributed under the License is distributed on an "AS IS" BASIS,
 * WITHOUT WARRANTIES OR CONDITIONS OF ANY KIND, either express or implied.
 * See the License for the specific language governing permissions and
 * limitations under the License.
 */

#include "device_groups.h"

#include <bluetooth/log.h>

#include <optional>

#include "bta/include/bta_gatt_api.h"
#include "bta_csis_api.h"
#include "btif/include/btif_profile_storage.h"
#include "btm_iso_api.h"
#include "hci/controller_interface.h"
#include "internal_include/bt_trace.h"
#include "le_audio/le_audio_types.h"
#include "le_audio_set_configuration_provider.h"
#include "le_audio_utils.h"
#include "main/shim/entry.h"
#include "metrics_collector.h"
#include "common/init_flags.h"
#include <base/strings/string_number_conversions.h>
#include "os/log.h"

namespace bluetooth::le_audio {

using bluetooth::le_audio::types::ase;
using types::AseState;
using types::AudioContexts;
using types::AudioLocations;
using types::BidirectionalPair;
using types::CisState;
using types::CisType;
using types::DataPathState;
using types::LeAudioContextType;
using types::LeAudioCoreCodecConfig;

/* LeAudioDeviceGroup Class methods implementation */
void LeAudioDeviceGroup::AddNode(
    const std::shared_ptr<LeAudioDevice>& leAudioDevice) {
  leAudioDevice->group_id_ = group_id_;
  leAudioDevices_.push_back(std::weak_ptr<LeAudioDevice>(leAudioDevice));
  MetricsCollector::Get()->OnGroupSizeUpdate(group_id_, leAudioDevices_.size());
}

void LeAudioDeviceGroup::RemoveNode(
    const std::shared_ptr<LeAudioDevice>& leAudioDevice) {
  /* Group information cleaning in the device. */
  leAudioDevice->group_id_ = bluetooth::groups::kGroupUnknown;
  for (auto ase : leAudioDevice->ases_) {
    ase.active = false;
    ase.cis_conn_hdl = 0;
  }

  leAudioDevices_.erase(
      std::remove_if(
          leAudioDevices_.begin(), leAudioDevices_.end(),
          [&leAudioDevice](auto& d) { return d.lock() == leAudioDevice; }),
      leAudioDevices_.end());
  MetricsCollector::Get()->OnGroupSizeUpdate(group_id_, leAudioDevices_.size());
}

bool LeAudioDeviceGroup::IsEmpty(void) const {
  return leAudioDevices_.size() == 0;
}

bool LeAudioDeviceGroup::IsAnyDeviceConnected(void) const {
  return (NumOfConnected() != 0);
}

int LeAudioDeviceGroup::Size(void) const { return leAudioDevices_.size(); }

int LeAudioDeviceGroup::NumOfConnected(LeAudioContextType context_type) const {
  if (leAudioDevices_.empty()) return 0;

  bool check_context_type = (context_type != LeAudioContextType::RFU);
  AudioContexts type_set(context_type);

  /* return number of connected devices from the set*/
  return std::count_if(
      leAudioDevices_.begin(), leAudioDevices_.end(),
      [type_set, check_context_type](auto& iter) {
        auto dev = iter.lock();
        if (dev) {
          if (dev->conn_id_ == GATT_INVALID_CONN_ID) return false;
          if (dev->GetConnectionState() != DeviceConnectState::CONNECTED)
            return false;
          if (!check_context_type) return true;
          return dev->GetSupportedContexts().test_any(type_set);
        }
        return false;
      });
}

void LeAudioDeviceGroup::ClearSinksFromConfiguration(void) {
  log::info("Group {}, group_id {}", fmt::ptr(this), group_id_);

  auto direction = types::kLeAudioDirectionSink;
  stream_conf.stream_params.get(direction).clear();
  CodecManager::GetInstance()->ClearCisConfiguration(direction);
}

void LeAudioDeviceGroup::ClearSourcesFromConfiguration(void) {
  log::info("Group {}, group_id {}", fmt::ptr(this), group_id_);

  auto direction = types::kLeAudioDirectionSource;
  stream_conf.stream_params.get(direction).clear();
  CodecManager::GetInstance()->ClearCisConfiguration(direction);
}

void LeAudioDeviceGroup::ClearAllCises(void) {
  log::info("group_id: {}", group_id_);
  cig.cises.clear();
  ClearSinksFromConfiguration();
  ClearSourcesFromConfiguration();
}

void LeAudioDeviceGroup::UpdateCisConfiguration(uint8_t direction) {
  CodecManager::GetInstance()->UpdateCisConfiguration(
      cig.cises, stream_conf.stream_params.get(direction), direction);
}

void LeAudioDeviceGroup::Cleanup(void) {
  /* Bluetooth is off while streaming - disconnect CISes and remove CIG */
  if (GetState() == AseState::BTA_LE_AUDIO_ASE_STATE_STREAMING) {
    auto& sink_stream_locations =
        stream_conf.stream_params.sink.stream_locations;
    auto& source_stream_locations =
        stream_conf.stream_params.source.stream_locations;

    if (!sink_stream_locations.empty()) {
      for (const auto kv_pair : sink_stream_locations) {
        auto cis_handle = kv_pair.first;
        bluetooth::hci::IsoManager::GetInstance()->DisconnectCis(
            cis_handle, HCI_ERR_PEER_USER);

        /* Check the other direction if disconnecting bidirectional CIS */
        if (source_stream_locations.empty()) {
          continue;
        }
        source_stream_locations.erase(
            std::remove_if(
                source_stream_locations.begin(), source_stream_locations.end(),
                [&cis_handle](auto& pair) { return pair.first == cis_handle; }),
            source_stream_locations.end());
      }
    }

    /* Take care of the non-bidirectional CISes */
    if (!source_stream_locations.empty()) {
      for (auto [cis_handle, _] : source_stream_locations) {
        bluetooth::hci::IsoManager::GetInstance()->DisconnectCis(
            cis_handle, HCI_ERR_PEER_USER);
      }
    }
  }

  /* Note: CIG will stay in the controller. We cannot remove it here, because
   * Cises are not yet disconnected.
   * When user start Bluetooth, HCI Reset should remove it
   */

  leAudioDevices_.clear();
  ClearAllCises();
}

void LeAudioDeviceGroup::Deactivate(void) {
  for (auto* leAudioDevice = GetFirstActiveDevice(); leAudioDevice;
       leAudioDevice = GetNextActiveDevice(leAudioDevice)) {
    for (auto* ase = leAudioDevice->GetFirstActiveAse(); ase;
         ase = leAudioDevice->GetNextActiveAse(ase)) {
      ase->active = false;
      ase->reconfigure = 0;
    }
  }
}

bool LeAudioDeviceGroup::Activate(
  LeAudioContextType context_type,
  const BidirectionalPair<AudioContexts>& metadata_context_types,
  BidirectionalPair<std::vector<uint8_t>> ccid_lists) {
  bool is_activate = false;
  for (auto leAudioDevice : leAudioDevices_) {
    if (leAudioDevice.expired()) continue;

    bool activated = leAudioDevice.lock()->ActivateConfiguredAses(
        context_type, metadata_context_types, ccid_lists);
    log::info("Device {} is {}",
              ADDRESS_TO_LOGGABLE_CSTR(leAudioDevice.lock().get()->address_),
              activated ? "activated" : " not activated");
    if (activated) {
      if (!cig.AssignCisIds(leAudioDevice.lock().get())) {
        return false;
      }
      is_activate = true;
    }
  }
  return is_activate;
}

AudioContexts LeAudioDeviceGroup::GetSupportedContexts(int direction) const {
  AudioContexts context;
  for (auto& device : leAudioDevices_) {
    auto shared_dev = device.lock();
    if (shared_dev) {
      context |= shared_dev->GetSupportedContexts(direction);
    }
  }
  return context;
}

LeAudioDevice* LeAudioDeviceGroup::GetFirstDevice(void) const {
  auto iter = std::find_if(leAudioDevices_.begin(), leAudioDevices_.end(),
                           [](auto& iter) { return !iter.expired(); });

  if (iter == leAudioDevices_.end()) return nullptr;

  return (iter->lock()).get();
}

LeAudioDevice* LeAudioDeviceGroup::GetFirstDeviceWithAvailableContext(
    LeAudioContextType context_type) const {
  auto iter = std::find_if(
      leAudioDevices_.begin(), leAudioDevices_.end(),
      [&context_type](auto& iter) {
        if (iter.expired()) return false;
        return iter.lock()->GetAvailableContexts().test(context_type);
      });

  if ((iter == leAudioDevices_.end()) || (iter->expired())) return nullptr;

  return (iter->lock()).get();
}

LeAudioDevice* LeAudioDeviceGroup::GetNextDevice(
    LeAudioDevice* leAudioDevice) const {
  auto iter = std::find_if(leAudioDevices_.begin(), leAudioDevices_.end(),
                           [&leAudioDevice](auto& d) {
                             if (d.expired())
                               return false;
                             else
                               return (d.lock()).get() == leAudioDevice;
                           });

  /* If reference device not found */
  if (iter == leAudioDevices_.end()) return nullptr;

  std::advance(iter, 1);
  /* If reference device is last in group */
  if (iter == leAudioDevices_.end()) return nullptr;

  if (iter->expired()) return nullptr;

  return (iter->lock()).get();
}

LeAudioDevice* LeAudioDeviceGroup::GetNextDeviceWithAvailableContext(
    LeAudioDevice* leAudioDevice, LeAudioContextType context_type) const {
  auto iter = std::find_if(leAudioDevices_.begin(), leAudioDevices_.end(),
                           [&leAudioDevice](auto& d) {
                             if (d.expired())
                               return false;
                             else
                               return (d.lock()).get() == leAudioDevice;
                           });

  /* If reference device not found */
  if (iter == leAudioDevices_.end()) return nullptr;

  std::advance(iter, 1);
  /* If reference device is last in group */
  if (iter == leAudioDevices_.end()) return nullptr;

  iter = std::find_if(iter, leAudioDevices_.end(), [&context_type](auto& d) {
    if (d.expired())
      return false;
    else
      return d.lock()->GetAvailableContexts().test(context_type);
    ;
  });

  return (iter == leAudioDevices_.end()) ? nullptr : (iter->lock()).get();
}

bool LeAudioDeviceGroup::IsDeviceInTheGroup(
    LeAudioDevice* leAudioDevice) const {
  auto iter = std::find_if(leAudioDevices_.begin(), leAudioDevices_.end(),
                           [&leAudioDevice](auto& d) {
                             if (d.expired())
                               return false;
                             else
                               return (d.lock()).get() == leAudioDevice;
                           });

  if ((iter == leAudioDevices_.end()) || (iter->expired())) return false;

  return true;
}

bool LeAudioDeviceGroup::IsGroupReadyToCreateStream(void) const {
  auto iter =
      std::find_if(leAudioDevices_.begin(), leAudioDevices_.end(), [](auto& d) {
        if (d.expired())
          return false;
        else
          return !(((d.lock()).get())->IsReadyToCreateStream());
      });

  return iter == leAudioDevices_.end();
}

bool LeAudioDeviceGroup::IsGroupReadyToSuspendStream(void) const {
  auto iter =
      std::find_if(leAudioDevices_.begin(), leAudioDevices_.end(), [](auto& d) {
        if (d.expired())
          return false;
        else
          return !(((d.lock()).get())->IsReadyToSuspendStream());
      });

  return iter == leAudioDevices_.end();
}

bool LeAudioDeviceGroup::HaveAnyActiveDeviceInUnconfiguredState() const {
  auto iter =
      std::find_if(leAudioDevices_.begin(), leAudioDevices_.end(), [](auto& d) {
        if (d.expired())
          return false;
        else
          return (((d.lock()).get())->HaveAnyUnconfiguredAses());
      });

  return iter != leAudioDevices_.end();
}

bool LeAudioDeviceGroup::HaveAllActiveDevicesAsesTheSameState(
    AseState state) const {
  auto iter = std::find_if(
      leAudioDevices_.begin(), leAudioDevices_.end(), [&state](auto& d) {
        if (d.expired())
          return false;
        else
          return !(((d.lock()).get())->HaveAllActiveAsesSameState(state));
      });

  return iter == leAudioDevices_.end();
}

LeAudioDevice* LeAudioDeviceGroup::GetFirstActiveDevice(void) const {
  auto iter =
      std::find_if(leAudioDevices_.begin(), leAudioDevices_.end(), [](auto& d) {
        if (d.expired())
          return false;
        else
          return ((d.lock()).get())->HaveActiveAse();
      });

  if (iter == leAudioDevices_.end() || iter->expired()) return nullptr;

  return (iter->lock()).get();
}

LeAudioDevice* LeAudioDeviceGroup::GetNextActiveDevice(
    LeAudioDevice* leAudioDevice) const {
  auto iter = std::find_if(leAudioDevices_.begin(), leAudioDevices_.end(),
                           [&leAudioDevice](auto& d) {
                             if (d.expired())
                               return false;
                             else
                               return (d.lock()).get() == leAudioDevice;
                           });

  if (iter == leAudioDevices_.end() ||
      std::distance(iter, leAudioDevices_.end()) < 1)
    return nullptr;

  iter = std::find_if(std::next(iter, 1), leAudioDevices_.end(), [](auto& d) {
    if (d.expired())
      return false;
    else
      return ((d.lock()).get())->HaveActiveAse();
  });

  return (iter == leAudioDevices_.end()) ? nullptr : (iter->lock()).get();
}

LeAudioDevice* LeAudioDeviceGroup::GetFirstActiveDeviceByCisAndDataPathState(
    CisState cis_state, DataPathState data_path_state) const {
  auto iter =
      std::find_if(leAudioDevices_.begin(), leAudioDevices_.end(),
                   [&data_path_state, &cis_state](auto& d) {
                     if (d.expired()) {
                       return false;
                     }

                     return (((d.lock()).get())
                                 ->GetFirstActiveAseByCisAndDataPathState(
                                     cis_state, data_path_state) != nullptr);
                   });

  if (iter == leAudioDevices_.end()) {
    return nullptr;
  }

  return iter->lock().get();
}

LeAudioDevice* LeAudioDeviceGroup::GetNextActiveDeviceByCisAndDataPathState(
    LeAudioDevice* leAudioDevice, CisState cis_state,
    DataPathState data_path_state) const {
  auto iter = std::find_if(leAudioDevices_.begin(), leAudioDevices_.end(),
                           [&leAudioDevice](auto& d) {
                             if (d.expired()) {
                               return false;
                             }

                             return d.lock().get() == leAudioDevice;
                           });

  if (std::distance(iter, leAudioDevices_.end()) < 1) {
    return nullptr;
  }

  iter = std::find_if(std::next(iter, 1), leAudioDevices_.end(),
                      [&cis_state, &data_path_state](auto& d) {
                        if (d.expired()) {
                          return false;
                        }

                        return (((d.lock()).get())
                                    ->GetFirstActiveAseByCisAndDataPathState(
                                        cis_state, data_path_state) != nullptr);
                      });

  if (iter == leAudioDevices_.end()) {
    return nullptr;
  }

  return iter->lock().get();
}

uint32_t LeAudioDeviceGroup::GetSduInterval(uint8_t direction) const {
  for (LeAudioDevice* leAudioDevice = GetFirstActiveDevice();
       leAudioDevice != nullptr;
       leAudioDevice = GetNextActiveDevice(leAudioDevice)) {
    struct ase* ase = leAudioDevice->GetFirstActiveAseByDirection(direction);
    if (!ase) continue;
    return ase->qos_config.sdu_interval;
  }

  return 0;
}

uint8_t LeAudioDeviceGroup::GetSCA(void) const {
  uint8_t sca = bluetooth::hci::iso_manager::kIsoSca0To20Ppm;

  for (const auto& leAudioDevice : leAudioDevices_) {
    uint8_t dev_sca =
        BTM_GetPeerSCA(leAudioDevice.lock()->address_, BT_TRANSPORT_LE);

    /* If we could not read SCA from the peer device or sca is 0,
     * then there is no reason to continue.
     */
    if ((dev_sca == 0xFF) || (dev_sca == 0)) return 0;

    /* The Slaves_Clock_Accuracy parameter shall be the worst-case sleep clock
     *accuracy of all the slaves that will participate in the CIG.
     */
    if (dev_sca < sca) {
      sca = dev_sca;
    }
  }

  return sca;
}

uint8_t LeAudioDeviceGroup::GetPacking(void) const {
  uint8_t packing_type = bluetooth::hci::kIsoCigPackingInterleaved;

  if (osi_property_get_bool("persist.vendor.btstack.sequential_packing_enable", false)) {
    packing_type = bluetooth::hci::kIsoCigPackingSequential;
    log::warn("Switching to sequential packing type ");
  }

  if (!stream_conf.conf) {
    log::error("No stream configuration has been set.");
    return packing_type;
  }
  return stream_conf.conf->packing;
}

uint8_t LeAudioDeviceGroup::GetFraming(void) const {
  LeAudioDevice* leAudioDevice = GetFirstActiveDevice();
  log::assert_that(leAudioDevice,
                   "Shouldn't be called without an active device.");

  do {
    struct ase* ase = leAudioDevice->GetFirstActiveAse();
    if (!ase) continue;

    do {
      if (ase->qos_preferences.supported_framing ==
          types::kFramingUnframedPduUnsupported)
        return bluetooth::hci::kIsoCigFramingFramed;
    } while ((ase = leAudioDevice->GetNextActiveAse(ase)));
  } while ((leAudioDevice = GetNextActiveDevice(leAudioDevice)));

  return bluetooth::hci::kIsoCigFramingUnframed;
}

/* TODO: Preferred parameter may be other than minimum */
static uint16_t find_max_transport_latency(const LeAudioDeviceGroup* group,
                                           uint8_t direction) {
  uint16_t max_transport_latency = 0;

  for (LeAudioDevice* leAudioDevice = group->GetFirstActiveDevice();
       leAudioDevice != nullptr;
       leAudioDevice = group->GetNextActiveDevice(leAudioDevice)) {
    for (ase* ase = leAudioDevice->GetFirstActiveAseByDirection(direction);
         ase != nullptr;
         ase = leAudioDevice->GetNextActiveAseWithSameDirection(ase)) {
      if (!ase) break;

      if (max_transport_latency == 0) {
        // first assignment
        max_transport_latency = ase->qos_config.max_transport_latency;
      } else if (ase->qos_config.max_transport_latency <
                 max_transport_latency) {
        if (ase->qos_config.max_transport_latency != 0) {
          max_transport_latency = ase->qos_config.max_transport_latency;
        } else {
          log::warn("Trying to set latency back to 0, ASE ID {}", ase->id);
        }
      }
    }
  }

  if (max_transport_latency < types::kMaxTransportLatencyMin) {
    max_transport_latency = types::kMaxTransportLatencyMin;
  } else if (max_transport_latency > types::kMaxTransportLatencyMax) {
    max_transport_latency = types::kMaxTransportLatencyMax;
  }

  return max_transport_latency;
}

uint16_t LeAudioDeviceGroup::GetMaxTransportLatencyStom(void) const {
  return find_max_transport_latency(this, types::kLeAudioDirectionSource);
}

uint16_t LeAudioDeviceGroup::GetMaxTransportLatencyMtos(void) const {
  return find_max_transport_latency(this, types::kLeAudioDirectionSink);
}

uint32_t LeAudioDeviceGroup::GetTransportLatencyUs(uint8_t direction) const {
  if (direction == types::kLeAudioDirectionSink) {
    return transport_latency_mtos_us_;
  } else if (direction == types::kLeAudioDirectionSource) {
    return transport_latency_stom_us_;
  } else {
    log::error("invalid direction");
    return 0;
  }
}

void LeAudioDeviceGroup::SetTransportLatency(
    uint8_t direction, uint32_t new_transport_latency_us) {
  uint32_t* transport_latency_us;

  if (direction == types::kLeAudioDirectionSink) {
    transport_latency_us = &transport_latency_mtos_us_;
  } else if (direction == types::kLeAudioDirectionSource) {
    transport_latency_us = &transport_latency_stom_us_;
  } else {
    log::error("invalid direction");
    return;
  }

  if (*transport_latency_us == new_transport_latency_us) return;

  if ((*transport_latency_us != 0) &&
      (*transport_latency_us != new_transport_latency_us)) {
    log::warn(
        "Different transport latency for group:  old: {} [us], new: {} [us]",
        static_cast<int>(*transport_latency_us),
        static_cast<int>(new_transport_latency_us));
    return;
  }

  log::info("updated group {} transport latency: {} [us]",
            static_cast<int>(group_id_),
            static_cast<int>(new_transport_latency_us));
  *transport_latency_us = new_transport_latency_us;
}

uint8_t LeAudioDeviceGroup::GetRtn(uint8_t direction, uint8_t cis_id) const {
  LeAudioDevice* leAudioDevice = GetFirstActiveDevice();
  log::assert_that(leAudioDevice,
                   "Shouldn't be called without an active device.");

  do {
    auto ases_pair = leAudioDevice->GetAsesByCisId(cis_id);

    if (ases_pair.sink && direction == types::kLeAudioDirectionSink) {
      return ases_pair.sink->qos_config.retrans_nb;
    } else if (ases_pair.source &&
               direction == types::kLeAudioDirectionSource) {
      return ases_pair.source->qos_config.retrans_nb;
    }
  } while ((leAudioDevice = GetNextActiveDevice(leAudioDevice)));

  return 0;
}

uint16_t LeAudioDeviceGroup::GetMaxSduSize(uint8_t direction,
                                           uint8_t cis_id) const {
  LeAudioDevice* leAudioDevice = GetFirstActiveDevice();
  log::assert_that(leAudioDevice,
                   "Shouldn't be called without an active device.");

  do {
    auto ases_pair = leAudioDevice->GetAsesByCisId(cis_id);

    if (ases_pair.sink && direction == types::kLeAudioDirectionSink) {
      return ases_pair.sink->qos_config.max_sdu_size;
    } else if (ases_pair.source &&
               direction == types::kLeAudioDirectionSource) {
      return ases_pair.source->qos_config.max_sdu_size;
    }
  } while ((leAudioDevice = GetNextActiveDevice(leAudioDevice)));

  return 0;
}

uint8_t LeAudioDeviceGroup::GetPhyBitmask(uint8_t direction) const {
  LeAudioDevice* leAudioDevice = GetFirstActiveDevice();
  log::assert_that(leAudioDevice,
                   "Shouldn't be called without an active device.");

  // local supported PHY's
  uint8_t phy_bitfield = bluetooth::hci::kIsoCigPhy1M;
  if (bluetooth::shim::GetController()->SupportsBle2mPhy())
    phy_bitfield |= bluetooth::hci::kIsoCigPhy2M;

  if (!leAudioDevice) {
    log::error("No active leaudio device for direction?: {}", direction);
    return phy_bitfield;
  }

  do {
    struct ase* ase = leAudioDevice->GetFirstActiveAseByDirection(direction);
    if (!ase) return phy_bitfield;

    do {
      if (direction == ase->direction) {
        phy_bitfield &= leAudioDevice->GetPhyBitmask();

        // A value of 0x00 denotes no preference
        if (ase->qos_preferences.preferred_phy &&
            (phy_bitfield & ase->qos_preferences.preferred_phy)) {
          phy_bitfield &= ase->qos_preferences.preferred_phy;
          log::debug("Using ASE preferred phy 0x{:02x}",
                     static_cast<int>(phy_bitfield));
        } else {
          log::warn(
              "ASE preferred 0x{:02x} has nothing common with phy_bitfield "
              "0x{:02x}",
              static_cast<int>(ase->qos_preferences.preferred_phy),
              static_cast<int>(phy_bitfield));
        }
      }
    } while ((ase = leAudioDevice->GetNextActiveAseWithSameDirection(ase)));
  } while ((leAudioDevice = GetNextActiveDevice(leAudioDevice)));

  return phy_bitfield;
}

uint8_t LeAudioDeviceGroup::GetTargetPhy(uint8_t direction) const {
  uint8_t phy_bitfield = GetPhyBitmask(direction);

  // prefer to use 2M if supported
  if (phy_bitfield & bluetooth::hci::kIsoCigPhy2M)
    return types::kTargetPhy2M;
  else if (phy_bitfield & bluetooth::hci::kIsoCigPhy1M)
    return types::kTargetPhy1M;
  else
    return 0;
}

bool LeAudioDeviceGroup::GetPresentationDelay(uint32_t* delay,
                                              uint8_t direction) const {
  uint32_t delay_min = 0;
  uint32_t delay_max = UINT32_MAX;
  uint32_t preferred_delay_min = delay_min;
  uint32_t preferred_delay_max = delay_max;

  LeAudioDevice* leAudioDevice = GetFirstActiveDevice();
  log::assert_that(leAudioDevice,
                   "Shouldn't be called without an active device.");

  do {
    struct ase* ase = leAudioDevice->GetFirstActiveAseByDirection(direction);
    if (!ase) continue;  // device has no active ASEs in this direction

    do {
      /* No common range check */
      if (ase->qos_preferences.pres_delay_min > delay_max ||
          ase->qos_preferences.pres_delay_max < delay_min)
        return false;

      if (ase->qos_preferences.pres_delay_min > delay_min)
        delay_min = ase->qos_preferences.pres_delay_min;
      if (ase->qos_preferences.pres_delay_max < delay_max)
        delay_max = ase->qos_preferences.pres_delay_max;
      if (ase->qos_preferences.preferred_pres_delay_min > preferred_delay_min)
        preferred_delay_min = ase->qos_preferences.preferred_pres_delay_min;
      if (ase->qos_preferences.preferred_pres_delay_max < preferred_delay_max &&
          ase->qos_preferences.preferred_pres_delay_max !=
              types::kPresDelayNoPreference)
        preferred_delay_max = ase->qos_preferences.preferred_pres_delay_max;
    } while ((ase = leAudioDevice->GetNextActiveAseWithSameDirection(ase)));
  } while ((leAudioDevice = GetNextActiveDevice(leAudioDevice)));

  if (preferred_delay_min <= preferred_delay_max &&
      preferred_delay_min > delay_min && preferred_delay_min < delay_max) {
    *delay = preferred_delay_min;
  } else {
    *delay = delay_min;
  }

  return true;
}

uint16_t LeAudioDeviceGroup::GetRemoteDelay(uint8_t direction) const {
  uint16_t remote_delay_ms = 0;
  uint32_t presentation_delay;

  if (!GetPresentationDelay(&presentation_delay, direction)) {
    /* This should never happens at stream request time but to be safe return
     * some sample value to not break streaming
     */
    return 100;
  }

  /* us to ms */
  remote_delay_ms = presentation_delay / 1000;
  remote_delay_ms += GetTransportLatencyUs(direction) / 1000;

  return remote_delay_ms;
}

bool LeAudioDeviceGroup::UpdateAudioContextAvailability(void) {
  log::debug("{}", group_id_);
  auto old_contexts = GetAvailableContexts();
  SetAvailableContexts(GetLatestAvailableContexts());
  return old_contexts != GetAvailableContexts();
}

bool LeAudioDeviceGroup::UpdateAudioSetConfigurationCache(
    LeAudioContextType ctx_type) const {
  CodecManager::UnicastConfigurationRequirements requirements = {
      .audio_context_type = ctx_type};
  auto new_conf = CodecManager::GetInstance()->GetCodecConfig(
      requirements,
      std::bind(&LeAudioDeviceGroup::FindFirstSupportedConfiguration, this,
                std::placeholders::_1, std::placeholders::_2));
  auto update_config = true;

  if (context_to_configuration_cache_map.count(ctx_type) != 0) {
    auto& [is_valid, existing_conf] =
        context_to_configuration_cache_map.at(ctx_type);
    update_config = (new_conf.get() != existing_conf.get());
    /* Just mark it as still valid */
    if (!update_config && !is_valid) {
      context_to_configuration_cache_map.at(ctx_type).first = true;
      return false;
    }
  }

  if (update_config) {
    log::info("config: {} -> {}", ToHexString(ctx_type),
              (new_conf ? new_conf->name.c_str() : "(none)"));
    context_to_configuration_cache_map.erase(ctx_type);
    if (new_conf)
      context_to_configuration_cache_map.insert(
          std::make_pair(ctx_type, std::make_pair(true, std::move(new_conf))));
  }
  return update_config;
}

void LeAudioDeviceGroup::InvalidateCachedConfigurations(void) {
  log::info("Group id: {}", group_id_);
  context_to_configuration_cache_map.clear();
}

types::BidirectionalPair<AudioContexts>
LeAudioDeviceGroup::GetLatestAvailableContexts() const {
  types::BidirectionalPair<AudioContexts> contexts;
  for (const auto& device : leAudioDevices_) {
    auto shared_ptr = device.lock();
    if (shared_ptr &&
        shared_ptr->GetConnectionState() == DeviceConnectState::CONNECTED) {
      contexts.sink |=
          shared_ptr->GetAvailableContexts(types::kLeAudioDirectionSink);
      contexts.source |=
          shared_ptr->GetAvailableContexts(types::kLeAudioDirectionSource);
    }
  }
  return contexts;
}

bool LeAudioDeviceGroup::ReloadAudioLocations(void) {
  AudioLocations updated_snk_audio_locations_ =
      codec_spec_conf::kLeAudioLocationNotAllowed;
  AudioLocations updated_src_audio_locations_ =
      codec_spec_conf::kLeAudioLocationNotAllowed;

  for (const auto& device : leAudioDevices_) {
    if (device.expired() || (device.lock().get()->GetConnectionState() !=
                             DeviceConnectState::CONNECTED))
      continue;
    updated_snk_audio_locations_ |= device.lock().get()->snk_audio_locations_;
    updated_src_audio_locations_ |= device.lock().get()->src_audio_locations_;
  }

  /* Nothing has changed */
  if ((updated_snk_audio_locations_ == snk_audio_locations_) &&
      (updated_src_audio_locations_ == src_audio_locations_))
    return false;

  snk_audio_locations_ = updated_snk_audio_locations_;
  src_audio_locations_ = updated_src_audio_locations_;

  return true;
}

bool LeAudioDeviceGroup::ReloadAudioDirections(void) {
  uint8_t updated_audio_directions = 0x00;

  for (const auto& device : leAudioDevices_) {
    if (device.expired() || (device.lock().get()->GetConnectionState() !=
                             DeviceConnectState::CONNECTED))
      continue;
    updated_audio_directions |= device.lock().get()->audio_directions_;
  }

  /* Nothing has changed */
  if (updated_audio_directions == audio_directions_) return false;

  audio_directions_ = updated_audio_directions;

  return true;
}

bool LeAudioDeviceGroup::IsInTransition(void) const { return in_transition_; }

bool LeAudioDeviceGroup::IsStreaming(void) const {
  return current_state_ == AseState::BTA_LE_AUDIO_ASE_STATE_STREAMING;
}

bool LeAudioDeviceGroup::IsReleasingOrIdle(void) const {
  return (target_state_ == AseState::BTA_LE_AUDIO_ASE_STATE_IDLE) ||
         (current_state_ == AseState::BTA_LE_AUDIO_ASE_STATE_IDLE);
}

bool LeAudioDeviceGroup::IsGroupStreamReady(void) const {
  bool is_device_ready = false;

  /* All connected devices must be ready */
  for (auto& weak : leAudioDevices_) {
    auto dev = weak.lock();
    if (!dev) return false;

    /* We are interested here in devices which are connected on profile level
     * and devices which are configured (meaning, have actived ASE(s))*/
    if (dev->GetConnectionState() == DeviceConnectState::CONNECTED &&
        dev->HaveActiveAse()) {
      if (!dev->IsReadyToStream()) {
        return false;
      }
      is_device_ready = true;
    }
  }
  return is_device_ready;
}

bool LeAudioDeviceGroup::HaveAllCisesDisconnected(void) const {
  for (auto const dev : leAudioDevices_) {
    if (dev.expired()) continue;
    if (dev.lock().get()->HaveAnyCisConnected()) return false;
  }
  return true;
}

uint8_t LeAudioDeviceGroup::CigConfiguration::GetFirstFreeCisId(
    CisType cis_type) const {
  log::info("Group: {}, group_id: {} cis_type: {}", fmt::ptr(group_),
            group_->group_id_, static_cast<int>(cis_type));
  for (size_t id = 0; id < cises.size(); id++) {
    if (cises[id].addr.IsEmpty() && cises[id].type == cis_type) {
      return id;
    }
  }
  return kInvalidCisId;
}

types::LeAudioConfigurationStrategy
LeAudioDeviceGroup::GetGroupSinkStrategyFromPacs(
    int expected_group_size) const {
  /* Simple strategy picker */
  log::debug("Group {} size {}", group_id_, expected_group_size);
  if (expected_group_size > 1) {
    return types::LeAudioConfigurationStrategy::MONO_ONE_CIS_PER_DEVICE;
  }

  log::debug("audio location 0x{:04x}", snk_audio_locations_.to_ulong());
  if (!(snk_audio_locations_.to_ulong() &
        codec_spec_conf::kLeAudioLocationAnyLeft) ||
      !(snk_audio_locations_.to_ulong() &
        codec_spec_conf::kLeAudioLocationAnyRight)) {
    return types::LeAudioConfigurationStrategy::MONO_ONE_CIS_PER_DEVICE;
  }

  auto device = GetFirstDevice();
  /* Note: Currently, the audio channel counts LTV is only mandatory for LC3. */
  auto channel_count_bitmap =
      device->GetSupportedAudioChannelCounts(types::kLeAudioDirectionSink);
  log::debug("Supported channel counts for group {} (device {}) is {}",
             group_id_, ADDRESS_TO_LOGGABLE_CSTR(device->address_),
             channel_count_bitmap);
  if (channel_count_bitmap == 1) {
    return types::LeAudioConfigurationStrategy::STEREO_TWO_CISES_PER_DEVICE;
  }

  return types::LeAudioConfigurationStrategy::STEREO_ONE_CIS_PER_DEVICE;
}

types::LeAudioConfigurationStrategy LeAudioDeviceGroup::GetGroupSinkStrategy()
    const {
  /* Update the strategy if not set yet or was invalidated */
  if (!strategy_) {
    int expected_group_size = Size();
    /* Choose the group configuration strategy based on PAC records */
    strategy_ = GetGroupSinkStrategyFromPacs(expected_group_size);

    log::info(
        "Group strategy set to: {}",
        [](types::LeAudioConfigurationStrategy strategy) {
          switch (strategy) {
            case types::LeAudioConfigurationStrategy::MONO_ONE_CIS_PER_DEVICE:
              return "MONO_ONE_CIS_PER_DEVICE";
            case types::LeAudioConfigurationStrategy::
                STEREO_TWO_CISES_PER_DEVICE:
              return "STEREO_TWO_CISES_PER_DEVICE";
            case types::LeAudioConfigurationStrategy::STEREO_ONE_CIS_PER_DEVICE:
              return "STEREO_ONE_CIS_PER_DEVICE";
            default:
              return "RFU";
          }
        }(*strategy_));
  }
  return *strategy_;
}

int LeAudioDeviceGroup::GetAseCount(uint8_t direction) const {
  int result = 0;
  for (const auto& device_iter : leAudioDevices_) {
    result += device_iter.lock()->GetAseCount(direction);
  }

  return result;
}

void LeAudioDeviceGroup::CigConfiguration::GenerateCisIds(
    LeAudioContextType context_type) {
  log::info("Group {}, group_id: {}, context_type: {}", fmt::ptr(group_),
            group_->group_id_, bluetooth::common::ToString(context_type));

  if (cises.size() > 0) {
    log::info("CIS IDs already generated");
    return;
  }

  uint8_t cis_count_bidir = 0;
  uint8_t cis_count_unidir_sink = 0;
  uint8_t cis_count_unidir_source = 0;
  int csis_group_size = 0;

  if (bluetooth::csis::CsisClient::IsCsisClientRunning()) {
    csis_group_size =
        bluetooth::csis::CsisClient::Get()->GetDesiredSize(group_->group_id_);
  }
  /* If this is CSIS group, the csis_group_size will be > 0, otherwise -1.
   * If the last happen it means, group size is 1 */
  int group_size = csis_group_size > 0 ? csis_group_size : 1;
  set_configurations::get_cis_count(
      context_type, group_size, group_->GetGroupSinkStrategy(),
      group_->GetAseCount(types::kLeAudioDirectionSink),
      group_->GetAseCount(types::kLeAudioDirectionSource), cis_count_bidir,
      cis_count_unidir_sink, cis_count_unidir_source,
      group_->GetLatestAvailableContexts());

  uint8_t idx = 0;
  while (cis_count_bidir > 0) {
    struct bluetooth::le_audio::types::cis cis_entry = {
        .id = idx,
        .type = CisType::CIS_TYPE_BIDIRECTIONAL,
        .conn_handle = 0,
        .addr = RawAddress::kEmpty,
    };
    cises.push_back(cis_entry);
    cis_count_bidir--;
    idx++;
  }

  while (cis_count_unidir_sink > 0) {
    struct bluetooth::le_audio::types::cis cis_entry = {
        .id = idx,
        .type = CisType::CIS_TYPE_UNIDIRECTIONAL_SINK,
        .conn_handle = 0,
        .addr = RawAddress::kEmpty,
    };
    cises.push_back(cis_entry);
    cis_count_unidir_sink--;
    idx++;
  }

  while (cis_count_unidir_source > 0) {
    struct bluetooth::le_audio::types::cis cis_entry = {
        .id = idx,
        .type = CisType::CIS_TYPE_UNIDIRECTIONAL_SOURCE,
        .conn_handle = 0,
        .addr = RawAddress::kEmpty,
    };
    cises.push_back(cis_entry);
    cis_count_unidir_source--;
    idx++;
  }
}

bool LeAudioDeviceGroup::CigConfiguration::AssignCisIds(
    LeAudioDevice* leAudioDevice) {
  log::assert_that(leAudioDevice, "invalid device");
  log::info("device: {}", ADDRESS_TO_LOGGABLE_CSTR(leAudioDevice->address_));

  struct ase* ase = leAudioDevice->GetFirstActiveAse();
  if (!ase) {
    log::error("Device {} shouldn't be called without an active ASE",
               ADDRESS_TO_LOGGABLE_CSTR(leAudioDevice->address_));
    return false;
  }

  for (; ase != nullptr; ase = leAudioDevice->GetNextActiveAse(ase)) {
    uint8_t cis_id = kInvalidCisId;
    /* CIS ID already set */
    if (ase->cis_id != kInvalidCisId) {
      log::info("ASE ID: {}, is already assigned CIS ID: {}, type {}", ase->id,
                ase->cis_id, cises[ase->cis_id].type);
      if (!cises[ase->cis_id].addr.IsEmpty()) {
        log::info("Bi-Directional CIS already assigned");
        continue;
      }
      /* Reuse existing CIS ID if available*/
      cis_id = ase->cis_id;
    }

    /* First check if we have bidirectional ASEs. If so, assign same CIS ID.*/
    struct ase* matching_bidir_ase =
        leAudioDevice->GetNextActiveAseWithDifferentDirection(ase);

    for (; matching_bidir_ase != nullptr;
         matching_bidir_ase = leAudioDevice->GetNextActiveAseWithSameDirection(
             matching_bidir_ase)) {
      if ((matching_bidir_ase->cis_id != kInvalidCisId) &&
          (matching_bidir_ase->cis_id != cis_id)) {
        log::info("Bi-Directional CIS is already used. ASE Id: {} cis_id={}",
                  matching_bidir_ase->id, matching_bidir_ase->cis_id);
        continue;
      }
      break;
    }

    if (matching_bidir_ase) {
      if (cis_id == kInvalidCisId) {
        cis_id = GetFirstFreeCisId(CisType::CIS_TYPE_BIDIRECTIONAL);
      }

      if (cis_id != kInvalidCisId) {
        ase->cis_id = cis_id;
        matching_bidir_ase->cis_id = cis_id;
        cises[cis_id].addr = leAudioDevice->address_;

        log::info(
            "ASE ID: {} and ASE ID: {}, assigned Bi-Directional CIS ID: {}",
            ase->id, matching_bidir_ase->id, ase->cis_id);
        continue;
      }

      log::warn(
          "ASE ID: {}, unable to get free Bi-Directional CIS ID but maybe "
          "thats fine. Try using unidirectional.",
          ase->id);
    }

    if (ase->direction == types::kLeAudioDirectionSink) {
      if (cis_id == kInvalidCisId) {
        cis_id = GetFirstFreeCisId(CisType::CIS_TYPE_UNIDIRECTIONAL_SINK);
      }

      if (cis_id == kInvalidCisId) {
        log::warn(
            "Unable to get free Uni-Directional Sink CIS ID - maybe there is "
            "bi-directional available");
        /* This could happen when scenarios for given context type allows for
         * Sink and Source configuration but also only Sink configuration.
         */
        cis_id = GetFirstFreeCisId(CisType::CIS_TYPE_BIDIRECTIONAL);
        if (cis_id == kInvalidCisId) {
          log::error("Unable to get free Uni-Directional Sink CIS ID");
          return false;
        }
      }

      ase->cis_id = cis_id;
      cises[cis_id].addr = leAudioDevice->address_;
      log::info("ASE ID: {}, assigned Uni-Directional Sink CIS ID: {}", ase->id,
                ase->cis_id);
      continue;
    }

    /* Source direction */
    log::assert_that(ase->direction == types::kLeAudioDirectionSource,
                     "Expected Source direction, actual={}", ase->direction);

    if (cis_id == kInvalidCisId) {
      cis_id = GetFirstFreeCisId(CisType::CIS_TYPE_UNIDIRECTIONAL_SOURCE);
    }

    if (cis_id == kInvalidCisId) {
      /* This could happen when scenarios for given context type allows for
       * Sink and Source configuration but also only Sink configuration.
       */
      log::warn(
          "Unable to get free Uni-Directional Source CIS ID - maybe there is "
          "bi-directional available");
      cis_id = GetFirstFreeCisId(CisType::CIS_TYPE_BIDIRECTIONAL);
      if (cis_id == kInvalidCisId) {
        log::error("Unable to get free Uni-Directional Source CIS ID");
        return false;
      }
    }

    ase->cis_id = cis_id;
    cises[cis_id].addr = leAudioDevice->address_;
    log::info("ASE ID: {}, assigned Uni-Directional Source CIS ID: {}", ase->id,
              ase->cis_id);
  }

  return true;
}

void LeAudioDeviceGroup::CigConfiguration::AssignCisConnHandles(
    const std::vector<uint16_t>& conn_handles) {
  log::info("num of cis handles {}", static_cast<int>(conn_handles.size()));
  for (size_t i = 0; i < cises.size(); i++) {
    cises[i].conn_handle = conn_handles[i];
    log::info("assigning cis[{}] conn_handle: {}", cises[i].id,
              cises[i].conn_handle);
  }
}

void LeAudioDeviceGroup::AssignCisConnHandlesToAses(
    LeAudioDevice* leAudioDevice) {
  log::assert_that(leAudioDevice, "Invalid device");
  log::info("group: {}, group_id: {}, device: {}", fmt::ptr(this), group_id_,
            ADDRESS_TO_LOGGABLE_CSTR(leAudioDevice->address_));

  /* Assign all CIS connection handles to ases */
  struct bluetooth::le_audio::types::ase* ase =
      leAudioDevice->GetFirstActiveAseByCisAndDataPathState(
          CisState::IDLE, DataPathState::IDLE);
  if (!ase) {
    log::warn("No active ASE with Cis and Data path state set to IDLE");
    return;
  }

  for (; ase != nullptr;
       ase = leAudioDevice->GetFirstActiveAseByCisAndDataPathState(
           CisState::IDLE, DataPathState::IDLE)) {
    auto ases_pair = leAudioDevice->GetAsesByCisId(ase->cis_id);

    if (ases_pair.sink && ases_pair.sink->active) {
      ases_pair.sink->cis_conn_hdl = cig.cises[ase->cis_id].conn_handle;
      ases_pair.sink->cis_state = CisState::ASSIGNED;
    }
    if (ases_pair.source && ases_pair.source->active) {
      ases_pair.source->cis_conn_hdl = cig.cises[ase->cis_id].conn_handle;
      ases_pair.source->cis_state = CisState::ASSIGNED;
    }
  }
}

void LeAudioDeviceGroup::AssignCisConnHandlesToAses(void) {
  LeAudioDevice* leAudioDevice = GetFirstActiveDevice();
  log::assert_that(leAudioDevice,
                   "Shouldn't be called without an active device.");

  log::info("Group {}, group_id {}", fmt::ptr(this), group_id_);

  /* Assign all CIS connection handles to ases */
  for (; leAudioDevice != nullptr;
       leAudioDevice = GetNextActiveDevice(leAudioDevice)) {
    AssignCisConnHandlesToAses(leAudioDevice);
  }
}

void LeAudioDeviceGroup::CigConfiguration::UnassignCis(
    LeAudioDevice* leAudioDevice) {
  log::assert_that(leAudioDevice, "Invalid device");

  log::info("Group {}, group_id {}, device: {}", fmt::ptr(group_),
            group_->group_id_,
            ADDRESS_TO_LOGGABLE_CSTR(leAudioDevice->address_));

  for (struct bluetooth::le_audio::types::cis& cis_entry : cises) {
    if (cis_entry.addr == leAudioDevice->address_) {
      cis_entry.addr = RawAddress::kEmpty;
    }
  }
}

bool CheckIfStrategySupported(types::LeAudioConfigurationStrategy strategy,
                              const set_configurations::AseConfiguration& conf,
                              uint8_t direction, const LeAudioDevice& device) {
  /* Check direction and if audio location allows to create more cises to a
   * single device.
   */
  types::AudioLocations audio_locations =
      (direction == types::kLeAudioDirectionSink) ? device.snk_audio_locations_
                                                  : device.src_audio_locations_;

  log::debug("strategy: {}, locations: {}", (int)strategy,
             audio_locations.to_ulong());

  switch (strategy) {
    case types::LeAudioConfigurationStrategy::MONO_ONE_CIS_PER_DEVICE:
      return audio_locations.any();
    case types::LeAudioConfigurationStrategy::STEREO_TWO_CISES_PER_DEVICE:
      if ((audio_locations.to_ulong() &
           codec_spec_conf::kLeAudioLocationAnyLeft) &&
          (audio_locations.to_ulong() &
           codec_spec_conf::kLeAudioLocationAnyRight))
        return true;
      else
        return false;
    case types::LeAudioConfigurationStrategy::STEREO_ONE_CIS_PER_DEVICE: {
      if (!(audio_locations.to_ulong() &
            codec_spec_conf::kLeAudioLocationAnyLeft) ||
          !(audio_locations.to_ulong() &
            codec_spec_conf::kLeAudioLocationAnyRight))
        return false;

      auto channel_count_mask =
          device.GetSupportedAudioChannelCounts(direction);
      auto requested_channel_count = conf.codec.params.GetAsCoreCodecConfig()
                                         .GetChannelCountPerIsoStream();
      log::debug("Requested channel count: {}, supp. channel counts: {}",
                 requested_channel_count, loghex(channel_count_mask));

      /* Return true if requested channel count is set in the supported channel
       * counts. In the channel_count_mask, bit 0 is set when 1 channel is
       * supported.
       */
      return ((1 << (requested_channel_count - 1)) & channel_count_mask);
    }
    default:
      return false;
  }

  return false;
}

/* This method check if group support given audio configuration
 * requirement for connected devices in the group and available ASEs
 * (no matter on the ASE state) and for given context type
 */
bool LeAudioDeviceGroup::IsAudioSetConfigurationSupported(
    const set_configurations::AudioSetConfiguration* audio_set_conf,
    const CodecManager::UnicastConfigurationRequirements& requirements,
    types::LeAudioConfigurationStrategy required_snk_strategy) const {
  /* When at least one device supports the configuration context, configure
   * for these devices only. Otherwise configure for all devices - we will
   * not put this context into the metadata if not supported.
   */
  auto num_of_connected = NumOfConnected(requirements.audio_context_type);
  if (num_of_connected == 0) {
    num_of_connected = NumOfConnected();
  }
  if (!set_configurations::check_if_may_cover_scenario(audio_set_conf,
                                                       num_of_connected)) {
    log::debug("cannot cover scenario  {}, num. of connected: {}",
               bluetooth::common::ToString(requirements.audio_context_type),
               num_of_connected);
    return false;
  }

  /* TODO For now: set ase if matching with first pac.
   * 1) We assume as well that devices will match requirements in order
   *    e.g. 1 Device - 1 Requirement, 2 Device - 2 Requirement etc.
   * 2) ASEs should be active only if best (according to priority list) full
   *    scenarion will be covered.
   * 3) ASEs should be filled according to performance profile.
   */
  for (auto direction :
       {types::kLeAudioDirectionSink, types::kLeAudioDirectionSource}) {
    log::debug("Looking for configuration: {} - {}", audio_set_conf->name,
               (direction == types::kLeAudioDirectionSink ? "Sink" : "Source"));
    auto const& ase_confs = audio_set_conf->confs.get(direction);

    log::assert_that(
        audio_set_conf->topology_info.has_value(),
        "No topology info, which is required to properly configure the ASEs");
    auto const strategy =
        audio_set_conf->topology_info->strategy.get(direction);
    auto const device_cnt =
        audio_set_conf->topology_info->device_count.get(direction);
    auto const ase_cnt = ase_confs.size();

    if (ase_cnt == 0) {
      log::error("ASE count is 0");
      continue;
    }
    if (device_cnt == 0) {
      log::error("Device count is 0");
      continue;
    }

    uint8_t const max_required_ase_per_dev =
        ase_cnt / device_cnt + (ase_cnt % device_cnt);

    uint8_t required_device_cnt = device_cnt;
    uint8_t active_ase_cnt = 0;

    log::debug(
        "Number of devices: {}, number of ASEs: {},  Max ASE per device: {} "
        "Strategy: {}",
        required_device_cnt, ase_cnt, max_required_ase_per_dev,
        static_cast<int>(strategy));

    if (direction == types::kLeAudioDirectionSink &&
        strategy != required_snk_strategy) {
      log::debug("Sink strategy mismatch group!=cfg.entry ({}!={})",
                 static_cast<int>(required_snk_strategy),
                 static_cast<int>(strategy));
      return false;
    }

    for (auto* device = GetFirstDevice();
        device != nullptr && required_device_cnt > 0;
        device = GetNextDevice(device)) {
      /* Skip if device has ASE configured in this direction already */
      if (device->ases_.empty()) {
        log::error("Device has no ASEs.");
        continue;
      }

      bool is_vendor_metadata_populated_by_direction = false;
      int needed_ase_per_dev =
          std::min(static_cast<int>(max_required_ase_per_dev),
                   static_cast<int>(ase_cnt - active_ase_cnt));

      /* If we required more ASEs per device which means we would like to
       * create more CISes to one device, we should also check the allocation
       * if it allows us to do this.
       */

      for (auto const& ent : ase_confs) {
        auto pac = device->GetCodecConfigurationSupportedPac(context_type,
                                                             direction, ent.codec,
                                                             ent.vendor_metadata);
        if (pac == nullptr) {
          log::debug("Insufficient PAC");
          continue;
        }

        if (!CheckIfStrategySupported(strategy, ent, direction, *device)) {
          log::debug("Strategy not supported");
          continue;
        }

        if (bluetooth::common::init_flags::leaudio_multicodec_support_is_enabled()) {
          if (((ent.codec.id.vendor_codec_id == types::kLeAudioCodingFormatAptxLeX) ||
              (ent.codec.id.vendor_codec_id == types::kLeAudioCodingFormatAptxLe)) &&
              lex_codec_disabled.first) {
            log::info("Skipping LeX config as Lex is disabled");
            continue;
          }

          if (!is_vendor_metadata_populated_by_direction) {
            log::debug("Populate Vendor Metadata by direction {}", direction);
            PopulateVendorMetadatabyDirection(context_type, direction, pac->metadata, ent);
            is_vendor_metadata_populated_by_direction = true;
          }
        }

        for (auto& ase : device->ases_) {
          if (ase.direction != direction) continue;

          active_ase_cnt++;
          needed_ase_per_dev--;

          if (needed_ase_per_dev == 0) break;
        }
      }

      if (needed_ase_per_dev > 0) {
        log::debug("Not enough ASEs on the device (needs {} more).",
                   needed_ase_per_dev);
        return false;
      }

      required_device_cnt--;
    }

    if (required_device_cnt > 0) {
      /* Don't left any active devices if requirements are not met */
      log::debug(
          "Could not configure all the devices for direction: {}",
          (direction == types::kLeAudioDirectionSink ? "Sink" : "Source"));
      return false;
    }
  }

  /* when disabling 32k dual mic, for later join case, we need to
   * make sure the device is always choosing the config that its
   * sampling rate matches with the sampling rate which is used
   * when all devices in the group are connected.
   */
  bool dual_bidirection_swb_supported_ =
      CodecManager::GetInstance()->IsDualBiDirSwbSupported();
  if (Size() > 1 && CodecManager::GetInstance()->CheckCodecConfigIsBiDirSwb(
                        *audio_set_conf)) {
    if (!dual_bidirection_swb_supported_) {
      return false;
    }
  }

  log::debug("Chosen ASE Configuration for group: {}, configuration: {}",
             this->group_id_, audio_set_conf->name);
  return true;
}

/* This method should choose aproperiate ASEs to be active and set a cached
 * configuration for codec and qos.
 */
bool LeAudioDeviceGroup::ConfigureAses(
    const set_configurations::AudioSetConfiguration* audio_set_conf,
    LeAudioContextType context_type,
    const types::BidirectionalPair<AudioContexts>& metadata_context_types,
    const types::BidirectionalPair<std::vector<uint8_t>>& ccid_lists) {
  /* When at least one device supports the configuration context, configure
   * for these devices only. Otherwise configure for all devices - we will
   * not put this context into the metadata if not supported.
   */
  auto num_of_connected = NumOfConnected(context_type);
  if (num_of_connected == 0) {
    num_of_connected = NumOfConnected();
  }
  if (!set_configurations::check_if_may_cover_scenario(audio_set_conf,
                                                       num_of_connected)) {
    return false;
  }

  bool reuse_cis_id =
      GetState() == AseState::BTA_LE_AUDIO_ASE_STATE_CODEC_CONFIGURED;

  /* TODO For now: set ase if matching with first pac.
   * 1) We assume as well that devices will match requirements in order
   *    e.g. 1 Device - 1 Requirement, 2 Device - 2 Requirement etc.
   * 2) ASEs should be active only if best (according to priority list) full
   *    scenarion will be covered.
   * 3) ASEs should be filled according to performance profile.
   */

  // WARNING: This may look like the results stored here are unused, but it
  //          actually shares the intermediate values between the multiple
  //          configuration calls within the configuration loop.
  BidirectionalPair<types::AudioLocations> group_audio_locations_memo = {
      .sink = 0, .source = 0};

  for (auto direction :
       {types::kLeAudioDirectionSink, types::kLeAudioDirectionSource}) {
    auto direction_str =
        (direction == types::kLeAudioDirectionSink ? "Sink" : "Source");
    log::debug("{}: Looking for requirements: {}", direction_str,
               audio_set_conf->name);

    if (audio_set_conf->confs.get(direction).empty()) {
      log::warn("No {} configuration available.", direction_str);
      continue;
    }

    auto required_device_cnt = NumOfConnected();
    uint8_t active_ase_cnt = 0;

    auto configuration_closure = [&](LeAudioDevice* dev) -> void {
      /* For the moment, we configure only connected devices and when it is
       * ready to stream i.e. All ASEs are discovered and dev is reported as
       * connected
       */
      if (dev->GetConnectionState() != DeviceConnectState::CONNECTED) {
        log::warn("Device {}, in the state {}",
                  ADDRESS_TO_LOGGABLE_CSTR(dev->address_),
                  bluetooth::common::ToString(dev->GetConnectionState()));
        return;
      }

      if (!dev->ConfigureAses(audio_set_conf, direction, context_type,
                              &active_ase_cnt, group_audio_locations_memo,
                              metadata_context_types, ccid_lists,
                              reuse_cis_id)) {
        return;
      }

      required_device_cnt--;
    };

    // First use the devices claiming proper support
    for (auto* device = GetFirstDeviceWithAvailableContext(context_type);
         device != nullptr && required_device_cnt > 0;
         device = GetNextDeviceWithAvailableContext(device, context_type)) {
      configuration_closure(device);
    }
    // In case some devices do not support this scenario - us them anyway if
    // they are required for the scenario - we will not put this context into
    // their metadata anyway
    if (required_device_cnt > 0) {
      for (auto* device = GetFirstDevice();
           device != nullptr && required_device_cnt > 0;
           device = GetNextDevice(device)) {
        configuration_closure(device);
      }
    }

    if (required_device_cnt > 0) {
      /* Don't left any active devices if requirements are not met */
      log::error("could not configure all the devices");
      Deactivate();
      return false;
    }
  }

  log::info("Choosed ASE Configuration for group: {}, configuration: {}",
            group_id_, audio_set_conf->name);

  configuration_context_type_ = context_type;
  metadata_context_type_ = metadata_context_types;
  return true;
}

std::shared_ptr<const set_configurations::AudioSetConfiguration>
LeAudioDeviceGroup::GetCachedConfiguration(
    LeAudioContextType context_type) const {
  if (context_to_configuration_cache_map.count(context_type) != 0) {
    return context_to_configuration_cache_map.at(context_type).second;
  }
  return nullptr;
}

std::shared_ptr<const set_configurations::AudioSetConfiguration>
LeAudioDeviceGroup::GetActiveConfiguration(void) const {
  return GetCachedConfiguration(configuration_context_type_);
}

bool LeAudioDeviceGroup::IsSeamlessSupported(void) {
  return false;
}

void LeAudioDeviceGroup::DisableLeXCodec(bool status) {
   lex_codec_disabled.first = status;
   lex_codec_disabled.second = true;
}

std::shared_ptr<const set_configurations::AudioSetConfiguration>
LeAudioDeviceGroup::GetConfiguration(LeAudioContextType context_type) const {
  if (context_type == LeAudioContextType::UNINITIALIZED) {
    return nullptr;
  }

  const set_configurations::AudioSetConfiguration* conf = nullptr;
  bool is_valid = false;

  /* Refresh the cache if there is no valid configuration */
  if (context_to_configuration_cache_map.count(context_type) != 0) {
    auto& valid_config_pair =
        context_to_configuration_cache_map.at(context_type);
    is_valid = valid_config_pair.first;
    conf = valid_config_pair.second.get();
  }
  if (!is_valid || (conf == nullptr)) {
    UpdateAudioSetConfigurationCache(context_type);
  }

  return GetCachedConfiguration(context_type);
}

LeAudioCodecConfiguration
LeAudioDeviceGroup::GetAudioSessionCodecConfigForDirection(
    LeAudioContextType context_type, uint8_t direction) const {
<<<<<<< HEAD
  auto audio_set_conf = GetCachedConfiguration(context_type);
  if (!audio_set_conf) return std::nullopt;

  LeAudioCodecConfiguration group_config = {{0, 0, 0}, 0, 0, 0, 0, 0};
  for (const auto& conf : audio_set_conf->confs.get(direction)) {

    if (group_config.sample_rate != 0 &&
        conf.codec.GetSamplingFrequencyHz() != group_config.sample_rate) {
      log::warn(
          "stream configuration could not be determined (sampling frequency "
          "differs) for direction: {}",
          loghex(direction));
      return std::nullopt;
    }
    group_config.sample_rate = conf.codec.GetSamplingFrequencyHz();

    if (group_config.data_interval_us != 0 &&
        conf.codec.GetDataIntervalUs() != group_config.data_interval_us) {
      log::warn(
          "stream configuration could not be determined (data interval "
          "differs) for direction: {}",
          loghex(direction));
      return std::nullopt;
    }
    group_config.data_interval_us = conf.codec.GetDataIntervalUs();

    if (group_config.bits_per_sample != 0 &&
        conf.codec.GetBitsPerSample() != group_config.bits_per_sample) {
      log::warn(
          "stream configuration could not be determined (bits per sample "
          "differs) for direction: {}",
          loghex(direction));
      return std::nullopt;
    }

    if (group_config.octets_per_codec_frame != 0 &&
        conf.codec.GetOctetsPerFrame() != group_config.octets_per_codec_frame) {
      LOG(WARNING) << __func__
                   << ", stream configuration could not be "
                      "determined (ocets per frame differs) for direction: "
                   << loghex(direction);
      return std::nullopt;
    }

    group_config.octets_per_codec_frame = conf.codec.GetOctetsPerFrame();
    group_config.bits_per_sample = conf.codec.GetBitsPerSample();

    log::assert_that(
        audio_set_conf->topology_info.has_value(),
        "No topology info, which is required to properly configure the ASEs");
    group_config.num_channels +=
        conf.codec.GetChannelCountPerIsoStream() *
        audio_set_conf->topology_info->device_count.get(direction);
    group_config.codec.coding_format = conf.codec.id.coding_format;
    group_config.codec.vendor_company_id = conf.codec.id.vendor_company_id;
    group_config.codec.vendor_codec_id = conf.codec.id.vendor_codec_id;
  }

  if (group_config.IsInvalid()){
   LOG(WARNING) << __func__
         << ", Sample Rate "
         << group_config.sample_rate
         << ", Channels "
         << group_config.num_channels
         << ", Data Interval "
         << group_config.data_interval_us
         << ", Bits Per Sample "
         << group_config.bits_per_sample;
   return std::nullopt;
  }

  return group_config;
}

std::optional<LeAudioCodecConfiguration>
LeAudioDeviceGroup::GetCodecConfigurationByDirection(
    LeAudioContextType context_type, uint8_t direction) {
=======
>>>>>>> 88e7a4e3
  const set_configurations::AudioSetConfiguration* conf = nullptr;
  bool is_valid = false;

  /* Refresh the cache if there is no valid configuration */
  if (context_to_configuration_cache_map.count(context_type) != 0) {
    auto& valid_config_pair =
        context_to_configuration_cache_map.at(context_type);
    is_valid = valid_config_pair.first;
    conf = valid_config_pair.second.get();
  }
  if (!is_valid || (conf == nullptr)) {
    UpdateAudioSetConfigurationCache(context_type);
  }

  auto audio_set_conf = GetCachedConfiguration(context_type);
  if (!audio_set_conf) return {0, 0, 0, 0};

  auto group_config =
      utils::GetAudioSessionCodecConfigFromAudioSetConfiguration(
          *audio_set_conf.get(), direction);
  return group_config;
}

bool LeAudioDeviceGroup::HasCodecConfigurationForDirection(
    types::LeAudioContextType context_type, uint8_t direction) const {
  auto audio_set_conf = GetConfiguration(context_type);
  return audio_set_conf ? !audio_set_conf->confs.get(direction).empty() : false;
}

bool LeAudioDeviceGroup::IsAudioSetConfigurationAvailable(
    LeAudioContextType group_context_type) {
  return GetConfiguration(group_context_type) != nullptr;
}

bool LeAudioDeviceGroup::IsMetadataChanged(
    const BidirectionalPair<AudioContexts>& context_types,
    const BidirectionalPair<std::vector<uint8_t>>& ccid_lists) const {
  for (auto* leAudioDevice = GetFirstActiveDevice(); leAudioDevice;
       leAudioDevice = GetNextActiveDevice(leAudioDevice)) {
    if (leAudioDevice->IsMetadataChanged(context_types, ccid_lists))
      return true;
  }

  return false;
}

bool LeAudioDeviceGroup::IsCisPartOfCurrentStream(uint16_t cis_conn_hdl) const {
  auto& sink_stream_locations = stream_conf.stream_params.sink.stream_locations;
  auto iter = std::find_if(
      sink_stream_locations.begin(), sink_stream_locations.end(),
      [cis_conn_hdl](auto& pair) { return cis_conn_hdl == pair.first; });

  if (iter != sink_stream_locations.end()) return true;

  auto& source_stream_locations =
      stream_conf.stream_params.source.stream_locations;
  iter = std::find_if(
      source_stream_locations.begin(), source_stream_locations.end(),
      [cis_conn_hdl](auto& pair) { return cis_conn_hdl == pair.first; });

  return (iter != source_stream_locations.end());
}

void LeAudioDeviceGroup::RemoveCisFromStreamIfNeeded(
    LeAudioDevice* leAudioDevice, uint16_t cis_conn_hdl) {
  log::info("CIS Connection Handle: {}", cis_conn_hdl);

  if (!IsCisPartOfCurrentStream(cis_conn_hdl)) return;

  /* Cache the old values for comparison */
  auto old_sink_channels = stream_conf.stream_params.sink.num_of_channels;
  auto old_source_channels = stream_conf.stream_params.source.num_of_channels;

  for (auto dir :
       {types::kLeAudioDirectionSink, types::kLeAudioDirectionSource}) {
    auto& params = stream_conf.stream_params.get(dir);
    params.stream_locations.erase(
        std::remove_if(
            params.stream_locations.begin(), params.stream_locations.end(),
            [leAudioDevice, &cis_conn_hdl, &params, dir](auto& pair) {
              if (!cis_conn_hdl) {
                cis_conn_hdl = pair.first;
              }
              auto ases_pair = leAudioDevice->GetAsesByCisConnHdl(cis_conn_hdl);
              if (ases_pair.get(dir) && cis_conn_hdl == pair.first) {
                params.num_of_devices--;
                params.num_of_channels -=
                    ases_pair.get(dir)
                        ->codec_config.GetAsCoreCodecConfig()
                        .GetChannelCountPerIsoStream();
                params.audio_channel_allocation &= ~pair.second;
              }
              return (ases_pair.get(dir) && cis_conn_hdl == pair.first);
            }),
        params.stream_locations.end());
  }

  log::info(
      "Sink Number Of Devices: {}, Sink Number Of Channels: {}, Source Number "
      "Of Devices: {}, Source Number Of Channels: {}",
      stream_conf.stream_params.sink.num_of_devices,
      stream_conf.stream_params.sink.num_of_channels,
      stream_conf.stream_params.source.num_of_devices,
      stream_conf.stream_params.source.num_of_channels);

  if (stream_conf.stream_params.sink.num_of_channels == 0) {
    ClearSinksFromConfiguration();
  }

  if (stream_conf.stream_params.source.num_of_channels == 0) {
    ClearSourcesFromConfiguration();
  }

  /* Update CodecManager CIS configuration */
  if (old_sink_channels > stream_conf.stream_params.sink.num_of_channels) {
    CodecManager::GetInstance()->UpdateCisConfiguration(
        cig.cises,
        stream_conf.stream_params.get(
            bluetooth::le_audio::types::kLeAudioDirectionSink),
        bluetooth::le_audio::types::kLeAudioDirectionSink);
  }
  if (old_source_channels > stream_conf.stream_params.source.num_of_channels) {
    CodecManager::GetInstance()->UpdateCisConfiguration(
        cig.cises,
        stream_conf.stream_params.get(
            bluetooth::le_audio::types::kLeAudioDirectionSource),
        bluetooth::le_audio::types::kLeAudioDirectionSource);
  }

  cig.UnassignCis(leAudioDevice);
}

bool LeAudioDeviceGroup::IsPendingConfiguration(void) const {
  return stream_conf.pending_configuration;
}

void LeAudioDeviceGroup::SetPendingConfiguration(void) {
  stream_conf.pending_configuration = true;
}

void LeAudioDeviceGroup::ClearPendingConfiguration(void) {
  stream_conf.pending_configuration = false;
}

void LeAudioDeviceGroup::Disable(int gatt_if) {
  is_enabled_ = false;

  for (auto& device_iter : leAudioDevices_) {
    if (!device_iter.lock()->autoconnect_flag_) {
      continue;
    }

    auto connection_state = device_iter.lock()->GetConnectionState();
    auto address = device_iter.lock()->address_;

    btif_storage_set_leaudio_autoconnect(address, false);
    device_iter.lock()->autoconnect_flag_ = false;

    log::info("Group {} in state {}. Removing {} from background connect",
              group_id_, bluetooth::common::ToString(GetState()),
              ADDRESS_TO_LOGGABLE_CSTR(address));

    BTA_GATTC_CancelOpen(gatt_if, address, false);

    if (connection_state == DeviceConnectState::CONNECTING_AUTOCONNECT) {
      device_iter.lock()->SetConnectionState(DeviceConnectState::DISCONNECTED);
    }
  }
}

void LeAudioDeviceGroup::Enable(int gatt_if,
                                tBTM_BLE_CONN_TYPE reconnection_mode) {
  is_enabled_ = true;
  for (auto& device_iter : leAudioDevices_) {
    if (device_iter.lock()->autoconnect_flag_) {
      continue;
    }

    auto address = device_iter.lock()->address_;
    auto connection_state = device_iter.lock()->GetConnectionState();

    btif_storage_set_leaudio_autoconnect(address, true);
    device_iter.lock()->autoconnect_flag_ = true;

    log::info("Group {} in state {}. Adding {} from background connect",
              group_id_, bluetooth::common::ToString(GetState()),
              ADDRESS_TO_LOGGABLE_CSTR(address));

    if (connection_state == DeviceConnectState::DISCONNECTED) {
      BTA_GATTC_Open(gatt_if, address, reconnection_mode, false);
      device_iter.lock()->SetConnectionState(
          DeviceConnectState::CONNECTING_AUTOCONNECT);
    }
  }
}

bool LeAudioDeviceGroup::IsEnabled(void) const { return is_enabled_; };

void LeAudioDeviceGroup::AddToAllowListNotConnectedGroupMembers(int gatt_if) {
  for (const auto& device_iter : leAudioDevices_) {
    auto connection_state = device_iter.lock()->GetConnectionState();
    if (connection_state == DeviceConnectState::CONNECTED ||
        connection_state == DeviceConnectState::CONNECTING_BY_USER ||
        connection_state ==
            DeviceConnectState::CONNECTED_BY_USER_GETTING_READY ||
        connection_state ==
            DeviceConnectState::CONNECTED_AUTOCONNECT_GETTING_READY) {
      continue;
    }

    auto address = device_iter.lock()->address_;
    log::info("Group {} in state {}. Adding {} to allow list", group_id_,
              bluetooth::common::ToString(GetState()),
              ADDRESS_TO_LOGGABLE_CSTR(address));

    /* When adding set members to allow list, let use direct connect first.
     * When it fails (i.e. device is not advertising), it will go to background
     * connect. We are doing that because for background connect, stack is using
     * slow scan parameters for connection which might delay connecting
     * available members.
     */
    BTA_GATTC_CancelOpen(gatt_if, address, false);
    BTA_GATTC_Open(gatt_if, address, BTM_BLE_DIRECT_CONNECTION, false);
    device_iter.lock()->SetConnectionState(
        DeviceConnectState::CONNECTING_AUTOCONNECT);
  }
}

void LeAudioDeviceGroup::ApplyReconnectionMode(
    int gatt_if, tBTM_BLE_CONN_TYPE reconnection_mode) {
  for (const auto& device_iter : leAudioDevices_) {
    BTA_GATTC_CancelOpen(gatt_if, device_iter.lock()->address_, false);
    BTA_GATTC_Open(gatt_if, device_iter.lock()->address_, reconnection_mode,
                   false);
    log::info("Group {} in state {}. Adding {} to default reconnection mode",
              group_id_, bluetooth::common::ToString(GetState()),
              ADDRESS_TO_LOGGABLE_CSTR(device_iter.lock()->address_));
    device_iter.lock()->SetConnectionState(
        DeviceConnectState::CONNECTING_AUTOCONNECT);
  }
}

bool LeAudioDeviceGroup::IsConfiguredForContext(
    LeAudioContextType context_type) const {
  /* Check if all connected group members are configured */
  if (GetConfigurationContextType() != context_type) {
    return false;
  }

  if (!stream_conf.conf) return false;

  /* Check if used configuration is same as the active one.*/
  return (stream_conf.conf.get() == GetActiveConfiguration().get());
}

bool LeAudioDeviceGroup::IsAudioSetConfigurationSupported(
    LeAudioDevice* leAudioDevice,
    const set_configurations::AudioSetConfiguration* audio_set_conf) const {
  for (auto direction : {le_audio::types::kLeAudioDirectionSink,
                         le_audio::types::kLeAudioDirectionSource}) {
    const auto& confs = audio_set_conf->confs.get(direction);
    if (confs.size() == 0) continue;

    log::info("Looking for requirements: {} - {}", audio_set_conf->name,
              (direction == 1 ? "snk" : "src"));
    for (const auto& ent : confs) {
      if (!leAudioDevice->GetCodecConfigurationSupportedPac(configuration_context_type_,
                                                        direction, ent.codec,
                                    ent.vendor_metadata)) {
        log::info("Configuration is NOT supported by device {}",
                  ADDRESS_TO_LOGGABLE_CSTR(leAudioDevice->address_));
        return false;
      }
    }
  }

  log::info("Configuration is supported by device {}",
            ADDRESS_TO_LOGGABLE_CSTR(leAudioDevice->address_));
  return true;
}

const set_configurations::AudioSetConfiguration*
LeAudioDeviceGroup::FindFirstSupportedConfiguration(
    const CodecManager::UnicastConfigurationRequirements& requirements,
    const set_configurations::AudioSetConfigurations* confs) const {
  log::assert_that(confs != nullptr, "confs should not be null");

  log::debug("context type: {},  number of connected devices: {}",
             bluetooth::common::ToString(requirements.audio_context_type),
             NumOfConnected());

  auto num_of_connected = NumOfConnected(requirements.audio_context_type);
  if (num_of_connected == 0) {
    num_of_connected = NumOfConnected();
  }
  /* Filter out device set for all scenarios */
  if (!set_configurations::check_if_may_cover_scenario(confs,
                                                       num_of_connected)) {
    log::debug(", group is unable to cover scenario");
    return nullptr;
  }

  /* Filter out device set for each end every scenario */
  auto required_snk_strategy = GetGroupSinkStrategy();
  for (const auto& conf : *confs) {
    log::assert_that(conf != nullptr, "confs should not be null");
    if (IsAudioSetConfigurationSupported(conf, requirements,
                                         required_snk_strategy)) {
      log::debug("found: {}", conf->name);
      return conf;
    }
  }

  return nullptr;
}

/* This method should choose aproperiate ASEs to be active and set a cached
 * configuration for codec and qos.
 */
bool LeAudioDeviceGroup::Configure(
    LeAudioContextType context_type,
    const types::BidirectionalPair<AudioContexts>& metadata_context_types,
    types::BidirectionalPair<std::vector<uint8_t>> ccid_lists) {
  auto conf = GetConfiguration(context_type);
  if (!conf) {
    log::error(
        ", requested context type: {} , is in mismatch with cached available "
        "contexts",
        bluetooth::common::ToString(context_type));
    return false;
  }

  log::debug("setting context type: {}",
             bluetooth::common::ToString(context_type));

  if (!ConfigureAses(conf.get(), context_type, metadata_context_types,
                     ccid_lists)) {
    log::error(
        ", requested context type: {}, is in mismatch with cached available "
        "contexts",
        bluetooth::common::ToString(context_type));
    return false;
  }

  /* Store selected configuration at once it is chosen.
   * It might happen it will get unavailable in some point of time
   */
  stream_conf.conf = conf;
  return true;
}

LeAudioDeviceGroup::~LeAudioDeviceGroup(void) { this->Cleanup(); }

void LeAudioDeviceGroup::PrintDebugState(void) const {
  auto active_conf = GetActiveConfiguration();
  std::stringstream debug_str;

  debug_str << "\n Groupd id: " << group_id_
            << (is_enabled_ ? " enabled" : " disabled")
            << ", state: " << bluetooth::common::ToString(GetState())
            << ", target state: "
            << bluetooth::common::ToString(GetTargetState())
            << ", cig state: " << bluetooth::common::ToString(cig.GetState())
            << ", \n group supported contexts: "
            << bluetooth::common::ToString(GetSupportedContexts())
            << ", \n group available contexts: "
            << bluetooth::common::ToString(GetAvailableContexts())
            << ", \n configuration context type: "
            << bluetooth::common::ToString(GetConfigurationContextType())
            << ", \n active configuration name: "
            << (active_conf ? active_conf->name : " not set");

  if (cig.cises.size() > 0) {
    log::info("\n Allocated CISes: {}", static_cast<int>(cig.cises.size()));
    for (auto cis : cig.cises) {
      log::info("\n cis id: {}, type: {}, conn_handle {}, addr: {}", cis.id,
                cis.type, cis.conn_handle, cis.addr.ToString());
    }
  }

  if (GetFirstActiveDevice() != nullptr) {
    uint32_t sink_delay = 0;
    uint32_t source_delay = 0;
    GetPresentationDelay(&sink_delay,
                         bluetooth::le_audio::types::kLeAudioDirectionSink);
    GetPresentationDelay(&source_delay,
                         bluetooth::le_audio::types::kLeAudioDirectionSource);
    auto phy_mtos =
        GetPhyBitmask(bluetooth::le_audio::types::kLeAudioDirectionSink);
    auto phy_stom =
        GetPhyBitmask(bluetooth::le_audio::types::kLeAudioDirectionSource);
    auto max_transport_latency_mtos = GetMaxTransportLatencyMtos();
    auto max_transport_latency_stom = GetMaxTransportLatencyStom();
    auto sdu_mts =
        GetSduInterval(bluetooth::le_audio::types::kLeAudioDirectionSink);
    auto sdu_stom =
        GetSduInterval(bluetooth::le_audio::types::kLeAudioDirectionSource);

    debug_str << "\n presentation_delay for sink (speaker): " << +sink_delay
              << " us, presentation_delay for source (microphone): "
              << +source_delay << "us, \n MtoS transport latency:  "
              << +max_transport_latency_mtos
              << ", StoM transport latency: " << +max_transport_latency_stom
              << ", \n MtoS Phy: " << loghex(phy_mtos)
              << ", MtoS sdu: " << loghex(phy_stom)
              << " \n MtoS sdu: " << +sdu_mts << ", StoM sdu: " << +sdu_stom;
  }

  log::info("{}", debug_str.str());

  for (const auto& device_iter : leAudioDevices_) {
    device_iter.lock()->PrintDebugState();
  }
}

void LeAudioDeviceGroup::Dump(int fd, int active_group_id) const {
  bool is_active = (group_id_ == active_group_id);
  std::stringstream stream, stream_pacs;
  auto active_conf = GetActiveConfiguration();

  stream << "\n    == Group id: " << group_id_
         << (is_enabled_ ? " enabled" : " disabled")
         << " == " << (is_active ? ",\tActive\n" : ",\tInactive\n")
         << "      state: " << GetState()
         << ",\ttarget state: " << GetTargetState()
         << ",\tcig state: " << cig.GetState() << "\n"
         << "      group supported contexts: " << GetSupportedContexts() << "\n"
         << "      group available contexts: " << GetAvailableContexts() << "\n"
         << "      configuration context type: "
         << bluetooth::common::ToString(GetConfigurationContextType()).c_str()
         << "\n"
         << "      active configuration name: "
         << (active_conf ? active_conf->name : " not set") << "\n"
         << "      stream configuration: "
         << (stream_conf.conf != nullptr ? stream_conf.conf->name : " unknown ")
         << "\n"
         << "      codec id: " << +(stream_conf.codec_id.coding_format)
         << ",\tpending_configuration: " << stream_conf.pending_configuration
         << "\n"
         << "      num of devices(connected): " << Size() << "("
         << NumOfConnected() << ")\n"
         << ",     num of sinks(connected): "
         << stream_conf.stream_params.sink.num_of_devices << "("
         << stream_conf.stream_params.sink.stream_locations.size() << ")\n"
         << "      num of sources(connected): "
         << stream_conf.stream_params.source.num_of_devices << "("
         << stream_conf.stream_params.source.stream_locations.size() << ")\n"
         << "      allocated CISes: " << static_cast<int>(cig.cises.size());

  if (cig.cises.size() > 0) {
    stream << "\n\t == CISes == ";
    for (auto cis : cig.cises) {
      stream << "\n\t cis id: " << static_cast<int>(cis.id)
             << ",\ttype: " << static_cast<int>(cis.type)
             << ",\tconn_handle: " << static_cast<int>(cis.conn_handle)
             << ",\taddr: " << ADDRESS_TO_LOGGABLE_STR(cis.addr);
    }
    stream << "\n\t ====";
  }

  if (GetFirstActiveDevice() != nullptr) {
    uint32_t sink_delay;
    if (GetPresentationDelay(
            &sink_delay, bluetooth::le_audio::types::kLeAudioDirectionSink)) {
      stream << "\n      presentation_delay for sink (speaker): " << sink_delay
             << " us";
    }

    uint32_t source_delay;
    if (GetPresentationDelay(
            &source_delay,
            bluetooth::le_audio::types::kLeAudioDirectionSource)) {
      stream << "\n      presentation_delay for source (microphone): "
             << source_delay << " us";
    }
  }

  stream << "\n      == devices: ==";

  dprintf(fd, "%s", stream.str().c_str());

  for (const auto& device_iter : leAudioDevices_) {
    device_iter.lock()->Dump(fd);
  }

  for (const auto& device_iter : leAudioDevices_) {
    auto device = device_iter.lock();
    stream_pacs << "\n\taddress: " << device->address_;
    device->DumpPacsDebugState(stream_pacs);
  }
  dprintf(fd, "%s", stream_pacs.str().c_str());
}

void LeAudioDeviceGroup::PopulateVendorMetadatabyDirection(LeAudioContextType context_type,
                                       uint8_t direction, std::vector<uint8_t> pac_metadata,
                                       const set_configurations::AseConfiguration& conf) const {
  std::vector<uint8_t> vendor_metadata;
  bool parsed_ok = false;
  auto pacs_metadata =
      types::LeAudioLtvMap::Parse(pac_metadata.data(), pac_metadata.size(), parsed_ok);
  auto vndr_metadata = pacs_metadata.Find(types::kLeAudioVendorSpecific);
  if (vndr_metadata != std::nullopt && parsed_ok && !conf.vendor_metadata->vs_metadata.empty()) {
    vendor_metadata = vndr_metadata.value();
    vendor_metadata.insert(vendor_metadata.begin(), types::kLeAudioVendorSpecific);
    vendor_metadata.insert(vendor_metadata.begin(), vendor_metadata.size() + 1);
    if (conf.codec.id.coding_format == types::kLeAudioCodingFormatLC3) {
      auto encoder_version_dut = conf.vendor_metadata->vs_metadata[0];
      auto decoder_version_dut = conf.vendor_metadata->vs_metadata[1];
      auto encoder_version_peer = vendor_metadata[6];
      auto decoder_version_peer = vendor_metadata[7];
      auto negotiated_encoder_version = 0, negotiated_decoder_version = 0;
      negotiated_encoder_version = std::min(encoder_version_dut, decoder_version_peer);
      negotiated_decoder_version = std::min(decoder_version_dut, encoder_version_peer);
      vendor_metadata[6] = negotiated_encoder_version;
      vendor_metadata[7] = negotiated_decoder_version;
    } else if (conf.codec.id.coding_format == types::kLeAudioVendorSpecific) {
      if ((conf.codec.id.vendor_company_id == types::kLeAudioVendorCompanyIdQualcomm) &&
          ((conf.codec.id.vendor_codec_id == types::kLeAudioCodingFormatAptxLe) ||
          (conf.codec.id.vendor_codec_id == types::kLeAudioCodingFormatAptxLeX))) {
        auto codec_version_dut = conf.vendor_metadata->vs_metadata[1];
        auto codec_version_peer = vendor_metadata[7];
        auto negotiated_codec_version = 0;
        negotiated_codec_version = std::min(codec_version_dut, codec_version_peer);
        vendor_metadata[7] = negotiated_codec_version;
      }
    }
  }

  if (direction == types::kLeAudioDirectionSink)
    sink_context_to_vendor_metadata_map[context_type] = vendor_metadata;
  else
    source_context_to_vendor_metadata_map[context_type] = vendor_metadata;

  if (vendor_metadata.empty()) {
    log::info("Vendor Metadata empty ");
  } else {
    log::info("Negotiated Vendor Metadata configuration values: ");
    for (auto& metadata_value : vendor_metadata)
      log::info("{} ", metadata_value);
  }
}

LeAudioDeviceGroup* LeAudioDeviceGroups::Add(int group_id) {
  /* Get first free group id */
  if (FindById(group_id)) {
    log::error("group already exists, id: {}", loghex(group_id));
    return nullptr;
  }

  return (groups_.emplace_back(std::make_unique<LeAudioDeviceGroup>(group_id)))
      .get();
}

void LeAudioDeviceGroups::Remove(int group_id) {
  auto iter = std::find_if(
      groups_.begin(), groups_.end(),
      [&group_id](auto const& group) { return group->group_id_ == group_id; });

  if (iter == groups_.end()) {
    log::error("no such group_id: {}", group_id);
    return;
  }

  groups_.erase(iter);
}

LeAudioDeviceGroup* LeAudioDeviceGroups::FindById(int group_id) const {
  auto iter = std::find_if(
      groups_.begin(), groups_.end(),
      [&group_id](auto const& group) { return group->group_id_ == group_id; });

  return (iter == groups_.end()) ? nullptr : iter->get();
}

void LeAudioDeviceGroups::Cleanup(void) {
  for (auto& g : groups_) {
    g->Cleanup();
  }

  groups_.clear();
}

void LeAudioDeviceGroups::Dump(int fd, int active_group_id) const {
  /* Dump first active group */
  for (auto& g : groups_) {
    if (g->group_id_ == active_group_id) {
      g->Dump(fd, active_group_id);
      break;
    }
  }

  /* Dump non active group */
  for (auto& g : groups_) {
    if (g->group_id_ != active_group_id) {
      g->Dump(fd, active_group_id);
    }
  }
}

bool LeAudioDeviceGroups::IsAnyInTransition(void) const {
  for (auto& g : groups_) {
    if (g->IsInTransition()) {
      log::debug("group: {} is in transition", g->group_id_);
      return true;
    }
  }
  return false;
}

size_t LeAudioDeviceGroups::Size() const { return (groups_.size()); }

std::vector<int> LeAudioDeviceGroups::GetGroupsIds(void) const {
  std::vector<int> result;

  for (auto const& group : groups_) {
    result.push_back(group->group_id_);
  }

  return result;
}

}  // namespace bluetooth::le_audio<|MERGE_RESOLUTION|>--- conflicted
+++ resolved
@@ -36,6 +36,7 @@
 #include "common/init_flags.h"
 #include <base/strings/string_number_conversions.h>
 #include "os/log.h"
+#include "osi/include/properties.h"
 
 namespace bluetooth::le_audio {
 
@@ -1390,7 +1391,7 @@
        */
 
       for (auto const& ent : ase_confs) {
-        auto pac = device->GetCodecConfigurationSupportedPac(context_type,
+        auto pac = device->GetCodecConfigurationSupportedPac(configuration_context_type_,
                                                              direction, ent.codec,
                                                              ent.vendor_metadata);
         if (pac == nullptr) {
@@ -1413,7 +1414,7 @@
 
           if (!is_vendor_metadata_populated_by_direction) {
             log::debug("Populate Vendor Metadata by direction {}", direction);
-            PopulateVendorMetadatabyDirection(context_type, direction, pac->metadata, ent);
+            PopulateVendorMetadatabyDirection(configuration_context_type_, direction, pac->metadata, ent);
             is_vendor_metadata_populated_by_direction = true;
           }
         }
@@ -1622,86 +1623,6 @@
 LeAudioCodecConfiguration
 LeAudioDeviceGroup::GetAudioSessionCodecConfigForDirection(
     LeAudioContextType context_type, uint8_t direction) const {
-<<<<<<< HEAD
-  auto audio_set_conf = GetCachedConfiguration(context_type);
-  if (!audio_set_conf) return std::nullopt;
-
-  LeAudioCodecConfiguration group_config = {{0, 0, 0}, 0, 0, 0, 0, 0};
-  for (const auto& conf : audio_set_conf->confs.get(direction)) {
-
-    if (group_config.sample_rate != 0 &&
-        conf.codec.GetSamplingFrequencyHz() != group_config.sample_rate) {
-      log::warn(
-          "stream configuration could not be determined (sampling frequency "
-          "differs) for direction: {}",
-          loghex(direction));
-      return std::nullopt;
-    }
-    group_config.sample_rate = conf.codec.GetSamplingFrequencyHz();
-
-    if (group_config.data_interval_us != 0 &&
-        conf.codec.GetDataIntervalUs() != group_config.data_interval_us) {
-      log::warn(
-          "stream configuration could not be determined (data interval "
-          "differs) for direction: {}",
-          loghex(direction));
-      return std::nullopt;
-    }
-    group_config.data_interval_us = conf.codec.GetDataIntervalUs();
-
-    if (group_config.bits_per_sample != 0 &&
-        conf.codec.GetBitsPerSample() != group_config.bits_per_sample) {
-      log::warn(
-          "stream configuration could not be determined (bits per sample "
-          "differs) for direction: {}",
-          loghex(direction));
-      return std::nullopt;
-    }
-
-    if (group_config.octets_per_codec_frame != 0 &&
-        conf.codec.GetOctetsPerFrame() != group_config.octets_per_codec_frame) {
-      LOG(WARNING) << __func__
-                   << ", stream configuration could not be "
-                      "determined (ocets per frame differs) for direction: "
-                   << loghex(direction);
-      return std::nullopt;
-    }
-
-    group_config.octets_per_codec_frame = conf.codec.GetOctetsPerFrame();
-    group_config.bits_per_sample = conf.codec.GetBitsPerSample();
-
-    log::assert_that(
-        audio_set_conf->topology_info.has_value(),
-        "No topology info, which is required to properly configure the ASEs");
-    group_config.num_channels +=
-        conf.codec.GetChannelCountPerIsoStream() *
-        audio_set_conf->topology_info->device_count.get(direction);
-    group_config.codec.coding_format = conf.codec.id.coding_format;
-    group_config.codec.vendor_company_id = conf.codec.id.vendor_company_id;
-    group_config.codec.vendor_codec_id = conf.codec.id.vendor_codec_id;
-  }
-
-  if (group_config.IsInvalid()){
-   LOG(WARNING) << __func__
-         << ", Sample Rate "
-         << group_config.sample_rate
-         << ", Channels "
-         << group_config.num_channels
-         << ", Data Interval "
-         << group_config.data_interval_us
-         << ", Bits Per Sample "
-         << group_config.bits_per_sample;
-   return std::nullopt;
-  }
-
-  return group_config;
-}
-
-std::optional<LeAudioCodecConfiguration>
-LeAudioDeviceGroup::GetCodecConfigurationByDirection(
-    LeAudioContextType context_type, uint8_t direction) {
-=======
->>>>>>> 88e7a4e3
   const set_configurations::AudioSetConfiguration* conf = nullptr;
   bool is_valid = false;
 
@@ -1717,7 +1638,7 @@
   }
 
   auto audio_set_conf = GetCachedConfiguration(context_type);
-  if (!audio_set_conf) return {0, 0, 0, 0};
+  if (!audio_set_conf) return {{0, 0, 0}, 0, 0, 0, 0, 0};
 
   auto group_config =
       utils::GetAudioSessionCodecConfigFromAudioSetConfiguration(
