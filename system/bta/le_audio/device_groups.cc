/*
 * Copyright 2023 The Android Open Source Project
 * Copyright 2020 HIMSA II K/S - www.himsa.com. Represented by EHIMA
 * - www.ehima.com
 *
 * Licensed under the Apache License, Version 2.0 (the "License");
 * you may not use this file except in compliance with the License.
 * You may obtain a copy of the License at
 *
 *      http://www.apache.org/licenses/LICENSE-2.0
 *
 * Unless required by applicable law or agreed to in writing, software
 * distributed under the License is distributed on an "AS IS" BASIS,
 * WITHOUT WARRANTIES OR CONDITIONS OF ANY KIND, either express or implied.
 * See the License for the specific language governing permissions and
 * limitations under the License.
 */

#include "device_groups.h"

#include <base/strings/string_number_conversions.h>
#include <bluetooth/log.h>
#include <stdio.h>

#include <algorithm>
#include <cstddef>
#include <cstdint>
#include <functional>
#include <iterator>
#include <memory>
#include <optional>
#include <sstream>
#include <utility>
#include <vector>

#include "audio_hal_client/audio_hal_client.h"
#include "bta/include/bta_gatt_api.h"
#include "bta/le_audio/gmap_server.h"
#include "bta_csis_api.h"
#include "bta_groups.h"
#include "btif/include/btif_profile_storage.h"
#include "btm_ble_api_types.h"
#include "btm_iso_api.h"
#include "btm_iso_api_types.h"
#include "com_android_bluetooth_flags.h"
#include "common/strings.h"
#include "gatt_api.h"
#include "hardware/bt_le_audio.h"
#include "hci/controller_interface.h"
#include "hci_error_code.h"
#include "internal_include/bt_trace.h"
#include "le_audio/codec_manager.h"
#include "le_audio/devices.h"
#include "le_audio/le_audio_types.h"
#include "le_audio_utils.h"
#include "main/shim/entry.h"
#include "metrics_collector.h"
#include "osi/include/properties.h"
#include "stack/include/btm_client_interface.h"
#include "types/bt_transport.h"

namespace bluetooth::le_audio {

using bluetooth::le_audio::types::ase;
using types::AseState;
using types::AudioContexts;
using types::AudioLocations;
using types::BidirectionalPair;
using types::CisState;
using types::CisType;
using types::DataPathState;
using types::LeAudioContextType;

/* LeAudioDeviceGroup Class methods implementation */
void LeAudioDeviceGroup::AddNode(const std::shared_ptr<LeAudioDevice>& leAudioDevice) {
  leAudioDevice->group_id_ = group_id_;
  leAudioDevices_.push_back(std::weak_ptr<LeAudioDevice>(leAudioDevice));
  MetricsCollector::Get()->OnGroupSizeUpdate(group_id_, leAudioDevices_.size());
}

void LeAudioDeviceGroup::RemoveNode(const std::shared_ptr<LeAudioDevice>& leAudioDevice) {
  /* Group information cleaning in the device. */
  leAudioDevice->group_id_ = bluetooth::groups::kGroupUnknown;
  for (auto ase : leAudioDevice->ases_) {
    ase.active = false;
    ase.cis_conn_hdl = kInvalidCisConnHandle;
  }

  leAudioDevices_.erase(
          std::remove_if(leAudioDevices_.begin(), leAudioDevices_.end(),
                         [&leAudioDevice](auto& d) { return d.lock() == leAudioDevice; }),
          leAudioDevices_.end());
  MetricsCollector::Get()->OnGroupSizeUpdate(group_id_, leAudioDevices_.size());
}

bool LeAudioDeviceGroup::IsEmpty(void) const { return leAudioDevices_.size() == 0; }

bool LeAudioDeviceGroup::IsAnyDeviceConnected(void) const { return NumOfConnected() != 0; }

int LeAudioDeviceGroup::Size(void) const { return leAudioDevices_.size(); }

int LeAudioDeviceGroup::DesiredSize(void) const {
  int group_size = 0;
  if (bluetooth::csis::CsisClient::IsCsisClientRunning()) {
    group_size = bluetooth::csis::CsisClient::Get()->GetDesiredSize(group_id_);
  }

  return group_size > 0 ? group_size : leAudioDevices_.size();
}

int LeAudioDeviceGroup::NumOfConnected() const {
  /* return number of connected devices from the set*/
  return std::count_if(leAudioDevices_.begin(), leAudioDevices_.end(), [](auto& iter) {
    auto dev = iter.lock();
    if (dev) {
      return (dev->conn_id_ != GATT_INVALID_CONN_ID) &&
             (dev->GetConnectionState() == DeviceConnectState::CONNECTED);
    }
    return false;
  });
}

int LeAudioDeviceGroup::NumOfAvailableForDirection(int direction) const {
  bool check_ase_count = direction < types::kLeAudioDirectionBoth;

  /* return number of connected devices from the set with supported context */
  return std::count_if(leAudioDevices_.begin(), leAudioDevices_.end(), [&](auto& iter) {
    auto dev = iter.lock();
    if (dev) {
      if (check_ase_count && (dev->GetAseCount(direction) == 0)) {
        return false;
      }
      return (dev->conn_id_ != GATT_INVALID_CONN_ID) &&
             (dev->GetConnectionState() == DeviceConnectState::CONNECTED);
    }
    return false;
  });
}

void LeAudioDeviceGroup::ClearSinksFromConfiguration(void) {
  log::info("Group {}, group_id {}", std::format_ptr(this), group_id_);

  auto direction = types::kLeAudioDirectionSink;
  stream_conf.stream_params.get(direction).clear();
  CodecManager::GetInstance()->ClearCisConfiguration(direction);
}

void LeAudioDeviceGroup::ClearSourcesFromConfiguration(void) {
  log::info("Group {}, group_id {}", std::format_ptr(this), group_id_);

  auto direction = types::kLeAudioDirectionSource;
  stream_conf.stream_params.get(direction).clear();
  CodecManager::GetInstance()->ClearCisConfiguration(direction);
}

void LeAudioDeviceGroup::ClearAllCises(void) {
  log::info("group_id: {}", group_id_);
  cig.cises.clear();
  ClearSinksFromConfiguration();
  ClearSourcesFromConfiguration();
}

void LeAudioDeviceGroup::UpdateCisConfiguration(uint8_t direction) {
  CodecManager::GetInstance()->UpdateCisConfiguration(
          cig.cises, stream_conf.stream_params.get(direction), direction);
}

void LeAudioDeviceGroup::Cleanup(void) {
  /* Bluetooth is off while streaming - disconnect CISes and remove CIG */
  if (GetState() == AseState::BTA_LE_AUDIO_ASE_STATE_STREAMING) {
    auto& sink_stream_locations = stream_conf.stream_params.sink.stream_config.stream_map;
    auto& source_stream_locations = stream_conf.stream_params.source.stream_config.stream_map;

    if (!sink_stream_locations.empty()) {
      for (const auto info : sink_stream_locations) {
        auto cis_handle = info.stream_handle;
        bluetooth::hci::IsoManager::GetInstance()->DisconnectCis(cis_handle, HCI_ERR_PEER_USER);

        /* Check the other direction if disconnecting bidirectional CIS */
        if (source_stream_locations.empty()) {
          continue;
        }
        source_stream_locations.erase(
                std::remove_if(
                        source_stream_locations.begin(), source_stream_locations.end(),
                        [&cis_handle](auto& inf) { return inf.stream_handle == cis_handle; }),
                source_stream_locations.end());
      }
    }

    /* Take care of the non-bidirectional CISes */
    if (!source_stream_locations.empty()) {
      for (auto info : source_stream_locations) {
        bluetooth::hci::IsoManager::GetInstance()->DisconnectCis(info.stream_handle,
                                                                 HCI_ERR_PEER_USER);
      }
    }
  }

  /* Note: CIG will stay in the controller. We cannot remove it here, because
   * Cises are not yet disconnected.
   * When user start Bluetooth, HCI Reset should remove it
   */

  leAudioDevices_.clear();
  ClearAllCises();
}

void LeAudioDeviceGroup::Deactivate(void) {
  for (auto* leAudioDevice = GetFirstActiveDevice(); leAudioDevice;
       leAudioDevice = GetNextActiveDevice(leAudioDevice)) {
    for (auto* ase = leAudioDevice->GetFirstActiveAse(); ase;
         ase = leAudioDevice->GetNextActiveAse(ase)) {
      ase->active = false;
      ase->reconfigure = 0;
    }
  }
}

bool LeAudioDeviceGroup::Activate(LeAudioContextType context_type,
                                  const BidirectionalPair<AudioContexts>& metadata_context_types,
                                  BidirectionalPair<std::vector<uint8_t>> ccid_lists) {
  bool is_activate = false;
  for (auto leAudioDevice : leAudioDevices_) {
    if (leAudioDevice.expired()) {
      continue;
    }

    bool activated = leAudioDevice.lock()->ActivateConfiguredAses(
            context_type, metadata_context_types, ccid_lists);
    log::info("Device {} is {}", leAudioDevice.lock().get()->address_,
              activated ? "activated" : " not activated");
    if (activated) {
      if (!cig.AssignCisIds(leAudioDevice.lock().get())) {
        return false;
      }
      is_activate = true;
      SetMetadataContexts(metadata_context_types);
    }
  }
  return is_activate;
}

AudioContexts LeAudioDeviceGroup::GetSupportedContexts(int direction) const {
  AudioContexts context;
  for (auto& device : leAudioDevices_) {
    auto shared_dev = device.lock();
    if (shared_dev) {
      context |= shared_dev->GetSupportedContexts(direction);
    }
  }
  return context;
}

LeAudioDevice* LeAudioDeviceGroup::GetFirstDevice(void) const {
  auto iter = std::find_if(leAudioDevices_.begin(), leAudioDevices_.end(),
                           [](auto& iter) { return !iter.expired(); });

  if (iter == leAudioDevices_.end()) {
    return nullptr;
  }

  return (iter->lock()).get();
}

LeAudioDevice* LeAudioDeviceGroup::GetFirstDeviceWithAvailableContext(
        LeAudioContextType context_type) const {
  auto iter =
          std::find_if(leAudioDevices_.begin(), leAudioDevices_.end(), [&context_type](auto& iter) {
            if (iter.expired()) {
              return false;
            }
            return iter.lock()->GetAvailableContexts().test(context_type);
          });

  if ((iter == leAudioDevices_.end()) || (iter->expired())) {
    return nullptr;
  }

  return (iter->lock()).get();
}

LeAudioDevice* LeAudioDeviceGroup::GetNextDevice(LeAudioDevice* leAudioDevice) const {
  auto iter =
          std::find_if(leAudioDevices_.begin(), leAudioDevices_.end(), [&leAudioDevice](auto& d) {
            if (d.expired()) {
              return false;
            } else {
              return (d.lock()).get() == leAudioDevice;
            }
          });

  /* If reference device not found */
  if (iter == leAudioDevices_.end()) {
    return nullptr;
  }

  std::advance(iter, 1);
  /* If reference device is last in group */
  if (iter == leAudioDevices_.end()) {
    return nullptr;
  }

  if (iter->expired()) {
    return nullptr;
  }

  return (iter->lock()).get();
}

LeAudioDevice* LeAudioDeviceGroup::GetNextDeviceWithAvailableContext(
        LeAudioDevice* leAudioDevice, LeAudioContextType context_type) const {
  auto iter =
          std::find_if(leAudioDevices_.begin(), leAudioDevices_.end(), [&leAudioDevice](auto& d) {
            if (d.expired()) {
              return false;
            } else {
              return (d.lock()).get() == leAudioDevice;
            }
          });

  /* If reference device not found */
  if (iter == leAudioDevices_.end()) {
    return nullptr;
  }

  std::advance(iter, 1);
  /* If reference device is last in group */
  if (iter == leAudioDevices_.end()) {
    return nullptr;
  }

  iter = std::find_if(iter, leAudioDevices_.end(), [&context_type](auto& d) {
    if (d.expired()) {
      return false;
    } else {
      return d.lock()->GetAvailableContexts().test(context_type);
    };
  });

  return (iter == leAudioDevices_.end()) ? nullptr : (iter->lock()).get();
}

bool LeAudioDeviceGroup::IsDeviceInTheGroup(LeAudioDevice* leAudioDevice) const {
  auto iter =
          std::find_if(leAudioDevices_.begin(), leAudioDevices_.end(), [&leAudioDevice](auto& d) {
            if (d.expired()) {
              return false;
            } else {
              return (d.lock()).get() == leAudioDevice;
            }
          });

  if ((iter == leAudioDevices_.end()) || (iter->expired())) {
    return false;
  }

  return true;
}

bool LeAudioDeviceGroup::IsGroupReadyToCreateStream(void) const {
  auto iter = std::find_if(leAudioDevices_.begin(), leAudioDevices_.end(), [](auto& d) {
    if (d.expired()) {
      return false;
    } else {
      return !(((d.lock()).get())->IsReadyToCreateStream());
    }
  });

  return iter == leAudioDevices_.end();
}

bool LeAudioDeviceGroup::IsGroupReadyToSuspendStream(void) const {
  auto iter = std::find_if(leAudioDevices_.begin(), leAudioDevices_.end(), [](auto& d) {
    if (d.expired()) {
      return false;
    } else {
      return !(((d.lock()).get())->IsReadyToSuspendStream());
    }
  });

  return iter == leAudioDevices_.end();
}

bool LeAudioDeviceGroup::HaveAnyActiveDeviceInStreamingState() const {
  auto iter = std::find_if(leAudioDevices_.begin(), leAudioDevices_.end(), [](auto& d) {
    if (d.expired()) {
      return false;
    } else {
      return ((d.lock()).get())->HaveAnyStreamingAses();
    }
  });

  return iter != leAudioDevices_.end();
}

bool LeAudioDeviceGroup::HaveAnyActiveDeviceInUnconfiguredState() const {
  auto iter = std::find_if(leAudioDevices_.begin(), leAudioDevices_.end(), [](auto& d) {
    if (d.expired()) {
      return false;
    } else {
      return ((d.lock()).get())->HaveAnyUnconfiguredAses();
    }
  });

  return iter != leAudioDevices_.end();
}

bool LeAudioDeviceGroup::HaveAllActiveDevicesAsesTheSameState(AseState state) const {
  auto iter = std::find_if(leAudioDevices_.begin(), leAudioDevices_.end(), [&state](auto& d) {
    if (d.expired()) {
      return false;
    } else {
      return !(((d.lock()).get())->HaveAllActiveAsesSameState(state));
    }
  });

  return iter == leAudioDevices_.end();
}

LeAudioDevice* LeAudioDeviceGroup::GetFirstActiveDevice(void) const {
  auto iter = std::find_if(leAudioDevices_.begin(), leAudioDevices_.end(), [](auto& d) {
    if (d.expired()) {
      return false;
    } else {
      return ((d.lock()).get())->HaveActiveAse();
    }
  });

  if (iter == leAudioDevices_.end() || iter->expired()) {
    return nullptr;
  }

  return (iter->lock()).get();
}

LeAudioDevice* LeAudioDeviceGroup::GetNextActiveDevice(LeAudioDevice* leAudioDevice) const {
  auto iter =
          std::find_if(leAudioDevices_.begin(), leAudioDevices_.end(), [&leAudioDevice](auto& d) {
            if (d.expired()) {
              return false;
            } else {
              return (d.lock()).get() == leAudioDevice;
            }
          });

  if (iter == leAudioDevices_.end() || std::distance(iter, leAudioDevices_.end()) < 1) {
    return nullptr;
  }

  iter = std::find_if(std::next(iter, 1), leAudioDevices_.end(), [](auto& d) {
    if (d.expired()) {
      return false;
    } else {
      return ((d.lock()).get())->HaveActiveAse();
    }
  });

  return (iter == leAudioDevices_.end()) ? nullptr : (iter->lock()).get();
}

LeAudioDevice* LeAudioDeviceGroup::GetFirstActiveDeviceByCisAndDataPathState(
        CisState cis_state, DataPathState data_path_state) const {
  auto iter = std::find_if(
          leAudioDevices_.begin(), leAudioDevices_.end(), [&data_path_state, &cis_state](auto& d) {
            if (d.expired()) {
              return false;
            }

            return ((d.lock()).get())
                           ->GetFirstActiveAseByCisAndDataPathState(cis_state, data_path_state) !=
                   nullptr;
          });

  if (iter == leAudioDevices_.end()) {
    return nullptr;
  }

  return iter->lock().get();
}

LeAudioDevice* LeAudioDeviceGroup::GetNextActiveDeviceByCisAndDataPathState(
        LeAudioDevice* leAudioDevice, CisState cis_state, DataPathState data_path_state) const {
  auto iter =
          std::find_if(leAudioDevices_.begin(), leAudioDevices_.end(), [&leAudioDevice](auto& d) {
            if (d.expired()) {
              return false;
            }

            return d.lock().get() == leAudioDevice;
          });

  if (std::distance(iter, leAudioDevices_.end()) < 1) {
    return nullptr;
  }

  iter = std::find_if(
          std::next(iter, 1), leAudioDevices_.end(), [&cis_state, &data_path_state](auto& d) {
            if (d.expired()) {
              return false;
            }

            return ((d.lock()).get())
                           ->GetFirstActiveAseByCisAndDataPathState(cis_state, data_path_state) !=
                   nullptr;
          });

  if (iter == leAudioDevices_.end()) {
    return nullptr;
  }

  return iter->lock().get();
}

uint32_t LeAudioDeviceGroup::GetSduInterval(uint8_t direction) const {
  for (LeAudioDevice* leAudioDevice = GetFirstActiveDevice(); leAudioDevice != nullptr;
       leAudioDevice = GetNextActiveDevice(leAudioDevice)) {
    struct ase* ase = leAudioDevice->GetFirstActiveAseByDirection(direction);
    if (!ase) {
      continue;
    }
    return ase->qos_config.sdu_interval;
  }

  return 0;
}

uint8_t LeAudioDeviceGroup::GetSCA(void) const {
  uint8_t sca = bluetooth::hci::iso_manager::kIsoSca0To20Ppm;

  for (const auto& leAudioDevice : leAudioDevices_) {
    uint8_t dev_sca = get_btm_client_interface().peer.BTM_GetPeerSCA(leAudioDevice.lock()->address_,
                                                                     BT_TRANSPORT_LE);

    /* If we could not read SCA from the peer device or sca is 0,
     * then there is no reason to continue.
     */
    if ((dev_sca == 0xFF) || (dev_sca == 0)) {
      return 0;
    }

    /* The Slaves_Clock_Accuracy parameter shall be the worst-case sleep clock
     *accuracy of all the slaves that will participate in the CIG.
     */
    if (dev_sca < sca) {
      sca = dev_sca;
    }
  }

  return sca;
}

uint8_t LeAudioDeviceGroup::GetPacking(void) const {
  uint8_t packing_type = bluetooth::hci::kIsoCigPackingInterleaved;

  if (osi_property_get_bool("persist.vendor.btstack.sequential_packing_enable", false)) {
    packing_type = bluetooth::hci::kIsoCigPackingSequential;
    log::warn("Switching to sequential packing type ");
    return packing_type;
  }

  if (!stream_conf.conf) {
    log::warn("No stream configuration has been set, return interleaved");
    return packing_type;
  }

  log::warn("No stream configuration has been set, return default interleaved");
  return stream_conf.conf->packing;
}

uint8_t LeAudioDeviceGroup::GetFraming(void) const {
  LeAudioDevice* leAudioDevice = GetFirstActiveDevice();
  log::assert_that(leAudioDevice, "Shouldn't be called without an active device.");

  do {
    struct ase* ase = leAudioDevice->GetFirstActiveAse();
    if (!ase) {
      continue;
    }

    do {
      if (ase->qos_preferences.supported_framing == types::kFramingUnframedPduUnsupported) {
        return bluetooth::hci::kIsoCigFramingFramed;
      }
    } while ((ase = leAudioDevice->GetNextActiveAse(ase)));
  } while ((leAudioDevice = GetNextActiveDevice(leAudioDevice)));

  return bluetooth::hci::kIsoCigFramingUnframed;
}

/* TODO: Preferred parameter may be other than minimum */
static uint16_t find_max_transport_latency(const LeAudioDeviceGroup* group, uint8_t direction) {
  uint16_t max_transport_latency = 0;

  for (LeAudioDevice* leAudioDevice = group->GetFirstActiveDevice(); leAudioDevice != nullptr;
       leAudioDevice = group->GetNextActiveDevice(leAudioDevice)) {
    for (ase* ase = leAudioDevice->GetFirstActiveAseByDirection(direction); ase != nullptr;
         ase = leAudioDevice->GetNextActiveAseWithSameDirection(ase)) {
      if (!ase) {
        break;
      }

      if (max_transport_latency == 0) {
        // first assignment
        max_transport_latency = ase->qos_config.max_transport_latency;
      } else if (ase->qos_config.max_transport_latency < max_transport_latency) {
        if (ase->qos_config.max_transport_latency != 0) {
          max_transport_latency = ase->qos_config.max_transport_latency;
        } else {
          log::warn("Trying to set latency back to 0, ASE ID {}", ase->id);
        }
      }
    }
  }

  if (max_transport_latency < types::kMaxTransportLatencyMin) {
    max_transport_latency = types::kMaxTransportLatencyMin;
  } else if (max_transport_latency > types::kMaxTransportLatencyMax) {
    max_transport_latency = types::kMaxTransportLatencyMax;
  }

  return max_transport_latency;
}

uint16_t LeAudioDeviceGroup::GetMaxTransportLatencyStom(void) const {
  return find_max_transport_latency(this, types::kLeAudioDirectionSource);
}

uint16_t LeAudioDeviceGroup::GetMaxTransportLatencyMtos(void) const {
  return find_max_transport_latency(this, types::kLeAudioDirectionSink);
}

uint32_t LeAudioDeviceGroup::GetTransportLatencyUs(uint8_t direction) const {
  if (direction == types::kLeAudioDirectionSink) {
    return transport_latency_mtos_us_;
  } else if (direction == types::kLeAudioDirectionSource) {
    return transport_latency_stom_us_;
  } else {
    log::error("invalid direction");
    return 0;
  }
}

void LeAudioDeviceGroup::SetTransportLatency(uint8_t direction, uint32_t new_transport_latency_us) {
  uint32_t* transport_latency_us;

  if (direction == types::kLeAudioDirectionSink) {
    transport_latency_us = &transport_latency_mtos_us_;
  } else if (direction == types::kLeAudioDirectionSource) {
    transport_latency_us = &transport_latency_stom_us_;
  } else {
    log::error("invalid direction");
    return;
  }

  if (*transport_latency_us == new_transport_latency_us) {
    return;
  }

  if ((*transport_latency_us != 0) && (*transport_latency_us != new_transport_latency_us)) {
    log::warn("Different transport latency for group:  old: {} [us], new: {} [us]",
              static_cast<int>(*transport_latency_us), static_cast<int>(new_transport_latency_us));
    return;
  }

  log::info("updated group {} transport latency: {} [us]", static_cast<int>(group_id_),
            static_cast<int>(new_transport_latency_us));
  *transport_latency_us = new_transport_latency_us;
}

uint8_t LeAudioDeviceGroup::GetRtn(uint8_t direction, uint8_t cis_id) const {
  LeAudioDevice* leAudioDevice = GetFirstActiveDevice();
  log::assert_that(leAudioDevice, "Shouldn't be called without an active device.");

  do {
    auto ases_pair = leAudioDevice->GetAsesByCisId(cis_id);

    if (ases_pair.sink && direction == types::kLeAudioDirectionSink) {
      return ases_pair.sink->qos_config.retrans_nb;
    } else if (ases_pair.source && direction == types::kLeAudioDirectionSource) {
      return ases_pair.source->qos_config.retrans_nb;
    }
  } while ((leAudioDevice = GetNextActiveDevice(leAudioDevice)));

  return 0;
}

uint16_t LeAudioDeviceGroup::GetMaxSduSize(uint8_t direction, uint8_t cis_id) const {
  LeAudioDevice* leAudioDevice = GetFirstActiveDevice();
  log::assert_that(leAudioDevice, "Shouldn't be called without an active device.");

  do {
    auto ases_pair = leAudioDevice->GetAsesByCisId(cis_id);

    if (ases_pair.sink && direction == types::kLeAudioDirectionSink) {
      return ases_pair.sink->qos_config.max_sdu_size;
    } else if (ases_pair.source && direction == types::kLeAudioDirectionSource) {
      return ases_pair.source->qos_config.max_sdu_size;
    }
  } while ((leAudioDevice = GetNextActiveDevice(leAudioDevice)));

  return 0;
}

uint8_t LeAudioDeviceGroup::GetPhyBitmask(uint8_t direction) const {
  LeAudioDevice* leAudioDevice = GetFirstActiveDevice();
  log::assert_that(leAudioDevice, "Shouldn't be called without an active device.");

  // local supported PHY's
  uint8_t phy_bitfield = bluetooth::hci::kIsoCigPhy1M;
  auto controller = bluetooth::shim::GetController();
  if (controller && controller->SupportsBle2mPhy()) {
    phy_bitfield |= bluetooth::hci::kIsoCigPhy2M;
  }

  if (!leAudioDevice) {
    log::error("No active leaudio device for direction?: {}", direction);
    return phy_bitfield;
  }

  do {
    struct ase* ase = leAudioDevice->GetFirstActiveAseByDirection(direction);
    if (!ase) {
      return phy_bitfield;
    }

    do {
      if (direction == ase->direction) {
        phy_bitfield &= leAudioDevice->GetPhyBitmask();

        // A value of 0x00 denotes no preference
        if (ase->qos_preferences.preferred_phy &&
            (phy_bitfield & ase->qos_preferences.preferred_phy)) {
          phy_bitfield &= ase->qos_preferences.preferred_phy;
          log::debug("Using ASE preferred phy 0x{:02x}", static_cast<int>(phy_bitfield));
        } else {
          log::warn(
                  "ASE preferred 0x{:02x} has nothing common with phy_bitfield "
                  "0x{:02x}",
                  static_cast<int>(ase->qos_preferences.preferred_phy),
                  static_cast<int>(phy_bitfield));
        }
      }
    } while ((ase = leAudioDevice->GetNextActiveAseWithSameDirection(ase)));
  } while ((leAudioDevice = GetNextActiveDevice(leAudioDevice)));

  return phy_bitfield;
}

uint8_t LeAudioDeviceGroup::GetTargetPhy(uint8_t direction) const {
  uint8_t phy_bitfield = GetPhyBitmask(direction);

  // prefer to use 2M if supported
  if (phy_bitfield & bluetooth::hci::kIsoCigPhy2M) {
    return types::kTargetPhy2M;
  } else if (phy_bitfield & bluetooth::hci::kIsoCigPhy1M) {
    return types::kTargetPhy1M;
  } else {
    return 0;
  }
}

bool LeAudioDeviceGroup::GetPresentationDelay(uint32_t* delay, uint8_t direction) const {
  uint32_t delay_min = 0;
  uint32_t delay_max = UINT32_MAX;
  uint32_t preferred_delay_min = delay_min;
  uint32_t preferred_delay_max = delay_max;

  LeAudioDevice* leAudioDevice = GetFirstActiveDevice();
  log::assert_that(leAudioDevice, "Shouldn't be called without an active device.");

  do {
    struct ase* ase = leAudioDevice->GetFirstActiveAseByDirection(direction);
    if (!ase) {
      continue;  // device has no active ASEs in this direction
    }

    do {
      /* No common range check */
      if (ase->qos_preferences.pres_delay_min > delay_max ||
          ase->qos_preferences.pres_delay_max < delay_min) {
        return false;
      }

      if (ase->qos_preferences.pres_delay_min > delay_min) {
        delay_min = ase->qos_preferences.pres_delay_min;
      }
      if (ase->qos_preferences.pres_delay_max < delay_max) {
        delay_max = ase->qos_preferences.pres_delay_max;
      }
      if (ase->qos_preferences.preferred_pres_delay_min > preferred_delay_min) {
        preferred_delay_min = ase->qos_preferences.preferred_pres_delay_min;
      }
      if (ase->qos_preferences.preferred_pres_delay_max < preferred_delay_max &&
          ase->qos_preferences.preferred_pres_delay_max != types::kPresDelayNoPreference) {
        preferred_delay_max = ase->qos_preferences.preferred_pres_delay_max;
      }
    } while ((ase = leAudioDevice->GetNextActiveAseWithSameDirection(ase)));
  } while ((leAudioDevice = GetNextActiveDevice(leAudioDevice)));

  if (preferred_delay_min <= preferred_delay_max && preferred_delay_min >= delay_min &&
      preferred_delay_min <= delay_max) {
    *delay = preferred_delay_min;
  } else {
    *delay = delay_min;
  }

  return true;
}

uint16_t LeAudioDeviceGroup::GetRemoteDelay(uint8_t direction) const {
  uint16_t remote_delay_ms = 0;
  uint32_t presentation_delay;

  if (!GetFirstActiveDevice() || !GetPresentationDelay(&presentation_delay, direction)) {
    /* This should never happens at stream request time but to be safe return
     * some sample value to not break streaming
     */
    log::error("No active device available. Default value used.");
    return 100;
  }

  /* us to ms */
  remote_delay_ms = presentation_delay / 1000;
  remote_delay_ms += GetTransportLatencyUs(direction) / 1000;

  return remote_delay_ms;
}

bool LeAudioDeviceGroup::UpdateAudioContextAvailability(void) {
  log::debug("{}", group_id_);
  auto old_contexts = GetAvailableContexts();
  SetAvailableContexts(GetLatestAvailableContexts());
  return old_contexts != GetAvailableContexts();
}

CodecManager::UnicastConfigurationRequirements
LeAudioDeviceGroup::GetAudioSetConfigurationRequirements(types::LeAudioContextType ctx_type) const {
  auto new_req = CodecManager::UnicastConfigurationRequirements{
          .audio_context_type = ctx_type,
          .flags = CodecManager::Flags::NONE,
  };

  bool remote_has_gmap = false;

  // Define a requirement for each location. Knowing codec specific
  // capabilities (i.e. multiplexing capability) the config provider can
  // determine the number of ASEs to activate.
  for (auto const& weak_dev_ptr : leAudioDevices_) {
    auto device = weak_dev_ptr.lock();
    BidirectionalPair<bool> has_location = {false, false};

    for (auto direction : {types::kLeAudioDirectionSink, types::kLeAudioDirectionSource}) {
      // Do not put any requirements on the Source if Sink only scenario is used
      // Note: With the RINGTONE we should already prepare for a call.
      if ((direction == types::kLeAudioDirectionSource) &&
          ((types::kLeAudioContextAllRemoteSinkOnly.test(ctx_type) &&
            (ctx_type != types::LeAudioContextType::RINGTONE)) ||
           ctx_type == types::LeAudioContextType::UNSPECIFIED)) {
        log::debug("Skipping the remote source requirements.");
        continue;
      }

      if (device->GetAseCount(direction) == 0) {
        log::warn("Device {} has no ASEs for direction: {}", device->address_, (int)direction);
        continue;
      }

      if ((com::android::bluetooth::flags::le_audio_support_unidirectional_voice_assistant() &&
           ctx_type == types::LeAudioContextType::VOICEASSISTANTS) ||
          ctx_type == types::LeAudioContextType::GAME) {
        // For GAME and VOICE ASSISTANT, ignore direction if it is not supported only on a single
        // direction.
        auto group_contexts = GetSupportedContexts(types::kLeAudioDirectionBoth);
        if (group_contexts.test(ctx_type)) {
          auto direction_contexs = device->GetSupportedContexts(direction);
          if (!direction_contexs.test(ctx_type)) {
            log::warn("Device {} has no {} context support", device->address_,
                      common::ToString(ctx_type));
            continue;
          }
        }
      }

      auto& dev_locations = (direction == types::kLeAudioDirectionSink)
                                    ? device->snk_audio_locations_
                                    : device->src_audio_locations_;
      if (dev_locations.none()) {
        log::warn("Device {} has no specified locations for direction: {}", device->address_,
                  (int)direction);
      }

      has_location.get(direction) = true;
      auto& direction_req = (direction == types::kLeAudioDirectionSink)
                                    ? new_req.sink_requirements
                                    : new_req.source_requirements;
      if (!direction_req) {
        direction_req = std::vector<
                CodecManager::UnicastConfigurationRequirements::DeviceDirectionRequirements>();
      }

      // Pass the audio channel allocation requirement according to TMAP
      auto locations = dev_locations.to_ulong() & (codec_spec_conf::kLeAudioLocationFrontLeft |
                                                   codec_spec_conf::kLeAudioLocationFrontRight);
      CodecManager::UnicastConfigurationRequirements::DeviceDirectionRequirements config_req;
      config_req.params.Add(codec_spec_conf::kLeAudioLtvTypeAudioChannelAllocation,
                            (uint32_t)locations);
      if (preferred_config_.get(direction) &&
          preferred_config_.get(direction)->codec_priority != -1) {
        config_req.params.Add(
                codec_spec_conf::kLeAudioLtvTypeSamplingFreq,
                UINT8_TO_VEC_UINT8(codec_spec_conf::SingleSamplingFreqCapability2Config(
                        preferred_config_.get(direction)->sample_rate)));
        config_req.params.Add(
                codec_spec_conf::kLeAudioLtvTypeFrameDuration,
                UINT8_TO_VEC_UINT8(codec_spec_conf::SingleFrameDurationCapability2Config(
                        preferred_config_.get(direction)->frame_duration)));
        config_req.params.Add(
                codec_spec_conf::kLeAudioLtvTypeOctetsPerCodecFrame,
                UINT16_TO_VEC_UINT8(preferred_config_.get(direction)->octets_per_frame));
      }
      config_req.target_latency = utils::GetTargetLatencyForAudioContext(ctx_type);
      log::warn("Device {} pushes requirement, location: {}, direction: {}", device->address_,
                (int)locations, (int)direction);
      direction_req->push_back(std::move(config_req));
    }

    // Push sink PACs if there are some sink requirements
    if (has_location.sink && !device->snk_pacs_.empty()) {
      if (!new_req.sink_pacs) {
        new_req.sink_pacs = std::vector<types::acs_ac_record>{};
      }
      for (auto const& [_, pac_char] : device->snk_pacs_) {
        for (auto const& pac_record : pac_char) {
          new_req.sink_pacs->push_back(pac_record);
        }
      }
    }

    // Push source PACs if there are some source requirements
    if (has_location.source && !device->src_pacs_.empty()) {
      if (!new_req.source_pacs) {
        new_req.source_pacs = std::vector<types::acs_ac_record>{};
      }
      for (auto& [_, pac_char] : device->src_pacs_) {
        for (auto const& pac_record : pac_char) {
          new_req.source_pacs->push_back(pac_record);
        }
      }
    }

    if (device->gmap_client_) {
      remote_has_gmap = true;
    }
  }

  if ((ctx_type == ::bluetooth::le_audio::types::LeAudioContextType::GAME) &&
      GmapClient::IsGmapClientEnabled() && GmapServer::IsGmapServerEnabled() && remote_has_gmap) {
    // Allow asymmetric configurations for the low latency GAME scenarios
    new_req.flags = CodecManager::Flags(CodecManager::Flags::ALLOW_ASYMMETRIC |
                                        CodecManager::Flags::LOW_LATENCY);
    log::debug(
            "GMAP is enabled. Set asymmetric flag for the GAME audio context configuration "
            "requests.");
  } else {
    log::debug(
            "GMAP is disabled, remote_has_gmap: {}, gmap_client_enabled: {}, gmap_server_enabled: "
            "{}",
            remote_has_gmap, GmapClient::IsGmapClientEnabled(), GmapServer::IsGmapServerEnabled());
  }

  return new_req;
}

bool LeAudioDeviceGroup::UpdateAudioSetConfigurationCache(LeAudioContextType ctx_type,
                                                          bool use_preference) const {
  log::info("ctx_type: {}", ToHexString(ctx_type));
  auto requirements = GetAudioSetConfigurationRequirements(ctx_type);
  auto new_conf = CodecManager::GetInstance()->GetCodecConfig(
          requirements, std::bind(&LeAudioDeviceGroup::FindFirstSupportedConfiguration, this,
                                  std::placeholders::_1, std::placeholders::_2, use_preference));
  auto update_config = true;

  auto& cached_map = use_preference ? context_to_preferred_configuration_cache_map_
                                    : context_to_configuration_cache_map_;

  if (cached_map.count(ctx_type) != 0) {
    auto& [is_valid, existing_conf] = cached_map.at(ctx_type);
    update_config = (new_conf.get() != existing_conf.get());
    /* Just mark it as still valid */
    if (!update_config && !is_valid) {
      cached_map.at(ctx_type).first = true;
      return false;
    }
  }

  if (update_config) {
    log::info("config: {} -> {}, use_preference: {}", ToHexString(ctx_type),
              (new_conf ? new_conf->name.c_str() : "(none)"), use_preference);
    cached_map.erase(ctx_type);
    if (new_conf) {
      cached_map.insert(std::make_pair(ctx_type, std::make_pair(true, std::move(new_conf))));
    }
  }

  return update_config;
}

bool LeAudioDeviceGroup::SetPreferredAudioSetConfiguration(
        const bluetooth::le_audio::btle_audio_codec_config_t& input_codec_config,
        const bluetooth::le_audio::btle_audio_codec_config_t& output_codec_config) const {
  if (input_codec_config.codec_priority == -1 || output_codec_config.codec_priority == -1) {
    log::info("Clear codec config");
    ResetPreferredAudioSetConfiguration();
    return true;
  }

  preferred_config_.sink = std::make_unique<btle_audio_codec_config_t>(output_codec_config);
  preferred_config_.source = std::make_unique<btle_audio_codec_config_t>(input_codec_config);

  bool is_updated = false;

  for (LeAudioContextType ctx_type : types::kLeAudioContextAllTypesArray) {
    is_updated |= UpdateAudioSetConfigurationCache(ctx_type, true);
  }

  return is_updated;
}

bool LeAudioDeviceGroup::IsUsingPreferredAudioSetConfiguration(
        const LeAudioContextType& context_type) const {
  if (!preferred_config_.sink || !preferred_config_.source) {
    log::assert_that(!preferred_config_.sink && !preferred_config_.source,
                     "Preferred config should be null for both direction");
    return false;
  }

  if (preferred_config_.sink->codec_priority == -1 ||
      preferred_config_.source->codec_priority == -1) {
    return false;
  }

  return GetPreferredConfiguration(context_type).get();
}

void LeAudioDeviceGroup::ResetPreferredAudioSetConfiguration(void) const {
  log::info("Reset preferred configuration cached for all cotexts.");
  context_to_preferred_configuration_cache_map_.clear();
  preferred_config_.sink = nullptr;
  preferred_config_.source = nullptr;
}

void LeAudioDeviceGroup::InvalidateCachedConfigurations(void) {
  log::info("Group id: {}", group_id_);
  context_to_configuration_cache_map_.clear();
  ResetPreferredAudioSetConfiguration();
}

types::BidirectionalPair<AudioContexts> LeAudioDeviceGroup::GetLatestAvailableContexts() const {
  types::BidirectionalPair<AudioContexts> contexts;
  for (const auto& device : leAudioDevices_) {
    auto shared_ptr = device.lock();
    if (shared_ptr && shared_ptr->GetConnectionState() == DeviceConnectState::CONNECTED) {
      contexts.sink |= shared_ptr->GetAvailableContexts(types::kLeAudioDirectionSink);
      contexts.source |= shared_ptr->GetAvailableContexts(types::kLeAudioDirectionSource);
    }
  }
  return contexts;
}

bool LeAudioDeviceGroup::ReloadAudioLocations(void) {
  AudioLocations updated_snk_audio_locations_ = codec_spec_conf::kLeAudioLocationMonoAudio;
  AudioLocations updated_src_audio_locations_ = codec_spec_conf::kLeAudioLocationMonoAudio;

  for (const auto& device : leAudioDevices_) {
    if (device.expired() ||
        (device.lock().get()->GetConnectionState() != DeviceConnectState::CONNECTED)) {
      continue;
    }
    updated_snk_audio_locations_ |= device.lock().get()->snk_audio_locations_;
    updated_src_audio_locations_ |= device.lock().get()->src_audio_locations_;
  }

  /* Nothing has changed */
  if ((updated_snk_audio_locations_ == snk_audio_locations_) &&
      (updated_src_audio_locations_ == src_audio_locations_)) {
    return false;
  }

  snk_audio_locations_ = updated_snk_audio_locations_;
  src_audio_locations_ = updated_src_audio_locations_;

  return true;
}

bool LeAudioDeviceGroup::ReloadAudioDirections(void) {
  uint8_t updated_audio_directions = 0x00;

  for (const auto& device : leAudioDevices_) {
    if (device.expired() ||
        (device.lock().get()->GetConnectionState() != DeviceConnectState::CONNECTED)) {
      continue;
    }
    updated_audio_directions |= device.lock().get()->audio_directions_;
  }

  /* Nothing has changed */
  if (updated_audio_directions == audio_directions_) {
    return false;
  }

  audio_directions_ = updated_audio_directions;

  return true;
}

AudioContexts LeAudioDeviceGroup::GetAllSupportedBidirectionalContextTypes(void) const {
  auto result = GetSupportedContexts(types::kLeAudioDirectionSink) &
                GetSupportedContexts(types::kLeAudioDirectionSource);

  result &= types::kLeAudioContextAllBidir;

  return result;
}

AudioContexts LeAudioDeviceGroup::GetAllSupportedSingleDirectionOnlyContextTypes(
        uint8_t remote_direction) const {
  AudioContexts result;

  /* Remote device present supported context types on the different directions.
   * It might happen that some "single directional" contexts are exposed on both
   * directions on the remote side.
   * Android takes the decision on the stream configuration based on the contexts therefore
   * there is defined list of host bidirectional and host single directional context
   * types. This function helps to filter out some missconfigurations on the remote side and return
   * single directional context types.
   * One of the use cases we want to handle here is is that usually VoiceAssistant and GAME are
   * bidirectional but some devices might remove it on purpose from one direction.
   */
  auto group_single_dir_only_contexts =
          GetSupportedContexts(remote_direction) & ~GetAllSupportedBidirectionalContextTypes();

  if (remote_direction == types::kLeAudioDirectionSink) {
    auto host_all_sink_contexts =
            types::kLeAudioContextAllRemoteSinkOnly | types::kLeAudioContextAllBidir;
    result = host_all_sink_contexts & group_single_dir_only_contexts;

  } else {
    auto host_all_source_contexts =
            types::kLeAudioContextAllRemoteSource | types::kLeAudioContextAllBidir;
    result = host_all_source_contexts & group_single_dir_only_contexts;
  }

  return result;
}

bool LeAudioDeviceGroup::IsInTransition(void) const { return in_transition_; }

bool LeAudioDeviceGroup::IsStreaming(void) const {
  return current_state_ == AseState::BTA_LE_AUDIO_ASE_STATE_STREAMING;
}

bool LeAudioDeviceGroup::IsReleasingOrIdle(void) const {
  /* If target state is IDLE then for sure group is either releasing or idle.
   * Otherwise, we have "idle states" - Idle or Configured when caching is
   * supported on the remote side. In both cases to check it is to make sure
   * group is not in transition.
   */
  return target_state_ == AseState::BTA_LE_AUDIO_ASE_STATE_IDLE ||
         ((current_state_ == AseState::BTA_LE_AUDIO_ASE_STATE_IDLE ||
           current_state_ == AseState::BTA_LE_AUDIO_ASE_STATE_CODEC_CONFIGURED) &&
          !in_transition_);
}

bool LeAudioDeviceGroup::IsReleasing(void) const {
  return (target_state_ == AseState::BTA_LE_AUDIO_ASE_STATE_IDLE) && in_transition_;
}

bool LeAudioDeviceGroup::IsGroupStreamReady(void) const {
  bool is_device_ready = false;

  /* All connected devices must be ready */
  for (auto& weak : leAudioDevices_) {
    auto dev = weak.lock();
    if (!dev) {
      return false;
    }

    /* We are interested here in devices which are connected on profile level
     * and devices which are configured (meaning, have actived ASE(s))*/
    if (dev->GetConnectionState() == DeviceConnectState::CONNECTED && dev->HaveActiveAse()) {
      if (!dev->IsReadyToStream()) {
        return false;
      }
      is_device_ready = true;
    }
  }
  return is_device_ready;
}

bool LeAudioDeviceGroup::HaveAllCisesDisconnected(void) const {
  for (auto const dev : leAudioDevices_) {
    if (dev.expired()) {
      continue;
    }
    if (dev.lock().get()->HaveAnyCisConnected()) {
      return false;
    }
  }
  return true;
}

uint8_t LeAudioDeviceGroup::CigConfiguration::GetFirstFreeCisId(CisType cis_type) const {
  log::info("Group: {}, group_id: {} cis_type: {}", std::format_ptr(group_), group_->group_id_,
            static_cast<int>(cis_type));
  for (size_t id = 0; id < cises.size(); id++) {
    if (cises[id].addr.IsEmpty() && cises[id].type == cis_type) {
      return id;
    }
  }
  return kInvalidCisId;
}

types::LeAudioConfigurationStrategy LeAudioDeviceGroup::GetGroupSinkStrategy() const {
  /* Update the strategy if not set yet or was invalidated */
  if (!strategy_) {
    /* Choose the group configuration strategy based on PAC records */
    auto strategy_selector = [&, this](uint8_t direction) {
      int expected_group_size = Size();

      /* Simple strategy picker */
      log::debug("Group {} size {}", group_id_, expected_group_size);
      if (expected_group_size > 1) {
        return types::LeAudioConfigurationStrategy::MONO_ONE_CIS_PER_DEVICE;
      }

      log::debug("audio location 0x{:04x}", snk_audio_locations_.to_ulong());
      if (!(snk_audio_locations_.to_ulong() & codec_spec_conf::kLeAudioLocationAnyLeft) ||
          !(snk_audio_locations_.to_ulong() & codec_spec_conf::kLeAudioLocationAnyRight) ||
          snk_audio_locations_.none()) {
        log::debug("startgy set to MONO_ONE_CIS_PER_DEVICE");
        return types::LeAudioConfigurationStrategy::MONO_ONE_CIS_PER_DEVICE;
      }

      auto device = GetFirstDevice();
      /* Note: Currently, the audio channel counts LTV is only mandatory for
       * LC3. */
      auto channel_count_bitmap = device->GetSupportedAudioChannelCounts(direction);
      log::debug("Supported channel counts for group {} (device {}) is {}", group_id_,
                 device->address_, channel_count_bitmap);
      if (channel_count_bitmap == 1) {
        return types::LeAudioConfigurationStrategy::STEREO_TWO_CISES_PER_DEVICE;
      }

      return types::LeAudioConfigurationStrategy::STEREO_ONE_CIS_PER_DEVICE;
    };
    strategy_ = strategy_selector(types::kLeAudioDirectionSink);
    if (strategy_ == types::LeAudioConfigurationStrategy::RFU) {
      log::warn("Unable to find the proper remote sink strategy. Trying source direction instead");
      strategy_ = strategy_selector(types::kLeAudioDirectionSource);
    }

    log::info("Group strategy set to: {}", [](types::LeAudioConfigurationStrategy strategy) {
      switch (strategy) {
        case types::LeAudioConfigurationStrategy::MONO_ONE_CIS_PER_DEVICE:
          return "MONO_ONE_CIS_PER_DEVICE";
        case types::LeAudioConfigurationStrategy::STEREO_TWO_CISES_PER_DEVICE:
          return "STEREO_TWO_CISES_PER_DEVICE";
        case types::LeAudioConfigurationStrategy::STEREO_ONE_CIS_PER_DEVICE:
          return "STEREO_ONE_CIS_PER_DEVICE";
        default:
          return "RFU";
      }
    }(*strategy_));
  }
  return *strategy_;
}

int LeAudioDeviceGroup::GetAseCount(uint8_t direction) const {
  int result = 0;
  for (const auto& device_iter : leAudioDevices_) {
    result += device_iter.lock()->GetAseCount(direction);
  }

  return result;
}

<<<<<<< HEAD
//Require this update as remote device during VA acts same as Call.
void updateVAcontext(types::BidirectionalPair<types::AudioContexts>& group_contexts) {
  if (group_contexts.sink.test(LeAudioContextType::CONVERSATIONAL) &&
      group_contexts.source.test(LeAudioContextType::CONVERSATIONAL)) {
    log::info("update VoiceAssistants as available audio context in both direction");
    group_contexts.sink.set(LeAudioContextType::VOICEASSISTANTS);
    group_contexts.source.set(LeAudioContextType::VOICEASSISTANTS);
  }
=======
/* Calculate the total number of sink, source and bidirectional CISes required by the CIG,
 * for the given configuration audio context.
 */
void LeAudioDeviceGroup::CigConfiguration::GetCisCount(LeAudioContextType context_type,
                                                       uint8_t& out_cis_count_bidir,
                                                       uint8_t& out_cis_count_unidir_sink,
                                                       uint8_t& out_cis_count_unidir_source) const {
  auto expected_device_cnt = group_->DesiredSize();
  auto avail_group_ase_snk_cnt = group_->GetAseCount(types::kLeAudioDirectionSink);
  auto avail_group_ase_src_count = group_->GetAseCount(types::kLeAudioDirectionSource);
  auto strategy = group_->GetGroupSinkStrategy();

  bool is_bidirectional = group_->GetAllSupportedBidirectionalContextTypes().test(context_type);
  bool is_source_only = !is_bidirectional && group_->GetAllSupportedSingleDirectionOnlyContextTypes(
                                                           types::kLeAudioDirectionSource)
                                                     .test(context_type);
  log::debug(
          "{} {}, strategy {}, group avail sink ases: {}, "
          "group avail source ases {} "
          "expected_device_count {}",
          bluetooth::common::ToString(context_type),
          is_bidirectional ? "is bidirectional"
                           : (is_source_only ? "is source only" : "is sink only"),
          static_cast<int>(strategy), avail_group_ase_snk_cnt, avail_group_ase_src_count,
          expected_device_cnt);

  switch (strategy) {
    case types::LeAudioConfigurationStrategy::MONO_ONE_CIS_PER_DEVICE:
    /* This strategy is for the CSIS topology, e.g. two earbuds which are both
     * connected with a Phone
     */
    case types::LeAudioConfigurationStrategy::STEREO_ONE_CIS_PER_DEVICE:
      /* This strategy is for e.g. the banded headphones */
      if (is_bidirectional) {
        if ((avail_group_ase_snk_cnt > 0) && (avail_group_ase_src_count) > 0) {
          /* Prepare CIG to enable all microphones */
          out_cis_count_bidir = expected_device_cnt;
        } else {
          if (avail_group_ase_snk_cnt > 0) {
            out_cis_count_unidir_sink = expected_device_cnt;
          } else if (avail_group_ase_src_count > 0) {
            out_cis_count_unidir_source = expected_device_cnt;
          }
        }
      } else if (is_source_only) {
        out_cis_count_unidir_source = expected_device_cnt;
      } else {
        out_cis_count_unidir_sink = expected_device_cnt;
      }

      break;
    case types::LeAudioConfigurationStrategy::STEREO_TWO_CISES_PER_DEVICE:
      /* This strategy is for the old TWS topology. e.g. one earbud connected to
       * the Phone but each channel is carried in separate CIS
       */
      if (is_bidirectional) {
        if ((avail_group_ase_snk_cnt > 0) && (avail_group_ase_src_count) > 0) {
          /* Prepare CIG to enable all microphones per device */
          out_cis_count_bidir = expected_device_cnt;
          if (avail_group_ase_src_count > 1) {
            out_cis_count_bidir++;
          } else {
            out_cis_count_unidir_sink = expected_device_cnt;
          }
        } else {
          if (avail_group_ase_snk_cnt > 0) {
            out_cis_count_unidir_sink = 2 * expected_device_cnt;
          } else if (avail_group_ase_src_count > 0) {
            out_cis_count_unidir_source = 2 * expected_device_cnt;
          }
        }
      } else if (is_source_only) {
        out_cis_count_unidir_source = 2 * expected_device_cnt;
      } else {
        out_cis_count_unidir_sink = 2 * expected_device_cnt;
      }
      break;
    case types::LeAudioConfigurationStrategy::RFU:
      log::error("Should not happen;");
      break;
  }

  log::info(
          "Required cis count: Bi-Directional: {}, Uni-Directional Sink: {}, "
          "Uni-Directional Source: {}",
          out_cis_count_bidir, out_cis_count_unidir_sink, out_cis_count_unidir_source);
>>>>>>> 58b0a28e
}

void LeAudioDeviceGroup::CigConfiguration::GenerateCisIds(LeAudioContextType context_type) {
  log::info("Group {}, group_id: {}, context_type: {}", std::format_ptr(group_), group_->group_id_,
            bluetooth::common::ToString(context_type));

  if (cises.size() > 0) {
    log::info("CIS IDs already generated");
    return;
  }

  uint8_t cis_count_bidir = 0;
  uint8_t cis_count_unidir_sink = 0;
  uint8_t cis_count_unidir_source = 0;
<<<<<<< HEAD
  int group_size = group_->DesiredSize();
  auto group_contexts = group_->GetLatestAvailableContexts();

  uint8_t expected_remote_directions;
  if (group_->GetAllSupportedBidirectionalContextTypes().test(context_type)) {
    expected_remote_directions = types::kLeAudioDirectionBoth;
  } else if (group_->GetAllSupportedSingleDirectionOnlyContextTypes(types::kLeAudioDirectionSource)
                     .test(context_type)) {
    expected_remote_directions = types::kLeAudioDirectionSource;
  } else {
    expected_remote_directions = types::kLeAudioDirectionSink;
  }

  types::get_cis_count(
          context_type, group_->GetConfiguration(context_type), expected_remote_directions, group_size,
          group_->GetGroupSinkStrategy(), group_->GetAseCount(types::kLeAudioDirectionSink),
          group_->GetAseCount(types::kLeAudioDirectionSource), cis_count_bidir,
          cis_count_unidir_sink, cis_count_unidir_source, group_contexts);
=======
  GetCisCount(context_type, cis_count_bidir, cis_count_unidir_sink, cis_count_unidir_source);
>>>>>>> 58b0a28e

  uint8_t idx = 0;
  while (cis_count_bidir > 0) {
    struct bluetooth::le_audio::types::cis cis_entry = {
            .id = idx,
            .type = CisType::CIS_TYPE_BIDIRECTIONAL,
            .conn_handle = 0,
            .addr = RawAddress::kEmpty,
    };
    cises.push_back(cis_entry);
    cis_count_bidir--;
    idx++;
  }

  while (cis_count_unidir_sink > 0) {
    struct bluetooth::le_audio::types::cis cis_entry = {
            .id = idx,
            .type = CisType::CIS_TYPE_UNIDIRECTIONAL_SINK,
            .conn_handle = 0,
            .addr = RawAddress::kEmpty,
    };
    cises.push_back(cis_entry);
    cis_count_unidir_sink--;
    idx++;
  }

  while (cis_count_unidir_source > 0) {
    struct bluetooth::le_audio::types::cis cis_entry = {
            .id = idx,
            .type = CisType::CIS_TYPE_UNIDIRECTIONAL_SOURCE,
            .conn_handle = 0,
            .addr = RawAddress::kEmpty,
    };
    cises.push_back(cis_entry);
    cis_count_unidir_source--;
    idx++;
  }
}

bool LeAudioDeviceGroup::CigConfiguration::AssignCisIds(LeAudioDevice* leAudioDevice) {
  log::assert_that(leAudioDevice, "invalid device");
  log::info("device: {}", leAudioDevice->address_);

  struct ase* ase = leAudioDevice->GetFirstActiveAse();
  if (!ase) {
    log::error("Device {} shouldn't be called without an active ASE", leAudioDevice->address_);
    return false;
  }

  for (; ase != nullptr; ase = leAudioDevice->GetNextActiveAse(ase)) {
    uint8_t cis_id = kInvalidCisId;
    /* CIS ID already set */
    if (ase->cis_id != kInvalidCisId) {
      log::info("ASE ID: {}, is already assigned CIS ID: {}, type {}", ase->id, ase->cis_id,
                cises[ase->cis_id].type);
      if (!cises[ase->cis_id].addr.IsEmpty()) {
        log::info("Bi-Directional CIS already assigned");
        continue;
      }
      /* Reuse existing CIS ID if available*/
      cis_id = ase->cis_id;
    }

    /* First check if we have bidirectional ASEs. If so, assign same CIS ID.*/
    struct ase* matching_bidir_ase = leAudioDevice->GetNextActiveAseWithDifferentDirection(ase);

    for (; matching_bidir_ase != nullptr;
         matching_bidir_ase =
                 leAudioDevice->GetNextActiveAseWithSameDirection(matching_bidir_ase)) {
      if ((matching_bidir_ase->cis_id != kInvalidCisId) && (matching_bidir_ase->cis_id != cis_id)) {
        log::info("Bi-Directional CIS is already used. ASE Id: {} cis_id={}",
                  matching_bidir_ase->id, matching_bidir_ase->cis_id);
        continue;
      }
      break;
    }

    if (matching_bidir_ase) {
      if (cis_id == kInvalidCisId) {
        cis_id = GetFirstFreeCisId(CisType::CIS_TYPE_BIDIRECTIONAL);
      }

      if (cis_id != kInvalidCisId) {
        ase->cis_id = cis_id;
        matching_bidir_ase->cis_id = cis_id;
        cises[cis_id].addr = leAudioDevice->address_;

        log::info("ASE ID: {} and ASE ID: {}, assigned Bi-Directional CIS ID: {}", ase->id,
                  matching_bidir_ase->id, ase->cis_id);
        continue;
      }

      log::warn(
              "ASE ID: {}, unable to get free Bi-Directional CIS ID but maybe "
              "thats fine. Try using unidirectional.",
              ase->id);
    }

    if (ase->direction == types::kLeAudioDirectionSink) {
      if (cis_id == kInvalidCisId) {
        cis_id = GetFirstFreeCisId(CisType::CIS_TYPE_UNIDIRECTIONAL_SINK);
      }

      if (cis_id == kInvalidCisId) {
        log::warn(
                "Unable to get free Uni-Directional Sink CIS ID - maybe there is "
                "bi-directional available");
        /* This could happen when scenarios for given context type allows for
         * Sink and Source configuration but also only Sink configuration.
         */
        cis_id = GetFirstFreeCisId(CisType::CIS_TYPE_BIDIRECTIONAL);
        if (cis_id == kInvalidCisId) {
          log::error("Unable to get free Bi-Directional CIS ID for Sink ASE");
          return false;
        }
        log::info("ASE ID: {}, assigned Bi-Directional CIS ID: {} for Sink ASE", ase->id, cis_id);
      } else {
        log::info("ASE ID: {}, assigned Uni-Directional CIS ID: {} for Sink ASE", ase->id, cis_id);
      }

      ase->cis_id = cis_id;
      cises[cis_id].addr = leAudioDevice->address_;
      continue;
    }

    /* Source direction */
    log::assert_that(ase->direction == types::kLeAudioDirectionSource,
                     "Expected Source direction, actual={}", ase->direction);

    if (cis_id == kInvalidCisId) {
      cis_id = GetFirstFreeCisId(CisType::CIS_TYPE_UNIDIRECTIONAL_SOURCE);
    }

    if (cis_id == kInvalidCisId) {
      /* This could happen when scenarios for given context type allows for
       * Sink and Source configuration but also only Sink configuration.
       */
      log::warn(
              "Unable to get free Uni-Directional Source CIS ID - maybe there is "
              "bi-directional available");
      cis_id = GetFirstFreeCisId(CisType::CIS_TYPE_BIDIRECTIONAL);
      if (cis_id == kInvalidCisId) {
        log::error("Unable to get free Bi-Directional CIS ID for Source ASE");
        return false;
      }
      log::info("ASE ID: {}, assigned Bi-Directional CIS ID: {} for Source ASE", ase->id, cis_id);
    } else {
      log::info("ASE ID: {}, assigned Uni-Directional CIS ID: {} for Source ASE", ase->id, cis_id);
    }

    ase->cis_id = cis_id;
    cises[cis_id].addr = leAudioDevice->address_;
  }

  return true;
}

void LeAudioDeviceGroup::CigConfiguration::AssignCisConnHandles(
        const std::vector<uint16_t>& conn_handles) {
  log::info("num of cis handles {}", static_cast<int>(conn_handles.size()));
  for (size_t i = 0; i < cises.size(); i++) {
    cises[i].conn_handle = conn_handles[i];
    log::info("assigning cis[{}] conn_handle: {}", cises[i].id, cises[i].conn_handle);
  }
}

void LeAudioDeviceGroup::AssignCisConnHandlesToAses(LeAudioDevice* leAudioDevice) {
  log::assert_that(leAudioDevice, "Invalid device");
  log::info("group: {}, group_id: {}, device: {}", std::format_ptr(this), group_id_,
            leAudioDevice->address_);

  /* Assign all CIS connection handles to ases */
  struct bluetooth::le_audio::types::ase* ase =
          leAudioDevice->GetFirstActiveAseByCisAndDataPathState(CisState::IDLE,
                                                                DataPathState::IDLE);
  if (!ase) {
    log::warn("No active ASE with Cis and Data path state set to IDLE");
    return;
  }

  for (; ase != nullptr; ase = leAudioDevice->GetFirstActiveAseByCisAndDataPathState(
                                 CisState::IDLE, DataPathState::IDLE)) {
    auto ases_pair = leAudioDevice->GetAsesByCisId(ase->cis_id);

    if (ases_pair.sink && ases_pair.sink->active) {
      ases_pair.sink->cis_conn_hdl = cig.cises[ase->cis_id].conn_handle;
      ases_pair.sink->cis_state = CisState::ASSIGNED;
    }
    if (ases_pair.source && ases_pair.source->active) {
      ases_pair.source->cis_conn_hdl = cig.cises[ase->cis_id].conn_handle;
      ases_pair.source->cis_state = CisState::ASSIGNED;
    }
  }
}

void LeAudioDeviceGroup::AssignCisConnHandlesToAses(void) {
  LeAudioDevice* leAudioDevice = GetFirstActiveDevice();
  log::assert_that(leAudioDevice, "Shouldn't be called without an active device.");

  log::info("Group {}, group_id {}", std::format_ptr(this), group_id_);

  /* Assign all CIS connection handles to ases */
  for (; leAudioDevice != nullptr; leAudioDevice = GetNextActiveDevice(leAudioDevice)) {
    AssignCisConnHandlesToAses(leAudioDevice);
  }
}

void LeAudioDeviceGroup::CigConfiguration::UnassignCis(LeAudioDevice* leAudioDevice,
                                                       uint16_t conn_handle) {
  log::assert_that(leAudioDevice, "Invalid device");

  log::info("Group {}, group_id {}, device: {}, conn_handle: {:#x}", std::format_ptr(group_),
            group_->group_id_, leAudioDevice->address_, conn_handle);

  for (struct bluetooth::le_audio::types::cis& cis_entry : cises) {
    if (cis_entry.conn_handle == conn_handle && cis_entry.addr == leAudioDevice->address_) {
      cis_entry.addr = RawAddress::kEmpty;
    }
  }
}

static bool CheckIfStrategySupported(types::LeAudioConfigurationStrategy strategy,
                                     const types::AseConfiguration& conf, uint8_t direction,
                                     const LeAudioDevice& device) {
  /* Check direction and if audio location allows to create more cises to a
   * single device.
   */
  types::AudioLocations audio_locations = (direction == types::kLeAudioDirectionSink)
                                                  ? device.snk_audio_locations_
                                                  : device.src_audio_locations_;

  log::debug("strategy: {}, locations: {}", (int)strategy, audio_locations.to_ulong());

  switch (strategy) {
    case types::LeAudioConfigurationStrategy::MONO_ONE_CIS_PER_DEVICE:
      return true;
    case types::LeAudioConfigurationStrategy::STEREO_TWO_CISES_PER_DEVICE:
      if ((audio_locations.to_ulong() & codec_spec_conf::kLeAudioLocationAnyLeft) &&
          (audio_locations.to_ulong() & codec_spec_conf::kLeAudioLocationAnyRight)) {
        return true;
      } else {
        return false;
      }
    case types::LeAudioConfigurationStrategy::STEREO_ONE_CIS_PER_DEVICE: {
      if (!(audio_locations.to_ulong() & codec_spec_conf::kLeAudioLocationAnyLeft) ||
          !(audio_locations.to_ulong() & codec_spec_conf::kLeAudioLocationAnyRight)) {
        return false;
      }

      auto channel_count_mask = device.GetSupportedAudioChannelCounts(direction);
      auto requested_channel_count = conf.codec.GetChannelCountPerIsoStream();
      log::debug("Requested channel count: {}, supp. channel counts: 0x{:x}",
                 requested_channel_count, channel_count_mask);

      /* Return true if requested channel count is set in the supported channel
       * counts. In the channel_count_mask, bit 0 is set when 1 channel is
       * supported.
       */
      return (1 << (requested_channel_count - 1)) & channel_count_mask;
    }
    default:
      return false;
  }

  return false;
}

/* This method check if group support given audio configuration
 * requirement for connected devices in the group and available ASEs
 * (no matter on the ASE state) and for given context type
 */
bool LeAudioDeviceGroup::IsAudioSetConfigurationSupported(
        const CodecManager::UnicastConfigurationRequirements& requirements,
        const types::AudioSetConfiguration* audio_set_conf, bool use_preference) const {
  if (requirements.audio_context_type == LeAudioContextType::LIVE) {
    if (audio_set_conf->confs.get(types::kLeAudioDirectionSink).size() &&
        audio_set_conf->confs.get(types::kLeAudioDirectionSource).size()) {
      log::debug("Requested config is bi-directional");
      if (!(GetLatestAvailableContexts().sink.test(requirements.audio_context_type) &&
            GetLatestAvailableContexts().source.test(requirements.audio_context_type))) {
        log::error("Remote does not supports context::{} in both direction",
                   bluetooth::common::ToString(requirements.audio_context_type));
        return false;
      }
    }
  }

  /* TODO For now: set ase if matching with first pac.
   * 1) We assume as well that devices will match requirements in order
   *    e.g. 1 Device - 1 Requirement, 2 Device - 2 Requirement etc.
   * 2) ASEs should be active only if best (according to priority list) full
   *    scenarion will be covered.
   * 3) ASEs should be filled according to performance profile.
   */
  auto required_snk_strategy = GetGroupSinkStrategy();
  bool status = false;
  for (auto direction : {types::kLeAudioDirectionSink, types::kLeAudioDirectionSource}) {
    log::debug("Looking for configuration: {} - {}", audio_set_conf->name,
               direction == types::kLeAudioDirectionSink ? "Sink" : "Source");
    auto const& ase_confs = audio_set_conf->confs.get(direction);
    if (ase_confs.empty()) {
      log::debug("No configurations for direction {}, skip it.", (int)direction);
      continue;
    }

    if (com::android::bluetooth::flags::le_audio_support_unidirectional_voice_assistant()) {
      // Verify the direction requirements.
      if (direction == types::kLeAudioDirectionSink &&
          requirements.sink_requirements->size() == 0) {
        log::debug("There is no requirement for Sink direction.");
        return false;
      }

      if (direction == types::kLeAudioDirectionSource &&
          requirements.source_requirements->size() == 0) {
        log::debug("There is no requirement for source direction.");
        return false;
      }
    }

    // Match with requirement first if we have
    if (use_preference) {
      auto& direction_req = (direction == types::kLeAudioDirectionSink)
                                    ? requirements.sink_requirements
                                    : requirements.source_requirements;
      if (!direction_req.has_value() || !preferred_config_.get(direction)) {
        return false;
      }
      if (!utils::IsAseConfigMatchedWithPreferredRequirements(
                  ase_confs, direction_req.value(),
                  codec_spec_conf::SingleChannelCountCapability2Config(
                          preferred_config_.get(direction)->channel_count))) {
        return false;
      }
    }

    // In some tests we expect the configuration to be there even when the
    // contexts are not supported. Then we might want to configure the device
    // but use UNSPECIFIED which is always supported (but can be unavailable)
    auto device_cnt = NumOfAvailableForDirection(direction);
    log::debug("device_cnt: {}", device_cnt);
    if (device_cnt == 0) {
      device_cnt = DesiredSize();
      log::debug("DesiredSize of device_cnt: {}", device_cnt);
      if (device_cnt == 0) {
        log::error("Device count is 0");
        continue;
      }
    }

    auto const ase_cnt = ase_confs.size();
    if (ase_cnt == 0) {
      log::error("ASE count is 0");
      continue;
    }

    uint8_t const max_required_ase_per_dev = ase_cnt / device_cnt + (ase_cnt % device_cnt);

    // Use strategy for the whole group (not only the connected devices)
    auto const strategy = utils::GetStrategyForAseConfig(ase_confs, device_cnt);

    log::debug(
            "Number of devices: {}, number of ASEs: {},  Max ASE per device: {} "
            "config strategy: {}, group strategy: {}",
            device_cnt, ase_cnt, max_required_ase_per_dev, static_cast<int>(strategy),
            (int)required_snk_strategy);

    if (direction == types::kLeAudioDirectionSink && strategy != required_snk_strategy) {
      log::debug("Sink strategy mismatch group!=cfg.entry ({}!={})",
                 static_cast<int>(required_snk_strategy), static_cast<int>(strategy));
      return false;
    }

    uint8_t required_device_cnt = device_cnt;
    uint8_t active_ase_cnt = 0;
    for (auto* device = GetFirstDevice(); device != nullptr && required_device_cnt > 0;
         device = GetNextDevice(device)) {
      log::info("device address: {}, ase size: {} ",device->address_, device->ases_.size());
      /* Skip if device has ASE configured in this direction already */
      if (device->ases_.empty()) {
        log::error("Device has no ASEs.");
        continue;
      }

      bool match = false;
      for (auto& ase_ : device->ases_) {
        if (ase_.direction == direction) {
          log::info("match found.");
          match = true;
          break;
        }
      }

      log::info("match: {}", match);
      if (!match) {
        log::info("device doesn't have this direction ases");
        continue;
      }

      bool is_vendor_metadata_populated_by_direction = false;
      int needed_ase_per_dev = std::min(static_cast<int>(max_required_ase_per_dev),
                                        static_cast<int>(ase_cnt - active_ase_cnt));

      /* If we required more ASEs per device which means we would like to
       * create more CISes to one device, we should also check the allocation
       * if it allows us to do this.
       */

      for (auto const& ent : ase_confs) {
        // Verify PACS only if this is transparent LTV format
        auto const& pacs =
                (direction == types::kLeAudioDirectionSink) ? device->snk_pacs_ : device->src_pacs_;
        const struct types::acs_ac_record* pac = NULL;
        if (utils::IsCodecUsingLtvFormat(ent.codec.id) &&
            !(pac = utils::GetConfigurationSupportedPac(pacs, ent.codec, ent.vendor_metadata,
                                                        requirements.audio_context_type))) {
          log::debug("Insufficient PAC for {}",
                     direction == types::kLeAudioDirectionSink ? "sink" : "source");
          continue;
        }

        if (!CheckIfStrategySupported(strategy, ent, direction, *device)) {
          log::debug("Strategy not supported");
          continue;
        }

        if ((ent.codec.id.vendor_codec_id == types::kLeAudioCodingFormatAptxLeX) &&
            lex_codec_disabled.first) {
          log::info("Skipping LeX config as Lex is disabled");
          continue;
        }

        if (!is_vendor_metadata_populated_by_direction) {
          log::debug("Populate Vendor Metadata by direction {}", direction);
          PopulateVendorMetadatabyDirection(requirements.audio_context_type, direction,
                                            pac->metadata, ent);
          is_vendor_metadata_populated_by_direction = true;
        }

        for (auto& ase : device->ases_) {
          if (ase.direction != direction) {
            continue;
          }

          active_ase_cnt++;
          needed_ase_per_dev--;

          if (needed_ase_per_dev == 0) {
            break;
          }
        }
      }

      if (needed_ase_per_dev > 0) {
        log::debug("Not enough ASEs on the device (needs {} more).", needed_ase_per_dev);
        return false;
      }

      required_device_cnt--;
    }

    if (required_device_cnt > 0) {
      /* Don't left any active devices if requirements are not met */
      log::debug("Could not configure all the devices for direction: {}",
                 direction == types::kLeAudioDirectionSink ? "Sink" : "Source");
      return false;
    }

    // At least one direction can be configured
    status = true;
  }

  /* when disabling 32k dual mic, for later join case, we need to
   * make sure the device is always choosing the config that its
   * sampling rate matches with the sampling rate which is used
   * when all devices in the group are connected.
   */
  bool dual_bidirection_swb_supported_ = CodecManager::GetInstance()->IsDualBiDirSwbSupported();
  if (DesiredSize() > 1 &&
      CodecManager::GetInstance()->CheckCodecConfigIsBiDirSwb(*audio_set_conf)) {
    if (!dual_bidirection_swb_supported_) {
      return false;
    }
  }

  if (status) {
    log::debug("Chosen ASE Configuration for group: {}, configuration: {}", group_id_,
               audio_set_conf->name);
  } else {
    log::error("Could not configure either direction for group {}", group_id_);
  }
  return status;
}

/* This method should choose aproperiate ASEs to be active and set a cached
 * configuration for codec and qos.
 */
bool LeAudioDeviceGroup::ConfigureAses(
        const types::AudioSetConfiguration* audio_set_conf, LeAudioContextType context_type,
        const types::BidirectionalPair<AudioContexts>& metadata_context_types,
        const types::BidirectionalPair<std::vector<uint8_t>>& ccid_lists) {
  bool reuse_cis_id = GetState() == AseState::BTA_LE_AUDIO_ASE_STATE_CODEC_CONFIGURED;
  log::info("reuse_cis_id: {}", reuse_cis_id);

  /* TODO For now: set ase if matching with first pac.
   * 1) We assume as well that devices will match requirements in order
   *    e.g. 1 Device - 1 Requirement, 2 Device - 2 Requirement etc.
   * 2) ASEs should be active only if best (according to priority list) full
   *    scenarion will be covered.
   * 3) ASEs should be filled according to performance profile.
   */

  // WARNING: This may look like the results stored here are unused, but it
  //          actually shares the intermediate values between the multiple
  //          configuration calls within the configuration loop.
  BidirectionalPair<types::AudioLocations> group_audio_locations_memo = {.sink = 0, .source = 0};

  for (auto direction : {types::kLeAudioDirectionSink, types::kLeAudioDirectionSource}) {
    auto direction_str = (direction == types::kLeAudioDirectionSink ? "Sink" : "Source");
    log::debug("{}: Looking for requirements: {}", direction_str, audio_set_conf->name);

    if (audio_set_conf->confs.get(direction).empty()) {
      log::warn("No {} configuration available.", direction_str);
      continue;
    }

    auto const max_required_device_cnt = NumOfAvailableForDirection(direction);
    auto required_device_cnt = max_required_device_cnt;
    log::debug("Maximum {} device(s) required for {}", max_required_device_cnt, direction_str);

    uint8_t active_ase_cnt = 0;

    log::debug("Required device count: {}", required_device_cnt);
    if (required_device_cnt == 0) {
      return false;
    }

    std::vector<LeAudioDevice*> configuredDevices;

    auto configuration_closure = [&](LeAudioDevice* dev, LeAudioContextType context_type) -> bool {
      /* For the moment, we configure only connected devices and when it is
       * ready to stream i.e. All ASEs are discovered and dev is reported as
       * connected
       */
      if (dev->GetConnectionState() != DeviceConnectState::CONNECTED) {
        log::warn("Device {}, in the state {}", dev->address_,
                  bluetooth::common::ToString(dev->GetConnectionState()));
        return false;
      }

      if (!dev->GetAvailableContexts().test(context_type)) {
        log::debug("Device {} not available for context {}", dev->address_,
                   bluetooth::common::ToString(context_type));
        return false;
      }

      return dev->ConfigureAses(audio_set_conf, max_required_device_cnt, direction, context_type,
                                &active_ase_cnt, group_audio_locations_memo.get(direction),
                                metadata_context_types.get(direction), ccid_lists.get(direction),
                                reuse_cis_id);
    };

    auto group_configuration_closure = [&](LeAudioContextType context_type) -> void {
      for (const auto& dev_iter : leAudioDevices_) {
        auto dev = dev_iter.lock();
        if (dev == nullptr) {
          continue;
        }

        if (std::find(configuredDevices.begin(), configuredDevices.end(), dev.get()) !=
            configuredDevices.end()) {
          continue;
        }

        if (configuration_closure(dev.get(), context_type)) {
          configuredDevices.push_back(dev.get());
          required_device_cnt--;
        }

        if (required_device_cnt == 0) {
          break;
        }
      }
    };

    log::info("required_device_cnt: {}", required_device_cnt);

    // First use the devices claiming proper support
    if (required_device_cnt > 0) {
      group_configuration_closure(context_type);
    }
    // In case some devices do not support this scenario - us them anyway if
    // they are required for the scenario - we will not put this context into
    // their metadata anyway
    if (required_device_cnt > 0) {
      group_configuration_closure(LeAudioContextType::UNSPECIFIED);
    }

    if (configuredDevices.empty()) {
      log::error("could not configure any device");
      Deactivate();
      return false;
    }

    log::info("Configured {}/{}", configuredDevices.size(), max_required_device_cnt);
  }

  log::info("Choosed ASE Configuration for group: {}, configuration: {}", group_id_,
            audio_set_conf->name);

  configuration_context_type_ = context_type;
  SetMetadataContexts(metadata_context_types);
  return true;
}

std::shared_ptr<const types::AudioSetConfiguration>
LeAudioDeviceGroup::GetCachedConfiguration(LeAudioContextType context_type) const {
  log::info("context_type: {}", ToHexString(context_type));
  if (context_to_configuration_cache_map_.count(context_type) != 0) {
    return context_to_configuration_cache_map_.at(context_type).second;
  }
  return nullptr;
}

std::shared_ptr<const types::AudioSetConfiguration>
LeAudioDeviceGroup::GetCachedPreferredConfiguration(LeAudioContextType context_type) const {
  if (context_to_preferred_configuration_cache_map_.count(context_type) != 0) {
    return context_to_preferred_configuration_cache_map_.at(context_type).second;
  }
  return nullptr;
}

std::shared_ptr<const types::AudioSetConfiguration> LeAudioDeviceGroup::GetActiveConfiguration(
        void) const {
  return IsUsingPreferredAudioSetConfiguration(configuration_context_type_)
                 ? GetCachedPreferredConfiguration(configuration_context_type_)
                 : GetCachedConfiguration(configuration_context_type_);
}

bool LeAudioDeviceGroup::IsSeamlessSupported(void) { return false; }

void LeAudioDeviceGroup::DisableLeXCodec(bool status) {
  lex_codec_disabled.first = status;
  lex_codec_disabled.second = true;
}

std::shared_ptr<const types::AudioSetConfiguration>
LeAudioDeviceGroup::GetConfiguration(LeAudioContextType context_type) const {
  log::info("context_type: {}", ToHexString(context_type));
  if (context_type == LeAudioContextType::UNINITIALIZED) {
    return nullptr;
  }

  if (IsUsingPreferredAudioSetConfiguration(context_type)) {
    log::debug("Using preferred codec config: {}", common::ToString(context_type));
    return GetCachedPreferredConfiguration(context_type);
  }

  const types::AudioSetConfiguration* conf = nullptr;
  bool is_valid = false;

  /* Refresh the cache if there is no valid configuration */
  if (context_to_configuration_cache_map_.count(context_type) != 0) {
    auto& valid_config_pair = context_to_configuration_cache_map_.at(context_type);
    is_valid = valid_config_pair.first;
    conf = valid_config_pair.second.get();
  }

  log::info(" is_valid: {}", is_valid);
  if (!is_valid || (conf == nullptr)) {
    UpdateAudioSetConfigurationCache(context_type);
  }

  return GetCachedConfiguration(context_type);
}

std::shared_ptr<const types::AudioSetConfiguration> LeAudioDeviceGroup::GetPreferredConfiguration(
        LeAudioContextType context_type) const {
  if (context_type == LeAudioContextType::UNINITIALIZED) {
    return nullptr;
  }

  const types::AudioSetConfiguration* conf = nullptr;
  bool is_valid = false;

  if (context_to_preferred_configuration_cache_map_.count(context_type) != 0) {
    auto& valid_config_pair = context_to_preferred_configuration_cache_map_.at(context_type);
    is_valid = valid_config_pair.first;
    conf = valid_config_pair.second.get();
  }
  if (!is_valid || conf == nullptr) {
    UpdateAudioSetConfigurationCache(context_type, true);
  }

  return GetCachedPreferredConfiguration(context_type);
}

LeAudioCodecConfiguration LeAudioDeviceGroup::GetAudioSessionCodecConfigForDirection(
        LeAudioContextType context_type, uint8_t direction) const {
  log::debug("context_type = {}, direction: {}", common::ToString(context_type), direction);
  auto audio_set_conf = GetConfiguration(context_type);
  if (!audio_set_conf) {
    return {{0, 0, 0}, 0, 0, 0, 0, 0};
  }

  auto group_config = utils::GetAudioSessionCodecConfigFromAudioSetConfiguration(
          *audio_set_conf.get(), direction);
  return group_config;
}

bool LeAudioDeviceGroup::HasCodecConfigurationForDirection(types::LeAudioContextType context_type,
                                                           uint8_t direction) const {
  auto audio_set_conf = GetConfiguration(context_type);
  return audio_set_conf ? !audio_set_conf->confs.get(direction).empty() : false;
}

bool LeAudioDeviceGroup::IsAudioSetConfigurationAvailable(LeAudioContextType group_context_type) {
  return GetConfiguration(group_context_type) != nullptr;
}

bool LeAudioDeviceGroup::IsLeXDevice(void) const {
  for (auto* leAudioDevice = GetFirstActiveDevice(); leAudioDevice;
       leAudioDevice = GetNextActiveDevice(leAudioDevice)) {
    if (leAudioDevice->isLeXDevice())
      return true;
  }

  return false;
}

bool LeAudioDeviceGroup::IsMetadataChanged(
        const BidirectionalPair<AudioContexts>& context_types,
        const BidirectionalPair<std::vector<uint8_t>>& ccid_lists) const {
  for (auto* leAudioDevice = GetFirstActiveDevice(); leAudioDevice;
       leAudioDevice = GetNextActiveDevice(leAudioDevice)) {
    if (leAudioDevice->IsMetadataChanged(context_types, ccid_lists)) {
      return true;
    }
  }

  return false;
}

bool LeAudioDeviceGroup::IsCisPartOfCurrentStream(uint16_t cis_conn_hdl) const {
  auto& sink_stream_locations = stream_conf.stream_params.sink.stream_config.stream_map;
  auto iter =
          std::find_if(sink_stream_locations.begin(), sink_stream_locations.end(),
                       [cis_conn_hdl](auto& info) { return cis_conn_hdl == info.stream_handle; });

  if (iter != sink_stream_locations.end()) {
    return true;
  }

  auto& source_stream_locations = stream_conf.stream_params.source.stream_config.stream_map;
  iter = std::find_if(source_stream_locations.begin(), source_stream_locations.end(),
                      [cis_conn_hdl](auto& info) { return cis_conn_hdl == info.stream_handle; });

  return iter != source_stream_locations.end();
}

void LeAudioDeviceGroup::RemoveCisFromStreamIfNeeded(LeAudioDevice* leAudioDevice,
                                                     uint16_t cis_conn_hdl) {
  log::info("CIS Connection Handle: {}", cis_conn_hdl);

  if (!IsCisPartOfCurrentStream(cis_conn_hdl)) {
    cig.UnassignCis(leAudioDevice, cis_conn_hdl);
    return;
  }

  /* Cache the old values for comparison */
  auto old_sink_channels = stream_conf.stream_params.sink.num_of_channels;
  auto old_source_channels = stream_conf.stream_params.source.num_of_channels;

  for (auto dir : {types::kLeAudioDirectionSink, types::kLeAudioDirectionSource}) {
    auto& params = stream_conf.stream_params.get(dir);
    params.stream_config.stream_map.erase(
            std::remove_if(params.stream_config.stream_map.begin(),
                           params.stream_config.stream_map.end(),
                           [leAudioDevice, &cis_conn_hdl, &params, dir](auto& info) {
                             if (!cis_conn_hdl) {
                               cis_conn_hdl = info.stream_handle;
                             }
                             auto ases_pair = leAudioDevice->GetAsesByCisConnHdl(cis_conn_hdl);
                             if (ases_pair.get(dir) && cis_conn_hdl == info.stream_handle) {
                               params.num_of_devices--;
                               params.num_of_channels -=
                                       ases_pair.get(dir)
                                               ->codec_config.channel_count_per_iso_stream;
                               params.audio_channel_allocation &= ~info.audio_channel_allocation;
                             }
                             return ases_pair.get(dir) && cis_conn_hdl == info.stream_handle;
                           }),
            params.stream_config.stream_map.end());
  }

  log::info(
          "Sink Number Of Devices: {}, Sink Number Of Channels: {}, Source Number "
          "Of Devices: {}, Source Number Of Channels: {}",
          stream_conf.stream_params.sink.num_of_devices,
          stream_conf.stream_params.sink.num_of_channels,
          stream_conf.stream_params.source.num_of_devices,
          stream_conf.stream_params.source.num_of_channels);

  cig.UnassignCis(leAudioDevice, cis_conn_hdl);

  if (old_sink_channels > 0) {
    if (stream_conf.stream_params.sink.num_of_channels == 0) {
      ClearSinksFromConfiguration();
    } else if (old_sink_channels > stream_conf.stream_params.sink.num_of_channels) {
      CodecManager::GetInstance()->UpdateCisConfiguration(
              cig.cises,
              stream_conf.stream_params.get(bluetooth::le_audio::types::kLeAudioDirectionSink),
              bluetooth::le_audio::types::kLeAudioDirectionSink);
    }
  }

  if (old_source_channels > 0) {
    if (stream_conf.stream_params.source.num_of_channels == 0) {
      ClearSourcesFromConfiguration();
    } else if (old_source_channels > stream_conf.stream_params.source.num_of_channels) {
      CodecManager::GetInstance()->UpdateCisConfiguration(
              cig.cises,
              stream_conf.stream_params.get(bluetooth::le_audio::types::kLeAudioDirectionSource),
              bluetooth::le_audio::types::kLeAudioDirectionSource);
    }
  }
}

bool LeAudioDeviceGroup::IsPendingConfiguration(void) const {
  log::verbose("group {}, is pending: {} ", group_id_, stream_conf.pending_configuration);
  return stream_conf.pending_configuration;
}

void LeAudioDeviceGroup::SetPendingConfiguration(void) {
  log::verbose("group {}, is pending from {} to true", group_id_,
               stream_conf.pending_configuration);
  stream_conf.pending_configuration = true;
}

void LeAudioDeviceGroup::ClearPendingConfiguration(void) {
  log::verbose("group {}, is pending from {} to false", group_id_,
               stream_conf.pending_configuration);
  stream_conf.pending_configuration = false;
}

bool LeAudioDeviceGroup::IsSuspendedForReconfiguration(void) const {
  log::info(" suspended_for_reconfig_: {}", suspended_for_reconfig_);
  return suspended_for_reconfig_;
}

void LeAudioDeviceGroup::SetSuspendedForReconfiguration(void) { suspended_for_reconfig_ = true; }

void LeAudioDeviceGroup::ClearSuspendedForReconfiguration(void) { suspended_for_reconfig_ = false; }

bool LeAudioDeviceGroup::IsReconfigStartPendingDir(uint8_t direction) const {
  log::info(" reconfig_start_pending_directions_: {}", reconfig_start_pending_directions_);
  return reconfig_start_pending_directions_ & direction;
}

void LeAudioDeviceGroup::SetReconfigStartPendingDirs(uint8_t directions) {
  reconfig_start_pending_directions_ = directions;
}

void LeAudioDeviceGroup::ClearReconfigStartPendingDirs(uint8_t directions) {
  reconfig_start_pending_directions_ &= ~directions;
}

void LeAudioDeviceGroup::Disable(int gatt_if) {
  is_enabled_ = false;

  for (auto& device_iter : leAudioDevices_) {
    if (!device_iter.lock()->autoconnect_flag_) {
      continue;
    }

    auto connection_state = device_iter.lock()->GetConnectionState();
    auto address = device_iter.lock()->address_;

    btif_storage_set_leaudio_autoconnect(address, false);
    device_iter.lock()->autoconnect_flag_ = false;

    log::info("Group {} in state {}. Removing {} from background connect", group_id_,
              bluetooth::common::ToString(GetState()), address);

    BTA_GATTC_CancelOpen(gatt_if, address, false);

    if (connection_state == DeviceConnectState::CONNECTING_AUTOCONNECT) {
      device_iter.lock()->SetConnectionState(DeviceConnectState::DISCONNECTED);
    }
  }
}

void LeAudioDeviceGroup::Enable(int gatt_if, tBTM_BLE_CONN_TYPE reconnection_mode) {
  is_enabled_ = true;
  for (auto& device_iter : leAudioDevices_) {
    if (device_iter.lock()->autoconnect_flag_) {
      continue;
    }

    auto address = device_iter.lock()->address_;
    auto connection_state = device_iter.lock()->GetConnectionState();

    btif_storage_set_leaudio_autoconnect(address, true);
    device_iter.lock()->autoconnect_flag_ = true;

    log::info("Group {} in state {}. Adding {} from background connect", group_id_,
              bluetooth::common::ToString(GetState()), address);

    if (connection_state == DeviceConnectState::DISCONNECTED) {
      BTA_GATTC_Open(gatt_if, address, reconnection_mode, false);
      device_iter.lock()->SetConnectionState(DeviceConnectState::CONNECTING_AUTOCONNECT);
    }
  }
}

bool LeAudioDeviceGroup::IsEnabled(void) const { return is_enabled_; }

void LeAudioDeviceGroup::AddToAllowListNotConnectedGroupMembers(int gatt_if) {
  for (const auto& device_iter : leAudioDevices_) {
    auto connection_state = device_iter.lock()->GetConnectionState();
    if (connection_state == DeviceConnectState::CONNECTED ||
        connection_state == DeviceConnectState::CONNECTING_BY_USER ||
        connection_state == DeviceConnectState::CONNECTED_BY_USER_GETTING_READY ||
        connection_state == DeviceConnectState::CONNECTED_AUTOCONNECT_GETTING_READY) {
      continue;
    }

    auto address = device_iter.lock()->address_;
    log::info("Group {} in state {}. Adding {} to allow list", group_id_,
              bluetooth::common::ToString(GetState()), address);

    /* When adding set members to allow list, let use direct connect first.
     * When it fails (i.e. device is not advertising), it will go to background
     * connect. We are doing that because for background connect, stack is using
     * slow scan parameters for connection which might delay connecting
     * available members.
     */
    BTA_GATTC_CancelOpen(gatt_if, address, false);
    BTA_GATTC_Open(gatt_if, address, BTM_BLE_DIRECT_CONNECTION, false);
    device_iter.lock()->SetConnectionState(DeviceConnectState::CONNECTING_AUTOCONNECT);
  }
}

void LeAudioDeviceGroup::ApplyReconnectionMode(int gatt_if, tBTM_BLE_CONN_TYPE reconnection_mode) {
  for (const auto& device_iter : leAudioDevices_) {
    BTA_GATTC_CancelOpen(gatt_if, device_iter.lock()->address_, false);
    BTA_GATTC_Open(gatt_if, device_iter.lock()->address_, reconnection_mode, false);
    log::info("Group {} in state {}. Adding {} to default reconnection mode", group_id_,
              bluetooth::common::ToString(GetState()), device_iter.lock()->address_);
    device_iter.lock()->SetConnectionState(DeviceConnectState::CONNECTING_AUTOCONNECT);
  }
}

bool LeAudioDeviceGroup::IsConfiguredForContext(LeAudioContextType context_type) const {
  /* Check if all connected group members are configured */
  if (GetConfigurationContextType() != context_type) {
    return false;
  }

  if (!stream_conf.conf) {
    return false;
  }

  /* Check if used configuration is same as the active one.*/
  return stream_conf.conf.get() == GetActiveConfiguration().get();
}

std::unique_ptr<types::AudioSetConfiguration> LeAudioDeviceGroup::FindFirstSupportedConfiguration(
        const CodecManager::UnicastConfigurationRequirements& requirements,
        const types::AudioSetConfigurations* confs, bool use_preference) const {
  log::assert_that(confs != nullptr, "confs should not be null");

  log::debug("context type: {},  number of connected devices: {}",
             bluetooth::common::ToString(requirements.audio_context_type), NumOfConnected());

  /* Filter out device set for each end every scenario */
  for (const auto& conf : *confs) {
    log::assert_that(conf != nullptr, "confs should not be null");
    if (IsAudioSetConfigurationSupported(requirements, conf, use_preference)) {
      log::debug("found: {}", conf->name);
      return std::make_unique<types::AudioSetConfiguration>(*conf);
    }
  }

  return nullptr;
}

/* This method should choose aproperiate ASEs to be active and set a cached
 * configuration for codec and qos.
 */
bool LeAudioDeviceGroup::Configure(
        LeAudioContextType context_type,
        const types::BidirectionalPair<AudioContexts>& metadata_context_types,
        types::BidirectionalPair<std::vector<uint8_t>> ccid_lists) {
  auto conf = GetConfiguration(context_type);
  if (!conf) {
    log::error(
            ", requested context type: {} , is in mismatch with cached available "
            "contexts",
            bluetooth::common::ToString(context_type));
    return false;
  }

  log::debug("setting context type: {}", bluetooth::common::ToString(context_type));

  if (!ConfigureAses(conf.get(), context_type, metadata_context_types, ccid_lists)) {
    log::error(
            ", requested context type: {}, is in mismatch with cached available "
            "contexts",
            bluetooth::common::ToString(context_type));
    return false;
  }

  /* Store selected configuration at once it is chosen.
   * It might happen it will get unavailable in some point of time
   */
  stream_conf.conf = conf;
  return true;
}

LeAudioDeviceGroup::~LeAudioDeviceGroup(void) { this->Cleanup(); }

void LeAudioDeviceGroup::PrintDebugState(void) const {
  auto active_conf = GetActiveConfiguration();
  std::stringstream debug_str;

  debug_str << "\n Groupd id: " << group_id_ << (is_enabled_ ? " enabled" : " disabled")
            << ", state: " << bluetooth::common::ToString(GetState())
            << ", target state: " << bluetooth::common::ToString(GetTargetState())
            << ", cig state: " << bluetooth::common::ToString(cig.GetState())
            << ", \n group supported contexts: "
            << bluetooth::common::ToString(GetSupportedContexts())
            << ", \n group available contexts: "
            << bluetooth::common::ToString(GetAvailableContexts())
            << ", \n group user allowed contexts: "
            << bluetooth::common::ToString(GetAllowedContextMask())
            << ", \n configuration context type: "
            << bluetooth::common::ToString(GetConfigurationContextType())
            << ", \n active configuration name: " << (active_conf ? active_conf->name : " not set");

  if (cig.cises.size() > 0) {
    log::info("\n Allocated CISes: {}", static_cast<int>(cig.cises.size()));
    for (auto cis : cig.cises) {
      log::info("\n cis id: {}, type: {}, conn_handle {}, addr: {}", cis.id, cis.type,
                cis.conn_handle, cis.addr.ToString());
    }
  }

  if (GetFirstActiveDevice() != nullptr) {
    uint32_t sink_delay = 0;
    uint32_t source_delay = 0;
    GetPresentationDelay(&sink_delay, bluetooth::le_audio::types::kLeAudioDirectionSink);
    GetPresentationDelay(&source_delay, bluetooth::le_audio::types::kLeAudioDirectionSource);
    auto phy_mtos = GetPhyBitmask(bluetooth::le_audio::types::kLeAudioDirectionSink);
    auto phy_stom = GetPhyBitmask(bluetooth::le_audio::types::kLeAudioDirectionSource);
    auto max_transport_latency_mtos = GetMaxTransportLatencyMtos();
    auto max_transport_latency_stom = GetMaxTransportLatencyStom();
    auto sdu_mts = GetSduInterval(bluetooth::le_audio::types::kLeAudioDirectionSink);
    auto sdu_stom = GetSduInterval(bluetooth::le_audio::types::kLeAudioDirectionSource);

    debug_str << "\n presentation_delay for sink (speaker): " << +sink_delay
              << " us, presentation_delay for source (microphone): " << +source_delay
              << "us, \n MtoS transport latency:  " << +max_transport_latency_mtos
              << ", StoM transport latency: " << +max_transport_latency_stom
              << ", \n MtoS Phy: " << loghex(phy_mtos) << ", MtoS sdu: " << loghex(phy_stom)
              << " \n MtoS sdu: " << +sdu_mts << ", StoM sdu: " << +sdu_stom;
  }

  log::info("{}", debug_str.str());

  for (const auto& device_iter : leAudioDevices_) {
    device_iter.lock()->PrintDebugState();
  }
}

void LeAudioDeviceGroup::Dump(std::stringstream& stream, int active_group_id) const {
  bool is_active = (group_id_ == active_group_id);
  auto active_conf = GetActiveConfiguration();

  stream << "    ■ Group id: " << group_id_ << ", " << (is_enabled_ ? "Enabled" : "Disabled")
         << ", " << (is_active ? "Active\n" : "Inactive\n") << "      Current state: " << GetState()
         << ",\ttarget state: " << GetTargetState() << ",\tcig state: " << cig.GetState() << "\n"
         << "      Group supported contexts: " << GetSupportedContexts() << "\n"
         << "      Group available contexts: " << GetAvailableContexts() << "\n"
         << "      Group user allowed contexts: " << GetAllowedContextMask() << "\n"
         << "      Configuration context type: "
         << bluetooth::common::ToString(GetConfigurationContextType()).c_str() << "\n"
         << "      Active configuration name:\t" << (active_conf ? active_conf->name : "Not set")
         << "\n"
         << "      Stream configuration:\t\t"
         << (stream_conf.conf != nullptr ? stream_conf.conf->name : "Not set ") << "\n"
         << "      Codec ID: " << +(stream_conf.codec_id.coding_format)
         << ",\tpending reconfiguration: " << stream_conf.pending_configuration << "\n"
         << "      Num of devices:\t" << Size() << " (" << NumOfConnected() << " connected)\n"
         << "      Num of sinks:\t" << stream_conf.stream_params.sink.num_of_devices << " ("
         << stream_conf.stream_params.sink.stream_config.stream_map.size() << " connected)\n"
         << "      Num of sources:\t" << stream_conf.stream_params.source.num_of_devices << " ("
         << stream_conf.stream_params.source.stream_config.stream_map.size() << " connected)";

  if (GetFirstActiveDevice() != nullptr) {
    uint32_t sink_delay;
    if (GetPresentationDelay(&sink_delay, bluetooth::le_audio::types::kLeAudioDirectionSink)) {
      stream << "\n      presentation_delay for sink (speaker): " << sink_delay << " us";
    }

    uint32_t source_delay;
    if (GetPresentationDelay(&source_delay, bluetooth::le_audio::types::kLeAudioDirectionSource)) {
      stream << "\n      presentation_delay for source (microphone): " << source_delay << " us";
    }
  }
  stream << "\n";

  stream << "      == CISes (" << static_cast<int>(cig.cises.size()) << "):";
  if (cig.cises.size() > 0) {
    for (auto cis : cig.cises) {
      stream << "\n\t cis id: " << static_cast<int>(cis.id)
             << ",\ttype: " << static_cast<int>(cis.type)
             << ",\tconn_handle: " << static_cast<int>(cis.conn_handle)
             << ",\taddr: " << cis.addr.ToRedactedStringForLogging();
    }
  }
  stream << "\n";

  for (const auto& device_iter : leAudioDevices_) {
    device_iter.lock()->Dump(stream);
  }

  for (const auto& device_iter : leAudioDevices_) {
    device_iter.lock()->DumpPacsDebugState(stream);
  }
  stream << "\n";
}

void LeAudioDeviceGroup::PopulateVendorMetadatabyDirection(
        LeAudioContextType context_type, uint8_t direction, types::LeAudioLtvMap pacs_metadata,
        const types::AseConfiguration& conf) const {
  std::vector<uint8_t> vendor_metadata;
  auto vndr_metadata = pacs_metadata.Find(types::kLeAudioMetadataTypeVendorSpecific);
  if (vndr_metadata != std::nullopt && !conf.vendor_metadata->vs_metadata.empty()) {
    vendor_metadata = vndr_metadata.value();
    vendor_metadata.insert(vendor_metadata.begin(), types::kLeAudioMetadataTypeVendorSpecific);
    vendor_metadata.insert(vendor_metadata.begin(), vendor_metadata.size() + 1);
    if (conf.codec.id.coding_format == types::kLeAudioCodingFormatLC3) {
      auto encoder_version_dut = conf.vendor_metadata->vs_metadata[0];
      auto decoder_version_dut = conf.vendor_metadata->vs_metadata[1];
      auto encoder_version_peer = vendor_metadata[6];
      auto decoder_version_peer = vendor_metadata[7];
      auto negotiated_encoder_version = 0, negotiated_decoder_version = 0;
      negotiated_encoder_version = std::min(encoder_version_dut, decoder_version_peer);
      negotiated_decoder_version = std::min(decoder_version_dut, encoder_version_peer);
      vendor_metadata[6] = negotiated_encoder_version;
      vendor_metadata[7] = negotiated_decoder_version;
    } else if (conf.codec.id.coding_format == types::kLeAudioCodingFormatVendorSpecific) {
      if ((conf.codec.id.vendor_company_id == types::kLeAudioVendorCompanyIdQualcomm) &&
          ((conf.codec.id.vendor_codec_id == types::kLeAudioCodingFormatAptxLe) ||
           (conf.codec.id.vendor_codec_id == types::kLeAudioCodingFormatAptxLeX))) {
        auto codec_version_dut = conf.vendor_metadata->vs_metadata[1];
        auto codec_version_peer = vendor_metadata[7];
        auto negotiated_codec_version = 0;
        negotiated_codec_version = std::min(codec_version_dut, codec_version_peer);
        vendor_metadata[7] = negotiated_codec_version;
      }
    }
  }

  if (direction == types::kLeAudioDirectionSink) {
    sink_context_to_vendor_metadata_map[context_type] = vendor_metadata;
  } else {
    source_context_to_vendor_metadata_map[context_type] = vendor_metadata;
  }

  if (vendor_metadata.empty()) {
    log::info("Vendor Metadata empty ");
  } else {
    log::info("Negotiated Vendor Metadata configuration values: ");
    for (auto& metadata_value : vendor_metadata) {
      log::info("{} ", metadata_value);
    }
  }
}

LeAudioDeviceGroup* LeAudioDeviceGroups::Add(int group_id) {
  /* Get first free group id */
  if (FindById(group_id)) {
    log::error("group already exists, id: 0x{:x}", group_id);
    return nullptr;
  }

  return (groups_.emplace_back(std::make_unique<LeAudioDeviceGroup>(group_id))).get();
}

void LeAudioDeviceGroups::Remove(int group_id) {
  auto iter = std::find_if(groups_.begin(), groups_.end(),
                           [&group_id](auto const& group) { return group->group_id_ == group_id; });

  if (iter == groups_.end()) {
    log::error("no such group_id: {}", group_id);
    return;
  }

  groups_.erase(iter);
}

LeAudioDeviceGroup* LeAudioDeviceGroups::FindById(int group_id) const {
  auto iter = std::find_if(groups_.begin(), groups_.end(),
                           [&group_id](auto const& group) { return group->group_id_ == group_id; });

  return (iter == groups_.end()) ? nullptr : iter->get();
}

void LeAudioDeviceGroups::Cleanup(void) {
  for (auto& g : groups_) {
    g->Cleanup();
  }

  groups_.clear();
}

void LeAudioDeviceGroups::Dump(std::stringstream& stream, int active_group_id) const {
  /* Dump first active group */
  stream << "  == Active Groups:\n";
  for (auto& g : groups_) {
    if (g->group_id_ == active_group_id) {
      g->Dump(stream, active_group_id);
      break;
    }
  }

  /* Dump non active group */
  stream << "  == Inactive Groups:\n";
  for (auto& g : groups_) {
    if (g->group_id_ != active_group_id) {
      g->Dump(stream, active_group_id);
    }
  }
}

bool LeAudioDeviceGroups::IsAnyInTransition(void) const {
  for (auto& g : groups_) {
    if (g->IsInTransition()) {
      log::debug("group: {} is in transition", g->group_id_);
      return true;
    }
  }
  return false;
}

size_t LeAudioDeviceGroups::Size() const { return groups_.size(); }

std::vector<int> LeAudioDeviceGroups::GetGroupsIds(void) const {
  std::vector<int> result;

  for (auto const& group : groups_) {
    result.push_back(group->group_id_);
  }

  return result;
}

}  // namespace bluetooth::le_audio<|MERGE_RESOLUTION|>--- conflicted
+++ resolved
@@ -1285,7 +1285,6 @@
   return result;
 }
 
-<<<<<<< HEAD
 //Require this update as remote device during VA acts same as Call.
 void updateVAcontext(types::BidirectionalPair<types::AudioContexts>& group_contexts) {
   if (group_contexts.sink.test(LeAudioContextType::CONVERSATIONAL) &&
@@ -1294,7 +1293,8 @@
     group_contexts.sink.set(LeAudioContextType::VOICEASSISTANTS);
     group_contexts.source.set(LeAudioContextType::VOICEASSISTANTS);
   }
-=======
+}
+
 /* Calculate the total number of sink, source and bidirectional CISes required by the CIG,
  * for the given configuration audio context.
  */
@@ -1381,7 +1381,6 @@
           "Required cis count: Bi-Directional: {}, Uni-Directional Sink: {}, "
           "Uni-Directional Source: {}",
           out_cis_count_bidir, out_cis_count_unidir_sink, out_cis_count_unidir_source);
->>>>>>> 58b0a28e
 }
 
 void LeAudioDeviceGroup::CigConfiguration::GenerateCisIds(LeAudioContextType context_type) {
@@ -1396,28 +1395,7 @@
   uint8_t cis_count_bidir = 0;
   uint8_t cis_count_unidir_sink = 0;
   uint8_t cis_count_unidir_source = 0;
-<<<<<<< HEAD
-  int group_size = group_->DesiredSize();
-  auto group_contexts = group_->GetLatestAvailableContexts();
-
-  uint8_t expected_remote_directions;
-  if (group_->GetAllSupportedBidirectionalContextTypes().test(context_type)) {
-    expected_remote_directions = types::kLeAudioDirectionBoth;
-  } else if (group_->GetAllSupportedSingleDirectionOnlyContextTypes(types::kLeAudioDirectionSource)
-                     .test(context_type)) {
-    expected_remote_directions = types::kLeAudioDirectionSource;
-  } else {
-    expected_remote_directions = types::kLeAudioDirectionSink;
-  }
-
-  types::get_cis_count(
-          context_type, group_->GetConfiguration(context_type), expected_remote_directions, group_size,
-          group_->GetGroupSinkStrategy(), group_->GetAseCount(types::kLeAudioDirectionSink),
-          group_->GetAseCount(types::kLeAudioDirectionSource), cis_count_bidir,
-          cis_count_unidir_sink, cis_count_unidir_source, group_contexts);
-=======
   GetCisCount(context_type, cis_count_bidir, cis_count_unidir_sink, cis_count_unidir_source);
->>>>>>> 58b0a28e
 
   uint8_t idx = 0;
   while (cis_count_bidir > 0) {
