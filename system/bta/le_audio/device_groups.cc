--- conflicted
+++ resolved
@@ -1099,20 +1099,8 @@
   uint8_t cis_count_bidir = 0;
   uint8_t cis_count_unidir_sink = 0;
   uint8_t cis_count_unidir_source = 0;
-<<<<<<< HEAD
-  int csis_group_size = 0;
-
-  if (bluetooth::csis::CsisClient::IsCsisClientRunning()) {
-    csis_group_size =
-        bluetooth::csis::CsisClient::Get()->GetDesiredSize(group_->group_id_);
-  }
-  /* If this is CSIS group, the csis_group_size will be > 0, otherwise -1.
-   * If the last happen it means, group size is 1 */
-  int group_size = csis_group_size > 0 ? csis_group_size : 1;
-=======
   int group_size = group_->DesiredSize();
 
->>>>>>> a52e2ff0
   set_configurations::get_cis_count(
       context_type, group_size, group_->GetGroupSinkStrategy(),
       group_->GetAseCount(types::kLeAudioDirectionSink),
