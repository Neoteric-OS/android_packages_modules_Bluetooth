--- conflicted
+++ resolved
@@ -46,12 +46,8 @@
 using bluetooth::hci::OpCode;
 using bluetooth::hci::iso_manager::kIsoDataPathHci;
 using bluetooth::hci::iso_manager::kIsoDataPathPlatformDefault;
-<<<<<<< HEAD
-using bluetooth::le_audio::set_configurations::AudioSetConfiguration;
-using bluetooth::le_audio::set_configurations::LeAudioCodecIdLc3;
-=======
 using bluetooth::le_audio::types::AudioSetConfiguration;
->>>>>>> 526743fd
+using bluetooth::le_audio::types::LeAudioCodecIdLc3;
 using bluetooth::le_audio::types::CodecLocation;
 using bluetooth::le_audio::types::kLeAudioDirectionSink;
 using bluetooth::le_audio::types::kLeAudioDirectionSource;
@@ -437,15 +433,7 @@
           .sink =
                   {
                           .audio_channel_allocation = codec_spec_conf::kLeAudioLocationFrontLeft,
-<<<<<<< HEAD
-                          .codec_frames_blocks_per_sdu = 1,
-                          .num_of_channels = 1,
-                          .num_of_devices = 1,
-                          .codec_spec_metadata = {},
-                          .stream_locations =
-=======
                           .stream_config =
->>>>>>> 526743fd
                                   {
                                           .stream_map = {stream_map_info(
                                                   97, codec_spec_conf::kLeAudioLocationFrontLeft,
@@ -459,6 +447,7 @@
                                   },
                           .num_of_channels = 1,
                           .num_of_devices = 1,
+                          .codec_spec_metadata = {},
                   },
           .source =
                   {
@@ -477,16 +466,7 @@
                                   },
                           .num_of_channels = 1,
                           .num_of_devices = 1,
-<<<<<<< HEAD
                           .codec_spec_metadata = {},
-                          .stream_locations =
-                                  {
-                                          std::pair<uint16_t, uint32_t>{
-                                                  97 /*conn_handle*/,
-                                                  codec_spec_conf::kLeAudioLocationBackLeft},
-                                  },
-=======
->>>>>>> 526743fd
                   },
   };
 
@@ -496,13 +476,7 @@
   // Verify the offloader config content
   types::BidirectionalPair<std::optional<stream_config>> out_offload_configs;
   codec_manager->UpdateActiveAudioConfig(
-<<<<<<< HEAD
-          stream_params, {.sink = 44, .source = 44},
-          le_audio::set_configurations::LeAudioCodecIdLc3,
-          [&out_offload_configs](const offload_config& config, uint8_t direction) {
-=======
-          stream_params, [&out_offload_configs](const stream_config& config, uint8_t direction) {
->>>>>>> 526743fd
+          stream_params, le_audio::types::LeAudioCodecIdLc3, [&out_offload_configs](const stream_config& config, uint8_t direction) {
             out_offload_configs.get(direction) = config;
           });
 
@@ -546,13 +520,7 @@
   out_offload_configs.sink = std::nullopt;
   out_offload_configs.source = std::nullopt;
   codec_manager->UpdateActiveAudioConfig(
-<<<<<<< HEAD
-          stream_params, {.sink = 44, .source = 44},
-          le_audio::set_configurations::LeAudioCodecIdLc3,
-          [&out_offload_configs](const offload_config& config, uint8_t direction) {
-=======
-          stream_params, [&out_offload_configs](const stream_config& config, uint8_t direction) {
->>>>>>> 526743fd
+          stream_params, le_audio::types::LeAudioCodecIdLc3, [&out_offload_configs](const stream_config& config, uint8_t direction) {
             out_offload_configs.get(direction) = config;
           });
 
@@ -630,15 +598,7 @@
                                   },
                           .num_of_channels = 1,
                           .num_of_devices = 1,
-<<<<<<< HEAD
                           .codec_spec_metadata = {},
-                          {
-                                  std::pair<uint16_t, uint32_t>{
-                                          97 /*conn_handle*/,
-                                          codec_spec_conf::kLeAudioLocationMonoAudio},
-                          },
-=======
->>>>>>> 526743fd
                   },
   };
 
@@ -650,13 +610,7 @@
   // Verify the offloader config content
   types::BidirectionalPair<std::optional<stream_config>> out_offload_configs;
   codec_manager->UpdateActiveAudioConfig(
-<<<<<<< HEAD
-          stream_params, {.sink = 44, .source = 44},
-          le_audio::set_configurations::LeAudioCodecIdLc3,
-          [&out_offload_configs](const offload_config& config, uint8_t direction) {
-=======
-          stream_params, [&out_offload_configs](const stream_config& config, uint8_t direction) {
->>>>>>> 526743fd
+          stream_params, le_audio::types::LeAudioCodecIdLc3, [&out_offload_configs](const stream_config& config, uint8_t direction) {
             out_offload_configs.get(direction) = config;
           });
 
@@ -700,13 +654,7 @@
   out_offload_configs.sink = std::nullopt;
   out_offload_configs.source = std::nullopt;
   codec_manager->UpdateActiveAudioConfig(
-<<<<<<< HEAD
-          stream_params, {.sink = 44, .source = 44},
-          le_audio::set_configurations::LeAudioCodecIdLc3,
-          [&out_offload_configs](const offload_config& config, uint8_t direction) {
-=======
-          stream_params, [&out_offload_configs](const stream_config& config, uint8_t direction) {
->>>>>>> 526743fd
+          stream_params, le_audio::types::LeAudioCodecIdLc3, [&out_offload_configs](const stream_config& config, uint8_t direction) {
             out_offload_configs.get(direction) = config;
           });
 
