/*
 * Copyright 2023 The Android Open Source Project
 * Copyright 2020 HIMSA II K/S - www.himsa.com. Represented by EHIMA
 * - www.ehima.com
 *
 * Licensed under the Apache License, Version 2.0 (the "License");
 * you may not use this file except in compliance with the License.
 * You may obtain a copy of the License at
 *
 *      http://www.apache.org/licenses/LICENSE-2.0
 *
 * Unless required by applicable law or agreed to in writing, software
 * distributed under the License is distributed on an "AS IS" BASIS,
 * WITHOUT WARRANTIES OR CONDITIONS OF ANY KIND, either express or implied.
 * See the License for the specific language governing permissions and
 * limitations under the License.
 */

/* LeAudioDeviceGroup class represents group of LeAudioDevices and allows to
 * perform operations on them. Group states are ASE states due to nature of
 * group which operates finally of ASEs.
 *
 * Group is created after adding a node to new group id (which is not on list).
 */

#pragma once

#include <map>
#include <memory>
#include <optional>
#include <utility>  // for std::pair
#include <vector>

#ifdef __ANDROID__
#include <android/sysprop/BluetoothProperties.sysprop.h>
#endif

#include <bluetooth/log.h>
#include <com_android_bluetooth_flags.h>

#include "common/strings.h"
#include "devices.h"
#include "le_audio_log_history.h"
#include "le_audio_types.h"

namespace bluetooth::le_audio {

class LeAudioDeviceGroup {
public:
  const int group_id_;

  class CigConfiguration {
  public:
    CigConfiguration() = delete;
    CigConfiguration(LeAudioDeviceGroup* group) : group_(group), state_(types::CigState::NONE) {}

    types::CigState GetState(void) const { return state_; }
    void SetState(bluetooth::le_audio::types::CigState state) {
      log::verbose("{} -> {}", bluetooth::common::ToString(state_),
                   bluetooth::common::ToString(state));
      state_ = state;
    }

    void GenerateCisIds(types::LeAudioContextType context_type);
    bool AssignCisIds(LeAudioDevice* leAudioDevice);
    void AssignCisConnHandles(const std::vector<uint16_t>& conn_handles);
    void UnassignCis(LeAudioDevice* leAudioDevice);

    std::vector<struct types::cis> cises;

  private:
    uint8_t GetFirstFreeCisId(types::CisType cis_type) const;

    LeAudioDeviceGroup* group_;
    types::CigState state_;
  } cig;

  bool IsGroupConfiguredTo(const set_configurations::AudioSetConfiguration& cfg) {
    if (!stream_conf.conf) {
      return false;
    }
    return cfg == *stream_conf.conf;
  }

  /* Current configuration strategy - recalculated on demand */
  mutable std::optional<types::LeAudioConfigurationStrategy> strategy_ = std::nullopt;

  /* Current audio stream configuration */
  struct stream_configuration stream_conf;
  bool notify_streaming_when_cises_are_ready_;

  uint8_t audio_directions_;
  types::AudioLocations snk_audio_locations_;
  types::AudioLocations src_audio_locations_;

  /* Whether LE Audio is preferred for OUTPUT_ONLY and DUPLEX cases */
  bool is_output_preference_le_audio;
  bool is_duplex_preference_le_audio;
  std::pair<bool, bool> lex_codec_disabled;

  struct {
    DsaMode mode;
    bool active;
  } dsa_;
  bool asymmetric_phy_for_unidirectional_cis_supported;

  explicit LeAudioDeviceGroup(const int group_id)
      : group_id_(group_id),
        cig(this),
        stream_conf({}),
        notify_streaming_when_cises_are_ready_(false),
        audio_directions_(0),
        dsa_({DsaMode::DISABLED, false}),
        is_enabled_(true),
        transport_latency_mtos_us_(0),
        transport_latency_stom_us_(0),
        configuration_context_type_(types::LeAudioContextType::UNINITIALIZED),
        metadata_context_type_(
                {.sink = types::AudioContexts(types::LeAudioContextType::UNINITIALIZED),
                 .source = types::AudioContexts(types::LeAudioContextType::UNINITIALIZED)}),
        group_available_contexts_(
                {.sink = types::AudioContexts(types::LeAudioContextType::UNINITIALIZED),
                 .source = types::AudioContexts(types::LeAudioContextType::UNINITIALIZED)}),
        pending_group_available_contexts_change_(types::LeAudioContextType::UNINITIALIZED),
        group_user_allowed_context_mask_(
                {.sink = types::AudioContexts(types::kLeAudioContextAllTypes),
                 .source = types::AudioContexts(types::kLeAudioContextAllTypes)}),
        target_state_(types::AseState::BTA_LE_AUDIO_ASE_STATE_IDLE),
        current_state_(types::AseState::BTA_LE_AUDIO_ASE_STATE_IDLE),
        in_transition_(false), suspended_for_reconfig_(false) {
#ifdef __ANDROID__
    // 22 maps to BluetoothProfile#LE_AUDIO
    is_output_preference_le_audio =
            android::sysprop::BluetoothProperties::getDefaultOutputOnlyAudioProfile() ==
            LE_AUDIO_PROFILE_CONSTANT;
    is_duplex_preference_le_audio =
            android::sysprop::BluetoothProperties::getDefaultDuplexAudioProfile() ==
            LE_AUDIO_PROFILE_CONSTANT;
#else
    is_output_preference_le_audio = true;
    is_duplex_preference_le_audio = true;
#endif
    lex_codec_disabled = std::make_pair(false, false);
    asymmetric_phy_for_unidirectional_cis_supported =
            com::android::bluetooth::flags::asymmetric_phy_for_unidirectional_cis();
  }
  ~LeAudioDeviceGroup(void);

  void AddNode(const std::shared_ptr<LeAudioDevice>& leAudioDevice);
  void RemoveNode(const std::shared_ptr<LeAudioDevice>& leAudioDevice);
  bool IsEmpty(void) const;
  bool IsAnyDeviceConnected(void) const;
  int Size(void) const;
  int DesiredSize(void) const;
  int NumOfConnected() const;
  int NumOfAvailableForDirection(int direction) const;
  bool Activate(types::LeAudioContextType context_type,
                const types::BidirectionalPair<types::AudioContexts>& metadata_context_types,
                types::BidirectionalPair<std::vector<uint8_t>> ccid_lists);
  void Deactivate(void);
  void ClearSinksFromConfiguration(void);
  void ClearSourcesFromConfiguration(void);
  void Cleanup(void);
  LeAudioDevice* GetFirstDevice(void) const;
  LeAudioDevice* GetFirstDeviceWithAvailableContext(types::LeAudioContextType context_type) const;
  types::LeAudioConfigurationStrategy GetGroupSinkStrategy(void) const;
  inline void InvalidateGroupStrategy(void) { strategy_ = std::nullopt; }
  int GetAseCount(uint8_t direction) const;
  LeAudioDevice* GetNextDevice(LeAudioDevice* leAudioDevice) const;
  LeAudioDevice* GetNextDeviceWithAvailableContext(LeAudioDevice* leAudioDevice,
                                                   types::LeAudioContextType context_type) const;
  LeAudioDevice* GetFirstActiveDevice(void) const;
  LeAudioDevice* GetNextActiveDevice(LeAudioDevice* leAudioDevice) const;
  LeAudioDevice* GetFirstActiveDeviceByCisAndDataPathState(
          types::CisState cis_state, types::DataPathState data_path_state) const;
  LeAudioDevice* GetNextActiveDeviceByCisAndDataPathState(
          LeAudioDevice* leAudioDevice, types::CisState cis_state,
          types::DataPathState data_path_state) const;
  bool IsDeviceInTheGroup(LeAudioDevice* leAudioDevice) const;
  bool HaveAllActiveDevicesAsesTheSameState(types::AseState state) const;
  bool HaveAnyActiveDeviceInStreamingState() const;
  bool HaveAnyActiveDeviceInUnconfiguredState() const;
  bool IsGroupStreamReady(void) const;
  bool IsGroupReadyToCreateStream(void) const;
  bool IsGroupReadyToSuspendStream(void) const;
  bool IsSeamlessSupported(void);
  void DisableLeXCodec(bool status);
  void PopulateVendorMetadatabyDirection(types::LeAudioContextType context_type,
                                         uint8_t direction, types::LeAudioLtvMap pacs_metadata,
                                         const set_configurations::AseConfiguration& conf) const;
  bool HaveAllCisesDisconnected(void) const;
  void ClearAllCises(void);
  void UpdateCisConfiguration(uint8_t direction);
  void AssignCisConnHandlesToAses(LeAudioDevice* leAudioDevice);
  void AssignCisConnHandlesToAses(void);
  bool Configure(types::LeAudioContextType context_type,
                 const types::BidirectionalPair<types::AudioContexts>& metadata_context_types,
                 types::BidirectionalPair<std::vector<uint8_t>> ccid_lists = {.sink = {},
                                                                              .source = {}});
  uint32_t GetSduInterval(uint8_t direction) const;
  uint8_t GetSCA(void) const;
  uint8_t GetPacking(void) const;
  uint8_t GetFraming(void) const;
  uint16_t GetMaxTransportLatencyStom(void) const;
  uint16_t GetMaxTransportLatencyMtos(void) const;
  void SetTransportLatency(uint8_t direction, uint32_t transport_latency_us);
  uint8_t GetRtn(uint8_t direction, uint8_t cis_id) const;
  uint16_t GetMaxSduSize(uint8_t direction, uint8_t cis_id) const;
  uint8_t GetPhyBitmask(uint8_t direction) const;
  uint8_t GetTargetPhy(uint8_t direction) const;
  bool GetPresentationDelay(uint32_t* delay, uint8_t direction) const;
  uint16_t GetRemoteDelay(uint8_t direction) const;
  bool UpdateAudioContextAvailability(void);
  bool UpdateAudioSetConfigurationCache(types::LeAudioContextType ctx_type) const;
  CodecManager::UnicastConfigurationRequirements GetAudioSetConfigurationRequirements(
          types::LeAudioContextType ctx_type) const;
  bool ReloadAudioLocations(void);
  bool ReloadAudioDirections(void);
  std::shared_ptr<const set_configurations::AudioSetConfiguration> GetActiveConfiguration(
          void) const;
  bool IsPendingConfiguration(void) const;
  std::shared_ptr<const set_configurations::AudioSetConfiguration> GetConfiguration(
          types::LeAudioContextType ctx_type) const;
  std::shared_ptr<const set_configurations::AudioSetConfiguration> GetCachedConfiguration(
          types::LeAudioContextType ctx_type) const;
  void InvalidateCachedConfigurations(void);
  void SetPendingConfiguration(void);
  void ClearPendingConfiguration(void);
  void AddToAllowListNotConnectedGroupMembers(int gatt_if);
  void ApplyReconnectionMode(int gatt_if, tBTM_BLE_CONN_TYPE reconnection_mode);
  void Disable(int gatt_if);
  void Enable(int gatt_if, tBTM_BLE_CONN_TYPE reconnection_mode);
  bool IsEnabled(void) const;
  LeAudioCodecConfiguration GetAudioSessionCodecConfigForDirection(
          types::LeAudioContextType group_context_type, uint8_t direction) const;
  bool HasCodecConfigurationForDirection(types::LeAudioContextType group_context_type,
                                         uint8_t direction) const;
  bool IsAudioSetConfigurationAvailable(types::LeAudioContextType group_context_type);
  bool IsMetadataChanged(const types::BidirectionalPair<types::AudioContexts>& context_types,
                         const types::BidirectionalPair<std::vector<uint8_t>>& ccid_lists) const;
  bool IsConfiguredForContext(types::LeAudioContextType context_type) const;
<<<<<<< HEAD
  void RemoveCisFromStreamIfNeeded(LeAudioDevice* leAudioDevice,
                                   uint16_t cis_conn_hdl);
  bool IsSuspendedForReconfiguration(void) const;
  void SetSuspendedForReconfiguration(void);
  void ClearSuspendedForReconfiguration(void);
=======
  void RemoveCisFromStreamIfNeeded(LeAudioDevice* leAudioDevice, uint16_t cis_conn_hdl);
>>>>>>> 15c04564

  bool IsReconfigStartPendingDir(uint8_t direction) const;
  void SetReconfigStartPendingDirs(uint8_t directions);
  void ClearReconfigStartPendingDirs(uint8_t directions);

  inline types::AseState GetState(void) const {
    log::info("current_state_: {}", bluetooth::common::ToString(current_state_));
    return current_state_;
  }
  void SetState(types::AseState state) {
    log::info("current state: {}, new state {}, in_transition_ {}",
              bluetooth::common::ToString(current_state_), bluetooth::common::ToString(state),
              in_transition_);
    LeAudioLogHistory::Get()->AddLogHistory(kLogStateMachineTag, group_id_, RawAddress::kEmpty,
                                            kLogStateChangedOp,
                                            bluetooth::common::ToString(current_state_) + "->" +
                                                    bluetooth::common::ToString(state));
    current_state_ = state;

    if (target_state_ == current_state_) {
      in_transition_ = false;
      log::info("In transition flag cleared");
    }
  }

  inline types::AseState GetTargetState(void) const {
    log::info("target_state_: {}", bluetooth::common::ToString(target_state_));
    return target_state_;
  }
  inline void SetNotifyStreamingWhenCisesAreReadyFlag(bool value) {
    notify_streaming_when_cises_are_ready_ = value;
  }
  inline bool GetNotifyStreamingWhenCisesAreReadyFlag(void) {
    return notify_streaming_when_cises_are_ready_;
  }
  void SetTargetState(types::AseState state) {
    log::info("target state: {}, new target state: {}, in_transition_ {}",
              bluetooth::common::ToString(target_state_), bluetooth::common::ToString(state),
              in_transition_);
    LeAudioLogHistory::Get()->AddLogHistory(
            kLogStateMachineTag, group_id_, RawAddress::kEmpty, kLogTargetStateChangedOp,
            bluetooth::common::ToString(target_state_) + "->" + bluetooth::common::ToString(state));

    target_state_ = state;

    in_transition_ = target_state_ != current_state_;
    log::info("In transition flag  = {}", in_transition_);
  }

  /* Returns context types for which support was recently added or removed */
  inline types::AudioContexts GetPendingAvailableContextsChange() const {
    return pending_group_available_contexts_change_;
  }

  /* Set which context types were recently added or removed */
  inline void SetPendingAvailableContextsChange(types::AudioContexts audio_contexts) {
    pending_group_available_contexts_change_ = audio_contexts;
  }

  inline void ClearPendingAvailableContextsChange() {
    pending_group_available_contexts_change_.clear();
  }

<<<<<<< HEAD
  inline void SetConfigurationContextType(
      types::LeAudioContextType context_type) {
    log::debug("context_type = {}.", bluetooth::common::ToString(context_type));
=======
  inline void SetConfigurationContextType(types::LeAudioContextType context_type) {
>>>>>>> 15c04564
    configuration_context_type_ = context_type;
  }

  inline types::LeAudioContextType GetConfigurationContextType(void) const {
    log::debug("configuration_context_type_= {}.",
                     bluetooth::common::ToString(configuration_context_type_));
    return configuration_context_type_;
  }

  inline types::BidirectionalPair<types::AudioContexts> GetMetadataContexts() const {
    return metadata_context_type_;
  }

<<<<<<< HEAD
  inline std::vector<uint8_t> GetCodecVendorMetadata(uint8_t direction,
    types::LeAudioContextType context_type) {
   return (direction == le_audio::types::kLeAudioDirectionSink) ?
    sink_context_to_vendor_metadata_map[context_type] :
    source_context_to_vendor_metadata_map[context_type];
  }

  inline void SetAvailableContexts(
      types::BidirectionalPair<types::AudioContexts> new_contexts) {
=======
  inline void SetAvailableContexts(types::BidirectionalPair<types::AudioContexts> new_contexts) {
>>>>>>> 15c04564
    group_available_contexts_ = new_contexts;
    log::debug("group id: {}, available contexts sink: {}, available contexts source: {}",
               group_id_, group_available_contexts_.sink.to_string(),
               group_available_contexts_.source.to_string());
  }

  types::AudioContexts GetAvailableContexts(int direction = types::kLeAudioDirectionBoth) const {
    log::assert_that(direction <= (types::kLeAudioDirectionBoth), "Invalid direction used.");
    if (direction < types::kLeAudioDirectionBoth) {
      log::debug("group id: {}, available contexts sink: {}, available contexts source: {}",
                 group_id_, group_available_contexts_.sink.to_string(),
                 group_available_contexts_.source.to_string());
      return group_available_contexts_.get(direction);
    } else {
      return types::get_bidirectional(group_available_contexts_);
    }
  }

  inline void SetAllowedContextMask(types::BidirectionalPair<types::AudioContexts>& context_types) {
    group_user_allowed_context_mask_ = context_types;
    log::debug("group id: {}, allowed contexts sink: {}, allowed contexts source: {}", group_id_,
               group_user_allowed_context_mask_.sink.to_string(),
               group_user_allowed_context_mask_.source.to_string());
  }

  types::AudioContexts GetAllowedContextMask(int direction = types::kLeAudioDirectionBoth) const {
    log::assert_that(direction <= (types::kLeAudioDirectionBoth), "Invalid direction used.");
    if (direction < types::kLeAudioDirectionBoth) {
      log::debug("group id: {}, allowed contexts sink: {}, allowed contexts source: {}", group_id_,
                 group_user_allowed_context_mask_.sink.to_string(),
                 group_user_allowed_context_mask_.source.to_string());
      return group_user_allowed_context_mask_.get(direction);
    } else {
      return types::get_bidirectional(group_user_allowed_context_mask_);
    }
  }

  types::AudioContexts GetSupportedContexts(int direction = types::kLeAudioDirectionBoth) const;

  DsaModes GetAllowedDsaModes() {
    if (!com::android::bluetooth::flags::leaudio_dynamic_spatial_audio()) {
      return {DsaMode::DISABLED};
    }

    DsaModes dsa_modes{};
    std::set<DsaMode> dsa_mode_set{};

    for (auto leAudioDevice : leAudioDevices_) {
      if (leAudioDevice.expired()) {
        continue;
      }

      auto device_dsa_modes = leAudioDevice.lock()->GetDsaModes();

      dsa_mode_set.insert(device_dsa_modes.begin(), device_dsa_modes.end());
    }

    dsa_modes.assign(dsa_mode_set.begin(), dsa_mode_set.end());

    return dsa_modes;
  }

  std::vector<DsaModes> GetAllowedDsaModesList() {
    std::vector<DsaModes> dsa_modes_list = {};
    for (auto leAudioDevice : leAudioDevices_) {
      DsaModes dsa_modes = {};

      if (!leAudioDevice.expired()) {
        dsa_modes = leAudioDevice.lock()->GetDsaModes();
      }
      dsa_modes_list.push_back(dsa_modes);
    }
    return dsa_modes_list;
  }

  types::BidirectionalPair<types::AudioContexts> GetLatestAvailableContexts(void) const;

  bool IsInTransition(void) const;
  bool IsStreaming(void) const;
  bool IsReleasingOrIdle(void) const;

  void PrintDebugState(void) const;
  void Dump(int fd, int active_group_id) const;

  /* Codec configuration matcher supporting the legacy configuration provider
   * mechanism for the non-vendor and software codecs. Only if the codec
   * parameters are using the common LTV data format, the BT stack can verify
   * them against the remote device capabilities and find the best possible
   * configurations. This will not be used for finding best possible vendor
   * codec configuration.
   */
  const set_configurations::AudioSetConfiguration* FindFirstSupportedConfiguration(
          const CodecManager::UnicastConfigurationRequirements& requirements,
          const set_configurations::AudioSetConfigurations* confs) const;

private:
  bool is_enabled_;

  uint32_t transport_latency_mtos_us_;
  uint32_t transport_latency_stom_us_;

  bool ConfigureAses(const set_configurations::AudioSetConfiguration* audio_set_conf,
                     types::LeAudioContextType context_type,
                     const types::BidirectionalPair<types::AudioContexts>& metadata_context_types,
                     const types::BidirectionalPair<std::vector<uint8_t>>& ccid_lists);
  bool IsAudioSetConfigurationSupported(
          const CodecManager::UnicastConfigurationRequirements& requirements,
          const set_configurations::AudioSetConfiguration* audio_set_configuration) const;
  uint32_t GetTransportLatencyUs(uint8_t direction) const;
  bool IsCisPartOfCurrentStream(uint16_t cis_conn_hdl) const;

  /* Current configuration and metadata context types */
  types::LeAudioContextType configuration_context_type_;
  types::BidirectionalPair<types::AudioContexts> metadata_context_type_;

  /* Mask of contexts that the whole group can handle at its current state
   * It's being updated each time group members connect, disconnect or their
   * individual available audio contexts are changed.
   */
  types::BidirectionalPair<types::AudioContexts> group_available_contexts_;

  /* A temporary mask for bits which were either added or removed when the
   * group available context type changes. It usually means we should refresh
   * our group configuration capabilities to clear this.
   */
  types::AudioContexts pending_group_available_contexts_change_;

  /* Current source metadata context types to vendor metadata map */
  mutable std::map<types::LeAudioContextType,
                std::vector<uint8_t>> source_context_to_vendor_metadata_map;

      /* Current sink metadata context types to vendor metadata map */
  mutable std::map<types::LeAudioContextType,
                  std::vector<uint8_t>> sink_context_to_vendor_metadata_map;


  /* Mask of currently allowed context types. Not set a value not set will
   * result in streaming rejection.
   */
  types::BidirectionalPair<types::AudioContexts> group_user_allowed_context_mask_;

  /* Possible configuration cache - refreshed on each group context availability
   * change. Stored as a pair of (is_valid_cache, configuration*). `pair.first`
   * being `false` means that the cached value should be refreshed.
   */
  mutable std::map<
          types::LeAudioContextType,
          std::pair<bool, const std::shared_ptr<set_configurations::AudioSetConfiguration>>>
          context_to_configuration_cache_map;

  types::AseState target_state_;
  types::AseState current_state_;
  bool in_transition_;
  std::vector<std::weak_ptr<LeAudioDevice>> leAudioDevices_;
  bool suspended_for_reconfig_;
  uint8_t reconfig_start_pending_directions_;
};

/* LeAudioDeviceGroup class represents a wraper helper over all device groups in
 * le audio implementation. It allows to operate on device group from a list
 * (vector container) using determinants like id.
 */
class LeAudioDeviceGroups {
public:
  LeAudioDeviceGroup* Add(int group_id);
  void Remove(const int group_id);
  LeAudioDeviceGroup* FindById(int group_id) const;
  std::vector<int> GetGroupsIds(void) const;
  size_t Size() const;
  bool IsAnyInTransition() const;
  void Cleanup(void);
  void Dump(int fd, int active_group_id) const;

private:
  std::vector<std::unique_ptr<LeAudioDeviceGroup>> groups_;
};

}  // namespace bluetooth::le_audio<|MERGE_RESOLUTION|>--- conflicted
+++ resolved
@@ -127,7 +127,8 @@
                  .source = types::AudioContexts(types::kLeAudioContextAllTypes)}),
         target_state_(types::AseState::BTA_LE_AUDIO_ASE_STATE_IDLE),
         current_state_(types::AseState::BTA_LE_AUDIO_ASE_STATE_IDLE),
-        in_transition_(false), suspended_for_reconfig_(false) {
+        in_transition_(false),
+        suspended_for_reconfig_(false) {
 #ifdef __ANDROID__
     // 22 maps to BluetoothProfile#LE_AUDIO
     is_output_preference_le_audio =
@@ -185,8 +186,8 @@
   bool IsGroupReadyToSuspendStream(void) const;
   bool IsSeamlessSupported(void);
   void DisableLeXCodec(bool status);
-  void PopulateVendorMetadatabyDirection(types::LeAudioContextType context_type,
-                                         uint8_t direction, types::LeAudioLtvMap pacs_metadata,
+  void PopulateVendorMetadatabyDirection(types::LeAudioContextType context_type, uint8_t direction,
+                                         types::LeAudioLtvMap pacs_metadata,
                                          const set_configurations::AseConfiguration& conf) const;
   bool HaveAllCisesDisconnected(void) const;
   void ClearAllCises(void);
@@ -239,15 +240,10 @@
   bool IsMetadataChanged(const types::BidirectionalPair<types::AudioContexts>& context_types,
                          const types::BidirectionalPair<std::vector<uint8_t>>& ccid_lists) const;
   bool IsConfiguredForContext(types::LeAudioContextType context_type) const;
-<<<<<<< HEAD
-  void RemoveCisFromStreamIfNeeded(LeAudioDevice* leAudioDevice,
-                                   uint16_t cis_conn_hdl);
+  void RemoveCisFromStreamIfNeeded(LeAudioDevice* leAudioDevice, uint16_t cis_conn_hdl);
   bool IsSuspendedForReconfiguration(void) const;
   void SetSuspendedForReconfiguration(void);
   void ClearSuspendedForReconfiguration(void);
-=======
-  void RemoveCisFromStreamIfNeeded(LeAudioDevice* leAudioDevice, uint16_t cis_conn_hdl);
->>>>>>> 15c04564
 
   bool IsReconfigStartPendingDir(uint8_t direction) const;
   void SetReconfigStartPendingDirs(uint8_t directions);
@@ -311,19 +307,14 @@
     pending_group_available_contexts_change_.clear();
   }
 
-<<<<<<< HEAD
-  inline void SetConfigurationContextType(
-      types::LeAudioContextType context_type) {
+  inline void SetConfigurationContextType(types::LeAudioContextType context_type) {
     log::debug("context_type = {}.", bluetooth::common::ToString(context_type));
-=======
-  inline void SetConfigurationContextType(types::LeAudioContextType context_type) {
->>>>>>> 15c04564
     configuration_context_type_ = context_type;
   }
 
   inline types::LeAudioContextType GetConfigurationContextType(void) const {
     log::debug("configuration_context_type_= {}.",
-                     bluetooth::common::ToString(configuration_context_type_));
+               bluetooth::common::ToString(configuration_context_type_));
     return configuration_context_type_;
   }
 
@@ -331,19 +322,14 @@
     return metadata_context_type_;
   }
 
-<<<<<<< HEAD
   inline std::vector<uint8_t> GetCodecVendorMetadata(uint8_t direction,
-    types::LeAudioContextType context_type) {
-   return (direction == le_audio::types::kLeAudioDirectionSink) ?
-    sink_context_to_vendor_metadata_map[context_type] :
-    source_context_to_vendor_metadata_map[context_type];
-  }
-
-  inline void SetAvailableContexts(
-      types::BidirectionalPair<types::AudioContexts> new_contexts) {
-=======
+                                                     types::LeAudioContextType context_type) {
+    return (direction == le_audio::types::kLeAudioDirectionSink)
+                   ? sink_context_to_vendor_metadata_map[context_type]
+                   : source_context_to_vendor_metadata_map[context_type];
+  }
+
   inline void SetAvailableContexts(types::BidirectionalPair<types::AudioContexts> new_contexts) {
->>>>>>> 15c04564
     group_available_contexts_ = new_contexts;
     log::debug("group id: {}, available contexts sink: {}, available contexts source: {}",
                group_id_, group_available_contexts_.sink.to_string(),
@@ -472,13 +458,12 @@
   types::AudioContexts pending_group_available_contexts_change_;
 
   /* Current source metadata context types to vendor metadata map */
-  mutable std::map<types::LeAudioContextType,
-                std::vector<uint8_t>> source_context_to_vendor_metadata_map;
-
-      /* Current sink metadata context types to vendor metadata map */
-  mutable std::map<types::LeAudioContextType,
-                  std::vector<uint8_t>> sink_context_to_vendor_metadata_map;
-
+  mutable std::map<types::LeAudioContextType, std::vector<uint8_t>>
+          source_context_to_vendor_metadata_map;
+
+  /* Current sink metadata context types to vendor metadata map */
+  mutable std::map<types::LeAudioContextType, std::vector<uint8_t>>
+          sink_context_to_vendor_metadata_map;
 
   /* Mask of currently allowed context types. Not set a value not set will
    * result in streaming rejection.
