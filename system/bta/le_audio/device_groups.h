--- conflicted
+++ resolved
@@ -328,7 +328,6 @@
     return metadata_context_type_;
   }
 
-<<<<<<< HEAD
   inline std::vector<uint8_t> GetCodecVendorMetadata(uint8_t direction,
                                                      types::LeAudioContextType context_type) {
     return (direction == le_audio::types::kLeAudioDirectionSink)
@@ -336,19 +335,12 @@
                    : source_context_to_vendor_metadata_map[context_type];
   }
 
-  inline void SetAvailableContexts(types::BidirectionalPair<types::AudioContexts> new_contexts) {
-    group_available_contexts_ = new_contexts;
-    log::debug("group id: {}, available contexts sink: {}, available contexts source: {}",
-               group_id_, group_available_contexts_.sink.to_string(),
-               group_available_contexts_.source.to_string());
-=======
   inline void SetStreamingMetadataContexts(types::AudioContexts& metadata, int remote_direction) {
     log::debug("group_id: {}, direction: {}, metadata: {}", group_id_,
                remote_direction == types::kLeAudioDirectionSink ? "sink" : "source",
                common::ToString(metadata));
     streaming_metadata_context_type_.get(remote_direction) = metadata;
   }
-
   inline types::BidirectionalPair<types::AudioContexts> GetStreamingMetadataContexts() const {
     log::debug("group_id: {}, sink: {}, source: {}", group_id_,
                common::ToString(streaming_metadata_context_type_.sink),
@@ -360,7 +352,6 @@
     log::debug("group_id: {}", group_id_);
     streaming_metadata_context_type_.sink.clear();
     streaming_metadata_context_type_.source.clear();
->>>>>>> 1908fb7e
   }
 
   types::AudioContexts GetAvailableContexts(int direction = types::kLeAudioDirectionBoth) const {
