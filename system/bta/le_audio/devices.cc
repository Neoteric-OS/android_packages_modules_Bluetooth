--- conflicted
+++ resolved
@@ -510,14 +510,10 @@
       return;
     }
 
-<<<<<<< HEAD
-    uint8_t supported_transports = metadata_value.value()[4];
-=======
     // Valid headtracker codec metadata available, so it must support reduced sdu size
     dsa_.reduced_sdu = true;
 
-    uint8_t supported_transports = ltv[6];
->>>>>>> 78573763
+    uint8_t supported_transports = metadata_value.value()[4];
     DsaModes dsa_modes = {DsaMode::DISABLED};
 
     if ((supported_transports & types::kLeAudioMetadataHeadtrackerTransportLeAcl) != 0) {
