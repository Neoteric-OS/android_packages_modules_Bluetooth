/*
 * Copyright 2020 HIMSA II K/S - www.himsa.com. Represented by EHIMA
 * - www.ehima.com
 *
 * Licensed under the Apache License, Version 2.0 (the "License");
 * you may not use this file except in compliance with the License.
 * You may obtain a copy of the License at
 *
 *      http://www.apache.org/licenses/LICENSE-2.0
 *
 * Unless required by applicable law or agreed to in writing, software
 * distributed under the License is distributed on an "AS IS" BASIS,
 * WITHOUT WARRANTIES OR CONDITIONS OF ANY KIND, either express or implied.
 * See the License for the specific language governing permissions and
 * limitations under the License.
 */

#include "devices.h"

#include <base/strings/string_number_conversions.h>
#include <bluetooth/log.h>
#include <com_android_bluetooth_flags.h>

#include "acl_api.h"
#include "bta_gatt_queue.h"
#include "btif/include/btif_storage.h"
#include "common/strings.h"
#include "hci/controller_interface.h"
#include "internal_include/bt_trace.h"
#include "le_audio/codec_manager.h"
#include "le_audio/le_audio_types.h"
#include "le_audio_log_history.h"
#include "le_audio_utils.h"
#include "main/shim/entry.h"
#include "osi/include/properties.h"
#include "stack/include/btm_client_interface.h"

// TODO(b/369381361) Enfore -Wmissing-prototypes
#pragma GCC diagnostic ignored "-Wmissing-prototypes"

using bluetooth::hci::kIsoCigPhy1M;
using bluetooth::hci::kIsoCigPhy2M;
using bluetooth::le_audio::DeviceConnectState;
using bluetooth::le_audio::set_configurations::CodecConfigSetting;
using bluetooth::le_audio::types::ase;
using bluetooth::le_audio::types::AseState;
using bluetooth::le_audio::types::AudioContexts;
using bluetooth::le_audio::types::AudioLocations;
using bluetooth::le_audio::types::BidirectionalPair;
using bluetooth::le_audio::types::CisState;
using bluetooth::le_audio::types::DataPathState;
using bluetooth::le_audio::types::LeAudioContextType;
using bluetooth::le_audio::types::LeAudioCoreCodecConfig;

namespace bluetooth::le_audio {
std::ostream& operator<<(std::ostream& os, const DeviceConnectState& state) {
  const char* char_value_ = "UNKNOWN";

  switch (state) {
    case DeviceConnectState::CONNECTED:
      char_value_ = "CONNECTED";
      break;
    case DeviceConnectState::DISCONNECTED:
      char_value_ = "DISCONNECTED";
      break;
    case DeviceConnectState::REMOVING:
      char_value_ = "REMOVING";
      break;
    case DeviceConnectState::DISCONNECTING:
      char_value_ = "DISCONNECTING";
      break;
    case DeviceConnectState::DISCONNECTING_AND_RECOVER:
      char_value_ = "DISCONNECTING_AND_RECOVER";
      break;
    case DeviceConnectState::CONNECTING_BY_USER:
      char_value_ = "CONNECTING_BY_USER";
      break;
    case DeviceConnectState::CONNECTED_BY_USER_GETTING_READY:
      char_value_ = "CONNECTED_BY_USER_GETTING_READY";
      break;
    case DeviceConnectState::CONNECTING_AUTOCONNECT:
      char_value_ = "CONNECTING_AUTOCONNECT";
      break;
    case DeviceConnectState::CONNECTED_AUTOCONNECT_GETTING_READY:
      char_value_ = "CONNECTED_AUTOCONNECT_GETTING_READY";
      break;
  }

  os << char_value_ << " (" << "0x" << std::setfill('0') << std::setw(2) << static_cast<int>(state)
     << ")";
  return os;
}

static uint32_t GetFirstLeft(const AudioLocations& audio_locations) {
  uint32_t audio_location_ulong = audio_locations.to_ulong();

  if (audio_location_ulong & codec_spec_conf::kLeAudioLocationFrontLeft) {
    return codec_spec_conf::kLeAudioLocationFrontLeft;
  }

  if (audio_location_ulong & codec_spec_conf::kLeAudioLocationBackLeft) {
    return codec_spec_conf::kLeAudioLocationBackLeft;
  }

  if (audio_location_ulong & codec_spec_conf::kLeAudioLocationFrontLeftOfCenter) {
    return codec_spec_conf::kLeAudioLocationFrontLeftOfCenter;
  }

  if (audio_location_ulong & codec_spec_conf::kLeAudioLocationSideLeft) {
    return codec_spec_conf::kLeAudioLocationSideLeft;
  }

  if (audio_location_ulong & codec_spec_conf::kLeAudioLocationTopFrontLeft) {
    return codec_spec_conf::kLeAudioLocationTopFrontLeft;
  }

  if (audio_location_ulong & codec_spec_conf::kLeAudioLocationTopBackLeft) {
    return codec_spec_conf::kLeAudioLocationTopBackLeft;
  }

  if (audio_location_ulong & codec_spec_conf::kLeAudioLocationTopSideLeft) {
    return codec_spec_conf::kLeAudioLocationTopSideLeft;
  }

  if (audio_location_ulong & codec_spec_conf::kLeAudioLocationBottomFrontLeft) {
    return codec_spec_conf::kLeAudioLocationBottomFrontLeft;
  }

  if (audio_location_ulong & codec_spec_conf::kLeAudioLocationFrontLeftWide) {
    return codec_spec_conf::kLeAudioLocationFrontLeftWide;
  }

  if (audio_location_ulong & codec_spec_conf::kLeAudioLocationLeftSurround) {
    return codec_spec_conf::kLeAudioLocationLeftSurround;
  }

  return 0;
}

static uint32_t GetFirstRight(const AudioLocations& audio_locations) {
  uint32_t audio_location_ulong = audio_locations.to_ulong();

  if (audio_location_ulong & codec_spec_conf::kLeAudioLocationFrontRight) {
    return codec_spec_conf::kLeAudioLocationFrontRight;
  }

  if (audio_location_ulong & codec_spec_conf::kLeAudioLocationBackRight) {
    return codec_spec_conf::kLeAudioLocationBackRight;
  }

  if (audio_location_ulong & codec_spec_conf::kLeAudioLocationFrontRightOfCenter) {
    return codec_spec_conf::kLeAudioLocationFrontRightOfCenter;
  }

  if (audio_location_ulong & codec_spec_conf::kLeAudioLocationSideRight) {
    return codec_spec_conf::kLeAudioLocationSideRight;
  }

  if (audio_location_ulong & codec_spec_conf::kLeAudioLocationTopFrontRight) {
    return codec_spec_conf::kLeAudioLocationTopFrontRight;
  }

  if (audio_location_ulong & codec_spec_conf::kLeAudioLocationTopBackRight) {
    return codec_spec_conf::kLeAudioLocationTopBackRight;
  }

  if (audio_location_ulong & codec_spec_conf::kLeAudioLocationTopSideRight) {
    return codec_spec_conf::kLeAudioLocationTopSideRight;
  }

  if (audio_location_ulong & codec_spec_conf::kLeAudioLocationBottomFrontRight) {
    return codec_spec_conf::kLeAudioLocationBottomFrontRight;
  }

  if (audio_location_ulong & codec_spec_conf::kLeAudioLocationFrontRightWide) {
    return codec_spec_conf::kLeAudioLocationFrontRightWide;
  }

  if (audio_location_ulong & codec_spec_conf::kLeAudioLocationRightSurround) {
    return codec_spec_conf::kLeAudioLocationRightSurround;
  }

  return 0;
}

uint32_t PickAudioLocation(types::LeAudioConfigurationStrategy strategy,
                           const AudioLocations& device_locations,
                           AudioLocations& group_locations) {
  log::debug("strategy: {}, locations: 0x{:x}, input group locations: 0x{:x}", (int)strategy,
             device_locations.to_ulong(), group_locations.to_ulong());

  auto is_left_not_yet_assigned =
          !(group_locations.to_ulong() & codec_spec_conf::kLeAudioLocationAnyLeft);
  auto is_right_not_yet_assigned =
          !(group_locations.to_ulong() & codec_spec_conf::kLeAudioLocationAnyRight);
  uint32_t left_device_loc = GetFirstLeft(device_locations);
  uint32_t right_device_loc = GetFirstRight(device_locations);

  if (left_device_loc == 0 && right_device_loc == 0) {
    log::warn("Can't find device able to render left  and right audio channel");
  }

  switch (strategy) {
    case types::LeAudioConfigurationStrategy::MONO_ONE_CIS_PER_DEVICE:
    case types::LeAudioConfigurationStrategy::STEREO_TWO_CISES_PER_DEVICE:
      if (left_device_loc && is_left_not_yet_assigned) {
        group_locations |= left_device_loc;
        return left_device_loc;
      }

      if (right_device_loc && is_right_not_yet_assigned) {
        group_locations |= right_device_loc;
        return right_device_loc;
      }
      break;

    case types::LeAudioConfigurationStrategy::STEREO_ONE_CIS_PER_DEVICE:
      if (left_device_loc && right_device_loc) {
        group_locations |= left_device_loc | right_device_loc;
        return left_device_loc | right_device_loc;
      }
      break;
    default:
      log::fatal("Unknown strategy: {}", strategy);
      return 0;
  }

  log::error(
          "Can't find device for left/right channel. Strategy: {}, "
          "device_locations: {:x}, output group_locations: {:x}.",
          strategy, device_locations.to_ulong(), group_locations.to_ulong());

  /* Return either any left or any right audio location. It might result with
   * multiple devices within the group having the same location.
   */
  return left_device_loc ? left_device_loc : right_device_loc;
}

bool LeAudioDevice::IsAudioSetConfigurationSupported(
        const set_configurations::AudioSetConfiguration* audio_set_conf) const {
  for (auto direction :
       {le_audio::types::kLeAudioDirectionSink, le_audio::types::kLeAudioDirectionSource}) {
    const auto& confs = audio_set_conf->confs.get(direction);
    if (confs.size() == 0) {
      continue;
    }

    log::info("Looking for requirements: {} - {}", audio_set_conf->name,
              direction == 1 ? "snk" : "src");

    LeAudioContextType context_type = LeAudioContextType::MEDIA;  // check
    auto const& pacs = (direction == types::kLeAudioDirectionSink) ? snk_pacs_ : src_pacs_;
    for (const auto& ent : confs) {
      if (!utils::GetConfigurationSupportedPac(pacs, ent.codec, ent.vendor_metadata,
                                               context_type)) {
        log::info("Configuration is NOT supported by device {}", address_);
        return false;
      }
    }
  }

  log::info("Configuration is supported by device {}", address_);
  return true;
}

bool LeAudioDevice::ConfigureAses(const set_configurations::AudioSetConfiguration* audio_set_conf,
                                  uint8_t num_of_devices, uint8_t direction,
                                  LeAudioContextType context_type,
                                  uint8_t* number_of_already_active_group_ase,
                                  AudioLocations& group_audio_locations_memo,
                                  const AudioContexts& metadata_context_types,
                                  const std::vector<uint8_t>& ccid_lists, bool reuse_cis_id) {
  /* First try to use the already configured ASE */
  auto ase = GetFirstActiveAseByDirection(direction);
  if (ase) {
    log::info("{}, using an already active ASE id={}", address_, ase->id);
  } else {
    ase = GetFirstInactiveAse(direction, reuse_cis_id);
  }

  if (!ase) {
    log::error("{}, unable to find an ASE to configure", address_);
    PrintDebugState();
    return false;
  }

  auto audio_locations =
          (direction == types::kLeAudioDirectionSink) ? snk_audio_locations_ : src_audio_locations_;

  auto const& group_ase_configs = audio_set_conf->confs.get(direction);
  std::vector<set_configurations::AseConfiguration> ase_configs;
  std::copy_if(group_ase_configs.cbegin(), group_ase_configs.cend(),
               std::back_inserter(ase_configs), [&audio_locations](auto const& cfg) {
                 /* Pass as matching if config has no allocation to match
                  * (the legacy json config provider). Otherwise, with the codec
                  * extensibility feature enabled, we receive ASE configurations
                  * for the whole group and we should filter them by audio
                  * allocations to match with the locations supported by a
                  * particular device.
                  */
                 auto config = cfg.codec.params.GetAsCoreCodecConfig();
                 if (!config.audio_channel_allocation.has_value()) {
                   return true;
                 }

                 // No locations bits means mono audio
                 if (audio_locations.none()) {
                   return true;
                 }

                 // Filter-out not matching audio locations
                 return (cfg.codec.params.GetAsCoreCodecConfig().audio_channel_allocation.value() &
                         audio_locations.to_ulong()) != 0;
               });

  auto const& pacs = (direction == types::kLeAudioDirectionSink) ? snk_pacs_ : src_pacs_;
  for (size_t i = 0; i < ase_configs.size() && ase; ++i) {
    auto const& ase_cfg = ase_configs.at(i);
    if (utils::IsCodecUsingLtvFormat(ase_cfg.codec.id) &&
        !utils::GetConfigurationSupportedPac(pacs, ase_cfg.codec, ase_cfg.vendor_metadata,
                                             context_type)) {
      return false;
    }
  }

  /* The number_of_already_active_group_ase keeps all the active ases
   * in other devices in the group for the given direction.
   * This function counts active ases only for this device, and we count here
   * new active ases and already active ases which we want to reuse in the
   * scenario
   */
  uint8_t active_ases = *number_of_already_active_group_ase;

  // Before we activate the ASEs, make sure we have the right configuration
  // Check for matching PACs only if we know that the LTV format is being used.
  uint8_t max_required_ase_per_dev =
          ase_configs.size() / num_of_devices + (ase_configs.size() % num_of_devices);
  int needed_ase = std::min((int)(max_required_ase_per_dev), (int)(ase_configs.size()));

  for (int i = 0; i < needed_ase; ++i) {
    auto const& ase_cfg = ase_configs.at(i);
    if (utils::IsCodecUsingLtvFormat(ase_cfg.codec.id) &&
        !utils::GetConfigurationSupportedPac(pacs, ase_cfg.codec, ase_cfg.vendor_metadata,
                                             context_type)) {
      log::error("{}, no matching PAC found. Stop the activation.", address_);
      return false;
    }
  }

  auto strategy = utils::GetStrategyForAseConfig(group_ase_configs, num_of_devices);

  // Make sure we configure a single microphone if Dual Bidir SWB is not
  // supported.
  if (direction == types::kLeAudioDirectionSource &&
      !CodecManager::GetInstance()->IsDualBiDirSwbSupported() && (active_ases != 0)) {
    if (CodecManager::GetInstance()->CheckCodecConfigIsDualBiDirSwb(*audio_set_conf)) {
      log::error(
              "{}, trying to configure the dual bidir SWB, but the feature is "
              "disabled. This should not happen! Skipping ASE activation.",
              address_);
      return true;
    }
  }

  for (int i = 0; i < needed_ase && ase; ++i) {
    auto const& ase_cfg = ase_configs.at(i);
    ase->active = true;
    ase->configured_for_context_type = context_type;
    ase->data_path_configuration = ase_cfg.data_path_configuration;
    active_ases++;

    /* In case of late connect, we could be here for STREAMING ase.
     * in such case, it is needed to mark ase as known active ase which
     * is important to validate scenario and is done already few lines above.
     * Nothing more to do is needed here.
     */
    if (ase->state != AseState::BTA_LE_AUDIO_ASE_STATE_STREAMING) {
      if (ase->state == AseState::BTA_LE_AUDIO_ASE_STATE_CODEC_CONFIGURED) {
        ase->reconfigure = true;
      }

      ase->target_latency = ase_cfg.qos.target_latency;
      ase->codec_id = ase_cfg.codec.id;
      ase->codec_config = ase_cfg.codec.params;
      ase->vendor_codec_config = ase_cfg.codec.vendor_params;
      ase->channel_count = ase_cfg.codec.channel_count_per_iso_stream;
      uint32_t audio_location =
              PickAudioLocation(strategy, audio_locations, group_audio_locations_memo);
      if (ase->codec_id.coding_format == types::kLeAudioCodingFormatLC3) {
        /* Let's choose audio channel allocation if not set */
        ase->codec_config.Add(codec_spec_conf::kLeAudioLtvTypeAudioChannelAllocation,
                              audio_location);

        /* Get default value if no requirement for specific frame blocks per sdu
         */
        if (!ase->codec_config.Find(codec_spec_conf::kLeAudioLtvTypeCodecFrameBlocksPerSdu)) {
          ase->codec_config.Add(
                  codec_spec_conf::kLeAudioLtvTypeCodecFrameBlocksPerSdu,
                  GetMaxCodecFramesPerSduFromPac(utils::GetConfigurationSupportedPac(
                          pacs, ase_cfg.codec, ase_cfg.vendor_metadata, context_type)));
        }
      } else if (ase->codec_id.coding_format == types::kLeAudioCodingFormatVendorSpecific &&
                 (ase->codec_id.vendor_codec_id == types::kLeAudioCodingFormatAptxLe ||
                  ase->codec_id.vendor_codec_id == types::kLeAudioCodingFormatAptxLeX)) {
        /* Let's choose audio channel allocation if not set */
        ase->codec_config.Add(codec_spec_conf::qcom_codec_spec_conf::
                                      kLeAudioCodecAptxLeTypeAudioChannelAllocation,
                              audio_location);
        uint8_t len = sizeof(audio_location) + 1;
        uint8_t type = codec_spec_conf::qcom_codec_spec_conf::
                kLeAudioCodecAptxLeTypeAudioChannelAllocation;
        ase->vendor_codec_config.insert(ase->vendor_codec_config.end(), &len, &len + 1);
        ase->vendor_codec_config.insert(ase->vendor_codec_config.end(), &type, &type + 1);
        ase->vendor_codec_config.insert(ase->vendor_codec_config.end(), ((uint8_t*)&audio_location),
                                        ((uint8_t*)&audio_location) + sizeof(uint32_t));
      }

      ase->qos_config.sdu_interval = ase_cfg.qos.sduIntervalUs;
      ase->qos_config.max_sdu_size = ase_cfg.qos.maxSdu;
      ase->qos_config.retrans_nb = ase_cfg.qos.retransmission_number;
      ase->qos_config.max_transport_latency = ase_cfg.qos.max_transport_latency;
      ase->is_vsmetadata_available = false;

      SetMetadataToAse(ase, metadata_context_types, ccid_lists);
    }

    log::debug(
            "device={}, activated ASE id={}, direction={}, max_sdu_size={}, "
            "cis_id={}, target_latency={}",
            address_, ase->id, direction == 1 ? "snk" : "src", ase->qos_config.max_sdu_size,
            ase->cis_id, ase_cfg.qos.target_latency);

    /* Try to use the already active ASE */
    ase = GetNextActiveAseWithSameDirection(ase);
    if (ase == nullptr) {
      ase = GetFirstInactiveAse(direction, reuse_cis_id);
    }
  }

  *number_of_already_active_group_ase = active_ases;
  return true;
}

/* LeAudioDevice Class methods implementation */
void LeAudioDevice::SetConnectionState(DeviceConnectState state) {
  log::debug("{}, {} --> {}", address_, bluetooth::common::ToString(connection_state_),
             bluetooth::common::ToString(state));
  LeAudioLogHistory::Get()->AddLogHistory(kLogConnectionTag, group_id_, address_,
                                          bluetooth::common::ToString(connection_state_) + " -> ",
                                          "->" + bluetooth::common::ToString(state));
  connection_state_ = state;
}

DeviceConnectState LeAudioDevice::GetConnectionState(void) {
  log::debug("connection_state_: {}", bluetooth::common::ToString(connection_state_));
  return connection_state_;
}

void LeAudioDevice::ClearPACs(void) {
  snk_pacs_.clear();
  src_pacs_.clear();
}

LeAudioDevice::~LeAudioDevice(void) {
  alarm_free(link_quality_timer);
  this->ClearPACs();
}

void LeAudioDevice::ParseHeadtrackingCodec(const struct types::acs_ac_record& pac) {
  if (!com::android::bluetooth::flags::leaudio_dynamic_spatial_audio()) {
    return;
  }

  if (pac.codec_id == types::kLeAudioCodecHeadtracking) {
    log::info("Headtracking supported");

    // Assume LE-ISO is supported if metadata is not available
    dsa_.modes = {
            DsaMode::DISABLED,
            DsaMode::ISO_SW,
            DsaMode::ISO_HW,
    };

    if (!com::android::bluetooth::flags::headtracker_codec_capability()) {
      return;
    }

    /*
     * Android Headtracker Codec Metadata description
     *   length: 5
     *   type: 0xFF
     *   value: {
     *     vendorId: 0x00E0 (Google)
     *     vendorSpecificMetadata: {
     *       length: 1
     *       type: 1 (Headtracker supported transports)
     *       value: x
     *     }
     *   }
     */
    types::LeAudioLtvMap metadata_ltv = pac.metadata;
    auto metadata_value = metadata_ltv.Find(types::kLeAudioMetadataTypeVendorSpecific);
    if (!metadata_value.has_value()) {
      log::info("Headtracker codec does not have metadata");
      return;
    }

    if ((metadata_value && metadata_value->size() < 5) ||
        metadata_value.value()[0] != (types::kLeAudioVendorCompanyIdGoogle & 0xFF) ||
        metadata_value.value()[1] != (types::kLeAudioVendorCompanyIdGoogle >> 8) ||
        metadata_value.value()[2] != types::kLeAudioMetadataHeadtrackerTransportLen ||
        metadata_value.value()[3] != types::kLeAudioMetadataHeadtrackerTransportVal) {
      log::warn("Headtracker codec metadata invalid");
      return;
    }

    // Valid headtracker codec metadata available, so it must support reduced sdu size
    dsa_.reduced_sdu = true;

    uint8_t supported_transports = metadata_value.value()[4];
    DsaModes dsa_modes = {DsaMode::DISABLED};

    if ((supported_transports & types::kLeAudioMetadataHeadtrackerTransportLeAcl) != 0) {
      log::debug("{}, headtracking supported over LE-ACL", address_);
      dsa_modes.push_back(DsaMode::ACL);
    }

    if ((supported_transports & types::kLeAudioMetadataHeadtrackerTransportLeIso) != 0) {
      log::debug("{}, headtracking supported over LE-ISO", address_);
      dsa_modes.push_back(DsaMode::ISO_SW);
      dsa_modes.push_back(DsaMode::ISO_HW);
    }

    dsa_.modes = dsa_modes;
  }
}

void LeAudioDevice::RegisterPACs(std::vector<struct types::acs_ac_record>* pac_db,
                                 std::vector<struct types::acs_ac_record>* pac_recs) {
  /* Clear PAC database for characteristic in case if re-read, indicated */
  if (!pac_db->empty()) {
    log::debug("{}, upgrade PACs for characteristic", address_);
    pac_db->clear();
  }

  dsa_.modes = {DsaMode::DISABLED};

  /* TODO wrap this logging part with debug flag */
  for (const struct types::acs_ac_record& pac : *pac_recs) {
    std::stringstream debug_str;
    debug_str << "Registering PAC" << "\n\tCoding format: " << loghex(pac.codec_id.coding_format)
              << "\n\tVendor codec company ID: " << loghex(pac.codec_id.vendor_company_id)
              << "\n\tVendor codec ID: " << loghex(pac.codec_id.vendor_codec_id)
              << "\n\tCodec spec caps:\n";
    if (utils::IsCodecUsingLtvFormat(pac.codec_id) && !pac.codec_spec_caps.IsEmpty()) {
      debug_str << pac.codec_spec_caps.ToString("", types::CodecCapabilitiesLtvFormat);
    } else {
      debug_str << base::HexEncode(pac.codec_spec_caps_raw.data(), pac.codec_spec_caps_raw.size());
    }
    debug_str << "\n\tMetadata: "
              << base::HexEncode(pac.metadata.RawPacket().data(), pac.metadata.RawPacket().size());
    log::debug("{}", debug_str.str());

    ParseHeadtrackingCodec(pac);
  }

  pac_db->insert(pac_db->begin(), pac_recs->begin(), pac_recs->end());
}

struct ase* LeAudioDevice::GetAseByValHandle(uint16_t val_hdl) {
  auto iter = std::find_if(ases_.begin(), ases_.end(),
                           [&val_hdl](const auto& ase) { return ase.hdls.val_hdl == val_hdl; });

  return (iter == ases_.end()) ? nullptr : &(*iter);
}

int LeAudioDevice::GetAseCount(uint8_t direction) {
  return std::count_if(ases_.begin(), ases_.end(),
                       [direction](const auto& a) { return a.direction == direction; });
}

struct ase* LeAudioDevice::GetFirstAseWithState(uint8_t direction, AseState state) {
  auto iter = std::find_if(ases_.begin(), ases_.end(), [direction, state](const auto& ase) {
    return (ase.direction == direction) && (ase.state == state);
  });

  return (iter == ases_.end()) ? nullptr : &(*iter);
}

struct ase* LeAudioDevice::GetFirstActiveAse(void) {
  auto iter = std::find_if(ases_.begin(), ases_.end(), [](const auto& ase) { return ase.active; });

  return (iter == ases_.end()) ? nullptr : &(*iter);
}

struct ase* LeAudioDevice::GetFirstActiveAseByDirection(uint8_t direction) {
  auto iter = std::find_if(ases_.begin(), ases_.end(), [direction](const auto& ase) {
    return ase.active && (ase.direction == direction);
  });

  return (iter == ases_.end()) ? nullptr : &(*iter);
}

struct ase* LeAudioDevice::GetNextActiveAseWithSameDirection(struct ase* base_ase) {
  auto iter = std::find_if(ases_.begin(), ases_.end(),
                           [&base_ase](auto& ase) { return base_ase == &ase; });

  /* Invalid ase given */
  if (iter == ases_.end() || std::distance(iter, ases_.end()) < 1) {
    return nullptr;
  }

  iter = std::find_if(std::next(iter, 1), ases_.end(), [&iter](const auto& ase) {
    return ase.active && (*iter).direction == ase.direction;
  });

  return (iter == ases_.end()) ? nullptr : &(*iter);
}

struct ase* LeAudioDevice::GetNextActiveAseWithDifferentDirection(struct ase* base_ase) {
  auto iter = std::find_if(ases_.begin(), ases_.end(),
                           [&base_ase](auto& ase) { return base_ase == &ase; });

  /* Invalid ase given */
  if (std::distance(iter, ases_.end()) < 1) {
    log::debug("{}, ASE {} does not use bidirectional CIS", address_, base_ase->id);
    return nullptr;
  }

  iter = std::find_if(std::next(iter, 1), ases_.end(), [&iter](const auto& ase) {
    return ase.active && iter->direction != ase.direction;
  });

  if (iter == ases_.end()) {
    return nullptr;
  }

  return &(*iter);
}

struct ase* LeAudioDevice::GetFirstActiveAseByCisAndDataPathState(CisState cis_state,
                                                                  DataPathState data_path_state) {
  auto iter =
          std::find_if(ases_.begin(), ases_.end(), [cis_state, data_path_state](const auto& ase) {
            return ase.active && (ase.data_path_state == data_path_state) &&
                   (ase.cis_state == cis_state);
          });

  return (iter == ases_.end()) ? nullptr : &(*iter);
}

struct ase* LeAudioDevice::GetFirstInactiveAse(uint8_t direction, bool reuse_cis_id) {
  auto iter = std::find_if(ases_.begin(), ases_.end(), [direction, reuse_cis_id](const auto& ase) {
    if (ase.active || (ase.direction != direction)) {
      return false;
    }

    if (!reuse_cis_id) {
      return true;
    }

    return ase.cis_id != kInvalidCisId;
  });
  /* If ASE is found, return it */
  if (iter != ases_.end()) {
    return &(*iter);
  }

  /* If reuse was not set, that means there is no inactive ASE available. */
  if (!reuse_cis_id) {
    return nullptr;
  }

  /* Since there is no ASE with assigned CIS ID, it means new configuration
   * needs more ASEs then it was configured before.
   * Let's find just inactive one */
  iter = std::find_if(ases_.begin(), ases_.end(), [direction](const auto& ase) {
    if (ase.active || (ase.direction != direction)) {
      return false;
    }
    return true;
  });

  return (iter == ases_.end()) ? nullptr : &(*iter);
}

struct ase* LeAudioDevice::GetNextActiveAse(struct ase* base_ase) {
  auto iter = std::find_if(ases_.begin(), ases_.end(),
                           [&base_ase](auto& ase) { return base_ase == &ase; });

  /* Invalid ase given */
  if (iter == ases_.end() || std::distance(iter, ases_.end()) < 1) {
    return nullptr;
  }

  iter = std::find_if(std::next(iter, 1), ases_.end(), [](const auto& ase) { return ase.active; });

  return (iter == ases_.end()) ? nullptr : &(*iter);
}

struct ase* LeAudioDevice::GetAseToMatchBidirectionCis(struct ase* base_ase) {
  auto iter = std::find_if(ases_.begin(), ases_.end(), [&base_ase](auto& ase) {
    return (base_ase->cis_conn_hdl == ase.cis_conn_hdl) && (base_ase->direction != ase.direction);
  });
  return (iter == ases_.end()) ? nullptr : &(*iter);
}

BidirectionalPair<struct ase*> LeAudioDevice::GetAsesByCisConnHdl(uint16_t conn_hdl) {
  BidirectionalPair<struct ase*> ases = {nullptr, nullptr};

  for (auto& ase : ases_) {
    if (ase.cis_conn_hdl == conn_hdl) {
      if (ase.direction == types::kLeAudioDirectionSink) {
        ases.sink = &ase;
      } else {
        ases.source = &ase;
      }
    }
  }

  return ases;
}

BidirectionalPair<struct ase*> LeAudioDevice::GetAsesByCisId(uint8_t cis_id) {
  BidirectionalPair<struct ase*> ases = {nullptr, nullptr};

  for (auto& ase : ases_) {
    if (ase.cis_id == cis_id) {
      if (ase.direction == types::kLeAudioDirectionSink) {
        ases.sink = &ase;
      } else {
        ases.source = &ase;
      }
    }
  }

  return ases;
}

bool LeAudioDevice::HaveActiveAse(void) {
  auto iter = std::find_if(ases_.begin(), ases_.end(), [](const auto& ase) { return ase.active; });

  return iter != ases_.end();
}

bool LeAudioDevice::HaveAnyReleasingAse(void) {
  /* In configuring state when active in Idle or Configured and reconfigure */
  auto iter = std::find_if(ases_.begin(), ases_.end(), [](const auto& ase) {
    if (!ase.active) {
      return false;
    }
    return ase.state == AseState::BTA_LE_AUDIO_ASE_STATE_RELEASING;
  });

  return iter != ases_.end();
}

bool LeAudioDevice::HaveAnyStreamingAses(void) {
  /* In configuring state when active in Idle or Configured and reconfigure */
  auto iter = std::find_if(ases_.begin(), ases_.end(), [](const auto& ase) {
    if (!ase.active) {
      return false;
    }

    if (ase.state == AseState::BTA_LE_AUDIO_ASE_STATE_STREAMING) {
      return true;
    }

    return false;
  });

  return iter != ases_.end();
}

bool LeAudioDevice::HaveAnyUnconfiguredAses(void) {
  /* In configuring state when active in Idle or Configured and reconfigure */
  auto iter = std::find_if(ases_.begin(), ases_.end(), [](const auto& ase) {
    if (!ase.active) {
      return false;
    }

    if (ase.state == AseState::BTA_LE_AUDIO_ASE_STATE_IDLE ||
        ((ase.state == AseState::BTA_LE_AUDIO_ASE_STATE_CODEC_CONFIGURED) && ase.reconfigure)) {
      return true;
    }

    return false;
  });

  return iter != ases_.end();
}

bool LeAudioDevice::HaveAllActiveAsesSameState(AseState state) {
  log::verbose("{}", address_);
  auto iter = std::find_if(ases_.begin(), ases_.end(), [&state](const auto& ase) {
    log::verbose("ASE id: {}, active: {}, state: {}", ase.id, ase.active,
                 bluetooth::common::ToString(ase.state));
    return ase.active && (ase.state != state);
  });

  return iter == ases_.end();
}

bool LeAudioDevice::HaveAllActiveAsesSameDataPathState(types::DataPathState state) const {
  log::verbose("{}", address_);
  auto iter = std::find_if(ases_.begin(), ases_.end(), [&state](const auto& ase) {
    log::verbose("ASE id: {}, active: {}, state: {}", ase.id, ase.active,
                 bluetooth::common::ToString(ase.data_path_state));
    return ase.active && (ase.data_path_state != state);
  });

  return iter == ases_.end();
}

bool LeAudioDevice::IsReadyToCreateStream(void) {
  log::verbose("{}", address_);
  auto iter = std::find_if(ases_.begin(), ases_.end(), [](const auto& ase) {
    if (!ase.active) {
      return false;
    }

    log::verbose("ASE id: {}, state: {}, direction: {}", ase.id,
                 bluetooth::common::ToString(ase.state), ase.direction);
    if (ase.direction == types::kLeAudioDirectionSink &&
        (ase.state != AseState::BTA_LE_AUDIO_ASE_STATE_STREAMING &&
         ase.state != AseState::BTA_LE_AUDIO_ASE_STATE_ENABLING)) {
      return true;
    }

    if (ase.direction == types::kLeAudioDirectionSource &&
        ase.state != AseState::BTA_LE_AUDIO_ASE_STATE_ENABLING) {
      return true;
    }

    return false;
  });

  return iter == ases_.end();
}

bool LeAudioDevice::IsReadyToSuspendStream(void) {
  auto iter = std::find_if(ases_.begin(), ases_.end(), [](const auto& ase) {
    if (!ase.active) {
      return false;
    }

    if (ase.direction == types::kLeAudioDirectionSink &&
        ase.state != AseState::BTA_LE_AUDIO_ASE_STATE_QOS_CONFIGURED) {
      return true;
    }

    if (ase.direction == types::kLeAudioDirectionSource &&
        ase.state != AseState::BTA_LE_AUDIO_ASE_STATE_DISABLING) {
      return true;
    }

    return false;
  });

  return iter == ases_.end();
}

bool LeAudioDevice::HaveAllActiveAsesCisEst(void) const {
  if (ases_.empty()) {
    log::warn("No ases for device {}", address_);
    /* If there is no ASEs at all, it means we are good here - meaning, it is
     * not waiting for any CIS to be established.
     */
    return true;
  }

  log::verbose("{}", address_);

  bool has_active_ase = false;
  auto iter = std::find_if(ases_.begin(), ases_.end(), [&](const auto& ase) {
    if (!has_active_ase && ase.active) {
      has_active_ase = true;
    }
    log::verbose("ASE id: {}, cis_state: {}, direction: {}", ase.id,
                 bluetooth::common::ToString(ase.cis_state), ase.direction);

    return ase.active && (ase.cis_state != CisState::CONNECTED);
  });

  return iter == ases_.end() && has_active_ase;
}

bool LeAudioDevice::HaveAnyCisConnected(void) {
  /* Pending and Disconnecting is considered as connected in this function */
  for (auto const ase : ases_) {
    if (ase.cis_state == CisState::CONNECTED || ase.cis_state == CisState::CONNECTING ||
        ase.cis_state == CisState::DISCONNECTING) {
      return true;
    }
  }
  return false;
}

uint8_t LeAudioDevice::GetSupportedAudioChannelCounts(uint8_t direction) const {
  auto& pacs = direction == types::kLeAudioDirectionSink ? snk_pacs_ : src_pacs_;

  if (pacs.size() == 0) {
    log::error("{}, missing PAC for direction {}", address_, direction);
    return 0;
  }

  for (const auto& pac_tuple : pacs) {
    /* Get PAC records from tuple as second element from tuple */
    auto& pac_recs = std::get<1>(pac_tuple);

    for (const auto pac : pac_recs) {
      if (!utils::IsCodecUsingLtvFormat(pac.codec_id) &&
          pac.codec_id.vendor_codec_id != types::kLeAudioCodingFormatAptxLe &&
          pac.codec_id.vendor_codec_id != types::kLeAudioCodingFormatAptxLeX) {
        log::warn(" {} Unknown codec PAC record for codec: {}", address_,
                  bluetooth::common::ToString(pac.codec_id));
        continue;
      }
      log::assert_that(!pac.codec_spec_caps.IsEmpty(),
                       "Codec specific capabilities are not parsed appropriately.");

      if (pac.codec_id.coding_format == types::kLeAudioCodingFormatVendorSpecific &&
          (pac.codec_id.vendor_codec_id == types::kLeAudioCodingFormatAptxLe ||
           pac.codec_id.vendor_codec_id == types::kLeAudioCodingFormatAptxLeX)) {
        auto supported_channel_count_ltv =
                pac.codec_spec_caps.Find(codec_spec_conf::qcom_codec_spec_conf::
                                                 kLeAudioCodecAptxLeTypeAudioChannelAllocation);
        if (supported_channel_count_ltv == std::nullopt ||
            supported_channel_count_ltv->size() == 0L) {
          LOG(ERROR) << __func__ << "No ChannelAllocation Aptx Ltv";
          return 1;
        }
        return VEC_UINT8_TO_UINT8(supported_channel_count_ltv.value());
      } else {
        auto supported_channel_count_ltv = pac.codec_spec_caps.Find(
                codec_spec_caps::kLeAudioLtvTypeSupportedAudioChannelCounts);
        if (supported_channel_count_ltv == std::nullopt ||
            supported_channel_count_ltv->size() == 0L) {
          LOG(ERROR) << __func__ << "No ChannelAllocation Lc3 Ltv";
          return 1;
        }
        return VEC_UINT8_TO_UINT8(supported_channel_count_ltv.value());
      }
    }
  }

  return 0;
}

bool LeAudioDevice::isLeXDevice(void) const{
  if (!osi_property_get_bool("persist.vendor.service.bt.adv_transport", false)){
    log::warn("Platform does not support LeX");
    return false;
  }
  if (snk_pacs_.empty()) {
    log::warn("No sink pacs");
    return false;
  }
  for (const auto& pac_tuple : snk_pacs_) {
    const auto& pac_recs = std::get<1>(pac_tuple);
    log::info("Num of PACS records : {}", pac_recs.size());
    if (pac_recs.empty()) {
      continue;
    }
    for (const auto& pac : pac_recs) {
      log::info("Coding format : {}, Vendor Codec ID : {}",
          pac.codec_id.coding_format, pac.codec_id.vendor_codec_id);
      if (pac.codec_id.vendor_codec_id ==
          types::kLeAudioCodingFormatAptxLeX) {
        return true;
      }
    }
  }
  return false;
}

/**
 * Returns supported PHY's bitfield
 */
uint8_t LeAudioDevice::GetPhyBitmask(void) const {
  uint8_t phy_bitfield = kIsoCigPhy1M;

  if (get_btm_client_interface().peer.BTM_IsPhy2mSupported(address_, BT_TRANSPORT_LE)) {
    phy_bitfield |= kIsoCigPhy2M;
  }

  return phy_bitfield;
}

void LeAudioDevice::PrintDebugState(void) {
  std::stringstream debug_str;

  debug_str << " Address: " << address_ << ", " << bluetooth::common::ToString(connection_state_)
            << ", conn_id: " << +conn_id_ << ", mtu: " << +mtu_
            << ", num_of_ase: " << static_cast<int>(ases_.size());

  if (ases_.size() > 0) {
    debug_str << "\n  == ASEs == ";
    for (auto& ase : ases_) {
      debug_str << "  id: " << +ase.id << ", active: " << ase.active
                << ", dir: " << (ase.direction == types::kLeAudioDirectionSink ? "sink" : "source")
                << ", state: " << bluetooth::common::ToString(ase.state)
                << ", cis_id: " << +ase.cis_id << ", cis_handle: " << +ase.cis_conn_hdl
                << ", cis_state: " << bluetooth::common::ToString(ase.cis_state)
                << ", data_path_state: " << bluetooth::common::ToString(ase.data_path_state)
                << "\n ase max_latency: " << +ase.qos_config.max_transport_latency
                << ", rtn: " << +ase.qos_config.retrans_nb
                << ", max_sdu: " << +ase.qos_config.max_sdu_size
                << ", sdu_interval: " << +ase.qos_config.sdu_interval
                << ", presentation_delay: " << +ase.qos_config.presentation_delay
                << ", framing: " << +ase.qos_config.framing << ", phy: " << +ase.qos_config.phy
                << ", target latency: " << +ase.target_latency
                << ", reconfigure: " << ase.reconfigure << "\n\n";
    }
  }

  log::info("{}", debug_str.str());
}

uint8_t LeAudioDevice::GetPreferredPhyBitmask(uint8_t preferred_phy) const {
  // Start with full local phy support
  uint8_t phy_bitmask = bluetooth::hci::kIsoCigPhy1M;
  if (bluetooth::shim::GetController()->SupportsBle2mPhy()) {
    phy_bitmask |= bluetooth::hci::kIsoCigPhy2M;
  }
  if (bluetooth::shim::GetController()->SupportsBleCodedPhy()) {
    phy_bitmask |= bluetooth::hci::kIsoCigPhyC;
  }

  // Check against the remote device support
  phy_bitmask &= GetPhyBitmask();

  // Take the preferences if possible
  if (preferred_phy && (phy_bitmask & preferred_phy)) {
    phy_bitmask &= preferred_phy;
    log::debug("{},  using ASE preferred phy 0x{:02x}", address_, static_cast<int>(phy_bitmask));
  } else {
    log::warn(
            " {}, ASE preferred 0x{:02x} has nothing common with phy_bitfield  "
            "0x{:02x}",
            address_, static_cast<int>(preferred_phy), static_cast<int>(phy_bitmask));
  }
  return phy_bitmask;
}

void LeAudioDevice::DumpPacsDebugState(std::stringstream& stream,
                                       types::PublishedAudioCapabilities pacs) {
  if (pacs.size() > 0) {
    for (auto& pac : pacs) {
      stream << "\t    • Value handle: " << loghex(std::get<0>(pac).val_hdl)
             << ", CCC handle: " << loghex(std::get<0>(pac).ccc_hdl);

      for (auto& record : std::get<1>(pac)) {
        stream << "\n\t\t· CodecId (Coding format: " << loghex(record.codec_id.coding_format)
               << ", Vendor company ID: " << loghex(record.codec_id.vendor_company_id)
               << ", Vendor codec ID: " << loghex(record.codec_id.vendor_codec_id) << ")";
        stream << "\n\t\t    Codec specific capabilities:\n";
        if (utils::IsCodecUsingLtvFormat(record.codec_id)) {
          stream << record.codec_spec_caps.ToString("\t\t\t", types::CodecCapabilitiesLtvFormat);
        } else {
          stream << "\t\t\t"
                 << base::HexEncode(record.codec_spec_caps_raw.data(),
                                    record.codec_spec_caps_raw.size())
                 << "\n";
        }
<<<<<<< HEAD
        stream << "\t\tMetadata: "
               << base::HexEncode(record.metadata.RawPacket().data(),
                                  record.metadata.RawPacket().size());
=======
        stream << "\t\t    Metadata: "
               << base::HexEncode(record.metadata.data(), record.metadata.size());
>>>>>>> 6706e480
      }
      stream << "\n";
    }
  }
}

void LeAudioDevice::DumpPacsDebugState(std::stringstream& stream) {
  stream << "      ● Device PACS, address: " << ADDRESS_TO_LOGGABLE_STR(address_) << "\n";
  stream << "\t  == Sink PACs:\n";
  DumpPacsDebugState(stream, snk_pacs_);
  stream << "\t  == Source PACs:\n";
  DumpPacsDebugState(stream, src_pacs_);
}

static std::string locationToString(uint32_t location) {
  if (location & codec_spec_conf::kLeAudioLocationAnyLeft &&
      location & codec_spec_conf::kLeAudioLocationAnyRight) {
    return "left/right";
  } else if (location & codec_spec_conf::kLeAudioLocationAnyLeft) {
    return "left";
  } else if (location & codec_spec_conf::kLeAudioLocationAnyRight) {
    return "right";
  } else if (location == codec_spec_conf::kLeAudioLocationMonoAudio) {
    return "mono";
  }
  return "unknown location";
}

void LeAudioDevice::Dump(std::stringstream& stream) {
  uint16_t acl_handle =
          get_btm_client_interface().peer.BTM_GetHCIConnHandle(address_, BT_TRANSPORT_LE);
  std::string snk_location = locationToString(snk_audio_locations_.to_ulong());
  std::string src_location = locationToString(src_audio_locations_.to_ulong());

  stream << "      ● Device address: " << ADDRESS_TO_LOGGABLE_STR(address_) << ", "
         << connection_state_
         << ", conn_id: " << (conn_id_ == GATT_INVALID_CONN_ID ? "-1" : std::to_string(conn_id_))
         << ", acl_handle: " << std::to_string(acl_handle) << ", snk_location: " << snk_location
         << ", src_location: " << src_location << ", mtu: " << std::to_string(mtu_) << ", "
         << (encrypted_ ? "Encrypted" : "Unecrypted")
         << "\n\t  Sink avail. contexts: " << common::ToString(avail_contexts_.sink)
         << "\n\t  Source avail. contexts: " << common::ToString(avail_contexts_.source) << "\n";

  if (gmap_client_ != nullptr) {
    stream << "\t  ";
    gmap_client_->DebugDump(stream);
  } else {
    stream << "\t  ";
    stream << "GmapClient not initialized\n";
  }

  if (ases_.size() > 0) {
    stream << "\t  == ASEs (" << static_cast<int>(ases_.size()) << "):\n";
    stream << "\t    id  active dir     cis_id  cis_handle  sdu  latency rtn  "
              "cis_state            data_path_state\n";
    for (auto& ase : ases_) {
      stream << std::setfill('\x20') << "\t    " << std::left << std::setw(4)
             << static_cast<int>(ase.id) << std::left << std::setw(7)
             << (ase.active ? "true" : "false") << std::left << std::setw(8)
             << (ase.direction == types::kLeAudioDirectionSink ? "sink" : "source") << std::left
             << std::setw(8) << static_cast<int>(ase.cis_id) << std::left << std::setw(12)
             << ase.cis_conn_hdl << std::left << std::setw(5) << ase.qos_config.max_sdu_size
             << std::left << std::setw(8) << ase.qos_config.max_transport_latency << std::left
             << std::setw(5) << static_cast<int>(ase.qos_config.retrans_nb) << std::left
             << std::setw(21) << bluetooth::common::ToString(ase.cis_state) << std::setw(19)
             << bluetooth::common::ToString(ase.data_path_state) << "\n";
    }
  }
}

RawAddress LeAudioDevice::GetBdAddress(void) { return address_; }

void LeAudioDevice::DisconnectAcl(void) {
  if (conn_id_ == GATT_INVALID_CONN_ID) {
    return;
  }

  uint16_t acl_handle =
          get_btm_client_interface().peer.BTM_GetHCIConnHandle(address_, BT_TRANSPORT_LE);
  if (acl_handle != HCI_INVALID_HANDLE) {
    acl_disconnect_from_handle(acl_handle, HCI_ERR_PEER_USER,
                               "bta::bluetooth::le_audio::client disconnect");
  }
}

void LeAudioDevice::SetAvailableContexts(BidirectionalPair<AudioContexts> contexts) {
  log::debug(
          "{}: \n\t previous_contexts_.sink: {} \n\t previous_contexts_.source: {} "
          " "
          "\n\t new_contexts.sink: {} \n\t new_contexts.source: {} \n\t",
          address_, avail_contexts_.sink.to_string(), avail_contexts_.source.to_string(),
          contexts.sink.to_string(), contexts.source.to_string());

  avail_contexts_.sink = contexts.sink;
  avail_contexts_.source = contexts.source;
}

void LeAudioDevice::SetMetadataToAse(struct types::ase* ase,
                                     const AudioContexts& metadata_context_types,
                                     const std::vector<uint8_t>& ccid_lists) {
  /* Filter multidirectional audio context for each ase direction */
  auto directional_audio_context = metadata_context_types & GetAvailableContexts(ase->direction);
  if (directional_audio_context.any()) {
    ase->metadata = GetMetadata(directional_audio_context, ccid_lists);
  } else {
    ase->metadata =
            GetMetadata(AudioContexts(LeAudioContextType::UNSPECIFIED), std::vector<uint8_t>());
  }
}

bool LeAudioDevice::ActivateConfiguredAses(
        LeAudioContextType context_type,
        const BidirectionalPair<AudioContexts>& metadata_context_types,
        BidirectionalPair<std::vector<uint8_t>> ccid_lists) {
  if (conn_id_ == GATT_INVALID_CONN_ID) {
    log::warn("Device {} is not connected", address_);
    return false;
  }

  bool ret = false;

  log::info("Configuring device {}", address_);
  for (auto& ase : ases_) {
    if (ase.state == AseState::BTA_LE_AUDIO_ASE_STATE_CODEC_CONFIGURED &&
        ase.configured_for_context_type == context_type) {
      log::info(
              "conn_id: {}, ase id {}, cis id {}, cis_handle 0x{:04x} is "
              "activated.",
              conn_id_, ase.id, ase.cis_id, ase.cis_conn_hdl);
      ase.active = true;
      ret = true;
      /* update metadata */
      SetMetadataToAse(&ase, metadata_context_types.get(ase.direction),
                       ccid_lists.get(ase.direction));
    }
  }

  return ret;
}

void LeAudioDevice::DeactivateAllAses(void) {
  for (auto& ase : ases_) {
    if (ase.active == false && ase.cis_state != CisState::IDLE &&
        ase.data_path_state != DataPathState::IDLE) {
      log::warn(
              "{}, ase_id: {}, ase.cis_id: {}, cis_handle: 0x{:02x}, "
              "ase.cis_state={}, ase.data_path_state={}",
              address_, ase.id, ase.cis_id, ase.cis_conn_hdl,
              bluetooth::common::ToString(ase.cis_state),
              bluetooth::common::ToString(ase.data_path_state));
    }

    log::verbose("{}, ase_id {}", address_, ase.id);

    ase.state = AseState::BTA_LE_AUDIO_ASE_STATE_IDLE;
    ase.cis_state = CisState::IDLE;
    ase.data_path_state = DataPathState::IDLE;
    ase.active = false;
    ase.reconfigure = 0;
    ase.cis_id = bluetooth::le_audio::kInvalidCisId;
    ase.cis_conn_hdl = bluetooth::le_audio::kInvalidCisConnHandle;
  }
}

std::vector<uint8_t> LeAudioDevice::GetMetadata(AudioContexts context_type,
                                                const std::vector<uint8_t>& ccid_list) {
  std::vector<uint8_t> metadata;

  AppendMetadataLtvEntryForStreamingContext(metadata, context_type);
  AppendMetadataLtvEntryForCcidList(metadata, ccid_list);

  return metadata;
}

bool LeAudioDevice::IsMetadataChanged(const BidirectionalPair<AudioContexts>& context_types,
                                      const BidirectionalPair<std::vector<uint8_t>>& ccid_lists) {
  for (auto* ase = this->GetFirstActiveAse(); ase; ase = this->GetNextActiveAse(ase)) {
    if (this->GetMetadata(context_types.get(ase->direction), ccid_lists.get(ase->direction)) !=
        ase->metadata) {
      return true;
    }
  }

  return false;
}

void LeAudioDevice::GetDeviceModelName(void) {
  bt_property_t prop_name;
  bt_bdname_t prop_value = {0};
  // Retrieve model name from storage
  BTIF_STORAGE_FILL_PROPERTY(&prop_name, BT_PROPERTY_REMOTE_MODEL_NUM, sizeof(bt_bdname_t),
                             &prop_value);
  if (btif_storage_get_remote_device_property(&address_, &prop_name) == BT_STATUS_SUCCESS) {
    model_name_.assign((char*)prop_value.name);
  }
}

void LeAudioDevice::UpdateDeviceAllowlistFlag(void) {
  char allow_list[PROPERTY_VALUE_MAX] = {0};
  GetDeviceModelName();
  osi_property_get(kLeAudioDeviceAllowListProp, allow_list, "");
  if (allow_list[0] == '\0' || model_name_ == "") {
    // if device allow list is empty or no remote model name available
    // return allowlist_flag_ as default false
    return;
  }

  std::istringstream stream(allow_list);
  std::string token;
  while (std::getline(stream, token, ',')) {
    if (token.compare(model_name_) == 0) {
      allowlist_flag_ = true;
      return;
    }
  }
}

DsaModes LeAudioDevice::GetDsaModes(void) { return dsa_.modes; }

bool LeAudioDevice::DsaReducedSduSizeSupported() { return dsa_.reduced_sdu; }

types::DataPathState LeAudioDevice::GetDsaDataPathState(void) { return dsa_.state; }

void LeAudioDevice::SetDsaDataPathState(types::DataPathState state) { dsa_.state = state; }

uint16_t LeAudioDevice::GetDsaCisHandle(void) { return dsa_.cis_handle; }

void LeAudioDevice::SetDsaCisHandle(uint16_t cis_handle) { dsa_.cis_handle = cis_handle; }

/* LeAudioDevices Class methods implementation */
void LeAudioDevices::Add(const RawAddress& address, DeviceConnectState state, int group_id) {
  auto device = FindByAddress(address);
  if (device != nullptr) {
    log::error("address: {} is already assigned to group: {}", address, device->group_id_);
    return;
  }

  leAudioDevices_.emplace_back(std::make_shared<LeAudioDevice>(address, state, group_id));
}

void LeAudioDevices::Remove(const RawAddress& address) {
  auto iter = std::find_if(
          leAudioDevices_.begin(), leAudioDevices_.end(),
          [&address](auto const& leAudioDevice) { return leAudioDevice->address_ == address; });

  if (iter == leAudioDevices_.end()) {
    log::error("no such address: {}", address);
    return;
  }

  leAudioDevices_.erase(iter);
}

LeAudioDevice* LeAudioDevices::FindByAddress(const RawAddress& address) const {
  auto iter = std::find_if(
          leAudioDevices_.begin(), leAudioDevices_.end(),
          [&address](auto const& leAudioDevice) { return leAudioDevice->address_ == address; });

  return (iter == leAudioDevices_.end()) ? nullptr : iter->get();
}

std::shared_ptr<LeAudioDevice> LeAudioDevices::GetByAddress(const RawAddress& address) const {
  auto iter = std::find_if(
          leAudioDevices_.begin(), leAudioDevices_.end(),
          [&address](auto const& leAudioDevice) { return leAudioDevice->address_ == address; });

  return (iter == leAudioDevices_.end()) ? nullptr : *iter;
}

LeAudioDevice* LeAudioDevices::FindByConnId(tCONN_ID conn_id) const {
  auto iter = std::find_if(
          leAudioDevices_.begin(), leAudioDevices_.end(),
          [&conn_id](auto const& leAudioDevice) { return leAudioDevice->conn_id_ == conn_id; });

  return (iter == leAudioDevices_.end()) ? nullptr : iter->get();
}

LeAudioDevice* LeAudioDevices::FindByCisConnHdl(uint8_t cig_id, uint16_t conn_hdl) const {
  auto iter = std::find_if(leAudioDevices_.begin(), leAudioDevices_.end(),
                           [&conn_hdl, &cig_id](auto& d) {
                             LeAudioDevice* dev;
                             BidirectionalPair<struct ase*> ases;

                             dev = d.get();
                             if (dev->group_id_ != cig_id) {
                               return false;
                             }

                             ases = dev->GetAsesByCisConnHdl(conn_hdl);
                             if (ases.sink || ases.source) {
                               return true;
                             } else {
                               return false;
                             }
                           });

  if (iter == leAudioDevices_.end()) {
    return nullptr;
  }

  return iter->get();
}

void LeAudioDevices::SetInitialGroupAutoconnectState(int group_id, int gatt_if,
                                                     tBTM_BLE_CONN_TYPE /*reconnection_mode*/,
                                                     bool current_dev_autoconnect_flag) {
  if (!current_dev_autoconnect_flag) {
    /* If current device autoconnect flag is false, check if there is other
     * device in the group which is in autoconnect mode.
     * If yes, assume whole group is in autoconnect.
     */
    auto iter = std::find_if(leAudioDevices_.begin(), leAudioDevices_.end(), [&group_id](auto& d) {
      LeAudioDevice* dev;
      dev = d.get();
      if (dev->group_id_ != group_id) {
        return false;
      }
      return dev->autoconnect_flag_;
    });

    current_dev_autoconnect_flag = !(iter == leAudioDevices_.end());
  }

  if (!current_dev_autoconnect_flag) {
    return;
  }

  /* This function is called when bluetooth started, therefore here we will
   * try direct connection, if that failes, we fallback to background connection
   */
  for (auto dev : leAudioDevices_) {
    if ((dev->group_id_ == group_id) &&
        (dev->GetConnectionState() == DeviceConnectState::DISCONNECTED)) {
      dev->SetConnectionState(DeviceConnectState::CONNECTING_AUTOCONNECT);
      dev->autoconnect_flag_ = true;
      btif_storage_set_leaudio_autoconnect(dev->address_, true);
      BTA_GATTC_Open(gatt_if, dev->address_, BTM_BLE_DIRECT_CONNECTION, false);
    }
  }
}

size_t LeAudioDevices::Size() const { return leAudioDevices_.size(); }

void LeAudioDevices::Dump(std::stringstream& stream, int group_id) const {
  for (auto const& device : leAudioDevices_) {
    if (device->group_id_ == group_id) {
      device->Dump(stream);

      stream << "\tAddress: " << device->address_ << "\n";
      device->DumpPacsDebugState(stream);
      stream << "\n";
    }
  }
}

void LeAudioDevices::Cleanup(tGATT_IF client_if) {
  for (auto const& device : leAudioDevices_) {
    auto connection_state = device->GetConnectionState();
    if (connection_state == DeviceConnectState::DISCONNECTED ||
        connection_state == DeviceConnectState::DISCONNECTING) {
      continue;
    }

    if (connection_state == DeviceConnectState::CONNECTING_AUTOCONNECT) {
      log::warn("Cancelling Gatt conn for both Direct and Background");
      BTA_GATTC_CancelOpen(client_if, device->address_, true);
      BTA_GATTC_CancelOpen(client_if, device->address_, false);
    } else {
      log::warn("Calling Gatt Close");
      BtaGattQueue::Clean(device->conn_id_);
      BTA_GATTC_Close(device->conn_id_);
      device->DisconnectAcl();
    }
  }
  leAudioDevices_.clear();
}

}  // namespace bluetooth::le_audio<|MERGE_RESOLUTION|>--- conflicted
+++ resolved
@@ -1063,14 +1063,9 @@
                                     record.codec_spec_caps_raw.size())
                  << "\n";
         }
-<<<<<<< HEAD
-        stream << "\t\tMetadata: "
+        stream << "\t\t    Metadata: "
                << base::HexEncode(record.metadata.RawPacket().data(),
                                   record.metadata.RawPacket().size());
-=======
-        stream << "\t\t    Metadata: "
-               << base::HexEncode(record.metadata.data(), record.metadata.size());
->>>>>>> 6706e480
       }
       stream << "\n";
     }
