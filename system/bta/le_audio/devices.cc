--- conflicted
+++ resolved
@@ -422,57 +422,32 @@
       ase->codec_config = ase_cfg.codec;
       uint32_t audio_location =
               PickAudioLocation(strategy, audio_locations, group_audio_locations_memo);
-<<<<<<< HEAD
-      if (ase->codec_id.coding_format == types::kLeAudioCodingFormatLC3) {
-      /* Let's choose audio channel allocation if not set */
-        ase->codec_config.Add(codec_spec_conf::kLeAudioLtvTypeAudioChannelAllocation,
-=======
       if (ase->codec_config.id.coding_format == types::kLeAudioCodingFormatLC3) {
       /* Let's choose audio channel allocation if not set */
         ase->codec_config.params.Add(codec_spec_conf::kLeAudioLtvTypeAudioChannelAllocation,
->>>>>>> 700b06c3
                               audio_location);
 
         /* Get default value if no requirement for specific frame blocks per sdu
          */
-<<<<<<< HEAD
-        if (!ase->codec_config.Find(codec_spec_conf::kLeAudioLtvTypeCodecFrameBlocksPerSdu)) {
-          ase->codec_config.Add(
-=======
         if (!ase->codec_config.params.Find(codec_spec_conf::kLeAudioLtvTypeCodecFrameBlocksPerSdu)) {
           ase->codec_config.params.Add(
->>>>>>> 700b06c3
                   codec_spec_conf::kLeAudioLtvTypeCodecFrameBlocksPerSdu,
                   GetMaxCodecFramesPerSduFromPac(utils::GetConfigurationSupportedPac(
                           pacs, ase_cfg.codec, ase_cfg.vendor_metadata, context_type)));
         }
-<<<<<<< HEAD
-      } else if (ase->codec_id.coding_format == types::kLeAudioCodingFormatVendorSpecific &&
-                 (ase->codec_id.vendor_codec_id == types::kLeAudioCodingFormatAptxLe ||
-                  ase->codec_id.vendor_codec_id == types::kLeAudioCodingFormatAptxLeX)) {
-        /* Let's choose audio channel allocation if not set */
-        ase->codec_config.Add(codec_spec_conf::qcom_codec_spec_conf::
-=======
       } else if (ase->codec_config.id.coding_format == types::kLeAudioCodingFormatVendorSpecific &&
                  (ase->codec_config.id.vendor_codec_id == types::kLeAudioCodingFormatAptxLe ||
                   ase->codec_config.id.vendor_codec_id == types::kLeAudioCodingFormatAptxLeX)) {
         /* Let's choose audio channel allocation if not set */
         ase->codec_config.params.Add(codec_spec_conf::qcom_codec_spec_conf::
->>>>>>> 700b06c3
                                       kLeAudioCodecAptxLeTypeAudioChannelAllocation,
                               audio_location);
         uint8_t len = sizeof(audio_location) + 1;
         uint8_t type = codec_spec_conf::qcom_codec_spec_conf::
                 kLeAudioCodecAptxLeTypeAudioChannelAllocation;
-<<<<<<< HEAD
-        ase->vendor_codec_config.insert(ase->vendor_codec_config.end(), &len, &len + 1);
-        ase->vendor_codec_config.insert(ase->vendor_codec_config.end(), &type, &type + 1);
-        ase->vendor_codec_config.insert(ase->vendor_codec_config.end(), ((uint8_t*)&audio_location),
-=======
         ase->codec_config.vendor_params.insert(ase->codec_config.vendor_params.end(), &len, &len + 1);
         ase->codec_config.vendor_params.insert(ase->codec_config.vendor_params.end(), &type, &type + 1);
         ase->codec_config.vendor_params.insert(ase->codec_config.vendor_params.end(), ((uint8_t*)&audio_location),
->>>>>>> 700b06c3
                                         ((uint8_t*)&audio_location) + sizeof(uint32_t));
       }
 
@@ -483,8 +458,6 @@
       ase->is_vsmetadata_available = false;
 
       SetMetadataToAse(ase, metadata_context_types, ccid_lists);
-      SetVendorCodecSpecificMetadataToAse(ase, ase_cfg.vendor_metadata->vendor_company_id,
-                                          ase_cfg.vendor_metadata->vs_metadata);
     }
 
     log::debug(
@@ -1293,22 +1266,6 @@
   return metadata;
 }
 
-void LeAudioDevice::SetVendorCodecSpecificMetadataToAse(struct types::ase* ase,
-                       const uint16_t company_id, const std::vector<uint8_t>& vs_metadata) {
-  if (!vs_metadata.empty()) {
-    log::verbose("Vendor Metadata exist, cache it");
-    types::LeAudioLtvMap v_metadata;
-    std::vector<uint8_t> tmp;
-    tmp.push_back(company_id);
-    tmp.push_back(company_id >> 8);
-    tmp.insert(tmp.end(), vs_metadata.begin(), vs_metadata.end());
-    v_metadata.Add(types::kLeAudioMetadataTypeVendorSpecific, tmp);
-    ase->vendor_metadata = v_metadata;
-  } else {
-    log::verbose("not a vendor codec, don't need to set");
-  }
-}
-
 bool LeAudioDevice::IsMetadataChanged(const BidirectionalPair<AudioContexts>& context_types,
                                       const BidirectionalPair<std::vector<uint8_t>>& ccid_lists) {
   for (auto* ase = this->GetFirstActiveAse(); ase; ase = this->GetNextActiveAse(ase)) {
