/*
 * Copyright 2020 HIMSA II K/S - www.himsa.com. Represented by EHIMA
 * - www.ehima.com
 *
 * Licensed under the Apache License, Version 2.0 (the "License");
 * you may not use this file except in compliance with the License.
 * You may obtain a copy of the License at
 *
 *      http://www.apache.org/licenses/LICENSE-2.0
 *
 * Unless required by applicable law or agreed to in writing, software
 * distributed under the License is distributed on an "AS IS" BASIS,
 * WITHOUT WARRANTIES OR CONDITIONS OF ANY KIND, either express or implied.
 * See the License for the specific language governing permissions and
 * limitations under the License.
 */

#include "devices.h"

#include <android_bluetooth_flags.h>
#include <base/strings/string_number_conversions.h>

#include "acl_api.h"
#include "bta_gatt_queue.h"
#include "btif/include/btif_storage.h"
#include "internal_include/bt_trace.h"
#include "le_audio_utils.h"

using bluetooth::hci::kIsoCigPhy1M;
using bluetooth::hci::kIsoCigPhy2M;
using le_audio::DeviceConnectState;
using le_audio::set_configurations::CodecConfigSetting;
using le_audio::types::ase;
using le_audio::types::AseState;
using le_audio::types::AudioContexts;
using le_audio::types::AudioLocations;
using le_audio::types::BidirectionalPair;
using le_audio::types::CisState;
using le_audio::types::DataPathState;
using le_audio::types::LeAudioContextType;
using le_audio::types::LeAudioCoreCodecConfig;

namespace le_audio {
std::ostream& operator<<(std::ostream& os, const DeviceConnectState& state) {
  const char* char_value_ = "UNKNOWN";

  switch (state) {
    case DeviceConnectState::CONNECTED:
      char_value_ = "CONNECTED";
      break;
    case DeviceConnectState::DISCONNECTED:
      char_value_ = "DISCONNECTED";
      break;
    case DeviceConnectState::REMOVING:
      char_value_ = "REMOVING";
      break;
    case DeviceConnectState::DISCONNECTING:
      char_value_ = "DISCONNECTING";
      break;
    case DeviceConnectState::DISCONNECTING_AND_RECOVER:
      char_value_ = "DISCONNECTING_AND_RECOVER";
      break;
    case DeviceConnectState::CONNECTING_BY_USER:
      char_value_ = "CONNECTING_BY_USER";
      break;
    case DeviceConnectState::CONNECTED_BY_USER_GETTING_READY:
      char_value_ = "CONNECTED_BY_USER_GETTING_READY";
      break;
    case DeviceConnectState::CONNECTING_AUTOCONNECT:
      char_value_ = "CONNECTING_AUTOCONNECT";
      break;
    case DeviceConnectState::CONNECTED_AUTOCONNECT_GETTING_READY:
      char_value_ = "CONNECTED_AUTOCONNECT_GETTING_READY";
      break;
  }

  os << char_value_ << " ("
     << "0x" << std::setfill('0') << std::setw(2) << static_cast<int>(state)
     << ")";
  return os;
}

static uint32_t GetFirstLeft(const AudioLocations& audio_locations) {
  uint32_t audio_location_ulong = audio_locations.to_ulong();

  if (audio_location_ulong & codec_spec_conf::kLeAudioLocationFrontLeft)
    return codec_spec_conf::kLeAudioLocationFrontLeft;

  if (audio_location_ulong & codec_spec_conf::kLeAudioLocationBackLeft)
    return codec_spec_conf::kLeAudioLocationBackLeft;

  if (audio_location_ulong & codec_spec_conf::kLeAudioLocationFrontLeftOfCenter)
    return codec_spec_conf::kLeAudioLocationFrontLeftOfCenter;

  if (audio_location_ulong & codec_spec_conf::kLeAudioLocationSideLeft)
    return codec_spec_conf::kLeAudioLocationSideLeft;

  if (audio_location_ulong & codec_spec_conf::kLeAudioLocationTopFrontLeft)
    return codec_spec_conf::kLeAudioLocationTopFrontLeft;

  if (audio_location_ulong & codec_spec_conf::kLeAudioLocationTopBackLeft)
    return codec_spec_conf::kLeAudioLocationTopBackLeft;

  if (audio_location_ulong & codec_spec_conf::kLeAudioLocationTopSideLeft)
    return codec_spec_conf::kLeAudioLocationTopSideLeft;

  if (audio_location_ulong & codec_spec_conf::kLeAudioLocationBottomFrontLeft)
    return codec_spec_conf::kLeAudioLocationBottomFrontLeft;

  if (audio_location_ulong & codec_spec_conf::kLeAudioLocationFrontLeftWide)
    return codec_spec_conf::kLeAudioLocationFrontLeftWide;

  if (audio_location_ulong & codec_spec_conf::kLeAudioLocationLeftSurround)
    return codec_spec_conf::kLeAudioLocationLeftSurround;

  return 0;
}

static uint32_t GetFirstRight(const AudioLocations& audio_locations) {
  uint32_t audio_location_ulong = audio_locations.to_ulong();

  if (audio_location_ulong & codec_spec_conf::kLeAudioLocationFrontRight)
    return codec_spec_conf::kLeAudioLocationFrontRight;

  if (audio_location_ulong & codec_spec_conf::kLeAudioLocationBackRight)
    return codec_spec_conf::kLeAudioLocationBackRight;

  if (audio_location_ulong &
      codec_spec_conf::kLeAudioLocationFrontRightOfCenter)
    return codec_spec_conf::kLeAudioLocationFrontRightOfCenter;

  if (audio_location_ulong & codec_spec_conf::kLeAudioLocationSideRight)
    return codec_spec_conf::kLeAudioLocationSideRight;

  if (audio_location_ulong & codec_spec_conf::kLeAudioLocationTopFrontRight)
    return codec_spec_conf::kLeAudioLocationTopFrontRight;

  if (audio_location_ulong & codec_spec_conf::kLeAudioLocationTopBackRight)
    return codec_spec_conf::kLeAudioLocationTopBackRight;

  if (audio_location_ulong & codec_spec_conf::kLeAudioLocationTopSideRight)
    return codec_spec_conf::kLeAudioLocationTopSideRight;

  if (audio_location_ulong & codec_spec_conf::kLeAudioLocationBottomFrontRight)
    return codec_spec_conf::kLeAudioLocationBottomFrontRight;

  if (audio_location_ulong & codec_spec_conf::kLeAudioLocationFrontRightWide)
    return codec_spec_conf::kLeAudioLocationFrontRightWide;

  if (audio_location_ulong & codec_spec_conf::kLeAudioLocationRightSurround)
    return codec_spec_conf::kLeAudioLocationRightSurround;

  return 0;
}

uint32_t PickAudioLocation(types::LeAudioConfigurationStrategy strategy,
                           const AudioLocations& device_locations,
                           AudioLocations& group_locations) {
  LOG_DEBUG("strategy: %d, locations: 0x%lx, input group locations: 0x%lx",
            (int)strategy, device_locations.to_ulong(),
            group_locations.to_ulong());

  auto is_left_not_yet_assigned =
      !(group_locations.to_ulong() & codec_spec_conf::kLeAudioLocationAnyLeft);
  auto is_right_not_yet_assigned =
      !(group_locations.to_ulong() & codec_spec_conf::kLeAudioLocationAnyRight);
  uint32_t left_device_loc = GetFirstLeft(device_locations);
  uint32_t right_device_loc = GetFirstRight(device_locations);

  if (left_device_loc == 0 && right_device_loc == 0) {
    LOG_WARN("Can't find device able to render left  and right audio channel");
  }

  switch (strategy) {
    case types::LeAudioConfigurationStrategy::MONO_ONE_CIS_PER_DEVICE:
    case types::LeAudioConfigurationStrategy::STEREO_TWO_CISES_PER_DEVICE:
      if (left_device_loc && is_left_not_yet_assigned) {
        group_locations |= left_device_loc;
        return left_device_loc;
      }

      if (right_device_loc && is_right_not_yet_assigned) {
        group_locations |= right_device_loc;
        return right_device_loc;
      }
      break;

    case types::LeAudioConfigurationStrategy::STEREO_ONE_CIS_PER_DEVICE:
      if (left_device_loc && right_device_loc) {
        group_locations |= left_device_loc | right_device_loc;
        return left_device_loc | right_device_loc;
      }
      break;
    default:
      LOG_ALWAYS_FATAL("%s: Unknown strategy: %hhu", __func__, strategy);
      return 0;
  }

  LOG_ERROR(
      "Can't find device for left/right channel. Strategy: %hhu, "
      "device_locations: %lx, output group_locations: %lx.",
      strategy, device_locations.to_ulong(), group_locations.to_ulong());

  /* Return either any left or any right audio location. It might result with
   * multiple devices within the group having the same location.
   */
  return left_device_loc ? left_device_loc : right_device_loc;
}

bool LeAudioDevice::ConfigureAses(
    const le_audio::set_configurations::SetConfiguration& ent,
    LeAudioContextType context_type,
    uint8_t* number_of_already_active_group_ase,
    BidirectionalPair<AudioLocations>& group_audio_locations_memo,
    const BidirectionalPair<AudioContexts>& metadata_context_types,
    const BidirectionalPair<std::vector<uint8_t>>& ccid_lists,
    bool reuse_cis_id) {
  /* First try to use the already configured ASE */
  auto ase = GetFirstActiveAseByDirection(ent.direction);
  if (ase) {
    LOG_INFO("Using an already active ASE id=%d", ase->id);
  } else {
    ase = GetFirstInactiveAse(ent.direction, reuse_cis_id);
  }

  if (!ase) {
    LOG_ERROR("Unable to find an ASE to configure");
    return false;
  }

  /* The number_of_already_active_group_ase keeps all the active ases
   * in other devices in the group.
   * This function counts active ases only for this device, and we count here
   * new active ases and already active ases which we want to reuse in the
   * scenario
   */
  uint8_t active_ases = *number_of_already_active_group_ase;
  uint8_t max_required_ase_per_dev =
      ent.ase_cnt / ent.device_cnt + (ent.ase_cnt % ent.device_cnt);
  le_audio::types::LeAudioConfigurationStrategy strategy = ent.strategy;

  auto pac = GetCodecConfigurationSupportedPac(context_type, ent.direction,
                                               ent.codec, ent.vendor_metadata);
  if (!pac) return false;

  int needed_ase = std::min((int)(max_required_ase_per_dev),
                            (int)(ent.ase_cnt - active_ases));

  AudioLocations audio_locations = 0;

  /* Check direction and if audio location allows to create more cise */
  if (ent.direction == types::kLeAudioDirectionSink) {
    audio_locations = snk_audio_locations_;
  } else {
    audio_locations = src_audio_locations_;
  }

  for (; needed_ase && ase; needed_ase--) {
    ase->active = true;
    ase->configured_for_context_type = context_type;
    ase->is_codec_in_controller = ent.is_codec_in_controller;
    ase->data_path_id = ent.data_path_id;
    active_ases++;

    /* In case of late connect, we could be here for STREAMING ase.
     * in such case, it is needed to mark ase as known active ase which
     * is important to validate scenario and is done already few lines above.
     * Nothing more to do is needed here.
     */
    if (ase->state != AseState::BTA_LE_AUDIO_ASE_STATE_STREAMING) {
      if (ase->state == AseState::BTA_LE_AUDIO_ASE_STATE_CODEC_CONFIGURED)
        ase->reconfigure = true;

      ase->target_latency = ent.qos.target_latency;
      ase->codec_id = ent.codec.id;
      ase->codec_config = ent.codec.params;

      if (ase->codec_id.coding_format == types::kLeAudioCodingFormatLC3) {
        /* Let's choose audio channel allocation if not set */
        ase->codec_config.Add(
            codec_spec_conf::kLeAudioLtvTypeAudioChannelAllocation,
            PickAudioLocation(strategy, audio_locations,
                              group_audio_locations_memo.get(ent.direction)));

        /* Get default value if no requirement for specific frame blocks per sdu
         */
        if (!ase->codec_config.Find(
                codec_spec_conf::kLeAudioLtvTypeCodecFrameBlocksPerSdu)) {
          ase->codec_config.Add(
              codec_spec_conf::kLeAudioLtvTypeCodecFrameBlocksPerSdu,
              GetMaxCodecFramesPerSduFromPac(pac));
        }
      } else if (ase->codec_id.coding_format == types::kLeAudioCodingFormatVendorSpecific &&
          (ase->codec_id.vendor_codec_id == types::kLeAudioCodingFormatAptxLe ||
          ase->codec_id.vendor_codec_id == types::kLeAudioCodingFormatAptxLeX)) {
        /* Let's choose audio channel allocation if not set */
        ase->codec_config.Add(
            codec_spec_conf::qcom_codec_spec_conf::kLeAudioCodecAptxLeTypeAudioChannelAllocation,
            PickAudioLocation(strategy, audio_locations,
                            group_audio_locations_memo.get(ent.direction)));
      }

      /* Recalculate Max SDU size from the Core codec config */
      ase->qos_config.max_sdu_size =
          ase->codec_config.GetAsCoreCodecConfig().CalculateMaxSduSize();
      /* Get the SDU interval from the Core codec config */
      ase->qos_config.sdu_interval =
          ase->codec_config.GetAsCoreCodecConfig().GetFrameDurationUs();

      ase->qos_config.retrans_nb = ent.qos.retransmission_number;
      ase->qos_config.max_transport_latency = ent.qos.max_transport_latency;

      SetMetadataToAse(ase, metadata_context_types, ccid_lists);
    }

    LOG_DEBUG(
        "device=%s, activated ASE id=%d, direction=%s, max_sdu_size=%d, "
        "cis_id=%d, target_latency=%d",
        ADDRESS_TO_LOGGABLE_CSTR(address_), ase->id,
        (ent.direction == 1 ? "snk" : "src"), ase->qos_config.max_sdu_size,
        ase->cis_id, ent.qos.target_latency);

    /* Try to use the already active ASE */
    ase = GetNextActiveAseWithSameDirection(ase);
    if (ase == nullptr) {
      ase = GetFirstInactiveAse(ent.direction, reuse_cis_id);
    }
  }

  *number_of_already_active_group_ase = active_ases;
  return true;
}

/* LeAudioDevice Class methods implementation */
void LeAudioDevice::SetConnectionState(DeviceConnectState state) {
  LOG_DEBUG("%s, %s --> %s", ADDRESS_TO_LOGGABLE_CSTR(address_),
            bluetooth::common::ToString(connection_state_).c_str(),
            bluetooth::common::ToString(state).c_str());
  LeAudioLogHistory::Get()->AddLogHistory(
      kLogConnectionTag, group_id_, address_,
      bluetooth::common::ToString(connection_state_) + " -> ",
      "->" + bluetooth::common::ToString(state));
  connection_state_ = state;
}

DeviceConnectState LeAudioDevice::GetConnectionState(void) {
  return connection_state_;
}

void LeAudioDevice::ClearPACs(void) {
  snk_pacs_.clear();
  src_pacs_.clear();
}

LeAudioDevice::~LeAudioDevice(void) {
  alarm_free(link_quality_timer);
  for (auto& ase : ases_) {
    alarm_free(ase.autonomous_operation_timer_);
  }
  this->ClearPACs();
}

void LeAudioDevice::RegisterPACs(
    std::vector<struct types::acs_ac_record>* pac_db,
    std::vector<struct types::acs_ac_record>* pac_recs) {
  /* Clear PAC database for characteristic in case if re-read, indicated */
  if (!pac_db->empty()) {
    DLOG(INFO) << __func__ << ", upgrade PACs for characteristic";
    pac_db->clear();
  }

  dsa_.modes = {DsaMode::DISABLED};

  /* TODO wrap this logging part with debug flag */
  for (const struct types::acs_ac_record& pac : *pac_recs) {
    std::stringstream debug_str;
    debug_str << "Registering PAC"
              << "\n\tCoding format: " << loghex(pac.codec_id.coding_format)
              << "\n\tVendor codec company ID: "
              << loghex(pac.codec_id.vendor_company_id)
              << "\n\tVendor codec ID: " << loghex(pac.codec_id.vendor_codec_id)
              << "\n\tCodec spec caps:\n";
    if (utils::IsCodecUsingLtvFormat(pac.codec_id) &&
        !pac.codec_spec_caps.IsEmpty()) {
      debug_str << pac.codec_spec_caps.ToString(
          "", types::CodecCapabilitiesLtvFormat);
    } else {
      debug_str << base::HexEncode(pac.codec_spec_caps_raw.data(),
                                   pac.codec_spec_caps_raw.size());
    }
    debug_str << "\n\tMetadata: "
              << base::HexEncode(pac.metadata.data(), pac.metadata.size());
    LOG_DEBUG("%s", debug_str.str().c_str());

    if (IS_FLAG_ENABLED(leaudio_dynamic_spatial_audio)) {
      if (pac.codec_id == types::kLeAudioCodecHeadtracking) {
        LOG(INFO) << __func__ << ": Headtracking supported";
        /* Todo: Set DSA modes according to the codec configuration */
        dsa_.modes = {
            DsaMode::DISABLED,
            DsaMode::ISO_SW,
            DsaMode::ISO_HW,
        };
        /* Todo: Remove the headtracking codec from the list */
      }
    }
  }

  pac_db->insert(pac_db->begin(), pac_recs->begin(), pac_recs->end());
}

struct ase* LeAudioDevice::GetAseByValHandle(uint16_t val_hdl) {
  auto iter = std::find_if(
      ases_.begin(), ases_.end(),
      [&val_hdl](const auto& ase) { return ase.hdls.val_hdl == val_hdl; });

  return (iter == ases_.end()) ? nullptr : &(*iter);
}

int LeAudioDevice::GetAseCount(uint8_t direction) {
  return std::count_if(ases_.begin(), ases_.end(), [direction](const auto& a) {
    return a.direction == direction;
  });
}

struct ase* LeAudioDevice::GetFirstAseWithState(uint8_t direction,
                                                AseState state) {
  auto iter = std::find_if(
      ases_.begin(), ases_.end(), [direction, state](const auto& ase) {
        return ((ase.direction == direction) && (ase.state == state));
      });

  return (iter == ases_.end()) ? nullptr : &(*iter);
}

struct ase* LeAudioDevice::GetFirstActiveAse(void) {
  auto iter = std::find_if(ases_.begin(), ases_.end(),
                           [](const auto& ase) { return ase.active; });

  return (iter == ases_.end()) ? nullptr : &(*iter);
}

struct ase* LeAudioDevice::GetFirstActiveAseByDirection(uint8_t direction) {
  auto iter =
      std::find_if(ases_.begin(), ases_.end(), [direction](const auto& ase) {
        return (ase.active && (ase.direction == direction));
      });

  return (iter == ases_.end()) ? nullptr : &(*iter);
}

struct ase* LeAudioDevice::GetNextActiveAseWithSameDirection(
    struct ase* base_ase) {
  auto iter = std::find_if(ases_.begin(), ases_.end(),
                           [&base_ase](auto& ase) { return base_ase == &ase; });

  /* Invalid ase given */
  if (iter == ases_.end() || std::distance(iter, ases_.end()) < 1)
    return nullptr;

  iter =
      std::find_if(std::next(iter, 1), ases_.end(), [&iter](const auto& ase) {
        return ase.active && (*iter).direction == ase.direction;
      });

  return (iter == ases_.end()) ? nullptr : &(*iter);
}

struct ase* LeAudioDevice::GetNextActiveAseWithDifferentDirection(
    struct ase* base_ase) {
  auto iter = std::find_if(ases_.begin(), ases_.end(),
                           [&base_ase](auto& ase) { return base_ase == &ase; });

  /* Invalid ase given */
  if (std::distance(iter, ases_.end()) < 1) {
    LOG_DEBUG("ASE %d does not use bidirectional CIS", base_ase->id);
    return nullptr;
  }

  iter =
      std::find_if(std::next(iter, 1), ases_.end(), [&iter](const auto& ase) {
        return ase.active && iter->direction != ase.direction;
      });

  if (iter == ases_.end()) {
    return nullptr;
  }

  return &(*iter);
}

struct ase* LeAudioDevice::GetFirstActiveAseByCisAndDataPathState(
    CisState cis_state, DataPathState data_path_state) {
  auto iter = std::find_if(ases_.begin(), ases_.end(),
                           [cis_state, data_path_state](const auto& ase) {
                             return (ase.active &&
                                     (ase.data_path_state == data_path_state) &&
                                     (ase.cis_state == cis_state));
                           });

  return (iter == ases_.end()) ? nullptr : &(*iter);
}

struct ase* LeAudioDevice::GetFirstInactiveAse(uint8_t direction,
                                               bool reuse_cis_id) {
  auto iter = std::find_if(ases_.begin(), ases_.end(),
                           [direction, reuse_cis_id](const auto& ase) {
                             if (ase.active || (ase.direction != direction))
                               return false;

                             if (!reuse_cis_id) return true;

                             return (ase.cis_id != kInvalidCisId);
                           });
  /* If ASE is found, return it */
  if (iter != ases_.end()) return &(*iter);

  /* If reuse was not set, that means there is no inactive ASE available. */
  if (!reuse_cis_id) return nullptr;

  /* Since there is no ASE with assigned CIS ID, it means new configuration
   * needs more ASEs then it was configured before.
   * Let's find just inactive one */
  iter = std::find_if(ases_.begin(), ases_.end(),
                      [direction](const auto& ase) {
                        if (ase.active || (ase.direction != direction))
                          return false;
                        return true;
                      });

  return (iter == ases_.end()) ? nullptr : &(*iter);
}

struct ase* LeAudioDevice::GetNextActiveAse(struct ase* base_ase) {
  auto iter = std::find_if(ases_.begin(), ases_.end(),
                           [&base_ase](auto& ase) { return base_ase == &ase; });

  /* Invalid ase given */
  if (iter == ases_.end() || std::distance(iter, ases_.end()) < 1)
    return nullptr;

  iter = std::find_if(std::next(iter, 1), ases_.end(),
                      [](const auto& ase) { return ase.active; });

  return (iter == ases_.end()) ? nullptr : &(*iter);
}

struct ase* LeAudioDevice::GetAseToMatchBidirectionCis(struct ase* base_ase) {
  auto iter = std::find_if(ases_.begin(), ases_.end(), [&base_ase](auto& ase) {
    return (base_ase->cis_conn_hdl == ase.cis_conn_hdl) &&
           (base_ase->direction != ase.direction);
  });
  return (iter == ases_.end()) ? nullptr : &(*iter);
}

BidirectionalPair<struct ase*> LeAudioDevice::GetAsesByCisConnHdl(
    uint16_t conn_hdl) {
  BidirectionalPair<struct ase*> ases = {nullptr, nullptr};

  for (auto& ase : ases_) {
    if (ase.cis_conn_hdl == conn_hdl) {
      if (ase.direction == types::kLeAudioDirectionSink) {
        ases.sink = &ase;
      } else {
        ases.source = &ase;
      }
    }
  }

  return ases;
}

BidirectionalPair<struct ase*> LeAudioDevice::GetAsesByCisId(uint8_t cis_id) {
  BidirectionalPair<struct ase*> ases = {nullptr, nullptr};

  for (auto& ase : ases_) {
    if (ase.cis_id == cis_id) {
      if (ase.direction == types::kLeAudioDirectionSink) {
        ases.sink = &ase;
      } else {
        ases.source = &ase;
      }
    }
  }

  return ases;
}

bool LeAudioDevice::HaveActiveAse(void) {
  auto iter = std::find_if(ases_.begin(), ases_.end(),
                           [](const auto& ase) { return ase.active; });

  return iter != ases_.end();
}

bool LeAudioDevice::HaveAnyUnconfiguredAses(void) {
  /* In configuring state when active in Idle or Configured and reconfigure */
  auto iter = std::find_if(ases_.begin(), ases_.end(), [](const auto& ase) {
    if (!ase.active) return false;

    if (ase.state == AseState::BTA_LE_AUDIO_ASE_STATE_IDLE ||
        ((ase.state == AseState::BTA_LE_AUDIO_ASE_STATE_CODEC_CONFIGURED) &&
         ase.reconfigure))
      return true;

    return false;
  });

  return iter != ases_.end();
}

bool LeAudioDevice::HaveAllActiveAsesSameState(AseState state) {
  auto iter =
      std::find_if(ases_.begin(), ases_.end(), [&state](const auto& ase) {
        LOG_VERBOSE("ASE id: %d, active: %d, state: %s", ase.id, ase.active,
                    bluetooth::common::ToString(ase.state).c_str());
        return ase.active && (ase.state != state);
      });

  return iter == ases_.end();
}

bool LeAudioDevice::HaveAllActiveAsesSameDataPathState(
    types::DataPathState state) const {
  auto iter =
      std::find_if(ases_.begin(), ases_.end(), [&state](const auto& ase) {
        LOG_VERBOSE("ASE id: %d, active: %d, state: %s", ase.id, ase.active,
                    bluetooth::common::ToString(ase.data_path_state).c_str());
        return ase.active && (ase.data_path_state != state);
      });

  return iter == ases_.end();
}

bool LeAudioDevice::IsReadyToCreateStream(void) {
  auto iter = std::find_if(ases_.begin(), ases_.end(), [](const auto& ase) {
    if (!ase.active) return false;

    LOG_VERBOSE("ASE id: %d, state: %s, direction: %d", ase.id,
                bluetooth::common::ToString(ase.state).c_str(), ase.direction);
    if (ase.direction == types::kLeAudioDirectionSink &&
        (ase.state != AseState::BTA_LE_AUDIO_ASE_STATE_STREAMING &&
         ase.state != AseState::BTA_LE_AUDIO_ASE_STATE_ENABLING))
      return true;

    if (ase.direction == types::kLeAudioDirectionSource &&
        ase.state != AseState::BTA_LE_AUDIO_ASE_STATE_ENABLING)
      return true;

    return false;
  });

  return iter == ases_.end();
}

bool LeAudioDevice::IsReadyToSuspendStream(void) {
  auto iter = std::find_if(ases_.begin(), ases_.end(), [](const auto& ase) {
    if (!ase.active) return false;

    if (ase.direction == types::kLeAudioDirectionSink &&
        ase.state != AseState::BTA_LE_AUDIO_ASE_STATE_QOS_CONFIGURED)
      return true;

    if (ase.direction == types::kLeAudioDirectionSource &&
        ase.state != AseState::BTA_LE_AUDIO_ASE_STATE_DISABLING)
      return true;

    return false;
  });

  return iter == ases_.end();
}

bool LeAudioDevice::HaveAllActiveAsesCisEst(void) const {
  if (ases_.empty()) {
    LOG_WARN("No ases for device %s", ADDRESS_TO_LOGGABLE_CSTR(address_));
    /* If there is no ASEs at all, it means we are good here - meaning, it is
     * not waiting for any CIS to be established.
     */
    return true;
  }

  bool has_active_ase = false;
  auto iter = std::find_if(ases_.begin(), ases_.end(), [&](const auto& ase) {
    if (!has_active_ase && ase.active) {
      has_active_ase = true;
    }
    LOG_VERBOSE("ASE id: %d, cis_state: %s, direction: %d", ase.id,
                bluetooth::common::ToString(ase.cis_state).c_str(),
                ase.direction);

    return ase.active && (ase.cis_state != CisState::CONNECTED);
  });

  return iter == ases_.end() && has_active_ase;
}

bool LeAudioDevice::HaveAnyCisConnected(void) {
  /* Pending and Disconnecting is considered as connected in this function */
  for (auto const ase : ases_) {
    if (ase.cis_state == CisState::CONNECTED ||
        ase.cis_state == CisState::CONNECTING ||
        ase.cis_state == CisState::DISCONNECTING) {
      return true;
    }
  }
  return false;
}

uint8_t LeAudioDevice::GetSupportedAudioChannelCounts(uint8_t direction) const {
  auto& pacs =
      direction == types::kLeAudioDirectionSink ? snk_pacs_ : src_pacs_;

  if (pacs.size() == 0) {
    LOG(ERROR) << __func__ << " missing PAC for direction " << +direction;
    return 0;
  }

  for (const auto& pac_tuple : pacs) {
    /* Get PAC records from tuple as second element from tuple */
    auto& pac_recs = std::get<1>(pac_tuple);

    for (const auto pac : pac_recs) {
<<<<<<< HEAD
      if (pac.codec_id.coding_format != types::kLeAudioCodingFormatLC3 &&
          pac.codec_id.vendor_codec_id != types::kLeAudioCodingFormatAptxLe &&
          pac.codec_id.vendor_codec_id != types::kLeAudioCodingFormatAptxLeX)
=======
      if (!utils::IsCodecUsingLtvFormat(pac.codec_id)) {
        LOG_WARN("Unknown codec PAC record for codec: %s",
                 bluetooth::common::ToString(pac.codec_id).c_str());
>>>>>>> adff3cd0
        continue;
      }
      ASSERT_LOG(!pac.codec_spec_caps.IsEmpty(),
                 "Codec specific capabilities are not parsed approprietly.");

      if (pac.codec_id.coding_format == types::kLeAudioCodingFormatVendorSpecific &&
          (pac.codec_id.vendor_codec_id == types::kLeAudioCodingFormatAptxLe ||
          pac.codec_id.vendor_codec_id == types::kLeAudioCodingFormatAptxLeX)) {
        auto supported_channel_count_ltv = pac.codec_spec_caps.Find(
            codec_spec_conf::qcom_codec_spec_conf::kLeAudioCodecAptxLeTypeAudioChannelAllocation);
        if (supported_channel_count_ltv == std::nullopt ||
            supported_channel_count_ltv->size() == 0L) {
          LOG(ERROR) << __func__ << "No ChannelAllocation Aptx Ltv";
          return 1;
        }
        return VEC_UINT8_TO_UINT8(supported_channel_count_ltv.value());
      } else {
        auto supported_channel_count_ltv = pac.codec_spec_caps.Find(
            codec_spec_caps::kLeAudioLtvTypeSupportedAudioChannelCounts);
        if (supported_channel_count_ltv == std::nullopt ||
            supported_channel_count_ltv->size() == 0L) {
          LOG(ERROR) << __func__ << "No ChannelAllocation Lc3 Ltv";
          return 1;
        }
        return VEC_UINT8_TO_UINT8(supported_channel_count_ltv.value());
      }
    }
  }

  return 0;
}

const struct types::acs_ac_record*
LeAudioDevice::GetCodecConfigurationSupportedPac(
    types::LeAudioContextType context_type,
    uint8_t direction, const CodecConfigSetting& codec_capability_setting,
    std::optional<set_configurations::CodecMetadataSetting> vendor_metadata) {
  auto& pacs =
      direction == types::kLeAudioDirectionSink ? snk_pacs_ : src_pacs_;

  if (pacs.size() == 0) {
    LOG_ERROR("missing PAC for direction %d", direction);
    return nullptr;
  }

  /* TODO: Validate channel locations */

  for (const auto& pac_tuple : pacs) {
    /* Get PAC records from tuple as second element from tuple */
    auto& pac_recs = std::get<1>(pac_tuple);

    for (const auto& pac : pac_recs) {
      if (!IsCodecConfigSettingSupported(context_type, pac,
                                      codec_capability_setting, vendor_metadata))
        continue;

      return &pac;
    };
  }

  /* Doesn't match required configuration with any PAC */
  return nullptr;
}

/**
 * Returns supported PHY's bitfield
 */
uint8_t LeAudioDevice::GetPhyBitmask(void) const {
  uint8_t phy_bitfield = kIsoCigPhy1M;

  if (BTM_IsPhy2mSupported(address_, BT_TRANSPORT_LE))
    phy_bitfield |= kIsoCigPhy2M;

  return phy_bitfield;
}

void LeAudioDevice::PrintDebugState(void) {
  std::stringstream debug_str;

  debug_str << " address: " << address_ << ", "
            << bluetooth::common::ToString(connection_state_)
            << ", conn_id: " << +conn_id_ << ", mtu: " << +mtu_
            << ", num_of_ase: " << static_cast<int>(ases_.size());

  if (ases_.size() > 0) {
    debug_str << "\n  == ASEs == ";
    for (auto& ase : ases_) {
      debug_str
          << "\n  id: " << +ase.id << ", active: " << ase.active << ", dir: "
          << (ase.direction == types::kLeAudioDirectionSink ? "sink" : "source")
          << ", cis_id: " << +ase.cis_id
          << ", cis_handle: " << +ase.cis_conn_hdl
          << ", state: " << bluetooth::common::ToString(ase.cis_state)
          << ", data_path_state: "
          << bluetooth::common::ToString(ase.data_path_state)
          << "\n ase max_latency: " << +ase.qos_config.max_transport_latency
          << ", rtn: " << +ase.qos_config.retrans_nb
          << ", max_sdu: " << +ase.qos_config.max_sdu_size
          << ", sdu_interval: " << +ase.qos_config.sdu_interval
          << ", presentation_delay: " << +ase.qos_config.presentation_delay
          << ", framing: " << +ase.qos_config.framing
          << ", phy: " << +ase.qos_config.phy
          << ", target latency: " << +ase.target_latency;
    }
  }

  LOG_INFO("%s", debug_str.str().c_str());
}

uint8_t LeAudioDevice::GetPreferredPhyBitmask(uint8_t preferred_phy) const {
  // Start with full local phy support
  uint8_t phy_bitmask = bluetooth::hci::kIsoCigPhy1M;
  if (controller_get_interface()->SupportsBle2mPhy())
    phy_bitmask |= bluetooth::hci::kIsoCigPhy2M;
  if (controller_get_interface()->SupportsBleCodedPhy())
    phy_bitmask |= bluetooth::hci::kIsoCigPhyC;

  // Check against the remote device support
  phy_bitmask &= GetPhyBitmask();

  // Take the preferences if possible
  if (preferred_phy && (phy_bitmask & preferred_phy)) {
    phy_bitmask &= preferred_phy;
    LOG_DEBUG("Using ASE preferred phy 0x%02x", static_cast<int>(phy_bitmask));
  } else {
    LOG_WARN(
        "ASE preferred 0x%02x has nothing common with phy_bitfield  0x%02x ",
        static_cast<int>(preferred_phy), static_cast<int>(phy_bitmask));
  }
  return phy_bitmask;
}

void LeAudioDevice::DumpPacsDebugState(std::stringstream& stream,
                                       types::PublishedAudioCapabilities pacs) {
  if (pacs.size() > 0) {
    for (auto& pac : pacs) {
      stream << "\n\t\tvalue handle: " << loghex(std::get<0>(pac).val_hdl)
             << " / CCC handle: " << loghex(std::get<0>(pac).ccc_hdl);

      for (auto& record : std::get<1>(pac)) {
        stream << "\n\n\t\tCodecId(Coding format: "
               << static_cast<int>(record.codec_id.coding_format)
               << ", Vendor company ID: "
               << static_cast<int>(record.codec_id.vendor_company_id)
               << ", Vendor codec ID: "
               << static_cast<int>(record.codec_id.vendor_codec_id) << ")";
        stream << "\n\t\tCodec specific capabilities:\n";
        if (utils::IsCodecUsingLtvFormat(record.codec_id)) {
          stream << record.codec_spec_caps.ToString(
              "\t\t\t", types::CodecCapabilitiesLtvFormat);
        } else {
          stream << "\t\t\t"
                 << base::HexEncode(record.codec_spec_caps_raw.data(),
                                    record.codec_spec_caps_raw.size());
        }
        stream << "\t\tMetadata: "
               << base::HexEncode(record.metadata.data(),
                                  record.metadata.size());
      }
    }
  }
}

void LeAudioDevice::DumpPacsDebugState(std::stringstream& stream) {
  stream << "\n\tSink PACs";
  DumpPacsDebugState(stream, snk_pacs_);
  stream << "\n\tSource PACs";
  DumpPacsDebugState(stream, src_pacs_);
}

void LeAudioDevice::Dump(int fd) {
  uint16_t acl_handle = BTM_GetHCIConnHandle(address_, BT_TRANSPORT_LE);
  std::string location = "unknown location";

  if (snk_audio_locations_.to_ulong() &
          codec_spec_conf::kLeAudioLocationAnyLeft &&
      snk_audio_locations_.to_ulong() &
          codec_spec_conf::kLeAudioLocationAnyRight) {
    std::string location_left_right = "left/right";
    location.swap(location_left_right);
  } else if (snk_audio_locations_.to_ulong() &
             codec_spec_conf::kLeAudioLocationAnyLeft) {
    std::string location_left = "left";
    location.swap(location_left);
  } else if (snk_audio_locations_.to_ulong() &
             codec_spec_conf::kLeAudioLocationAnyRight) {
    std::string location_right = "right";
    location.swap(location_right);
  }

  std::stringstream stream;
  stream << "\n\taddress: " << ADDRESS_TO_LOGGABLE_STR(address_) << ": "
         << connection_state_ << ": "
         << (conn_id_ == GATT_INVALID_CONN_ID ? "" : std::to_string(conn_id_))
         << ", acl_handle: " << std::to_string(acl_handle) << ", " << location
         << ",\t" << (encrypted_ ? "Encrypted" : "Unecrypted")
         << ",mtu: " << std::to_string(mtu_)
         << "\n\tnumber of ases_: " << static_cast<int>(ases_.size());

  if (ases_.size() > 0) {
    stream << "\n\t== ASEs == \n\t";
    stream << "id  active dir     cis_id  cis_handle  sdu  latency rtn  "
              "cis_state data_path_state";
    for (auto& ase : ases_) {
      stream << std::setfill('\x20') << "\n\t" << std::left << std::setw(4)
             << static_cast<int>(ase.id) << std::left << std::setw(7)
             << (ase.active ? "true" : "false") << std::left << std::setw(8)
             << (ase.direction == types::kLeAudioDirectionSink ? "sink"
                                                               : "source")
             << std::left << std::setw(8) << static_cast<int>(ase.cis_id)
             << std::left << std::setw(12) << ase.cis_conn_hdl << std::left
             << std::setw(5) << ase.qos_config.max_sdu_size << std::left
             << std::setw(8) << ase.qos_config.max_transport_latency
             << std::left << std::setw(5)
             << static_cast<int>(ase.qos_config.retrans_nb) << std::left
             << std::setw(10) << bluetooth::common::ToString(ase.cis_state)
             << std::setw(12)
             << bluetooth::common::ToString(ase.data_path_state);
    }
  }

  stream << "\n\t====";

  dprintf(fd, "%s", stream.str().c_str());
}

RawAddress LeAudioDevice::GetBdAddress(void) {
  return address_;
}

void LeAudioDevice::DisconnectAcl(void) {
  if (conn_id_ == GATT_INVALID_CONN_ID) return;

  uint16_t acl_handle =
      BTM_GetHCIConnHandle(address_, BT_TRANSPORT_LE);
  if (acl_handle != HCI_INVALID_HANDLE) {
    acl_disconnect_from_handle(acl_handle, HCI_ERR_PEER_USER,
                               "bta::le_audio::client disconnect");
  }
}

void LeAudioDevice::SetAvailableContexts(
    BidirectionalPair<AudioContexts> contexts) {
  LOG_DEBUG(
      "\n\t previous_contexts_.sink: %s \n\t previous_contexts_.source: %s  "
      "\n\t "
      "new_contexts.sink: %s \n\t new_contexts.source: %s \n\t ",
      avail_contexts_.sink.to_string().c_str(),
      avail_contexts_.source.to_string().c_str(),
      contexts.sink.to_string().c_str(), contexts.source.to_string().c_str());

  avail_contexts_.sink = contexts.sink;
  avail_contexts_.source = contexts.source;
}

void LeAudioDevice::SetMetadataToAse(
    struct types::ase* ase,
    const BidirectionalPair<AudioContexts>& metadata_context_types,
    BidirectionalPair<std::vector<uint8_t>> ccid_lists) {
  /* Filter multidirectional audio context for each ase direction */
  auto directional_audio_context = metadata_context_types.get(ase->direction) &
                                   GetAvailableContexts(ase->direction);
  if (directional_audio_context.any()) {
    ase->metadata =
        GetMetadata(directional_audio_context, ccid_lists.get(ase->direction));
  } else {
    ase->metadata = GetMetadata(AudioContexts(LeAudioContextType::UNSPECIFIED),
                                std::vector<uint8_t>());
  }
}

bool LeAudioDevice::ActivateConfiguredAses(
    LeAudioContextType context_type,
    const BidirectionalPair<AudioContexts>& metadata_context_types,
    BidirectionalPair<std::vector<uint8_t>> ccid_lists) {
  if (conn_id_ == GATT_INVALID_CONN_ID) {
    LOG_WARN(" Device %s is not connected ",
             ADDRESS_TO_LOGGABLE_CSTR(address_));
    return false;
  }

  bool ret = false;

  LOG_INFO(" Configuring device %s", ADDRESS_TO_LOGGABLE_CSTR(address_));
  for (auto& ase : ases_) {
    if (ase.state == AseState::BTA_LE_AUDIO_ASE_STATE_CODEC_CONFIGURED &&
        ase.configured_for_context_type == context_type) {
      LOG_INFO(
          " conn_id: %d, ase id %d, cis id %d, cis_handle 0x%04x is activated.",
          conn_id_, ase.id, ase.cis_id, ase.cis_conn_hdl);
      ase.active = true;
      ret = true;
      /* update metadata */
      SetMetadataToAse(&ase, metadata_context_types, ccid_lists);
    }
  }

  return ret;
}

void LeAudioDevice::DeactivateAllAses(void) {
  for (auto& ase : ases_) {
    if (ase.active == false && ase.cis_state != CisState::IDLE &&
        ase.data_path_state != DataPathState::IDLE) {
      LOG_WARN(
          " %s, ase_id: %d, ase.cis_id: %d, cis_handle: 0x%02x, "
          "ase.cis_state=%s, ase.data_path_state=%s",
          ADDRESS_TO_LOGGABLE_CSTR(address_), ase.id, ase.cis_id,
          ase.cis_conn_hdl, bluetooth::common::ToString(ase.cis_state).c_str(),
          bluetooth::common::ToString(ase.data_path_state).c_str());
    }
    if (alarm_is_scheduled(ase.autonomous_operation_timer_)) {
      alarm_free(ase.autonomous_operation_timer_);
      ase.autonomous_operation_timer_ = NULL;
      ase.autonomous_target_state_ = AseState::BTA_LE_AUDIO_ASE_STATE_IDLE;
    }
    ase.state = AseState::BTA_LE_AUDIO_ASE_STATE_IDLE;
    ase.cis_state = CisState::IDLE;
    ase.data_path_state = DataPathState::IDLE;
    ase.active = false;
    ase.cis_id = le_audio::kInvalidCisId;
    ase.cis_conn_hdl = 0;
  }
}

std::vector<uint8_t> LeAudioDevice::GetMetadata(
    AudioContexts context_type, const std::vector<uint8_t>& ccid_list) {
  std::vector<uint8_t> metadata;

  AppendMetadataLtvEntryForStreamingContext(metadata, context_type);
  AppendMetadataLtvEntryForCcidList(metadata, ccid_list);

  return std::move(metadata);
}

bool LeAudioDevice::IsMetadataChanged(
    const BidirectionalPair<AudioContexts>& context_types,
    const BidirectionalPair<std::vector<uint8_t>>& ccid_lists) {
  for (auto* ase = this->GetFirstActiveAse(); ase;
       ase = this->GetNextActiveAse(ase)) {
    if (this->GetMetadata(context_types.get(ase->direction),
                          ccid_lists.get(ase->direction)) != ase->metadata)
      return true;
  }

  return false;
}

void LeAudioDevice::GetDeviceModelName(void) {
  bt_property_t prop_name;
  bt_bdname_t prop_value = {0};
  // Retrieve model name from storage
  BTIF_STORAGE_FILL_PROPERTY(&prop_name, BT_PROPERTY_REMOTE_MODEL_NUM,
                             sizeof(bt_bdname_t), &prop_value);
  if (btif_storage_get_remote_device_property(&address_, &prop_name) ==
      BT_STATUS_SUCCESS) {
    model_name_.assign((char*)prop_value.name);
  }
}

void LeAudioDevice::UpdateDeviceAllowlistFlag(void) {
  char allow_list[PROPERTY_VALUE_MAX] = {0};
  GetDeviceModelName();
  osi_property_get(kLeAudioDeviceAllowListProp, allow_list, "");
  if (allow_list[0] == '\0' || model_name_ == "") {
    // if device allow list is empty or no remote model name available
    // return allowlist_flag_ as default false
    return;
  }

  std::istringstream stream(allow_list);
  std::string token;
  while (std::getline(stream, token, ',')) {
    if (token.compare(model_name_) == 0) {
      allowlist_flag_ = true;
      return;
    }
  }
}

DsaModes LeAudioDevice::GetDsaModes(void) { return dsa_.modes; }

types::DataPathState LeAudioDevice::GetDsaDataPathState(void) {
  return dsa_.state;
}

void LeAudioDevice::SetDsaDataPathState(types::DataPathState state) {
  dsa_.state = state;
}

uint16_t LeAudioDevice::GetDsaCisHandle(void) { return dsa_.cis_handle; }

void LeAudioDevice::SetDsaCisHandle(uint16_t cis_handle) {
  dsa_.cis_handle = cis_handle;
}

/* LeAudioDevices Class methods implementation */
void LeAudioDevices::Add(const RawAddress& address, DeviceConnectState state,
                         int group_id) {
  auto device = FindByAddress(address);
  if (device != nullptr) {
    LOG(ERROR) << __func__ << ", address: " << ADDRESS_TO_LOGGABLE_STR(address)
               << " is already assigned to group: " << device->group_id_;
    return;
  }

  leAudioDevices_.emplace_back(
      std::make_shared<LeAudioDevice>(address, state, group_id));
}

void LeAudioDevices::Remove(const RawAddress& address) {
  auto iter = std::find_if(leAudioDevices_.begin(), leAudioDevices_.end(),
                           [&address](auto const& leAudioDevice) {
                             return leAudioDevice->address_ == address;
                           });

  if (iter == leAudioDevices_.end()) {
    LOG(ERROR) << __func__ << ", no such address: "
               << ADDRESS_TO_LOGGABLE_STR(address);
    return;
  }

  leAudioDevices_.erase(iter);
}

LeAudioDevice* LeAudioDevices::FindByAddress(const RawAddress& address) const {
  auto iter = std::find_if(leAudioDevices_.begin(), leAudioDevices_.end(),
                           [&address](auto const& leAudioDevice) {
                             return leAudioDevice->address_ == address;
                           });

  return (iter == leAudioDevices_.end()) ? nullptr : iter->get();
}

std::shared_ptr<LeAudioDevice> LeAudioDevices::GetByAddress(
    const RawAddress& address) const {
  auto iter = std::find_if(leAudioDevices_.begin(), leAudioDevices_.end(),
                           [&address](auto const& leAudioDevice) {
                             return leAudioDevice->address_ == address;
                           });

  return (iter == leAudioDevices_.end()) ? nullptr : *iter;
}

LeAudioDevice* LeAudioDevices::FindByConnId(uint16_t conn_id) const {
  auto iter = std::find_if(leAudioDevices_.begin(), leAudioDevices_.end(),
                           [&conn_id](auto const& leAudioDevice) {
                             return leAudioDevice->conn_id_ == conn_id;
                           });

  return (iter == leAudioDevices_.end()) ? nullptr : iter->get();
}

LeAudioDevice* LeAudioDevices::FindByCisConnHdl(uint8_t cig_id,
                                                uint16_t conn_hdl) const {
  auto iter = std::find_if(leAudioDevices_.begin(), leAudioDevices_.end(),
                           [&conn_hdl, &cig_id](auto& d) {
                             LeAudioDevice* dev;
                             BidirectionalPair<struct ase*> ases;

                             dev = d.get();
                             if (dev->group_id_ != cig_id) {
                               return false;
                             }

                             ases = dev->GetAsesByCisConnHdl(conn_hdl);
                             if (ases.sink || ases.source)
                               return true;
                             else
                               return false;
                           });

  if (iter == leAudioDevices_.end()) return nullptr;

  return iter->get();
}

void LeAudioDevices::SetInitialGroupAutoconnectState(
    int group_id, int gatt_if, tBTM_BLE_CONN_TYPE reconnection_mode,
    bool current_dev_autoconnect_flag) {
  if (!current_dev_autoconnect_flag) {
    /* If current device autoconnect flag is false, check if there is other
     * device in the group which is in autoconnect mode.
     * If yes, assume whole group is in autoconnect.
     */
    auto iter = std::find_if(leAudioDevices_.begin(), leAudioDevices_.end(),
                             [&group_id](auto& d) {
                               LeAudioDevice* dev;
                               dev = d.get();
                               if (dev->group_id_ != group_id) {
                                 return false;
                               }
                               return dev->autoconnect_flag_;
                             });

    current_dev_autoconnect_flag = !(iter == leAudioDevices_.end());
  }

  if (!current_dev_autoconnect_flag) {
    return;
  }

  /* This function is called when bluetooth started, therefore here we will
   * try direct connection, if that failes, we fallback to background connection
   */
  for (auto dev : leAudioDevices_) {
    if ((dev->group_id_ == group_id) &&
        (dev->GetConnectionState() == DeviceConnectState::DISCONNECTED)) {
      dev->SetConnectionState(DeviceConnectState::CONNECTING_AUTOCONNECT);
      dev->autoconnect_flag_ = true;
      btif_storage_set_leaudio_autoconnect(dev->address_, true);
      BTA_GATTC_Open(gatt_if, dev->address_, BTM_BLE_DIRECT_CONNECTION, false);
    }
  }
}

size_t LeAudioDevices::Size() const { return (leAudioDevices_.size()); }

void LeAudioDevices::Dump(int fd, int group_id) const {
  std::stringstream stream, stream_pacs;

  for (auto const& device : leAudioDevices_) {
    if (device->group_id_ == group_id) {
      device->Dump(fd);

      stream_pacs << "\n\taddress: " << device->address_;
      device->DumpPacsDebugState(stream_pacs);
      dprintf(fd, "%s", stream_pacs.str().c_str());
    }
  }
}

void LeAudioDevices::Cleanup(tGATT_IF client_if) {
  for (auto const& device : leAudioDevices_) {
    auto connection_state = device->GetConnectionState();
    if (connection_state == DeviceConnectState::DISCONNECTED ||
        connection_state == DeviceConnectState::DISCONNECTING) {
      continue;
    }

    if (connection_state == DeviceConnectState::CONNECTING_AUTOCONNECT) {
      BTA_GATTC_CancelOpen(client_if, device->address_, false);
    } else {
      BtaGattQueue::Clean(device->conn_id_);
      BTA_GATTC_Close(device->conn_id_);
      device->DisconnectAcl();
    }
  }
  leAudioDevices_.clear();
}

}  // namespace le_audio<|MERGE_RESOLUTION|>--- conflicted
+++ resolved
@@ -721,15 +721,11 @@
     auto& pac_recs = std::get<1>(pac_tuple);
 
     for (const auto pac : pac_recs) {
-<<<<<<< HEAD
-      if (pac.codec_id.coding_format != types::kLeAudioCodingFormatLC3 &&
+      if (!utils::IsCodecUsingLtvFormat(pac.codec_id) &&
           pac.codec_id.vendor_codec_id != types::kLeAudioCodingFormatAptxLe &&
-          pac.codec_id.vendor_codec_id != types::kLeAudioCodingFormatAptxLeX)
-=======
-      if (!utils::IsCodecUsingLtvFormat(pac.codec_id)) {
+          pac.codec_id.vendor_codec_id != types::kLeAudioCodingFormatAptxLeX) {
         LOG_WARN("Unknown codec PAC record for codec: %s",
                  bluetooth::common::ToString(pac.codec_id).c_str());
->>>>>>> adff3cd0
         continue;
       }
       ASSERT_LOG(!pac.codec_spec_caps.IsEmpty(),
