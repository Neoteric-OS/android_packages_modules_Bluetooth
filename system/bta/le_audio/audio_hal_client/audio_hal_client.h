/*
 * Copyright 2020 HIMSA II K/S - www.himsa.com.
 * Represented by EHIMA - www.ehima.com
 * Copyright (c) 2022 The Android Open Source Project
 *
 * Licensed under the Apache License, Version 2.0 (the "License");
 * you may not use this file except in compliance with the License.
 * You may obtain a copy of the License at
 *
 *      http://www.apache.org/licenses/LICENSE-2.0
 *
 * Unless required by applicable law or agreed to in writing, software
 * distributed under the License is distributed on an "AS IS" BASIS,
 * WITHOUT WARRANTIES OR CONDITIONS OF ANY KIND, either express or implied.
 * See the License for the specific language governing permissions and
 * limitations under the License.
 */
#pragma once

#include <memory>
#include <optional>
#include <vector>

#include "audio_hal_interface/le_audio_software.h"
#include "le_audio/codec_manager.h"
#include "le_audio/le_audio_types.h"

struct LeAudioCodecId {
    uint8_t coding_format;
    uint16_t vendor_company_id;
    uint16_t vendor_codec_id;
};

namespace bluetooth::le_audio {
/* Represents configuration used to configure the local audio sessions and
 * the software codecs in case of a software coding sessions.
 */

struct LeAudioCodecConfiguration {
<<<<<<< HEAD
  static constexpr uint8_t kChannelNumberMono =
      bluetooth::audio::le_audio::kChannelNumberMono;
  static constexpr uint8_t kChannelNumberStereo =
      bluetooth::audio::le_audio::kChannelNumberStereo;

  static constexpr uint32_t kSampleRate96000 =
      bluetooth::audio::le_audio::kSampleRate96000;
  static constexpr uint32_t kSampleRate48000 =
      bluetooth::audio::le_audio::kSampleRate48000;
  static constexpr uint32_t kSampleRate44100 =
      bluetooth::audio::le_audio::kSampleRate44100;
  static constexpr uint32_t kSampleRate32000 =
      bluetooth::audio::le_audio::kSampleRate32000;
  static constexpr uint32_t kSampleRate24000 =
      bluetooth::audio::le_audio::kSampleRate24000;
  static constexpr uint32_t kSampleRate16000 =
      bluetooth::audio::le_audio::kSampleRate16000;
  static constexpr uint32_t kSampleRate8000 =
      bluetooth::audio::le_audio::kSampleRate8000;

  static constexpr uint8_t kBitsPerSample16 =
      bluetooth::audio::le_audio::kBitsPerSample16;
  static constexpr uint8_t kBitsPerSample24 =
      bluetooth::audio::le_audio::kBitsPerSample24;
  static constexpr uint8_t kBitsPerSample32 =
      bluetooth::audio::le_audio::kBitsPerSample32;
=======
  static constexpr uint8_t kChannelNumberMono = bluetooth::audio::le_audio::kChannelNumberMono;
  static constexpr uint8_t kChannelNumberStereo = bluetooth::audio::le_audio::kChannelNumberStereo;

  static constexpr uint32_t kSampleRate48000 = bluetooth::audio::le_audio::kSampleRate48000;
  static constexpr uint32_t kSampleRate44100 = bluetooth::audio::le_audio::kSampleRate44100;
  static constexpr uint32_t kSampleRate32000 = bluetooth::audio::le_audio::kSampleRate32000;
  static constexpr uint32_t kSampleRate24000 = bluetooth::audio::le_audio::kSampleRate24000;
  static constexpr uint32_t kSampleRate16000 = bluetooth::audio::le_audio::kSampleRate16000;
  static constexpr uint32_t kSampleRate8000 = bluetooth::audio::le_audio::kSampleRate8000;

  static constexpr uint8_t kBitsPerSample16 = bluetooth::audio::le_audio::kBitsPerSample16;
  static constexpr uint8_t kBitsPerSample24 = bluetooth::audio::le_audio::kBitsPerSample24;
  static constexpr uint8_t kBitsPerSample32 = bluetooth::audio::le_audio::kBitsPerSample32;
>>>>>>> 15c04564

  static constexpr uint32_t kInterval7500Us = 7500;
  static constexpr uint32_t kInterval10000Us = 10000;
  static constexpr uint32_t kInterval15000Us = 15000;
  static constexpr uint8_t kLeAudioCodingFormatLC3 = 0x06;
  static constexpr uint8_t kLeAudioVendorSpecificFormat = 0xFF;
  static constexpr uint16_t kLeAudioCompanyIdQcom = 0x000A;
  static constexpr uint16_t kLeAudioCodecIdAptxLe = 0x0001;
  static constexpr uint16_t kLeAudioCodecIdAptxLeX = 0x01AD;

  /** negotiated codec id */
  LeAudioCodecId codec;

  /** number of channels */
  uint8_t num_channels = 0;

  /** sampling rate that the codec expects to receive from audio framework */
  uint32_t sample_rate = 0;

  /** bits per sample that codec expects to receive from audio framework */
  uint8_t bits_per_sample = 0;

  /** Data interval determines how often we send samples to the remote. This
   * should match how often we grab data from audio source, optionally we can
   * grab data every 2 or 3 intervals, but this would increase latency.
   *
   * Value is provided in us.
   */
  uint32_t data_interval_us = 0;

  /** octets per frame that codec expects to receive from audio framework */
  uint16_t  octets_per_codec_frame;

  bool operator!=(const LeAudioCodecConfiguration& other) {
    return !((num_channels == other.num_channels) && (sample_rate == other.sample_rate) &&
             (bits_per_sample == other.bits_per_sample) &&
             (data_interval_us == other.data_interval_us) &&
             (octets_per_codec_frame == other.octets_per_codec_frame));
  }

  bool operator==(const LeAudioCodecConfiguration& other) const {
<<<<<<< HEAD
    return ((num_channels == other.num_channels) &&
            (sample_rate == other.sample_rate) &&
            (bits_per_sample == other.bits_per_sample) &&
            (data_interval_us == other.data_interval_us) &&
            (octets_per_codec_frame == other.octets_per_codec_frame));
  }

  bool IsInvalid() const {
    if (codec.coding_format == kLeAudioCodingFormatLC3)
      return (num_channels == 0) || (sample_rate == 0) ||
             (bits_per_sample == 0) || (data_interval_us == 0) ||
             (octets_per_codec_frame == 0);
    else if (codec.coding_format == kLeAudioVendorSpecificFormat &&
             codec.vendor_company_id == kLeAudioCompanyIdQcom &&
             (codec.vendor_codec_id == kLeAudioCodecIdAptxLe ||
             codec.vendor_codec_id == kLeAudioCodecIdAptxLeX))
      return (num_channels == 0) || (sample_rate == 0);
    else return true;
=======
    return (num_channels == other.num_channels) && (sample_rate == other.sample_rate) &&
           (bits_per_sample == other.bits_per_sample) &&
           (data_interval_us == other.data_interval_us);
  }

  bool IsInvalid() const {
    return (num_channels == 0) || (sample_rate == 0) || (bits_per_sample == 0) ||
           (data_interval_us == 0);
>>>>>>> 15c04564
  }
};

class LeAudioCommonAudioHalClient {
public:
  virtual ~LeAudioCommonAudioHalClient() = default;
  virtual std::optional<broadcaster::BroadcastConfiguration> GetBroadcastConfig(
          const std::vector<std::pair<types::LeAudioContextType, uint8_t>>& subgroup_quality,
          const std::optional<std::vector<::bluetooth::le_audio::types::acs_ac_record>>& pacs)
          const = 0;
  virtual std::optional<::bluetooth::le_audio::set_configurations::AudioSetConfiguration>
  GetUnicastConfig(const CodecManager::UnicastConfigurationRequirements& requirements) const = 0;
};

/* Used by the local BLE Audio Sink device to pass the audio data
 * received from a remote BLE Audio Source to the Audio HAL.
 */
class LeAudioSinkAudioHalClient {
public:
  class Callbacks {
  public:
    Callbacks() = default;
    virtual ~Callbacks() = default;
    virtual void OnAudioSuspend(void) = 0;
    virtual void OnAudioResume(void) = 0;
    virtual void OnAudioMetadataUpdate(
            const std::vector<struct record_track_metadata_v7> sink_metadata) = 0;

    base::WeakPtrFactory<Callbacks> weak_factory_{this};
  };

  virtual ~LeAudioSinkAudioHalClient() = default;
  virtual bool Start(const LeAudioCodecConfiguration& codecConfiguration, Callbacks* audioReceiver,
                     DsaModes dsa_modes = {DsaMode::DISABLED}) = 0;
  virtual void Stop() = 0;
  virtual size_t SendData(uint8_t* data, uint16_t size) = 0;

  virtual void ConfirmSuspendRequest() = 0;
  virtual void ConfirmStreamingRequest() = 0;
  virtual void CancelStreamingRequest() = 0;

  virtual void UpdateRemoteDelay(uint16_t remote_delay_ms) = 0;
  virtual void UpdateAudioConfigToHal(const ::bluetooth::le_audio::offload_config& config) = 0;
  virtual void SuspendedForReconfiguration() = 0;
  virtual void ReconfigurationComplete() = 0;

  static std::unique_ptr<LeAudioSinkAudioHalClient> AcquireUnicast();
  static void DebugDump(int fd);

protected:
  LeAudioSinkAudioHalClient() = default;
};

/* Used by the local BLE Audio Source device to get data from the
 * Audio HAL, so we could send it over to a remote BLE Audio Sink device.
 */
class LeAudioSourceAudioHalClient : public LeAudioCommonAudioHalClient {
public:
  class Callbacks {
  public:
    Callbacks() = default;
    virtual ~Callbacks() = default;
    virtual void OnAudioDataReady(const std::vector<uint8_t>& data) = 0;
    virtual void OnAudioSuspend(void) = 0;
    virtual void OnAudioResume(void) = 0;
    virtual void OnAudioMetadataUpdate(
            const std::vector<struct playback_track_metadata_v7> source_metadata,
            DsaMode dsa_mode) = 0;

    base::WeakPtrFactory<Callbacks> weak_factory_{this};
  };

  virtual ~LeAudioSourceAudioHalClient() = default;
  virtual bool Start(const LeAudioCodecConfiguration& codecConfiguration, Callbacks* audioReceiver,
                     DsaModes dsa_modes = {DsaMode::DISABLED}) = 0;
  virtual void Stop() = 0;
  virtual size_t SendData(uint8_t* data, uint16_t size) { return 0; }
  virtual void ConfirmSuspendRequest() = 0;
  virtual void ConfirmStreamingRequest() = 0;
  virtual void CancelStreamingRequest() = 0;
  virtual void UpdateRemoteDelay(uint16_t remote_delay_ms) = 0;
  virtual void UpdateAudioConfigToHal(const ::bluetooth::le_audio::offload_config& config) = 0;
  virtual void UpdateBroadcastAudioConfigToHal(
          const ::bluetooth::le_audio::broadcast_offload_config& config) = 0;
  virtual void SuspendedForReconfiguration() = 0;
  virtual void ReconfigurationComplete() = 0;

  static std::unique_ptr<LeAudioSourceAudioHalClient> AcquireUnicast();
  static std::unique_ptr<LeAudioSourceAudioHalClient> AcquireBroadcast();
  static void DebugDump(int fd);

protected:
  LeAudioSourceAudioHalClient() = default;
};
}  // namespace bluetooth::le_audio<|MERGE_RESOLUTION|>--- conflicted
+++ resolved
@@ -26,9 +26,9 @@
 #include "le_audio/le_audio_types.h"
 
 struct LeAudioCodecId {
-    uint8_t coding_format;
-    uint16_t vendor_company_id;
-    uint16_t vendor_codec_id;
+  uint8_t coding_format;
+  uint16_t vendor_company_id;
+  uint16_t vendor_codec_id;
 };
 
 namespace bluetooth::le_audio {
@@ -37,37 +37,10 @@
  */
 
 struct LeAudioCodecConfiguration {
-<<<<<<< HEAD
-  static constexpr uint8_t kChannelNumberMono =
-      bluetooth::audio::le_audio::kChannelNumberMono;
-  static constexpr uint8_t kChannelNumberStereo =
-      bluetooth::audio::le_audio::kChannelNumberStereo;
-
-  static constexpr uint32_t kSampleRate96000 =
-      bluetooth::audio::le_audio::kSampleRate96000;
-  static constexpr uint32_t kSampleRate48000 =
-      bluetooth::audio::le_audio::kSampleRate48000;
-  static constexpr uint32_t kSampleRate44100 =
-      bluetooth::audio::le_audio::kSampleRate44100;
-  static constexpr uint32_t kSampleRate32000 =
-      bluetooth::audio::le_audio::kSampleRate32000;
-  static constexpr uint32_t kSampleRate24000 =
-      bluetooth::audio::le_audio::kSampleRate24000;
-  static constexpr uint32_t kSampleRate16000 =
-      bluetooth::audio::le_audio::kSampleRate16000;
-  static constexpr uint32_t kSampleRate8000 =
-      bluetooth::audio::le_audio::kSampleRate8000;
-
-  static constexpr uint8_t kBitsPerSample16 =
-      bluetooth::audio::le_audio::kBitsPerSample16;
-  static constexpr uint8_t kBitsPerSample24 =
-      bluetooth::audio::le_audio::kBitsPerSample24;
-  static constexpr uint8_t kBitsPerSample32 =
-      bluetooth::audio::le_audio::kBitsPerSample32;
-=======
   static constexpr uint8_t kChannelNumberMono = bluetooth::audio::le_audio::kChannelNumberMono;
   static constexpr uint8_t kChannelNumberStereo = bluetooth::audio::le_audio::kChannelNumberStereo;
 
+  static constexpr uint32_t kSampleRate96000 = bluetooth::audio::le_audio::kSampleRate96000;
   static constexpr uint32_t kSampleRate48000 = bluetooth::audio::le_audio::kSampleRate48000;
   static constexpr uint32_t kSampleRate44100 = bluetooth::audio::le_audio::kSampleRate44100;
   static constexpr uint32_t kSampleRate32000 = bluetooth::audio::le_audio::kSampleRate32000;
@@ -78,7 +51,6 @@
   static constexpr uint8_t kBitsPerSample16 = bluetooth::audio::le_audio::kBitsPerSample16;
   static constexpr uint8_t kBitsPerSample24 = bluetooth::audio::le_audio::kBitsPerSample24;
   static constexpr uint8_t kBitsPerSample32 = bluetooth::audio::le_audio::kBitsPerSample32;
->>>>>>> 15c04564
 
   static constexpr uint32_t kInterval7500Us = 7500;
   static constexpr uint32_t kInterval10000Us = 10000;
@@ -110,7 +82,7 @@
   uint32_t data_interval_us = 0;
 
   /** octets per frame that codec expects to receive from audio framework */
-  uint16_t  octets_per_codec_frame;
+  uint16_t octets_per_codec_frame;
 
   bool operator!=(const LeAudioCodecConfiguration& other) {
     return !((num_channels == other.num_channels) && (sample_rate == other.sample_rate) &&
@@ -120,35 +92,24 @@
   }
 
   bool operator==(const LeAudioCodecConfiguration& other) const {
-<<<<<<< HEAD
-    return ((num_channels == other.num_channels) &&
-            (sample_rate == other.sample_rate) &&
-            (bits_per_sample == other.bits_per_sample) &&
-            (data_interval_us == other.data_interval_us) &&
-            (octets_per_codec_frame == other.octets_per_codec_frame));
-  }
-
-  bool IsInvalid() const {
-    if (codec.coding_format == kLeAudioCodingFormatLC3)
-      return (num_channels == 0) || (sample_rate == 0) ||
-             (bits_per_sample == 0) || (data_interval_us == 0) ||
-             (octets_per_codec_frame == 0);
-    else if (codec.coding_format == kLeAudioVendorSpecificFormat &&
-             codec.vendor_company_id == kLeAudioCompanyIdQcom &&
-             (codec.vendor_codec_id == kLeAudioCodecIdAptxLe ||
-             codec.vendor_codec_id == kLeAudioCodecIdAptxLeX))
-      return (num_channels == 0) || (sample_rate == 0);
-    else return true;
-=======
     return (num_channels == other.num_channels) && (sample_rate == other.sample_rate) &&
            (bits_per_sample == other.bits_per_sample) &&
-           (data_interval_us == other.data_interval_us);
+           (data_interval_us == other.data_interval_us) &&
+           (octets_per_codec_frame == other.octets_per_codec_frame);
   }
 
   bool IsInvalid() const {
-    return (num_channels == 0) || (sample_rate == 0) || (bits_per_sample == 0) ||
-           (data_interval_us == 0);
->>>>>>> 15c04564
+    if (codec.coding_format == kLeAudioCodingFormatLC3) {
+      return (num_channels == 0) || (sample_rate == 0) || (bits_per_sample == 0) ||
+             (data_interval_us == 0) || (octets_per_codec_frame == 0);
+    } else if (codec.coding_format == kLeAudioVendorSpecificFormat &&
+               codec.vendor_company_id == kLeAudioCompanyIdQcom &&
+               (codec.vendor_codec_id == kLeAudioCodecIdAptxLe ||
+                codec.vendor_codec_id == kLeAudioCodecIdAptxLeX)) {
+      return (num_channels == 0) || (sample_rate == 0);
+    } else {
+      return true;
+    }
   }
 };
 
