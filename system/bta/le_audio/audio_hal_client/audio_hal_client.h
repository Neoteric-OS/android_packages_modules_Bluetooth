/*
 * Copyright 2020 HIMSA II K/S - www.himsa.com.
 * Represented by EHIMA - www.ehima.com
 * Copyright (c) 2022 The Android Open Source Project
 *
 * Licensed under the Apache License, Version 2.0 (the "License");
 * you may not use this file except in compliance with the License.
 * You may obtain a copy of the License at
 *
 *      http://www.apache.org/licenses/LICENSE-2.0
 *
 * Unless required by applicable law or agreed to in writing, software
 * distributed under the License is distributed on an "AS IS" BASIS,
 * WITHOUT WARRANTIES OR CONDITIONS OF ANY KIND, either express or implied.
 * See the License for the specific language governing permissions and
 * limitations under the License.
 */
#pragma once

#include <memory>
#include <optional>
#include <vector>

#include "audio_hal_interface/le_audio_software.h"
#include "le_audio/codec_manager.h"
#include "le_audio/le_audio_types.h"

struct LeAudioCodecId {
  uint8_t coding_format;
  uint16_t vendor_company_id;
  uint16_t vendor_codec_id;
};

namespace bluetooth::le_audio {
/* Represents configuration used to configure the local audio sessions and
 * the software codecs in case of a software coding sessions.
 */

struct LeAudioCodecConfiguration {
  static constexpr uint8_t kChannelNumberMono = bluetooth::audio::le_audio::kChannelNumberMono;
  static constexpr uint8_t kChannelNumberStereo = bluetooth::audio::le_audio::kChannelNumberStereo;

  static constexpr uint32_t kSampleRate96000 = bluetooth::audio::le_audio::kSampleRate96000;
  static constexpr uint32_t kSampleRate48000 = bluetooth::audio::le_audio::kSampleRate48000;
  static constexpr uint32_t kSampleRate44100 = bluetooth::audio::le_audio::kSampleRate44100;
  static constexpr uint32_t kSampleRate32000 = bluetooth::audio::le_audio::kSampleRate32000;
  static constexpr uint32_t kSampleRate24000 = bluetooth::audio::le_audio::kSampleRate24000;
  static constexpr uint32_t kSampleRate16000 = bluetooth::audio::le_audio::kSampleRate16000;
  static constexpr uint32_t kSampleRate8000 = bluetooth::audio::le_audio::kSampleRate8000;

  static constexpr uint8_t kBitsPerSample16 = bluetooth::audio::le_audio::kBitsPerSample16;
  static constexpr uint8_t kBitsPerSample24 = bluetooth::audio::le_audio::kBitsPerSample24;
  static constexpr uint8_t kBitsPerSample32 = bluetooth::audio::le_audio::kBitsPerSample32;

  static constexpr uint32_t kInterval7500Us = 7500;
  static constexpr uint32_t kInterval10000Us = 10000;
  static constexpr uint32_t kInterval15000Us = 15000;
  static constexpr uint8_t kLeAudioCodingFormatLC3 = 0x06;
  static constexpr uint8_t kLeAudioVendorSpecificFormat = 0xFF;
  static constexpr uint16_t kLeAudioCompanyIdQcom = 0x000A;
  static constexpr uint16_t kLeAudioCodecIdAptxLe = 0x0001;
  static constexpr uint16_t kLeAudioCodecIdAptxLeX = 0x01AD;

  /** negotiated codec id */
  LeAudioCodecId codec;

  /** number of channels */
  uint8_t num_channels = 0;

  /** sampling rate that the codec expects to receive from audio framework */
  uint32_t sample_rate = 0;

  /** bits per sample that codec expects to receive from audio framework */
  uint8_t bits_per_sample = 0;

  /** Data interval determines how often we send samples to the remote. This
   * should match how often we grab data from audio source, optionally we can
   * grab data every 2 or 3 intervals, but this would increase latency.
   *
   * Value is provided in us.
   */
  uint32_t data_interval_us = 0;

  /** octets per frame that codec expects to receive from audio framework */
  uint16_t octets_per_codec_frame;

  bool operator!=(const LeAudioCodecConfiguration& other) {
    return !((num_channels == other.num_channels) && (sample_rate == other.sample_rate) &&
             (bits_per_sample == other.bits_per_sample) &&
             (data_interval_us == other.data_interval_us) &&
             (octets_per_codec_frame == other.octets_per_codec_frame));
  }

  bool operator==(const LeAudioCodecConfiguration& other) const {
    return (num_channels == other.num_channels) && (sample_rate == other.sample_rate) &&
           (bits_per_sample == other.bits_per_sample) &&
           (data_interval_us == other.data_interval_us) &&
           (octets_per_codec_frame == other.octets_per_codec_frame);
  }

  bool IsInvalid() const {
    if (codec.coding_format == kLeAudioCodingFormatLC3) {
      return (num_channels == 0) || (sample_rate == 0) || (bits_per_sample == 0) ||
             (data_interval_us == 0) || (octets_per_codec_frame == 0);
    } else if (codec.coding_format == kLeAudioVendorSpecificFormat &&
               codec.vendor_company_id == kLeAudioCompanyIdQcom &&
               (codec.vendor_codec_id == kLeAudioCodecIdAptxLe ||
                codec.vendor_codec_id == kLeAudioCodecIdAptxLeX)) {
      return (num_channels == 0) || (sample_rate == 0);
    } else {
      return true;
    }
  }
};

class LeAudioCommonAudioHalClient {
public:
  virtual ~LeAudioCommonAudioHalClient() = default;
  virtual std::optional<broadcaster::BroadcastConfiguration> GetBroadcastConfig(
          const std::vector<std::pair<types::LeAudioContextType, uint8_t>>& subgroup_quality,
          const std::optional<std::vector<::bluetooth::le_audio::types::acs_ac_record>>& pacs)
          const = 0;
  virtual std::optional<::bluetooth::le_audio::set_configurations::AudioSetConfiguration>
  GetUnicastConfig(const CodecManager::UnicastConfigurationRequirements& requirements) const = 0;
};

/* Used by the local BLE Audio Sink device to pass the audio data
 * received from a remote BLE Audio Source to the Audio HAL.
 */
class LeAudioSinkAudioHalClient {
public:
  class Callbacks {
  public:
    Callbacks() = default;
    virtual ~Callbacks() = default;
    virtual void OnAudioSuspend(void) = 0;
    virtual void OnAudioResume(void) = 0;
    virtual void OnAudioMetadataUpdate(
            const std::vector<struct record_track_metadata_v7> sink_metadata) = 0;

    base::WeakPtrFactory<Callbacks> weak_factory_{this};
  };

  virtual ~LeAudioSinkAudioHalClient() = default;
  virtual bool Start(const LeAudioCodecConfiguration& codecConfiguration, Callbacks* audioReceiver,
                     DsaModes dsa_modes = {DsaMode::DISABLED}) = 0;
  virtual void Stop() = 0;
  virtual size_t SendData(uint8_t* data, uint16_t size) = 0;

  virtual void ConfirmSuspendRequest() = 0;
  virtual void ConfirmStreamingRequest() = 0;
  virtual void CancelStreamingRequest() = 0;

  virtual void UpdateRemoteDelay(uint16_t remote_delay_ms) = 0;
  virtual void UpdateAudioConfigToHal(const ::bluetooth::le_audio::offload_config& config) = 0;
  virtual void SuspendedForReconfiguration() = 0;
  virtual void ReconfigurationComplete() = 0;

  static std::unique_ptr<LeAudioSinkAudioHalClient> AcquireUnicast();
  static void DebugDump(int fd);

protected:
  LeAudioSinkAudioHalClient() = default;
};

/* Used by the local BLE Audio Source device to get data from the
 * Audio HAL, so we could send it over to a remote BLE Audio Sink device.
 */
class LeAudioSourceAudioHalClient : public LeAudioCommonAudioHalClient {
public:
  class Callbacks {
  public:
    Callbacks() = default;
    virtual ~Callbacks() = default;
    virtual void OnAudioDataReady(const std::vector<uint8_t>& data) = 0;
    virtual void OnAudioSuspend(void) = 0;
    virtual void OnAudioResume(void) = 0;
    virtual void OnAudioMetadataUpdate(
            const std::vector<struct playback_track_metadata_v7> source_metadata,
            DsaMode dsa_mode) = 0;

    base::WeakPtrFactory<Callbacks> weak_factory_{this};
  };

  virtual ~LeAudioSourceAudioHalClient() = default;
  virtual bool Start(const LeAudioCodecConfiguration& codecConfiguration, Callbacks* audioReceiver,
                     DsaModes dsa_modes = {DsaMode::DISABLED}) = 0;
  virtual void Stop() = 0;
<<<<<<< HEAD
  virtual size_t SendData(uint8_t* data, uint16_t size) { return 0; }
  virtual void ConfirmSuspendRequest() = 0;
=======
  virtual size_t SendData(uint8_t* /*data*/, uint16_t /*size*/) { return 0; }
>>>>>>> 0fbb36b6
  virtual void ConfirmStreamingRequest() = 0;
  virtual void CancelStreamingRequest() = 0;
  virtual void UpdateRemoteDelay(uint16_t remote_delay_ms) = 0;
  virtual void UpdateAudioConfigToHal(const ::bluetooth::le_audio::offload_config& config) = 0;
  virtual void UpdateBroadcastAudioConfigToHal(
          const ::bluetooth::le_audio::broadcast_offload_config& config) = 0;
  virtual void SuspendedForReconfiguration() = 0;
  virtual void ReconfigurationComplete() = 0;

  static std::unique_ptr<LeAudioSourceAudioHalClient> AcquireUnicast();
  static std::unique_ptr<LeAudioSourceAudioHalClient> AcquireBroadcast();
  static void DebugDump(int fd);

protected:
  LeAudioSourceAudioHalClient() = default;
};
}  // namespace bluetooth::le_audio<|MERGE_RESOLUTION|>--- conflicted
+++ resolved
@@ -186,12 +186,8 @@
   virtual bool Start(const LeAudioCodecConfiguration& codecConfiguration, Callbacks* audioReceiver,
                      DsaModes dsa_modes = {DsaMode::DISABLED}) = 0;
   virtual void Stop() = 0;
-<<<<<<< HEAD
-  virtual size_t SendData(uint8_t* data, uint16_t size) { return 0; }
+  virtual size_t SendData(uint8_t* /*data*/, uint16_t /*size*/) { return 0; }
   virtual void ConfirmSuspendRequest() = 0;
-=======
-  virtual size_t SendData(uint8_t* /*data*/, uint16_t /*size*/) { return 0; }
->>>>>>> 0fbb36b6
   virtual void ConfirmStreamingRequest() = 0;
   virtual void CancelStreamingRequest() = 0;
   virtual void UpdateRemoteDelay(uint16_t remote_delay_ms) = 0;
