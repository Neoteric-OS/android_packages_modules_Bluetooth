--- conflicted
+++ resolved
@@ -490,7 +490,6 @@
   return halSinkInterface_->GetBroadcastConfig(subgroup_quality, pacs);
 }
 
-<<<<<<< HEAD
 void SourceImpl::UpdateMetadataChanged(::bluetooth::le_audio::types::AseState& state,
        int cig_id, int cis_id, const std::vector<uint8_t>& data) {
   if (halSinkInterface_ == nullptr) {
@@ -502,11 +501,7 @@
   halSinkInterface_->UpdateMetadataChanged(state, cig_id, cis_id, data);
 }
 
-std::optional<::bluetooth::le_audio::set_configurations::AudioSetConfiguration>
-SourceImpl::GetUnicastConfig(
-=======
 std::optional<::bluetooth::le_audio::types::AudioSetConfiguration> SourceImpl::GetUnicastConfig(
->>>>>>> 526743fd
         const CodecManager::UnicastConfigurationRequirements& requirements) const {
   if (halSinkInterface_ == nullptr) {
     log::error("Audio HAL Audio sink is null!");
