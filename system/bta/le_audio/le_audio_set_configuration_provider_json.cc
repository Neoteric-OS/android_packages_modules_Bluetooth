/*
 *  Copyright (c) 2022 The Android Open Source Project
 *
 *  Licensed under the Apache License, Version 2.0 (the "License");
 *  you may not use this file except in compliance with the License.
 *  You may obtain a copy of the License at:
 *
 *  http://www.apache.org/licenses/LICENSE-2.0
 *
 *  Unless required by applicable law or agreed to in writing, software
 *  distributed under the License is distributed on an "AS IS" BASIS,
 *  WITHOUT WARRANTIES OR CONDITIONS OF ANY KIND, either express or implied.
 *  See the License for the specific language governing permissions and
 *  limitations under the License.
 *
 */

#include <bluetooth/log.h>

#include <mutex>
#include <string>
#include <string_view>

#include "audio_hal_client/audio_hal_client.h"
#include "audio_set_configurations_generated.h"
#include "audio_set_scenarios_generated.h"
#include "flatbuffers/idl.h"
#include "flatbuffers/util.h"
#include "le_audio/le_audio_types.h"
#include "le_audio_set_configuration_provider.h"
#include "os/log.h"
#include "osi/include/osi.h"
#include "osi/include/properties.h"

using bluetooth::le_audio::set_configurations::AseConfiguration;
using bluetooth::le_audio::set_configurations::AudioSetConfiguration;
using bluetooth::le_audio::set_configurations::AudioSetConfigurations;
using bluetooth::le_audio::set_configurations::CodecConfigSetting;
using bluetooth::le_audio::set_configurations::LeAudioCodecIdLc3;
using bluetooth::le_audio::set_configurations::QosConfigSetting;
using bluetooth::le_audio::set_configurations::CodecMetadataSetting;
using bluetooth::le_audio::types::LeAudioContextType;

namespace bluetooth::le_audio {

#ifdef __ANDROID__
static const std::vector<
    std::pair<const char* /*schema*/, const char* /*content*/>>
    kLeAudioSetConfigs = {
        {"/apex/com.android.btservices/etc/bluetooth/le_audio/"
         "audio_set_configurations.bfbs",
         "/apex/com.android.btservices/etc/bluetooth/le_audio/"
         "audio_set_configurations.json"}};
static const std::vector<
    std::pair<const char* /*schema*/, const char* /*content*/>>
    kLeAudioSetScenarios = {{"/apex/com.android.btservices/etc/bluetooth/"
                             "le_audio/audio_set_scenarios.bfbs",
                             "/apex/com.android.btservices/etc/bluetooth/"
                             "le_audio/audio_set_scenarios.json"}};
#elif defined(TARGET_FLOSS)
static const std::vector<
    std::pair<const char* /*schema*/, const char* /*content*/>>
    kLeAudioSetConfigs = {
        {"/etc/bluetooth/le_audio/audio_set_configurations.bfbs",
         "/etc/bluetooth/le_audio/audio_set_configurations.json"}};
static const std::vector<
    std::pair<const char* /*schema*/, const char* /*content*/>>
    kLeAudioSetScenarios = {
        {"/etc/bluetooth/le_audio/audio_set_scenarios.bfbs",
         "/etc/bluetooth/le_audio/audio_set_scenarios.json"}};
#else
static const std::vector<
    std::pair<const char* /*schema*/, const char* /*content*/>>
    kLeAudioSetConfigs = {
        {"audio_set_configurations.bfbs", "audio_set_configurations.json"}};
static const std::vector<
    std::pair<const char* /*schema*/, const char* /*content*/>>
    kLeAudioSetScenarios = {
        {"audio_set_scenarios.bfbs", "audio_set_scenarios.json"}};
#endif

/** Provides a set configurations for the given context type */
struct AudioSetConfigurationProviderJson {
  static constexpr auto kDefaultScenario = "Media";

  AudioSetConfigurationProviderJson(types::CodecLocation location) {
    dual_bidirection_swb_supported_ = osi_property_get_bool(
        "bluetooth.leaudio.dual_bidirection_swb.supported", false);
    log::assert_that(
        LoadContent(kLeAudioSetConfigs, kLeAudioSetScenarios, location),
        ": Unable to load le audio set configuration files.");
  }

  /* Use the same scenario configurations for different contexts to avoid
   * internal reconfiguration and handover that produces time gap. When using
   * the same scenario for different contexts, quality and configuration remains
   * the same while changing to same scenario based context type.
   */
  static auto ScenarioToContextTypes(const std::string& scenario) {
    static const std::multimap<std::string,
                               ::bluetooth::le_audio::types::LeAudioContextType>
        scenarios = {
            {"Media", types::LeAudioContextType::ALERTS},
            {"Media", types::LeAudioContextType::INSTRUCTIONAL},
            {"Media", types::LeAudioContextType::NOTIFICATIONS},
            {"Media", types::LeAudioContextType::EMERGENCYALARM},
            {"Media", types::LeAudioContextType::UNSPECIFIED},
            {"Media", types::LeAudioContextType::MEDIA},
            {"Conversational", types::LeAudioContextType::RINGTONE},
            {"Conversational", types::LeAudioContextType::CONVERSATIONAL},
            {"Live", types::LeAudioContextType::LIVE},
            {"Game", types::LeAudioContextType::GAME},
            {"VoiceAssistants", types::LeAudioContextType::VOICEASSISTANTS},
        };
    return scenarios.equal_range(scenario);
  }

  static std::string ContextTypeToScenario(
      ::bluetooth::le_audio::types::LeAudioContextType context_type) {
    switch (context_type) {
      case types::LeAudioContextType::ALERTS:
        FALLTHROUGH_INTENDED;
      case types::LeAudioContextType::INSTRUCTIONAL:
        FALLTHROUGH_INTENDED;
      case types::LeAudioContextType::NOTIFICATIONS:
        FALLTHROUGH_INTENDED;
      case types::LeAudioContextType::EMERGENCYALARM:
        FALLTHROUGH_INTENDED;
      case types::LeAudioContextType::UNSPECIFIED:
        FALLTHROUGH_INTENDED;
      case types::LeAudioContextType::SOUNDEFFECTS:
        FALLTHROUGH_INTENDED;
      case types::LeAudioContextType::MEDIA:
        return "Media";
      case types::LeAudioContextType::RINGTONE:
        FALLTHROUGH_INTENDED;
      case types::LeAudioContextType::CONVERSATIONAL:
        return "Conversational";
      case types::LeAudioContextType::LIVE:
        return "Live";
      case types::LeAudioContextType::GAME:
        return "Game";
      case types::LeAudioContextType::VOICEASSISTANTS:
        return "VoiceAssistants";
      default:
        return kDefaultScenario;
    }
  }

  const AudioSetConfigurations* GetConfigurationsByContextType(
      LeAudioContextType context_type) const {
    if (context_configurations_.count(context_type))
      return &context_configurations_.at(context_type);

    log::warn(": No predefined scenario for the context {} was found.",
              (int)context_type);

    auto [it_begin, it_end] = ScenarioToContextTypes(kDefaultScenario);
    if (it_begin != it_end) {
      log::warn(": Using '{}' scenario by default.", kDefaultScenario);
      return &context_configurations_.at(it_begin->second);
    }

    log::error(
        ": No valid configuration for the default '{}' scenario, or no audio "
        "set configurations loaded at all.",
        kDefaultScenario);
    return nullptr;
  };

 private:
  /* Codec configurations */
  std::map<std::string, const AudioSetConfiguration> configurations_;

  /* Maps of context types to a set of configuration structs */
  std::map<::bluetooth::le_audio::types::LeAudioContextType,
           AudioSetConfigurations>
      context_configurations_;

  /* property to check if bidirectional sampling frequency >= 32k dual mic is
   * supported or not
   */
  bool dual_bidirection_swb_supported_;

  static const fbs::le_audio::CodecSpecificConfiguration*
  LookupCodecSpecificParam(
      const flatbuffers::Vector<
          flatbuffers::Offset<fbs::le_audio::CodecSpecificConfiguration>>*
          flat_codec_specific_params,
      fbs::le_audio::CodecSpecificLtvGenericTypes type) {
    auto it = std::find_if(
        flat_codec_specific_params->cbegin(),
        flat_codec_specific_params->cend(),
        [&type](const auto& csc) { return (csc->type() == type); });
    return (it != flat_codec_specific_params->cend()) ? *it : nullptr;
  }

  static CodecConfigSetting CodecConfigSettingFromFlat(
      const fbs::le_audio::CodecId* flat_codec_id,
      uint16_t max_sdu, uint16_t iso_interval,
      const flatbuffers::Vector<
          flatbuffers::Offset<fbs::le_audio::CodecSpecificConfiguration>>*
          flat_codec_specific_params) {
    CodecConfigSetting codec;

    /* Cache the bluetooth::le_audio::types::CodecId type value */
    codec.id = types::LeAudioCodecId({
        .coding_format = flat_codec_id->coding_format(),
        .vendor_company_id = flat_codec_id->vendor_company_id(),
        .vendor_codec_id = flat_codec_id->vendor_codec_id(),
    });

    for (auto const& param : *flat_codec_specific_params) {
      auto const value = param->compound_value()->value();
<<<<<<< HEAD
        codec.params.Add(
            param->type(),
            std::vector<uint8_t>(value->data(), value->data() + value->size()));
    }

    if (flat_codec_id->vendor_codec_id() == types::kLeAudioCodingFormatAptxLe ||
        flat_codec_id->vendor_codec_id() == types::kLeAudioCodingFormatAptxLeX) {
      /* Cache all the codec specific parameters */
      auto param = codec.params.Find(
          fbs::le_audio::
            AptxVendorCodecSpecificLtvGenericTypes_SUPPORTED_AUDIO_CHANNEL_ALLOCATION);
      if (param) {
                auto ptr = param->data();
                  uint32_t audio_channel_allocation;

                ASSERT_LOG((param->size() == sizeof(audio_channel_allocation)),
                                   "invalid channel allocation value %d", (int)param->size());
        STREAM_TO_UINT32(audio_channel_allocation, ptr);
        codec.channel_count_per_iso_stream =
                    std::bitset<32>(audio_channel_allocation).count();
      } else {
              // TODO: Add support for channel count in the json configurations file,
              //       //       keeping support for the allocations for compatibility.
      }
      codec.params.Add(codec_spec_conf::kLeAudioLtvTypeOctetsPerCodecFrame,
           UINT16_TO_VEC_UINT8(max_sdu));
      codec.params.Add(codec_spec_conf::kLeAudioLtvTypeFrameDuration,
     (iso_interval == 10000) ?
     UINT8_TO_VEC_UINT8(codec_spec_conf::kLeAudioCodecFrameDur10000us) :
     UINT8_TO_VEC_UINT8(codec_spec_conf::kLeAudioCodecFrameDur15000us));

    } else if (flat_codec_id->coding_format() == types::kLeAudioCodingFormatLC3) {
      /* Cache all the codec specific parameters */
      auto param = codec.params.Find(
          fbs::le_audio::
              CodecSpecificLtvGenericTypes_SUPPORTED_AUDIO_CHANNEL_ALLOCATION);
      if (param) {
        auto ptr = param->data();
        uint32_t audio_channel_allocation;

        ASSERT_LOG((param->size() == sizeof(audio_channel_allocation)),
                   "invalid channel allocation value %d", (int)param->size());
        STREAM_TO_UINT32(audio_channel_allocation, ptr);
        codec.channel_count_per_iso_stream =
            std::bitset<32>(audio_channel_allocation).count();
      } else {
        // TODO: Add support for channel count in the json configurations file,
        //       keeping support for the allocations for compatibility.
      }
=======
      codec.params.Add(
          param->type(),
          std::vector<uint8_t>(value->data(), value->data() + value->size()));
    }

    auto param = codec.params.Find(
        fbs::le_audio::
            CodecSpecificLtvGenericTypes_SUPPORTED_AUDIO_CHANNEL_ALLOCATION);
    if (param) {
      auto ptr = param->data();
      uint32_t audio_channel_allocation;

      log::assert_that((param->size() == sizeof(audio_channel_allocation)),
                       "invalid channel allocation value {}",
                       (int)param->size());
      STREAM_TO_UINT32(audio_channel_allocation, ptr);
      codec.channel_count_per_iso_stream =
          std::bitset<32>(audio_channel_allocation).count();
    } else {
      // TODO: Add support for channel count in the json configurations file,
      //       keeping support for the allocations for compatibility.
>>>>>>> 0eda3329
    }

    return codec;
  }

  void SetConfigurationFromFlatSubconfig(
      const fbs::le_audio::AudioSetSubConfiguration* flat_subconfig,
      QosConfigSetting qos, bool& dual_dev_one_chan_stereo_swb,
      bool& single_dev_one_chan_stereo_swb,
      std::vector<AseConfiguration>& subconfigs,
      types::CodecLocation location) {
    auto config = AseConfiguration(
        CodecConfigSettingFromFlat(flat_subconfig->codec_id(),
                     flat_subconfig->max_sdu(), flat_subconfig->iso_interval(),
                             flat_subconfig->codec_configuration()),
        qos);

    // Note that these parameters are set here since for now, we are using the
    // common configuration source for all the codec locations.
    switch (location) {
      case types::CodecLocation::ADSP:
        config.is_codec_in_controller = false;
        config.data_path_id =
            bluetooth::hci::iso_manager::kIsoDataPathPlatformDefault;
        break;
      case types::CodecLocation::HOST:
        config.is_codec_in_controller = false;
        config.data_path_id = bluetooth::hci::iso_manager::kIsoDataPathHci;
        break;
      case types::CodecLocation::CONTROLLER:
        config.is_codec_in_controller = true;
        config.data_path_id =
            bluetooth::hci::iso_manager::kIsoDataPathPlatformDefault;
        break;
    }

    // Check for SWB support
    if (config.codec.GetSamplingFrequencyHz() >=
        le_audio::LeAudioCodecConfiguration::kSampleRate32000) {
      if (flat_subconfig->device_cnt() == 2 && flat_subconfig->ase_cnt() == 2) {
        dual_dev_one_chan_stereo_swb |= true;
      }
      if (flat_subconfig->device_cnt() == 1 && flat_subconfig->ase_cnt() == 2) {
        single_dev_one_chan_stereo_swb |= true;
      }
    }

    // Store each ASE configuration
    for (auto i = flat_subconfig->ase_cnt(); i; --i) {
      subconfigs.push_back(std::move(config));
    }
  }

  static uint8_t ValidateTargetLatency(int flat_target_latency) {
    auto target_latency_int = static_cast<int>(flat_target_latency);

    bool valid_target_latency =
        (target_latency_int >= (int)types::kTargetLatencyLower &&
         target_latency_int <= (int)types::kTargetLatencyHigherReliability);

    return valid_target_latency
               ? static_cast<uint8_t>(target_latency_int)
               : types::kTargetLatencyBalancedLatencyReliability;
  }

  AudioSetConfiguration AudioSetConfigurationFromFlat(
      const fbs::le_audio::AudioSetConfiguration* flat_cfg,
      std::vector<const fbs::le_audio::CodecConfiguration*>* codec_cfgs,
      std::vector<const fbs::le_audio::QosConfiguration*>* qos_cfgs,
<<<<<<< HEAD
      types::CodecLocation location,
      std::vector<const fbs::le_audio::CodecSpecifcMetadata*>* metadata_cfgs) {
    ASSERT_LOG(flat_cfg != nullptr, "flat_cfg cannot be null");
=======
      types::CodecLocation location) {
    log::assert_that(flat_cfg != nullptr, "flat_cfg cannot be null");
>>>>>>> 0eda3329
    std::string codec_config_key = flat_cfg->codec_config_name()->str();
    auto* qos_config_key_array = flat_cfg->qos_config_name();
    auto* metadata_key_array = flat_cfg->codec_metadata_name();
    const fbs::le_audio::CodecSpecifcMetadata* metadata_sink_cfg = nullptr;
    const fbs::le_audio::CodecSpecifcMetadata* metadata_source_cfg = nullptr;

    if (metadata_key_array != nullptr) {
      if (metadata_key_array->size() > 0) {
        constexpr std::string_view default_metadata = "VND_AAR4_VS_Metadata";
        std::string metadata_sink_key(default_metadata);
        std::string metadata_source_key(default_metadata);
        metadata_sink_key = metadata_key_array->Get(0)->str();
        if (metadata_key_array->size() > 1) {
          metadata_source_key = metadata_key_array->Get(1)->str();
        } else {
          metadata_source_key = metadata_sink_key;
        }
        for (auto i = metadata_cfgs->begin(); i != metadata_cfgs->end(); ++i) {
          if ((*i)->name()->str() == metadata_sink_key) {
            metadata_sink_cfg = *i;
            break;
          }
        }
        for (auto i = metadata_cfgs->begin(); i != metadata_cfgs->end(); ++i) {
          if ((*i)->name()->str() == metadata_source_key) {
            metadata_source_cfg = *i;
            break;
          }
        }
      }
    }
    constexpr std::string_view default_qos = "QoS_Config_Balanced_Reliability";

    std::string qos_sink_key(default_qos);
    std::string qos_source_key(default_qos);

    /* We expect maximum two QoS settings. First for Sink and second for Source
     */
    if (qos_config_key_array->size() > 0) {
      qos_sink_key = qos_config_key_array->Get(0)->str();
      if (qos_config_key_array->size() > 1) {
        qos_source_key = qos_config_key_array->Get(1)->str();
      } else {
        qos_source_key = qos_sink_key;
      }
    }

    log::info(
        "Audio set config {}: codec config {}, qos_sink {}, qos_source {}",
        flat_cfg->name()->c_str(), codec_config_key, qos_sink_key,
        qos_source_key);

    const fbs::le_audio::QosConfiguration* qos_sink_cfg = nullptr;
    for (auto i = qos_cfgs->begin(); i != qos_cfgs->end(); ++i) {
      if ((*i)->name()->str() == qos_sink_key) {
        qos_sink_cfg = *i;
        break;
      }
    }

    const fbs::le_audio::QosConfiguration* qos_source_cfg = nullptr;
    for (auto i = qos_cfgs->begin(); i != qos_cfgs->end(); ++i) {
      if ((*i)->name()->str() == qos_source_key) {
        qos_source_cfg = *i;
        break;
      }
    }

    types::BidirectionalPair<QosConfigSetting> qos;

    if (qos_sink_cfg != nullptr) {
      qos.sink.target_latency =
          ValidateTargetLatency(qos_sink_cfg->target_latency());
      qos.sink.retransmission_number = qos_sink_cfg->retransmission_number();
      qos.sink.max_transport_latency = qos_sink_cfg->max_transport_latency();
    } else {
      log::error("No qos config matching key {} found", qos_sink_key);
    }

    if (qos_source_cfg != nullptr) {
      qos.source.target_latency =
          ValidateTargetLatency(qos_source_cfg->target_latency());
      qos.source.retransmission_number =
          qos_source_cfg->retransmission_number();
      qos.source.max_transport_latency =
          qos_source_cfg->max_transport_latency();
    } else {
      log::error("No qos config matching key {} found", qos_source_key);
    }

    CodecMetadataSetting metadata_sink;
    if (metadata_sink_cfg != nullptr) {
      metadata_sink.vendor_metadata_type = metadata_sink_cfg->type();
      auto ptr = metadata_sink_cfg->compound_value()->value()->data();
      int size = metadata_sink_cfg->compound_value()->value()->size();
      metadata_sink.vendor_company_id = metadata_sink_cfg->vendor_company_id();
      metadata_sink.vs_metadata.resize(size);
      STREAM_TO_ARRAY(metadata_sink.vs_metadata.data(), ptr, size);
    } else {
      LOG_ERROR("No matching metadata found");
    }

    CodecMetadataSetting metadata_source;
    if (metadata_source_cfg != nullptr) {
       metadata_source.vendor_metadata_type = metadata_source_cfg->type();
       auto ptr = metadata_source_cfg->compound_value()->value()->data();
       int size = metadata_source_cfg->compound_value()->value()->size();
       metadata_source.vendor_company_id = metadata_source_cfg->vendor_company_id();
       metadata_source.vs_metadata.resize(size);
       STREAM_TO_ARRAY(metadata_source.vs_metadata.data(), ptr, size);
    } else {
      LOG_ERROR("No matching metadata found");
    }

    const fbs::le_audio::CodecConfiguration* codec_cfg = nullptr;
    for (auto i = codec_cfgs->begin(); i != codec_cfgs->end(); ++i) {
      if ((*i)->name()->str() == codec_config_key) {
        codec_cfg = *i;
        break;
      }
    }

    types::BidirectionalPair<std::vector<AseConfiguration>> subconfigs;
    types::BidirectionalPair<bool> dual_dev_one_chan_stereo_swb;
    types::BidirectionalPair<bool> single_dev_one_chan_stereo_swb;
    types::BidirectionalPair<uint8_t> device_cnt;
    types::BidirectionalPair<types::LeAudioConfigurationStrategy> strategy = {
        le_audio::types::LeAudioConfigurationStrategy::MONO_ONE_CIS_PER_DEVICE,
        le_audio::types::LeAudioConfigurationStrategy::MONO_ONE_CIS_PER_DEVICE};
    uint8_t packing_type = bluetooth::hci::kIsoCigPackingInterleaved;
    if (osi_property_get_bool("persist.vendor.btstack.sequential_packing_enable", false)) {
      packing_type = bluetooth::hci::kIsoCigPackingSequential;
      LOG_WARN("Switching to sequential packing type ");
    }

    if (codec_cfg != nullptr && codec_cfg->subconfigurations()) {
      /* Load subconfigurations */
      for (auto subconfig : *codec_cfg->subconfigurations()) {
        auto direction = subconfig->direction();

        auto strategy_int =
            static_cast<int>(subconfig->configuration_strategy());
        bool valid_strategy =
            (strategy_int >= (int)types::LeAudioConfigurationStrategy::
                                 MONO_ONE_CIS_PER_DEVICE) &&
            strategy_int < (int)types::LeAudioConfigurationStrategy::RFU;

        strategy.get(direction) =
            valid_strategy
                ? static_cast<types::LeAudioConfigurationStrategy>(strategy_int)
                : types::LeAudioConfigurationStrategy::RFU;
        device_cnt.get(direction) = subconfig->device_cnt();

        processSubconfig(*subconfig, qos.get(direction),
                         dual_dev_one_chan_stereo_swb.get(direction),
                         single_dev_one_chan_stereo_swb.get(direction),
                         subconfigs.get(direction), location);
      }
    } else {
      if (codec_cfg == nullptr) {
        log::error("No codec config matching key {} found", codec_config_key);
      } else {
        log::error("Configuration '{}' has no valid subconfigurations.",
                   flat_cfg->name()->c_str());
      }
    }

    if (!dual_bidirection_swb_supported_) {
      if ((dual_dev_one_chan_stereo_swb.sink &&
           dual_dev_one_chan_stereo_swb.source) ||
          (single_dev_one_chan_stereo_swb.sink &&
           single_dev_one_chan_stereo_swb.source)) {
        return {
            .name = flat_cfg->name()->c_str(),
            .packing = packing_type,
            .confs = {},
            .topology_info = {{device_cnt, strategy}},
        };
      }
    }

    return {
        .name = flat_cfg->name()->c_str(),
        .packing = packing_type,
        .confs = std::move(subconfigs),
        .topology_info = {{device_cnt, strategy}},
    };
  }

  void processSubconfig(
      const fbs::le_audio::AudioSetSubConfiguration& subconfig,
      const QosConfigSetting& qos_setting, bool& dual_dev_one_chan_stereo_swb,
      bool& single_dev_one_chan_stereo_swb,
      std::vector<AseConfiguration>& subconfigs,
      types::CodecLocation location) {
    SetConfigurationFromFlatSubconfig(
        &subconfig, qos_setting, dual_dev_one_chan_stereo_swb,
        single_dev_one_chan_stereo_swb, subconfigs, location);
  }

  bool LoadConfigurationsFromFiles(const char* schema_file,
                                   const char* content_file,
                                   types::CodecLocation location) {
    flatbuffers::Parser configurations_parser_;
    std::string configurations_schema_binary_content;
    bool ok = flatbuffers::LoadFile(schema_file, true,
                                    &configurations_schema_binary_content);
    if (!ok) return ok;

    /* Load the binary schema */
    ok = configurations_parser_.Deserialize(
        (uint8_t*)configurations_schema_binary_content.c_str(),
        configurations_schema_binary_content.length());
    if (!ok) return ok;

    /* Load the content from JSON */
    std::string configurations_json_content;
    ok = flatbuffers::LoadFile(content_file, false,
                               &configurations_json_content);
    if (!ok) return ok;

    /* Parse */
    ok = configurations_parser_.Parse(configurations_json_content.c_str());
    if (!ok) return ok;

    /* Import from flatbuffers */
    auto configurations_root = fbs::le_audio::GetAudioSetConfigurations(
        configurations_parser_.builder_.GetBufferPointer());
    if (!configurations_root) return false;

    auto flat_qos_configs = configurations_root->qos_configurations();
    if ((flat_qos_configs == nullptr) || (flat_qos_configs->size() == 0))
      return false;

    log::debug(": Updating {} qos config entries.", flat_qos_configs->size());
    std::vector<const fbs::le_audio::QosConfiguration*> qos_cfgs;
    for (auto const& flat_qos_cfg : *flat_qos_configs) {
      qos_cfgs.push_back(flat_qos_cfg);
    }

    auto flat_codec_configs = configurations_root->codec_configurations();
    if ((flat_codec_configs == nullptr) || (flat_codec_configs->size() == 0))
      return false;

    log::debug(": Updating {} codec config entries.",
               flat_codec_configs->size());
    std::vector<const fbs::le_audio::CodecConfiguration*> codec_cfgs;
    for (auto const& flat_codec_cfg : *flat_codec_configs) {
      codec_cfgs.push_back(flat_codec_cfg);
    }

    auto flat_configs = configurations_root->configurations();
    if ((flat_configs == nullptr) || (flat_configs->size() == 0)) return false;

    auto flat_metadata_configs = configurations_root->codec_specific_metadata();
    if ((flat_metadata_configs == nullptr) || (flat_metadata_configs->size() == 0))
      return false;

    LOG_DEBUG(": Updating %d metadata config entries.",
              flat_codec_configs->size());
    std::vector<const fbs::le_audio::CodecSpecifcMetadata*> metadata_cfgs;
    for (auto const& flat_metadata_cfg : *flat_metadata_configs) {
      metadata_cfgs.push_back(flat_metadata_cfg);
    }

    log::debug(": Updating {} config entries.", flat_configs->size());
    for (auto const& flat_cfg : *flat_configs) {
      auto configuration = AudioSetConfigurationFromFlat(flat_cfg, &codec_cfgs,
                                                         &qos_cfgs, location,
                                                         &metadata_cfgs);
      if (!configuration.confs.sink.empty() ||
          !configuration.confs.source.empty()) {
        configurations_.insert({flat_cfg->name()->str(), configuration});
      }
    }

    return true;
  }

  AudioSetConfigurations AudioSetConfigurationsFromFlatScenario(
      const fbs::le_audio::AudioSetScenario* const flat_scenario) {
    AudioSetConfigurations items;
    if (!flat_scenario->configurations()) return items;

    for (auto config_name : *flat_scenario->configurations()) {
      if (configurations_.count(config_name->str()) == 0) continue;

      auto& cfg = configurations_.at(config_name->str());
      items.push_back(&cfg);
    }

    return items;
  }

  bool LoadScenariosFromFiles(const char* schema_file,
                              const char* content_file) {
    flatbuffers::Parser scenarios_parser_;
    std::string scenarios_schema_binary_content;
    bool ok = flatbuffers::LoadFile(schema_file, true,
                                    &scenarios_schema_binary_content);
    if (!ok) return ok;

    /* Load the binary schema */
    ok = scenarios_parser_.Deserialize(
        (uint8_t*)scenarios_schema_binary_content.c_str(),
        scenarios_schema_binary_content.length());
    if (!ok) return ok;

    /* Load the content from JSON */
    std::string scenarios_json_content;
    ok = flatbuffers::LoadFile(content_file, false, &scenarios_json_content);
    if (!ok) return ok;

    /* Parse */
    ok = scenarios_parser_.Parse(scenarios_json_content.c_str());
    if (!ok) return ok;

    /* Import from flatbuffers */
    auto scenarios_root = fbs::le_audio::GetAudioSetScenarios(
        scenarios_parser_.builder_.GetBufferPointer());
    if (!scenarios_root) return false;

    auto flat_scenarios = scenarios_root->scenarios();
    if ((flat_scenarios == nullptr) || (flat_scenarios->size() == 0))
      return false;

    log::debug(": Updating {} scenarios.", flat_scenarios->size());
    for (auto const& scenario : *flat_scenarios) {
      log::debug("Scenario {} configs:", scenario->name()->c_str());
      auto configs = AudioSetConfigurationsFromFlatScenario(scenario);
      for (auto& config : configs) {
        log::debug("\t\t Audio set config: {}", config->name);
      }

      auto [it_begin, it_end] =
          ScenarioToContextTypes(scenario->name()->c_str());
      for (auto it = it_begin; it != it_end; ++it) {
        context_configurations_.insert_or_assign(
            it->second, AudioSetConfigurationsFromFlatScenario(scenario));
      }
    }

    return true;
  }

  bool LoadContent(
      std::vector<std::pair<const char* /*schema*/, const char* /*content*/>>
          config_files,
      std::vector<std::pair<const char* /*schema*/, const char* /*content*/>>
          scenario_files,
      types::CodecLocation location) {
    for (auto [schema, content] : config_files) {
      if (!LoadConfigurationsFromFiles(schema, content, location)) return false;
    }

    for (auto [schema, content] : scenario_files) {
      if (!LoadScenariosFromFiles(schema, content)) return false;
    }
    return true;
  }
};

struct AudioSetConfigurationProvider::impl {
  impl(const AudioSetConfigurationProvider& config_provider)
      : config_provider_(config_provider) {}

  void Initialize(types::CodecLocation location) {
    log::assert_that(!config_provider_impl_, "Config provider not available.");
    config_provider_impl_ =
        std::make_unique<AudioSetConfigurationProviderJson>(location);
  }

  void Cleanup() {
    log::assert_that(config_provider_impl_ != nullptr,
                     "Config provider not available.");
    config_provider_impl_.reset();
  }

  bool IsRunning() { return config_provider_impl_ ? true : false; }

  void Dump(int fd) {
    std::stringstream stream;

    for (LeAudioContextType context : types::kLeAudioContextAllTypesArray) {
      auto confs = Get()->GetConfigurations(context);
      stream << "\n  === Configurations for context type: " << (int)context
             << ", num: " << (confs == nullptr ? 0 : confs->size()) << " \n";
      if (confs && confs->size() > 0) {
        for (const auto& conf : *confs) {
          stream << "  name: " << conf->name << " \n";
          for (const auto direction :
               {types::kLeAudioDirectionSink, types::kLeAudioDirectionSource}) {
            stream << "   ASE configs for direction: "
                   << (direction == types::kLeAudioDirectionSink
                           ? "Sink (speaker)\n"
                           : "Source (microphone)\n");
            if (conf->topology_info.has_value()) {
              stream << "    number of devices: "
                     << +conf->topology_info->device_count.get(direction)
                     << " \n"
                     << "    strategy: "
                     << (int)(conf->topology_info->strategy.get(direction))
                     << " \n";
            }
            for (const auto& ent : conf->confs.get(direction)) {
              stream << "    ASE config: "
                     << "     qos->target latency: " << +ent.qos.target_latency
                     << " \n"
                     << "     qos->retransmission_number: "
                     << +ent.qos.retransmission_number << " \n"
                     << "     qos->max_transport_latency: "
                     << +ent.qos.max_transport_latency << " \n"
                     << "     channel count per ISO stream: "
                     << +ent.codec.GetChannelCountPerIsoStream() << "\n";
            }
          }
        }
      }
    }
    dprintf(fd, "%s", stream.str().c_str());
  }

  const AudioSetConfigurationProvider& config_provider_;
  std::unique_ptr<AudioSetConfigurationProviderJson> config_provider_impl_;
};

static std::unique_ptr<AudioSetConfigurationProvider> config_provider;
std::mutex instance_mutex;

AudioSetConfigurationProvider::AudioSetConfigurationProvider()
    : pimpl_(std::make_unique<AudioSetConfigurationProvider::impl>(*this)) {}

void AudioSetConfigurationProvider::Initialize(types::CodecLocation location) {
  std::scoped_lock<std::mutex> lock(instance_mutex);
  if (!config_provider)
    config_provider = std::make_unique<AudioSetConfigurationProvider>();

  if (!config_provider->pimpl_->IsRunning())
    config_provider->pimpl_->Initialize(location);
}

void AudioSetConfigurationProvider::DebugDump(int fd) {
  std::scoped_lock<std::mutex> lock(instance_mutex);
  if (!config_provider || !config_provider->pimpl_->IsRunning()) {
    dprintf(
        fd,
        "\n AudioSetConfigurationProvider not initialized: config provider: "
        "%d, pimpl: %d \n",
        config_provider != nullptr,
        (config_provider == nullptr ? 0
                                    : config_provider->pimpl_->IsRunning()));
    return;
  }
  dprintf(fd, "\n AudioSetConfigurationProvider: \n");
  config_provider->pimpl_->Dump(fd);
}

void AudioSetConfigurationProvider::Cleanup() {
  std::scoped_lock<std::mutex> lock(instance_mutex);
  if (!config_provider) return;
  if (config_provider->pimpl_->IsRunning()) config_provider->pimpl_->Cleanup();
  config_provider.reset();
}

AudioSetConfigurationProvider* AudioSetConfigurationProvider::Get() {
  return config_provider.get();
}

const set_configurations::AudioSetConfigurations*
AudioSetConfigurationProvider::GetConfigurations(
    ::bluetooth::le_audio::types::LeAudioContextType content_type) const {
  if (pimpl_->IsRunning())
    return pimpl_->config_provider_impl_->GetConfigurationsByContextType(
        content_type);

  return nullptr;
}

bool AudioSetConfigurationProvider::CheckConfigurationIsBiDirSwb(
    const set_configurations::AudioSetConfiguration& set_configuration) const {
  uint8_t dir = 0;

  for (auto direction : {le_audio::types::kLeAudioDirectionSink,
                         le_audio::types::kLeAudioDirectionSource}) {
    for (const auto& conf : set_configuration.confs.get(direction)) {
      if (conf.codec.GetSamplingFrequencyHz() >=
          bluetooth::le_audio::LeAudioCodecConfiguration::kSampleRate32000) {
        dir |= direction;
      }
    }
  }
  return dir == bluetooth::le_audio::types::kLeAudioDirectionBoth;
}

bool AudioSetConfigurationProvider::CheckConfigurationIsDualBiDirSwb(
    const set_configurations::AudioSetConfiguration& set_configuration) const {
  /* Check both directions for dual channel SWB */
  uint8_t single_dev_dual_bidir_swb = 0;
  uint8_t dual_dev_dual_bidir_swb = 0;

  for (auto direction : {le_audio::types::kLeAudioDirectionSink,
                         le_audio::types::kLeAudioDirectionSource}) {
    uint8_t ase_cnt = 0;
    for (auto const& conf : set_configuration.confs.get(direction)) {
      if (conf.codec.GetSamplingFrequencyHz() <
          bluetooth::le_audio::LeAudioCodecConfiguration::kSampleRate32000) {
        return false;
      }
      ++ase_cnt;
    }

    log::assert_that(
        set_configuration.topology_info.has_value(),
        "No topology info, which is required to properly configure the ASEs");
    if (set_configuration.topology_info->device_count.get(direction) == 1 &&
        ase_cnt == 2) {
      single_dev_dual_bidir_swb |= direction;
    }
    if (set_configuration.topology_info->device_count.get(direction) == 2 &&
        ase_cnt == 2) {
      dual_dev_dual_bidir_swb |= direction;
    }
  }

  return single_dev_dual_bidir_swb ==
             bluetooth::le_audio::types::kLeAudioDirectionBoth ||
         dual_dev_dual_bidir_swb ==
             bluetooth::le_audio::types::kLeAudioDirectionBoth;
}

}  // namespace bluetooth::le_audio<|MERGE_RESOLUTION|>--- conflicted
+++ resolved
@@ -212,7 +212,6 @@
 
     for (auto const& param : *flat_codec_specific_params) {
       auto const value = param->compound_value()->value();
-<<<<<<< HEAD
         codec.params.Add(
             param->type(),
             std::vector<uint8_t>(value->data(), value->data() + value->size()));
@@ -228,8 +227,7 @@
                 auto ptr = param->data();
                   uint32_t audio_channel_allocation;
 
-                ASSERT_LOG((param->size() == sizeof(audio_channel_allocation)),
-                                   "invalid channel allocation value %d", (int)param->size());
+                log::assert_that((param->size() == sizeof(audio_channel_allocation)), "invalid channel allocation value {}", (int)param->size());
         STREAM_TO_UINT32(audio_channel_allocation, ptr);
         codec.channel_count_per_iso_stream =
                     std::bitset<32>(audio_channel_allocation).count();
@@ -253,8 +251,7 @@
         auto ptr = param->data();
         uint32_t audio_channel_allocation;
 
-        ASSERT_LOG((param->size() == sizeof(audio_channel_allocation)),
-                   "invalid channel allocation value %d", (int)param->size());
+        log::assert_that((param->size() == sizeof(audio_channel_allocation)), "invalid channel allocation value {}", (int)param->size());
         STREAM_TO_UINT32(audio_channel_allocation, ptr);
         codec.channel_count_per_iso_stream =
             std::bitset<32>(audio_channel_allocation).count();
@@ -262,29 +259,6 @@
         // TODO: Add support for channel count in the json configurations file,
         //       keeping support for the allocations for compatibility.
       }
-=======
-      codec.params.Add(
-          param->type(),
-          std::vector<uint8_t>(value->data(), value->data() + value->size()));
-    }
-
-    auto param = codec.params.Find(
-        fbs::le_audio::
-            CodecSpecificLtvGenericTypes_SUPPORTED_AUDIO_CHANNEL_ALLOCATION);
-    if (param) {
-      auto ptr = param->data();
-      uint32_t audio_channel_allocation;
-
-      log::assert_that((param->size() == sizeof(audio_channel_allocation)),
-                       "invalid channel allocation value {}",
-                       (int)param->size());
-      STREAM_TO_UINT32(audio_channel_allocation, ptr);
-      codec.channel_count_per_iso_stream =
-          std::bitset<32>(audio_channel_allocation).count();
-    } else {
-      // TODO: Add support for channel count in the json configurations file,
-      //       keeping support for the allocations for compatibility.
->>>>>>> 0eda3329
     }
 
     return codec;
@@ -354,14 +328,9 @@
       const fbs::le_audio::AudioSetConfiguration* flat_cfg,
       std::vector<const fbs::le_audio::CodecConfiguration*>* codec_cfgs,
       std::vector<const fbs::le_audio::QosConfiguration*>* qos_cfgs,
-<<<<<<< HEAD
       types::CodecLocation location,
       std::vector<const fbs::le_audio::CodecSpecifcMetadata*>* metadata_cfgs) {
-    ASSERT_LOG(flat_cfg != nullptr, "flat_cfg cannot be null");
-=======
-      types::CodecLocation location) {
     log::assert_that(flat_cfg != nullptr, "flat_cfg cannot be null");
->>>>>>> 0eda3329
     std::string codec_config_key = flat_cfg->codec_config_name()->str();
     auto* qos_config_key_array = flat_cfg->qos_config_name();
     auto* metadata_key_array = flat_cfg->codec_metadata_name();
@@ -461,7 +430,7 @@
       metadata_sink.vs_metadata.resize(size);
       STREAM_TO_ARRAY(metadata_sink.vs_metadata.data(), ptr, size);
     } else {
-      LOG_ERROR("No matching metadata found");
+      log::error("No matching metadata found");
     }
 
     CodecMetadataSetting metadata_source;
@@ -473,7 +442,7 @@
        metadata_source.vs_metadata.resize(size);
        STREAM_TO_ARRAY(metadata_source.vs_metadata.data(), ptr, size);
     } else {
-      LOG_ERROR("No matching metadata found");
+      log::error("No matching metadata found");
     }
 
     const fbs::le_audio::CodecConfiguration* codec_cfg = nullptr;
@@ -494,7 +463,7 @@
     uint8_t packing_type = bluetooth::hci::kIsoCigPackingInterleaved;
     if (osi_property_get_bool("persist.vendor.btstack.sequential_packing_enable", false)) {
       packing_type = bluetooth::hci::kIsoCigPackingSequential;
-      LOG_WARN("Switching to sequential packing type ");
+      log::warn("Switching to sequential packing type");
     }
 
     if (codec_cfg != nullptr && codec_cfg->subconfigurations()) {
@@ -620,8 +589,7 @@
     if ((flat_metadata_configs == nullptr) || (flat_metadata_configs->size() == 0))
       return false;
 
-    LOG_DEBUG(": Updating %d metadata config entries.",
-              flat_codec_configs->size());
+    log::debug(": Updating {} metadata config entries.", flat_codec_configs->size());
     std::vector<const fbs::le_audio::CodecSpecifcMetadata*> metadata_cfgs;
     for (auto const& flat_metadata_cfg : *flat_metadata_configs) {
       metadata_cfgs.push_back(flat_metadata_cfg);
