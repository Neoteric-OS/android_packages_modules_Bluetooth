--- conflicted
+++ resolved
@@ -192,7 +192,6 @@
 
     for (auto const& param : *flat_codec_specific_params) {
       auto const value = param->compound_value()->value();
-<<<<<<< HEAD
         codec.params.Add(
             param->type(),
             std::vector<uint8_t>(value->data(), value->data() + value->size()));
@@ -223,57 +222,25 @@
      UINT8_TO_VEC_UINT8(codec_spec_conf::kLeAudioCodecFrameDur10000us) :
      UINT8_TO_VEC_UINT8(codec_spec_conf::kLeAudioCodecFrameDur15000us));
 
-    } else if (flat_codec_id->coding_format() == types::kLeAudioCodingFormatLC3) {
-      /* Cache all the codec specific parameters */
-      auto param = codec.params.Find(
-          fbs::le_audio::
-              CodecSpecificLtvGenericTypes_SUPPORTED_AUDIO_CHANNEL_ALLOCATION);
-      if (param) {
-        auto ptr = param->data();
-        uint32_t audio_channel_allocation;
-
-        log::assert_that((param->size() == sizeof(audio_channel_allocation)), "invalid channel allocation value {}", (int)param->size());
-        STREAM_TO_UINT32(audio_channel_allocation, ptr);
-        codec.channel_count_per_iso_stream =
-            std::bitset<32>(audio_channel_allocation).count();
-      } else {
-        // TODO: Add support for channel count in the json configurations file,
-        //       keeping support for the allocations for compatibility.
-      }
-    }
-
-=======
-      codec.params.Add(
-          param->type(),
-          std::vector<uint8_t>(value->data(), value->data() + value->size()));
-    }
->>>>>>> d6fbf670
+    }
+
     return codec;
   }
 
   void SetConfigurationFromFlatSubconfig(
       const fbs::le_audio::AudioSetSubConfiguration* flat_subconfig,
-<<<<<<< HEAD
-      QosConfigSetting qos, bool& dual_dev_one_chan_stereo_swb,
-      bool& single_dev_one_chan_stereo_swb,
+      QosConfigSetting qos,
       std::vector<AseConfiguration>& subconfigs,
       types::CodecLocation location, CodecMetadataSetting metadata) {
-    auto config = AseConfiguration(
-        CodecConfigSettingFromFlat(flat_subconfig->codec_id(),
+    auto codec_config = CodecConfigSettingFromFlat(flat_subconfig->codec_id(),
                      flat_subconfig->max_sdu(), flat_subconfig->iso_interval(),
-                     flat_subconfig->codec_configuration()), qos, metadata);
-=======
-      QosConfigSetting qos, std::vector<AseConfiguration>& subconfigs,
-      types::CodecLocation location) {
-    auto codec_config = CodecConfigSettingFromFlat(
-        flat_subconfig->codec_id(), flat_subconfig->codec_configuration());
+                     flat_subconfig->codec_configuration());
 
     // Fill in the remaining params
     codec_config.channel_count_per_iso_stream =
         flat_subconfig->ase_channel_cnt();
 
-    auto config = AseConfiguration(codec_config, qos);
->>>>>>> d6fbf670
+    auto config = AseConfiguration(codec_config, qos, metadata);
 
     // Note that these parameters are set here since for now, we are using the
     // common configuration source for all the codec locations.
@@ -442,52 +409,23 @@
     }
 
     types::BidirectionalPair<std::vector<AseConfiguration>> subconfigs;
-<<<<<<< HEAD
-    types::BidirectionalPair<bool> dual_dev_one_chan_stereo_swb;
-    types::BidirectionalPair<bool> single_dev_one_chan_stereo_swb;
-    types::BidirectionalPair<uint8_t> device_cnt;
-    types::BidirectionalPair<types::LeAudioConfigurationStrategy> strategy = {
-        le_audio::types::LeAudioConfigurationStrategy::MONO_ONE_CIS_PER_DEVICE,
-        le_audio::types::LeAudioConfigurationStrategy::MONO_ONE_CIS_PER_DEVICE};
     uint8_t packing_type = bluetooth::hci::kIsoCigPackingInterleaved;
     if (osi_property_get_bool("persist.vendor.btstack.sequential_packing_enable", false)) {
       packing_type = bluetooth::hci::kIsoCigPackingSequential;
       log::warn("Switching to sequential packing type");
     }
 
-=======
->>>>>>> d6fbf670
     if (codec_cfg != nullptr && codec_cfg->subconfigurations()) {
       /* Load subconfigurations */
       for (auto subconfig : *codec_cfg->subconfigurations()) {
         auto direction = subconfig->direction();
-<<<<<<< HEAD
-
-        auto strategy_int =
-            static_cast<int>(subconfig->configuration_strategy());
-        bool valid_strategy =
-            (strategy_int >= (int)types::LeAudioConfigurationStrategy::
-                                 MONO_ONE_CIS_PER_DEVICE) &&
-            strategy_int < (int)types::LeAudioConfigurationStrategy::RFU;
-
-        strategy.get(direction) =
-            valid_strategy
-                ? static_cast<types::LeAudioConfigurationStrategy>(strategy_int)
-                : types::LeAudioConfigurationStrategy::RFU;
-        device_cnt.get(direction) = subconfig->device_cnt();
 
         CodecMetadataSetting codec_metadata =
             (direction == le_audio::types::kLeAudioDirectionSink) ?
             metadata_sink : metadata_source;
 
         processSubconfig(*subconfig, qos.get(direction),
-                         dual_dev_one_chan_stereo_swb.get(direction),
-                         single_dev_one_chan_stereo_swb.get(direction),
                          subconfigs.get(direction), location, codec_metadata);
-=======
-        processSubconfig(*subconfig, qos.get(direction),
-                         subconfigs.get(direction), location);
->>>>>>> d6fbf670
       }
     } else {
       if (codec_cfg == nullptr) {
@@ -498,23 +436,6 @@
       }
     }
 
-<<<<<<< HEAD
-    if (!dual_bidirection_swb_supported_) {
-      if ((dual_dev_one_chan_stereo_swb.sink &&
-           dual_dev_one_chan_stereo_swb.source) ||
-          (single_dev_one_chan_stereo_swb.sink &&
-           single_dev_one_chan_stereo_swb.source)) {
-        return {
-            .name = flat_cfg->name()->c_str(),
-            .packing = packing_type,
-            .confs = {},
-            .topology_info = {{device_cnt, strategy}},
-        };
-      }
-    }
-
-=======
->>>>>>> d6fbf670
     return {
         .name = flat_cfg->name()->c_str(),
         .packing = packing_type,
@@ -526,15 +447,9 @@
       const fbs::le_audio::AudioSetSubConfiguration& subconfig,
       const QosConfigSetting& qos_setting,
       std::vector<AseConfiguration>& subconfigs,
-<<<<<<< HEAD
       types::CodecLocation location, CodecMetadataSetting metadata) {
     SetConfigurationFromFlatSubconfig(
-        &subconfig, qos_setting, dual_dev_one_chan_stereo_swb,
-        single_dev_one_chan_stereo_swb, subconfigs, location, metadata);
-=======
-      types::CodecLocation location) {
-    SetConfigurationFromFlatSubconfig(&subconfig, qos_setting, subconfigs,
-                                      location);
+        &subconfig, qos_setting, subconfigs, location, metadata);
 
     // Recalculate some qos params based on the Core Codec Configuration
     for (auto& subconfig : subconfigs) {
@@ -545,7 +460,6 @@
           core_config.codec_frames_blocks_per_sdu.value_or(1);
       subconfig.qos.sduIntervalUs = core_config.GetFrameDurationUs();
     }
->>>>>>> d6fbf670
   }
 
   bool LoadConfigurationsFromFiles(const char* schema_file,
