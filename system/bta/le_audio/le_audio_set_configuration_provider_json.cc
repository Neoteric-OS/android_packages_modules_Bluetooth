/*
 *  Copyright (c) 2022 The Android Open Source Project
 *
 *  Licensed under the Apache License, Version 2.0 (the "License");
 *  you may not use this file except in compliance with the License.
 *  You may obtain a copy of the License at:
 *
 *  http://www.apache.org/licenses/LICENSE-2.0
 *
 *  Unless required by applicable law or agreed to in writing, software
 *  distributed under the License is distributed on an "AS IS" BASIS,
 *  WITHOUT WARRANTIES OR CONDITIONS OF ANY KIND, either express or implied.
 *  See the License for the specific language governing permissions and
 *  limitations under the License.
 *
 */

#include <base/logging.h>
#include <bluetooth/log.h>

#include <mutex>
#include <string>
#include <string_view>

#include "audio_hal_client/audio_hal_client.h"
#include "audio_set_configurations_generated.h"
#include "audio_set_scenarios_generated.h"
#include "flatbuffers/idl.h"
#include "flatbuffers/util.h"
#include "le_audio/le_audio_types.h"
#include "le_audio_set_configuration_provider.h"
#include "os/log.h"
#include "osi/include/osi.h"
#include "osi/include/properties.h"

<<<<<<< HEAD
using le_audio::set_configurations::AudioSetConfiguration;
using le_audio::set_configurations::AudioSetConfigurations;
using le_audio::set_configurations::CodecConfigSetting;
using le_audio::set_configurations::LeAudioCodecIdLc3;
using le_audio::set_configurations::QosConfigSetting;
using le_audio::set_configurations::SetConfiguration;
using le_audio::set_configurations::CodecMetadataSetting;
using le_audio::types::LeAudioContextType;
=======
using bluetooth::le_audio::set_configurations::AseConfiguration;
using bluetooth::le_audio::set_configurations::AudioSetConfiguration;
using bluetooth::le_audio::set_configurations::AudioSetConfigurations;
using bluetooth::le_audio::set_configurations::CodecConfigSetting;
using bluetooth::le_audio::set_configurations::LeAudioCodecIdLc3;
using bluetooth::le_audio::set_configurations::QosConfigSetting;
using bluetooth::le_audio::types::LeAudioContextType;
>>>>>>> 4d9c9aff

namespace bluetooth::le_audio {

#ifdef __ANDROID__
static const std::vector<
    std::pair<const char* /*schema*/, const char* /*content*/>>
    kLeAudioSetConfigs = {
        {"/apex/com.android.btservices/etc/bluetooth/le_audio/"
         "audio_set_configurations.bfbs",
         "/apex/com.android.btservices/etc/bluetooth/le_audio/"
         "audio_set_configurations.json"}};
static const std::vector<
    std::pair<const char* /*schema*/, const char* /*content*/>>
    kLeAudioSetScenarios = {{"/apex/com.android.btservices/etc/bluetooth/"
                             "le_audio/audio_set_scenarios.bfbs",
                             "/apex/com.android.btservices/etc/bluetooth/"
                             "le_audio/audio_set_scenarios.json"}};
#elif defined(TARGET_FLOSS)
static const std::vector<
    std::pair<const char* /*schema*/, const char* /*content*/>>
    kLeAudioSetConfigs = {
        {"/etc/bluetooth/le_audio/audio_set_configurations.bfbs",
         "/etc/bluetooth/le_audio/audio_set_configurations.json"}};
static const std::vector<
    std::pair<const char* /*schema*/, const char* /*content*/>>
    kLeAudioSetScenarios = {
        {"/etc/bluetooth/le_audio/audio_set_scenarios.bfbs",
         "/etc/bluetooth/le_audio/audio_set_scenarios.json"}};
#else
static const std::vector<
    std::pair<const char* /*schema*/, const char* /*content*/>>
    kLeAudioSetConfigs = {
        {"audio_set_configurations.bfbs", "audio_set_configurations.json"}};
static const std::vector<
    std::pair<const char* /*schema*/, const char* /*content*/>>
    kLeAudioSetScenarios = {
        {"audio_set_scenarios.bfbs", "audio_set_scenarios.json"}};
#endif

/** Provides a set configurations for the given context type */
struct AudioSetConfigurationProviderJson {
  static constexpr auto kDefaultScenario = "Media";

  AudioSetConfigurationProviderJson(types::CodecLocation location) {
    dual_bidirection_swb_supported_ = osi_property_get_bool(
        "bluetooth.leaudio.dual_bidirection_swb.supported", false);
    ASSERT_LOG(LoadContent(kLeAudioSetConfigs, kLeAudioSetScenarios, location),
               ": Unable to load le audio set configuration files.");
  }

  /* Use the same scenario configurations for different contexts to avoid
   * internal reconfiguration and handover that produces time gap. When using
   * the same scenario for different contexts, quality and configuration remains
   * the same while changing to same scenario based context type.
   */
  static auto ScenarioToContextTypes(const std::string& scenario) {
    static const std::multimap<std::string,
                               ::bluetooth::le_audio::types::LeAudioContextType>
        scenarios = {
            {"Media", types::LeAudioContextType::ALERTS},
            {"Media", types::LeAudioContextType::INSTRUCTIONAL},
            {"Media", types::LeAudioContextType::NOTIFICATIONS},
            {"Media", types::LeAudioContextType::EMERGENCYALARM},
            {"Media", types::LeAudioContextType::UNSPECIFIED},
            {"Media", types::LeAudioContextType::MEDIA},
            {"Conversational", types::LeAudioContextType::RINGTONE},
            {"Conversational", types::LeAudioContextType::CONVERSATIONAL},
            {"Live", types::LeAudioContextType::LIVE},
            {"Game", types::LeAudioContextType::GAME},
            {"VoiceAssistants", types::LeAudioContextType::VOICEASSISTANTS},
        };
    return scenarios.equal_range(scenario);
  }

  static std::string ContextTypeToScenario(
      ::bluetooth::le_audio::types::LeAudioContextType context_type) {
    switch (context_type) {
      case types::LeAudioContextType::ALERTS:
        FALLTHROUGH_INTENDED;
      case types::LeAudioContextType::INSTRUCTIONAL:
        FALLTHROUGH_INTENDED;
      case types::LeAudioContextType::NOTIFICATIONS:
        FALLTHROUGH_INTENDED;
      case types::LeAudioContextType::EMERGENCYALARM:
        FALLTHROUGH_INTENDED;
      case types::LeAudioContextType::UNSPECIFIED:
        FALLTHROUGH_INTENDED;
      case types::LeAudioContextType::SOUNDEFFECTS:
        FALLTHROUGH_INTENDED;
      case types::LeAudioContextType::MEDIA:
        return "Media";
      case types::LeAudioContextType::RINGTONE:
        FALLTHROUGH_INTENDED;
      case types::LeAudioContextType::CONVERSATIONAL:
        return "Conversational";
      case types::LeAudioContextType::LIVE:
        return "Live";
      case types::LeAudioContextType::GAME:
        return "Game";
      case types::LeAudioContextType::VOICEASSISTANTS:
        return "VoiceAssistants";
      default:
        return kDefaultScenario;
    }
  }

  const AudioSetConfigurations* GetConfigurationsByContextType(
      LeAudioContextType context_type) const {
    if (context_configurations_.count(context_type))
      return &context_configurations_.at(context_type);

    log::warn(": No predefined scenario for the context {} was found.",
              (int)context_type);

    auto [it_begin, it_end] = ScenarioToContextTypes(kDefaultScenario);
    if (it_begin != it_end) {
      log::warn(": Using '{}' scenario by default.", kDefaultScenario);
      return &context_configurations_.at(it_begin->second);
    }

    log::error(
        ": No valid configuration for the default '{}' scenario, or no audio "
        "set configurations loaded at all.",
        kDefaultScenario);
    return nullptr;
  };

 private:
  /* Codec configurations */
  std::map<std::string, const AudioSetConfiguration> configurations_;

  /* Maps of context types to a set of configuration structs */
  std::map<::bluetooth::le_audio::types::LeAudioContextType,
           AudioSetConfigurations>
      context_configurations_;

  /* property to check if bidirectional sampling frequency >= 32k dual mic is
   * supported or not
   */
  bool dual_bidirection_swb_supported_;

  static const fbs::le_audio::CodecSpecificConfiguration*
  LookupCodecSpecificParam(
      const flatbuffers::Vector<
          flatbuffers::Offset<fbs::le_audio::CodecSpecificConfiguration>>*
          flat_codec_specific_params,
      fbs::le_audio::CodecSpecificLtvGenericTypes type) {
    auto it = std::find_if(
        flat_codec_specific_params->cbegin(),
        flat_codec_specific_params->cend(),
        [&type](const auto& csc) { return (csc->type() == type); });
    return (it != flat_codec_specific_params->cend()) ? *it : nullptr;
  }

  static CodecConfigSetting CodecConfigSettingFromFlat(
<<<<<<< HEAD
      const bluetooth::le_audio::CodecId* flat_codec_id,
      uint16_t max_sdu, uint16_t iso_interval,
=======
      const fbs::le_audio::CodecId* flat_codec_id,
>>>>>>> 4d9c9aff
      const flatbuffers::Vector<
          flatbuffers::Offset<fbs::le_audio::CodecSpecificConfiguration>>*
          flat_codec_specific_params) {
    CodecConfigSetting codec;

    /* Cache the bluetooth::le_audio::types::CodecId type value */
    codec.id = types::LeAudioCodecId({
        .coding_format = flat_codec_id->coding_format(),
        .vendor_company_id = flat_codec_id->vendor_company_id(),
        .vendor_codec_id = flat_codec_id->vendor_codec_id(),
    });

    for (auto const& param : *flat_codec_specific_params) {
      auto const value = param->compound_value()->value();
<<<<<<< HEAD
        codec.params.Add(
            param->type(),
            std::vector<uint8_t>(value->data(), value->data() + value->size()));
    }

    if (flat_codec_id->vendor_codec_id() == types::kLeAudioCodingFormatAptxLe ||
        flat_codec_id->vendor_codec_id() == types::kLeAudioCodingFormatAptxLeX) {
      /* Cache all the codec specific parameters */
      auto param = codec.params.Find(
          bluetooth::le_audio::
            AptxVendorCodecSpecificLtvGenericTypes_SUPPORTED_AUDIO_CHANNEL_ALLOCATION);
      if (param) {
                auto ptr = param->data();
                  uint32_t audio_channel_allocation;

                ASSERT_LOG((param->size() == sizeof(audio_channel_allocation)),
                                   "invalid channel allocation value %d", (int)param->size());
        STREAM_TO_UINT32(audio_channel_allocation, ptr);
        codec.channel_count_per_iso_stream =
                    std::bitset<32>(audio_channel_allocation).count();
      } else {
              // TODO: Add support for channel count in the json configurations file,
              //       //       keeping support for the allocations for compatibility.
      }
      codec.params.Add(codec_spec_conf::kLeAudioLtvTypeOctetsPerCodecFrame,
           UINT16_TO_VEC_UINT8(max_sdu));
      codec.params.Add(codec_spec_conf::kLeAudioLtvTypeFrameDuration,
     (iso_interval == 10000) ?
     UINT8_TO_VEC_UINT8(codec_spec_conf::kLeAudioCodecFrameDur10000us) :
     UINT8_TO_VEC_UINT8(codec_spec_conf::kLeAudioCodecFrameDur15000us));

    } else if (flat_codec_id->coding_format() == types::kLeAudioCodingFormatLC3) {
      /* Cache all the codec specific parameters */
      auto param = codec.params.Find(
          bluetooth::le_audio::
              CodecSpecificLtvGenericTypes_SUPPORTED_AUDIO_CHANNEL_ALLOCATION);
      if (param) {
        auto ptr = param->data();
        uint32_t audio_channel_allocation;

        ASSERT_LOG((param->size() == sizeof(audio_channel_allocation)),
                   "invalid channel allocation value %d", (int)param->size());
        STREAM_TO_UINT32(audio_channel_allocation, ptr);
        codec.channel_count_per_iso_stream =
            std::bitset<32>(audio_channel_allocation).count();
      } else {
        // TODO: Add support for channel count in the json configurations file,
        //       keeping support for the allocations for compatibility.
      }
=======
      codec.params.Add(
          param->type(),
          std::vector<uint8_t>(value->data(), value->data() + value->size()));
    }

    auto param = codec.params.Find(
        fbs::le_audio::
            CodecSpecificLtvGenericTypes_SUPPORTED_AUDIO_CHANNEL_ALLOCATION);
    if (param) {
      auto ptr = param->data();
      uint32_t audio_channel_allocation;

      ASSERT_LOG((param->size() == sizeof(audio_channel_allocation)),
                 "invalid channel allocation value %d", (int)param->size());
      STREAM_TO_UINT32(audio_channel_allocation, ptr);
      codec.channel_count_per_iso_stream =
          std::bitset<32>(audio_channel_allocation).count();
    } else {
      // TODO: Add support for channel count in the json configurations file,
      //       keeping support for the allocations for compatibility.
>>>>>>> 4d9c9aff
    }

    return codec;
  }

<<<<<<< HEAD
  SetConfiguration SetConfigurationFromFlatSubconfig(
      const bluetooth::le_audio::AudioSetSubConfiguration* flat_subconfig,
      QosConfigSetting qos, types::CodecLocation location,
      CodecMetadataSetting metadata) {
    auto strategy_int =
        static_cast<int>(flat_subconfig->configuration_strategy());

    bool valid_strategy =
        (strategy_int >=
         (int)types::LeAudioConfigurationStrategy::MONO_ONE_CIS_PER_DEVICE) &&
        strategy_int < (int)types::LeAudioConfigurationStrategy::RFU;

    types::LeAudioConfigurationStrategy strategy =
        valid_strategy
            ? static_cast<types::LeAudioConfigurationStrategy>(strategy_int)
            : types::LeAudioConfigurationStrategy::RFU;

    auto config = SetConfiguration(
        flat_subconfig->direction(), flat_subconfig->device_cnt(),
        flat_subconfig->ase_cnt(),
        CodecConfigSettingFromFlat(flat_subconfig->codec_id(),
                     flat_subconfig->max_sdu(), flat_subconfig->iso_interval(),
                             flat_subconfig->codec_configuration()),
        qos, strategy, metadata);
=======
  void SetConfigurationFromFlatSubconfig(
      const fbs::le_audio::AudioSetSubConfiguration* flat_subconfig,
      QosConfigSetting qos, bool& dual_dev_one_chan_stereo_swb,
      bool& single_dev_one_chan_stereo_swb,
      std::vector<AseConfiguration>& subconfigs,
      types::CodecLocation location) {
    auto config = AseConfiguration(
        CodecConfigSettingFromFlat(flat_subconfig->codec_id(),
                                   flat_subconfig->codec_configuration()),
        qos);
>>>>>>> 4d9c9aff

    // Note that these parameters are set here since for now, we are using the
    // common configuration source for all the codec locations.
    switch (location) {
      case types::CodecLocation::ADSP:
        config.is_codec_in_controller = false;
        config.data_path_id =
            bluetooth::hci::iso_manager::kIsoDataPathPlatformDefault;
        break;
      case types::CodecLocation::HOST:
        config.is_codec_in_controller = false;
        config.data_path_id = bluetooth::hci::iso_manager::kIsoDataPathHci;
        break;
      case types::CodecLocation::CONTROLLER:
        config.is_codec_in_controller = true;
        config.data_path_id =
            bluetooth::hci::iso_manager::kIsoDataPathPlatformDefault;
        break;
    }

    // Check for SWB support
    if (config.codec.GetSamplingFrequencyHz() >=
        le_audio::LeAudioCodecConfiguration::kSampleRate32000) {
      if (flat_subconfig->device_cnt() == 2 && flat_subconfig->ase_cnt() == 2) {
        dual_dev_one_chan_stereo_swb |= true;
      }
      if (flat_subconfig->device_cnt() == 1 && flat_subconfig->ase_cnt() == 2) {
        single_dev_one_chan_stereo_swb |= true;
      }
    }

    // Store each ASE configuration
    for (auto i = flat_subconfig->ase_cnt(); i; --i) {
      subconfigs.push_back(std::move(config));
    }
  }

  static uint8_t ValidateTargetLatency(int flat_target_latency) {
    auto target_latency_int = static_cast<int>(flat_target_latency);

    bool valid_target_latency =
        (target_latency_int >= (int)types::kTargetLatencyLower &&
         target_latency_int <= (int)types::kTargetLatencyHigherReliability);

    return valid_target_latency
               ? static_cast<uint8_t>(target_latency_int)
               : types::kTargetLatencyBalancedLatencyReliability;
  }

  AudioSetConfiguration AudioSetConfigurationFromFlat(
<<<<<<< HEAD
      const bluetooth::le_audio::AudioSetConfiguration* flat_cfg,
      std::vector<const bluetooth::le_audio::CodecConfiguration*>* codec_cfgs,
      std::vector<const bluetooth::le_audio::QosConfiguration*>* qos_cfgs,
      types::CodecLocation location,
      std::vector<const bluetooth::le_audio::CodecSpecifcMetadata*>* metadata_cfgs) {
=======
      const fbs::le_audio::AudioSetConfiguration* flat_cfg,
      std::vector<const fbs::le_audio::CodecConfiguration*>* codec_cfgs,
      std::vector<const fbs::le_audio::QosConfiguration*>* qos_cfgs,
      types::CodecLocation location) {
>>>>>>> 4d9c9aff
    ASSERT_LOG(flat_cfg != nullptr, "flat_cfg cannot be null");
    std::string codec_config_key = flat_cfg->codec_config_name()->str();
    auto* qos_config_key_array = flat_cfg->qos_config_name();
    auto* metadata_key_array = flat_cfg->codec_metadata_name();
    const bluetooth::le_audio::CodecSpecifcMetadata* metadata_sink_cfg = nullptr;
    const bluetooth::le_audio::CodecSpecifcMetadata* metadata_source_cfg = nullptr;

    if (metadata_key_array != nullptr) {
      if (metadata_key_array->size() > 0) {
        constexpr std::string_view default_metadata = "VND_AAR4_VS_Metadata";
        std::string metadata_sink_key(default_metadata);
        std::string metadata_source_key(default_metadata);
        metadata_sink_key = metadata_key_array->Get(0)->str();
        if (metadata_key_array->size() > 1) {
          metadata_source_key = metadata_key_array->Get(1)->str();
        } else {
          metadata_source_key = metadata_sink_key;
        }
        for (auto i = metadata_cfgs->begin(); i != metadata_cfgs->end(); ++i) {
          if ((*i)->name()->str() == metadata_sink_key) {
            metadata_sink_cfg = *i;
            break;
          }
        }
        for (auto i = metadata_cfgs->begin(); i != metadata_cfgs->end(); ++i) {
          if ((*i)->name()->str() == metadata_source_key) {
            metadata_source_cfg = *i;
            break;
          }
        }
      }
    }
    constexpr std::string_view default_qos = "QoS_Config_Balanced_Reliability";

    std::string qos_sink_key(default_qos);
    std::string qos_source_key(default_qos);

    /* We expect maximum two QoS settings. First for Sink and second for Source
     */
    if (qos_config_key_array->size() > 0) {
      qos_sink_key = qos_config_key_array->Get(0)->str();
      if (qos_config_key_array->size() > 1) {
        qos_source_key = qos_config_key_array->Get(1)->str();
      } else {
        qos_source_key = qos_sink_key;
      }
    }

    log::info(
        "Audio set config {}: codec config {}, qos_sink {}, qos_source {}",
        flat_cfg->name()->c_str(), codec_config_key, qos_sink_key,
        qos_source_key);

    const fbs::le_audio::QosConfiguration* qos_sink_cfg = nullptr;
    for (auto i = qos_cfgs->begin(); i != qos_cfgs->end(); ++i) {
      if ((*i)->name()->str() == qos_sink_key) {
        qos_sink_cfg = *i;
        break;
      }
    }

    const fbs::le_audio::QosConfiguration* qos_source_cfg = nullptr;
    for (auto i = qos_cfgs->begin(); i != qos_cfgs->end(); ++i) {
      if ((*i)->name()->str() == qos_source_key) {
        qos_source_cfg = *i;
        break;
      }
    }

    types::BidirectionalPair<QosConfigSetting> qos;

    if (qos_sink_cfg != nullptr) {
      qos.sink.target_latency =
          ValidateTargetLatency(qos_sink_cfg->target_latency());
      qos.sink.retransmission_number = qos_sink_cfg->retransmission_number();
      qos.sink.max_transport_latency = qos_sink_cfg->max_transport_latency();
    } else {
      log::error("No qos config matching key {} found", qos_sink_key);
    }

    if (qos_source_cfg != nullptr) {
      qos.source.target_latency =
          ValidateTargetLatency(qos_source_cfg->target_latency());
      qos.source.retransmission_number =
          qos_source_cfg->retransmission_number();
      qos.source.max_transport_latency =
          qos_source_cfg->max_transport_latency();
    } else {
      log::error("No qos config matching key {} found", qos_source_key);
    }

<<<<<<< HEAD
    CodecMetadataSetting metadata_sink;
    if (metadata_sink_cfg != nullptr) {
      metadata_sink.vendor_metadata_type = metadata_sink_cfg->type();
      auto ptr = metadata_sink_cfg->compound_value()->value()->data();
      int size = metadata_sink_cfg->compound_value()->value()->size();
      metadata_sink.vendor_company_id = metadata_sink_cfg->vendor_company_id();
      metadata_sink.vs_metadata.resize(size);
      STREAM_TO_ARRAY(metadata_sink.vs_metadata.data(), ptr, size);
    } else {
      LOG_ERROR("No matching metadata found");
    }

    CodecMetadataSetting metadata_source;
    if (metadata_source_cfg != nullptr) {
       metadata_source.vendor_metadata_type = metadata_source_cfg->type();
       auto ptr = metadata_source_cfg->compound_value()->value()->data();
       int size = metadata_source_cfg->compound_value()->value()->size();
       metadata_source.vendor_company_id = metadata_source_cfg->vendor_company_id();
       metadata_source.vs_metadata.resize(size);
       STREAM_TO_ARRAY(metadata_source.vs_metadata.data(), ptr, size);
    } else {
      LOG_ERROR("No matching metadata found");
    }

    const bluetooth::le_audio::CodecConfiguration* codec_cfg = nullptr;
=======
    const fbs::le_audio::CodecConfiguration* codec_cfg = nullptr;
>>>>>>> 4d9c9aff
    for (auto i = codec_cfgs->begin(); i != codec_cfgs->end(); ++i) {
      if ((*i)->name()->str() == codec_config_key) {
        codec_cfg = *i;
        break;
      }
    }

    types::BidirectionalPair<std::vector<AseConfiguration>> subconfigs;
    types::BidirectionalPair<bool> dual_dev_one_chan_stereo_swb;
    types::BidirectionalPair<bool> single_dev_one_chan_stereo_swb;
    types::BidirectionalPair<uint8_t> device_cnt;
    types::BidirectionalPair<types::LeAudioConfigurationStrategy> strategy = {
        le_audio::types::LeAudioConfigurationStrategy::MONO_ONE_CIS_PER_DEVICE,
        le_audio::types::LeAudioConfigurationStrategy::MONO_ONE_CIS_PER_DEVICE};

    if (codec_cfg != nullptr && codec_cfg->subconfigurations()) {
      /* Load subconfigurations */
      for (auto subconfig : *codec_cfg->subconfigurations()) {
<<<<<<< HEAD
        if (subconfig->direction() == le_audio::types::kLeAudioDirectionSink) {
          processSubconfig(
              *subconfig, qos_sink, dual_dev_one_chan_stereo_sink_swb,
              single_dev_one_chan_stereo_sink_swb, subconfigs, location, metadata_sink);
        } else {
          processSubconfig(
              *subconfig, qos_source, dual_dev_one_chan_stereo_source_swb,
              single_dev_one_chan_stereo_source_swb, subconfigs, location, metadata_source);
        }
=======
        auto direction = subconfig->direction();

        auto strategy_int =
            static_cast<int>(subconfig->configuration_strategy());
        bool valid_strategy =
            (strategy_int >= (int)types::LeAudioConfigurationStrategy::
                                 MONO_ONE_CIS_PER_DEVICE) &&
            strategy_int < (int)types::LeAudioConfigurationStrategy::RFU;

        strategy.get(direction) =
            valid_strategy
                ? static_cast<types::LeAudioConfigurationStrategy>(strategy_int)
                : types::LeAudioConfigurationStrategy::RFU;
        device_cnt.get(direction) = subconfig->device_cnt();

        processSubconfig(*subconfig, qos.get(direction),
                         dual_dev_one_chan_stereo_swb.get(direction),
                         single_dev_one_chan_stereo_swb.get(direction),
                         subconfigs.get(direction), location);
>>>>>>> 4d9c9aff
      }
    } else {
      if (codec_cfg == nullptr) {
        log::error("No codec config matching key {} found", codec_config_key);
      } else {
        log::error("Configuration '{}' has no valid subconfigurations.",
                   flat_cfg->name()->c_str());
      }
    }

    if (!dual_bidirection_swb_supported_) {
      if ((dual_dev_one_chan_stereo_swb.sink &&
           dual_dev_one_chan_stereo_swb.source) ||
          (single_dev_one_chan_stereo_swb.sink &&
           single_dev_one_chan_stereo_swb.source)) {
        return {
            .name = flat_cfg->name()->c_str(),
            .packing = bluetooth::hci::kIsoCigPackingSequential,
            .confs = {},
            .topology_info = {{device_cnt, strategy}},
        };
      }
    }

    return {
        .name = flat_cfg->name()->c_str(),
        .packing = bluetooth::hci::kIsoCigPackingSequential,
        .confs = std::move(subconfigs),
        .topology_info = {{device_cnt, strategy}},
    };
  }

  void processSubconfig(
      const fbs::le_audio::AudioSetSubConfiguration& subconfig,
      const QosConfigSetting& qos_setting, bool& dual_dev_one_chan_stereo_swb,
      bool& single_dev_one_chan_stereo_swb,
<<<<<<< HEAD
      std::vector<SetConfiguration>& subconfigs,
      types::CodecLocation location, CodecMetadataSetting metadata) {
    subconfigs.push_back(
        SetConfigurationFromFlatSubconfig(&subconfig, qos_setting, location, metadata));

    if (subconfigs.back().codec.GetSamplingFrequencyHz() <
        le_audio::LeAudioCodecConfiguration::kSampleRate32000) {
      return;
    }

    if (subconfigs.back().device_cnt == 2 && subconfigs.back().ase_cnt == 2) {
      dual_dev_one_chan_stereo_swb |= true;
    }
    if (subconfigs.back().device_cnt == 1 && subconfigs.back().ase_cnt == 2) {
      single_dev_one_chan_stereo_swb |= true;
    }
=======
      std::vector<AseConfiguration>& subconfigs,
      types::CodecLocation location) {
    SetConfigurationFromFlatSubconfig(
        &subconfig, qos_setting, dual_dev_one_chan_stereo_swb,
        single_dev_one_chan_stereo_swb, subconfigs, location);
>>>>>>> 4d9c9aff
  }

  bool LoadConfigurationsFromFiles(const char* schema_file,
                                   const char* content_file,
                                   types::CodecLocation location) {
    flatbuffers::Parser configurations_parser_;
    std::string configurations_schema_binary_content;
    bool ok = flatbuffers::LoadFile(schema_file, true,
                                    &configurations_schema_binary_content);
    if (!ok) return ok;

    /* Load the binary schema */
    ok = configurations_parser_.Deserialize(
        (uint8_t*)configurations_schema_binary_content.c_str(),
        configurations_schema_binary_content.length());
    if (!ok) return ok;

    /* Load the content from JSON */
    std::string configurations_json_content;
    ok = flatbuffers::LoadFile(content_file, false,
                               &configurations_json_content);
    if (!ok) return ok;

    /* Parse */
    ok = configurations_parser_.Parse(configurations_json_content.c_str());
    if (!ok) return ok;

    /* Import from flatbuffers */
    auto configurations_root = fbs::le_audio::GetAudioSetConfigurations(
        configurations_parser_.builder_.GetBufferPointer());
    if (!configurations_root) return false;

    auto flat_qos_configs = configurations_root->qos_configurations();
    if ((flat_qos_configs == nullptr) || (flat_qos_configs->size() == 0))
      return false;

    log::debug(": Updating {} qos config entries.", flat_qos_configs->size());
    std::vector<const fbs::le_audio::QosConfiguration*> qos_cfgs;
    for (auto const& flat_qos_cfg : *flat_qos_configs) {
      qos_cfgs.push_back(flat_qos_cfg);
    }

    auto flat_codec_configs = configurations_root->codec_configurations();
    if ((flat_codec_configs == nullptr) || (flat_codec_configs->size() == 0))
      return false;

    log::debug(": Updating {} codec config entries.",
               flat_codec_configs->size());
    std::vector<const fbs::le_audio::CodecConfiguration*> codec_cfgs;
    for (auto const& flat_codec_cfg : *flat_codec_configs) {
      codec_cfgs.push_back(flat_codec_cfg);
    }

    auto flat_configs = configurations_root->configurations();
    if ((flat_configs == nullptr) || (flat_configs->size() == 0)) return false;

<<<<<<< HEAD
    auto flat_metadata_configs = configurations_root->codec_specific_metadata();
    if ((flat_metadata_configs == nullptr) || (flat_metadata_configs->size() == 0))
      return false;

    LOG_DEBUG(": Updating %d metadata config entries.",
              flat_codec_configs->size());
    std::vector<const bluetooth::le_audio::CodecSpecifcMetadata*> metadata_cfgs;
    for (auto const& flat_metadata_cfg : *flat_metadata_configs) {
      metadata_cfgs.push_back(flat_metadata_cfg);
    }

    LOG_DEBUG(": Updating %d config entries.", flat_configs->size());
    for (auto const& flat_cfg : *flat_configs) {
      auto configuration = AudioSetConfigurationFromFlat(flat_cfg, &codec_cfgs,
                                                         &qos_cfgs, location,
                                                         &metadata_cfgs);
      if (!configuration.confs.empty()) {
=======
    log::debug(": Updating {} config entries.", flat_configs->size());
    for (auto const& flat_cfg : *flat_configs) {
      auto configuration = AudioSetConfigurationFromFlat(flat_cfg, &codec_cfgs,
                                                         &qos_cfgs, location);
      if (!configuration.confs.sink.empty() ||
          !configuration.confs.source.empty()) {
>>>>>>> 4d9c9aff
        configurations_.insert({flat_cfg->name()->str(), configuration});
      }
    }

    return true;
  }

  AudioSetConfigurations AudioSetConfigurationsFromFlatScenario(
      const fbs::le_audio::AudioSetScenario* const flat_scenario) {
    AudioSetConfigurations items;
    if (!flat_scenario->configurations()) return items;

    for (auto config_name : *flat_scenario->configurations()) {
      if (configurations_.count(config_name->str()) == 0) continue;

      auto& cfg = configurations_.at(config_name->str());
      items.push_back(&cfg);
    }

    return items;
  }

  bool LoadScenariosFromFiles(const char* schema_file,
                              const char* content_file) {
    flatbuffers::Parser scenarios_parser_;
    std::string scenarios_schema_binary_content;
    bool ok = flatbuffers::LoadFile(schema_file, true,
                                    &scenarios_schema_binary_content);
    if (!ok) return ok;

    /* Load the binary schema */
    ok = scenarios_parser_.Deserialize(
        (uint8_t*)scenarios_schema_binary_content.c_str(),
        scenarios_schema_binary_content.length());
    if (!ok) return ok;

    /* Load the content from JSON */
    std::string scenarios_json_content;
    ok = flatbuffers::LoadFile(content_file, false, &scenarios_json_content);
    if (!ok) return ok;

    /* Parse */
    ok = scenarios_parser_.Parse(scenarios_json_content.c_str());
    if (!ok) return ok;

    /* Import from flatbuffers */
    auto scenarios_root = fbs::le_audio::GetAudioSetScenarios(
        scenarios_parser_.builder_.GetBufferPointer());
    if (!scenarios_root) return false;

    auto flat_scenarios = scenarios_root->scenarios();
    if ((flat_scenarios == nullptr) || (flat_scenarios->size() == 0))
      return false;

    log::debug(": Updating {} scenarios.", flat_scenarios->size());
    for (auto const& scenario : *flat_scenarios) {
      log::debug("Scenario {} configs:", scenario->name()->c_str());
      auto configs = AudioSetConfigurationsFromFlatScenario(scenario);
      for (auto& config : configs) {
        log::debug("\t\t Audio set config: {}", config->name);
      }

      auto [it_begin, it_end] =
          ScenarioToContextTypes(scenario->name()->c_str());
      for (auto it = it_begin; it != it_end; ++it) {
        context_configurations_.insert_or_assign(
            it->second, AudioSetConfigurationsFromFlatScenario(scenario));
      }
    }

    return true;
  }

  bool LoadContent(
      std::vector<std::pair<const char* /*schema*/, const char* /*content*/>>
          config_files,
      std::vector<std::pair<const char* /*schema*/, const char* /*content*/>>
          scenario_files,
      types::CodecLocation location) {
    for (auto [schema, content] : config_files) {
      if (!LoadConfigurationsFromFiles(schema, content, location)) return false;
    }

    for (auto [schema, content] : scenario_files) {
      if (!LoadScenariosFromFiles(schema, content)) return false;
    }
    return true;
  }
};

struct AudioSetConfigurationProvider::impl {
  impl(const AudioSetConfigurationProvider& config_provider)
      : config_provider_(config_provider) {}

  void Initialize(types::CodecLocation location) {
    ASSERT_LOG(!config_provider_impl_, " Config provider not available.");
    config_provider_impl_ =
        std::make_unique<AudioSetConfigurationProviderJson>(location);
  }

  void Cleanup() {
    ASSERT_LOG(config_provider_impl_, " Config provider not available.");
    config_provider_impl_.reset();
  }

  bool IsRunning() { return config_provider_impl_ ? true : false; }

  void Dump(int fd) {
    std::stringstream stream;

    for (LeAudioContextType context : types::kLeAudioContextAllTypesArray) {
      auto confs = Get()->GetConfigurations(context);
      stream << "\n  === Configurations for context type: " << (int)context
             << ", num: " << (confs == nullptr ? 0 : confs->size()) << " \n";
      if (confs && confs->size() > 0) {
        for (const auto& conf : *confs) {
          stream << "  name: " << conf->name << " \n";
          for (const auto direction :
               {types::kLeAudioDirectionSink, types::kLeAudioDirectionSource}) {
            stream << "   ASE configs for direction: "
                   << (direction == types::kLeAudioDirectionSink
                           ? "Sink (speaker)\n"
                           : "Source (microphone)\n");
            if (conf->topology_info.has_value()) {
              stream << "    number of devices: "
                     << +conf->topology_info->device_count.get(direction)
                     << " \n"
                     << "    strategy: "
                     << (int)(conf->topology_info->strategy.get(direction))
                     << " \n";
            }
            for (const auto& ent : conf->confs.get(direction)) {
              stream << "    ASE config: "
                     << "     qos->target latency: " << +ent.qos.target_latency
                     << " \n"
                     << "     qos->retransmission_number: "
                     << +ent.qos.retransmission_number << " \n"
                     << "     qos->max_transport_latency: "
                     << +ent.qos.max_transport_latency << " \n"
                     << "     channel count per ISO stream: "
                     << +ent.codec.GetChannelCountPerIsoStream() << "\n";
            }
          }
        }
      }
    }
    dprintf(fd, "%s", stream.str().c_str());
  }

  const AudioSetConfigurationProvider& config_provider_;
  std::unique_ptr<AudioSetConfigurationProviderJson> config_provider_impl_;
};

static std::unique_ptr<AudioSetConfigurationProvider> config_provider;
std::mutex instance_mutex;

AudioSetConfigurationProvider::AudioSetConfigurationProvider()
    : pimpl_(std::make_unique<AudioSetConfigurationProvider::impl>(*this)) {}

void AudioSetConfigurationProvider::Initialize(types::CodecLocation location) {
  std::scoped_lock<std::mutex> lock(instance_mutex);
  if (!config_provider)
    config_provider = std::make_unique<AudioSetConfigurationProvider>();

  if (!config_provider->pimpl_->IsRunning())
    config_provider->pimpl_->Initialize(location);
}

void AudioSetConfigurationProvider::DebugDump(int fd) {
  std::scoped_lock<std::mutex> lock(instance_mutex);
  if (!config_provider || !config_provider->pimpl_->IsRunning()) {
    dprintf(
        fd,
        "\n AudioSetConfigurationProvider not initialized: config provider: "
        "%d, pimpl: %d \n",
        config_provider != nullptr,
        (config_provider == nullptr ? 0
                                    : config_provider->pimpl_->IsRunning()));
    return;
  }
  dprintf(fd, "\n AudioSetConfigurationProvider: \n");
  config_provider->pimpl_->Dump(fd);
}

void AudioSetConfigurationProvider::Cleanup() {
  std::scoped_lock<std::mutex> lock(instance_mutex);
  if (!config_provider) return;
  if (config_provider->pimpl_->IsRunning()) config_provider->pimpl_->Cleanup();
  config_provider.reset();
}

AudioSetConfigurationProvider* AudioSetConfigurationProvider::Get() {
  return config_provider.get();
}

const set_configurations::AudioSetConfigurations*
AudioSetConfigurationProvider::GetConfigurations(
    ::bluetooth::le_audio::types::LeAudioContextType content_type) const {
  if (pimpl_->IsRunning())
    return pimpl_->config_provider_impl_->GetConfigurationsByContextType(
        content_type);

  return nullptr;
}

bool AudioSetConfigurationProvider::CheckConfigurationIsBiDirSwb(
    const set_configurations::AudioSetConfiguration& set_configuration) const {
  uint8_t dir = 0;

  for (auto direction : {le_audio::types::kLeAudioDirectionSink,
                         le_audio::types::kLeAudioDirectionSource}) {
    for (const auto& conf : set_configuration.confs.get(direction)) {
      if (conf.codec.GetSamplingFrequencyHz() >=
          bluetooth::le_audio::LeAudioCodecConfiguration::kSampleRate32000) {
        dir |= direction;
      }
    }
  }
  return dir == bluetooth::le_audio::types::kLeAudioDirectionBoth;
}

bool AudioSetConfigurationProvider::CheckConfigurationIsDualBiDirSwb(
    const set_configurations::AudioSetConfiguration& set_configuration) const {
  /* Check both directions for dual channel SWB */
  uint8_t single_dev_dual_bidir_swb = 0;
  uint8_t dual_dev_dual_bidir_swb = 0;

  for (auto direction : {le_audio::types::kLeAudioDirectionSink,
                         le_audio::types::kLeAudioDirectionSource}) {
    uint8_t ase_cnt = 0;
    for (auto const& conf : set_configuration.confs.get(direction)) {
      if (conf.codec.GetSamplingFrequencyHz() <
          bluetooth::le_audio::LeAudioCodecConfiguration::kSampleRate32000) {
        return false;
      }
      ++ase_cnt;
    }

    ASSERT_LOG(
        set_configuration.topology_info.has_value(),
        "No topology info, which is required to properly configure the ASEs");
    if (set_configuration.topology_info->device_count.get(direction) == 1 &&
        ase_cnt == 2) {
      single_dev_dual_bidir_swb |= direction;
    }
    if (set_configuration.topology_info->device_count.get(direction) == 2 &&
        ase_cnt == 2) {
      dual_dev_dual_bidir_swb |= direction;
    }
  }

  return single_dev_dual_bidir_swb ==
             bluetooth::le_audio::types::kLeAudioDirectionBoth ||
         dual_dev_dual_bidir_swb ==
             bluetooth::le_audio::types::kLeAudioDirectionBoth;
}

}  // namespace bluetooth::le_audio<|MERGE_RESOLUTION|>--- conflicted
+++ resolved
@@ -33,24 +33,14 @@
 #include "osi/include/osi.h"
 #include "osi/include/properties.h"
 
-<<<<<<< HEAD
-using le_audio::set_configurations::AudioSetConfiguration;
-using le_audio::set_configurations::AudioSetConfigurations;
-using le_audio::set_configurations::CodecConfigSetting;
-using le_audio::set_configurations::LeAudioCodecIdLc3;
-using le_audio::set_configurations::QosConfigSetting;
-using le_audio::set_configurations::SetConfiguration;
-using le_audio::set_configurations::CodecMetadataSetting;
-using le_audio::types::LeAudioContextType;
-=======
 using bluetooth::le_audio::set_configurations::AseConfiguration;
 using bluetooth::le_audio::set_configurations::AudioSetConfiguration;
 using bluetooth::le_audio::set_configurations::AudioSetConfigurations;
 using bluetooth::le_audio::set_configurations::CodecConfigSetting;
 using bluetooth::le_audio::set_configurations::LeAudioCodecIdLc3;
 using bluetooth::le_audio::set_configurations::QosConfigSetting;
+using bluetooth::le_audio::set_configurations::CodecMetadataSetting;
 using bluetooth::le_audio::types::LeAudioContextType;
->>>>>>> 4d9c9aff
 
 namespace bluetooth::le_audio {
 
@@ -206,12 +196,8 @@
   }
 
   static CodecConfigSetting CodecConfigSettingFromFlat(
-<<<<<<< HEAD
-      const bluetooth::le_audio::CodecId* flat_codec_id,
+      const fbs::le_audio::CodecId* flat_codec_id,
       uint16_t max_sdu, uint16_t iso_interval,
-=======
-      const fbs::le_audio::CodecId* flat_codec_id,
->>>>>>> 4d9c9aff
       const flatbuffers::Vector<
           flatbuffers::Offset<fbs::le_audio::CodecSpecificConfiguration>>*
           flat_codec_specific_params) {
@@ -226,7 +212,6 @@
 
     for (auto const& param : *flat_codec_specific_params) {
       auto const value = param->compound_value()->value();
-<<<<<<< HEAD
         codec.params.Add(
             param->type(),
             std::vector<uint8_t>(value->data(), value->data() + value->size()));
@@ -236,7 +221,7 @@
         flat_codec_id->vendor_codec_id() == types::kLeAudioCodingFormatAptxLeX) {
       /* Cache all the codec specific parameters */
       auto param = codec.params.Find(
-          bluetooth::le_audio::
+          fbs::le_audio::
             AptxVendorCodecSpecificLtvGenericTypes_SUPPORTED_AUDIO_CHANNEL_ALLOCATION);
       if (param) {
                 auto ptr = param->data();
@@ -261,7 +246,7 @@
     } else if (flat_codec_id->coding_format() == types::kLeAudioCodingFormatLC3) {
       /* Cache all the codec specific parameters */
       auto param = codec.params.Find(
-          bluetooth::le_audio::
+          fbs::le_audio::
               CodecSpecificLtvGenericTypes_SUPPORTED_AUDIO_CHANNEL_ALLOCATION);
       if (param) {
         auto ptr = param->data();
@@ -276,59 +261,11 @@
         // TODO: Add support for channel count in the json configurations file,
         //       keeping support for the allocations for compatibility.
       }
-=======
-      codec.params.Add(
-          param->type(),
-          std::vector<uint8_t>(value->data(), value->data() + value->size()));
-    }
-
-    auto param = codec.params.Find(
-        fbs::le_audio::
-            CodecSpecificLtvGenericTypes_SUPPORTED_AUDIO_CHANNEL_ALLOCATION);
-    if (param) {
-      auto ptr = param->data();
-      uint32_t audio_channel_allocation;
-
-      ASSERT_LOG((param->size() == sizeof(audio_channel_allocation)),
-                 "invalid channel allocation value %d", (int)param->size());
-      STREAM_TO_UINT32(audio_channel_allocation, ptr);
-      codec.channel_count_per_iso_stream =
-          std::bitset<32>(audio_channel_allocation).count();
-    } else {
-      // TODO: Add support for channel count in the json configurations file,
-      //       keeping support for the allocations for compatibility.
->>>>>>> 4d9c9aff
     }
 
     return codec;
   }
 
-<<<<<<< HEAD
-  SetConfiguration SetConfigurationFromFlatSubconfig(
-      const bluetooth::le_audio::AudioSetSubConfiguration* flat_subconfig,
-      QosConfigSetting qos, types::CodecLocation location,
-      CodecMetadataSetting metadata) {
-    auto strategy_int =
-        static_cast<int>(flat_subconfig->configuration_strategy());
-
-    bool valid_strategy =
-        (strategy_int >=
-         (int)types::LeAudioConfigurationStrategy::MONO_ONE_CIS_PER_DEVICE) &&
-        strategy_int < (int)types::LeAudioConfigurationStrategy::RFU;
-
-    types::LeAudioConfigurationStrategy strategy =
-        valid_strategy
-            ? static_cast<types::LeAudioConfigurationStrategy>(strategy_int)
-            : types::LeAudioConfigurationStrategy::RFU;
-
-    auto config = SetConfiguration(
-        flat_subconfig->direction(), flat_subconfig->device_cnt(),
-        flat_subconfig->ase_cnt(),
-        CodecConfigSettingFromFlat(flat_subconfig->codec_id(),
-                     flat_subconfig->max_sdu(), flat_subconfig->iso_interval(),
-                             flat_subconfig->codec_configuration()),
-        qos, strategy, metadata);
-=======
   void SetConfigurationFromFlatSubconfig(
       const fbs::le_audio::AudioSetSubConfiguration* flat_subconfig,
       QosConfigSetting qos, bool& dual_dev_one_chan_stereo_swb,
@@ -337,9 +274,9 @@
       types::CodecLocation location) {
     auto config = AseConfiguration(
         CodecConfigSettingFromFlat(flat_subconfig->codec_id(),
-                                   flat_subconfig->codec_configuration()),
+                     flat_subconfig->max_sdu(), flat_subconfig->iso_interval(),
+                             flat_subconfig->codec_configuration()),
         qos);
->>>>>>> 4d9c9aff
 
     // Note that these parameters are set here since for now, we are using the
     // common configuration source for all the codec locations.
@@ -390,24 +327,17 @@
   }
 
   AudioSetConfiguration AudioSetConfigurationFromFlat(
-<<<<<<< HEAD
-      const bluetooth::le_audio::AudioSetConfiguration* flat_cfg,
-      std::vector<const bluetooth::le_audio::CodecConfiguration*>* codec_cfgs,
-      std::vector<const bluetooth::le_audio::QosConfiguration*>* qos_cfgs,
-      types::CodecLocation location,
-      std::vector<const bluetooth::le_audio::CodecSpecifcMetadata*>* metadata_cfgs) {
-=======
       const fbs::le_audio::AudioSetConfiguration* flat_cfg,
       std::vector<const fbs::le_audio::CodecConfiguration*>* codec_cfgs,
       std::vector<const fbs::le_audio::QosConfiguration*>* qos_cfgs,
-      types::CodecLocation location) {
->>>>>>> 4d9c9aff
+      types::CodecLocation location,
+      std::vector<const fbs::le_audio::CodecSpecifcMetadata*>* metadata_cfgs) {
     ASSERT_LOG(flat_cfg != nullptr, "flat_cfg cannot be null");
     std::string codec_config_key = flat_cfg->codec_config_name()->str();
     auto* qos_config_key_array = flat_cfg->qos_config_name();
     auto* metadata_key_array = flat_cfg->codec_metadata_name();
-    const bluetooth::le_audio::CodecSpecifcMetadata* metadata_sink_cfg = nullptr;
-    const bluetooth::le_audio::CodecSpecifcMetadata* metadata_source_cfg = nullptr;
+    const fbs::le_audio::CodecSpecifcMetadata* metadata_sink_cfg = nullptr;
+    const fbs::le_audio::CodecSpecifcMetadata* metadata_source_cfg = nullptr;
 
     if (metadata_key_array != nullptr) {
       if (metadata_key_array->size() > 0) {
@@ -493,7 +423,6 @@
       log::error("No qos config matching key {} found", qos_source_key);
     }
 
-<<<<<<< HEAD
     CodecMetadataSetting metadata_sink;
     if (metadata_sink_cfg != nullptr) {
       metadata_sink.vendor_metadata_type = metadata_sink_cfg->type();
@@ -518,10 +447,7 @@
       LOG_ERROR("No matching metadata found");
     }
 
-    const bluetooth::le_audio::CodecConfiguration* codec_cfg = nullptr;
-=======
     const fbs::le_audio::CodecConfiguration* codec_cfg = nullptr;
->>>>>>> 4d9c9aff
     for (auto i = codec_cfgs->begin(); i != codec_cfgs->end(); ++i) {
       if ((*i)->name()->str() == codec_config_key) {
         codec_cfg = *i;
@@ -540,17 +466,6 @@
     if (codec_cfg != nullptr && codec_cfg->subconfigurations()) {
       /* Load subconfigurations */
       for (auto subconfig : *codec_cfg->subconfigurations()) {
-<<<<<<< HEAD
-        if (subconfig->direction() == le_audio::types::kLeAudioDirectionSink) {
-          processSubconfig(
-              *subconfig, qos_sink, dual_dev_one_chan_stereo_sink_swb,
-              single_dev_one_chan_stereo_sink_swb, subconfigs, location, metadata_sink);
-        } else {
-          processSubconfig(
-              *subconfig, qos_source, dual_dev_one_chan_stereo_source_swb,
-              single_dev_one_chan_stereo_source_swb, subconfigs, location, metadata_source);
-        }
-=======
         auto direction = subconfig->direction();
 
         auto strategy_int =
@@ -570,7 +485,6 @@
                          dual_dev_one_chan_stereo_swb.get(direction),
                          single_dev_one_chan_stereo_swb.get(direction),
                          subconfigs.get(direction), location);
->>>>>>> 4d9c9aff
       }
     } else {
       if (codec_cfg == nullptr) {
@@ -607,30 +521,11 @@
       const fbs::le_audio::AudioSetSubConfiguration& subconfig,
       const QosConfigSetting& qos_setting, bool& dual_dev_one_chan_stereo_swb,
       bool& single_dev_one_chan_stereo_swb,
-<<<<<<< HEAD
-      std::vector<SetConfiguration>& subconfigs,
-      types::CodecLocation location, CodecMetadataSetting metadata) {
-    subconfigs.push_back(
-        SetConfigurationFromFlatSubconfig(&subconfig, qos_setting, location, metadata));
-
-    if (subconfigs.back().codec.GetSamplingFrequencyHz() <
-        le_audio::LeAudioCodecConfiguration::kSampleRate32000) {
-      return;
-    }
-
-    if (subconfigs.back().device_cnt == 2 && subconfigs.back().ase_cnt == 2) {
-      dual_dev_one_chan_stereo_swb |= true;
-    }
-    if (subconfigs.back().device_cnt == 1 && subconfigs.back().ase_cnt == 2) {
-      single_dev_one_chan_stereo_swb |= true;
-    }
-=======
       std::vector<AseConfiguration>& subconfigs,
       types::CodecLocation location) {
     SetConfigurationFromFlatSubconfig(
         &subconfig, qos_setting, dual_dev_one_chan_stereo_swb,
         single_dev_one_chan_stereo_swb, subconfigs, location);
->>>>>>> 4d9c9aff
   }
 
   bool LoadConfigurationsFromFiles(const char* schema_file,
@@ -687,32 +582,24 @@
     auto flat_configs = configurations_root->configurations();
     if ((flat_configs == nullptr) || (flat_configs->size() == 0)) return false;
 
-<<<<<<< HEAD
     auto flat_metadata_configs = configurations_root->codec_specific_metadata();
     if ((flat_metadata_configs == nullptr) || (flat_metadata_configs->size() == 0))
       return false;
 
     LOG_DEBUG(": Updating %d metadata config entries.",
               flat_codec_configs->size());
-    std::vector<const bluetooth::le_audio::CodecSpecifcMetadata*> metadata_cfgs;
+    std::vector<const fbs::le_audio::CodecSpecifcMetadata*> metadata_cfgs;
     for (auto const& flat_metadata_cfg : *flat_metadata_configs) {
       metadata_cfgs.push_back(flat_metadata_cfg);
     }
 
-    LOG_DEBUG(": Updating %d config entries.", flat_configs->size());
+    log::debug(": Updating {} config entries.", flat_configs->size());
     for (auto const& flat_cfg : *flat_configs) {
       auto configuration = AudioSetConfigurationFromFlat(flat_cfg, &codec_cfgs,
                                                          &qos_cfgs, location,
                                                          &metadata_cfgs);
-      if (!configuration.confs.empty()) {
-=======
-    log::debug(": Updating {} config entries.", flat_configs->size());
-    for (auto const& flat_cfg : *flat_configs) {
-      auto configuration = AudioSetConfigurationFromFlat(flat_cfg, &codec_cfgs,
-                                                         &qos_cfgs, location);
       if (!configuration.confs.sink.empty() ||
           !configuration.confs.source.empty()) {
->>>>>>> 4d9c9aff
         configurations_.insert({flat_cfg->name()->str(), configuration});
       }
     }
