--- conflicted
+++ resolved
@@ -36,16 +36,16 @@
 #endif
 
 #include "bta/include/bta_hfp_api.h"
+#include "btif/include/btif_storage.h"
 #include "device/include/interop.h"
 #include "internal_include/bt_target.h"
 #include "internal_include/bt_trace.h"
-#include "osi/include/properties.h"
 #include "os/system_properties.h"
 #include "osi/include/compat.h"
-#include "btif/include/btif_storage.h"
+#include "osi/include/properties.h"
 #include "stack/btm/btm_sco_hfp_hal.h"
+#include "stack/include/acl_api.h"
 #include "stack/include/port_api.h"
-#include "stack/include/acl_api.h"
 
 using namespace bluetooth;
 
@@ -227,8 +227,7 @@
       case BTA_AG_END_CALL_RES:
       case BTA_AG_IN_CALL_HELD_RES:
       case BTA_AG_MULTI_CALL_RES:
-        if (!bta_ag_is_sco_open_allowed (p_scb,
-                                         "CALL Indiacator event")) {
+        if (!bta_ag_is_sco_open_allowed(p_scb, "CALL Indiacator event")) {
           log::error("HFP is not preference, not sending responses");
           return;
         }
@@ -599,8 +598,9 @@
   /* set new call and callsetup values based on BTA_AgResult */
   size_t callsetup = bta_ag_indicator_by_result_code(result);
 
-  bool is_blacklisted = interop_match_addr_or_name(INTEROP_DISABLE_SNIFF_DURING_CALL,
-                                                   &p_scb->peer_addr, &btif_storage_get_remote_device_property);
+  bool is_blacklisted =
+          interop_match_addr_or_name(INTEROP_DISABLE_SNIFF_DURING_CALL, &p_scb->peer_addr,
+                                     &btif_storage_get_remote_device_property);
   if (result == BTA_AG_END_CALL_RES) {
     call = BTA_AG_CALL_INACTIVE;
   } else if (result == BTA_AG_IN_CALL_CONN_RES || result == BTA_AG_OUT_CALL_CONN_RES ||
@@ -610,36 +610,37 @@
     call = p_scb->call_ind;
   }
 
-  if ( result == BTA_AG_IN_CALL_CONN_RES)
-    log::verbose("BTA_AG_IN_CALL_CONN_RES, call {}, callsetup {}, call held {}, p_scb->callsetup_ind {}",
-     call, callsetup, p_scb->callheld_ind, p_scb->callsetup_ind );
-
-  if ( result == BTA_AG_OUT_CALL_CONN_RES)
-    log::verbose("BTA_AG_OUT_CALL_CONN_RES, call {}, callsetup {}, call held {}, p_scb->callsetup_ind {}",
-     call, callsetup, p_scb->callheld_ind, p_scb->callsetup_ind );
+  if (result == BTA_AG_IN_CALL_CONN_RES) {
+    log::verbose(
+            "BTA_AG_IN_CALL_CONN_RES, call {}, callsetup {}, call held {}, p_scb->callsetup_ind {}",
+            call, callsetup, p_scb->callheld_ind, p_scb->callsetup_ind);
+  }
+
+  if (result == BTA_AG_OUT_CALL_CONN_RES) {
+    log::verbose(
+            "BTA_AG_OUT_CALL_CONN_RES, call {}, callsetup {}, call held {}, p_scb->callsetup_ind "
+            "{}",
+            call, callsetup, p_scb->callheld_ind, p_scb->callsetup_ind);
+  }
 
   if (is_blacklisted) {
-    if (result == BTA_AG_IN_CALL_RES ||
-        result == BTA_AG_CALL_WAIT_RES ||
-        result == BTA_AG_OUT_CALL_ORIG_RES ||
-        result == BTA_AG_OUT_CALL_ALERT_RES ||
-        result == BTA_AG_OUT_CALL_CONN_RES ) {
-        log::verbose("exit sniff during call for the device: {}",
-                        p_scb->peer_addr.ToString().c_str());
-        bta_sys_busy(BTA_ID_AG, p_scb->app_id, p_scb->peer_addr);
-        BTM_block_sniff_mode_for(p_scb->peer_addr);
-     }
+    if (result == BTA_AG_IN_CALL_RES || result == BTA_AG_CALL_WAIT_RES ||
+        result == BTA_AG_OUT_CALL_ORIG_RES || result == BTA_AG_OUT_CALL_ALERT_RES ||
+        result == BTA_AG_OUT_CALL_CONN_RES) {
+      log::verbose("exit sniff during call for the device: {}",
+                   p_scb->peer_addr.ToString().c_str());
+      bta_sys_busy(BTA_ID_AG, p_scb->app_id, p_scb->peer_addr);
+      BTM_block_sniff_mode_for(p_scb->peer_addr);
+    }
   }
   /* Send indicator function tracks if the values have actually changed */
   bta_ag_send_ind(p_scb, BTA_AG_IND_CALL, call, false);
   bta_ag_send_ind(p_scb, BTA_AG_IND_CALLSETUP, callsetup, false);
 
   if (is_blacklisted) {
-    if ((result == BTA_AG_END_CALL_RES ||
-         result == BTA_AG_CALL_CANCEL_RES) && p_scb) {
-         log::verbose("Enable sniff mode for device: {}",
-                     p_scb->peer_addr.ToString().c_str());
-         BTM_unblock_sniff_mode_for(p_scb->peer_addr);
+    if ((result == BTA_AG_END_CALL_RES || result == BTA_AG_CALL_CANCEL_RES) && p_scb) {
+      log::verbose("Enable sniff mode for device: {}", p_scb->peer_addr.ToString().c_str());
+      BTM_unblock_sniff_mode_for(p_scb->peer_addr);
     }
   }
 }
@@ -1189,19 +1190,14 @@
         p_scb->masked_features &= HFP_1_6_FEAT_MASK;
       }
 
-<<<<<<< HEAD
-      if(interop_match_addr_or_name(INTEROP_DISABLE_CODEC_NEGOTIATION,
-          &p_scb->peer_addr, &btif_storage_get_remote_device_property)) {
-          log::verbose("disable codec negotiation, remote for blacklisted device");
-          p_scb->masked_features = p_scb->masked_features & ~(BTA_AG_FEAT_CODEC);
-          p_scb->peer_features = p_scb->peer_features & ~(BTA_AG_PEER_FEAT_CODEC);
-      }
-
-      log::verbose("BRSF HF: 0x{:x}, phone: 0x{:x}", p_scb->peer_features,
-                   p_scb->masked_features);
-=======
+      if (interop_match_addr_or_name(INTEROP_DISABLE_CODEC_NEGOTIATION, &p_scb->peer_addr,
+                                     &btif_storage_get_remote_device_property)) {
+        log::verbose("disable codec negotiation, remote for blacklisted device");
+        p_scb->masked_features = p_scb->masked_features & ~(BTA_AG_FEAT_CODEC);
+        p_scb->peer_features = p_scb->peer_features & ~(BTA_AG_PEER_FEAT_CODEC);
+      }
+
       log::verbose("BRSF HF: 0x{:x}, phone: 0x{:x}", p_scb->peer_features, p_scb->masked_features);
->>>>>>> 15c04564
 
       /* send BRSF, send OK */
       bta_ag_send_result(p_scb, BTA_AG_LOCAL_RES_BRSF, nullptr, (int16_t)p_scb->masked_features);
@@ -1405,13 +1401,12 @@
         bta_ag_send_error(p_scb, BTA_AG_ERR_OP_NOT_ALLOWED);
         break;
       }
-      if (!p_scb->inband_enabled &&
-           p_scb->callsetup_ind == BTA_AG_CALLSETUP_INCOMING &&
-           !(p_scb->call_ind || p_scb->callheld_ind)) {
+      if (!p_scb->inband_enabled && p_scb->callsetup_ind == BTA_AG_CALLSETUP_INCOMING &&
+          !(p_scb->call_ind || p_scb->callheld_ind)) {
         log::warn(
-            "Sending error for AT+BCC received when call is in ringing state"
-            " and in-band ringtone is disabled for {} device",
-            p_scb->peer_addr.ToStringForLogging());
+                "Sending error for AT+BCC received when call is in ringing state"
+                " and in-band ringtone is disabled for {} device",
+                p_scb->peer_addr.ToStringForLogging());
         bta_ag_send_error(p_scb, BTA_AG_ERR_OP_NOT_ALLOWED);
         break;
       }
@@ -1427,8 +1422,7 @@
         bta_ag_send_error(p_scb, BTA_AG_ERR_OP_NOT_SUPPORTED);
         break;
       }
-      if (hfp_hal_interface::get_swb_supported() &&
-          (p_scb->peer_codecs & BTM_SCO_CODEC_LC3) &&
+      if (hfp_hal_interface::get_swb_supported() && (p_scb->peer_codecs & BTM_SCO_CODEC_LC3) &&
           !(p_scb->disabled_codecs & BTM_SCO_CODEC_LC3)) {
         log::warn("Phone and BT device support LC3, return error for QAC");
         bta_ag_send_error(p_scb, BTA_AG_ERR_OP_NOT_SUPPORTED);
@@ -1667,13 +1661,13 @@
       */
       bta_ag_send_call_inds(p_scb, result.result);
 
-      if (interop_match_addr_or_name(INTEROP_DELAY_SCO_FOR_MT_CALL,
-           &p_scb->peer_addr, &btif_storage_get_remote_device_property)) {
-          /* Ensure that call active indicator is sent prior to SCO connection
-             request by adding some delay. Some remotes are very strict in the
-             order of call indicator and SCO connection request. */
-          log::verbose("sleeping 200msec before opening sco");
-          usleep(200*1000);
+      if (interop_match_addr_or_name(INTEROP_DELAY_SCO_FOR_MT_CALL, &p_scb->peer_addr,
+                                     &btif_storage_get_remote_device_property)) {
+        /* Ensure that call active indicator is sent prior to SCO connection
+           request by adding some delay. Some remotes are very strict in the
+           order of call indicator and SCO connection request. */
+        log::verbose("sleeping 200msec before opening sco");
+        usleep(200 * 1000);
       }
 
       if (!(p_scb->features & BTA_AG_FEAT_NOSCO)) {
@@ -1701,11 +1695,10 @@
 
     case BTA_AG_OUT_CALL_ORIG_RES:
       bta_ag_send_call_inds(p_scb, result.result);
-      if (interop_match_addr_or_name(INTEROP_DELAY_SCO_FOR_MO_CALL,
-         &p_scb->peer_addr, &btif_storage_get_remote_device_property)) {
-
-         log::verbose("sleeping 50msec before opening sco");
-         usleep(50*1000);
+      if (interop_match_addr_or_name(INTEROP_DELAY_SCO_FOR_MO_CALL, &p_scb->peer_addr,
+                                     &btif_storage_get_remote_device_property)) {
+        log::verbose("sleeping 50msec before opening sco");
+        usleep(50 * 1000);
       }
       if (result.data.audio_handle == bta_ag_scb_to_idx(p_scb) &&
           !(p_scb->features & BTA_AG_FEAT_NOSCO)) {
@@ -2025,34 +2018,26 @@
  ******************************************************************************/
 bool bta_ag_is_sco_open_allowed(tBTA_AG_SCB* p_scb, const std::string event) {
 #ifdef __ANDROID__
-<<<<<<< HEAD
   /* Do not open SCO if
     1. the dual mode audio system property is enabled,
     2. LE Audio is active,
     3. LE Audio is preferred for DUPLEX,
     4. If it's a CS Call not VoIP one */
 
-  if (bluetooth::os::GetSystemPropertyBool(
-          bluetooth::os::kIsDualModeAudioEnabledProperty, false)) {
-      bool is_duplex_pref_leaudio = LeAudioClient::IsLeAudioClientRunning() ?
-         LeAudioClient::Get()->isDuplexPreferenceLeAudio(p_scb->peer_addr) : false;
-      bool is_in_call = LeAudioClient::IsLeAudioClientRunning() ?
-                                          LeAudioClient::Get()->IsInCall() : false;
-
-      log::info("Is Duplex preferred profile le audio for device {} is {} ",
-               p_scb->peer_addr.ToStringForLogging().c_str(), is_duplex_pref_leaudio);
-      log::info("Is call in progress {}", is_in_call);
+  if (bluetooth::os::GetSystemPropertyBool(bluetooth::os::kIsDualModeAudioEnabledProperty, false)) {
+    bool is_duplex_pref_leaudio =
+            LeAudioClient::IsLeAudioClientRunning()
+                    ? LeAudioClient::Get()->isDuplexPreferenceLeAudio(p_scb->peer_addr)
+                    : false;
+    bool is_in_call =
+            LeAudioClient::IsLeAudioClientRunning() ? LeAudioClient::Get()->IsInCall() : false;
+
+    log::info("Is Duplex preferred profile le audio for device {} is {} ",
+              p_scb->peer_addr.ToStringForLogging().c_str(), is_duplex_pref_leaudio);
+    log::info("Is call in progress {}", is_in_call);
     if (is_duplex_pref_leaudio && is_in_call) {
-      log::info("NOT opening SCO for EVT {} on dual mode device {}",
-               event.c_str(), p_scb->peer_addr.ToStringForLogging().c_str());
-=======
-  /* Do not open SCO if 1. the dual mode audio system property is enabled,
-  2. LEA is active, and 3. LEA is preferred for DUPLEX */
-  if (bluetooth::os::GetSystemPropertyBool(bluetooth::os::kIsDualModeAudioEnabledProperty, false)) {
-    if (LeAudioClient::Get()->isDuplexPreferenceLeAudio(p_scb->peer_addr)) {
-      log::info("NOT opening SCO for EVT {} on dual mode device {}", event,
-                p_scb->peer_addr.ToStringForLogging());
->>>>>>> 15c04564
+      log::info("NOT opening SCO for EVT {} on dual mode device {}", event.c_str(),
+                p_scb->peer_addr.ToStringForLogging().c_str());
       return false;
     } else {
       log::info("Opening SCO for EVT {} on dual mode device {}", event,
@@ -2140,8 +2125,7 @@
   }
 }
 
-bool bta_ag_is_call_present(const RawAddress* peer_addr)
-{
+bool bta_ag_is_call_present(const RawAddress* peer_addr) {
   uint16_t handle;
   tBTA_AG_SCB* p_scb;
 
