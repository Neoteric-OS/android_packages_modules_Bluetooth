--- conflicted
+++ resolved
@@ -33,6 +33,7 @@
 #include "bta_ag_swb_aptx.h"
 #include "btm_status.h"
 #include "common/init_flags.h"
+#include "device/include/interop.h"
 #include "hci/controller_interface.h"
 #include "internal_include/bt_target.h"
 #include "internal_include/bt_trace.h"
@@ -40,7 +41,6 @@
 #include "os/logging/log_adapter.h"
 #include "osi/include/properties.h"
 #include "stack/btm/btm_int_types.h"
-#include "device/include/interop.h"
 #include "stack/btm/btm_sco.h"
 #include "stack/btm/btm_sco_hfp_hal.h"
 #include "stack/include/btm_api.h"
@@ -622,19 +622,17 @@
 static void bta_ag_codec_negotiation_timer_cback(void* data) {
   log::warn("Codec negotiation timeout");
   tBTA_AG_SCB* p_scb = (tBTA_AG_SCB*)data;
-  bool is_blacklisted = interop_match_addr(INTEROP_DISABLE_CODEC_NEGOTIATION,
-                                           &p_scb->peer_addr);
+  bool is_blacklisted = interop_match_addr(INTEROP_DISABLE_CODEC_NEGOTIATION, &p_scb->peer_addr);
   /* Announce that codec negotiation failed. */
   bta_ag_sco_codec_nego(p_scb, false);
   // add the device to blacklisting to disable codec negotiation
   if (is_blacklisted == false) {
     log::verbose("blacklisting device {} for codec negotiation",
-                  p_scb->peer_addr.ToString().c_str());
-    interop_database_add(INTEROP_DISABLE_CODEC_NEGOTIATION,
-                       &p_scb->peer_addr, 3);
+                 p_scb->peer_addr.ToString().c_str());
+    interop_database_add(INTEROP_DISABLE_CODEC_NEGOTIATION, &p_scb->peer_addr, 3);
   } else {
-     log::verbose("dev {} is already blacklisted for codec negotiation",
-                   p_scb->peer_addr.ToString().c_str());
+    log::verbose("dev {} is already blacklisted for codec negotiation",
+                 p_scb->peer_addr.ToString().c_str());
   }
   /* call app callback */
   bta_ag_cback_sco(p_scb, BTA_AG_AUDIO_CLOSE_EVT);
@@ -675,21 +673,6 @@
     log::info("Assume CVSD by default due to mask mismatch");
     p_scb->sco_codec = BTM_SCO_CODEC_CVSD;
   }
-<<<<<<< HEAD
-  const bool aptx_voice =
-      is_hfp_aptx_voice_enabled() &&
-      (get_swb_codec_status(bluetooth::headset::BTHF_SWB_CODEC_VENDOR_APTX,
-                            &p_scb->peer_addr) ||
-       p_scb->is_aptx_swb_codec);
-  log::verbose(
-      "aptx_voice={}, is_aptx_swb_codec={}, Q0 codec supported={}", aptx_voice,
-      p_scb->is_aptx_swb_codec,
-      (p_scb->peer_codecs & BTA_AG_SCO_APTX_SWB_SETTINGS_Q0_MASK) != 0);
-
-  // if remote supports codec negotiation or AptX voice codec
-  if (((p_scb->codec_updated || p_scb->codec_fallback) &&
-       (p_scb->features & BTA_AG_FEAT_CODEC) &&
-=======
   const bool aptx_voice = is_hfp_aptx_voice_enabled() &&
                           (get_swb_codec_status(bluetooth::headset::BTHF_SWB_CODEC_VENDOR_APTX,
                                                 &p_scb->peer_addr) ||
@@ -698,11 +681,10 @@
                p_scb->is_aptx_swb_codec,
                (p_scb->peer_codecs & BTA_AG_SCO_APTX_SWB_SETTINGS_Q0_MASK) != 0);
 
+  // if remote supports codec negotiation or AptX voice codec
   if (((p_scb->codec_updated || p_scb->codec_fallback) && (p_scb->features & BTA_AG_FEAT_CODEC) &&
->>>>>>> 15c04564
        (p_scb->peer_features & BTA_AG_PEER_FEAT_CODEC)) ||
-      (aptx_voice &&
-       (p_scb->peer_codecs & BTA_AG_SCO_APTX_SWB_SETTINGS_Q0_MASK))) {
+      (aptx_voice && (p_scb->peer_codecs & BTA_AG_SCO_APTX_SWB_SETTINGS_Q0_MASK))) {
     log::info("Starting codec negotiation");
     /* Change the power mode to Active until SCO open is completed. */
     bta_sys_busy(BTA_ID_AG, p_scb->app_id, p_scb->peer_addr);
@@ -718,8 +700,7 @@
       /* Send +QCS to the peer */
       bta_ag_send_qcs(p_scb, NULL);
     } else {
-      if (aptx_voice &&
-           (p_scb->peer_codecs & BTA_AG_SCO_APTX_SWB_SETTINGS_Q0_MASK)) {
+      if (aptx_voice && (p_scb->peer_codecs & BTA_AG_SCO_APTX_SWB_SETTINGS_Q0_MASK)) {
         p_scb->sco_codec = BTM_SCO_CODEC_MSBC;
         p_scb->is_aptx_swb_codec = false;
       }
@@ -1519,18 +1500,10 @@
 void bta_ag_sco_conn_rsp(tBTA_AG_SCB* p_scb, tBTM_ESCO_CONN_REQ_EVT_DATA* p_data) {
   bta_ag_cb.sco.is_local = false;
 
-<<<<<<< HEAD
-  log::verbose(
-    "eSCO {}, state {}",
-    bluetooth::shim::GetController()->IsSupported(
-        bluetooth::hci::OpCode::ENHANCED_SETUP_SYNCHRONOUS_CONNECTION),
-    bta_ag_cb.sco.state);
-=======
   log::verbose("eSCO {}, state {}",
                bluetooth::shim::GetController()->IsSupported(
                        bluetooth::hci::OpCode::ENHANCED_SETUP_SYNCHRONOUS_CONNECTION),
                bta_ag_cb.sco.state);
->>>>>>> 15c04564
 
   if (bta_ag_cb.sco.state == BTA_AG_SCO_LISTEN_ST ||
       bta_ag_cb.sco.state == BTA_AG_SCO_CLOSE_XFER_ST ||
