/******************************************************************************
 *
 *  Copyright 2003-2012 Broadcom Corporation
 *
 *  Licensed under the Apache License, Version 2.0 (the "License");
 *  you may not use this file except in compliance with the License.
 *  You may obtain a copy of the License at:
 *
 *  http://www.apache.org/licenses/LICENSE-2.0
 *
 *  Unless required by applicable law or agreed to in writing, software
 *  distributed under the License is distributed on an "AS IS" BASIS,
 *  WITHOUT WARRANTIES OR CONDITIONS OF ANY KIND, either express or implied.
 *  See the License for the specific language governing permissions and
 *  limitations under the License.
 *
 ******************************************************************************/

/******************************************************************************
 *
 *  This is the private interface file for the BTA audio gateway.
 *
 ******************************************************************************/
#ifndef BTA_AG_INT_H
#define BTA_AG_INT_H

#include <bluetooth/log.h>

#include <cstdint>
#include <string>

#include "bta/ag/bta_ag_at.h"
#include "bta/include/bta_ag_api.h"
#include "bta/include/bta_api.h"
#include "bta/sys/bta_sys.h"
#include "internal_include/bt_target.h"
#include "stack/include/bt_hdr.h"
#include "stack/include/btm_api_types.h"
#include "stack/sdp/sdp_discovery_db.h"
#include "types/raw_address.h"

/*****************************************************************************
 *  Constants
 ****************************************************************************/
/* Time to wait for retry in case of collision */
#ifndef BTA_AG_COLLISION_TIMEOUT_MS
#define BTA_AG_COLLISION_TIMEOUT_MS (2 * 1000) /* 2 seconds */
#endif

/* RFCOMM MTU SIZE */
#define BTA_AG_MTU 256

/* Max number of peer and local HF indicators */
#define BTA_AG_MAX_NUM_PEER_HF_IND 20
#define BTA_AG_MAX_NUM_LOCAL_HF_IND 4

/* Internal profile indexes */
#define BTA_AG_HSP 0     /* index for HSP */
#define BTA_AG_HFP 1     /* index for HFP */
#define BTA_AG_NUM_IDX 2 /* number of profile indexes */

/* profile role for connection */
#define BTA_AG_ACP 0 /* accepted connection */
#define BTA_AG_INT 1 /* initiating connection */

<<<<<<< HEAD
/* feature mask that matches spec */
#define BTA_AG_BRSF_FEAT_SPEC                                   \
  (BTA_AG_FEAT_3WAY | BTA_AG_FEAT_ECNR | BTA_AG_FEAT_VREC |     \
   BTA_AG_FEAT_INBAND | BTA_AG_FEAT_VTAG | BTA_AG_FEAT_REJECT | \
   BTA_AG_FEAT_ECS | BTA_AG_FEAT_ECC | BTA_AG_FEAT_EXTERR |     \
   BTA_AG_FEAT_CODEC | BTA_AG_FEAT_HF_IND | BTA_AG_FEAT_ESCO_S4 |  \
   BTA_AG_FEAT_VOIP)

#define BTA_AG_SDP_FEAT_SPEC                                \
  (BTA_AG_FEAT_3WAY | BTA_AG_FEAT_ECNR | BTA_AG_FEAT_VREC | \
   BTA_AG_FEAT_INBAND | BTA_AG_FEAT_VTAG)
=======
#define BTA_AG_SDP_FEAT_SPEC \
  (BTA_AG_FEAT_3WAY | BTA_AG_FEAT_ECNR | BTA_AG_FEAT_VREC | BTA_AG_FEAT_INBAND | BTA_AG_FEAT_VTAG)
>>>>>>> 15c04564

/* Timeout for alarm in 2018 toyota camry carkit workaround */
#define BTA_AG_BIND_TIMEOUT_MS 500

enum {
  /* these events are handled by the state machine */
  BTA_AG_API_REGISTER_EVT = BTA_SYS_EVT_START(BTA_ID_AG),
  BTA_AG_API_DEREGISTER_EVT,
  BTA_AG_API_OPEN_EVT,
  BTA_AG_API_CLOSE_EVT,
  BTA_AG_API_AUDIO_OPEN_EVT,
  BTA_AG_API_AUDIO_CLOSE_EVT,
  BTA_AG_API_RESULT_EVT,
  BTA_AG_API_SETCODEC_EVT,
  BTA_AG_RFC_OPEN_EVT,
  BTA_AG_RFC_CLOSE_EVT,
  BTA_AG_RFC_SRV_CLOSE_EVT,
  BTA_AG_RFC_DATA_EVT,
  BTA_AG_SCO_OPEN_EVT,
  BTA_AG_SCO_CLOSE_EVT,
  BTA_AG_DISC_ACP_RES_EVT,
  BTA_AG_DISC_INT_RES_EVT,
  BTA_AG_DISC_OK_EVT,
  BTA_AG_DISC_FAIL_EVT,
  BTA_AG_RING_TIMEOUT_EVT,
  BTA_AG_SVC_TIMEOUT_EVT,
  BTA_AG_COLLISION_EVT,
  BTA_AG_MAX_EVT,
};

/* Local events which will not trigger a higher layer callback */
enum {
  BTA_AG_LOCAL_EVT_FIRST = 0x100,
  BTA_AG_LOCAL_EVT_CCWA,
  BTA_AG_LOCAL_EVT_CLIP,
  BTA_AG_LOCAL_EVT_CMER,
  BTA_AG_LOCAL_EVT_BRSF,
  BTA_AG_LOCAL_EVT_CMEE,
  BTA_AG_LOCAL_EVT_BCC,
};

/* Actions to perform after a SCO event */
enum {
  BTA_AG_POST_SCO_NONE,           /* no action */
  BTA_AG_POST_SCO_CLOSE_RFC,      /* close RFCOMM channel after SCO closes */
  BTA_AG_POST_SCO_RING,           /* send RING result code after SCO opens */
  BTA_AG_POST_SCO_CALL_CONN,      /* send call indicators after SCO opens/closes */
  BTA_AG_POST_SCO_CALL_ORIG,      /* send call indicators after SCO closes */
  BTA_AG_POST_SCO_CALL_END,       /* send call indicators after SCO closes */
  BTA_AG_POST_SCO_CALL_END_INCALL /* send call indicators for end call &
                                     incoming call after SCO closes */
};

/* sco states */
typedef enum : uint8_t {
  BTA_AG_SCO_SHUTDOWN_ST,   /* no sco listening, all sco connections closed */
  BTA_AG_SCO_LISTEN_ST,     /* sco listening */
  BTA_AG_SCO_CODEC_ST,      /* sco codec negotiation */
  BTA_AG_SCO_OPENING_ST,    /* sco connection opening */
  BTA_AG_SCO_OPEN_CL_ST,    /* opening sco connection being closed */
  BTA_AG_SCO_OPEN_XFER_ST,  /* opening sco connection being transferred */
  BTA_AG_SCO_OPEN_ST,       /* sco open */
  BTA_AG_SCO_CLOSING_ST,    /* sco closing */
  BTA_AG_SCO_CLOSE_OP_ST,   /* closing sco being opened */
  BTA_AG_SCO_CLOSE_XFER_ST, /* closing sco being transferred */
  BTA_AG_SCO_SHUTTING_ST    /* sco shutting down */
} tBTA_AG_SCO;

/*****************************************************************************
 *  Data types
 ****************************************************************************/

/* data type for BTA_AG_API_REGISTER_EVT */
typedef struct {
  char p_name[2][BTA_SERVICE_NAME_LEN + 1];
  tBTA_SERVICE_MASK services;
  tBTA_AG_FEAT features;
  uint8_t app_id;
} tBTA_AG_API_REGISTER;

/* data type for BTA_AG_API_OPEN_EVT */
typedef struct {
  RawAddress bd_addr;
} tBTA_AG_API_OPEN;

/* data type for BTA_AG_API_AUDIO_OPEN_EVT */
typedef struct {
  tBTA_AG_PEER_CODEC disabled_codecs;
} tBTA_AG_API_AUDIO_OPEN;

/* data type for BTA_AG_API_RESULT_EVT */
typedef struct {
  tBTA_AG_RES result;
  tBTA_AG_RES_DATA data;
  std::string ToString() const {
    return base::StringPrintf("result:%s", bta_ag_result_text(result).c_str());
  }
} tBTA_AG_API_RESULT;

/* data type for BTA_AG_API_SETCODEC_EVT */
typedef struct {
  tBTA_AG_PEER_CODEC codec;
} tBTA_AG_API_SETCODEC;

/* data type for BTA_AG_DISC_RESULT_EVT */
typedef struct {
  uint16_t status;
} tBTA_AG_DISC_RESULT;

/* data type for RFCOMM events */
typedef struct {
  uint16_t port_handle;
} tBTA_AG_RFC;

/* union of all event datatypes */
union tBTA_AG_DATA {
  tBTA_AG_API_REGISTER api_register;
  tBTA_AG_API_OPEN api_open;
  tBTA_AG_API_AUDIO_OPEN api_audio_open;
  tBTA_AG_API_RESULT api_result;
  tBTA_AG_API_SETCODEC api_setcodec;
  tBTA_AG_DISC_RESULT disc_result;
  tBTA_AG_RFC rfc;
  static const tBTA_AG_DATA kEmpty;

  /**
   * Check if two tBTA_AG_DATA are equal in memory
   *
   * @param rhs other tBTA_AG_DATA
   * @return true if both unions are equal in memory
   */
  bool operator==(const tBTA_AG_DATA& rhs) const {
    return std::memcmp(this, &rhs, sizeof(tBTA_AG_DATA)) == 0;
  }

  /**
   * Check if this union is empty by comparing it to the kEmpty constant
   *
   * @return true if this union is empty
   */
  bool IsEmpty() const { return *this == kEmpty; }
};

/* type for each profile */
typedef struct {
  uint32_t sdp_handle;
  uint8_t scn;
} tBTA_AG_PROFILE;

typedef enum {
  BTA_AG_SCO_CVSD_SETTINGS_S4 = 0, /* preferred/default when codec is CVSD */
  BTA_AG_SCO_CVSD_SETTINGS_S3,
  BTA_AG_SCO_CVSD_SETTINGS_S1,
} tBTA_AG_SCO_CVSD_SETTINGS;

typedef enum {
  BTA_AG_SCO_MSBC_SETTINGS_T2 = 0, /* preferred/default when codec is mSBC */
  BTA_AG_SCO_MSBC_SETTINGS_T1,
} tBTA_AG_SCO_MSBC_SETTINGS;

typedef enum {
  BTA_AG_SCO_LC3_SETTINGS_T2 = 0, /* preferred/default when codec is LC3 */
  BTA_AG_SCO_LC3_SETTINGS_T1,
} tBTA_AG_SCO_LC3_SETTINGS;

typedef enum {
  BTA_AG_SCO_APTX_SWB_SETTINGS_Q0 = 0, /* preferred/default when codec is SWB */
  BTA_AG_SCO_APTX_SWB_SETTINGS_Q1 = 4,
  BTA_AG_SCO_APTX_SWB_SETTINGS_Q2 = 6,
  BTA_AG_SCO_APTX_SWB_SETTINGS_Q3 = 7,
  BTA_AG_SCO_APTX_SWB_SETTINGS_UNKNOWN = 0xFFFF,
} tBTA_AG_SCO_APTX_SWB_SETTINGS;

/* state machine states */
typedef enum { BTA_AG_INIT_ST, BTA_AG_OPENING_ST, BTA_AG_OPEN_ST, BTA_AG_CLOSING_ST } tBTA_AG_STATE;

/* type for each service control block */
struct tBTA_AG_SCB {
  char clip[BTA_AG_AT_MAX_LEN + 1];     /* number string used for CLIP */
  uint16_t serv_handle[BTA_AG_NUM_IDX]; /* RFCOMM server handles */
  tBTA_AG_AT_CB at_cb;                  /* AT command interpreter */
  RawAddress peer_addr;                 /* peer bd address */
  tSDP_DISCOVERY_DB* p_disc_db;         /* pointer to discovery database */
  tBTA_SERVICE_MASK reg_services;       /* services specified in register API */
  tBTA_SERVICE_MASK open_services;      /* services specified in open API */
  uint16_t conn_handle;                 /* RFCOMM handle of connected service */
  tBTA_AG_FEAT features;                /* features registered by application */
  tBTA_AG_FEAT masked_features;         /* local BRSF features for this connection */
  tBTA_AG_PEER_FEAT peer_features;      /* peer device features */
  uint16_t peer_sdp_features;           /* peer device SDP features */
  uint16_t peer_version;                /* profile version of peer device */
  uint16_t hsp_version;                 /* HSP profile version before SDP */
  uint16_t sco_idx;                     /* SCO handle */
  bool in_use;                          /* scb in use */
  bool dealloc;                         /* true if service shutting down */
  bool clip_enabled;                    /* set to true if HF enables CLIP reporting */
  bool ccwa_enabled;                    /* set to true if HF enables CCWA reporting */
  bool cmer_enabled;                    /* set to true if HF enables CMER reporting */
  bool cmee_enabled;                    /* set to true if HF enables CME ERROR reporting */
  bool inband_enabled;                  /* set to true if inband ring enabled */
  bool nrec_enabled;                    /* noise reduction & echo canceling */
  bool svc_conn;                        /* set to true when service level connection up */
  tBTA_AG_STATE state;                  /* state machine state */
  uint8_t conn_service;                 /* connected service */
  uint8_t peer_scn;                     /* peer scn */
  uint8_t app_id;                       /* application id */
  uint8_t role;                         /* initiator/acceptor role */
  uint8_t post_sco;                     /* action to perform after sco event */
  uint8_t call_ind;                     /* CIEV call indicator value */
  uint8_t callsetup_ind;                /* CIEV callsetup indicator value */
  uint8_t service_ind;                  /* CIEV service indicator value */
  uint8_t signal_ind;                   /* CIEV signal indicator value */
  uint8_t roam_ind;                     /* CIEV roam indicator value */
  uint8_t battchg_ind;                  /* CIEV battery charge indicator value */
  uint8_t callheld_ind;                 /* CIEV call held indicator value */
  uint32_t bia_masked_out;              /* indicators HF does not want us to send */
  alarm_t* bind_timer;                  /* Timer for toyota camry 2018 carkit workaround */
  alarm_t* collision_timer;
  alarm_t* ring_timer;
  alarm_t* codec_negotiation_timer;
  bool received_at_bac;                  /* indicate AT+BAC is received at least once */
  tBTA_AG_PEER_CODEC disabled_codecs;    /* set by app to block certain codecs from being used */
  tBTA_AG_PEER_CODEC peer_codecs;        /* codecs for eSCO supported by the peer */
  tBTA_AG_PEER_CODEC sco_codec;          /* codecs to be used for eSCO connection */
  tBTA_AG_UUID_CODEC inuse_codec;        /* codec being used for the current SCO connection */
  bool codec_updated;                    /* set to true whenever the app updates codec type */
  bool codec_fallback;                   /* If sco nego fails for mSBC, fallback to CVSD */
  bool trying_cvsd_safe_settings;        /* set to true whenever we are trying CVSD
                                            safe settings */
  uint8_t retransmission_effort_retries; /* Retry eSCO
                                          with retransmission_effort value*/
  tBTA_AG_SCO_MSBC_SETTINGS codec_msbc_settings;     /* settings to be used for the
                                                        impending eSCO on WB */
  tBTA_AG_SCO_LC3_SETTINGS codec_lc3_settings;       /* settings to be used for the
                                                        impending eSCO on SWB */
  tBTA_AG_SCO_CVSD_SETTINGS codec_cvsd_settings;     /* settings to be used for the
                                                        impending eSCO on CVSD */
  tBTA_AG_SCO_APTX_SWB_SETTINGS codec_aptx_settings; /* settings to be used for the
                                                        aptX Voice SWB eSCO */
  bool is_aptx_swb_codec;                            /* Flag to determine aptX Voice SWB codec  */

  tBTA_AG_HF_IND peer_hf_indicators[BTA_AG_MAX_NUM_PEER_HF_IND];   /* Peer supported
                                                               HF indicators */
  tBTA_AG_HF_IND local_hf_indicators[BTA_AG_MAX_NUM_LOCAL_HF_IND]; /* Local supported
                                                               HF indicators */

  std::string ToString() const {
    return base::StringPrintf(
            "codec_updated=%d, codec_fallback=%d, nrec=%d"
            "sco_codec=%d, peer_codec=%d, msbc_settings=%d, lc3_settings=%d, "
            "device=%s",
            codec_updated, codec_fallback, nrec_enabled, sco_codec, peer_codecs,
            codec_msbc_settings, codec_lc3_settings, ADDRESS_TO_LOGGABLE_CSTR(peer_addr));
  }
};

/* type for sco data */
typedef struct {
  tBTM_ESCO_CONN_REQ_EVT_DATA conn_data; /* SCO data for pending conn request */
  tBTA_AG_SCB* p_curr_scb;               /* SCB associated with SCO connection */
  tBTA_AG_SCB* p_xfer_scb;               /* SCB associated with SCO transfer */
  uint16_t cur_idx;                      /* SCO handle */
  tBTA_AG_SCO state;                     /* SCO state variable */
  bool is_local;                         /* SCO connection initiated locally or remotely */
} tBTA_AG_SCO_CB;

/* type for AG control block */
typedef struct {
  tBTA_AG_SCB scb[BTA_AG_MAX_NUM_CLIENTS]; /* service control blocks */
  tBTA_AG_PROFILE profile[BTA_AG_NUM_IDX]; /* profile-specific data */
  tBTA_AG_SCO_CB sco;                      /* SCO data */
  tBTA_AG_CBACK* p_cback;                  /* application callback */
} tBTA_AG_CB;

/*****************************************************************************
 *  Global data
 ****************************************************************************/

/* constant lookup tables */
extern const uint16_t bta_ag_uuid[BTA_AG_NUM_IDX];
extern const uint8_t bta_ag_sec_id[BTA_AG_NUM_IDX];
extern const tBTA_AG_AT_CMD* bta_ag_at_tbl[BTA_AG_NUM_IDX];

/* control block declaration */
extern tBTA_AG_CB bta_ag_cb;

/* config struct */
extern const tBTA_AG_CFG* p_bta_ag_cfg;
extern const tBTA_AG_HF_IND bta_ag_local_hf_ind_cfg[];

/*****************************************************************************
 *  Function prototypes
 ****************************************************************************/
bool bta_ag_hdl_event(const BT_HDR_RIGID* p_msg);

/* API functions */
void bta_ag_api_enable(tBTA_AG_CBACK* p_cback);
void bta_ag_api_disable();
void bta_ag_api_set_active_device(const RawAddress& new_active_device);
void bta_ag_api_register(tBTA_SERVICE_MASK services, tBTA_AG_FEAT features,
                         const std::vector<std::string>& service_names, uint8_t app_id);
void bta_ag_api_result(uint16_t handle, tBTA_AG_RES result, const tBTA_AG_RES_DATA& result_data);

/* main functions */
void bta_ag_scb_dealloc(tBTA_AG_SCB* p_scb);
uint16_t bta_ag_scb_to_idx(tBTA_AG_SCB* p_scb);
tBTA_AG_SCB* bta_ag_scb_by_idx(uint16_t idx);
uint8_t bta_ag_service_to_idx(tBTA_SERVICE_MASK services);
uint16_t bta_ag_idx_by_bdaddr(const RawAddress* peer_addr);
bool bta_ag_other_scb_open(tBTA_AG_SCB* p_curr_scb);
bool bta_ag_scb_open(tBTA_AG_SCB* p_curr_scb);
void bta_ag_sm_execute(tBTA_AG_SCB* p_scb, uint16_t event, const tBTA_AG_DATA& data);
void bta_ag_sm_execute_by_handle(uint16_t handle, uint16_t event, const tBTA_AG_DATA& data);
void bta_ag_collision_cback(tBTA_SYS_CONN_STATUS status, tBTA_SYS_ID id, uint8_t app_id,
                            const RawAddress& peer_addr);
void bta_ag_resume_open(tBTA_AG_SCB* p_scb);
const std::string bta_ag_state_str(tBTA_AG_STATE state);

/* SDP functions */
bool bta_ag_add_record(uint16_t service_uuid, const char* p_service_name, uint8_t scn,
                       tBTA_AG_FEAT features, uint32_t sdp_handle);
void bta_ag_create_records(tBTA_AG_SCB* p_scb, const tBTA_AG_DATA& data);
void bta_ag_del_records(tBTA_AG_SCB* p_scb);
bool bta_ag_sdp_find_attr(tBTA_AG_SCB* p_scb, tBTA_SERVICE_MASK service);
void bta_ag_do_disc(tBTA_AG_SCB* p_scb, tBTA_SERVICE_MASK service);
void bta_ag_free_db(tBTA_AG_SCB* p_scb, const tBTA_AG_DATA& data);

/* RFCOMM functions */
void bta_ag_start_servers(tBTA_AG_SCB* p_scb, tBTA_SERVICE_MASK services);
void bta_ag_close_servers(tBTA_AG_SCB* p_scb, tBTA_SERVICE_MASK services);
bool bta_ag_is_server_closed(tBTA_AG_SCB* p_scb);
void bta_ag_rfc_do_close(tBTA_AG_SCB* p_scb, const tBTA_AG_DATA& data);
void bta_ag_rfc_do_open(tBTA_AG_SCB* p_scb, const tBTA_AG_DATA& data);

/* SCO functions */
bool bta_ag_sco_is_active_device(const RawAddress& bd_addr);
bool bta_ag_sco_is_open(tBTA_AG_SCB* p_scb);
bool bta_ag_sco_is_opening(tBTA_AG_SCB* p_scb);
void bta_ag_sco_conn_rsp(tBTA_AG_SCB* p_scb, tBTM_ESCO_CONN_REQ_EVT_DATA* data);
// Testonly
void bta_ag_create_sco(tBTA_AG_SCB* p_scb, bool is_orig);

/* AT command functions */
void bta_ag_at_hsp_cback(tBTA_AG_SCB* p_scb, uint16_t cmd, uint8_t arg_type, char* p_arg,
                         char* p_end, int16_t int_arg);
void bta_ag_at_hfp_cback(tBTA_AG_SCB* p_scb, uint16_t cmd, uint8_t arg_type, char* p_arg,
                         char* p_end, int16_t int_arg);
void bta_ag_at_err_cback(tBTA_AG_SCB* p_scb, bool unknown, const char* p_arg);
bool bta_ag_inband_enabled(tBTA_AG_SCB* p_scb);
void bta_ag_send_call_inds(tBTA_AG_SCB* p_scb, tBTA_AG_RES result);

/* Action functions */
void bta_ag_register(tBTA_AG_SCB* p_scb, const tBTA_AG_DATA& data);
void bta_ag_deregister(tBTA_AG_SCB* p_scb, const tBTA_AG_DATA& data);
void bta_ag_start_dereg(tBTA_AG_SCB* p_scb, const tBTA_AG_DATA& data);
void bta_ag_start_close(tBTA_AG_SCB* p_scb, const tBTA_AG_DATA& data);
void bta_ag_start_open(tBTA_AG_SCB* p_scb, const tBTA_AG_DATA& data);
void bta_ag_disc_int_res(tBTA_AG_SCB* p_scb, const tBTA_AG_DATA& data);
void bta_ag_disc_acp_res(tBTA_AG_SCB* p_scb, const tBTA_AG_DATA& data);
void bta_ag_disc_fail(tBTA_AG_SCB* p_scb, const tBTA_AG_DATA& data);
void bta_ag_open_fail(tBTA_AG_SCB* p_scb, const tBTA_AG_DATA& data);
void bta_ag_rfc_fail(tBTA_AG_SCB* p_scb, const tBTA_AG_DATA& data);
void bta_ag_rfc_close(tBTA_AG_SCB* p_scb, const tBTA_AG_DATA& data);
void bta_ag_rfc_open(tBTA_AG_SCB* p_scb, const tBTA_AG_DATA& data);
void bta_ag_rfc_acp_open(tBTA_AG_SCB* p_scb, const tBTA_AG_DATA& data);
void bta_ag_rfc_data(tBTA_AG_SCB* p_scb, const tBTA_AG_DATA& data);
void bta_ag_sco_listen(tBTA_AG_SCB* p_scb, const tBTA_AG_DATA& data);
void bta_ag_sco_open(tBTA_AG_SCB* p_scb, const tBTA_AG_DATA& data);
void bta_ag_sco_close(tBTA_AG_SCB* p_scb, const tBTA_AG_DATA& data);
void bta_ag_sco_shutdown(tBTA_AG_SCB* p_scb, const tBTA_AG_DATA& data);
void bta_ag_sco_conn_open(tBTA_AG_SCB* p_scb, const tBTA_AG_DATA& data);
void bta_ag_sco_conn_close(tBTA_AG_SCB* p_scb, const tBTA_AG_DATA& data);
void bta_ag_post_sco_open(tBTA_AG_SCB* p_scb, const tBTA_AG_DATA& data);
void bta_ag_post_sco_close(tBTA_AG_SCB* p_scb, const tBTA_AG_DATA& data);
void bta_ag_svc_conn_open(tBTA_AG_SCB* p_scb, const tBTA_AG_DATA& data);
void bta_ag_result(tBTA_AG_SCB* p_scb, const tBTA_AG_DATA& data);
void bta_ag_setcodec(tBTA_AG_SCB* p_scb, const tBTA_AG_DATA& data);
void bta_ag_send_ring(tBTA_AG_SCB* p_scb, const tBTA_AG_DATA& data);
void bta_ag_handle_collision(tBTA_AG_SCB* p_scb, const tBTA_AG_DATA& data);

/* Internal utility functions */
void bta_ag_sco_codec_nego(tBTA_AG_SCB* p_scb, bool result);
void bta_ag_codec_negotiate(tBTA_AG_SCB* p_scb);
bool bta_ag_is_sco_open_allowed(tBTA_AG_SCB* p_scb, const std::string event);
bool bta_ag_check_is_leaudio_in_idle(void);
void bta_ag_send_bcs(tBTA_AG_SCB* p_scb);
bool bta_ag_get_sco_offload_enabled();
void bta_ag_set_sco_offload_enabled(bool value);
void bta_ag_set_sco_allowed(bool value);
const RawAddress& bta_ag_get_active_device();
void bta_clear_active_device();
void bta_ag_send_qac(tBTA_AG_SCB* p_scb, tBTA_AG_DATA* p_data);
void bta_ag_send_qcs(tBTA_AG_SCB* p_scb, tBTA_AG_DATA* p_data);
/**
 * Check if SCO is managed by Audio is enabled. This is set via the system property
 * bluetooth.sco.managed_by_audio.
 * <p>When set to false, Bluetooth will manage the start and end of the SCO.
 * <p>When set to true, Audio will manage the start and end of the SCO through
 * HAL.
 *
 * @return true if SCO managed by Audio is enabled, false otherwise
 */
bool bta_ag_is_sco_managed_by_audio();
/**
 * Respond to Audio HAL's SuspendStream request when SCO is disconnected
 */
void bta_ag_stream_suspended();

namespace fmt {
template <>
struct formatter<tBTA_AG_SCO_APTX_SWB_SETTINGS> : enum_formatter<tBTA_AG_SCO_APTX_SWB_SETTINGS> {};
template <>
struct formatter<tBTA_AG_SCO> : enum_formatter<tBTA_AG_SCO> {};
}  // namespace fmt

extern bool bta_ag_is_call_present(const RawAddress* peer_addr);
#endif /* BTA_AG_INT_H */<|MERGE_RESOLUTION|>--- conflicted
+++ resolved
@@ -63,22 +63,15 @@
 #define BTA_AG_ACP 0 /* accepted connection */
 #define BTA_AG_INT 1 /* initiating connection */
 
-<<<<<<< HEAD
 /* feature mask that matches spec */
-#define BTA_AG_BRSF_FEAT_SPEC                                   \
-  (BTA_AG_FEAT_3WAY | BTA_AG_FEAT_ECNR | BTA_AG_FEAT_VREC |     \
-   BTA_AG_FEAT_INBAND | BTA_AG_FEAT_VTAG | BTA_AG_FEAT_REJECT | \
-   BTA_AG_FEAT_ECS | BTA_AG_FEAT_ECC | BTA_AG_FEAT_EXTERR |     \
-   BTA_AG_FEAT_CODEC | BTA_AG_FEAT_HF_IND | BTA_AG_FEAT_ESCO_S4 |  \
+#define BTA_AG_BRSF_FEAT_SPEC                                                          \
+  (BTA_AG_FEAT_3WAY | BTA_AG_FEAT_ECNR | BTA_AG_FEAT_VREC | BTA_AG_FEAT_INBAND |       \
+   BTA_AG_FEAT_VTAG | BTA_AG_FEAT_REJECT | BTA_AG_FEAT_ECS | BTA_AG_FEAT_ECC |         \
+   BTA_AG_FEAT_EXTERR | BTA_AG_FEAT_CODEC | BTA_AG_FEAT_HF_IND | BTA_AG_FEAT_ESCO_S4 | \
    BTA_AG_FEAT_VOIP)
 
-#define BTA_AG_SDP_FEAT_SPEC                                \
-  (BTA_AG_FEAT_3WAY | BTA_AG_FEAT_ECNR | BTA_AG_FEAT_VREC | \
-   BTA_AG_FEAT_INBAND | BTA_AG_FEAT_VTAG)
-=======
 #define BTA_AG_SDP_FEAT_SPEC \
   (BTA_AG_FEAT_3WAY | BTA_AG_FEAT_ECNR | BTA_AG_FEAT_VREC | BTA_AG_FEAT_INBAND | BTA_AG_FEAT_VTAG)
->>>>>>> 15c04564
 
 /* Timeout for alarm in 2018 toyota camry carkit workaround */
 #define BTA_AG_BIND_TIMEOUT_MS 500
