/*
 * Copyright 2022 The Android Open Source Project
 *
 * Licensed under the Apache License, Version 2.0 (the "License");
 * you may not use this file except in compliance with the License.
 * You may obtain a copy of the License at
 *
 *      http://www.apache.org/licenses/LICENSE-2.0
 *
 * Unless required by applicable law or agreed to in writing, software
 * distributed under the License is distributed on an "AS IS" BASIS,
 * WITHOUT WARRANTIES OR CONDITIONS OF ANY KIND, either express or implied.
 * See the License for the specific language governing permissions and
 * limitations under the License.
 */

#include <gmock/gmock.h>
#include <gtest/gtest.h>
#include <stdarg.h>

#include <memory>
#include <string>

#include "bta/dm/bta_dm_int.h"
#include "test/common/main_handler.h"
#include "test/fake/fake_osi.h"
<<<<<<< HEAD
=======
#include "test/mock/mock_stack_btm.h"
>>>>>>> a5e8c6e4
#include "test/mock/mock_stack_gatt_api.h"

void BTA_dm_on_hw_on();
void BTA_dm_on_hw_off();

class BtaSdpTest : public testing::Test {
 protected:
  void SetUp() override {
    fake_osi_ = std::make_unique<test::fake::FakeOsi>();
    test::mock::stack_gatt_api::GATT_Register.body =
        [](const bluetooth::Uuid& p_app_uuid128, const std::string name,
           tGATT_CBACK* p_cb_info, bool eatt_support) { return 5; };
<<<<<<< HEAD
=======
    btm_client_interface = {};
    btm_client_interface.eir.BTM_GetEirSupportedServices =
        [](uint32_t* p_eir_uuid, uint8_t** p, uint8_t max_num_uuid16,
           uint8_t* p_num_uuid16) -> uint8_t { return 0; };
    btm_client_interface.eir.BTM_WriteEIR = [](BT_HDR* p_buf) -> tBTM_STATUS {
      osi_free(p_buf);
      return BTM_SUCCESS;
    };
    btm_client_interface.local.BTM_ReadLocalDeviceNameFromController =
        [](tBTM_CMPL_CB* cb) -> tBTM_STATUS { return BTM_CMD_STARTED; };
    btm_client_interface.security.BTM_SecRegister =
        [](const tBTM_APPL_INFO* p_cb_info) -> bool { return true; };

>>>>>>> a5e8c6e4
    main_thread_start_up();
    sync_main_handler();

    BTA_dm_on_hw_on();
  }

  void TearDown() override {
    BTA_dm_on_hw_off();

    sync_main_handler();
    main_thread_shut_down();

    test::mock::stack_gatt_api::GATT_Register = {};
<<<<<<< HEAD
=======
    btm_client_interface = {};
>>>>>>> a5e8c6e4
  }
  std::unique_ptr<test::fake::FakeOsi> fake_osi_;
};

class BtaSdpRegisteredTest : public BtaSdpTest {
 protected:
  void SetUp() override {
    BtaSdpTest::SetUp();
    bta_sys_register(BTA_ID_DM_SEARCH, &bta_sys_reg);
  }

  void TearDown() override {
    bta_sys_deregister(BTA_ID_DM_SEARCH);
    BtaSdpTest::TearDown();
  }

  tBTA_SYS_REG bta_sys_reg = {
      .evt_hdlr = [](const BT_HDR_RIGID* p_msg) -> bool {
        osi_free((void*)p_msg);
        return false;
      },
      .disable = []() {},
  };
};

TEST_F(BtaSdpTest, nop) {}

TEST_F(BtaSdpRegisteredTest, bta_dm_sdp_result_SDP_SUCCESS) {
  bta_dm_search_cb.service_index = BTA_MAX_SERVICE_ID;

  tBTA_DM_MSG msg = {
      .sdp_event =
          {
              .sdp_result = SDP_SUCCESS,
          },
  };
  bta_dm_sdp_result(&msg);
}<|MERGE_RESOLUTION|>--- conflicted
+++ resolved
@@ -24,10 +24,7 @@
 #include "bta/dm/bta_dm_int.h"
 #include "test/common/main_handler.h"
 #include "test/fake/fake_osi.h"
-<<<<<<< HEAD
-=======
 #include "test/mock/mock_stack_btm.h"
->>>>>>> a5e8c6e4
 #include "test/mock/mock_stack_gatt_api.h"
 
 void BTA_dm_on_hw_on();
@@ -40,8 +37,6 @@
     test::mock::stack_gatt_api::GATT_Register.body =
         [](const bluetooth::Uuid& p_app_uuid128, const std::string name,
            tGATT_CBACK* p_cb_info, bool eatt_support) { return 5; };
-<<<<<<< HEAD
-=======
     btm_client_interface = {};
     btm_client_interface.eir.BTM_GetEirSupportedServices =
         [](uint32_t* p_eir_uuid, uint8_t** p, uint8_t max_num_uuid16,
@@ -55,7 +50,6 @@
     btm_client_interface.security.BTM_SecRegister =
         [](const tBTM_APPL_INFO* p_cb_info) -> bool { return true; };
 
->>>>>>> a5e8c6e4
     main_thread_start_up();
     sync_main_handler();
 
@@ -69,10 +63,7 @@
     main_thread_shut_down();
 
     test::mock::stack_gatt_api::GATT_Register = {};
-<<<<<<< HEAD
-=======
     btm_client_interface = {};
->>>>>>> a5e8c6e4
   }
   std::unique_ptr<test::fake::FakeOsi> fake_osi_;
 };
