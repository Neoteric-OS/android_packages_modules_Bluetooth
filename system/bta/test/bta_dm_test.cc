/*
 * Copyright 2021 The Android Open Source Project
 *
 * Licensed under the Apache License, Version 2.0 (the "License");
 * you may not use this file except in compliance with the License.
 * You may obtain a copy of the License at
 *
 *      http://www.apache.org/licenses/LICENSE-2.0
 *
 * Unless required by applicable law or agreed to in writing, software
 * distributed under the License is distributed on an "AS IS" BASIS,
 * WITHOUT WARRANTIES OR CONDITIONS OF ANY KIND, either express or implied.
 * See the License for the specific language governing permissions and
 * limitations under the License.
 */

#include <base/functional/bind.h>
#include <base/location.h>
#include <gmock/gmock.h>
#include <gtest/gtest.h>

#include <chrono>
#include <iostream>
#include <memory>
#include <string>

#include "bta/dm/bta_dm_int.h"
#include "bta/hf_client/bta_hf_client_int.h"
#include "bta/include/bta_api.h"
#include "bta/include/bta_dm_api.h"
#include "bta/include/bta_hf_client_api.h"
#include "btif/include/stack_manager.h"
#include "common/message_loop_thread.h"
#include "osi/include/compat.h"
#include "stack/include/bt_dev_class.h"
<<<<<<< HEAD
=======
#include "stack/include/bt_device_type.h"
>>>>>>> a5e8c6e4
#include "stack/include/bt_name.h"
#include "stack/include/btm_status.h"
#include "test/common/main_handler.h"
#include "test/common/mock_functions.h"
#include "test/fake/fake_osi.h"
#include "test/mock/mock_osi_alarm.h"
#include "test/mock/mock_osi_allocator.h"
#include "test/mock/mock_stack_acl.h"
<<<<<<< HEAD
=======
#include "test/mock/mock_stack_btm_ble.h"
>>>>>>> a5e8c6e4
#include "test/mock/mock_stack_btm_inq.h"
#include "test/mock/mock_stack_btm_sec.h"
#include "types/ble_address_with_type.h"

using namespace std::chrono_literals;
using ::testing::ElementsAre;

extern struct btm_client_interface_t btm_client_interface;

namespace base {
class MessageLoop;
}  // namespace base

namespace {
constexpr uint8_t kUnusedTimer = BTA_ID_MAX;
const RawAddress kRawAddress({0x11, 0x22, 0x33, 0x44, 0x55, 0x66});
const RawAddress kRawAddress2({0x12, 0x34, 0x56, 0x78, 0x9a, 0xbc});
const DEV_CLASS kDeviceClass = {0x11, 0x22, 0x33};

constexpr char kRemoteName[] = "TheRemoteName";

bool bta_dm_search_sm_execute(const BT_HDR_RIGID* p_msg) { return true; }
void bta_dm_search_sm_disable() { bta_sys_deregister(BTA_ID_DM_SEARCH); }

const tBTA_SYS_REG bta_dm_search_reg = {bta_dm_search_sm_execute,
                                        bta_dm_search_sm_disable};

}  // namespace

<<<<<<< HEAD
=======
namespace bluetooth {
namespace legacy {
namespace testing {

void bta_dm_init_cb();
void bta_dm_deinit_cb();

}  // namespace testing
}  // namespace legacy
}  // namespace bluetooth

>>>>>>> a5e8c6e4
class BtaDmTest : public testing::Test {
 protected:
  void SetUp() override {
    reset_mock_function_count_map();
    fake_osi_ = std::make_unique<test::fake::FakeOsi>();

    main_thread_start_up();
    post_on_bt_main([]() { LOG_INFO("Main thread started up"); });

    bta_sys_register(BTA_ID_DM_SEARCH, &bta_dm_search_reg);
    bluetooth::legacy::testing::bta_dm_init_cb();

    for (int i = 0; i < BTA_DM_NUM_PM_TIMER; i++) {
      for (int j = 0; j < BTA_DM_PM_MODE_TIMER_MAX; j++) {
        bta_dm_cb.pm_timer[i].srvc_id[j] = kUnusedTimer;
      }
    }
  }
  void TearDown() override {
    bta_sys_deregister(BTA_ID_DM_SEARCH);
    bluetooth::legacy::testing::bta_dm_deinit_cb();
    post_on_bt_main([]() { LOG_INFO("Main thread shutting down"); });
    main_thread_shut_down();
<<<<<<< HEAD
  }

  std::unique_ptr<test::fake::FakeOsi> fake_osi_;
=======
  }

  std::unique_ptr<test::fake::FakeOsi> fake_osi_;
};

class BtaDmCustomAlarmTest : public BtaDmTest {
 protected:
  void SetUp() override {
    BtaDmTest::SetUp();
    test::mock::osi_alarm::alarm_set_on_mloop.body =
        [this](alarm_t* alarm, uint64_t interval_ms, alarm_callback_t cb,
               void* data) {
          ASSERT_TRUE(alarm != nullptr);
          this->alarm_callback = cb;
          this->alarm_data = data;
        };
  }
  void TearDown() override {
    test::mock::osi_alarm::alarm_set_on_mloop = {};
    BtaDmTest::TearDown();
  }
  alarm_callback_t alarm_callback;
  void* alarm_data{nullptr};
>>>>>>> a5e8c6e4
};

TEST_F(BtaDmTest, nop) {
  bool status = true;
  ASSERT_EQ(true, status);
}

TEST_F(BtaDmCustomAlarmTest, disable_no_acl_links) {
  bta_dm_cb.disabling = true;

  bta_dm_disable();  // Waiting for all ACL connections to drain
  ASSERT_EQ(0, get_func_call_count("btm_remove_acl"));
  ASSERT_EQ(1, get_func_call_count("alarm_set_on_mloop"));

  // Execute timer callback
  alarm_callback(this->alarm_data);
  ASSERT_EQ(1, get_func_call_count("alarm_set_on_mloop"));
  ASSERT_EQ(0, get_func_call_count("BTIF_dm_disable"));
  ASSERT_EQ(1, get_func_call_count("future_ready"));
  ASSERT_TRUE(!bta_dm_cb.disabling);
}

TEST_F(BtaDmCustomAlarmTest, disable_first_pass_with_acl_links) {
  test::mock::stack_acl::BTM_GetNumAclLinks.body = []() { return 1; };
  bta_dm_cb.disabling = true;
  // ACL link is open
  bta_dm_cb.device_list.count = 1;

  bta_dm_disable();              // Waiting for all ACL connections to drain
  ASSERT_EQ(1, get_func_call_count("alarm_set_on_mloop"));
  ASSERT_EQ(0, get_func_call_count("BTIF_dm_disable"));

  test::mock::stack_acl::BTM_GetNumAclLinks.body = []() { return 0; };
  // First disable pass
  alarm_callback(this->alarm_data);
  ASSERT_EQ(1, get_func_call_count("alarm_set_on_mloop"));
  ASSERT_EQ(1, get_func_call_count("BTIF_dm_disable"));
  ASSERT_TRUE(!bta_dm_cb.disabling);

  test::mock::stack_acl::BTM_GetNumAclLinks = {};
}

TEST_F(BtaDmCustomAlarmTest, disable_second_pass_with_acl_links) {
  test::mock::stack_acl::BTM_GetNumAclLinks.body = []() { return 1; };
  bta_dm_cb.disabling = true;
  // ACL link is open
  bta_dm_cb.device_list.count = 1;

  bta_dm_disable();  // Waiting for all ACL connections to drain
  ASSERT_EQ(1, get_func_call_count("alarm_set_on_mloop"));
  ASSERT_EQ(0, get_func_call_count("BTIF_dm_disable"));

  // First disable pass
  alarm_callback(alarm_data);
  ASSERT_EQ(2, get_func_call_count("alarm_set_on_mloop"));
  ASSERT_EQ(0, get_func_call_count("BTIF_dm_disable"));
  ASSERT_EQ(1, get_func_call_count("btm_remove_acl"));

  // Second disable pass
  alarm_callback(alarm_data);
  ASSERT_EQ(1, get_func_call_count("BTIF_dm_disable"));
  ASSERT_TRUE(!bta_dm_cb.disabling);

  test::mock::stack_acl::BTM_GetNumAclLinks = {};
}

namespace {

struct BTA_DM_ENCRYPT_CBACK_parms {
  const RawAddress bd_addr;
  tBT_TRANSPORT transport;
  tBTA_STATUS result;
};

std::queue<BTA_DM_ENCRYPT_CBACK_parms> BTA_DM_ENCRYPT_CBACK_queue;

void BTA_DM_ENCRYPT_CBACK(const RawAddress& bd_addr, tBT_TRANSPORT transport,
                          tBTA_STATUS result) {
  BTA_DM_ENCRYPT_CBACK_queue.push({bd_addr, transport, result});
}

}  // namespace

namespace bluetooth {
namespace legacy {
namespace testing {
tBTA_DM_PEER_DEVICE* allocate_device_for(const RawAddress& bd_addr,
                                         tBT_TRANSPORT transport);

void bta_dm_remname_cback(const tBTM_REMOTE_DEV_NAME* p);

tBT_TRANSPORT bta_dm_determine_discovery_transport(
    const RawAddress& remote_bd_addr);

void btm_set_local_io_caps(uint8_t io_caps);

tBTM_STATUS bta_dm_sp_cback(tBTM_SP_EVT event, tBTM_SP_EVT_DATA* p_data);

}  // namespace testing
}  // namespace legacy
}  // namespace bluetooth

TEST_F(BtaDmTest, bta_dm_set_encryption) {
  const tBT_TRANSPORT transport{BT_TRANSPORT_LE};
  const tBTM_BLE_SEC_ACT sec_act{BTM_BLE_SEC_NONE};

  // Callback not provided
  bta_dm_set_encryption(kRawAddress, transport, nullptr, sec_act);

  // Device connection does not exist
  bta_dm_set_encryption(kRawAddress, transport, BTA_DM_ENCRYPT_CBACK, sec_act);

  // Setup a connected device
  tBTA_DM_PEER_DEVICE* device =
      bluetooth::legacy::testing::allocate_device_for(kRawAddress, transport);
  ASSERT_TRUE(device != nullptr);
  device->conn_state = BTA_DM_CONNECTED;
  device->p_encrypt_cback = nullptr;

  // Setup a device that is busy with another encryption
  // Fake indication that the encryption is in progress with non-null callback
  device->p_encrypt_cback = BTA_DM_ENCRYPT_CBACK;
  bta_dm_set_encryption(kRawAddress, transport, BTA_DM_ENCRYPT_CBACK, sec_act);
  ASSERT_EQ(0, get_func_call_count("BTM_SetEncryption"));
  ASSERT_EQ(1UL, BTA_DM_ENCRYPT_CBACK_queue.size());
  auto params = BTA_DM_ENCRYPT_CBACK_queue.front();
  BTA_DM_ENCRYPT_CBACK_queue.pop();
  ASSERT_EQ(BTA_BUSY, params.result);
  device->p_encrypt_cback = nullptr;

  // Setup a device that fails encryption
  test::mock::stack_btm_sec::BTM_SetEncryption.body =
      [](const RawAddress& bd_addr, tBT_TRANSPORT transport,
         tBTM_SEC_CALLBACK* p_callback, void* p_ref_data,
         tBTM_BLE_SEC_ACT sec_act) -> tBTM_STATUS {
    return BTM_MODE_UNSUPPORTED;
  };

  bta_dm_set_encryption(kRawAddress, transport, BTA_DM_ENCRYPT_CBACK, sec_act);
  ASSERT_EQ(1, get_func_call_count("BTM_SetEncryption"));
  ASSERT_EQ(0UL, BTA_DM_ENCRYPT_CBACK_queue.size());
  device->p_encrypt_cback = nullptr;

  // Setup a device that successfully starts encryption
  test::mock::stack_btm_sec::BTM_SetEncryption.body =
      [](const RawAddress& bd_addr, tBT_TRANSPORT transport,
         tBTM_SEC_CALLBACK* p_callback, void* p_ref_data,
         tBTM_BLE_SEC_ACT sec_act) -> tBTM_STATUS { return BTM_CMD_STARTED; };

  bta_dm_set_encryption(kRawAddress, transport, BTA_DM_ENCRYPT_CBACK, sec_act);
  ASSERT_EQ(2, get_func_call_count("BTM_SetEncryption"));
  ASSERT_EQ(0UL, BTA_DM_ENCRYPT_CBACK_queue.size());
  ASSERT_NE(nullptr, device->p_encrypt_cback);

  test::mock::stack_btm_sec::BTM_SetEncryption = {};
  BTA_DM_ENCRYPT_CBACK_queue = {};
}

void bta_dm_encrypt_cback(const RawAddress* bd_addr, tBT_TRANSPORT transport,
                          UNUSED_ATTR void* p_ref_data, tBTM_STATUS result);

TEST_F(BtaDmTest, bta_dm_encrypt_cback) {
  const tBT_TRANSPORT transport{BT_TRANSPORT_LE};

  // Setup a connected device
  tBTA_DM_PEER_DEVICE* device =
      bluetooth::legacy::testing::allocate_device_for(kRawAddress, transport);
  ASSERT_TRUE(device != nullptr);
  device->conn_state = BTA_DM_CONNECTED;

  // Encryption with no callback set
  device->p_encrypt_cback = nullptr;
  bta_dm_encrypt_cback(&kRawAddress, transport, nullptr, BTM_SUCCESS);
  ASSERT_EQ(0UL, BTA_DM_ENCRYPT_CBACK_queue.size());

  // Encryption with callback
  device->p_encrypt_cback = BTA_DM_ENCRYPT_CBACK;
  bta_dm_encrypt_cback(&kRawAddress, transport, nullptr, BTM_SUCCESS);
  device->p_encrypt_cback = BTA_DM_ENCRYPT_CBACK;
  bta_dm_encrypt_cback(&kRawAddress, transport, nullptr, BTM_WRONG_MODE);
  device->p_encrypt_cback = BTA_DM_ENCRYPT_CBACK;
  bta_dm_encrypt_cback(&kRawAddress, transport, nullptr, BTM_NO_RESOURCES);
  device->p_encrypt_cback = BTA_DM_ENCRYPT_CBACK;
  bta_dm_encrypt_cback(&kRawAddress, transport, nullptr, BTM_BUSY);
  device->p_encrypt_cback = BTA_DM_ENCRYPT_CBACK;
  bta_dm_encrypt_cback(&kRawAddress, transport, nullptr, BTM_ILLEGAL_VALUE);

  ASSERT_EQ(5UL, BTA_DM_ENCRYPT_CBACK_queue.size());

  auto params_BTM_SUCCESS = BTA_DM_ENCRYPT_CBACK_queue.front();
  BTA_DM_ENCRYPT_CBACK_queue.pop();
  ASSERT_EQ(BTA_SUCCESS, params_BTM_SUCCESS.result);
  auto params_BTM_WRONG_MODE = BTA_DM_ENCRYPT_CBACK_queue.front();
  BTA_DM_ENCRYPT_CBACK_queue.pop();
  ASSERT_EQ(BTA_WRONG_MODE, params_BTM_WRONG_MODE.result);
  auto params_BTM_NO_RESOURCES = BTA_DM_ENCRYPT_CBACK_queue.front();
  BTA_DM_ENCRYPT_CBACK_queue.pop();
  ASSERT_EQ(BTA_NO_RESOURCES, params_BTM_NO_RESOURCES.result);
  auto params_BTM_BUSY = BTA_DM_ENCRYPT_CBACK_queue.front();
  BTA_DM_ENCRYPT_CBACK_queue.pop();
  ASSERT_EQ(BTA_BUSY, params_BTM_BUSY.result);
  auto params_BTM_ILLEGAL_VALUE = BTA_DM_ENCRYPT_CBACK_queue.front();
  BTA_DM_ENCRYPT_CBACK_queue.pop();
  ASSERT_EQ(BTA_FAILURE, params_BTM_ILLEGAL_VALUE.result);
}

TEST_F(BtaDmTest, bta_dm_event_text) {
  std::vector<std::pair<tBTA_DM_EVT, std::string>> events = {
      std::make_pair(BTA_DM_API_SEARCH_EVT, "BTA_DM_API_SEARCH_EVT"),
      std::make_pair(BTA_DM_API_DISCOVER_EVT, "BTA_DM_API_DISCOVER_EVT"),
      std::make_pair(BTA_DM_INQUIRY_CMPL_EVT, "BTA_DM_INQUIRY_CMPL_EVT"),
      std::make_pair(BTA_DM_REMT_NAME_EVT, "BTA_DM_REMT_NAME_EVT"),
      std::make_pair(BTA_DM_SDP_RESULT_EVT, "BTA_DM_SDP_RESULT_EVT"),
      std::make_pair(BTA_DM_SEARCH_CMPL_EVT, "BTA_DM_SEARCH_CMPL_EVT"),
      std::make_pair(BTA_DM_DISCOVERY_RESULT_EVT,
                     "BTA_DM_DISCOVERY_RESULT_EVT"),
      std::make_pair(BTA_DM_DISC_CLOSE_TOUT_EVT, "BTA_DM_DISC_CLOSE_TOUT_EVT"),
  };
  for (const auto& event : events) {
    ASSERT_STREQ(event.second.c_str(), bta_dm_event_text(event.first).c_str());
  }
  ASSERT_STREQ(base::StringPrintf("UNKNOWN[0x%04x]",
                                  std::numeric_limits<uint16_t>::max())
                   .c_str(),
               bta_dm_event_text(static_cast<tBTA_DM_EVT>(
                                     std::numeric_limits<uint16_t>::max()))
                   .c_str());
}

TEST_F(BtaDmTest, bta_dm_state_text) {
  std::vector<std::pair<tBTA_DM_STATE, std::string>> states = {
      std::make_pair(BTA_DM_SEARCH_IDLE, "BTA_DM_SEARCH_IDLE"),
      std::make_pair(BTA_DM_SEARCH_ACTIVE, "BTA_DM_SEARCH_ACTIVE"),
      std::make_pair(BTA_DM_SEARCH_CANCELLING, "BTA_DM_SEARCH_CANCELLING"),
      std::make_pair(BTA_DM_DISCOVER_ACTIVE, "BTA_DM_DISCOVER_ACTIVE"),
  };
  for (const auto& state : states) {
    ASSERT_STREQ(state.second.c_str(), bta_dm_state_text(state.first).c_str());
  }
  auto unknown =
      base::StringPrintf("UNKNOWN[%d]", std::numeric_limits<int>::max());
  ASSERT_STREQ(unknown.c_str(),
               bta_dm_state_text(
                   static_cast<tBTA_DM_STATE>(std::numeric_limits<int>::max()))
                   .c_str());
}

TEST_F(BtaDmTest, bta_dm_remname_cback__typical) {
  bta_dm_search_cb = {
      .name_discover_done = false,
      .peer_bdaddr = kRawAddress,
  };

  tBTM_REMOTE_DEV_NAME name = {
      .status = BTM_SUCCESS,
      .bd_addr = kRawAddress,
      .length = static_cast<uint16_t>(strlen(kRemoteName)),
      .remote_bd_name = {},
      .hci_status = HCI_SUCCESS,
  };
  strlcpy(reinterpret_cast<char*>(&name.remote_bd_name), kRemoteName,
          strlen(kRemoteName));

  bluetooth::legacy::testing::bta_dm_remname_cback(&name);

  sync_main_handler();

  ASSERT_EQ(1, get_func_call_count("BTM_SecDeleteRmtNameNotifyCallback"));
  ASSERT_TRUE(bta_dm_search_cb.name_discover_done);
}

TEST_F(BtaDmTest, bta_dm_remname_cback__wrong_address) {
  bta_dm_search_cb = {
      .name_discover_done = false,
      .peer_bdaddr = kRawAddress,
  };

  tBTM_REMOTE_DEV_NAME name = {
      .status = BTM_SUCCESS,
      .bd_addr = kRawAddress2,
      .length = static_cast<uint16_t>(strlen(kRemoteName)),
      .remote_bd_name = {},
      .hci_status = HCI_SUCCESS,
  };
  strlcpy(reinterpret_cast<char*>(&name.remote_bd_name), kRemoteName,
          strlen(kRemoteName));

  bluetooth::legacy::testing::bta_dm_remname_cback(&name);

  sync_main_handler();

  ASSERT_EQ(0, get_func_call_count("BTM_SecDeleteRmtNameNotifyCallback"));
  ASSERT_FALSE(bta_dm_search_cb.name_discover_done);
}

TEST_F(BtaDmTest, bta_dm_remname_cback__HCI_ERR_CONNECTION_EXISTS) {
  bta_dm_search_cb = {
      .name_discover_done = false,
      .peer_bdaddr = kRawAddress,
  };

  tBTM_REMOTE_DEV_NAME name = {
      .status = BTM_SUCCESS,
      .bd_addr = RawAddress::kEmpty,
      .length = static_cast<uint16_t>(strlen(kRemoteName)),
      .remote_bd_name = {},
      .hci_status = HCI_ERR_CONNECTION_EXISTS,
  };
  strlcpy(reinterpret_cast<char*>(&name.remote_bd_name), kRemoteName,
          strlen(kRemoteName));

  bluetooth::legacy::testing::bta_dm_remname_cback(&name);

  sync_main_handler();

  ASSERT_EQ(1, get_func_call_count("BTM_SecDeleteRmtNameNotifyCallback"));
  ASSERT_TRUE(bta_dm_search_cb.name_discover_done);
}

TEST_F(BtaDmTest, bta_dm_determine_discovery_transport__BT_TRANSPORT_BR_EDR) {
  bta_dm_search_cb.transport = BT_TRANSPORT_BR_EDR;

  ASSERT_EQ(BT_TRANSPORT_BR_EDR,
            bluetooth::legacy::testing::bta_dm_determine_discovery_transport(
                kRawAddress));
}

TEST_F(BtaDmTest, bta_dm_determine_discovery_transport__BT_TRANSPORT_LE) {
  bta_dm_search_cb.transport = BT_TRANSPORT_LE;

  ASSERT_EQ(BT_TRANSPORT_LE,
            bluetooth::legacy::testing::bta_dm_determine_discovery_transport(
                kRawAddress));
}

TEST_F(BtaDmTest,
       bta_dm_determine_discovery_transport__BT_TRANSPORT_AUTO__BR_EDR) {
  bta_dm_search_cb.transport = BT_TRANSPORT_AUTO;

  test::mock::stack_btm_ble::BTM_ReadDevInfo.body =
      [](const RawAddress& remote_bda, tBT_DEVICE_TYPE* p_dev_type,
         tBLE_ADDR_TYPE* p_addr_type) {
        *p_dev_type = BT_DEVICE_TYPE_BREDR;
        *p_addr_type = BLE_ADDR_PUBLIC;
      };

  ASSERT_EQ(BT_TRANSPORT_BR_EDR,
            bluetooth::legacy::testing::bta_dm_determine_discovery_transport(
                kRawAddress));

  test::mock::stack_btm_ble::BTM_ReadDevInfo = {};
}

TEST_F(BtaDmTest,
       bta_dm_determine_discovery_transport__BT_TRANSPORT_AUTO__BLE__PUBLIC) {
  bta_dm_search_cb.transport = BT_TRANSPORT_AUTO;

  test::mock::stack_btm_ble::BTM_ReadDevInfo.body =
      [](const RawAddress& remote_bda, tBT_DEVICE_TYPE* p_dev_type,
         tBLE_ADDR_TYPE* p_addr_type) {
        *p_dev_type = BT_DEVICE_TYPE_BLE;
        *p_addr_type = BLE_ADDR_PUBLIC;
      };

  ASSERT_EQ(BT_TRANSPORT_LE,
            bluetooth::legacy::testing::bta_dm_determine_discovery_transport(
                kRawAddress));

  test::mock::stack_btm_ble::BTM_ReadDevInfo = {};
}

TEST_F(BtaDmTest,
       bta_dm_determine_discovery_transport__BT_TRANSPORT_AUTO__DUMO) {
  bta_dm_search_cb.transport = BT_TRANSPORT_AUTO;

  test::mock::stack_btm_ble::BTM_ReadDevInfo.body =
      [](const RawAddress& remote_bda, tBT_DEVICE_TYPE* p_dev_type,
         tBLE_ADDR_TYPE* p_addr_type) {
        *p_dev_type = BT_DEVICE_TYPE_DUMO;
        *p_addr_type = BLE_ADDR_PUBLIC;
      };

  ASSERT_EQ(BT_TRANSPORT_BR_EDR,
            bluetooth::legacy::testing::bta_dm_determine_discovery_transport(
                kRawAddress));

  test::mock::stack_btm_ble::BTM_ReadDevInfo = {};
}

TEST_F(BtaDmTest, bta_dm_search_evt_text) {
  std::vector<std::pair<tBTA_DM_SEARCH_EVT, std::string>> events = {
      std::make_pair(BTA_DM_INQ_RES_EVT, "BTA_DM_INQ_RES_EVT"),
      std::make_pair(BTA_DM_INQ_CMPL_EVT, "BTA_DM_INQ_CMPL_EVT"),
      std::make_pair(BTA_DM_DISC_RES_EVT, "BTA_DM_DISC_RES_EVT"),
      std::make_pair(BTA_DM_GATT_OVER_LE_RES_EVT,
                     "BTA_DM_GATT_OVER_LE_RES_EVT"),
      std::make_pair(BTA_DM_DISC_CMPL_EVT, "BTA_DM_DISC_CMPL_EVT"),
      std::make_pair(BTA_DM_SEARCH_CANCEL_CMPL_EVT,
                     "BTA_DM_SEARCH_CANCEL_CMPL_EVT"),
      std::make_pair(BTA_DM_DID_RES_EVT, "BTA_DM_DID_RES_EVT"),
      std::make_pair(BTA_DM_GATT_OVER_SDP_RES_EVT,
                     "BTA_DM_GATT_OVER_SDP_RES_EVT"),
  };
  for (const auto& event : events) {
    ASSERT_STREQ(event.second.c_str(),
                 bta_dm_search_evt_text(event.first).c_str());
  }
  ASSERT_STREQ(
      base::StringPrintf("UNKNOWN[%hhu]", std::numeric_limits<uint8_t>::max())
          .c_str(),
      bta_dm_search_evt_text(
          static_cast<tBTA_DM_SEARCH_EVT>(std::numeric_limits<uint8_t>::max()))
          .c_str());
}

TEST_F(BtaDmTest, bta_dm_remote_name_cmpl) {
  tBTA_DM_MSG msg = {
      .remote_name_msg =
          {
              // tBTA_DM_REMOTE_NAME
              .hdr = {},
              .bd_addr = kRawAddress,
              .bd_name = {0},
              .hci_status = HCI_SUCCESS,
          },
  };
  bta_dm_remote_name_cmpl(&msg);
  ASSERT_EQ(1, get_func_call_count("BTM_InqDbRead"));
}

TEST_F(BtaDmTest, bta_dm_sp_cback__BTM_SP_CFM_REQ_EVT_WithName) {
  constexpr uint32_t kNumVal = 1234;
  static bool callback_sent = false;
  static tBTA_DM_SP_CFM_REQ cfm_req{};
  bta_dm_enable([](tBTA_DM_SEC_EVT event, tBTA_DM_SEC* p_data) {
    callback_sent = true;
    cfm_req = p_data->cfm_req;
  });

  bluetooth::legacy::testing::btm_set_local_io_caps(0xff);

  tBTM_SP_EVT_DATA data = {
      .cfm_req =
          {
              // tBTM_SP_CFM_REQ
              .bd_addr = kRawAddress,
              .dev_class = {},
              .bd_name = {},
              .num_val = kNumVal,
              .just_works = false,
              .loc_auth_req = BTM_AUTH_SP_YES,
              .rmt_auth_req = BTM_AUTH_SP_YES,
              .loc_io_caps = BTM_IO_CAP_NONE,
              .rmt_io_caps = BTM_IO_CAP_NONE,
          },
  };
  dev_class_copy(data.cfm_req.dev_class, kDeviceClass);
  bd_name_copy(data.cfm_req.bd_name, kRemoteName);

  ASSERT_EQ(btm_status_text(BTM_CMD_STARTED),
            btm_status_text(bluetooth::legacy::testing::bta_dm_sp_cback(
                BTM_SP_CFM_REQ_EVT, &data)));
  ASSERT_EQ(kNumVal, bta_dm_cb.num_val);
  ASSERT_TRUE(callback_sent);

  ASSERT_EQ(kRawAddress, cfm_req.bd_addr);
  ASSERT_THAT(cfm_req.dev_class,
              ElementsAre(kDeviceClass[0], kDeviceClass[1], kDeviceClass[2]));
  ASSERT_STREQ(kRemoteName, reinterpret_cast<const char*>(cfm_req.bd_name));
  ASSERT_EQ(kNumVal, cfm_req.num_val);
  ASSERT_EQ(false, cfm_req.just_works);
  ASSERT_EQ(BTM_AUTH_SP_YES, cfm_req.loc_auth_req);
  ASSERT_EQ(BTM_AUTH_SP_YES, cfm_req.rmt_auth_req);
  ASSERT_EQ(BTM_IO_CAP_NONE, cfm_req.loc_io_caps);
  ASSERT_EQ(BTM_IO_CAP_NONE, cfm_req.rmt_io_caps);
}

TEST_F(BtaDmTest, bta_dm_sp_cback__BTM_SP_CFM_REQ_EVT_WithoutName_RNRSuccess) {
  constexpr uint32_t kNumVal = 1234;
  static bool callback_sent = false;
  test::mock::stack_btm_inq::BTM_ReadRemoteDeviceName.body =
      [](const RawAddress& remote_bda, tBTM_NAME_CMPL_CB* p_cb,
         tBT_TRANSPORT transport) { return BTM_CMD_STARTED; };

  static tBTA_DM_SP_CFM_REQ cfm_req{};
  bta_dm_enable([](tBTA_DM_SEC_EVT event, tBTA_DM_SEC* p_data) {
    callback_sent = true;
    cfm_req = p_data->cfm_req;
  });

  bluetooth::legacy::testing::btm_set_local_io_caps(0xff);

  tBTM_SP_EVT_DATA data = {
      .cfm_req =
          {
              // tBTM_SP_CFM_REQ
              .bd_addr = kRawAddress,
              .dev_class = {},
              .bd_name = {0},
              .num_val = kNumVal,
              .just_works = false,
              .loc_auth_req = BTM_AUTH_SP_YES,
              .rmt_auth_req = BTM_AUTH_SP_YES,
              .loc_io_caps = BTM_IO_CAP_NONE,
              .rmt_io_caps = BTM_IO_CAP_NONE,
          },
  };
  dev_class_copy(data.cfm_req.dev_class, kDeviceClass);

  ASSERT_EQ(btm_status_text(BTM_CMD_STARTED),
            btm_status_text(bluetooth::legacy::testing::bta_dm_sp_cback(
                BTM_SP_CFM_REQ_EVT, &data)));
  ASSERT_EQ(kNumVal, bta_dm_cb.num_val);
  ASSERT_FALSE(callback_sent);

  test::mock::stack_btm_inq::BTM_ReadRemoteDeviceName = {};
}

TEST_F(BtaDmTest, bta_dm_sp_cback__BTM_SP_CFM_REQ_EVT_WithoutName_RNRFail) {
  constexpr uint32_t kNumVal = 1234;
  static bool callback_sent = false;
  test::mock::stack_btm_inq::BTM_ReadRemoteDeviceName.body =
      [](const RawAddress& remote_bda, tBTM_NAME_CMPL_CB* p_cb,
         tBT_TRANSPORT transport) { return BTM_SUCCESS; };

  static tBTA_DM_SP_CFM_REQ cfm_req{};
  bta_dm_enable([](tBTA_DM_SEC_EVT event, tBTA_DM_SEC* p_data) {
    callback_sent = true;
    cfm_req = p_data->cfm_req;
  });

  bluetooth::legacy::testing::btm_set_local_io_caps(0xff);

  tBTM_SP_EVT_DATA data = {
      .cfm_req =
          {
              // tBTM_SP_CFM_REQ
              .bd_addr = kRawAddress,
              .dev_class = {},
              .bd_name = {0},
              .num_val = kNumVal,
              .just_works = false,
              .loc_auth_req = BTM_AUTH_SP_YES,
              .rmt_auth_req = BTM_AUTH_SP_YES,
              .loc_io_caps = BTM_IO_CAP_NONE,
              .rmt_io_caps = BTM_IO_CAP_NONE,
          },
  };
  dev_class_copy(data.cfm_req.dev_class, kDeviceClass);

  ASSERT_EQ(btm_status_text(BTM_CMD_STARTED),
            btm_status_text(bluetooth::legacy::testing::bta_dm_sp_cback(
                BTM_SP_CFM_REQ_EVT, &data)));
  ASSERT_EQ(kNumVal, bta_dm_cb.num_val);
  ASSERT_TRUE(callback_sent);

  ASSERT_EQ(kRawAddress, cfm_req.bd_addr);
  ASSERT_THAT(cfm_req.dev_class,
              ElementsAre(kDeviceClass[0], kDeviceClass[1], kDeviceClass[2]));
  ASSERT_EQ(kNumVal, cfm_req.num_val);
  ASSERT_EQ(false, cfm_req.just_works);
  ASSERT_EQ(BTM_AUTH_SP_YES, cfm_req.loc_auth_req);
  ASSERT_EQ(BTM_AUTH_SP_YES, cfm_req.rmt_auth_req);
  ASSERT_EQ(BTM_IO_CAP_NONE, cfm_req.loc_io_caps);
  ASSERT_EQ(BTM_IO_CAP_NONE, cfm_req.rmt_io_caps);

  test::mock::stack_btm_inq::BTM_ReadRemoteDeviceName = {};
}

TEST_F(BtaDmTest, bta_dm_sp_cback__BTM_SP_KEY_NOTIF_EVT) {
  constexpr uint32_t kPassKey = 1234;
  static bool callback_sent = false;
  static tBTA_DM_SP_KEY_NOTIF key_notif{};
  bta_dm_enable([](tBTA_DM_SEC_EVT event, tBTA_DM_SEC* p_data) {
    callback_sent = true;
    key_notif = p_data->key_notif;
  });
  bluetooth::legacy::testing::btm_set_local_io_caps(0xff);

  tBTM_SP_EVT_DATA data = {
      .key_notif =
          {
              // tBTM_SP_KEY_NOTIF
              .bd_addr = kRawAddress,
              .dev_class = {},
              .bd_name = {},
              .passkey = kPassKey,
          },
  };
  dev_class_copy(data.key_notif.dev_class, kDeviceClass);
  bd_name_copy(data.key_notif.bd_name, kRemoteName);

  ASSERT_EQ(btm_status_text(BTM_CMD_STARTED),
            btm_status_text(bluetooth::legacy::testing::bta_dm_sp_cback(
                BTM_SP_KEY_NOTIF_EVT, &data)));
  ASSERT_EQ(kPassKey, bta_dm_cb.num_val);
  ASSERT_TRUE(callback_sent);

  ASSERT_EQ(kRawAddress, key_notif.bd_addr);
  ASSERT_THAT(key_notif.dev_class,
              ElementsAre(kDeviceClass[0], kDeviceClass[1], kDeviceClass[2]));
  ASSERT_STREQ(kRemoteName, reinterpret_cast<const char*>(key_notif.bd_name));
  ASSERT_EQ(kPassKey, key_notif.passkey);
}<|MERGE_RESOLUTION|>--- conflicted
+++ resolved
@@ -33,10 +33,7 @@
 #include "common/message_loop_thread.h"
 #include "osi/include/compat.h"
 #include "stack/include/bt_dev_class.h"
-<<<<<<< HEAD
-=======
 #include "stack/include/bt_device_type.h"
->>>>>>> a5e8c6e4
 #include "stack/include/bt_name.h"
 #include "stack/include/btm_status.h"
 #include "test/common/main_handler.h"
@@ -45,10 +42,7 @@
 #include "test/mock/mock_osi_alarm.h"
 #include "test/mock/mock_osi_allocator.h"
 #include "test/mock/mock_stack_acl.h"
-<<<<<<< HEAD
-=======
 #include "test/mock/mock_stack_btm_ble.h"
->>>>>>> a5e8c6e4
 #include "test/mock/mock_stack_btm_inq.h"
 #include "test/mock/mock_stack_btm_sec.h"
 #include "types/ble_address_with_type.h"
@@ -78,8 +72,6 @@
 
 }  // namespace
 
-<<<<<<< HEAD
-=======
 namespace bluetooth {
 namespace legacy {
 namespace testing {
@@ -91,7 +83,6 @@
 }  // namespace legacy
 }  // namespace bluetooth
 
->>>>>>> a5e8c6e4
 class BtaDmTest : public testing::Test {
  protected:
   void SetUp() override {
@@ -115,11 +106,6 @@
     bluetooth::legacy::testing::bta_dm_deinit_cb();
     post_on_bt_main([]() { LOG_INFO("Main thread shutting down"); });
     main_thread_shut_down();
-<<<<<<< HEAD
-  }
-
-  std::unique_ptr<test::fake::FakeOsi> fake_osi_;
-=======
   }
 
   std::unique_ptr<test::fake::FakeOsi> fake_osi_;
@@ -143,7 +129,6 @@
   }
   alarm_callback_t alarm_callback;
   void* alarm_data{nullptr};
->>>>>>> a5e8c6e4
 };
 
 TEST_F(BtaDmTest, nop) {
