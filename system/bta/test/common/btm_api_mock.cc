--- conflicted
+++ resolved
@@ -86,16 +86,12 @@
   return btm_interface->FindDevice(bd_addr);
 }
 
-<<<<<<< HEAD
 uint16_t BTM_GetHCIConnHandle(RawAddress const& bd_addr, tBT_TRANSPORT transport) {
   log::assert_that(btm_interface != nullptr, "Mock btm interface not set!");
   return btm_interface->GetHCIConnHandle(bd_addr, transport);
 }
 
-void acl_disconnect_from_handle(uint16_t handle, tHCI_STATUS reason, std::string comment) {
-=======
 void acl_disconnect_from_handle(uint16_t handle, tHCI_STATUS reason, std::string /*comment*/) {
->>>>>>> 0fbb36b6
   log::assert_that(btm_interface != nullptr, "Mock btm interface not set!");
   return btm_interface->AclDisconnectFromHandle(handle, reason);
 }
