--- conflicted
+++ resolved
@@ -23,13 +23,9 @@
 #include "bta/dm/bta_dm_int.h"
 #include "osi/include/allocator.h"
 #include "stack/include/bt_hdr.h"
-<<<<<<< HEAD
-#include "test/fake/fake_osi.h"
-=======
 #include "stack/include/btm_status.h"
 #include "test/fake/fake_osi.h"
 #include "test/mock/mock_stack_btm.h"
->>>>>>> a5e8c6e4
 #include "types/bluetooth/uuid.h"
 
 using bluetooth::Uuid;
@@ -39,9 +35,6 @@
   void SetUp() override {
     fake_osi_ = std::make_unique<test::fake::FakeOsi>();
     bta_dm_cb = {};
-<<<<<<< HEAD
-  }
-=======
     btm_client_interface = {};
     btm_client_interface.eir.BTM_WriteEIR = [](BT_HDR* p_buf) -> tBTM_STATUS {
       osi_free(p_buf);
@@ -61,7 +54,6 @@
   }
   void TearDown() override { btm_client_interface = {}; }
 
->>>>>>> a5e8c6e4
   std::unique_ptr<test::fake::FakeOsi> fake_osi_;
 };
 
