--- conflicted
+++ resolved
@@ -1628,12 +1628,7 @@
       *pcb = &bta_jv_cb.port_cb[i];
       *cb = &bta_jv_cb.rfc_cb[rfc_handle - 1];
       log::verbose(
-<<<<<<< HEAD
-              "FOUND rfc_cb_handle=0x{:x}, port.jv_handle=0x{:x}, state={}, "
-              "rfc_cb->handle=0x{:x}",
-=======
               "FOUND rfc_handle=0x{:x}, port.jv_handle=0x{:x}, state={}, rfc_cb->handle=0x{:x}",
->>>>>>> 721ce924
               rfc_handle, (*pcb)->handle, (*pcb)->state, (*cb)->handle);
       return 1;
     }
@@ -1821,11 +1816,7 @@
 
           } else {
             log::error(
-<<<<<<< HEAD
-                    "open pcb not matching listen one, count={}, listen pcb handle={}, open "
-=======
                     "open pcb not matching listen one, count={}, listen port_handle={}, open "
->>>>>>> 721ce924
                     "pcb={}",
                     listen, p_pcb->port_handle, p_pcb_open->handle);
             return NULL;
