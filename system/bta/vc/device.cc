/*
 * Copyright 2020 HIMSA II K/S - www.himsa.com.
 * Represented by EHIMA - www.ehima.com
 *
 * Licensed under the Apache License, Version 2.0 (the "License");
 * you may not use this file except in compliance with the License.
 * You may obtain a copy of the License at
 *
 *      http://www.apache.org/licenses/LICENSE-2.0
 *
 * Unless required by applicable law or agreed to in writing, software
 * distributed under the License is distributed on an "AS IS" BASIS,
 * WITHOUT WARRANTIES OR CONDITIONS OF ANY KIND, either express or implied.
 * See the License for the specific language governing permissions and
 * limitations under the License.
 */

#include <bluetooth/log.h>
#include <com_android_bluetooth_flags.h>

#include <algorithm>
#include <cstddef>
#include <cstdint>
#include <list>
#include <map>
#include <string>
#include <utility>
#include <vector>

#include "bta/include/bta_gatt_api.h"
#include "bta/include/bta_gatt_queue.h"
#include "bta/vc/devices.h"
#include "btm_ble_api_types.h"
#include "btm_sec_api_types.h"
#include "btm_status.h"
#include "gatt/database.h"
#include "gattdefs.h"
#include "stack/btm/btm_sec.h"
#include "stack/gatt/gatt_int.h"
#include "stack/include/bt_types.h"
#include "stack/include/gatt_api.h"
#include "types/bluetooth/uuid.h"
#include "types/bt_transport.h"
#include "vc/types.h"

using bluetooth::vc::internal::VolumeControlDevice;

void VolumeControlDevice::DeregisterNotifications(tGATT_IF gatt_if) {
  if (volume_state_handle != 0) {
    BTA_GATTC_DeregisterForNotifications(gatt_if, address, volume_state_handle);
  }

  if (volume_flags_handle != 0) {
    BTA_GATTC_DeregisterForNotifications(gatt_if, address, volume_flags_handle);
  }

  for (const VolumeOffset& of : audio_offsets.volume_offsets) {
    BTA_GATTC_DeregisterForNotifications(gatt_if, address, of.audio_descr_handle);
    BTA_GATTC_DeregisterForNotifications(gatt_if, address, of.audio_location_handle);
    BTA_GATTC_DeregisterForNotifications(gatt_if, address, of.state_handle);
  }

  for (const VolumeAudioInput& in : audio_inputs.volume_audio_inputs) {
    BTA_GATTC_DeregisterForNotifications(gatt_if, address, in.description_handle);
    BTA_GATTC_DeregisterForNotifications(gatt_if, address, in.state_handle);
    BTA_GATTC_DeregisterForNotifications(gatt_if, address, in.status_handle);
  }
}

void VolumeControlDevice::Disconnect(tGATT_IF gatt_if) {
  log::info("{}", address);

  if (IsConnected()) {
    DeregisterNotifications(gatt_if);
    BtaGattQueue::Clean(connection_id);
    BTA_GATTC_Close(connection_id);
    connection_id = GATT_INVALID_CONN_ID;
  }

  device_ready = false;
  handles_pending.clear();
}

/*
 * Find the handle for the client characteristics configuration of a given
 * characteristics
 */
uint16_t VolumeControlDevice::find_ccc_handle(uint16_t chrc_handle) {
  const gatt::Characteristic* p_char = BTA_GATTC_GetCharacteristic(connection_id, chrc_handle);
  if (!p_char) {
    log::warn("{}, no such handle={:#x}", address, chrc_handle);
    return 0;
  }

  for (const gatt::Descriptor& desc : p_char->descriptors) {
    if (desc.uuid == Uuid::From16Bit(GATT_UUID_CHAR_CLIENT_CONFIG)) {
      return desc.handle;
    }
  }

  return 0;
}

bool VolumeControlDevice::set_volume_control_service_handles(const gatt::Service& service) {
  uint16_t state_handle = 0, state_ccc_handle = 0, control_point_handle = 0, flags_handle = 0,
           flags_ccc_handle = 0;

  for (const gatt::Characteristic& chrc : service.characteristics) {
    if (chrc.uuid == kVolumeControlStateUuid) {
      state_handle = chrc.value_handle;
      state_ccc_handle = find_ccc_handle(chrc.value_handle);
    } else if (chrc.uuid == kVolumeControlPointUuid) {
      control_point_handle = chrc.value_handle;
    } else if (chrc.uuid == kVolumeFlagsUuid) {
      flags_handle = chrc.value_handle;
      flags_ccc_handle = find_ccc_handle(chrc.value_handle);
    } else {
      log::warn("unknown characteristic={}", chrc.uuid);
    }
  }

  // Validate service handles
  if (GATT_HANDLE_IS_VALID(state_handle) && GATT_HANDLE_IS_VALID(state_ccc_handle) &&
      GATT_HANDLE_IS_VALID(control_point_handle) && GATT_HANDLE_IS_VALID(flags_handle)
      /* volume_flags_ccc_handle is optional */) {
    volume_state_handle = state_handle;
    volume_state_ccc_handle = state_ccc_handle;
    volume_control_point_handle = control_point_handle;
    volume_flags_handle = flags_handle;
    volume_flags_ccc_handle = flags_ccc_handle;
    return true;
  }

  return false;
}

void VolumeControlDevice::set_audio_input_control_service_handles(const gatt::Service& service) {
  uint16_t state_handle{0};
  uint16_t state_ccc_handle{0};
  uint16_t gain_setting_handle{0};
  uint16_t type_handle{0};
  uint16_t status_handle{0};
  uint16_t status_ccc_handle{0};
  uint16_t control_point_handle{0};
  uint16_t description_handle{0};
  uint16_t description_ccc_handle{0};
  uint16_t description_writable{0};

  for (const gatt::Characteristic& chrc : service.characteristics) {
    if (chrc.uuid == kVolumeAudioInputStateUuid) {
      state_handle = chrc.value_handle;
      state_ccc_handle = find_ccc_handle(chrc.value_handle);
      log::debug("{} state_handle={:#x} ccc={:#x}", address, state_handle, state_ccc_handle);
    } else if (chrc.uuid == kVolumeAudioInputGainSettingPropertiesUuid) {
      gain_setting_handle = chrc.value_handle;
    } else if (chrc.uuid == kVolumeAudioInputTypeUuid) {
      type_handle = chrc.value_handle;
    } else if (chrc.uuid == kVolumeAudioInputStatusUuid) {
      status_handle = chrc.value_handle;
      status_ccc_handle = find_ccc_handle(chrc.value_handle);
      log::debug("{} status_handle={:#x} ccc={:#x}", address, status_handle, status_ccc_handle);
    } else if (chrc.uuid == kVolumeAudioInputControlPointUuid) {
      control_point_handle = chrc.value_handle;
    } else if (chrc.uuid == kVolumeAudioInputDescriptionUuid) {
      description_handle = chrc.value_handle;
      description_ccc_handle = find_ccc_handle(chrc.value_handle);
      description_writable = chrc.properties & GATT_CHAR_PROP_BIT_WRITE_NR;
      log::debug("{} description_handle={:#x} ccc={:#x}", address, description_handle,
                 description_ccc_handle);
    } else {
      log::info("found unexpected characteristic={}", chrc.uuid);
    }
  }

  // Check if all mandatory attributes are present
  if (!GATT_HANDLE_IS_VALID(state_handle) || !GATT_HANDLE_IS_VALID(state_ccc_handle) ||
      !GATT_HANDLE_IS_VALID(gain_setting_handle) || !GATT_HANDLE_IS_VALID(type_handle) ||
      !GATT_HANDLE_IS_VALID(status_handle) || !GATT_HANDLE_IS_VALID(status_ccc_handle) ||
      !GATT_HANDLE_IS_VALID(control_point_handle) || !GATT_HANDLE_IS_VALID(description_handle)
      /* description_ccc_handle is optional */) {
    log::error(
            "The remote device {} does not comply with AICS 1-0, some handles are invalid. "
            "The aics service with handle {:#x} will be ignored",
            address, service.handle);
    return;
  }
  VolumeAudioInput input = VolumeAudioInput(
          audio_inputs.Size(), service.handle, state_handle, state_ccc_handle, gain_setting_handle,
          type_handle, status_handle, status_ccc_handle, control_point_handle, description_handle,
          description_ccc_handle, description_writable);
  audio_inputs.Add(input);
  log::info("{}, input added id={:#x}", address, input.id);
}

void VolumeControlDevice::set_volume_offset_control_service_handles(const gatt::Service& service) {
  VolumeOffset offset = VolumeOffset(service.handle);

  for (const gatt::Characteristic& chrc : service.characteristics) {
    if (chrc.uuid == kVolumeOffsetStateUuid) {
      offset.state_handle = chrc.value_handle;
      offset.state_ccc_handle = find_ccc_handle(chrc.value_handle);
      log::debug("{}, offset_state handle={:#x}, ccc {:#x}", address, offset.state_handle,
                 offset.state_ccc_handle);

    } else if (chrc.uuid == kVolumeOffsetLocationUuid) {
      offset.audio_location_handle = chrc.value_handle;
      offset.audio_location_ccc_handle = find_ccc_handle(chrc.value_handle);
      offset.audio_location_writable = chrc.properties & GATT_CHAR_PROP_BIT_WRITE_NR;
      log::debug("{}, offset_audio_location handle={:#x}, ccc {:#x}", address,
                 offset.audio_location_handle, offset.audio_location_ccc_handle);

    } else if (chrc.uuid == kVolumeOffsetControlPointUuid) {
      offset.control_point_handle = chrc.value_handle;

    } else if (chrc.uuid == kVolumeOffsetOutputDescriptionUuid) {
      offset.audio_descr_handle = chrc.value_handle;
      offset.audio_descr_ccc_handle = find_ccc_handle(chrc.value_handle);
      offset.audio_descr_writable = chrc.properties & GATT_CHAR_PROP_BIT_WRITE_NR;
      log::debug("{}, offset_audio_des handle={:#x}, ccc {:#x}", address, offset.audio_descr_handle,
                 offset.audio_descr_ccc_handle);

    } else {
      log::warn("unknown characteristic={}", chrc.uuid);
    }
  }

  // Check if all mandatory attributes are present
  if (GATT_HANDLE_IS_VALID(offset.state_handle) && GATT_HANDLE_IS_VALID(offset.state_ccc_handle) &&
      GATT_HANDLE_IS_VALID(offset.audio_location_handle) &&
      /* audio_location_ccc_handle is optional */
      GATT_HANDLE_IS_VALID(offset.control_point_handle) &&
      GATT_HANDLE_IS_VALID(offset.audio_descr_handle)
      /* audio_descr_ccc_handle is optional */) {
    audio_offsets.Add(offset);
    log::info("{}, offset added id={:#x}", address, offset.id);
  } else {
    log::warn("{}, ignoring offset handle={:#x}", address, service.handle);
  }
}

bool VolumeControlDevice::UpdateHandles(void) {
  ResetHandles();

  bool vcs_found = false;
  const std::list<gatt::Service>* services = BTA_GATTC_GetServices(connection_id);
  if (services == nullptr) {
    log::error("{}, no services found", address);
    return false;
  }

  for (auto const& service : *services) {
    if (service.uuid == kVolumeControlUuid) {
      log::info("{}, found VCS, handle={:#x}", address, service.handle);
      vcs_found = set_volume_control_service_handles(service);
      if (!vcs_found) {
        break;
      }

      known_service_handles_ = true;
      for (auto const& included : service.included_services) {
        const gatt::Service* service =
                BTA_GATTC_GetOwningService(connection_id, included.start_handle);
        if (service == nullptr) {
          continue;
        }

        if (included.uuid == kVolumeOffsetUuid) {
          log::info("{}, found VOCS, handle={:#x}", address, service->handle);
          set_volume_offset_control_service_handles(*service);

        } else if (included.uuid == kVolumeAudioInputUuid) {
          log::info("{}, found AICS, handle={:#x}", address, service->handle);
          if (com::android::bluetooth::flags::leaudio_add_aics_support()) {
            set_audio_input_control_service_handles(*service);
          } else {
            log::info("Flag leaudio_add_aics_support is not enabled");
          }
        } else {
          log::warn("{}, unknown service={}", address, service->uuid);
        }
      }
    }
  }

  return vcs_found;
}

void VolumeControlDevice::ResetHandles(void) {
  known_service_handles_ = false;
  device_ready = false;

  // the handles are not valid, so discard pending GATT operations
  BtaGattQueue::Clean(connection_id);

  volume_state_handle = 0;
  volume_state_ccc_handle = 0;
  volume_control_point_handle = 0;
  volume_flags_handle = 0;
  volume_flags_ccc_handle = 0;

  if (audio_offsets.Size() != 0) {
    audio_offsets.Clear();
  }

  if (audio_inputs.Size() != 0) {
    audio_inputs.Clear();
  }
}

void VolumeControlDevice::ControlPointOperation(uint8_t opcode, const std::vector<uint8_t>* arg,
                                                GATT_WRITE_OP_CB cb, void* cb_data) {
  std::vector<uint8_t> set_value({opcode, change_counter});
  if (arg != nullptr) {
    set_value.insert(set_value.end(), (*arg).begin(), (*arg).end());
  }

  BtaGattQueue::WriteCharacteristic(connection_id, volume_control_point_handle, set_value,
                                    GATT_WRITE, cb, cb_data);
}

bool VolumeControlDevice::subscribe_for_notifications(tGATT_IF gatt_if, uint16_t handle,
                                                      uint16_t ccc_handle, GATT_WRITE_OP_CB cb) {
  tGATT_STATUS status = BTA_GATTC_RegisterForNotifications(gatt_if, address, handle);
  log::debug("gatt_if:{}, {} , {:#x} : {:#x}", gatt_if, address, handle, ccc_handle);

  if (status != GATT_SUCCESS) {
    log::error("failed for {}, status={:#x}", address, status);
    return false;
  }

  log::debug("{} ok to proceed with writing descriptor {:#x}", address, ccc_handle);

  std::vector<uint8_t> value(2);
  uint8_t* ptr = value.data();
  UINT16_TO_STREAM(ptr, GATT_CHAR_CLIENT_CONFIG_NOTIFICATION);
  BtaGattQueue::WriteDescriptor(connection_id, ccc_handle, std::move(value), GATT_WRITE, cb,
                                nullptr);

  return true;
}

/**
 * Enqueue GATT requests that are required by the Volume Control to be
 * functional. This includes State characteristics read and subscription.
 * Those characteristics contain the change counter needed to send any request
 * via Control Point. Once completed successfully, the device can be stored
 * and reported as connected. In each case we subscribe first to be sure we do
 * not miss any value change.
 */
bool VolumeControlDevice::EnqueueInitialRequests(tGATT_IF gatt_if, GATT_READ_OP_CB chrc_read_cb,
                                                 GATT_WRITE_OP_CB cccd_write_cb) {
  log::debug("{}", address);

  std::map<uint16_t, uint16_t> hdls_to_subscribe{
          {volume_state_handle, volume_state_ccc_handle},
  };

  handles_pending.clear();
  // Status and Flags are mandatory
  handles_pending.insert(volume_state_handle);
  handles_pending.insert(volume_state_ccc_handle);

  handles_pending.insert(volume_flags_handle);

  if (GATT_HANDLE_IS_VALID(volume_flags_ccc_handle)) {
    hdls_to_subscribe[volume_flags_handle] = volume_flags_ccc_handle;
    handles_pending.insert(volume_flags_ccc_handle);
  }

  // Register for notifications
  for (auto const& input : audio_inputs.volume_audio_inputs) {
    // State is mandatory
    hdls_to_subscribe[input.state_handle] = input.state_ccc_handle;
    handles_pending.insert(input.state_ccc_handle);
    // State is mandatory
    hdls_to_subscribe[input.status_handle] = input.status_ccc_handle;
    handles_pending.insert(input.status_ccc_handle);

    if (GATT_HANDLE_IS_VALID(input.description_ccc_handle)) {
      hdls_to_subscribe[input.description_handle] = input.description_ccc_handle;
      handles_pending.insert(input.description_ccc_handle);
    }
  }

  for (auto const& offset : audio_offsets.volume_offsets) {
    hdls_to_subscribe[offset.state_handle] = offset.state_ccc_handle;
    handles_pending.insert(offset.state_ccc_handle);

    if (GATT_HANDLE_IS_VALID(offset.audio_descr_ccc_handle)) {
      hdls_to_subscribe[offset.audio_descr_handle] = offset.audio_descr_ccc_handle;
      handles_pending.insert(offset.audio_descr_ccc_handle);
    }

    if (GATT_HANDLE_IS_VALID(offset.audio_location_ccc_handle)) {
      hdls_to_subscribe[offset.audio_location_handle] = offset.audio_location_ccc_handle;
      handles_pending.insert(offset.audio_location_ccc_handle);
    }
  }

  for (auto const& handles : hdls_to_subscribe) {
    log::debug("{}, handle={:#x}, ccc_handle={:#x}", address, handles.first, handles.second);
    if (!subscribe_for_notifications(gatt_if, handles.first, handles.second, cccd_write_cb)) {
      log::error("{}, failed to subscribe for handle={:#x}, ccc_handle={:#x}", address,
                 handles.first, handles.second);
      return false;
    }
  }

  BtaGattQueue::ReadCharacteristic(connection_id, volume_state_handle, chrc_read_cb, nullptr);
  BtaGattQueue::ReadCharacteristic(connection_id, volume_flags_handle, chrc_read_cb, nullptr);

  return true;
}

/**
 * Enqueue the remaining requests. Those are not so crucial and can be done
 * once Volume Control instance indicates it's readiness to profile.
 * This includes characteristics read and subscription.
 * In each case we subscribe first to be sure we do not miss any value change.
 */
void VolumeControlDevice::EnqueueRemainingRequests(tGATT_IF /*gatt_if*/,
                                                   GATT_READ_OP_CB chrc_read_cb,
                                                   GATT_READ_MULTI_OP_CB chrc_multi_read_cb,
                                                   GATT_WRITE_OP_CB /*cccd_write_cb*/) {
  const auto is_eatt_supported = gatt_profile_get_eatt_support_by_conn_id(connection_id);

  /* List of handles to the attributes having known and fixed-size values to read using the
   * ATT_READ_MULTIPLE_REQ. The `.second` component contains 1 octet for the length + the actual
   * attribute value length, exactly as in the received HCI packet for ATT_READ_MULTIPLE_RSP.
   * We use this to make sure the request response will fit the current MTU size.
   */
  std::list<std::pair<uint16_t, size_t>> handles_to_read;

  /* Variable-length attributes - always read using the regular read requests to automatically
   * handle truncation in the  GATT layer if MTU is to small to fit even a single complete value.
   */
  std::vector<uint16_t> handles_to_read_variable_length;

  for (auto const& offset : audio_offsets.volume_offsets) {
    handles_to_read.push_back(std::make_pair(offset.state_handle, 4));
    handles_to_read.push_back(std::make_pair(offset.audio_location_handle, 5));
    handles_to_read_variable_length.push_back(offset.audio_descr_handle);
  }

  for (auto const& input : audio_inputs.volume_audio_inputs) {
    handles_to_read.push_back(std::make_pair(input.state_handle, 5));
    handles_to_read.push_back(std::make_pair(input.gain_setting_handle, 4));
    handles_to_read.push_back(std::make_pair(input.type_handle, 2));
    handles_to_read.push_back(std::make_pair(input.status_handle, 2));
    handles_to_read_variable_length.push_back(input.description_handle);
  }

  log::debug("{}, number of fixed-size attribute handles={}", address, handles_to_read.size());
  log::debug("{}, number of variable-size attribute handles={}", address,
             handles_to_read_variable_length.size());

  if (com::android::bluetooth::flags::le_ase_read_multiple_variable() && is_eatt_supported) {
    const size_t payload_limit = this->mtu_ - 1;

    auto pair_it = handles_to_read.begin();
    while (pair_it != handles_to_read.end()) {
      tBTA_GATTC_MULTI multi_read{.num_attr = 0};
      size_t size_limit = 0;

      // Send at once just enough attributes to stay below the MTU size limit for the response
      while ((pair_it != handles_to_read.end()) && (size_limit + pair_it->second < payload_limit) &&
             (multi_read.num_attr < GATT_MAX_READ_MULTI_HANDLES)) {
        multi_read.handles[multi_read.num_attr] = pair_it->first;
        size_limit += pair_it->second;
        ++multi_read.num_attr;
        ++pair_it;
      }

<<<<<<< HEAD
  if (/*!com::android::bluetooth::flags::le_ase_read_multiple_variable()*/ true) {
    for (auto const& handle : handles_to_read) {
=======
      log::debug{"{}, calling multi-read with {} attributes, {} left", address, multi_read.num_attr,
                 std::distance(pair_it, handles_to_read.end())};
      BtaGattQueue::ReadMultiCharacteristic(connection_id, multi_read, chrc_multi_read_cb, nullptr);
    }
  } else {
    for (auto const& [handle, _] : handles_to_read) {
>>>>>>> 4ea4828f
      BtaGattQueue::ReadCharacteristic(connection_id, handle, chrc_read_cb, nullptr);
    }
  }

  for (auto const& handle : handles_to_read_variable_length) {
    BtaGattQueue::ReadCharacteristic(connection_id, handle, chrc_read_cb, nullptr);
  }
}

bool VolumeControlDevice::VerifyReady(uint16_t handle) {
  handles_pending.erase(handle);
  device_ready = handles_pending.size() == 0;

  log::debug("{}, handles_pending size={}", address, handles_pending.size());

  return device_ready;
}

void VolumeControlDevice::GetExtAudioOutVolumeOffset(uint8_t ext_output_id, GATT_READ_OP_CB cb,
                                                     void* cb_data) {
  VolumeOffset* offset = audio_offsets.FindById(ext_output_id);
  if (!offset) {
    log::error("{}, no such offset={:#x}!", address, ext_output_id);
    return;
  }

  BtaGattQueue::ReadCharacteristic(connection_id, offset->state_handle, cb, cb_data);
}

void VolumeControlDevice::GetExtAudioOutLocation(uint8_t ext_output_id, GATT_READ_OP_CB cb,
                                                 void* cb_data) {
  VolumeOffset* offset = audio_offsets.FindById(ext_output_id);
  if (!offset) {
    log::error("{}, no such offset={:#x}!", address, ext_output_id);
    return;
  }

  BtaGattQueue::ReadCharacteristic(connection_id, offset->audio_location_handle, cb, cb_data);
}

void VolumeControlDevice::SetExtAudioOutLocation(uint8_t ext_output_id, uint32_t location) {
  VolumeOffset* offset = audio_offsets.FindById(ext_output_id);
  if (!offset) {
    log::error("{}, no such offset={:#x}!", address, ext_output_id);
    return;
  }

  if (!offset->audio_location_writable) {
    log::warn("not writable");
    return;
  }

  std::vector<uint8_t> value(4);
  uint8_t* ptr = value.data();
  UINT32_TO_STREAM(ptr, location);
  BtaGattQueue::WriteCharacteristic(connection_id, offset->audio_location_handle, value,
                                    GATT_WRITE_NO_RSP, nullptr, nullptr);
}

void VolumeControlDevice::GetExtAudioOutDescription(uint8_t ext_output_id, GATT_READ_OP_CB cb,
                                                    void* cb_data) {
  VolumeOffset* offset = audio_offsets.FindById(ext_output_id);
  if (!offset) {
    log::error("{}, no such offset={:#x}!", address, ext_output_id);
    return;
  }

  BtaGattQueue::ReadCharacteristic(connection_id, offset->audio_descr_handle, cb, cb_data);
}

void VolumeControlDevice::SetExtAudioOutDescription(uint8_t ext_output_id,
                                                    const std::string& descr) {
  VolumeOffset* offset = audio_offsets.FindById(ext_output_id);
  if (!offset) {
    log::error("{}, no such offset={:#x}!", address, ext_output_id);
    return;
  }

  if (!offset->audio_descr_writable) {
    log::warn("not writable");
    return;
  }

  std::vector<uint8_t> value(descr.begin(), descr.end());
  BtaGattQueue::WriteCharacteristic(connection_id, offset->audio_descr_handle, value,
                                    GATT_WRITE_NO_RSP, nullptr, nullptr);
}

void VolumeControlDevice::ExtAudioOutControlPointOperation(uint8_t ext_output_id, uint8_t opcode,
                                                           const std::vector<uint8_t>* arg,
                                                           GATT_WRITE_OP_CB cb, void* cb_data) {
  VolumeOffset* offset = audio_offsets.FindById(ext_output_id);
  if (!offset) {
    log::error("{}, no such offset={:#x}!", address, ext_output_id);
    return;
  }

  std::vector<uint8_t> set_value({opcode, offset->change_counter});
  if (arg != nullptr) {
    set_value.insert(set_value.end(), (*arg).begin(), (*arg).end());
  }

  BtaGattQueue::WriteCharacteristic(connection_id, offset->control_point_handle, set_value,
                                    GATT_WRITE, cb, cb_data);
}

void VolumeControlDevice::GetExtAudioInState(uint8_t ext_input_id, GATT_READ_OP_CB cb,
                                             void* cb_data) {
  VolumeAudioInput* input = audio_inputs.FindById(ext_input_id);
  if (!input) {
    log::error("{}, no such input={:#x}", address, ext_input_id);
    return;
  }

  BtaGattQueue::ReadCharacteristic(connection_id, input->state_handle, cb, cb_data);
}

void VolumeControlDevice::GetExtAudioInStatus(uint8_t ext_input_id, GATT_READ_OP_CB cb,
                                              void* cb_data) {
  VolumeAudioInput* input = audio_inputs.FindById(ext_input_id);
  if (!input) {
    log::error("{}, no such input={:#x}", address, ext_input_id);
    return;
  }

  BtaGattQueue::ReadCharacteristic(connection_id, input->status_handle, cb, cb_data);
}

void VolumeControlDevice::GetExtAudioInType(uint8_t ext_input_id, GATT_READ_OP_CB cb,
                                            void* cb_data) {
  VolumeAudioInput* input = audio_inputs.FindById(ext_input_id);
  if (!input) {
    log::error("{}, no such input={:#x}", address, ext_input_id);
    return;
  }

  BtaGattQueue::ReadCharacteristic(connection_id, input->type_handle, cb, cb_data);
}

void VolumeControlDevice::GetExtAudioInGainProps(uint8_t ext_input_id, GATT_READ_OP_CB cb,
                                                 void* cb_data) {
  VolumeAudioInput* input = audio_inputs.FindById(ext_input_id);
  if (!input) {
    log::error("{}, no such input={:#x}", address, ext_input_id);
    return;
  }

  BtaGattQueue::ReadCharacteristic(connection_id, input->gain_setting_handle, cb, cb_data);
}

void VolumeControlDevice::GetExtAudioInDescription(uint8_t ext_input_id, GATT_READ_OP_CB cb,
                                                   void* cb_data) {
  VolumeAudioInput* input = audio_inputs.FindById(ext_input_id);
  if (!input) {
    log::error("{}, no such input={:#x}", address, ext_input_id);
    return;
  }

  BtaGattQueue::ReadCharacteristic(connection_id, input->description_handle, cb, cb_data);
}

void VolumeControlDevice::SetExtAudioInDescription(uint8_t ext_input_id, const std::string& descr) {
  VolumeAudioInput* input = audio_inputs.FindById(ext_input_id);
  if (!input) {
    log::error("{} no such input={:#x}", address, ext_input_id);
    return;
  }

  if (!input->description_writable) {
    log::warn("{} input={:#x} input description is not writable", address, ext_input_id);
    return;
  }

  std::vector<uint8_t> value(descr.begin(), descr.end());
  BtaGattQueue::WriteCharacteristic(connection_id, input->description_handle, value,
                                    GATT_WRITE_NO_RSP, nullptr, nullptr);
}

bool VolumeControlDevice::ExtAudioInControlPointOperation(uint8_t ext_input_id, uint8_t opcode,
                                                          const std::vector<uint8_t>* arg,
                                                          GATT_WRITE_OP_CB cb, void* cb_data) {
  VolumeAudioInput* input = audio_inputs.FindById(ext_input_id);
  if (!input) {
    log::error("{}, no such input={:#x}", address, ext_input_id);
    return false;
  }

  std::vector<uint8_t> set_value({opcode, input->change_counter});
  if (arg != nullptr) {
    set_value.insert(set_value.end(), (*arg).begin(), (*arg).end());
  }

  BtaGattQueue::WriteCharacteristic(connection_id, input->control_point_handle, set_value,
                                    GATT_WRITE, cb, cb_data);
  return true;
}

bool VolumeControlDevice::IsEncryptionEnabled() {
  return BTM_IsEncrypted(address, BT_TRANSPORT_LE);
}

bool VolumeControlDevice::EnableEncryption() {
  tBTM_STATUS result =
          BTM_SetEncryption(address, BT_TRANSPORT_LE, nullptr, nullptr, BTM_BLE_SEC_ENCRYPT);
  log::info("{}: result=0x{:02x}", address, result);

  return result != tBTM_STATUS::BTM_ERR_KEY_MISSING;
}<|MERGE_RESOLUTION|>--- conflicted
+++ resolved
@@ -454,7 +454,7 @@
   log::debug("{}, number of variable-size attribute handles={}", address,
              handles_to_read_variable_length.size());
 
-  if (com::android::bluetooth::flags::le_ase_read_multiple_variable() && is_eatt_supported) {
+  if (/*com::android::bluetooth::flags::le_ase_read_multiple_variable() && is_eatt_supported*/ true) {
     const size_t payload_limit = this->mtu_ - 1;
 
     auto pair_it = handles_to_read.begin();
@@ -471,17 +471,12 @@
         ++pair_it;
       }
 
-<<<<<<< HEAD
-  if (/*!com::android::bluetooth::flags::le_ase_read_multiple_variable()*/ true) {
-    for (auto const& handle : handles_to_read) {
-=======
       log::debug{"{}, calling multi-read with {} attributes, {} left", address, multi_read.num_attr,
                  std::distance(pair_it, handles_to_read.end())};
       BtaGattQueue::ReadMultiCharacteristic(connection_id, multi_read, chrc_multi_read_cb, nullptr);
     }
   } else {
     for (auto const& [handle, _] : handles_to_read) {
->>>>>>> 4ea4828f
       BtaGattQueue::ReadCharacteristic(connection_id, handle, chrc_read_cb, nullptr);
     }
   }
