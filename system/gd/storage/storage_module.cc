--- conflicted
+++ resolved
@@ -120,29 +120,6 @@
     pimpl_->config_save_alarm_.Cancel();
     pimpl_->has_pending_config_save_ = false;
   }
-<<<<<<< HEAD
-  // 1. rename old config to backup name
-  if (os::FileExists(config_file_path_)) {
-#ifndef TARGET_FLOSS
-    log::assert_that(
-        os::RenameFile(config_file_path_, config_backup_path_),
-        "assert failed: os::RenameFile(config_file_path_, config_backup_path_)");
-#else
-    if (!os::RenameFile(config_file_path_, config_backup_path_)) {
-      log::error("Unable to rename old config to back up name");
-    }
-#endif
-  }
-  // 2. write in-memory config to disk, if failed, backup can still be used
-  if (!LegacyConfigFile::FromPath(config_file_path_).Write(pimpl_->cache_)) {
-    log::error("Unable to write config file to disk");
-  }
-  // 3. now write back up to disk as well
-  if (!LegacyConfigFile::FromPath(config_backup_path_).Write(pimpl_->cache_)) {
-    log::error("Unable to write backup config file");
-  }
-  // 4. save checksum if it is running in common criteria mode
-=======
 #ifndef TARGET_FLOSS
   log::assert_that(
       LegacyConfigFile::FromPath(config_file_path_).Write(pimpl_->cache_),
@@ -153,7 +130,6 @@
   }
 #endif
   // save checksum if it is running in common criteria mode
->>>>>>> b82a27e6
   if (bluetooth::os::ParameterProvider::GetBtKeystoreInterface() != nullptr &&
       bluetooth::os::ParameterProvider::IsCommonCriteriaMode()) {
     bluetooth::os::ParameterProvider::GetBtKeystoreInterface()->set_encrypt_key_or_remove_key(
