/*
 * Copyright 2019 The Android Open Source Project
 *
 * Licensed under the Apache License, Version 2.0 (the "License");
 * you may not use this file except in compliance with the License.
 * You may obtain a copy of the License at
 *
 *      http://www.apache.org/licenses/LICENSE-2.0
 *
 * Unless required by applicable law or agreed to in writing, software
 * distributed under the License is distributed on an "AS IS" BASIS,
 * WITHOUT WARRANTIES OR CONDITIONS OF ANY KIND, either express or implied.
 * See the License for the specific language governing permissions and
 * limitations under the License.
 */

#include "stack_manager.h"

#include <bluetooth/log.h>

#include <chrono>
#include <future>
#include <queue>

#include <signal.h>
#include "common/bind.h"
#include "module.h"
#include "os/handler.h"
#include "os/log.h"
#include "os/system_properties.h"
#include "os/thread.h"
#include "os/wakelock_manager.h"

using ::bluetooth::os::Handler;
using ::bluetooth::os::Thread;
using ::bluetooth::os::WakelockManager;

namespace bluetooth {

void StackManager::StartUp(ModuleList* modules, Thread* stack_thread) {
  management_thread_ = new Thread("management_thread", Thread::Priority::NORMAL);
  handler_ = new Handler(management_thread_);

  WakelockManager::Get().Acquire();

  std::promise<void> promise;
  auto future = promise.get_future();
  handler_->Post(common::BindOnce(&StackManager::handle_start_up, common::Unretained(this), modules,
                                  stack_thread, std::move(promise)));

  auto init_status = future.wait_for(
          std::chrono::milliseconds(get_gd_stack_timeout_ms(/* is_start = */ true)));

  WakelockManager::Get().Release();

  log::info("init_status == {}", int(init_status));

<<<<<<< HEAD
  if (init_status != std::future_status::ready) {
    log::warn("Can't start stack, last instance: {}", registry_.last_instance_);
    kill(getpid(), SIGKILL);
  }
=======
  log::assert_that(init_status == std::future_status::ready, "Can't start stack, last instance: {}",
                   registry_.last_instance_);
>>>>>>> 15c04564

  log::info("init complete");
}

void StackManager::handle_start_up(ModuleList* modules, Thread* stack_thread,
                                   std::promise<void> promise) {
  registry_.Start(modules, stack_thread);
  promise.set_value();
}

void StackManager::ShutDown() {
  WakelockManager::Get().Acquire();

  std::promise<void> promise;
  auto future = promise.get_future();
  handler_->Post(common::BindOnce(&StackManager::handle_shut_down, common::Unretained(this),
                                  std::move(promise)));

  auto stop_status = future.wait_for(
          std::chrono::milliseconds(get_gd_stack_timeout_ms(/* is_start = */ false)));

  WakelockManager::Get().Release();
  WakelockManager::Get().CleanUp();

  log::assert_that(stop_status == std::future_status::ready, "Can't stop stack, last instance: {}",
                   registry_.last_instance_);

  handler_->Clear();
  handler_->WaitUntilStopped(std::chrono::milliseconds(2000));
  delete handler_;
  delete management_thread_;
}

void StackManager::handle_shut_down(std::promise<void> promise) {
  registry_.StopAll();
  promise.set_value();
}

std::chrono::milliseconds StackManager::get_gd_stack_timeout_ms(bool is_start) {
  auto gd_timeout = os::GetSystemPropertyUint32(
<<<<<<< HEAD
        is_start ? "bluetooth.gd.start_timeout" : "bluetooth.gd.stop_timeout",
        /* default_value = */ is_start ? 4000 : 5000);
  return std::chrono::milliseconds(
      gd_timeout * os::GetSystemPropertyUint32("ro.hw_timeout_multiplier",
                                               /* default_value = */ 1));
=======
          is_start ? "bluetooth.gd.start_timeout" : "bluetooth.gd.stop_timeout",
          /* default_value = */ is_start ? 3000 : 5000);
  return std::chrono::milliseconds(gd_timeout *
                                   os::GetSystemPropertyUint32("ro.hw_timeout_multiplier",
                                                               /* default_value = */ 1));
>>>>>>> 15c04564
}

}  // namespace bluetooth<|MERGE_RESOLUTION|>--- conflicted
+++ resolved
@@ -17,12 +17,12 @@
 #include "stack_manager.h"
 
 #include <bluetooth/log.h>
+#include <signal.h>
 
 #include <chrono>
 #include <future>
 #include <queue>
 
-#include <signal.h>
 #include "common/bind.h"
 #include "module.h"
 #include "os/handler.h"
@@ -55,15 +55,10 @@
 
   log::info("init_status == {}", int(init_status));
 
-<<<<<<< HEAD
   if (init_status != std::future_status::ready) {
     log::warn("Can't start stack, last instance: {}", registry_.last_instance_);
     kill(getpid(), SIGKILL);
   }
-=======
-  log::assert_that(init_status == std::future_status::ready, "Can't start stack, last instance: {}",
-                   registry_.last_instance_);
->>>>>>> 15c04564
 
   log::info("init complete");
 }
@@ -104,19 +99,11 @@
 
 std::chrono::milliseconds StackManager::get_gd_stack_timeout_ms(bool is_start) {
   auto gd_timeout = os::GetSystemPropertyUint32(
-<<<<<<< HEAD
-        is_start ? "bluetooth.gd.start_timeout" : "bluetooth.gd.stop_timeout",
-        /* default_value = */ is_start ? 4000 : 5000);
-  return std::chrono::milliseconds(
-      gd_timeout * os::GetSystemPropertyUint32("ro.hw_timeout_multiplier",
-                                               /* default_value = */ 1));
-=======
           is_start ? "bluetooth.gd.start_timeout" : "bluetooth.gd.stop_timeout",
-          /* default_value = */ is_start ? 3000 : 5000);
+          /* default_value = */ is_start ? 4000 : 5000);
   return std::chrono::milliseconds(gd_timeout *
                                    os::GetSystemPropertyUint32("ro.hw_timeout_multiplier",
                                                                /* default_value = */ 1));
->>>>>>> 15c04564
 }
 
 }  // namespace bluetooth