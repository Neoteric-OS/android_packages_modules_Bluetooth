--- conflicted
+++ resolved
@@ -238,102 +238,6 @@
     ],
 }
 
-<<<<<<< HEAD
-cc_binary {
-    name: "bluetooth_stack_with_facade",
-    defaults: [
-        "gd_defaults",
-    ],
-    cflags: [
-        // The generated gRPC code triggers these warnings.
-        "-Wno-missing-prototypes",
-    ],
-    include_dirs: [
-        "packages/modules/Bluetooth/system",
-        "packages/modules/Bluetooth/system/include",
-        "packages/modules/Bluetooth/system/types",
-    ],
-    host_supported: true,
-    srcs: [
-        ":BluetoothFacade_hci_hal",
-        ":BluetoothFacade_hci_layer",
-        ":BluetoothFacade_neighbor",
-        ":TestCommonMockFunctions",
-        ":TestMockMainShimStack",
-        ":TestMockStackMetrics",
-        "facade/facade_main.cc",
-        "facade/grpc_root_server.cc",
-        "facade/read_only_property_server.cc",
-        "grpc/grpc_module.cc",
-    ],
-    generated_headers: [
-        "BlueberryFacadeGeneratedStub_h",
-    ],
-    generated_sources: [
-        "BlueberryFacadeGeneratedStub_cc",
-    ],
-    static_libs: [
-        "bluetooth_flags_c_lib",
-        "breakpad_client",
-        "libPlatformProperties",
-        "libbluetooth-protos",
-        "libbluetooth-types",
-        "libbluetooth_crypto_toolbox",
-        "libbluetooth_gd",
-        "libbluetooth_hci_pdl",
-        "libbluetooth_l2cap_pdl",
-        "libbluetooth_log",
-        "libbluetooth_ras_pdl",
-        "libbluetooth_smp_pdl",
-        "libbt-common",
-        "libbt-platform-protos-lite",
-        "libchrome",
-        "libcom.android.sysprop.bluetooth.wrapped",
-        "libflatbuffers-cpp",
-        "libosi",
-    ],
-    shared_libs: [
-        "libaconfig_storage_read_api_cc",
-        "libbase",
-        "libcrypto",
-        "libgrpc++",
-        "libgrpc_wrap",
-        "liblog",
-        "libprotobuf-cpp-full",
-        "libunwindstack",
-        "server_configurable_flags",
-    ],
-    target: {
-        android: {
-            shared_libs: [
-                "android.hardware.bluetooth@1.0",
-                "android.hardware.bluetooth@1.1",
-                "libbinder_ndk",
-                "libcutils",
-                "libhidlbase",
-                "libstatssocket",
-                "libutils",
-            ],
-            static_libs: [
-                "android.system.suspend-V1-ndk",
-                "android.system.suspend.control-V1-ndk",
-                "libstatslog_bt",
-            ],
-        },
-        host: {
-            required: [
-                "root-canal",
-            ],
-        },
-    },
-    sanitize: {
-        address: true,
-        cfi: true,
-    },
-}
-
-=======
->>>>>>> 4bbf3a8d
 cc_test {
     name: "bluetooth_test_with_timerfd",
     test_suites: ["general-tests"],
