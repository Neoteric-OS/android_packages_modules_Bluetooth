--- conflicted
+++ resolved
@@ -31,11 +31,8 @@
 #include "os/alarm.h"
 #include "os/metrics.h"
 #include "os/queue.h"
-<<<<<<< HEAD
 #include "osi/include/properties.h"
-=======
 #include "os/system_properties.h"
->>>>>>> b87708e6
 #include "osi/include/stack_power_telemetry.h"
 #include "packet/raw_builder.h"
 #include "storage/storage_module.h"
@@ -85,15 +82,10 @@
 }
 
 static void abort_after_time_out(OpCode op_code) {
-<<<<<<< HEAD
-  log::warn("Done waiting for debug information after HCI timeout ({})", OpCodeText(op_code));
-  kill(getpid(), SIGKILL);
-=======
-  log::fatal(
-      "Done waiting for debug information after HCI timeout ({}) for {}ms",
+  log::warn("Done waiting for debug information after HCI timeout ({}) for {}ms",
       OpCodeText(op_code),
       getHciTimeoutRestartMs().count());
->>>>>>> b87708e6
+  kill(getpid(), SIGKILL);
 }
 
 class CommandQueueEntry {
