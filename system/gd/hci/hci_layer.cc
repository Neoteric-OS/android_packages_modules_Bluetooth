--- conflicted
+++ resolved
@@ -701,14 +701,13 @@
     module_.impl_->incoming_iso_buffer_.Enqueue(std::move(iso), module_.GetHandler());
   }
 
-<<<<<<< HEAD
   void inc_rx_packet_counter() {
     std::unique_lock<std::mutex> lock(module_.monitor_cmd_stats);
     if (module_.cmd_stats.is_monitor_enabled) {
       module_.cmd_stats.no_packets_rx++;
     }
   }
-=======
+
 #ifdef TARGET_FLOSS
   void controllerNeedsReset() override {
     log::info("Controller needs reset!");
@@ -716,7 +715,6 @@
     kill(getpid(), SIG_RESET_CTRL);
   }
 #endif
->>>>>>> f3d3aaea
 
   HciLayer& module_;
 };
