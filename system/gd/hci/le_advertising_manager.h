--- conflicted
+++ resolved
@@ -68,18 +68,13 @@
 public:
   std::vector<GapData> advertisement;
   std::vector<GapData> scan_response;
-<<<<<<< HEAD
   std::vector<uint8_t> randomizer;
   std::vector<GapData> advertisement_enc;
   std::vector<GapData> scan_response_enc;
   std::vector<GapData> periodic_data_enc;
   std::vector<uint8_t> enc_key_value;
-  uint16_t interval_min;
-  uint16_t interval_max;
-=======
   uint32_t interval_min;
   uint32_t interval_max;
->>>>>>> 7e07b848
   AdvertisingType advertising_type;
   AdvertiserAddressType requested_advertiser_address_type;
   PeerAddressType peer_address_type;
