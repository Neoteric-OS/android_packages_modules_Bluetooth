/*
 * Copyright (C) 2022 The Android Open Source Project
 *
 * Licensed under the Apache License, Version 2.0 (the "License");
 * you may not use this file except in compliance with the License.
 * You may obtain a copy of the License at
 *
 *      http://www.apache.org/licenses/LICENSE-2.0
 *
 * Unless required by applicable law or agreed to in writing, software
 * distributed under the License is distributed on an "AS IS" BASIS,
 * WITHOUT WARRANTIES OR CONDITIONS OF ANY KIND, either express or implied.
 * See the License for the specific language governing permissions and
 * limitations under the License.
 */

/*
 * Changes from Qualcomm Innovation Center, Inc. are provided under the following license:
 * Copyright (c) 2024 Qualcomm Innovation Center, Inc. All rights reserved.
 * SPDX-License-Identifier: BSD-3-Clause-Clear
 */

#include "hci/distance_measurement_manager.h"

#include <bluetooth/log.h>
#include <com_android_bluetooth_flags.h>
#include <math.h>

#include <chrono>
#include <complex>
#include <unordered_map>
#include <sys/time.h>
#include <cutils/properties.h>
#include "acl_manager/assembler.h"
#include "common/strings.h"
#include "hal/ranging_hal.h"
#include "hci/acl_manager.h"
#include "hci/controller.h"
#include "hci/distance_measurement_interface.h"
#include "hci/event_checkers.h"
#include "hci/hci_layer.h"
#include "module.h"
#include "os/alarm.h"
#include "os/handler.h"
#include "os/repeating_alarm.h"
#include "packet/packet_view.h"
#include "ras/ras_packets.h"
#include "device/include/csconfig.h"

using namespace bluetooth::ras;
using bluetooth::hal::ProcedureDataV2;
using bluetooth::hci::acl_manager::PacketViewForRecombination;

namespace bluetooth {
namespace hci {
const ModuleFactory DistanceMeasurementManager::Factory =
        ModuleFactory([]() { return new DistanceMeasurementManager(); });
// valid azimuth angle degree value is from 0 to 360.
static constexpr int kInvalidAzimuthAngleDegree = -1;
// valid altitude angle degree value is from -90 to 90
static constexpr int kInvalidAltitudeAngleDegree = -91;
static constexpr double kInvalidDelayedSpreadMeters = -1.0;
static constexpr int8_t kInvalidConfidenceLevel = -1;
static constexpr double kInvalidVelocityMetersPerSecond = -1.0;
static constexpr uint16_t kIllegalConnectionHandle = 0xffff;
static constexpr uint8_t kTxPowerNotAvailable = 0xfe;
static constexpr int8_t kRSSIDropOffAt1M = 41;
static constexpr uint8_t kCsMaxTxPower = 20;  // 10 dBm
static constexpr CsSyncAntennaSelection kCsSyncAntennaSelection =
         CsSyncAntennaSelection::ANTENNA_2;
static constexpr uint8_t kConfigId = 0x01;  // Use 0x01 to create config and enable procedure
static constexpr uint8_t kMinMainModeSteps = 0x02;
static constexpr uint8_t kMaxMainModeSteps = 0x05;
static constexpr uint8_t kMainModeRepetition = 0x00;  // No repetition
static constexpr uint8_t kMode0Steps =
        0x03;  // Maximum number of mode-0 steps to increase success subevent rate
static constexpr uint8_t kChannelMapRepetition = 0x01;  // No repetition
static constexpr uint8_t kCh3cJump = 0x03;              // Skip 3 Channels
static constexpr uint16_t kMaxProcedureLen = 0x2710;    // 6.25s
static constexpr uint16_t kMinProcedureInterval = 0x01;
static constexpr uint16_t kMaxProcedureInterval = 0xFF;
static constexpr uint16_t kMaxProcedureCount = 0x01;
static constexpr uint32_t kMinSubeventLen = 0x0004E2;         // 1250us
static constexpr uint32_t kMaxSubeventLen = 0x1E8480;         // 2s
static constexpr uint8_t kTxPwrDelta = 0x00;
static constexpr uint8_t kProcedureDataBufferSize = 0x10;  // Buffer size of Procedure data
static constexpr uint16_t kRangingCounterMask = 0x0FFF;
static constexpr uint8_t kInvalidConfigId = 0xFF;
static constexpr uint8_t kMinConfigId = 0;
static constexpr uint8_t kMaxConfigId = 3;
static constexpr uint16_t kDefaultIntervalMs = 1000;  // 1s
static constexpr uint32_t kMaxIntervalMs = INT_MAX;  // INT_MAX
static constexpr uint8_t kMaxRetryCounterForCreateConfig = 0x03;
static constexpr uint8_t kMaxRetryCounterForCsEnable = 0x03;
static constexpr uint16_t kInvalidConnInterval = 0;  // valid value is from 0x0006 to 0x0C80
static constexpr uint16_t kDefaultRasMtu = 247;      // Section 3.1.2 of RAP 1.0
static constexpr uint8_t kAttHeaderSize = 5;         // Section 3.2.2.1 of RAS 1.0
static constexpr uint8_t kRasSegmentHeaderSize = 1;
static constexpr uint16_t kEnableSecurityTimeoutMs = 10000;  // 10s
long long proc_start_timestampMs;
long long curr_proc_complete_timestampMs;
static constexpr uint16_t kProcedureScheduleGuardMs = 1000;  // 1s
static constexpr double kConnIntervalUnitMs = 1.25;          // 1.25 ms

struct DistanceMeasurementManager::impl : bluetooth::hal::RangingHalCallback {
  struct CsProcedureData {
    CsProcedureData(uint16_t procedure_counter, uint8_t num_antenna_paths, uint8_t configuration_id,
                    uint8_t selected_tx_power)
        : counter(procedure_counter), num_antenna_paths(num_antenna_paths) {
      local_status = CsProcedureDoneStatus::PARTIAL_RESULTS;
      remote_status = CsProcedureDoneStatus::PARTIAL_RESULTS;
      // In ascending order of antenna position with tone extension data at the end
      uint16_t num_tone_data = num_antenna_paths + 1;
      for (uint8_t i = 0; i < num_tone_data; i++) {
        std::vector<std::complex<double>> empty_complex_vector;
        tone_pct_initiator.push_back(empty_complex_vector);
        tone_pct_reflector.push_back(empty_complex_vector);
        std::vector<uint8_t> empty_vector;
        tone_quality_indicator_initiator.push_back(empty_vector);
        tone_quality_indicator_reflector.push_back(empty_vector);
      }
      // RAS data
      segmentation_header_.first_segment_ = 1;
      segmentation_header_.last_segment_ = 0;
      segmentation_header_.rolling_segment_counter_ = 0;
      ranging_header_.ranging_counter_ = counter;
      ranging_header_.configuration_id_ = configuration_id;
      ranging_header_.selected_tx_power_ = selected_tx_power;
      ranging_header_.antenna_paths_mask_ = 0;
      for (uint8_t i = 0; i < num_antenna_paths; i++) {
        ranging_header_.antenna_paths_mask_ |= (1 << i);
      }
      ranging_header_.pct_format_ = PctFormat::IQ;
      procedure_data_v2_.local_selected_tx_power_ = selected_tx_power;
    }
    // Procedure counter
    uint16_t counter;
    // Number of antenna paths (1 to 4) reported in the procedure
    uint8_t num_antenna_paths;
    // Frequency Compensation indicates fractional frequency offset (FFO) value of initiator, in
    // 0.01ppm
    std::vector<uint16_t> frequency_compensation;
    // The channel indices of every step in a CS procedure (in time order)
    std::vector<uint8_t> step_channel;
    std::vector<uint16_t> step_mode;
    // Measured Frequency Offset from mode 0, relative to the remote device, in 0.01ppm
    std::vector<int16_t> measured_freq_offset;
    // Initiator's PCT (complex value) measured from mode-2 or mode-3 steps in a CS procedure (in
    // time order)
    std::vector<std::vector<std::complex<double>>> tone_pct_initiator;
    // Reflector's PCT (complex value) measured from mode-2 or mode-3 steps in a CS procedure (in
    // time order)
    std::vector<std::vector<std::complex<double>>> tone_pct_reflector;
    std::vector<std::vector<uint8_t>> tone_quality_indicator_initiator;
    std::vector<std::vector<uint8_t>> tone_quality_indicator_reflector;
	  std::vector<uint8_t> antenna_permutation_index_initiator;
    std::vector<uint8_t> antenna_permutation_index_reflector;
    std::vector<int8_t> packet_quality_initiator;
    std::vector<int8_t> packet_quality_reflector;
    std::vector<int16_t> toa_tod_initiators;
    std::vector<int16_t> tod_toa_reflectors;
    std::vector<int8_t> rssi_initiator;
    std::vector<int8_t> rssi_reflector;
    std::vector<int8_t> packet_nadm_initiator;
    std::vector<int8_t> packet_nadm_reflector;
    std::vector<int8_t> vendor_specific_cs_single_side_data;
    bool contains_sounding_sequence_local_;
    bool contains_sounding_sequence_remote_;
    CsProcedureDoneStatus local_status;
    CsProcedureDoneStatus remote_status;
    // If any subevent is received with a Subevent_Done_Status of 0x0 (All results complete for the
    // CS subevent)
    bool contains_complete_subevent_ = false;
    // RAS data
    SegmentationHeader segmentation_header_;
    RangingHeader ranging_header_;
    std::vector<uint8_t> ras_raw_data_;  // raw data for multi_subevents;
    uint16_t ras_raw_data_index_ = 0;
    RasSubeventHeader ras_subevent_header_;
    std::vector<uint8_t> ras_subevent_data_;
    uint8_t ras_subevent_counter_ = 0;
    int8_t initiator_reference_power_level;
    int8_t reflector_reference_power_level;

    // procedure data for HAL v2
    ProcedureDataV2 procedure_data_v2_;
  };
  struct RSSITracker {
    uint16_t handle;
    uint16_t interval_ms;
    uint8_t remote_tx_power;
    bool started;
    std::unique_ptr<os::RepeatingAlarm> repeating_alarm;
  };

  // TODO: use state machine to manage the tracker.
  enum class CsTrackerState : uint8_t {
    UNSPECIFIED = 0x00,
    STOPPED = 1 << 0,
    INIT = 1 << 1,
    RAS_CONNECTED = 1 << 2,
    WAIT_FOR_CONFIG_COMPLETE = 1 << 3,
    WAIT_FOR_SECURITY_ENABLED = 1 << 4,
    WAIT_FOR_PROCEDURE_ENABLED = 1 << 5,
    STARTED = 1 << 6,
    HOLD = 1 << 7,
  };

  struct CsTracker {
    CsTrackerState state = CsTrackerState::STOPPED;
    Address address;
    hci::Role local_hci_role = hci::Role::CENTRAL;
    uint16_t procedure_counter = 0;
    uint16_t procedure_counting_after_enable = 0;
    CsRole role = CsRole::INITIATOR;
    bool local_start = false;  // If the CS was started by the local device.
    // TODO: clean up, replace the measurement_ongoing with STOPPED
    bool measurement_ongoing = false;
    bool ras_connected = false;
    bool setup_complete = false;
    uint8_t retry_counter_for_create_config = 0;
    uint8_t retry_counter_for_cs_enable = 0;
    uint16_t n_procedure_count = 0;
    CsMainModeType main_mode_type = CsMainModeType::MODE_2;
    CsSubModeType sub_mode_type = CsSubModeType::UNUSED;
    CsRttType rtt_type = CsRttType::RTT_AA_ONLY;
    bool remote_support_phase_based_ranging = false;
    uint8_t remote_num_antennas_supported_ = 0x01;
    uint8_t remote_supported_sw_time_ = 0;
    // sending from host to controller with CS config command, request the controller to use it.
    uint8_t requesting_config_id = kInvalidConfigId;
    // received from controller to host with CS config complete event, it will be used
    // for the following measurement.
    uint8_t used_config_id = kInvalidConfigId;
    uint8_t selected_tx_power = 0;
    std::vector<CsProcedureData> procedure_data_list = {};
    uint32_t interval_ms = kDefaultIntervalMs;
    uint16_t max_procedure_count = 1;
    bool waiting_for_start_callback = false;
    std::unique_ptr<os::Alarm> procedure_schedule_guard_alarm = nullptr;
    uint8_t min_main_mode_steps = 0;
    uint8_t max_main_mode_steps = 0;
    uint8_t main_mode_repetition = 0;
    uint8_t mode_0_steps = 0;
    uint8_t cs_sync_phy = 0;
    std::array<uint8_t,10> channel_map;
    uint8_t channel_map_repetition = 0;
    uint8_t channel_selection_type = 0;
    uint8_t ch3c_shape = 0;
    uint8_t ch3c_jump = 0;
    uint8_t t_ip1_time = 0;
    uint8_t t_ip2_time = 0;
    uint8_t t_fcs_time = 0;
    uint8_t t_pm_time = 0;
    uint8_t tone_antenna_config_selection = 0;
    uint32_t subevent_len = 0;
    uint8_t subevents_per_event = 0;
    uint16_t subevent_interval = 0;
    uint16_t event_interval = 0;
    uint16_t procedure_interval = 0;
    uint16_t max_procedure_len = 0;
    // RAS data
    RangingHeader ranging_header_;
    PacketViewForRecombination segment_data_;
    uint16_t conn_interval_ = kInvalidConnInterval;
    uint8_t procedure_sequence_after_enable = -1;
    std::unique_ptr<os::Alarm> enable_security_timeout_alarm = nullptr;
  };

  bool get_free_config_id(uint16_t connection_handle, uint8_t& config_id) {
    uint8_t requester_used_config_id = kInvalidConfigId;
    if (cs_requester_trackers_.find(connection_handle) != cs_requester_trackers_.end()) {
      requester_used_config_id = cs_requester_trackers_[connection_handle].used_config_id;
    }
    uint8_t responder_used_config_id = kInvalidConfigId;
    if (cs_responder_trackers_.find(connection_handle) != cs_responder_trackers_.end()) {
      responder_used_config_id = cs_responder_trackers_[connection_handle].used_config_id;
    }

    for (auto i = kMinConfigId; i <= kMaxConfigId; i++) {
      if (i != requester_used_config_id && i != responder_used_config_id) {
        config_id = i;
        return true;
      }
    }
    log::warn("config ids are used up.");
    return false;
  }

  void OnOpened(
          uint16_t connection_handle,
          const std::vector<bluetooth::hal::VendorSpecificCharacteristic>& vendor_specific_reply) {
    log::info("connection_handle:0x{:04x}, vendor_specific_reply size:{}", connection_handle,
              vendor_specific_reply.size());
    if (cs_requester_trackers_.find(connection_handle) == cs_requester_trackers_.end()) {
      log::error("Can't find CS tracker for connection_handle {}", connection_handle);
      return;
    }

    auto& tracker = cs_requester_trackers_[connection_handle];
    if (!vendor_specific_reply.empty()) {
      // Send reply to remote
      distance_measurement_callbacks_->OnVendorSpecificReply(tracker.address,
                                                             vendor_specific_reply);
      return;
    }

    start_distance_measurement_with_cs(tracker.address, connection_handle, false);
  }

  void OnOpenFailed(uint16_t connection_handle) {
    log::info("connection_handle:0x{:04x}", connection_handle);
    if (cs_requester_trackers_.find(connection_handle) == cs_requester_trackers_.end()) {
      log::error("Can't find CS tracker for connection_handle {}", connection_handle);
      return;
    }
    distance_measurement_callbacks_->OnDistanceMeasurementStopped(
            cs_requester_trackers_[connection_handle].address, REASON_INTERNAL_ERROR, METHOD_CS);
  }

  void OnHandleVendorSpecificReplyComplete(uint16_t connection_handle, bool success) {
    log::info("connection_handle:0x{:04x}, success:{}", connection_handle, success);
    auto it = cs_responder_trackers_.find(connection_handle);
    if (it == cs_responder_trackers_.end()) {
      log::error("Can't find CS tracker for connection_handle {}", connection_handle);
      return;
    }
    distance_measurement_callbacks_->OnHandleVendorSpecificReplyComplete(it->second.address,
                                                                         success);
  }

  void OnResult(uint16_t connection_handle, const bluetooth::hal::RangingResult& ranging_result) {
    if (cs_requester_trackers_.find(connection_handle) == cs_requester_trackers_.end()) {
      log::warn("Can't find CS tracker for connection_handle {}", connection_handle);
      return;
    }
    log::debug("address {}, resultMeters {}", cs_requester_trackers_[connection_handle].address,
               ranging_result.result_meters_);
    using namespace std::chrono;
    uint64_t elapsedRealtimeNanos =
            duration_cast<nanoseconds>(steady_clock::now().time_since_epoch()).count();
    if (is_hal_v2()) {
      elapsedRealtimeNanos = ranging_result.elapsed_timestamp_nanos_;
    }
    distance_measurement_callbacks_->OnDistanceMeasurementResult(
            cs_requester_trackers_[connection_handle].address, ranging_result.result_meters_ * 100,
            ranging_result.error_meters_ * 100, kInvalidAzimuthAngleDegree,
            kInvalidAzimuthAngleDegree, kInvalidAltitudeAngleDegree, kInvalidAltitudeAngleDegree,
            elapsedRealtimeNanos, ranging_result.confidence_level_,
            ranging_result.delay_spread_meters_,
            static_cast<DistanceMeasurementDetectedAttackLevel>(
                    ranging_result.detected_attack_level_),
            ranging_result.velocity_meters_per_second_, DistanceMeasurementMethod::METHOD_CS);
  }

  ~impl() {}
  void start(os::Handler* handler, hci::Controller* controller, hal::RangingHal* ranging_hal,
             hci::HciLayer* hci_layer, hci::AclManager* acl_manager) {
    handler_ = handler;
    controller_ = controller;
    ranging_hal_ = ranging_hal;
    hci_layer_ = hci_layer;
    acl_manager_ = acl_manager;

    hci_layer_->RegisterLeEventHandler(hci::SubeventCode::TRANSMIT_POWER_REPORTING,
                                       handler_->BindOn(this, &impl::on_transmit_power_reporting));
    if (!com::android::bluetooth::flags::channel_sounding_in_stack()) {
      log::info("host is not supporting channel sounding: false");
      return;
    }
    if (!controller_->SupportsBleChannelSounding()) {
      log::info("The controller doesn't support Channel Sounding feature.");
      return;
    }
    distance_measurement_interface_ = hci_layer_->GetDistanceMeasurementInterface(
            handler_->BindOn(this, &DistanceMeasurementManager::impl::handle_event));
    distance_measurement_interface_->EnqueueCommand(
            LeCsReadLocalSupportedCapabilitiesBuilder::Create(),
            handler_->BindOnceOn(this, &impl::on_cs_read_local_supported_capabilities));
    if (ranging_hal_->IsBound()) {
      ranging_hal_->RegisterCallback(this);
    }
  }

  void stop() {
    hci_layer_->UnregisterLeEventHandler(hci::SubeventCode::TRANSMIT_POWER_REPORTING);
    cs_requester_trackers_.clear();
    cs_responder_trackers_.clear();
  }

  void register_distance_measurement_callbacks(DistanceMeasurementCallbacks* callbacks) {
    distance_measurement_callbacks_ = callbacks;
    if (com::android::bluetooth::flags::channel_sounding_in_stack() && ranging_hal_->IsBound()) {
      auto vendor_specific_data = ranging_hal_->GetVendorSpecificCharacteristics();
      if (!vendor_specific_data.empty()) {
        distance_measurement_callbacks_->OnVendorSpecificCharacteristics(vendor_specific_data);
      }
    }
  }

  void set_cs_params(const Address& cs_remote_address, int mSightType, int mLocationType,
		     int mCsSecurityLevel, int mFrequency, int mDuration) {
    uint16_t connection_handle = acl_manager_->HACK_GetLeHandle(cs_remote_address);

    if (!com::android::bluetooth::flags::channel_sounding_in_stack()) {
      log::error("Channel Sounding is not enabled");
      distance_measurement_callbacks_->OnDistanceMeasurementStopped(
		      cs_remote_address, REASON_INTERNAL_ERROR, METHOD_CS);
      return;
    }

    log::info("Address:{}, CsSecurityLevel:{} frequency:{}",
		    cs_remote_address, mCsSecurityLevel, mFrequency);
    if (set_cs_params_.find(connection_handle) != set_cs_params_.end() &&
        set_cs_params_[connection_handle].address != cs_remote_address) {
      log::warn("Remove old tracker for {}", cs_remote_address);
      set_cs_params_.erase(connection_handle);
    }

    if(cs_requester_trackers_.find(connection_handle) != cs_requester_trackers_.end()) {
      auto it = cs_requester_trackers_.find(connection_handle);
      if(it->second.state == CsTrackerState::HOLD) {
          log::warn("Cs tracker on hold and params removed");
          set_cs_params_.erase(connection_handle);
      }
    }
    tCS_PROCEDURE_PARAM cs_proc_setting;
    tCS_CONFIG cs_config_setting;
    mCsSecurityLevel = mCsSecurityLevel-1;
    if ((mCsSecurityLevel >=0  && mCsSecurityLevel <= 4) &&
	(mFrequency >= 0 && mFrequency <= 2)) {
       if (get_cs_procedure_settings(mFrequency, &cs_proc_setting) &&
           get_cs_config_settings(mCsSecurityLevel, &cs_config_setting) &&
	   (set_cs_params_.find(connection_handle) == set_cs_params_.end())) {
         set_cs_params_[connection_handle].address = cs_remote_address;
	 set_cs_params_[connection_handle].cs_conf_settings.push_back(cs_config_setting);
	 set_cs_params_[connection_handle].cs_proc_settings.push_back(cs_proc_setting);
       }
    } else {
      log::warn("using default configs");
    }
  }

  void start_distance_measurement(const Address address, uint16_t connection_handle,
                                  hci::Role local_hci_role, uint16_t interval,
                                  DistanceMeasurementMethod method) {
    log::info("Address:{}, method:{}", address, method);

    // Remove this check if we support any connection less method
    if (connection_handle == kIllegalConnectionHandle) {
      log::warn("Can't find any LE connection for {}", address);
      distance_measurement_callbacks_->OnDistanceMeasurementStopped(
              address, REASON_NO_LE_CONNECTION, method);
      return;
    }

    switch (method) {
      case METHOD_AUTO:
      case METHOD_RSSI: {
        if (rssi_trackers.find(address) == rssi_trackers.end()) {
          rssi_trackers[address].handle = connection_handle;
          rssi_trackers[address].interval_ms = interval;
          rssi_trackers[address].remote_tx_power = kTxPowerNotAvailable;
          rssi_trackers[address].started = false;
          rssi_trackers[address].repeating_alarm = std::make_unique<os::RepeatingAlarm>(handler_);
          hci_layer_->EnqueueCommand(
                  LeReadRemoteTransmitPowerLevelBuilder::Create(connection_handle, 0x01),
                  handler_->BindOnceOn(this, &impl::on_read_remote_transmit_power_level_status,
                                       address));
        } else {
          rssi_trackers[address].interval_ms = interval;
        }
      } break;
      case METHOD_CS: {
        bool has_updated_procedure_params = false;
        if (init_cs_requester_tracker(address, connection_handle, local_hci_role, interval,
                                      &has_updated_procedure_params)) {
          start_distance_measurement_with_cs(address, connection_handle,
                                             has_updated_procedure_params);
        }
      } break;
    }
  }

  bool init_cs_requester_tracker(const Address& cs_remote_address, uint16_t connection_handle,
                                 hci::Role local_hci_role, uint16_t interval_ms,
                                 bool* has_updated_procedure_params) {
    *has_updated_procedure_params = false;
    auto it = cs_requester_trackers_.find(connection_handle);
    if (it != cs_requester_trackers_.end()) {
      if (it->second.address != cs_remote_address) {
        log::debug("replace old tracker as {}", cs_remote_address);
        it->second = CsTracker();
      }
    } else {
      cs_requester_trackers_[connection_handle] = CsTracker();
      it = cs_requester_trackers_.find(connection_handle);
    }
    it->second.address = cs_remote_address;
    if (it->second.used_config_id == kInvalidConfigId) {
      uint8_t config_id;
      if (get_free_config_id(connection_handle, config_id)) {
        it->second.requesting_config_id = config_id;
      } else {
        log::error("No config id available, stop");
        distance_measurement_callbacks_->OnDistanceMeasurementStopped(
                cs_remote_address, REASON_INTERNAL_ERROR, METHOD_CS);
        return false;
      }
    }
    // make sure the repeating_alarm is initialized.
    if (it->second.procedure_schedule_guard_alarm == nullptr) {
      it->second.procedure_schedule_guard_alarm = std::make_unique<os::Alarm>(handler_);
    }

    it->second.state = CsTrackerState::INIT;

    if (interval_ms != it->second.interval_ms) {
      log::info("Update interval to {}", interval_ms);
      uint16_t max_procedure_count = 1;
      if (interval_ms < 1000) {
        max_procedure_count = 5;
      }
      it->second.max_procedure_count = max_procedure_count;
      *has_updated_procedure_params = true;
    }
    /* Set timer based on max procedure counter */
    if (set_cs_params_.find(connection_handle) != set_cs_params_.end()) {
      tCS_PROCEDURE_PARAM procedure_setting =
                     set_cs_params_[connection_handle].cs_proc_settings[0];
      if (!procedure_setting.max_proc_count) {
        it->second.interval_ms = kMaxIntervalMs;
      } else if(procedure_setting.max_proc_count == 1) {
        it->second.interval_ms = interval_ms;
      } else {
        uint32_t interval;
	uint32_t max_subevent_len = ((procedure_setting.max_subevent_len[0] |
		                     procedure_setting.max_subevent_len[1] <<8 |
                                     procedure_setting.max_subevent_len[2]<<16) * 0.001);
        interval = (uint32_t) (procedure_setting.max_proc_duration *
		               procedure_setting.max_proc_count);
        it->second.interval_ms = interval_ms;
      }
    } else {
      it->second.interval_ms = interval_ms;
    }
    it->second.local_start = true;
    it->second.measurement_ongoing = true;
    it->second.waiting_for_start_callback = true;
    it->second.local_hci_role = local_hci_role;
    it->second.retry_counter_for_create_config = 0;
    it->second.retry_counter_for_cs_enable = 0;
    return true;
  }

  void start_distance_measurement_with_cs(const Address& cs_remote_address,
                                          uint16_t connection_handle,
                                          bool has_updated_procedure_params) {
    log::info("connection_handle: {}, address: {}", connection_handle, cs_remote_address);
    if (!com::android::bluetooth::flags::channel_sounding_in_stack()) {
      log::error("Channel Sounding is not enabled");
      distance_measurement_callbacks_->OnDistanceMeasurementStopped(
              cs_remote_address, REASON_INTERNAL_ERROR, METHOD_CS);
      return;
    }

    if (!cs_requester_trackers_[connection_handle].ras_connected) {
      log::info("Waiting for RAS connected");
      return;
    }

    if (!cs_requester_trackers_[connection_handle].setup_complete) {
      acl_manager_->AddDeviceToRelaxedConnectionIntervalList(cs_remote_address);
      send_le_cs_read_remote_supported_capabilities(connection_handle);
      return;
    }
    if (cs_requester_trackers_[connection_handle].used_config_id == kInvalidConfigId) {
      send_le_cs_create_config(connection_handle,
                               cs_requester_trackers_[connection_handle].requesting_config_id);
      return;
    }

    cs_requester_trackers_[connection_handle].procedure_schedule_guard_alarm->Cancel();
    if (has_updated_procedure_params) {
      send_le_cs_set_procedure_parameters(
              connection_handle, cs_requester_trackers_[connection_handle].used_config_id,
              cs_requester_trackers_[connection_handle].remote_num_antennas_supported_);
    } else {
      send_le_cs_procedure_enable(connection_handle, Enable::ENABLED);
    }
  }

  void stop_distance_measurement(const Address address, uint16_t connection_handle,
                                 DistanceMeasurementMethod method) {
    log::info("Address:{}, method:{}", address, method);
    switch (method) {
      case METHOD_AUTO:
      case METHOD_RSSI: {
        auto it = rssi_trackers.find(address);
        if (it == rssi_trackers.end()) {
          log::warn("Can't find rssi tracker for {}", address);
        } else {
          hci_layer_->EnqueueCommand(
                  LeSetTransmitPowerReportingEnableBuilder::Create(it->second.handle, 0x00, 0x00),
                  handler_->BindOnce(
                          check_complete<LeSetTransmitPowerReportingEnableCompleteView>));
          it->second.repeating_alarm->Cancel();
          it->second.repeating_alarm.reset();
          rssi_trackers.erase(address);
        }
      } break;
      case METHOD_CS: {
        auto it = cs_requester_trackers_.find(connection_handle);
        if (it == cs_requester_trackers_.end()) {
          log::warn("Can't find CS tracker for {}", address);
        } else if (it->second.measurement_ongoing) {
          it->second.procedure_schedule_guard_alarm->Cancel();
          send_le_cs_procedure_enable(connection_handle, Enable::DISABLED);
          reset_tracker_on_stopped(it->second);
          it->second.state = CsTrackerState::HOLD;
          it->second.used_config_id = kInvalidConfigId;
	  /*
	  if (ranging_hal_->IsBound())
	    ranging_hal_->close(connection_handle);
          */
	     }
      } break;
    }
  }

  void handle_ras_client_connected_event(
          const Address address, uint16_t connection_handle, uint16_t att_handle,
          const std::vector<hal::VendorSpecificCharacteristic> vendor_specific_data,
          uint16_t conn_interval) {
    log::info(
            "address:{}, connection_handle 0x{:04x}, att_handle 0x{:04x}, size of "
            "vendor_specific_data {}, conn_interval {}",
            address, connection_handle, att_handle, vendor_specific_data.size(), conn_interval);

    auto it = cs_requester_trackers_.find(connection_handle);
    if (it == cs_requester_trackers_.end()) {
      log::warn("can't find tracker for 0x{:04x}", connection_handle);
      return;
    }
    if (it->second.ras_connected) {
      log::debug("Already connected");
      return;
    }
    it->second.conn_interval_ = conn_interval;
    it->second.ras_connected = true;
    it->second.state = CsTrackerState::RAS_CONNECTED;

    if (ranging_hal_->IsBound()) {
      ranging_hal_->OpenSession(connection_handle, att_handle, vendor_specific_data);
      return;
    }
    start_distance_measurement_with_cs(it->second.address, connection_handle, false);
  }

  void handle_conn_interval_updated(const Address& address, uint16_t connection_handle,
                                    uint16_t conn_interval) {
    if (!com::android::bluetooth::flags::channel_sounding_25q2_apis()) {
      log::debug("connection interval is not required.");
      return;
    }
    auto it = cs_requester_trackers_.find(connection_handle);
    if (it == cs_requester_trackers_.end()) {
      log::warn("can't find tracker for 0x{:04x}, address - {} ", connection_handle, address);
      return;
    }
    log::info("interval updated as {}", conn_interval);
    it->second.conn_interval_ = conn_interval;
    if (is_hal_v2() && it->second.state >= CsTrackerState::WAIT_FOR_CONFIG_COMPLETE) {
      log::info("send conn interval {} to HAL", conn_interval);
      ranging_hal_->UpdateConnInterval(connection_handle, conn_interval);
      // should the measurement be started over?
    }
  }

  void handle_ras_client_disconnected_event(const Address address,
                                            const ras::RasDisconnectReason& ras_disconnect_reason) {
    log::info("address:{}", address);
    for (auto it = cs_requester_trackers_.begin(); it != cs_requester_trackers_.end();) {
      if (it->second.address == address) {
        if (it->second.procedure_schedule_guard_alarm != nullptr) {
          it->second.procedure_schedule_guard_alarm->Cancel();
          it->second.procedure_schedule_guard_alarm.reset();
        }
        DistanceMeasurementErrorCode reason = REASON_NO_LE_CONNECTION;
        if (ras_disconnect_reason == ras::RasDisconnectReason::SERVER_NOT_AVAILABLE) {
          reason = REASON_FEATURE_NOT_SUPPORTED_REMOTE;
        } else if (ras_disconnect_reason == ras::RasDisconnectReason::FATAL_ERROR) {
          reason = REASON_INTERNAL_ERROR;
        }
        distance_measurement_callbacks_->OnDistanceMeasurementStopped(address, reason, METHOD_CS);
        gatt_mtus_.erase(it->first);
        it = cs_requester_trackers_.erase(it);  // erase and get the next iterator
      } else {
        ++it;
      }
    }
  }

  void handle_ras_server_vendor_specific_reply(
          const Address& address, uint16_t connection_handle,
          const std::vector<hal::VendorSpecificCharacteristic> vendor_specific_reply) {
    auto it = cs_responder_trackers_.find(connection_handle);
    if (it == cs_responder_trackers_.end()) {
      log::info("no cs tracker found for {}", connection_handle);
      return;
    }
    if (it->second.address != address) {
      log::info("the cs tracker address was changed as {}, not {}.", it->second.address, address);
      return;
    }
    if (ranging_hal_->IsBound()) {
      ranging_hal_->HandleVendorSpecificReply(connection_handle, vendor_specific_reply);
      return;
    }
  }

  void handle_ras_server_connected(const Address& identity_address, uint16_t connection_handle,
                                   hci::Role local_hci_role) {
    log::info("initialize the responder tracker for {} with {}", connection_handle,
              identity_address);
    // create CS tracker to serve the ras_server
    auto it = cs_responder_trackers_.find(connection_handle);
    if (it != cs_responder_trackers_.end()) {
      if (it->second.address != identity_address) {
        log::debug("Remove old tracker for {}", identity_address);
        it->second = CsTracker();
      }
    } else {
      cs_responder_trackers_[connection_handle] = CsTracker();
      it = cs_responder_trackers_.find(connection_handle);
    }
    it->second.state = CsTrackerState::RAS_CONNECTED;
    it->second.address = identity_address;
    it->second.local_hci_role = local_hci_role;
    it->second.local_start = false;
  }

  void handle_mtu_changed(uint16_t connection_handle, uint16_t mtu) {
    log::info("gatt mtu is changed as {}", mtu);
    gatt_mtus_[connection_handle] = mtu;
  }

  uint16_t get_ras_raw_payload_size(uint16_t connection_handle) {
    auto it = gatt_mtus_.find(connection_handle);
    uint16_t mtu = kDefaultRasMtu;
    if (it != gatt_mtus_.end()) {
      mtu = gatt_mtus_[connection_handle];
    }
    return mtu - kAttHeaderSize - kRasSegmentHeaderSize;
  }

  void handle_ras_server_disconnected(const Address& identity_address, uint16_t connection_handle) {
    auto it = cs_responder_trackers_.find(connection_handle);
    if (it == cs_responder_trackers_.end()) {
      log::info("no CS tracker available.");
      return;
    }
    if (it->second.address != identity_address) {
      log::info("cs tracker connection is associated with device {}, not device {}",
                it->second.address, identity_address);
      return;
    }
    cs_responder_trackers_.erase(connection_handle);
    gatt_mtus_.erase(connection_handle);
  }

  void handle_vendor_specific_reply_complete(const Address address, uint16_t connection_handle,
                                             bool success) {
    log::info("address:{}, connection_handle:0x{:04x}, success:{}", address, connection_handle,
              success);
    auto it = cs_requester_trackers_.find(connection_handle);
    if (it == cs_requester_trackers_.end()) {
      log::warn("can't find tracker for 0x{:04x}", connection_handle);
      distance_measurement_callbacks_->OnDistanceMeasurementStopped(address, REASON_INTERNAL_ERROR,
                                                                    METHOD_CS);
      return;
    }

    if (!success) {
      distance_measurement_callbacks_->OnDistanceMeasurementStopped(address, REASON_INTERNAL_ERROR,
                                                                    METHOD_CS);
      return;
    }

    start_distance_measurement_with_cs(it->second.address, connection_handle, false);
  }

  void send_read_rssi(const Address& address, uint16_t connection_handle) {
    if (rssi_trackers.find(address) == rssi_trackers.end()) {
      log::warn("Can't find rssi tracker for {}", address);
      return;
    }
    Address connection_address = acl_manager_->HACK_GetLeAddress(connection_handle);
    if (connection_address.IsEmpty()) {
      log::warn("Can't find connection for {}", address);
      if (rssi_trackers.find(address) != rssi_trackers.end()) {
        distance_measurement_callbacks_->OnDistanceMeasurementStopped(
                address, REASON_NO_LE_CONNECTION, METHOD_RSSI);
        rssi_trackers[address].repeating_alarm->Cancel();
        rssi_trackers[address].repeating_alarm.reset();
        rssi_trackers.erase(address);
      }
      return;
    }

    hci_layer_->EnqueueCommand(ReadRssiBuilder::Create(connection_handle),
                               handler_->BindOnceOn(this, &impl::on_read_rssi_complete, address));
  }

  void handle_event(LeMetaEventView event) {
    if (!event.IsValid()) {
      log::error("Received invalid LeMetaEventView");
      return;
    }
    switch (event.GetSubeventCode()) {
      case hci::SubeventCode::LE_CS_TEST_END_COMPLETE: {
        log::warn("Unhandled subevent {}", hci::SubeventCodeText(event.GetSubeventCode()));
      } break;
      case hci::SubeventCode::LE_CS_READ_REMOTE_FAE_TABLE_COMPLETE: {
        on_cs_read_remote_fae_table_complete(LeCsReadRemoteFaeTableCompleteView::Create(event));
      } break;
      case hci::SubeventCode::LE_CS_SUBEVENT_RESULT_CONTINUE:
      case hci::SubeventCode::LE_CS_SUBEVENT_RESULT: {
        on_cs_subevent(event);
      } break;
      case hci::SubeventCode::LE_CS_PROCEDURE_ENABLE_COMPLETE: {
        on_cs_procedure_enable_complete(LeCsProcedureEnableCompleteView::Create(event));
      } break;
      case hci::SubeventCode::LE_CS_CONFIG_COMPLETE: {
        on_cs_config_complete(LeCsConfigCompleteView::Create(event));
      } break;
      case hci::SubeventCode::LE_CS_SECURITY_ENABLE_COMPLETE: {
        on_cs_security_enable_complete(LeCsSecurityEnableCompleteView::Create(event));
      } break;
      case hci::SubeventCode::LE_CS_READ_REMOTE_SUPPORTED_CAPABILITIES_COMPLETE: {
        on_cs_read_remote_supported_capabilities_complete(
                LeCsReadRemoteSupportedCapabilitiesCompleteView::Create(event));
      } break;
      default:
        log::info("Unknown subevent {}", hci::SubeventCodeText(event.GetSubeventCode()));
    }
  }

  void send_le_cs_read_remote_supported_capabilities(uint16_t connection_handle) {
    hci_layer_->EnqueueCommand(
            LeCsReadRemoteSupportedCapabilitiesBuilder::Create(connection_handle),
            handler_->BindOnceOn(this, &impl::on_cs_setup_command_status_cb, connection_handle));
  }

  void send_le_cs_security_enable(uint16_t connection_handle, bool local_start) {
    if (local_start) {
      auto req_it = cs_requester_trackers_.find(connection_handle);
      if (req_it != cs_requester_trackers_.end() &&
          req_it->second.state == CsTrackerState::WAIT_FOR_CONFIG_COMPLETE) {
        req_it->second.state = CsTrackerState::WAIT_FOR_SECURITY_ENABLED;
      } else {
        log::error("no requester tracker. something wrong.");
      }
    } else {
      auto res_it = cs_responder_trackers_.find(connection_handle);
      if (res_it != cs_responder_trackers_.end() &&
          res_it->second.state == CsTrackerState::WAIT_FOR_CONFIG_COMPLETE) {
        res_it->second.state = CsTrackerState::WAIT_FOR_SECURITY_ENABLED;
      } else {
        log::error("no responder tracker. something wrong.");
      }
    }

    hci_layer_->EnqueueCommand(
            LeCsSecurityEnableBuilder::Create(connection_handle),
            handler_->BindOnceOn(this, &impl::on_cs_setup_command_status_cb, connection_handle));
  }

  void send_le_cs_set_default_settings(uint16_t connection_handle) {
    uint8_t role_enable = (1 << (uint8_t)CsRole::INITIATOR) | 1 << ((uint8_t)CsRole::REFLECTOR);
    hci_layer_->EnqueueCommand(
            LeCsSetDefaultSettingsBuilder::Create(connection_handle, role_enable,
                                                  kCsSyncAntennaSelection, kCsMaxTxPower),
            handler_->BindOnceOn(this, &impl::on_cs_set_default_settings_complete));
  }

  void send_le_cs_read_remote_fae_table(uint16_t connection_handle) const {
    hci_layer_->EnqueueCommand(LeCsReadRemoteFaeTableBuilder::Create(connection_handle),
                               handler_->BindOnce(check_status<LeCsReadRemoteFaeTableStatusView>));
  }

  void send_le_cs_create_config(uint16_t connection_handle, uint8_t config_id) {
    if (cs_requester_trackers_.find(connection_handle) == cs_requester_trackers_.end()) {
      log::warn("no cs tracker found for {}", connection_handle);
    }
    log::debug("send cs create config {}", config_id);
    cs_requester_trackers_[connection_handle].state = CsTrackerState::WAIT_FOR_CONFIG_COMPLETE;

    bool config_avb = false;
    if (set_cs_params_.find(connection_handle) != set_cs_params_.end()) {
      config_avb = true;
    }

    if (config_avb) {
      tCS_CONFIG config_settings;
      config_settings = set_cs_params_[connection_handle].cs_conf_settings[0];
      std::array<uint8_t, 10> channel_map;
      for (int i = 0; i < CS_CHANNEL_MAP_SIZE; i++) {
        channel_map[i] = config_settings.channel_map[i];
      }
      if(config_settings.config_id == 4) {
          config_settings.config_id = config_settings.config_id - 1;
      }
      cs_requester_trackers_[connection_handle].used_config_id = config_settings.config_id;
      cs_requester_trackers_[connection_handle].requesting_config_id = config_settings.config_id;
      hci_layer_->EnqueueCommand(
            LeCsCreateConfigBuilder::Create(
            connection_handle,
            config_settings.config_id,
            CsCreateContext::BOTH_LOCAL_AND_REMOTE_CONTROLLER,
            (CsMainModeType)config_settings.main_mode_type,
            (CsSubModeType)config_settings.sub_mode_type,
            config_settings.main_mode_min_steps,
            config_settings.main_mode_max_steps,
            config_settings.main_mode_rep,
            config_settings.mode_0_steps,
            (CsRole)config_settings.role,
            (CsConfigRttType)config_settings.rtt_types,
            (CsSyncPhy)config_settings.cs_sync_phy,
            channel_map,
            config_settings.channel_map_rep,
            (CsChannelSelectionType)config_settings.hop_algo_type,
            (CsCh3cShape)config_settings.user_shape,
            config_settings.user_channel_jump),
            handler_->BindOnceOn(this, &impl::on_cs_setup_command_status_cb, connection_handle));
      return;
    }

    auto channel_vector = common::FromHexString("1FFFFFFFFFFFFC7FFFFC");  // use all 72 Channels
    // If the interval is less than or equal to 1 second, then use half channels
    if (cs_requester_trackers_[connection_handle].interval_ms <= 1000) {
      channel_vector = common::FromHexString("15555555555554555554");
    }
    std::array<uint8_t, 10> channel_map;
    std::copy(channel_vector->begin(), channel_vector->end(), channel_map.begin());
    std::reverse(channel_map.begin(), channel_map.end());
    hci_layer_->EnqueueCommand(
            LeCsCreateConfigBuilder::Create(
                    connection_handle, config_id, CsCreateContext::BOTH_LOCAL_AND_REMOTE_CONTROLLER,
                    CsMainModeType::MODE_2, CsSubModeType::UNUSED, kMinMainModeSteps,
                    kMaxMainModeSteps, kMainModeRepetition, kMode0Steps, CsRole::INITIATOR,
                    CsConfigRttType::RTT_AA_ONLY, CsSyncPhy::LE_1M_PHY, channel_map,
                    kChannelMapRepetition, CsChannelSelectionType::TYPE_3B, CsCh3cShape::HAT_SHAPE,
                    kCh3cJump),
            handler_->BindOnceOn(this, &impl::on_cs_setup_command_status_cb, connection_handle));
  }

  void send_le_cs_set_procedure_parameters(uint16_t connection_handle, uint8_t config_id,
                                           uint8_t remote_num_antennas_supported) {
    uint8_t tone_antenna_config_selection =
            cs_tone_antenna_config_mapping_table_[num_antennas_supported_ - 1]
                                                 [remote_num_antennas_supported - 1];
    uint8_t preferred_peer_antenna_value =
            cs_preferred_peer_antenna_mapping_table_[tone_antenna_config_selection];

    bool config_avb = false;
    if (set_cs_params_.find(connection_handle) != set_cs_params_.end()) {
      log::info("address {} ", set_cs_params_[connection_handle].address);
      config_avb = true;
   }

   if (config_avb) {
     tCS_PROCEDURE_PARAM procedure_setting =
                     set_cs_params_[connection_handle].cs_proc_settings[0];
     uint32_t min_subevent_len;
     uint32_t max_subevent_len;
     CsPreferredPeerAntenna preferred_peer_antenna;

     min_subevent_len = (procedure_setting.min_subevent_len[0] |
		         procedure_setting.min_subevent_len[1]<<8 |
                         procedure_setting.min_subevent_len[2]<<16);
     max_subevent_len = (procedure_setting.max_subevent_len[0] |
		         procedure_setting.max_subevent_len[1] <<8 |
                         procedure_setting.max_subevent_len[2]<<16);
     log::info("min_subevent_len {} max_subevent_len {} preferred_peer_antenna {}",
	        min_subevent_len, max_subevent_len, procedure_setting.preferred_peer_antenna);

     if (procedure_setting.preferred_peer_antenna & 0x01)
       preferred_peer_antenna.use_first_ordered_antenna_element_ = 1;
     if (procedure_setting.preferred_peer_antenna & 0x02)
       preferred_peer_antenna.use_second_ordered_antenna_element_ = 1;
     if (procedure_setting.preferred_peer_antenna & 0x04)
       preferred_peer_antenna.use_third_ordered_antenna_element_ = 1;
     if (procedure_setting.preferred_peer_antenna & 0x08)
       preferred_peer_antenna.use_fourth_ordered_antenna_element_ = 1;

      hci_layer_->EnqueueCommand(
            LeCsSetProcedureParametersBuilder::Create(
            connection_handle,
            config_id,
            procedure_setting.max_proc_duration,
            procedure_setting.min_period_between_proc,
            procedure_setting.max_period_between_proc,
            procedure_setting.max_proc_count,
            min_subevent_len,
	    max_subevent_len,
           // kToneAntennaConfigSelection,
	    procedure_setting.tone_ant_cfg_selection,
            (CsPhy)procedure_setting.phy,
            procedure_setting.tx_pwr_delta,
            preferred_peer_antenna,
	    (CsSnrControl)procedure_setting.snr_control_initiator,
	    (CsSnrControl)procedure_setting.snr_control_reflector),
            handler_->BindOnceOn(this, &impl::on_cs_set_procedure_parameters));
      return;
    }

    log::info(
            "num_antennas_supported:{}, remote_num_antennas_supported:{}, "
            "tone_antenna_config_selection:{}, preferred_peer_antenna:{}",
            num_antennas_supported_, remote_num_antennas_supported, tone_antenna_config_selection,
            preferred_peer_antenna_value);
    CsPreferredPeerAntenna preferred_peer_antenna;
    preferred_peer_antenna.use_first_ordered_antenna_element_ = preferred_peer_antenna_value & 0x01;
    preferred_peer_antenna.use_second_ordered_antenna_element_ =
            (preferred_peer_antenna_value >> 1) & 0x01;
    preferred_peer_antenna.use_third_ordered_antenna_element_ =
            (preferred_peer_antenna_value >> 2) & 0x01;
    preferred_peer_antenna.use_fourth_ordered_antenna_element_ =
            (preferred_peer_antenna_value >> 3) & 0x01;

    // only change the min_procedure_interval, leave the flexibility to the controller
    uint16_t min_procedure_interval = kMinProcedureInterval;
    if (cs_requester_trackers_[connection_handle].max_procedure_count != 1 &&
        cs_requester_trackers_[connection_handle].interval_ms > 100) {
      // TODO(b/398253048): keep the burst mode for 'HIGH' for now. allow app to disable it.
      uint16_t measurement_interval_ms = cs_requester_trackers_[connection_handle].interval_ms;
      min_procedure_interval = static_cast<uint16_t>(std::round(
              (double)measurement_interval_ms /
              (cs_requester_trackers_[connection_handle].conn_interval_ * kConnIntervalUnitMs)));
    }
    log::debug("procedure params: min_int = {}", min_procedure_interval);
    hci_layer_->EnqueueCommand(
            LeCsSetProcedureParametersBuilder::Create(
                    connection_handle, config_id, kMaxProcedureLen, min_procedure_interval,
                    kMaxProcedureInterval,
                    cs_requester_trackers_[connection_handle].max_procedure_count, kMinSubeventLen,
                    kMaxSubeventLen, tone_antenna_config_selection, CsPhy::LE_1M_PHY, kTxPwrDelta,
                    preferred_peer_antenna, CsSnrControl::NOT_APPLIED, CsSnrControl::NOT_APPLIED),
            handler_->BindOnceOn(this, &impl::on_cs_set_procedure_parameters));
  }

  static void reset_tracker_on_stopped(CsTracker& cs_tracker) {
    cs_tracker.measurement_ongoing = false;
    cs_tracker.state = CsTrackerState::STOPPED;
    cs_tracker.procedure_data_list.clear();
  }

  void handle_cs_setup_failure(uint16_t connection_handle, DistanceMeasurementErrorCode errorCode) {
    // responder is stateless. only requester needs to handle the set up failure.
    auto it = cs_requester_trackers_.find(connection_handle);
    if (it == cs_requester_trackers_.end()) {
      log::info("no requester tracker is found for {}.", connection_handle);
      return;
    }
    if (it->second.measurement_ongoing) {
      distance_measurement_callbacks_->OnDistanceMeasurementStopped(it->second.address, errorCode,
                                                                    METHOD_CS);
      it->second.procedure_schedule_guard_alarm->Cancel();
      it->second.procedure_schedule_guard_alarm.reset();
    }
    reset_tracker_on_stopped(it->second);
    // the cs_tracker should be kept until the connection is disconnected
  }

  void send_le_cs_procedure_enable(uint16_t connection_handle, Enable enable) {
    log::debug("cmd {}", enable);
    auto it = cs_requester_trackers_.find(connection_handle);
    if (it == cs_requester_trackers_.end()) {
      log::warn("Can't find cs tracker for connection {}", connection_handle);
      return;
    }

    if (enable == Enable::ENABLED) {
      if (it->second.state == CsTrackerState::STOPPED) {
        log::error("safe guard, error state, no local measurement request.");
        if (it->second.procedure_schedule_guard_alarm) {
          it->second.procedure_schedule_guard_alarm->Cancel();
        }
        return;
      }

      it->second.state = CsTrackerState::WAIT_FOR_PROCEDURE_ENABLED;
    } else {  // Enable::DISABLE
      if (it->second.state != CsTrackerState::WAIT_FOR_PROCEDURE_ENABLED &&
          it->second.state != CsTrackerState::STARTED) {
        log::info("no procedure disable command needed for state {}.", (int)it->second.state);
        return;
      }
    }

    hci_layer_->EnqueueCommand(
            LeCsProcedureEnableBuilder::Create(connection_handle, it->second.used_config_id,
                                               enable),
            handler_->BindOnceOn(this, &impl::on_cs_procedure_enable_command_status_cb,
                                 connection_handle, enable));
  }

  void on_cs_procedure_enable_command_status_cb(uint16_t connection_handle, Enable enable,
                                                CommandStatusView status_view) {
    ErrorCode status = status_view.GetStatus();
    // controller may send error if the procedure instance has finished all scheduled procedures.
    if (enable == Enable::DISABLED && status == ErrorCode::COMMAND_DISALLOWED) {
      log::info("ignored the procedure disable command disallow error.");
      if (cs_requester_trackers_.find(connection_handle) != cs_requester_trackers_.end()) {
        reset_tracker_on_stopped(cs_requester_trackers_[connection_handle]);
      }
    } else if (enable == Enable::ENABLED && status_view.GetStatus() != ErrorCode::SUCCESS) {
      if (cs_requester_trackers_.count(connection_handle) == 0) {
        log::error("Error code {} for connection_handle {}. No request tracker found.",
                   ErrorCodeText(status), connection_handle);
        handle_cs_setup_failure(connection_handle, REASON_INTERNAL_ERROR);
        return;
      }
      log::error("Error code {} for connection_handle {}. Retry counter {}", ErrorCodeText(status),
                 connection_handle,
                 cs_requester_trackers_[connection_handle].retry_counter_for_cs_enable);
      if (cs_requester_trackers_[connection_handle].retry_counter_for_cs_enable++ >=
          kMaxRetryCounterForCsEnable) {
        handle_cs_setup_failure(connection_handle, REASON_INTERNAL_ERROR);
      } else {
        cs_requester_trackers_[connection_handle].procedure_schedule_guard_alarm->Cancel();
        log::info("schedule next procedure enable after {} ms",
                  cs_requester_trackers_[connection_handle].interval_ms);
        cs_requester_trackers_[connection_handle].procedure_schedule_guard_alarm->Schedule(
                common::Bind(&impl::send_le_cs_procedure_enable, common::Unretained(this),
                             connection_handle, Enable::ENABLED),
                std::chrono::milliseconds(cs_requester_trackers_[connection_handle].interval_ms));
      }
    }
  }

  void on_cs_setup_command_status_cb(uint16_t connection_handle, CommandStatusView status_view) {
    ErrorCode status = status_view.GetStatus();
    OpCode op_code = status_view.GetCommandOpCode();
    if (status != ErrorCode::SUCCESS) {
      log::error("Error code {}, opcode {} for connection_handle {}", ErrorCodeText(status),
                 OpCodeText(op_code), connection_handle);
      handle_cs_setup_failure(connection_handle, REASON_INTERNAL_ERROR);
    }
  }

  void on_cs_read_local_supported_capabilities(CommandCompleteView view) {
    auto complete_view = LeCsReadLocalSupportedCapabilitiesCompleteView::Create(view);
    if (!complete_view.IsValid()) {
      log::warn("Get invalid LeCsReadLocalSupportedCapabilitiesComplete");
      return;
    } else if (complete_view.GetStatus() != ErrorCode::SUCCESS) {
      std::string error_code = ErrorCodeText(complete_view.GetStatus());
      log::warn("Received LeCsReadLocalSupportedCapabilitiesComplete with error code {}",
                error_code);
      return;
    }
    cs_subfeature_supported_ = complete_view.GetOptionalSubfeaturesSupported();
    num_antennas_supported_ = complete_view.GetNumAntennasSupported();
    local_support_phase_based_ranging_ = cs_subfeature_supported_.phase_based_ranging_ == 0x01;
    local_supported_sw_time_ = complete_view.GetTSwTimeSupported();
    is_local_cs_ready_ = true;
  }

  void on_cs_read_remote_supported_capabilities_complete(
          LeCsReadRemoteSupportedCapabilitiesCompleteView event_view) {
    if (!event_view.IsValid()) {
      log::warn("Get invalid LeCsReadRemoteSupportedCapabilitiesCompleteView");
      return;
    }
    uint16_t connection_handle = event_view.GetConnectionHandle();
    if (event_view.GetStatus() != ErrorCode::SUCCESS) {
      std::string error_code = ErrorCodeText(event_view.GetStatus());
      log::warn("Received LeCsReadRemoteSupportedCapabilitiesCompleteView with error code {}",
                error_code);
      handle_cs_setup_failure(connection_handle, REASON_INTERNAL_ERROR);
      return;
    }
    auto res_it = cs_responder_trackers_.find(connection_handle);
    if (res_it != cs_responder_trackers_.end()) {
      res_it->second.remote_support_phase_based_ranging =
              event_view.GetOptionalSubfeaturesSupported().phase_based_ranging_ == 0x01;
    }
    send_le_cs_set_default_settings(connection_handle);

    auto req_it = cs_requester_trackers_.find(connection_handle);
    if (req_it != cs_requester_trackers_.end() && req_it->second.measurement_ongoing) {
      req_it->second.remote_support_phase_based_ranging =
              event_view.GetOptionalSubfeaturesSupported().phase_based_ranging_ == 0x01;
      req_it->second.remote_num_antennas_supported_ = event_view.GetNumAntennasSupported();
      req_it->second.retry_counter_for_create_config = 0;
      req_it->second.remote_supported_sw_time_ = event_view.GetTSwTimeSupported();

      if (event_view.GetOptionalSubfeaturesSupported().no_frequency_actuation_error_ == 0) {
        log::debug("read remote fae as the no_fae is false.");
        send_le_cs_read_remote_fae_table(connection_handle);
      }

      send_le_cs_create_config(connection_handle, req_it->second.requesting_config_id);
    }
    log::info(
            "connection_handle:{}, num_antennas_supported:{}, max_antenna_paths_supported:{}, "
            "roles_supported:{}, phase_based_ranging_supported: {}",
            event_view.GetConnectionHandle(), event_view.GetNumAntennasSupported(),
            event_view.GetMaxAntennaPathsSupported(), event_view.GetRolesSupported().ToString(),
            event_view.GetOptionalSubfeaturesSupported().phase_based_ranging_);
  }

  void on_cs_set_default_settings_complete(CommandCompleteView view) {
    auto complete_view = LeCsSetDefaultSettingsCompleteView::Create(view);
    if (!complete_view.IsValid()) {
      log::warn("Get invalid LeCsSetDefaultSettingsComplete");
      return;
    }
    if (complete_view.GetStatus() != ErrorCode::SUCCESS) {
      std::string error_code = ErrorCodeText(complete_view.GetStatus());
      log::warn("Received LeCsSetDefaultSettingsComplete with error code {}", error_code);
      uint16_t connection_handle = complete_view.GetConnectionHandle();
      handle_cs_setup_failure(connection_handle, REASON_INTERNAL_ERROR);
      return;
    }
  }

  static void on_cs_read_remote_fae_table_complete(LeCsReadRemoteFaeTableCompleteView event_view) {
    if (!event_view.IsValid()) {
      log::warn("Get invalid LeCsReadRemoteFaeTableCompleteView");
      return;
    }
    if (event_view.GetStatus() != ErrorCode::SUCCESS) {
      log::warn("Received LeCsReadRemoteFaeTableCompleteView with error code {}",
                ErrorCodeText(event_view.GetStatus()));
      // not critical, do nothing here.
    }
  }

  void on_cs_security_enable_complete(LeCsSecurityEnableCompleteView event_view) {
    if (!event_view.IsValid()) {
      log::warn("Get invalid LeCsSecurityEnableCompleteView");
      return;
    }
    uint16_t connection_handle = event_view.GetConnectionHandle();
    auto req_it = cs_requester_trackers_.find(connection_handle);
    if (req_it != cs_requester_trackers_.end() &&
        req_it->second.state == CsTrackerState::WAIT_FOR_SECURITY_ENABLED &&
        req_it->second.enable_security_timeout_alarm != nullptr) {
      log::debug("cancel alarm for security enable cmd.");
      req_it->second.enable_security_timeout_alarm->Cancel();
      req_it->second.enable_security_timeout_alarm = nullptr;
    }
    if (event_view.GetStatus() != ErrorCode::SUCCESS) {
      std::string error_code = ErrorCodeText(event_view.GetStatus());
      log::warn("Received LeCsSecurityEnableCompleteView with error code {}", error_code);
      handle_cs_setup_failure(connection_handle, REASON_INTERNAL_ERROR);
      return;
    }

    if (req_it != cs_requester_trackers_.end() &&
        req_it->second.state == CsTrackerState::WAIT_FOR_SECURITY_ENABLED) {
      send_le_cs_set_procedure_parameters(event_view.GetConnectionHandle(),
                                          req_it->second.used_config_id,
                                          req_it->second.remote_num_antennas_supported_);
    }
    auto res_it = cs_responder_trackers_.find(connection_handle);
    if (res_it != cs_responder_trackers_.end() &&
        res_it->second.state == CsTrackerState::WAIT_FOR_SECURITY_ENABLED) {
      res_it->second.state = CsTrackerState::WAIT_FOR_PROCEDURE_ENABLED;
    }
  }

  void on_cs_config_complete(LeCsConfigCompleteView event_view) {
    if (!event_view.IsValid()) {
      log::warn("Get invalid LeCsConfigCompleteView");
      return;
    }

    uint16_t connection_handle = event_view.GetConnectionHandle();
    if (event_view.GetStatus() != ErrorCode::SUCCESS) {
      std::string error_code = ErrorCodeText(event_view.GetStatus());
      log::warn("Received LeCsConfigCompleteView with error code {}", error_code);
      // The Create Config LL packet may arrive before the remote side has finished setting default
      // settings, which will result in create config failure. Retry to ensure the remote side has
      // completed its setup.
      if (cs_requester_trackers_.find(connection_handle) != cs_requester_trackers_.end() &&
          cs_requester_trackers_[connection_handle].retry_counter_for_create_config <
                  kMaxRetryCounterForCreateConfig) {
        cs_requester_trackers_[connection_handle].retry_counter_for_create_config++;
        log::info("send_le_cs_create_config, retry counter {}",
                  cs_requester_trackers_[connection_handle].retry_counter_for_create_config);
        send_le_cs_create_config(connection_handle,
                                 cs_requester_trackers_[connection_handle].requesting_config_id);
      } else {
        handle_cs_setup_failure(connection_handle, REASON_INTERNAL_ERROR);
      }
      return;
    }
    uint8_t config_id = event_view.GetConfigId();
    if (event_view.GetAction() == CsAction::CONFIG_REMOVED) {
      on_cs_config_removed(connection_handle, config_id);
      return;
    }
    check_and_handle_conflict(connection_handle, config_id,
                              CsTrackerState::WAIT_FOR_CONFIG_COMPLETE);
    auto valid_requester_states = static_cast<uint8_t>(CsTrackerState::WAIT_FOR_CONFIG_COMPLETE);
    // any state, as the remote can start over at any time.
    uint8_t valid_responder_states = static_cast<uint8_t>(CsTrackerState::UNSPECIFIED);
    if(cs_responder_trackers_.find(connection_handle) != cs_responder_trackers_.end()) {
      if(cs_responder_trackers_[connection_handle].used_config_id != 0xff && config_id != cs_responder_trackers_[connection_handle].used_config_id) {
        cs_responder_trackers_[connection_handle].used_config_id = config_id;
      }
    }
    CsTracker* live_tracker = get_live_tracker(connection_handle, config_id, valid_requester_states,
                                               valid_responder_states);
    if (live_tracker == nullptr) {
      log::warn("Can't find cs tracker for connection_handle {}", connection_handle);
      return;
    }
    if (!live_tracker->local_start) {
      // reset the responder state, as no other event to set the state.
      live_tracker->state = CsTrackerState::WAIT_FOR_CONFIG_COMPLETE;
    }

    live_tracker->used_config_id = config_id;
    log::info("Get {}", event_view.ToString());
    live_tracker->role = event_view.GetRole();
    live_tracker->main_mode_type = event_view.GetMainModeType();
    live_tracker->sub_mode_type = event_view.GetSubModeType();
    live_tracker->rtt_type = event_view.GetRttType();
    if (live_tracker->local_start && is_hal_v2()) {
      ranging_hal_->UpdateChannelSoundingConfig(
              connection_handle, event_view, local_supported_sw_time_,
              live_tracker->remote_supported_sw_time_, live_tracker->conn_interval_);
    }
    live_tracker->min_main_mode_steps = event_view.GetMinMainModeSteps();
    live_tracker->max_main_mode_steps = event_view.GetMaxMainModeSteps();
    live_tracker->main_mode_repetition = event_view.GetMainModeRepetition();
    live_tracker->mode_0_steps = event_view.GetMode0Steps();
    live_tracker->cs_sync_phy = (uint8_t)event_view.GetCsSyncPhy();
    live_tracker->channel_map = event_view.GetChannelMap();
    live_tracker->channel_map_repetition = event_view.GetChannelMapRepetition();
    live_tracker->channel_selection_type = (uint8_t)event_view.GetChannelSelectionType();
    live_tracker->ch3c_shape = (uint8_t)event_view.GetCh3cShape();
    live_tracker->ch3c_jump = event_view.GetCh3cJump();
    live_tracker->t_ip1_time = event_view.GetTIp1Time();
    live_tracker->t_ip2_time = event_view.GetTIp2Time();
    live_tracker->t_fcs_time = event_view.GetTFcsTime();
    live_tracker->t_pm_time = event_view.GetTPmTime();



    if (live_tracker->local_start == true) {
      // send the cmd from the BLE central only.
      send_le_cs_security_enable(connection_handle, live_tracker->local_start);
    } else {
      live_tracker->state = CsTrackerState::WAIT_FOR_SECURITY_ENABLED;
      if (live_tracker->local_start) {
        if (live_tracker->enable_security_timeout_alarm == nullptr) {
          live_tracker->enable_security_timeout_alarm = std::make_unique<os::Alarm>(handler_);
        }
        live_tracker->enable_security_timeout_alarm->Schedule(
                common::Bind(&impl::le_cs_enable_security_timeout, common::Unretained(this),
                             connection_handle),
                std::chrono::milliseconds(kEnableSecurityTimeoutMs));
      }
    }
  }

  void le_cs_enable_security_timeout(uint16_t connection_handle) {
    auto req_it = cs_requester_trackers_.find(connection_handle);
    if (req_it != cs_requester_trackers_.end()) {
      log::info("security enable cmd is timeout, stop current session.");
      handle_cs_setup_failure(connection_handle,
                              DistanceMeasurementErrorCode::REASON_INTERNAL_ERROR);
    }
  }

  void on_cs_config_removed(uint16_t connection_handle, uint8_t config_id) {
    // suppose it only has 1 requester and 1 responder per ACL.
    auto req_it = cs_requester_trackers_.find(connection_handle);
    if (req_it != cs_requester_trackers_.end() && req_it->second.used_config_id == config_id) {
      req_it->second.used_config_id = kInvalidConfigId;
      return;
    }
    auto res_it = cs_responder_trackers_.find(connection_handle);
    if (res_it != cs_responder_trackers_.end() && res_it->second.used_config_id == config_id) {
      res_it->second.used_config_id = kInvalidConfigId;
      return;
    }
    log::warn("The removed config was not used, something was wrong.");
  }

  void on_cs_set_procedure_parameters(CommandCompleteView view) {
    auto complete_view = LeCsSetProcedureParametersCompleteView::Create(view);
    if (!complete_view.IsValid()) {
      log::warn("Get Invalid LeCsSetProcedureParametersCompleteView");
      return;
    }
    uint16_t connection_handle = complete_view.GetConnectionHandle();
    if (complete_view.GetStatus() != ErrorCode::SUCCESS) {
      std::string error_code = ErrorCodeText(complete_view.GetStatus());
      log::warn("Received LeCsSetProcedureParametersCompleteView with error code {}", error_code);
      handle_cs_setup_failure(connection_handle, REASON_INTERNAL_ERROR);
      return;
    }
    auto it = cs_requester_trackers_.find(connection_handle);
    if (it == cs_requester_trackers_.end()) {
      log::warn("Can't find cs tracker for connection_handle {}", connection_handle);
      return;
    }

    if (it->second.measurement_ongoing) {
      log::debug("cs set up succeed");
      it->second.setup_complete = true;
      send_le_cs_procedure_enable(connection_handle, Enable::ENABLED);
    }
  }

  CsTracker* get_live_tracker(uint16_t connection_handle, uint8_t config_id,
                              uint8_t valid_requester_states, uint8_t valid_responder_states) {
    // CAVEAT: if the remote is sending request with the same config id, the behavior is undefined.
    auto req_it = cs_requester_trackers_.find(connection_handle);
    if (req_it != cs_requester_trackers_.end() && req_it->second.state != CsTrackerState::STOPPED &&
        (valid_requester_states & static_cast<uint8_t>(req_it->second.state)) != 0) {
      uint8_t req_config_id = req_it->second.used_config_id;
      if (req_it->second.state == CsTrackerState::WAIT_FOR_CONFIG_COMPLETE) {
        req_config_id = req_it->second.requesting_config_id;
      }
      if (req_config_id == config_id) {
        return &(req_it->second);
      }
    }

    auto res_it = cs_responder_trackers_.find(connection_handle);
    if (res_it != cs_responder_trackers_.end() &&
        (res_it->second.used_config_id == kInvalidConfigId ||
         res_it->second.used_config_id == config_id) &&
        (valid_responder_states == static_cast<uint8_t>(CsTrackerState::UNSPECIFIED) ||
         (valid_responder_states & static_cast<uint8_t>(res_it->second.state)) != 0)) {
      return &(res_it->second);
    }
    log::error("no valid tracker to handle the event.");
    return nullptr;
  }

  void check_and_handle_conflict(uint16_t connection_handle, uint8_t event_config_id,
                                 CsTrackerState expected_requester_state) {
    // If the local and remote were triggering the event at the same time, and the controller
    // allows that happen, the things may still get messed; If the spec can differentiate the
    // local event or remote event, that would be clearer.
    auto it = cs_requester_trackers_.find(connection_handle);
    if (it == cs_requester_trackers_.end()) {
      return;
    }
    if (event_config_id != it->second.used_config_id) {
      return;
    }
    if (it->second.state == expected_requester_state) {
      return;
    }
    log::warn("unexpected request from remote, which is conflict with the local measurement.");
    it->second.used_config_id = kInvalidConfigId;
    if (it->second.state != CsTrackerState::STOPPED) {
      stop_distance_measurement(it->second.address, connection_handle,
                                DistanceMeasurementMethod::METHOD_CS);
      // TODO: clean up the stopped callback, it should be called within stop_distance_measurement.
      distance_measurement_callbacks_->OnDistanceMeasurementStopped(
              it->second.address, REASON_REMOTE_REQUEST, METHOD_CS);
    }
  }

  void on_cs_procedure_enable_complete(LeCsProcedureEnableCompleteView event_view) {
    log::assert_that(event_view.IsValid(), "assert failed: event_view.IsValid()");
    uint16_t connection_handle = event_view.GetConnectionHandle();
    log::debug("Procedure enabled, {}", event_view.ToString());

    uint8_t config_id = event_view.GetConfigId();

    CsTracker* live_tracker = nullptr;
    if (event_view.GetState() == Enable::ENABLED) {
      check_and_handle_conflict(connection_handle, config_id,
                                CsTrackerState::WAIT_FOR_PROCEDURE_ENABLED);
      uint8_t valid_requester_states =
              static_cast<uint8_t>(CsTrackerState::WAIT_FOR_PROCEDURE_ENABLED);
      uint8_t valid_responder_states =
              static_cast<uint8_t>(CsTrackerState::STOPPED) |
              static_cast<uint8_t>(CsTrackerState::INIT) |
              static_cast<uint8_t>(CsTrackerState::STARTED) |
              static_cast<uint8_t>(CsTrackerState::WAIT_FOR_PROCEDURE_ENABLED);
      live_tracker = get_live_tracker(connection_handle, config_id, valid_requester_states,
                                      valid_responder_states);
      if (live_tracker == nullptr) {
        log::error("enable - no tracker is available for {}", connection_handle);
        return;
      }
      if (live_tracker->used_config_id != config_id) {
        log::warn("config_id {} doesn't match the assigned one {}.", config_id,
                  live_tracker->used_config_id);
        return;
      }

      if (live_tracker->local_start && event_view.GetStatus() != ErrorCode::SUCCESS) {
        log::warn("Received LeCsProcedureEnableCompleteView with error code {}. Retry counter {}",
                  ErrorCodeText(event_view.GetStatus()), live_tracker->retry_counter_for_cs_enable);
        if (live_tracker->retry_counter_for_cs_enable++ >= kMaxRetryCounterForCsEnable) {
          handle_cs_setup_failure(connection_handle, REASON_INTERNAL_ERROR);
        } else {
          live_tracker->procedure_schedule_guard_alarm->Cancel();
          log::info("schedule next procedure enable after {} ms", live_tracker->interval_ms);
          live_tracker->procedure_schedule_guard_alarm->Schedule(
                  common::Bind(&impl::send_le_cs_procedure_enable, common::Unretained(this),
                               connection_handle, Enable::ENABLED),
                  std::chrono::milliseconds(live_tracker->interval_ms));
        }
        return;
      }
      live_tracker->state = CsTrackerState::STARTED;
      live_tracker->selected_tx_power = event_view.GetSelectedTxPower();
      live_tracker->n_procedure_count = event_view.GetProcedureCount();
      live_tracker->retry_counter_for_cs_enable = 0;
      live_tracker->tone_antenna_config_selection = event_view.GetToneAntennaConfigSelection();
      live_tracker->subevent_len = event_view.GetSubeventLen();
      live_tracker->subevents_per_event = event_view.GetSubeventsPerEvent();
      live_tracker->subevent_interval = event_view.GetSubeventInterval();
      live_tracker->event_interval = event_view.GetEventInterval();
      live_tracker->procedure_interval = event_view.GetProcedureInterval();
      live_tracker->max_procedure_len = event_view.GetMaxProcedureLen();
      live_tracker->procedure_counting_after_enable = 0;
      if (live_tracker->local_start) {
        uint32_t schedule_interval = live_tracker->interval_ms;
        if (live_tracker->n_procedure_count > 1) {
          schedule_interval = live_tracker->n_procedure_count * event_view.GetProcedureInterval() *
                                      live_tracker->conn_interval_ * kConnIntervalUnitMs +
                              kProcedureScheduleGuardMs;
          log::debug("guard interval is {} ms", schedule_interval);
        }
        if (live_tracker->n_procedure_count >= 1) {
          live_tracker->procedure_schedule_guard_alarm->Cancel();
          log::info("schedule next procedure enable after {} ms", schedule_interval);
          live_tracker->procedure_schedule_guard_alarm->Schedule(
                  common::Bind(&impl::send_le_cs_procedure_enable, common::Unretained(this),
                               connection_handle, Enable::ENABLED),
                  std::chrono::milliseconds(schedule_interval));
        }

        if (live_tracker->waiting_for_start_callback) {
          live_tracker->waiting_for_start_callback = false;
          distance_measurement_callbacks_->OnDistanceMeasurementStarted(live_tracker->address,
                                                                        METHOD_CS);
        }
        if (is_hal_v2()) {
          // reset the procedure sequence
          live_tracker->procedure_sequence_after_enable = -1;
          ranging_hal_->UpdateProcedureEnableConfig(connection_handle, event_view);
        }
      }
      struct timeval tv;
      gettimeofday(&tv, NULL);
      proc_start_timestampMs = tv.tv_sec*1e6*1ll + tv.tv_usec*1ll;
    } else if (event_view.GetState() == Enable::DISABLED) {
      if (event_view.GetStatus() == ErrorCode::SUCCESS) {
        // local or remote host requested it.
        uint8_t valid_requester_states = static_cast<uint8_t>(CsTrackerState::STARTED);
        uint8_t valid_responder_states = static_cast<uint8_t>(CsTrackerState::STARTED);
        live_tracker = get_live_tracker(connection_handle, config_id, valid_requester_states,
                                        valid_responder_states);
        if (live_tracker == nullptr) {
          log::error("disable - no tracker is available for {}", connection_handle);
          return;
        }
        reset_tracker_on_stopped(*live_tracker);
      } else {
        // work around, controller may send 'DISABLE' complete with error for 'ENABLE' command
        auto req_it = cs_requester_trackers_.find(connection_handle);
        if (req_it != cs_requester_trackers_.end() &&
            req_it->second.state == CsTrackerState::WAIT_FOR_PROCEDURE_ENABLED &&
            config_id == req_it->second.used_config_id) {
          log::warn("expect ENABLE complete, bug got DISABLE complete.");
          handle_cs_setup_failure(connection_handle, REASON_INTERNAL_ERROR);
        }
      }
    }
  }

  bool is_hal_v2() const {
    return com::android::bluetooth::flags::channel_sounding_25q2_apis() &&
           ranging_hal_->GetRangingHalVersion() == hal::V_2;
  }

  void on_cs_subevent(LeMetaEventView event) {
    if (!event.IsValid()) {
      log::error("Received invalid LeMetaEventView");
      return;
    }

    // Common data for LE_CS_SUBEVENT_RESULT and LE_CS_SUBEVENT_RESULT_CONTINUE,
    uint16_t connection_handle = 0;
    int8_t reference_power_level = 0;
    CsProcedureDoneStatus procedure_done_status;
    CsSubeventDoneStatus subevent_done_status;
    ProcedureAbortReason procedure_abort_reason;
    SubeventAbortReason subevent_abort_reason;
    std::vector<LeCsResultDataStructure> result_data_structures;
    CsTracker* live_tracker = nullptr;
    CsProcedureData* procedure_data = nullptr;
    uint8_t valid_requester_states = static_cast<uint8_t>(CsTrackerState::STARTED);
    // TODO(b/384928509): Prevent sending CS enable if procedures are not yet complete.
    valid_requester_states |= static_cast<uint8_t>(CsTrackerState::WAIT_FOR_PROCEDURE_ENABLED);
    uint8_t valid_responder_states = static_cast<uint8_t>(CsTrackerState::STARTED);
    if (event.GetSubeventCode() == SubeventCode::LE_CS_SUBEVENT_RESULT) {
      auto cs_event_result = LeCsSubeventResultView::Create(event);
      if (!cs_event_result.IsValid()) {
        log::warn("Get invalid LeCsSubeventResultView");
        return;
      }
      connection_handle = cs_event_result.GetConnectionHandle();
      live_tracker = get_live_tracker(connection_handle, cs_event_result.GetConfigId(),
                                      valid_requester_states, valid_responder_states);
      if (live_tracker == nullptr) {
        log::error("no live tracker is available for {}", connection_handle);
        return;
      }
      procedure_done_status = cs_event_result.GetProcedureDoneStatus();
      subevent_done_status = cs_event_result.GetSubeventDoneStatus();
      procedure_abort_reason = cs_event_result.GetProcedureAbortReason();
      subevent_abort_reason = cs_event_result.GetSubeventAbortReason();
      result_data_structures = cs_event_result.GetResultDataStructures();

      procedure_data = init_cs_procedure_data(connection_handle, live_tracker,
                                              cs_event_result.GetProcedureCounter(),
                                              cs_event_result.GetNumAntennaPaths());
      if (live_tracker->role == CsRole::INITIATOR) {
        procedure_data->frequency_compensation.push_back(
                cs_event_result.GetFrequencyCompensation());
      }
      // RAS
      log::debug("RAS Update subevent_header counter:{}", procedure_data->ras_subevent_counter_++);
      auto& ras_subevent_header = procedure_data->ras_subevent_header_;
      ras_subevent_header.start_acl_conn_event_ = cs_event_result.GetStartAclConnEvent();
      ras_subevent_header.frequency_compensation_ = cs_event_result.GetFrequencyCompensation();
      ras_subevent_header.reference_power_level_ = cs_event_result.GetReferencePowerLevel();
      ras_subevent_header.num_steps_reported_ = 0;
      if (live_tracker->local_start && is_hal_v2()) {
        // cache all subevent result
        auto subevent_result = std::make_shared<hal::SubeventResult>();
        subevent_result->start_acl_conn_event_counter_ = cs_event_result.GetStartAclConnEvent();
        subevent_result->frequency_compensation_ = cs_event_result.GetFrequencyCompensation();
        subevent_result->reference_power_level_ = cs_event_result.GetReferencePowerLevel();
        subevent_result->num_antenna_paths_ = cs_event_result.GetNumAntennaPaths();
        procedure_data->procedure_data_v2_.local_subevent_data_.emplace_back(subevent_result);
      }
      reference_power_level = cs_event_result.GetReferencePowerLevel();
      log::verbose("reference power level: {}", reference_power_level);

      log::info("LE_CS_SUBEVENT_RESULT: start_acl_conn_event {} procedure_counter {} acl_handle {}",
		 cs_event_result.GetStartAclConnEvent(), cs_event_result.GetProcedureCounter(),
		 cs_event_result.GetConnectionHandle());
    } else {
      auto cs_event_result = LeCsSubeventResultContinueView::Create(event);
      if (!cs_event_result.IsValid()) {
        log::warn("Get invalid LeCsSubeventResultContinueView");
        return;
      }
      connection_handle = cs_event_result.GetConnectionHandle();
      live_tracker = get_live_tracker(connection_handle, cs_event_result.GetConfigId(),
                                      valid_requester_states, valid_responder_states);
      procedure_done_status = cs_event_result.GetProcedureDoneStatus();
      subevent_done_status = cs_event_result.GetSubeventDoneStatus();
      procedure_abort_reason = cs_event_result.GetProcedureAbortReason();
      subevent_abort_reason = cs_event_result.GetSubeventAbortReason();
      result_data_structures = cs_event_result.GetResultDataStructures();
      
      if (live_tracker == nullptr) {
        log::warn("Can't find any tracker for {}", connection_handle);
        return;
      }
      procedure_data = get_procedure_data(live_tracker, live_tracker->procedure_counter);
      if (procedure_data == nullptr) {
        log::warn("no procedure data for counter {} of connection {}",
                  live_tracker->procedure_counter, connection_handle);
        return;
      }
    }
    // Update procedure status
    procedure_data->local_status = procedure_done_status;
    procedure_data->procedure_data_v2_.local_procedure_abort_reason_ = procedure_abort_reason;
    if (live_tracker->role == CsRole::INITIATOR) {
      procedure_data->initiator_reference_power_level = reference_power_level;
    }
    else if (live_tracker->role == CsRole::REFLECTOR) {
      procedure_data->reflector_reference_power_level = reference_power_level;
    }
    post_handle_local_subevent_result(connection_handle, live_tracker, procedure_data,
                                      result_data_structures, subevent_done_status,
                                      subevent_abort_reason);
    if (live_tracker->local_start && is_hal_v2()) {
      if (procedure_data->procedure_data_v2_.local_subevent_data_.empty()) {
        log::error("no subevent result is available for subevent continue event");
      } else {
        auto last_subevent_result = procedure_data->procedure_data_v2_.local_subevent_data_.back();
        last_subevent_result->subevent_abort_reason_ = subevent_abort_reason;
      }
    }
  }

  void post_handle_local_subevent_result(
          uint16_t connection_handle, CsTracker* live_tracker, CsProcedureData* procedure_data,
          const std::vector<LeCsResultDataStructure>& result_data_structures,
          const CsSubeventDoneStatus& subevent_done_status,
          const SubeventAbortReason& subevent_abort_reason) {
    uint16_t counter = live_tracker->procedure_counter;
    CsProcedureDoneStatus procedure_done_status = procedure_data->local_status;
    ProcedureAbortReason procedure_abort_reason =
            procedure_data->procedure_data_v2_.local_procedure_abort_reason_;
    log::debug(
            "Connection_handle {}, procedure_done_status: {}, subevent_done_status: {}, counter: "
            "{}",
            connection_handle, CsProcedureDoneStatusText(procedure_done_status),
            CsSubeventDoneStatusText(subevent_done_status), counter);

    if (procedure_done_status == CsProcedureDoneStatus::ABORTED ||
        subevent_done_status == CsSubeventDoneStatus::ABORTED) {
      log::warn(
              "Received CS Subevent with procedure_abort_reason:{}, subevent_abort_reason:{}, "
              "connection_handle:{}, counter:{}",
              ProcedureAbortReasonText(procedure_abort_reason),
              SubeventAbortReasonText(subevent_abort_reason), connection_handle, counter);
    }
    procedure_data->ras_subevent_header_.num_steps_reported_ += result_data_structures.size();
    if (subevent_done_status == CsSubeventDoneStatus::ALL_RESULTS_COMPLETE) {
      procedure_data->contains_complete_subevent_ = true;
    }

    if (procedure_abort_reason != ProcedureAbortReason::NO_ABORT ||
        subevent_abort_reason != SubeventAbortReason::NO_ABORT) {
      // Even the procedure is aborted, we should keep following process and
      // handle it when all corresponding remote data received.
      procedure_data->ras_subevent_header_.ranging_abort_reason_ =
              static_cast<RangingAbortReason>(procedure_abort_reason);
      procedure_data->ras_subevent_header_.subevent_abort_reason_ =
              static_cast<bluetooth::ras::SubeventAbortReason>(subevent_abort_reason);
    }
    parse_cs_result_data(result_data_structures, *procedure_data, live_tracker->role);

    if (live_tracker->local_start) {
      check_cs_procedure_complete(live_tracker, procedure_data, connection_handle);
      // Skip to send remote
      return;
    }

    // Send data to RAS server
    if (subevent_done_status != CsSubeventDoneStatus::PARTIAL_RESULTS) {
      procedure_data->ras_subevent_header_.ranging_done_status_ =
              static_cast<RangingDoneStatus>(procedure_done_status);
      procedure_data->ras_subevent_header_.subevent_done_status_ =
              static_cast<SubeventDoneStatus>(subevent_done_status);
      auto builder = RasSubeventBuilder::Create(procedure_data->ras_subevent_header_,
                                                procedure_data->ras_subevent_data_);
      auto subevent_raw = builder_to_bytes(std::move(builder));
      append_vector(procedure_data->ras_raw_data_, subevent_raw);
      // erase buffer
      procedure_data->ras_subevent_data_.clear();
      send_on_demand_data(live_tracker->address, procedure_data,
                          get_ras_raw_payload_size(connection_handle));
      // remove procedure data sent previously
      if (procedure_done_status == CsProcedureDoneStatus::ALL_RESULTS_COMPLETE) {
        delete_consumed_procedure_data(live_tracker, live_tracker->procedure_counter);
      }
    }
  }

  void send_on_demand_data(Address address, CsProcedureData* procedure_data,
                           uint16_t raw_payload_size) {
    // Check is last segment or not.
    uint16_t unsent_data_size =
            procedure_data->ras_raw_data_.size() - procedure_data->ras_raw_data_index_;
    if (procedure_data->local_status != CsProcedureDoneStatus::PARTIAL_RESULTS &&
        unsent_data_size <= raw_payload_size) {
      procedure_data->segmentation_header_.last_segment_ = 1;
    } else if (unsent_data_size < raw_payload_size) {
      log::verbose("waiting for more data, current unsent data size {}", unsent_data_size);
      return;
    }

    // Create raw data for segment_data;
    uint16_t copy_size = unsent_data_size < raw_payload_size ? unsent_data_size : raw_payload_size;
    auto copy_start = procedure_data->ras_raw_data_.begin() + procedure_data->ras_raw_data_index_;
    auto copy_end = copy_start + copy_size;
    std::vector<uint8_t> subevent_data(copy_start, copy_end);
    procedure_data->ras_raw_data_index_ += copy_size;

    auto builder =
            RangingDataSegmentBuilder::Create(procedure_data->segmentation_header_, subevent_data);
    auto segment_data = builder_to_bytes(std::move(builder));

    log::debug("counter: {}, size:{}", procedure_data->counter, (uint16_t)segment_data.size());
    distance_measurement_callbacks_->OnRasFragmentReady(
            address, procedure_data->counter, procedure_data->segmentation_header_.last_segment_,
            segment_data);

    procedure_data->segmentation_header_.first_segment_ = 0;
    procedure_data->segmentation_header_.rolling_segment_counter_++;
    procedure_data->segmentation_header_.rolling_segment_counter_ %= 64;
    if (procedure_data->segmentation_header_.last_segment_) {
      // last segment sent, clear buffer
      procedure_data->ras_raw_data_.clear();
    } else if (unsent_data_size > raw_payload_size) {
      send_on_demand_data(address, procedure_data, raw_payload_size);
    }
  }

  void handle_remote_data(const Address address, uint16_t connection_handle,
                          const std::vector<uint8_t> raw_data) {
    log::debug("address:{}, connection_handle 0x{:04x}, size:{}", address.ToString(),
               connection_handle, raw_data.size());

    if (cs_requester_trackers_.find(connection_handle) == cs_requester_trackers_.end()) {
      log::warn("can't find tracker for 0x{:04x}", connection_handle);
      return;
    }
    if (cs_requester_trackers_[connection_handle].state != CsTrackerState::STARTED &&
        cs_requester_trackers_[connection_handle].state !=
                CsTrackerState::WAIT_FOR_PROCEDURE_ENABLED) {
      log::warn("The measurement for {} is stopped, ignore the remote data.", connection_handle);
      return;
    }
    auto& tracker = cs_requester_trackers_[connection_handle];

    SegmentationHeader segmentation_header;
    PacketView<kLittleEndian> packet_bytes_view(std::make_shared<std::vector<uint8_t>>(raw_data));
    auto after = SegmentationHeader::Parse(&segmentation_header, packet_bytes_view.begin());
    if (after == packet_bytes_view.begin()) {
      log::warn("Invalid segment data");
      return;
    }

    log::info("Receive segment for segment counter {}, size {}",
               segmentation_header.rolling_segment_counter_, raw_data.size());

    PacketView<kLittleEndian> segment_data(std::make_shared<std::vector<uint8_t>>(raw_data));
    if (segmentation_header.first_segment_) {
      auto segment = FirstRangingDataSegmentView::Create(segment_data);
      if (!segment.IsValid()) {
        log::warn("Invalid segment data");
        return;
      }
      tracker.ranging_header_ = segment.GetRangingHeader();

      auto begin = segment.GetSegmentationHeader().size() + segment.GetRangingHeader().size();
      tracker.segment_data_ =
              PacketViewForRecombination(segment.GetLittleEndianSubview(begin, segment.size()));
    } else {
      auto segment = RangingDataSegmentView::Create(segment_data);
      if (!segment.IsValid()) {
        log::warn("Invalid segment data");
        return;
      }
      tracker.segment_data_.AppendPacketView(
              segment.GetLittleEndianSubview(segmentation_header.size(), segment.size()));
    }

    if (segmentation_header.last_segment_) {
      parse_ras_segments(tracker.ranging_header_, tracker.segment_data_, connection_handle);
    }
  }

  void handle_remote_data_timeout(const Address address, uint16_t connection_handle) {
    log::warn("address:{}, connection_handle 0x{:04x}", address.ToString(), connection_handle);

    if (cs_requester_trackers_.find(connection_handle) == cs_requester_trackers_.end()) {
      log::error("Can't find CS tracker for connection_handle {}", connection_handle);
      return;
    }
    auto& tracker = cs_requester_trackers_[connection_handle];
    if (tracker.measurement_ongoing && tracker.local_start) {
      cs_requester_trackers_[connection_handle].procedure_schedule_guard_alarm->Cancel();
      send_le_cs_procedure_enable(connection_handle, Enable::DISABLED);
      distance_measurement_callbacks_->OnDistanceMeasurementStopped(
              tracker.address, REASON_INTERNAL_ERROR, METHOD_CS);
    }
    reset_tracker_on_stopped(tracker);
  }

  void parse_ras_segments(RangingHeader ranging_header, PacketViewForRecombination& segment_data,
                          uint16_t connection_handle) {
    log::info("Data size {}, Ranging_header {}", segment_data.size(), ranging_header.ToString());
    auto procedure_data =
            get_procedure_data_for_ras(connection_handle, ranging_header.ranging_counter_);
    if (procedure_data == nullptr) {
      return;
    }

    uint8_t num_antenna_paths = 0;
    for (uint8_t i = 0; i < 4; i++) {
      if ((ranging_header.antenna_paths_mask_ & (1 << i)) != 0) {
        num_antenna_paths++;
      }
    }

    // Get role of the remote device
    CsRole remote_role = cs_requester_trackers_[connection_handle].role == CsRole::INITIATOR
                                 ? CsRole::REFLECTOR
                                 : CsRole::INITIATOR;

    auto parse_index = segment_data.begin();
    uint16_t remaining_data_size = std::distance(parse_index, segment_data.end());
    int subevent_sequence = -1;
    procedure_data->procedure_data_v2_.remote_selected_tx_power_ =
            static_cast<int8_t>(ranging_header.selected_tx_power_);
    // Parse subevents
    while (remaining_data_size > 0) {
      RasSubeventHeader subevent_header;
      // Parse header
      auto after = RasSubeventHeader::Parse(&subevent_header, parse_index);
      if (after == parse_index) {
        log::warn("Received invalid subevent_header data");
        return;
      }
      parse_index = after;
      log::debug("remote_role:{} subevent_header: {}", remote_role, subevent_header.ToString());

      subevent_sequence++;
      auto remote_subevent_result = std::make_shared<hal::SubeventResult>();
      std::shared_ptr<hal::SubeventResult> local_subevent_result = nullptr;
      if (is_hal_v2()) {
        if (subevent_sequence <
            static_cast<int>(procedure_data->procedure_data_v2_.local_subevent_data_.size())) {
          local_subevent_result =
                  procedure_data->procedure_data_v2_.local_subevent_data_[subevent_sequence];
        } else {
          log::error("there is no local subevent result.");
          return;
        }
        remote_subevent_result->start_acl_conn_event_counter_ =
                subevent_header.start_acl_conn_event_;
        remote_subevent_result->reference_power_level_ =
                static_cast<int8_t>(subevent_header.reference_power_level_);
        remote_subevent_result->num_antenna_paths_ = num_antenna_paths;
        remote_subevent_result->subevent_abort_reason_ =
                static_cast<SubeventAbortReason>(subevent_header.subevent_abort_reason_);
        remote_subevent_result->frequency_compensation_ = subevent_header.frequency_compensation_;
        // get data from local
        remote_subevent_result->timestamp_nanos_ = local_subevent_result->timestamp_nanos_;
        procedure_data->procedure_data_v2_.remote_subevent_data_.emplace_back(
                remote_subevent_result);
        procedure_data->procedure_data_v2_.remote_procedure_abort_reason_ =
                static_cast<ProcedureAbortReason>(subevent_header.ranging_abort_reason_);
      }

      // Parse step data
      for (uint8_t i = 0; i < subevent_header.num_steps_reported_; i++) {
        uint8_t step_channel = 0;
        if (is_hal_v2() && local_subevent_result) {
          if (i < local_subevent_result->step_data_.size()) {
            step_channel = local_subevent_result->step_data_[i].step_channel_;
          } else {
            log::warn("The local subevent has less steps then the remote one.");
          }
        }
        StepMode step_mode;
        after = StepMode::Parse(&step_mode, parse_index);
        if (after == parse_index) {
          log::warn("Received invalid step_mode data");
          return;
        }
        parse_index = after;
        log::info("step:{}, {}", (uint16_t)i, step_mode.ToString());
        if (step_mode.aborted_) {
          continue;
        }
        uint8_t mode = step_mode.mode_type_;
        switch (mode) {
          case 0: {
            if (remote_role == CsRole::INITIATOR) {
              LeCsMode0InitatorData tone_data;
              after = LeCsMode0InitatorData::Parse(&tone_data, parse_index);
              if (after == parse_index) {
                log::warn("Error invalid mode {} data, role:{}", step_mode.mode_type_,
                          CsRoleText(remote_role));
                return;
              }
              if (is_hal_v2()) {
                remote_subevent_result->step_data_.emplace_back(step_channel, mode,
                                                                hal::Mode0Data(tone_data));
              }
              parse_index = after;
            } else {
              LeCsMode0ReflectorData tone_data;
              after = LeCsMode0ReflectorData::Parse(&tone_data, parse_index);
              if (after == parse_index) {
                log::warn("Error invalid mode {} data, role:{}", step_mode.mode_type_,
                          CsRoleText(remote_role));
                return;
              }
              if (is_hal_v2()) {
                remote_subevent_result->step_data_.emplace_back(step_channel, mode,
                                                                hal::Mode0Data(tone_data));
              }
			  log::info("step_data: {}", tone_data.ToString());
			  procedure_data->packet_quality_reflector.push_back(tone_data.packet_quality_);
			  procedure_data->rssi_reflector.push_back(tone_data.packet_rssi_);
            }
            parse_index = after;
          } break;
          case 1: {
            if (remote_role == CsRole::INITIATOR) {
              if (procedure_data->contains_sounding_sequence_remote_) {
                LeCsMode1InitatorDataWithPacketPct tone_data;
                after = LeCsMode1InitatorDataWithPacketPct::Parse(&tone_data, parse_index);
                if (after == parse_index) {
                  log::warn("Error invalid mode {} data, role:{}", step_mode.mode_type_,
                            CsRoleText(remote_role));
                  return;
                }
                parse_index = after;
                procedure_data->toa_tod_initiators.emplace_back(tone_data.toa_tod_initiator_);
                procedure_data->packet_quality_initiator.emplace_back(tone_data.packet_quality_);
                if (is_hal_v2()) {
                  remote_subevent_result->step_data_.emplace_back(step_channel, mode,
                                                                  hal::Mode1Data(tone_data));
                }
                procedure_data->rssi_initiator.push_back(tone_data.packet_rssi_);
                procedure_data->packet_nadm_initiator.push_back((int8_t)tone_data.packet_nadm_);
              } else {
                LeCsMode1InitatorData tone_data;
                after = LeCsMode1InitatorData::Parse(&tone_data, parse_index);
                if (after == parse_index) {
                  log::warn("Error invalid mode {} data, role:{}", step_mode.mode_type_,
                            CsRoleText(remote_role));
                  return;
                }
                parse_index = after;
                procedure_data->toa_tod_initiators.emplace_back(tone_data.toa_tod_initiator_);
                procedure_data->packet_quality_initiator.emplace_back(tone_data.packet_quality_);
                if (is_hal_v2()) {
                  remote_subevent_result->step_data_.emplace_back(step_channel, mode,
                                                                  hal::Mode1Data(tone_data));
                }
                procedure_data->rssi_initiator.push_back(tone_data.packet_rssi_);
                procedure_data->packet_nadm_initiator.push_back((int8_t)tone_data.packet_nadm_);
              }
            } else {
              if (procedure_data->contains_sounding_sequence_remote_) {
                LeCsMode1ReflectorDataWithPacketPct tone_data;
                after = LeCsMode1ReflectorDataWithPacketPct::Parse(&tone_data, parse_index);
                if (after == parse_index) {
                  log::warn("Error invalid mode {} data, role:{}", step_mode.mode_type_,
                            CsRoleText(remote_role));
                  return;
                }
                parse_index = after;
                procedure_data->tod_toa_reflectors.emplace_back(tone_data.tod_toa_reflector_);
                procedure_data->packet_quality_reflector.emplace_back(tone_data.packet_quality_);
                if (is_hal_v2()) {
                  remote_subevent_result->step_data_.emplace_back(step_channel, mode,
                                                                  hal::Mode1Data(tone_data));
                }
                procedure_data->rssi_reflector.push_back(tone_data.packet_rssi_);
                procedure_data->packet_nadm_reflector.push_back((int8_t)tone_data.packet_nadm_);
              } else {
                LeCsMode1ReflectorData tone_data;
                after = LeCsMode1ReflectorData::Parse(&tone_data, parse_index);
                if (after == parse_index) {
                  log::warn("Error invalid mode {} data, role:{}", step_mode.mode_type_,
                            CsRoleText(remote_role));
                  return;
                }
                parse_index = after;
                procedure_data->tod_toa_reflectors.emplace_back(tone_data.tod_toa_reflector_);
                procedure_data->packet_quality_reflector.emplace_back(tone_data.packet_quality_);
                if (is_hal_v2()) {
                  remote_subevent_result->step_data_.emplace_back(step_channel, mode,
                                                                  hal::Mode1Data(tone_data));
                }
                procedure_data->rssi_reflector.push_back(tone_data.packet_rssi_);
                procedure_data->packet_nadm_reflector.push_back((int8_t)tone_data.packet_nadm_);
              }
            }
          } break;
          case 2: {
            uint8_t num_tone_data = num_antenna_paths + 1;
            uint8_t data_len = 1 + (4 * num_tone_data);
            remaining_data_size = std::distance(parse_index, segment_data.end());
            if (remaining_data_size < data_len) {
              log::warn(
                      "insufficient length for LeCsMode2Data, num_tone_data {}, "
                      "remaining_data_size {}",
                      num_tone_data, remaining_data_size);
              return;
            }
            std::vector<uint8_t> vector_for_num_tone_data = {num_tone_data};
            PacketView<kLittleEndian> packet_view_for_num_tone_data(
                    std::make_shared<std::vector<uint8_t>>(vector_for_num_tone_data));
            PacketViewForRecombination packet_bytes_view =
                    PacketViewForRecombination(packet_view_for_num_tone_data);
            auto subview_begin = std::distance(segment_data.begin(), parse_index);
            packet_bytes_view.AppendPacketView(
                    segment_data.GetLittleEndianSubview(subview_begin, subview_begin + data_len));
            LeCsMode2Data tone_data;
            after = LeCsMode2Data::Parse(&tone_data, packet_bytes_view.begin());
            if (after == packet_bytes_view.begin()) {
              log::warn("Error invalid mode {} data, role:{}", step_mode.mode_type_,
                        CsRoleText(remote_role));
              return;
            }
            parse_index += data_len;
            uint8_t permutation_index = tone_data.antenna_permutation_index_;
            if (is_hal_v2()) {
              remote_subevent_result->step_data_.emplace_back(step_channel, mode,
                                                              hal::Mode2Data(tone_data));
			}
            if (remote_role == CsRole::INITIATOR) {
              procedure_data->antenna_permutation_index_initiator.push_back(permutation_index);
            } else {
              procedure_data->antenna_permutation_index_reflector.push_back(permutation_index);
            }
            // Parse in ascending order of antenna position with tone extension data at the end
            for (uint8_t k = 0; k < num_tone_data; k++) {
              uint8_t antenna_path =
                      k == num_antenna_paths
                              ? num_antenna_paths
                              : cs_antenna_permutation_array_[permutation_index][k] - 1;
              double i_value = get_iq_value(tone_data.tone_data_[k].i_sample_);
              double q_value = get_iq_value(tone_data.tone_data_[k].q_sample_);
              uint8_t tone_quality_indicator = tone_data.tone_data_[k].tone_quality_indicator_;
              log::info("antenna_path {}, {:f}, {:f}", (uint16_t)(antenna_path + 1), i_value,
                           q_value);
              if (remote_role == CsRole::INITIATOR) {
                procedure_data->tone_pct_initiator[antenna_path].emplace_back(i_value, q_value);
                procedure_data->tone_quality_indicator_initiator[antenna_path].emplace_back(
                        tone_quality_indicator);
              } else {
                procedure_data->tone_pct_reflector[antenna_path].emplace_back(i_value, q_value);
                procedure_data->tone_quality_indicator_reflector[antenna_path].emplace_back(
                        tone_quality_indicator);
              }
            }
          } break;
          case 3: {
            uint8_t num_tone_data = num_antenna_paths + 1;
            uint8_t data_len = 7 + (4 * num_tone_data);
            if (procedure_data->contains_sounding_sequence_local_) {
              data_len += 3;  // 3 bytes for packet_pct1, packet_pct2
            }
            remaining_data_size = std::distance(parse_index, segment_data.end());
            if (remaining_data_size < data_len) {
              log::warn(
                      "insufficient length for LeCsMode2Data, num_tone_data {}, "
                      "remaining_data_size {}",
                      num_tone_data, remaining_data_size);
              return;
            }
            std::vector<uint8_t> vector_for_num_tone_data = {num_tone_data};
            PacketView<kLittleEndian> packet_view_for_num_tone_data(
                    std::make_shared<std::vector<uint8_t>>(vector_for_num_tone_data));
            PacketViewForRecombination packet_bytes_view =
                    PacketViewForRecombination(packet_view_for_num_tone_data);
            auto subview_begin = std::distance(segment_data.begin(), parse_index);
            packet_bytes_view.AppendPacketView(
                    segment_data.GetLittleEndianSubview(subview_begin, subview_begin + data_len));
            uint8_t permutation_index = 0;
            std::vector<LeCsToneDataWithQuality> view_tone_data = {};
            if (remote_role == CsRole::INITIATOR) {
              if (procedure_data->contains_sounding_sequence_local_) {
                LeCsMode3InitatorDataWithPacketPct tone_data_view;
                after = LeCsMode3InitatorDataWithPacketPct::Parse(&tone_data_view,
                                                                  packet_bytes_view.begin());
                if (after == packet_bytes_view.begin()) {
                  log::warn("Error invalid mode {} data, role:{}", step_mode.mode_type_,
                            CsRoleText(remote_role));
                  return;
                }
                parse_index += data_len;
                log::verbose("step_data: {}", tone_data_view.ToString());
                permutation_index = tone_data_view.antenna_permutation_index_;
                procedure_data->antenna_permutation_index_reflector.push_back(permutation_index);
                procedure_data->rssi_initiator.emplace_back(tone_data_view.packet_rssi_);
                procedure_data->toa_tod_initiators.emplace_back(tone_data_view.toa_tod_initiator_);
                procedure_data->packet_nadm_initiator.push_back((int8_t)tone_data_view.packet_nadm_);
                procedure_data->packet_quality_initiator.emplace_back(
                        tone_data_view.packet_quality_);
                auto tone_data = tone_data_view.tone_data_;
                view_tone_data.reserve(tone_data.size());
                view_tone_data.insert(view_tone_data.end(), tone_data.begin(), tone_data.end());
                if (is_hal_v2()) {
                  remote_subevent_result->step_data_.emplace_back(step_channel, mode,
                                                                  hal::Mode3Data(tone_data_view));
                }
              } else {
                LeCsMode3InitatorData tone_data_view;
                after = LeCsMode3InitatorData::Parse(&tone_data_view, packet_bytes_view.begin());
                if (after == packet_bytes_view.begin()) {
                  log::warn("Error invalid mode {} data, role:{}", step_mode.mode_type_,
                            CsRoleText(remote_role));
                  return;
                }
                parse_index += data_len;
                log::verbose("step_data: {}", tone_data_view.ToString());
                permutation_index = tone_data_view.antenna_permutation_index_;
                procedure_data->rssi_initiator.emplace_back(tone_data_view.packet_rssi_);
                procedure_data->toa_tod_initiators.emplace_back(tone_data_view.toa_tod_initiator_);
                procedure_data->packet_nadm_initiator.push_back((int8_t)tone_data_view.packet_nadm_);
                procedure_data->packet_quality_initiator.emplace_back(
                        tone_data_view.packet_quality_);
                auto tone_data = tone_data_view.tone_data_;
                view_tone_data.reserve(tone_data.size());
                view_tone_data.insert(view_tone_data.end(), tone_data.begin(), tone_data.end());
                if (is_hal_v2()) {
                  remote_subevent_result->step_data_.emplace_back(step_channel, mode,
                                                                  hal::Mode3Data(tone_data_view));
                }
              }
            } else {
              if (procedure_data->contains_sounding_sequence_local_) {
                LeCsMode3ReflectorDataWithPacketPct tone_data_view;
                after = LeCsMode3ReflectorDataWithPacketPct::Parse(&tone_data_view,
                                                                   packet_bytes_view.begin());
                if (after == packet_bytes_view.begin()) {
                  log::warn("Error invalid mode {} data, role:{}", step_mode.mode_type_,
                            CsRoleText(remote_role));
                  return;
                }
                parse_index += data_len;
                log::verbose("step_data: {}", tone_data_view.ToString());
                permutation_index = tone_data_view.antenna_permutation_index_;
                procedure_data->rssi_reflector.emplace_back(tone_data_view.packet_rssi_);
                procedure_data->tod_toa_reflectors.emplace_back(tone_data_view.tod_toa_reflector_);
                procedure_data->packet_nadm_reflector.push_back((int8_t)tone_data_view.packet_nadm_);
                procedure_data->packet_quality_reflector.emplace_back(
                        tone_data_view.packet_quality_);
                auto tone_data = tone_data_view.tone_data_;
                view_tone_data.reserve(tone_data.size());
                view_tone_data.insert(view_tone_data.end(), tone_data.begin(), tone_data.end());
                if (is_hal_v2()) {
                  remote_subevent_result->step_data_.emplace_back(step_channel, mode,
                                                                  hal::Mode3Data(tone_data_view));
                }
              } else {
                LeCsMode3ReflectorData tone_data_view;
                after = LeCsMode3ReflectorData::Parse(&tone_data_view, packet_bytes_view.begin());
                if (after == packet_bytes_view.begin()) {
                  log::warn("Error invalid mode {} data, role:{}", step_mode.mode_type_,
                            CsRoleText(remote_role));
                  return;
                }
                parse_index += data_len;
                log::verbose("step_data: {}", tone_data_view.ToString());
                permutation_index = tone_data_view.antenna_permutation_index_;
                procedure_data->rssi_reflector.emplace_back(tone_data_view.packet_rssi_);
                procedure_data->tod_toa_reflectors.emplace_back(tone_data_view.tod_toa_reflector_);
                procedure_data->packet_nadm_reflector.push_back((int8_t)tone_data_view.packet_nadm_);
                procedure_data->packet_quality_reflector.emplace_back(
                        tone_data_view.packet_quality_);
                auto tone_data = tone_data_view.tone_data_;
                view_tone_data.reserve(tone_data.size());
                view_tone_data.insert(view_tone_data.end(), tone_data.begin(), tone_data.end());
                if (is_hal_v2()) {
                  remote_subevent_result->step_data_.emplace_back(step_channel, mode,
                                                                  hal::Mode3Data(tone_data_view));
                }
              }
            }
            // Parse in ascending order of antenna position with tone extension data at the end
            for (uint16_t k = 0; k < num_tone_data; k++) {
              uint8_t antenna_path =
                      k == num_antenna_paths
                              ? num_antenna_paths
                              : cs_antenna_permutation_array_[permutation_index][k] - 1;
              double i_value = get_iq_value(view_tone_data[k].i_sample_);
              double q_value = get_iq_value(view_tone_data[k].q_sample_);
              uint8_t tone_quality_indicator = view_tone_data[k].tone_quality_indicator_;
              log::verbose("antenna_path {}, {:f}, {:f}", (uint16_t)(antenna_path + 1), i_value,
                           q_value);
              if (remote_role == CsRole::INITIATOR) {
                procedure_data->tone_pct_initiator[antenna_path].emplace_back(i_value, q_value);
                procedure_data->tone_quality_indicator_initiator[antenna_path].emplace_back(
                        tone_quality_indicator);
              } else {
                procedure_data->tone_pct_reflector[antenna_path].emplace_back(i_value, q_value);
                procedure_data->tone_quality_indicator_reflector[antenna_path].emplace_back(
                        tone_quality_indicator);
              }
            }
          } break;
          default:
            log::error("Unexpect mode: {}", step_mode.mode_type_);
            return;
        }
      }
      remaining_data_size = std::distance(parse_index, segment_data.end());
      log::debug("Parse subevent done with remaining data size {}", remaining_data_size);
      procedure_data->remote_status = (CsProcedureDoneStatus)subevent_header.ranging_done_status_;
    }
    check_cs_procedure_complete(&cs_requester_trackers_[connection_handle], procedure_data,
                                connection_handle);
  }

  CsProcedureData* init_cs_procedure_data(uint16_t connection_handle, CsTracker* live_tracker,
                                          uint16_t procedure_counter, uint8_t num_antenna_paths) {
    // Update procedure count
    live_tracker->procedure_counter = procedure_counter;
    std::vector<CsProcedureData>& data_list = live_tracker->procedure_data_list;
    for (auto& data : data_list) {
      if (data.counter == procedure_counter) {
        // Data already exists, return
        log::warn("duplicated procedure counter - {}.", procedure_counter);
        return &data;
      }
    }
    live_tracker->procedure_counting_after_enable += 1;
    if (live_tracker->local_start && live_tracker->procedure_counting_after_enable > 0 &&
        live_tracker->n_procedure_count > 1 &&
        live_tracker->procedure_counting_after_enable == live_tracker->n_procedure_count) {
      log::debug("enable procedure after finishing the last procedure");
      send_le_cs_procedure_enable(connection_handle, Enable::ENABLED);
    }

    log::info("Create data for procedure_counter: {}", procedure_counter);
    data_list.emplace_back(procedure_counter, num_antenna_paths, live_tracker->used_config_id,
                           live_tracker->selected_tx_power);

    // Check if sounding phase-based ranging is supported, and RTT type contains a sounding
    // sequence
    bool rtt_contains_sounding_sequence = false;
    if (live_tracker->rtt_type == CsRttType::RTT_WITH_32_BIT_SOUNDING_SEQUENCE ||
        live_tracker->rtt_type == CsRttType::RTT_WITH_96_BIT_SOUNDING_SEQUENCE) {
      rtt_contains_sounding_sequence = true;
    }
    data_list.back().contains_sounding_sequence_local_ =
            local_support_phase_based_ranging_ && rtt_contains_sounding_sequence;
    data_list.back().contains_sounding_sequence_remote_ =
            live_tracker->remote_support_phase_based_ranging && rtt_contains_sounding_sequence;

    // Append ranging header raw data
    std::vector<uint8_t> ranging_header_raw = {};
    BitInserter bi(ranging_header_raw);
    data_list.back().ranging_header_.Serialize(bi);
    append_vector(data_list.back().ras_raw_data_, ranging_header_raw);

    if (data_list.size() > kProcedureDataBufferSize) {
      log::warn("buffer full, drop procedure data with counter: {}", data_list.front().counter);
      data_list.erase(data_list.begin());
    }
    return &data_list.back();
  }

  CsProcedureData* get_procedure_data(CsTracker* live_tracker, uint16_t counter) {
    std::vector<CsProcedureData>& data_list = live_tracker->procedure_data_list;
    CsProcedureData* procedure_data = nullptr;
    for (uint8_t i = 0; i < data_list.size(); i++) {
      if (data_list[i].counter == counter) {
        procedure_data = &data_list[i];
         break;
      }
    }
    if (procedure_data == nullptr) {
      log::warn("Can't find data for counter: {}", counter);
    }
    return procedure_data;
  }

  CsProcedureData* get_procedure_data_for_ras(uint16_t connection_handle,
                                              uint16_t ranging_counter) {
    std::vector<CsProcedureData>& data_list =
            cs_requester_trackers_[connection_handle].procedure_data_list;
    CsProcedureData* procedure_data = nullptr;
    for (auto& i : data_list) {
      if ((i.counter & kRangingCounterMask) == ranging_counter) {
        procedure_data = &i;
        break;
      }
    }
    if (procedure_data == nullptr) {
      log::warn("Can't find data for connection_handle:{}, ranging_counter: {}", connection_handle,
                ranging_counter);
    }
    return procedure_data;
  }

  void try_send_data_to_hal(uint16_t connection_handle, const CsTracker* live_tracker,
                            const CsProcedureData* procedure_data) const {
    if (!ranging_hal_->IsBound()) {
      return;
    }
    bool should_send_to_hal = false;
    if (ranging_hal_->IsAbortedProcedureRequired(connection_handle)) {
      should_send_to_hal = procedure_data->local_status != CsProcedureDoneStatus::PARTIAL_RESULTS &&
                           procedure_data->remote_status != CsProcedureDoneStatus::PARTIAL_RESULTS;
    } else {
      should_send_to_hal =
              procedure_data->local_status == CsProcedureDoneStatus::ALL_RESULTS_COMPLETE &&
              procedure_data->remote_status == CsProcedureDoneStatus::ALL_RESULTS_COMPLETE &&
              procedure_data->contains_complete_subevent_;
    }
    if (should_send_to_hal) {
      log::debug("Procedure complete counter:{} data size:{}", (uint16_t)procedure_data->counter,
                 procedure_data->step_channel.size());
      if (is_hal_v2()) {
        ranging_hal_->WriteProcedureData(connection_handle, live_tracker->role,
                                         procedure_data->procedure_data_v2_,
                                         procedure_data->counter);
      } else {
        // Use algorithm in the HAL
        bluetooth::hal::ChannelSoundingRawData raw_data;
        raw_data.step_mode_ = procedure_data->step_mode;
        raw_data.measured_freq_offset_= procedure_data->measured_freq_offset;
        raw_data.init_packet_rssi_ = procedure_data->rssi_initiator;
	    raw_data.packet_quality_initiator_ = procedure_data->packet_quality_initiator;
	    raw_data.refl_packet_rssi_ = procedure_data->rssi_reflector;
	    raw_data.packet_quality_reflector_ = procedure_data->packet_quality_reflector;
	    raw_data.frequency_compensation_= procedure_data->frequency_compensation;
        raw_data.num_antenna_paths_ = procedure_data->num_antenna_paths;
        raw_data.step_channel_ = procedure_data->step_channel;
        raw_data.tone_pct_initiator_ = procedure_data->tone_pct_initiator;
        raw_data.tone_quality_indicator_initiator_ =
                procedure_data->tone_quality_indicator_initiator;
        raw_data.antenna_permutation_index_initiator_ =
        procedure_data->antenna_permutation_index_initiator;
        raw_data.antenna_permutation_index_reflector_ =
        procedure_data->antenna_permutation_index_reflector;
        raw_data.tone_pct_reflector_ = procedure_data->tone_pct_reflector;
        raw_data.tone_quality_indicator_reflector_ =
                procedure_data->tone_quality_indicator_reflector;
        raw_data.toa_tod_initiators_ = procedure_data->toa_tod_initiators;
        raw_data.tod_toa_reflectors_ = procedure_data->tod_toa_reflectors;
        raw_data.packet_quality_initiator_ = procedure_data->packet_quality_initiator;
        raw_data.packet_quality_reflector_ = procedure_data->packet_quality_reflector;
        raw_data.initiator_reference_power_level = procedure_data->initiator_reference_power_level;
        raw_data.reflector_reference_power_level = procedure_data->reflector_reference_power_level;
        raw_data.packet_nadm_initiator_ = procedure_data->packet_nadm_initiator;
        raw_data.packet_nadm_reflector_ = procedure_data->packet_nadm_reflector;
        raw_data.vendor_specific_cs_single_side_data.push_back((uint8_t)live_tracker->main_mode_type);
        raw_data.vendor_specific_cs_single_side_data.push_back((uint8_t)live_tracker->sub_mode_type);
        raw_data.vendor_specific_cs_single_side_data.push_back((uint8_t)live_tracker->min_main_mode_steps);
        raw_data.vendor_specific_cs_single_side_data.push_back((uint8_t)live_tracker->max_main_mode_steps);
        raw_data.vendor_specific_cs_single_side_data.push_back((uint8_t)live_tracker->main_mode_repetition);
        raw_data.vendor_specific_cs_single_side_data.push_back((uint8_t)live_tracker->mode_0_steps);
        raw_data.vendor_specific_cs_single_side_data.push_back((uint8_t)live_tracker->role);
        raw_data.vendor_specific_cs_single_side_data.push_back((uint8_t)live_tracker->rtt_type);
        raw_data.vendor_specific_cs_single_side_data.push_back((uint8_t)live_tracker->cs_sync_phy);
        for (int i=0;i<10;i++) {
          raw_data.vendor_specific_cs_single_side_data.push_back((uint8_t)live_tracker->channel_map[i]);
        }
        raw_data.vendor_specific_cs_single_side_data.push_back((uint8_t)live_tracker->channel_map_repetition);
        raw_data.vendor_specific_cs_single_side_data.push_back((uint8_t)live_tracker->channel_selection_type);
        raw_data.vendor_specific_cs_single_side_data.push_back((uint8_t)live_tracker->ch3c_shape);
        raw_data.vendor_specific_cs_single_side_data.push_back((uint8_t)live_tracker->ch3c_jump);
        raw_data.vendor_specific_cs_single_side_data.push_back((uint8_t)live_tracker->t_ip1_time);
        raw_data.vendor_specific_cs_single_side_data.push_back((uint8_t)live_tracker->t_ip2_time);
        raw_data.vendor_specific_cs_single_side_data.push_back((uint8_t)live_tracker->t_fcs_time);
        raw_data.vendor_specific_cs_single_side_data.push_back((uint8_t)live_tracker->t_pm_time);
        raw_data.vendor_specific_cs_single_side_data.push_back((uint8_t)live_tracker->tone_antenna_config_selection);
        raw_data.vendor_specific_cs_single_side_data.push_back((uint8_t)live_tracker->selected_tx_power);
        raw_data.vendor_specific_cs_single_side_data.push_back((live_tracker->subevent_len >> 16) & 0xFF);
        raw_data.vendor_specific_cs_single_side_data.push_back((live_tracker->subevent_len >> 8) & 0xFF);
        raw_data.vendor_specific_cs_single_side_data.push_back(live_tracker->subevent_len & 0xFF);
        raw_data.vendor_specific_cs_single_side_data.push_back((uint8_t)live_tracker->subevents_per_event);
        raw_data.vendor_specific_cs_single_side_data.push_back((live_tracker->subevent_interval >> 8) & 0xFF);
        raw_data.vendor_specific_cs_single_side_data.push_back(live_tracker->subevent_interval & 0xFF);
        raw_data.vendor_specific_cs_single_side_data.push_back((live_tracker->event_interval >> 8) & 0xFF);
        raw_data.vendor_specific_cs_single_side_data.push_back(live_tracker->event_interval & 0xFF);
        raw_data.vendor_specific_cs_single_side_data.push_back((live_tracker->procedure_interval >> 8) & 0xFF);
        raw_data.vendor_specific_cs_single_side_data.push_back(live_tracker->procedure_interval & 0xFF);
        raw_data.vendor_specific_cs_single_side_data.push_back((live_tracker->n_procedure_count >> 8) & 0xFF);
        raw_data.vendor_specific_cs_single_side_data.push_back(live_tracker->n_procedure_count & 0xFF);
        raw_data.vendor_specific_cs_single_side_data.push_back((live_tracker->max_procedure_len >> 8) & 0xFF);
        raw_data.vendor_specific_cs_single_side_data.push_back(live_tracker->max_procedure_len & 0xFF);
        raw_data.vendor_specific_cs_single_side_data.push_back((live_tracker->conn_interval_ >> 8) & 0xFF);
        raw_data.vendor_specific_cs_single_side_data.push_back(live_tracker->conn_interval_ & 0xFF);
        uint32_t num_AntPIs = procedure_data->antenna_permutation_index_initiator.size();
        raw_data.vendor_specific_cs_single_side_data.push_back((num_AntPIs >> 24) & 0xFF);
        raw_data.vendor_specific_cs_single_side_data.push_back((num_AntPIs >> 16) & 0xFF);
        raw_data.vendor_specific_cs_single_side_data.push_back((num_AntPIs >> 8) & 0xFF);
        raw_data.vendor_specific_cs_single_side_data.push_back(num_AntPIs & 0xFF);
        for (uint32_t i=0;i<num_AntPIs;i++) {
          raw_data.vendor_specific_cs_single_side_data.push_back(procedure_data->antenna_permutation_index_initiator[i]);
        }
        
        
        struct timeval tv;
        gettimeofday(&tv, NULL);
        curr_proc_complete_timestampMs  = tv.tv_sec*1e6*1ll + tv.tv_usec*1ll;
        raw_data.timestampMs_ = (long)(curr_proc_complete_timestampMs - proc_start_timestampMs);
        log::verbose("timestampMs_: {} current_proc : {} proc start :{}",
                    raw_data.timestampMs_, curr_proc_complete_timestampMs,
                    proc_start_timestampMs);

        std::string vendorDataString;
        for (const auto& data : raw_data.vendor_specific_cs_single_side_data) {
          vendorDataString += std::to_string(data) + " ";
        }
        log::verbose("Vendor Specific data: {}", vendorDataString);
        ranging_hal_->WriteRawData(connection_handle, raw_data); 
      }
    }
  }

  void check_cs_procedure_complete(CsTracker* live_tracker, CsProcedureData* procedure_data,
                                   uint16_t connection_handle) const {
    if (is_hal_v2() && procedure_data->local_status != CsProcedureDoneStatus::PARTIAL_RESULTS &&
        procedure_data->remote_status != CsProcedureDoneStatus::PARTIAL_RESULTS) {
      live_tracker->procedure_sequence_after_enable++;
      log::debug("procedure sequence after enabled is {}",
                 live_tracker->procedure_sequence_after_enable);
      procedure_data->procedure_data_v2_.procedure_sequence_ =
              live_tracker->procedure_sequence_after_enable;
    }
    try_send_data_to_hal(connection_handle, live_tracker, procedure_data);

    // If the procedure is completed or aborted, delete all previous data
    if (procedure_data->local_status != CsProcedureDoneStatus::PARTIAL_RESULTS &&
        procedure_data->remote_status != CsProcedureDoneStatus::PARTIAL_RESULTS) {
      delete_consumed_procedure_data(live_tracker, procedure_data->counter);
    }
  }

  static void delete_consumed_procedure_data(CsTracker* live_tracker, uint16_t current_counter) {
    std::vector<CsProcedureData>& data_list = live_tracker->procedure_data_list;
    while (data_list.begin()->counter < current_counter) {
      log::debug("Delete obsolete procedure data, counter:{}", data_list.begin()->counter);
      data_list.erase(data_list.begin());
    }
  }

  void parse_cs_result_data(const std::vector<LeCsResultDataStructure>& result_data_structures,
                            CsProcedureData& procedure_data, CsRole role) {
    std::shared_ptr<hal::SubeventResult> local_subevent_data = nullptr;
    if (is_hal_v2()) {
      if (!procedure_data.procedure_data_v2_.local_subevent_data_.empty()) {
        local_subevent_data = procedure_data.procedure_data_v2_.local_subevent_data_.back();
      } else {
        log::error("no subevent data is available to attach");
      }
    }
    uint8_t num_antenna_paths = procedure_data.num_antenna_paths;
    uint16_t frequency_compensation = procedure_data.ras_subevent_header_.frequency_compensation_;
    auto& ras_data = procedure_data.ras_subevent_data_;
    for (auto& result_data_structure : result_data_structures) {
      uint8_t mode = result_data_structure.step_mode_;
      uint8_t step_channel = result_data_structure.step_channel_;
      uint16_t data_length = result_data_structure.step_data_.size();
      log::verbose("mode: {}, channel: {}, data_length: {}", mode, step_channel,
                   (uint16_t)result_data_structure.step_data_.size());
      ras_data.emplace_back(mode);
      if (data_length == 0) {
        ras_data.back() |= (1 << 7);  // set step aborted
        continue;
      }
      append_vector(ras_data, result_data_structure.step_data_);

      // Parse data into structs from an iterator
      auto bytes = std::make_shared<std::vector<uint8_t>>();
      if (mode == 0x02 || mode == 0x03) {
        // Add one byte for the length of Tone_PCT[k], Tone_Quality_Indicator[k]
        bytes->emplace_back(num_antenna_paths + 1);
      }
      bytes->reserve(bytes->size() + result_data_structure.step_data_.size());
      bytes->insert(bytes->end(), result_data_structure.step_data_.begin(),
                    result_data_structure.step_data_.end());
      Iterator<packet::kLittleEndian> iterator(bytes);
      procedure_data.step_mode.push_back(mode);
      switch (mode) {
        case 0: {
          if (role == CsRole::INITIATOR) {
            LeCsMode0InitatorData tone_data_view;
            auto after = LeCsMode0InitatorData::Parse(&tone_data_view, iterator);
            if (after == iterator) {
              log::warn("Received invalid mode {} data, role:{}", mode, CsRoleText(role));
              print_raw_data(result_data_structure.step_data_);
              continue;
            }
            log::verbose("step_data: {}", tone_data_view.ToString());
            procedure_data.measured_freq_offset.push_back(tone_data_view.measured_freq_offset_);
            if (is_hal_v2() && local_subevent_data) {
              local_subevent_data->step_data_.emplace_back(step_channel, mode,
                                                           hal::Mode0Data(tone_data_view));
            }
            procedure_data.packet_quality_initiator.push_back(tone_data_view.packet_quality_);
            procedure_data.rssi_initiator.push_back(tone_data_view.packet_rssi_);
            procedure_data.step_channel.push_back(step_channel);
            procedure_data.frequency_compensation.push_back(frequency_compensation);
          } else {
            LeCsMode0ReflectorData tone_data_view;
            auto after = LeCsMode0ReflectorData::Parse(&tone_data_view, iterator);
            if (after == iterator) {
              log::warn("Received invalid mode {} data, role:{}", mode, CsRoleText(role));
              print_raw_data(result_data_structure.step_data_);
              continue;
            }
            log::verbose("step_data: {}", tone_data_view.ToString());
            if (is_hal_v2() && local_subevent_data) {
              local_subevent_data->step_data_.emplace_back(step_channel, mode,
                                                           hal::Mode0Data(tone_data_view));
            }
          }
        } break;
        case 1: {
          if (role == CsRole::INITIATOR) {
            if (procedure_data.contains_sounding_sequence_local_) {
              LeCsMode1InitatorDataWithPacketPct tone_data_view;
              auto after = LeCsMode1InitatorDataWithPacketPct::Parse(&tone_data_view, iterator);
              if (after == iterator) {
                log::warn("Received invalid mode {} data, role:{}", mode, CsRoleText(role));
                print_raw_data(result_data_structure.step_data_);
                continue;
              }
              log::verbose("step_data: {}", tone_data_view.ToString());
              procedure_data.rssi_initiator.emplace_back(tone_data_view.packet_rssi_);
              procedure_data.toa_tod_initiators.emplace_back(tone_data_view.toa_tod_initiator_);
              procedure_data.packet_quality_initiator.emplace_back(tone_data_view.packet_quality_);
              if (is_hal_v2() && local_subevent_data) {
                local_subevent_data->step_data_.emplace_back(step_channel, mode,
                                                             hal::Mode1Data(tone_data_view));
              }
              procedure_data.packet_nadm_initiator.push_back((int8_t)tone_data_view.packet_nadm_);
            } else {
              LeCsMode1InitatorData tone_data_view;
              auto after = LeCsMode1InitatorData::Parse(&tone_data_view, iterator);
              if (after == iterator) {
                log::warn("Received invalid mode {} data, role:{}", mode, CsRoleText(role));
                print_raw_data(result_data_structure.step_data_);
                continue;
              }
              log::verbose("step_data: {}", tone_data_view.ToString());
              procedure_data.rssi_initiator.emplace_back(tone_data_view.packet_rssi_);
              procedure_data.toa_tod_initiators.emplace_back(tone_data_view.toa_tod_initiator_);
              procedure_data.packet_quality_initiator.emplace_back(tone_data_view.packet_quality_);
              if (is_hal_v2() && local_subevent_data) {
                local_subevent_data->step_data_.emplace_back(step_channel, mode,
                                                             hal::Mode1Data(tone_data_view));
              }
              procedure_data.packet_nadm_initiator.push_back((int8_t)tone_data_view.packet_nadm_);
            }
            procedure_data.step_channel.push_back(step_channel);
          } else {
            if (procedure_data.contains_sounding_sequence_local_) {
              LeCsMode1ReflectorDataWithPacketPct tone_data_view;
              auto after = LeCsMode1ReflectorDataWithPacketPct::Parse(&tone_data_view, iterator);
              if (after == iterator) {
                log::warn("Received invalid mode {} data, role:{}", mode, CsRoleText(role));
                print_raw_data(result_data_structure.step_data_);
                continue;
              }
              log::verbose("step_data: {}", tone_data_view.ToString());
              procedure_data.rssi_reflector.emplace_back(tone_data_view.packet_rssi_);
              procedure_data.tod_toa_reflectors.emplace_back(tone_data_view.tod_toa_reflector_);
              procedure_data.packet_quality_reflector.emplace_back(tone_data_view.packet_quality_);
              if (is_hal_v2() && local_subevent_data) {
                local_subevent_data->step_data_.emplace_back(step_channel, mode,
                                                             hal::Mode1Data(tone_data_view));
              }
              procedure_data.packet_nadm_reflector.push_back((int8_t)tone_data_view.packet_nadm_);
            } else {
              LeCsMode1ReflectorData tone_data_view;
              auto after = LeCsMode1ReflectorData::Parse(&tone_data_view, iterator);
              if (after == iterator) {
                log::warn("Received invalid mode {} data, role:{}", mode, CsRoleText(role));
                print_raw_data(result_data_structure.step_data_);
                continue;
              }
              log::verbose("step_data: {}", tone_data_view.ToString());
              procedure_data.rssi_reflector.emplace_back(tone_data_view.packet_rssi_);
              procedure_data.tod_toa_reflectors.emplace_back(tone_data_view.tod_toa_reflector_);
              procedure_data.packet_quality_reflector.emplace_back(tone_data_view.packet_quality_);
              if (is_hal_v2() && local_subevent_data) {
                local_subevent_data->step_data_.emplace_back(step_channel, mode,
                                                             hal::Mode1Data(tone_data_view));
              }
              procedure_data.packet_nadm_reflector.push_back((int8_t)tone_data_view.packet_nadm_);
            }
          }
        } break;
        case 2: {
          LeCsMode2Data tone_data_view;
          auto after = LeCsMode2Data::Parse(&tone_data_view, iterator);
          if (after == iterator) {
            log::warn("Received invalid mode {} data, role:{}", mode, CsRoleText(role));
            print_raw_data(result_data_structure.step_data_);
            continue;
          }
          if (is_hal_v2() && local_subevent_data) {
            local_subevent_data->step_data_.emplace_back(step_channel, mode,
                                                         hal::Mode2Data(tone_data_view));
          }
          log::verbose("step_data: {}", tone_data_view.ToString());
          if (role == CsRole::INITIATOR) {
            procedure_data.step_channel.push_back(step_channel);
          }
          auto tone_data = tone_data_view.tone_data_;
          uint8_t permutation_index = tone_data_view.antenna_permutation_index_;
          if (role == CsRole::INITIATOR) {
            procedure_data.antenna_permutation_index_initiator.push_back(permutation_index);
          } else {
            procedure_data.antenna_permutation_index_reflector.push_back(permutation_index);
          }
          // Parse in ascending order of antenna position with tone extension data at the end
          uint16_t num_tone_data = num_antenna_paths + 1;
          for (uint16_t k = 0; k < num_tone_data; k++) {
            uint8_t antenna_path =
                    k == num_antenna_paths
                            ? num_antenna_paths
                            : cs_antenna_permutation_array_[permutation_index][k] - 1;
            double i_value = get_iq_value(tone_data[k].i_sample_);
            double q_value = get_iq_value(tone_data[k].q_sample_);
            uint8_t tone_quality_indicator = tone_data[k].tone_quality_indicator_;
            log::verbose("antenna_path {}, {:f}, {:f}", (uint16_t)(antenna_path + 1), i_value,
                         q_value);
            if (role == CsRole::INITIATOR) {
              procedure_data.tone_pct_initiator[antenna_path].emplace_back(i_value, q_value);
              procedure_data.tone_quality_indicator_initiator[antenna_path].emplace_back(
                      tone_quality_indicator);
            } else {
              procedure_data.tone_pct_reflector[antenna_path].emplace_back(i_value, q_value);
              procedure_data.tone_quality_indicator_reflector[antenna_path].emplace_back(
                      tone_quality_indicator);
            }
          }
        } break;
        case 3: {
          uint8_t permutation_index = 0;
          std::vector<LeCsToneDataWithQuality> view_tone_data = {};
          if (role == CsRole::INITIATOR) {
            if (procedure_data.contains_sounding_sequence_local_) {
              LeCsMode3InitatorDataWithPacketPct tone_data_view;
              auto after = LeCsMode3InitatorDataWithPacketPct::Parse(&tone_data_view, iterator);
              if (after == iterator) {
                log::warn("Received invalid mode {} data, role:{}", mode, CsRoleText(role));
                print_raw_data(result_data_structure.step_data_);
                continue;
              }
              if (is_hal_v2() && local_subevent_data) {
                local_subevent_data->step_data_.emplace_back(step_channel, mode,
                                                             hal::Mode3Data(tone_data_view));
              }
              log::verbose("step_data: {}", tone_data_view.ToString());
              permutation_index = tone_data_view.antenna_permutation_index_;
              procedure_data.rssi_initiator.emplace_back(tone_data_view.packet_rssi_);
              procedure_data.toa_tod_initiators.emplace_back(tone_data_view.toa_tod_initiator_);
              procedure_data.packet_quality_initiator.emplace_back(tone_data_view.packet_quality_);
              procedure_data.packet_nadm_initiator.push_back((int8_t)tone_data_view.packet_nadm_);
              auto tone_data = tone_data_view.tone_data_;
              view_tone_data.reserve(tone_data.size());
              view_tone_data.insert(view_tone_data.end(), tone_data.begin(), tone_data.end());
            } else {
              LeCsMode3InitatorData tone_data_view;
              auto after = LeCsMode3InitatorData::Parse(&tone_data_view, iterator);
              if (after == iterator) {
                log::warn("Received invalid mode {} data, role:{}", mode, CsRoleText(role));
                print_raw_data(result_data_structure.step_data_);
                continue;
              }
              if (is_hal_v2() && local_subevent_data) {
                local_subevent_data->step_data_.emplace_back(step_channel, mode,
                                                             hal::Mode3Data(tone_data_view));
              }
              log::verbose("step_data: {}", tone_data_view.ToString());
              permutation_index = tone_data_view.antenna_permutation_index_;
              procedure_data.rssi_initiator.emplace_back(tone_data_view.packet_rssi_);
              procedure_data.toa_tod_initiators.emplace_back(tone_data_view.toa_tod_initiator_);
              procedure_data.packet_quality_initiator.emplace_back(tone_data_view.packet_quality_);
              procedure_data.packet_nadm_initiator.push_back((int8_t)tone_data_view.packet_nadm_);
              auto tone_data = tone_data_view.tone_data_;
              view_tone_data.reserve(tone_data.size());
              view_tone_data.insert(view_tone_data.end(), tone_data.begin(), tone_data.end());
            }
            procedure_data.step_channel.push_back(step_channel);
          } else {
            if (procedure_data.contains_sounding_sequence_local_) {
              LeCsMode3ReflectorDataWithPacketPct tone_data_view;
              auto after = LeCsMode3ReflectorDataWithPacketPct::Parse(&tone_data_view, iterator);
              if (after == iterator) {
                log::warn("Received invalid mode {} data, role:{}", mode, CsRoleText(role));
                print_raw_data(result_data_structure.step_data_);
                continue;
              }
              if (is_hal_v2() && local_subevent_data) {
                local_subevent_data->step_data_.emplace_back(step_channel, mode,
                                                             hal::Mode3Data(tone_data_view));
              }
              log::verbose("step_data: {}", tone_data_view.ToString());
              permutation_index = tone_data_view.antenna_permutation_index_;
              procedure_data.rssi_reflector.emplace_back(tone_data_view.packet_rssi_);
              procedure_data.tod_toa_reflectors.emplace_back(tone_data_view.tod_toa_reflector_);
              procedure_data.packet_quality_reflector.emplace_back(tone_data_view.packet_quality_);
              procedure_data.packet_nadm_reflector.push_back((int8_t)tone_data_view.packet_nadm_);
              auto tone_data = tone_data_view.tone_data_;
              view_tone_data.reserve(tone_data.size());
              view_tone_data.insert(view_tone_data.end(), tone_data.begin(), tone_data.end());
            } else {
              LeCsMode3ReflectorData tone_data_view;
              auto after = LeCsMode3ReflectorData::Parse(&tone_data_view, iterator);
              if (after == iterator) {
                log::warn("Received invalid mode {} data, role:{}", mode, CsRoleText(role));
                print_raw_data(result_data_structure.step_data_);
                continue;
              }
              if (is_hal_v2() && local_subevent_data) {
                local_subevent_data->step_data_.emplace_back(step_channel, mode,
                                                             hal::Mode3Data(tone_data_view));
              }
              log::verbose("step_data: {}", tone_data_view.ToString());
              permutation_index = tone_data_view.antenna_permutation_index_;
              procedure_data.antenna_permutation_index_reflector.push_back(permutation_index);
              procedure_data.rssi_reflector.emplace_back(tone_data_view.packet_rssi_);
              procedure_data.tod_toa_reflectors.emplace_back(tone_data_view.tod_toa_reflector_);
              procedure_data.packet_quality_reflector.emplace_back(tone_data_view.packet_quality_);
              procedure_data.packet_nadm_reflector.push_back((int8_t)tone_data_view.packet_nadm_);
              auto tone_data = tone_data_view.tone_data_;
              view_tone_data.reserve(tone_data.size());
              view_tone_data.insert(view_tone_data.end(), tone_data.begin(), tone_data.end());
            }
          }
          // Parse in ascending order of antenna position with tone extension data at the end
          uint16_t num_tone_data = num_antenna_paths + 1;
          for (uint16_t k = 0; k < num_tone_data; k++) {
            uint8_t antenna_path =
                    k == num_antenna_paths
                            ? num_antenna_paths
                            : cs_antenna_permutation_array_[permutation_index][k] - 1;
            double i_value = get_iq_value(view_tone_data[k].i_sample_);
            double q_value = get_iq_value(view_tone_data[k].q_sample_);
            uint8_t tone_quality_indicator = view_tone_data[k].tone_quality_indicator_;
            log::verbose("antenna_path {}, {:f}, {:f}", (uint16_t)(antenna_path + 1), i_value,
                         q_value);
            if (role == CsRole::INITIATOR) {
              procedure_data.tone_pct_initiator[antenna_path].emplace_back(i_value, q_value);
              procedure_data.tone_quality_indicator_initiator[antenna_path].emplace_back(
                      tone_quality_indicator);
            } else {
              procedure_data.tone_pct_reflector[antenna_path].emplace_back(i_value, q_value);
              procedure_data.tone_quality_indicator_reflector[antenna_path].emplace_back(
                      tone_quality_indicator);
            }
          }
        } break;
        default: {
          log::warn("Invalid mode {}", mode);
        }
      }
    }
  }

  double get_iq_value(uint16_t sample) {
    int16_t signed_sample = hal::ConvertToSigned<12>(sample);
    double value = 1.0 * signed_sample / 2048;
    return value;
  }

  void print_raw_data(std::vector<uint8_t> raw_data) {
    std::string raw_data_str = "";
    auto for_end = raw_data.size() - 1;
    for (size_t i = 0; i < for_end; i++) {
      char buff[10];
      snprintf(buff, sizeof(buff), "%02x ", (uint8_t)raw_data[i]);
      std::string buffAsStdStr = buff;
      raw_data_str.append(buffAsStdStr);
      if (i % 100 == 0 && i != 0) {
        log::verbose("{}", raw_data_str);
        raw_data_str = "";
      }
    }
    char buff[10];
    snprintf(buff, sizeof(buff), "%02x", (uint8_t)raw_data[for_end]);
    std::string buffAsStdStr = buff;
    raw_data_str.append(buffAsStdStr);
    log::verbose("{}", raw_data_str);
  }

  void on_read_remote_transmit_power_level_status(Address address, CommandStatusView view) {
    auto status_view = LeReadRemoteTransmitPowerLevelStatusView::Create(view);
    if (!status_view.IsValid()) {
      log::warn("Invalid LeReadRemoteTransmitPowerLevelStatus event");
      distance_measurement_callbacks_->OnDistanceMeasurementStopped(address, REASON_INTERNAL_ERROR,
                                                                    METHOD_RSSI);
      rssi_trackers.erase(address);
    } else if (status_view.GetStatus() != ErrorCode::SUCCESS) {
      std::string error_code = ErrorCodeText(status_view.GetStatus());
      log::warn("Received LeReadRemoteTransmitPowerLevelStatus with error code {}", error_code);
      distance_measurement_callbacks_->OnDistanceMeasurementStopped(address, REASON_INTERNAL_ERROR,
                                                                    METHOD_RSSI);
      rssi_trackers.erase(address);
    }
  }

  void on_transmit_power_reporting(LeMetaEventView event) {
    auto event_view = LeTransmitPowerReportingView::Create(event);
    if (!event_view.IsValid()) {
      log::warn("Dropping invalid LeTransmitPowerReporting event");
      return;
    }

    if (event_view.GetReason() == ReportingReason::LOCAL_TRANSMIT_POWER_CHANGED) {
      log::warn("Dropping local LeTransmitPowerReporting event");
      return;
    }

    Address address = Address::kEmpty;
    for (auto& rssi_tracker : rssi_trackers) {
      if (rssi_tracker.second.handle == event_view.GetConnectionHandle()) {
        address = rssi_tracker.first;
      }
    }

    if (address.IsEmpty()) {
      log::warn("Can't find rssi tracker for connection {}", event_view.GetConnectionHandle());
      return;
    }

    auto status = event_view.GetStatus();
    if (status != ErrorCode::SUCCESS) {
      log::warn("Received LeTransmitPowerReporting with error code {}", ErrorCodeText(status));
    } else {
      rssi_trackers[address].remote_tx_power = event_view.GetTransmitPowerLevel();
    }

    if (event_view.GetReason() == ReportingReason::READ_COMMAND_COMPLETE &&
        !rssi_trackers[address].started) {
      if (status == ErrorCode::SUCCESS) {
        hci_layer_->EnqueueCommand(
                LeSetTransmitPowerReportingEnableBuilder::Create(event_view.GetConnectionHandle(),
                                                                 0x00, 0x01),
                handler_->BindOnceOn(this, &impl::on_set_transmit_power_reporting_enable_complete,
                                     address, event_view.GetConnectionHandle()));
      } else {
        log::warn("Read remote transmit power level fail");
        distance_measurement_callbacks_->OnDistanceMeasurementStopped(
                address, REASON_INTERNAL_ERROR, METHOD_RSSI);
        rssi_trackers.erase(address);
      }
    }
  }

  void on_set_transmit_power_reporting_enable_complete(Address address, uint16_t connection_handle,
                                                       CommandCompleteView view) {
    auto complete_view = LeSetTransmitPowerReportingEnableCompleteView::Create(view);
    if (!complete_view.IsValid()) {
      log::warn("Invalid LeSetTransmitPowerReportingEnableComplete event");
      distance_measurement_callbacks_->OnDistanceMeasurementStopped(address, REASON_INTERNAL_ERROR,
                                                                    METHOD_RSSI);
      rssi_trackers.erase(address);
      return;
    } else if (complete_view.GetStatus() != ErrorCode::SUCCESS) {
      std::string error_code = ErrorCodeText(complete_view.GetStatus());
      log::warn("Received LeSetTransmitPowerReportingEnableComplete with error code {}",
                error_code);
      distance_measurement_callbacks_->OnDistanceMeasurementStopped(address, REASON_INTERNAL_ERROR,
                                                                    METHOD_RSSI);
      rssi_trackers.erase(address);
      return;
    }

    if (rssi_trackers.find(address) == rssi_trackers.end()) {
      log::warn("Can't find rssi tracker for {}", address);
      distance_measurement_callbacks_->OnDistanceMeasurementStopped(address, REASON_INTERNAL_ERROR,
                                                                    METHOD_RSSI);
      rssi_trackers.erase(address);
    } else {
      log::info("Track rssi for address {}", address);
      rssi_trackers[address].started = true;
      distance_measurement_callbacks_->OnDistanceMeasurementStarted(address, METHOD_RSSI);
      rssi_trackers[address].repeating_alarm->Schedule(
              common::Bind(&impl::send_read_rssi, common::Unretained(this), address,
                           connection_handle),
              std::chrono::milliseconds(rssi_trackers[address].interval_ms));
    }
  }

  void on_read_rssi_complete(Address address, CommandCompleteView view) {
    auto complete_view = ReadRssiCompleteView::Create(view);
    if (!complete_view.IsValid()) {
      log::warn("Dropping invalid read RSSI complete event");
      return;
    }
    if (rssi_trackers.find(address) == rssi_trackers.end()) {
      log::warn("Can't find rssi tracker for {}", address);
      return;
    }
    double remote_tx_power = (int8_t)rssi_trackers[address].remote_tx_power;
    int8_t rssi = complete_view.GetRssi();
    double pow_value = (remote_tx_power - rssi - kRSSIDropOffAt1M) / 20.0;
    double distance = pow(10.0, pow_value);

    using namespace std::chrono;
    uint64_t elapsedRealtimeNanos =
            duration_cast<nanoseconds>(steady_clock::now().time_since_epoch()).count();
    distance_measurement_callbacks_->OnDistanceMeasurementResult(
            address, distance * 100, distance * 100, kInvalidAzimuthAngleDegree,
            kInvalidAzimuthAngleDegree, kInvalidAltitudeAngleDegree, kInvalidAltitudeAngleDegree,
            elapsedRealtimeNanos, kInvalidConfidenceLevel, kInvalidDelayedSpreadMeters,
            DistanceMeasurementDetectedAttackLevel::NADM_ATTACK_UNKNOWN,
            kInvalidVelocityMetersPerSecond, DistanceMeasurementMethod::METHOD_RSSI);
  }

  std::vector<uint8_t> builder_to_bytes(std::unique_ptr<PacketBuilder<true>> builder) {
    std::shared_ptr<std::vector<uint8_t>> bytes = std::make_shared<std::vector<uint8_t>>();
    BitInserter bi(*bytes);
    builder->Serialize(bi);
    return *bytes;
  }

  void append_vector(std::vector<uint8_t>& v1, const std::vector<uint8_t>& v2) {
    v1.reserve(v2.size());
    v1.insert(v1.end(), v2.begin(), v2.end());
  }

<<<<<<< HEAD
  struct CsSelectedParams {
    Address address;
    std::vector<tCS_PROCEDURE_PARAM> cs_proc_settings;
    std::vector<tCS_CONFIG> cs_conf_settings;
  };

  os::Handler* handler_;
  hal::RangingHal* ranging_hal_;
  hci::Controller* controller_;
  hci::HciLayer* hci_layer_;
  hci::AclManager* acl_manager_;
  hci::DistanceMeasurementInterface* distance_measurement_interface_;
=======
  os::Handler* handler_ = nullptr;
  hal::RangingHal* ranging_hal_ = nullptr;
  hci::Controller* controller_ = nullptr;
  hci::HciLayer* hci_layer_ = nullptr;
  hci::AclManager* acl_manager_ = nullptr;
  hci::DistanceMeasurementInterface* distance_measurement_interface_ = nullptr;
>>>>>>> f3d3aaea
  std::unordered_map<Address, RSSITracker> rssi_trackers;
  std::unordered_map<uint16_t, CsTracker> cs_requester_trackers_;
  std::unordered_map<uint16_t, CsTracker> cs_responder_trackers_;
  std::unordered_map<uint16_t, uint16_t> gatt_mtus_;
<<<<<<< HEAD
  std::unordered_map<uint16_t, CsSelectedParams> set_cs_params_;
  DistanceMeasurementCallbacks* distance_measurement_callbacks_;
=======
  DistanceMeasurementCallbacks* distance_measurement_callbacks_ = nullptr;
>>>>>>> f3d3aaea
  CsOptionalSubfeaturesSupported cs_subfeature_supported_;
  uint8_t num_antennas_supported_ = 0x01;
  bool local_support_phase_based_ranging_ = false;
  uint8_t local_supported_sw_time_ = 0;
  bool is_local_cs_ready_ = false;
  // A table that maps num_antennas_supported and remote_num_antennas_supported to Antenna
  // Configuration Index.
  uint8_t cs_tone_antenna_config_mapping_table_[4][4] = {
          {0, 4, 5, 6}, {1, 7, 7, 7}, {2, 7, 7, 7}, {3, 7, 7, 7}};
  // A table that maps Antenna Configuration Index to Preferred Peer Antenna.
  uint8_t cs_preferred_peer_antenna_mapping_table_[8] = {1, 1, 1, 1, 3, 7, 15, 3};
  // Antenna path permutations. See Channel Sounding CR_PR for the details.
  uint8_t cs_antenna_permutation_array_[24][4] = {
          {1, 2, 3, 4}, {2, 1, 3, 4}, {1, 3, 2, 4}, {3, 1, 2, 4}, {3, 2, 1, 4}, {2, 3, 1, 4},
          {1, 2, 4, 3}, {2, 1, 4, 3}, {1, 4, 2, 3}, {4, 1, 2, 3}, {4, 2, 1, 3}, {2, 4, 1, 3},
          {1, 4, 3, 2}, {4, 1, 3, 2}, {1, 3, 4, 2}, {3, 1, 4, 2}, {3, 4, 1, 2}, {4, 3, 1, 2},
          {4, 2, 3, 1}, {2, 4, 3, 1}, {4, 3, 2, 1}, {3, 4, 2, 1}, {3, 2, 4, 1}, {2, 3, 4, 1}};
};

DistanceMeasurementManager::DistanceMeasurementManager() { pimpl_ = std::make_unique<impl>(); }

DistanceMeasurementManager::~DistanceMeasurementManager() = default;

void DistanceMeasurementManager::ListDependencies(ModuleList* list) const {
  list->add<hal::RangingHal>();
  list->add<hci::Controller>();
  list->add<hci::HciLayer>();
  list->add<hci::AclManager>();
}

void DistanceMeasurementManager::Start() {
  pimpl_->start(GetHandler(), GetDependency<hci::Controller>(), GetDependency<hal::RangingHal>(),
                GetDependency<hci::HciLayer>(), GetDependency<AclManager>());
}

void DistanceMeasurementManager::Stop() { pimpl_->stop(); }

std::string DistanceMeasurementManager::ToString() const { return "Distance Measurement Manager"; }

void DistanceMeasurementManager::RegisterDistanceMeasurementCallbacks(
        DistanceMeasurementCallbacks* callbacks) {
  CallOn(pimpl_.get(), &impl::register_distance_measurement_callbacks, callbacks);
}

void DistanceMeasurementManager::StartDistanceMeasurement(const Address& address,
                                                          uint16_t connection_handle,
                                                          hci::Role local_hci_role,
                                                          uint16_t interval,
                                                          DistanceMeasurementMethod method) {
  CallOn(pimpl_.get(), &impl::start_distance_measurement, address, connection_handle,
         local_hci_role, interval, method);
}

void DistanceMeasurementManager::SetCsParams(const Address& address,
		int mSightType, int mLocationType, int mCsSecurityLevel, int mFrequency, int mDuration) {
	log::info("address {} mSightType {}, mLocationType {} mCsSecurityLevel {} mFrequency {} mDuration {}",
		  address, mSightType, mLocationType,
		  mCsSecurityLevel, mFrequency, mDuration);
	CallOn(pimpl_.get(), &impl::set_cs_params, address, mSightType,
               mLocationType, mCsSecurityLevel, mFrequency, mDuration);
}

void DistanceMeasurementManager::StopDistanceMeasurement(const Address& address,
                                                         uint16_t connection_handle,
                                                         DistanceMeasurementMethod method) {
  CallOn(pimpl_.get(), &impl::stop_distance_measurement, address, connection_handle, method);
}

void DistanceMeasurementManager::HandleRasClientConnectedEvent(
        const Address& address, uint16_t connection_handle, uint16_t att_handle,
        const std::vector<hal::VendorSpecificCharacteristic>& vendor_specific_data,
        uint16_t conn_interval) {
  CallOn(pimpl_.get(), &impl::handle_ras_client_connected_event, address, connection_handle,
         att_handle, vendor_specific_data, conn_interval);
}

void DistanceMeasurementManager::HandleConnIntervalUpdated(const Address& address,
                                                           uint16_t connection_handle,
                                                           uint16_t conn_interval) {
  CallOn(pimpl_.get(), &impl::handle_conn_interval_updated, address, connection_handle,
         conn_interval);
}

void DistanceMeasurementManager::HandleRasClientDisconnectedEvent(
        const Address& address, const ras::RasDisconnectReason& ras_disconnect_reason) {
  CallOn(pimpl_.get(), &impl::handle_ras_client_disconnected_event, address, ras_disconnect_reason);
}

void DistanceMeasurementManager::HandleVendorSpecificReply(
        const Address& address, uint16_t connection_handle,
        const std::vector<hal::VendorSpecificCharacteristic>& vendor_specific_reply) {
  CallOn(pimpl_.get(), &impl::handle_ras_server_vendor_specific_reply, address, connection_handle,
         vendor_specific_reply);
}

void DistanceMeasurementManager::HandleRasServerConnected(const Address& identity_address,
                                                          uint16_t connection_handle,
                                                          hci::Role local_hci_role) {
  CallOn(pimpl_.get(), &impl::handle_ras_server_connected, identity_address, connection_handle,
         local_hci_role);
}

void DistanceMeasurementManager::HandleMtuChanged(uint16_t connection_handle, uint16_t mtu) {
  CallOn(pimpl_.get(), &impl::handle_mtu_changed, connection_handle, mtu);
}

void DistanceMeasurementManager::HandleRasServerDisconnected(
        const bluetooth::hci::Address& identity_address, uint16_t connection_handle) {
  CallOn(pimpl_.get(), &impl::handle_ras_server_disconnected, identity_address, connection_handle);
}

void DistanceMeasurementManager::HandleVendorSpecificReplyComplete(const Address& address,
                                                                   uint16_t connection_handle,
                                                                   bool success) {
  CallOn(pimpl_.get(), &impl::handle_vendor_specific_reply_complete, address, connection_handle,
         success);
}

void DistanceMeasurementManager::HandleRemoteData(const Address& address,
                                                  uint16_t connection_handle,
                                                  const std::vector<uint8_t>& raw_data) {
  CallOn(pimpl_.get(), &impl::handle_remote_data, address, connection_handle, raw_data);
}

void DistanceMeasurementManager::HandleRemoteDataTimeout(const Address& address,
                                                         uint16_t connection_handle) {
  CallOn(pimpl_.get(), &impl::handle_remote_data_timeout, address, connection_handle);
}

}  // namespace hci
}  // namespace bluetooth<|MERGE_RESOLUTION|>--- conflicted
+++ resolved
@@ -3007,37 +3007,24 @@
     v1.insert(v1.end(), v2.begin(), v2.end());
   }
 
-<<<<<<< HEAD
   struct CsSelectedParams {
     Address address;
     std::vector<tCS_PROCEDURE_PARAM> cs_proc_settings;
     std::vector<tCS_CONFIG> cs_conf_settings;
   };
 
-  os::Handler* handler_;
-  hal::RangingHal* ranging_hal_;
-  hci::Controller* controller_;
-  hci::HciLayer* hci_layer_;
-  hci::AclManager* acl_manager_;
-  hci::DistanceMeasurementInterface* distance_measurement_interface_;
-=======
   os::Handler* handler_ = nullptr;
   hal::RangingHal* ranging_hal_ = nullptr;
   hci::Controller* controller_ = nullptr;
   hci::HciLayer* hci_layer_ = nullptr;
   hci::AclManager* acl_manager_ = nullptr;
   hci::DistanceMeasurementInterface* distance_measurement_interface_ = nullptr;
->>>>>>> f3d3aaea
   std::unordered_map<Address, RSSITracker> rssi_trackers;
   std::unordered_map<uint16_t, CsTracker> cs_requester_trackers_;
   std::unordered_map<uint16_t, CsTracker> cs_responder_trackers_;
   std::unordered_map<uint16_t, uint16_t> gatt_mtus_;
-<<<<<<< HEAD
   std::unordered_map<uint16_t, CsSelectedParams> set_cs_params_;
-  DistanceMeasurementCallbacks* distance_measurement_callbacks_;
-=======
   DistanceMeasurementCallbacks* distance_measurement_callbacks_ = nullptr;
->>>>>>> f3d3aaea
   CsOptionalSubfeaturesSupported cs_subfeature_supported_;
   uint8_t num_antennas_supported_ = 0x01;
   bool local_support_phase_based_ranging_ = false;
