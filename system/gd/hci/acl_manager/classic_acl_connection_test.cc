--- conflicted
+++ resolved
@@ -188,32 +188,7 @@
   void OnAuthenticationComplete(hci::ErrorCode /* hci_status */) override {}
   void OnEncryptionChange(hci::EncryptionEnabled /* enabled */) override {}
   void OnChangeConnectionLinkKeyComplete() override {}
-<<<<<<< HEAD
   void OnReadClockOffsetComplete(uint16_t /* handle */, uint16_t /* clock_offset */) override {}
-  void OnModeChange(
-      hci::ErrorCode /* status */, hci::Mode /* current_mode */, uint16_t /* interval */) override {
-  }
-  void OnSniffSubrating(
-      hci::ErrorCode /* hci_status */,
-      uint16_t /* maximum_transmit_latency */,
-      uint16_t /* maximum_receive_latency */,
-      uint16_t /* minimum_remote_timeout */,
-      uint16_t /* minimum_local_timeout */) override {}
-  void OnQosSetupComplete(
-      hci::ServiceType /* service_type */,
-      uint32_t /* token_rate */,
-      uint32_t /* peak_bandwidth */,
-      uint32_t /* latency */,
-      uint32_t /* delay_variation */) override {}
-  void OnFlowSpecificationComplete(
-      hci::FlowDirection /* flow_direction */,
-      hci::ServiceType /* service_type */,
-      uint32_t /* token_rate */,
-      uint32_t /* token_bucket_size */,
-      uint32_t /* peak_bandwidth */,
-      uint32_t /* access_latency */) override {}
-=======
-  void OnReadClockOffsetComplete(uint16_t /* clock_offset */) override {}
   void OnModeChange(hci::ErrorCode /* status */, hci::Mode /* current_mode */,
                     uint16_t /* interval */) override {}
   void OnSniffSubrating(hci::ErrorCode /* hci_status */, uint16_t /* maximum_transmit_latency */,
@@ -227,7 +202,6 @@
                                    hci::ServiceType /* service_type */, uint32_t /* token_rate */,
                                    uint32_t /* token_bucket_size */, uint32_t /* peak_bandwidth */,
                                    uint32_t /* access_latency */) override {}
->>>>>>> 15c04564
   void OnFlushOccurred() override {}
   void OnRoleDiscoveryComplete(hci::Role /* current_role */) override {}
   void OnReadLinkPolicySettingsComplete(uint16_t /* link_policy_settings */) override {}
