/*
 * Copyright 2020 The Android Open Source Project
 *
 * Licensed under the Apache License, Version 2.0 (the "License");
 * you may not use this file except in compliance with the License.
 * You may obtain a copy of the License at
 *
 *      http://www.apache.org/licenses/LICENSE-2.0
 *
 * Unless required by applicable law or agreed to in writing, software
 * distributed under the License is distributed on an "AS IS" BASIS,
 * WITHOUT WARRANTIES OR CONDITIONS OF ANY KIND, either express or implied.
 * See the License for the specific language governing permissions and
 * limitations under the License.
 */

#include "hci/acl_manager/round_robin_scheduler.h"

#include <bluetooth/log.h>

#include <memory>
#include <utility>

#include "hci/acl_manager/acl_fragmenter.h"
namespace bluetooth {
namespace hci {
namespace acl_manager {

RoundRobinScheduler::RoundRobinScheduler(os::Handler* handler, Controller* controller,
                                         common::BidiQueueEnd<AclBuilder, AclView>* hci_queue_end)
    : handler_(handler), controller_(controller), hci_queue_end_(hci_queue_end) {
  max_acl_packet_credits_ = controller_->GetNumAclPacketBuffers();
  acl_packet_credits_ = max_acl_packet_credits_;
  hci_mtu_ = controller_->GetAclPacketLength();
  LeBufferSize le_buffer_size = controller_->GetLeBufferSize();
  le_max_acl_packet_credits_ = le_buffer_size.total_num_le_packets_;
  le_acl_packet_credits_ = le_max_acl_packet_credits_;
  le_hci_mtu_ = le_buffer_size.le_data_packet_length_;
  controller_->RegisterCompletedAclPacketsCallback(
          handler->BindOn(this, &RoundRobinScheduler::incoming_acl_credits));
}

RoundRobinScheduler::~RoundRobinScheduler() {
  unregister_all_connections();
  controller_->UnregisterCompletedAclPacketsCallback();
}

void RoundRobinScheduler::Register(ConnectionType connection_type, uint16_t handle,
                                   std::shared_ptr<acl_manager::AclConnection::Queue> queue) {
  log::assert_that(acl_queue_handlers_.count(handle) == 0,
                   "assert failed: acl_queue_handlers_.count(handle) == 0");
  acl_queue_handler acl_queue_handler = {connection_type, std::move(queue), false, 0};
  acl_queue_handlers_.insert(
          std::pair<uint16_t, RoundRobinScheduler::acl_queue_handler>(handle, acl_queue_handler));
  log::info("registering acl_queue handle={}, acl_credits={}, le_credits={}", handle,
            acl_packet_credits_, le_acl_packet_credits_);
  if (fragments_to_send_.size() == 0) {
    log::info("start round robin");
    start_round_robin();
  }
}

void RoundRobinScheduler::Unregister(uint16_t handle) {
  log::assert_that(acl_queue_handlers_.count(handle) == 1,
                   "assert failed: acl_queue_handlers_.count(handle) == 1");
  auto acl_queue_handler = acl_queue_handlers_.find(handle)->second;
<<<<<<< HEAD

  //Clear fragments which did not send
  while (!fragments_to_send_.empty()) {
    auto acl_handle = std::get<1>(fragments_to_send_.front());
    if (acl_handle == handle) {
      fragments_to_send_.pop();
    } else {
      break;
    }
  }
=======
  log::info("unregistering acl_queue handle={}, sent_packets={}", handle,
            acl_queue_handler.number_of_sent_packets_);
>>>>>>> 66dfb937
  // Reclaim outstanding packets
  if (acl_queue_handler.connection_type_ == ConnectionType::CLASSIC) {
    acl_packet_credits_ += acl_queue_handler.number_of_sent_packets_;
  } else {
    le_acl_packet_credits_ += acl_queue_handler.number_of_sent_packets_;
  }
  acl_queue_handler.number_of_sent_packets_ = 0;

  if (acl_queue_handler.dequeue_is_registered_) {
    acl_queue_handler.dequeue_is_registered_ = false;
    acl_queue_handler.queue_->GetDownEnd()->UnregisterDequeue();
  }
  acl_queue_handlers_.erase(handle);
  starting_point_ = acl_queue_handlers_.begin();
}

void RoundRobinScheduler::SetLinkPriority(uint16_t handle, bool high_priority) {
  auto acl_queue_handler = acl_queue_handlers_.find(handle);
  if (acl_queue_handler == acl_queue_handlers_.end()) {
    log::warn("handle {} is invalid", handle);
    return;
  }
  acl_queue_handler->second.high_priority_ = high_priority;
}

uint16_t RoundRobinScheduler::GetCredits() { return acl_packet_credits_; }

uint16_t RoundRobinScheduler::GetLeCredits() { return le_acl_packet_credits_; }

void RoundRobinScheduler::start_round_robin() {
  if (acl_packet_credits_ == 0 && le_acl_packet_credits_ == 0) {
    log::warn("Both buffers are full");
    return;
  }
  if (!fragments_to_send_.empty()) {
    auto connection_type = std::get<0>(fragments_to_send_.front());
    bool classic_buffer_full =
            acl_packet_credits_ == 0 && connection_type == ConnectionType::CLASSIC;
    bool le_buffer_full = le_acl_packet_credits_ == 0 && connection_type == ConnectionType::LE;
    if (classic_buffer_full || le_buffer_full) {
      log::warn("Buffer of connection_type {} is full", connection_type);
      return;
    }
    send_next_fragment();
    return;
  }
  if (acl_queue_handlers_.empty()) {
    log::info("No any acl connection");
    return;
  }

  if (acl_queue_handlers_.size() == 1 || starting_point_ == acl_queue_handlers_.end()) {
    starting_point_ = acl_queue_handlers_.begin();
  }
  size_t count = acl_queue_handlers_.size();

  for (auto acl_queue_handler = starting_point_; count > 0; count--) {
    // Prevent registration when credits is zero
    bool classic_buffer_full =
            acl_packet_credits_ == 0 &&
            acl_queue_handler->second.connection_type_ == ConnectionType::CLASSIC;
    bool le_buffer_full = le_acl_packet_credits_ == 0 &&
                          acl_queue_handler->second.connection_type_ == ConnectionType::LE;
    if (!acl_queue_handler->second.dequeue_is_registered_ && !classic_buffer_full &&
        !le_buffer_full) {
      acl_queue_handler->second.dequeue_is_registered_ = true;
      uint16_t acl_handle = acl_queue_handler->first;
      acl_queue_handler->second.queue_->GetDownEnd()->RegisterDequeue(
              handler_, common::Bind(&RoundRobinScheduler::buffer_packet, common::Unretained(this),
                                     acl_handle));
    }
    acl_queue_handler = std::next(acl_queue_handler);
    if (acl_queue_handler == acl_queue_handlers_.end()) {
      acl_queue_handler = acl_queue_handlers_.begin();
    }
  }

  starting_point_ = std::next(starting_point_);
}

void RoundRobinScheduler::buffer_packet(uint16_t acl_handle) {
  BroadcastFlag broadcast_flag = BroadcastFlag::POINT_TO_POINT;
  auto acl_queue_handler = acl_queue_handlers_.find(acl_handle);
  if (acl_queue_handler == acl_queue_handlers_.end()) {
    log::error("Ignore since ACL connection vanished with handle: 0x{:X}", acl_handle);
    return;
  }

  // Wrap packet and enqueue it
  uint16_t handle = acl_queue_handler->first;
  auto packet = acl_queue_handler->second.queue_->GetDownEnd()->TryDequeue();
  log::assert_that(packet != nullptr, "assert failed: packet != nullptr");

  ConnectionType connection_type = acl_queue_handler->second.connection_type_;
  size_t mtu = connection_type == ConnectionType::CLASSIC ? hci_mtu_ : le_hci_mtu_;
  PacketBoundaryFlag packet_boundary_flag =
          (packet->IsFlushable()) ? PacketBoundaryFlag::FIRST_AUTOMATICALLY_FLUSHABLE
                                  : PacketBoundaryFlag::FIRST_NON_AUTOMATICALLY_FLUSHABLE;

  int acl_priority = acl_queue_handler->second.high_priority_ ? 1 : 0;
  if (packet->size() <= mtu) {
    fragments_to_send_.push(
            std::make_tuple(connection_type, handle,
                            AclBuilder::Create(handle, packet_boundary_flag, broadcast_flag,
                                               std::move(packet))),
            acl_priority);
  } else {
    auto fragments = AclFragmenter(mtu, std::move(packet)).GetFragments();
    for (size_t i = 0; i < fragments.size(); i++) {
      fragments_to_send_.push(
              std::make_tuple(connection_type, handle,
                              AclBuilder::Create(handle, packet_boundary_flag, broadcast_flag,
                                                 std::move(fragments[i]))),
              acl_priority);
      packet_boundary_flag = PacketBoundaryFlag::CONTINUING_FRAGMENT;
    }
  }
  log::assert_that(fragments_to_send_.size() > 0, "assert failed: fragments_to_send_.size() > 0");
  unregister_all_connections();

  acl_queue_handler->second.number_of_sent_packets_ += fragments_to_send_.size();
  send_next_fragment();
}

void RoundRobinScheduler::unregister_all_connections() {
  for (auto acl_queue_handler = acl_queue_handlers_.begin();
       acl_queue_handler != acl_queue_handlers_.end();
       acl_queue_handler = std::next(acl_queue_handler)) {
    if (acl_queue_handler->second.dequeue_is_registered_) {
      acl_queue_handler->second.dequeue_is_registered_ = false;
      acl_queue_handler->second.queue_->GetDownEnd()->UnregisterDequeue();
    }
  }
}

void RoundRobinScheduler::send_next_fragment() {
  if (!enqueue_registered_.exchange(true)) {
    hci_queue_end_->RegisterEnqueue(handler_,
                                    common::Bind(&RoundRobinScheduler::handle_enqueue_next_fragment,
                                                 common::Unretained(this)));
  }
}

// Invoked from some external Queue Reactable context 1
std::unique_ptr<AclBuilder> RoundRobinScheduler::handle_enqueue_next_fragment() {
  ConnectionType connection_type = std::get<0>(fragments_to_send_.front());
  if (connection_type == ConnectionType::CLASSIC) {
    log::assert_that(acl_packet_credits_ > 0, "assert failed: acl_packet_credits_ > 0");
    acl_packet_credits_ -= 1;
  } else {
    log::assert_that(le_acl_packet_credits_ > 0, "assert failed: le_acl_packet_credits_ > 0");
    le_acl_packet_credits_ -= 1;
  }

  auto raw_pointer = std::get<2>(fragments_to_send_.front()).release();
  fragments_to_send_.pop();
  if (fragments_to_send_.empty()) {
    if (enqueue_registered_.exchange(false)) {
      hci_queue_end_->UnregisterEnqueue();
    }
    handler_->Post(
            common::BindOnce(&RoundRobinScheduler::start_round_robin, common::Unretained(this)));
  } else {
    ConnectionType next_connection_type = std::get<0>(fragments_to_send_.front());
    bool classic_buffer_full =
            next_connection_type == ConnectionType::CLASSIC && acl_packet_credits_ == 0;
    bool le_buffer_full = next_connection_type == ConnectionType::LE && le_acl_packet_credits_ == 0;
    if ((classic_buffer_full || le_buffer_full) && enqueue_registered_.exchange(false)) {
      hci_queue_end_->UnregisterEnqueue();
    }
  }
  return std::unique_ptr<AclBuilder>(raw_pointer);
}

void RoundRobinScheduler::incoming_acl_credits(uint16_t handle, uint16_t credits) {
  auto acl_queue_handler = acl_queue_handlers_.find(handle);
  if (acl_queue_handler == acl_queue_handlers_.end()) {
    return;
  }

  if (acl_queue_handler->second.number_of_sent_packets_ >= credits) {
    acl_queue_handler->second.number_of_sent_packets_ -= credits;
  } else {
    log::warn("receive more credits than we sent");
    acl_queue_handler->second.number_of_sent_packets_ = 0;
  }

  bool credit_was_zero = false;
  if (acl_queue_handler->second.connection_type_ == ConnectionType::CLASSIC) {
    if (acl_packet_credits_ == 0) {
      credit_was_zero = true;
    }
    acl_packet_credits_ += credits;
    if (acl_packet_credits_ > max_acl_packet_credits_) {
      acl_packet_credits_ = max_acl_packet_credits_;
      log::warn("acl packet credits overflow due to receive {} credits", credits);
    }
  } else {
    if (le_acl_packet_credits_ == 0) {
      credit_was_zero = true;
    }
    le_acl_packet_credits_ += credits;
    if (le_acl_packet_credits_ > le_max_acl_packet_credits_) {
      le_acl_packet_credits_ = le_max_acl_packet_credits_;
      log::warn("le acl packet credits overflow due to receive {} credits", credits);
    }
  }
  if (credit_was_zero) {
    start_round_robin();
  }
}

}  // namespace acl_manager
}  // namespace hci
}  // namespace bluetooth<|MERGE_RESOLUTION|>--- conflicted
+++ resolved
@@ -64,7 +64,6 @@
   log::assert_that(acl_queue_handlers_.count(handle) == 1,
                    "assert failed: acl_queue_handlers_.count(handle) == 1");
   auto acl_queue_handler = acl_queue_handlers_.find(handle)->second;
-<<<<<<< HEAD
 
   //Clear fragments which did not send
   while (!fragments_to_send_.empty()) {
@@ -75,10 +74,8 @@
       break;
     }
   }
-=======
   log::info("unregistering acl_queue handle={}, sent_packets={}", handle,
             acl_queue_handler.number_of_sent_packets_);
->>>>>>> 66dfb937
   // Reclaim outstanding packets
   if (acl_queue_handler.connection_type_ == ConnectionType::CLASSIC) {
     acl_packet_credits_ += acl_queue_handler.number_of_sent_packets_;
