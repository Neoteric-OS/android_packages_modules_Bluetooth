/*
 * Copyright 2020 The Android Open Source Project
 *
 * Licensed under the Apache License, Version 2.0 (the "License");
 * you may not use this file except in compliance with the License.
 * You may obtain a copy of the License at
 *
 *      http://www.apache.org/licenses/LICENSE-2.0
 *
 * Unless required by applicable law or agreed to in writing, software
 * distributed under the License is distributed on an "AS IS" BASIS,
 * WITHOUT WARRANTIES OR CONDITIONS OF ANY KIND, either express or implied.
 * See the License for the specific language governing permissions and
 * limitations under the License.
 */

#include "hci/acl_manager/round_robin_scheduler.h"

#include <bluetooth/log.h>
#include <com_android_bluetooth_flags.h>

#include <memory>
#include <utility>

#include "hci/acl_manager/acl_fragmenter.h"
namespace bluetooth {
namespace hci {
namespace acl_manager {

RoundRobinScheduler::RoundRobinScheduler(os::Handler* handler, Controller* controller,
                                         common::BidiQueueEnd<AclBuilder, AclView>* hci_queue_end)
    : handler_(handler), controller_(controller), hci_queue_end_(hci_queue_end) {
  max_acl_packet_credits_ = controller_->GetNumAclPacketBuffers();
  acl_packet_credits_ = max_acl_packet_credits_;
  hci_mtu_ = controller_->GetAclPacketLength();
  LeBufferSize le_buffer_size = controller_->GetLeBufferSize();
  le_max_acl_packet_credits_ = le_buffer_size.total_num_le_packets_;
  le_acl_packet_credits_ = le_max_acl_packet_credits_;
  le_hci_mtu_ = le_buffer_size.le_data_packet_length_;
  controller_->RegisterCompletedAclPacketsCallback(
          handler->BindOn(this, &RoundRobinScheduler::incoming_acl_credits));
}

RoundRobinScheduler::~RoundRobinScheduler() {
  unregister_all_connections();
  controller_->UnregisterCompletedAclPacketsCallback();
}

void RoundRobinScheduler::Register(ConnectionType connection_type, uint16_t handle,
                                   std::shared_ptr<acl_manager::AclConnection::Queue> queue) {
  log::assert_that(acl_queue_handlers_.count(handle) == 0,
                   "assert failed: acl_queue_handlers_.count(handle) == 0");
  acl_queue_handler acl_queue_handler = {connection_type, std::move(queue), false, 0};
  acl_queue_handlers_.insert(
          std::pair<uint16_t, RoundRobinScheduler::acl_queue_handler>(handle, acl_queue_handler));
  log::info("registering acl_queue handle={}, acl_credits={}, le_credits={}", handle,
            acl_packet_credits_, le_acl_packet_credits_);
  if (fragments_to_send_.size() == 0) {
    log::info("start round robin");
    start_round_robin();
  }
}

void RoundRobinScheduler::Unregister(uint16_t handle) {
  log::assert_that(acl_queue_handlers_.count(handle) == 1,
                   "assert failed: acl_queue_handlers_.count(handle) == 1");
<<<<<<< HEAD
  auto acl_queue_handler = acl_queue_handlers_.find(handle)->second;

  //Clear fragments which did not send
  while (!fragments_to_send_.empty()) {
    auto acl_handle = std::get<1>(fragments_to_send_.front());
    if (acl_handle == handle) {
      fragments_to_send_.pop();
    } else {
      break;
    }
  }
=======

  if (com::android::bluetooth::flags::drop_acl_fragment_on_disconnect()) {
    // Drop the pending fragments and recalculate number_of_sent_packets_
    drop_packet_fragments(handle);
  }

  auto& acl_queue_handler = acl_queue_handlers_.find(handle)->second;
>>>>>>> 9bca0a3a
  log::info("unregistering acl_queue handle={}, sent_packets={}", handle,
            acl_queue_handler.number_of_sent_packets_);

  bool credits_reclaimed_from_zero = acl_queue_handler.number_of_sent_packets_ > 0;

  // Reclaim outstanding packets
  if (acl_queue_handler.connection_type_ == ConnectionType::CLASSIC) {
    credits_reclaimed_from_zero &= (acl_packet_credits_ == 0);
    acl_packet_credits_ += acl_queue_handler.number_of_sent_packets_;
  } else {
    credits_reclaimed_from_zero &= (le_acl_packet_credits_ == 0);
    le_acl_packet_credits_ += acl_queue_handler.number_of_sent_packets_;
  }
  acl_queue_handler.number_of_sent_packets_ = 0;

  if (acl_queue_handler.dequeue_is_registered_) {
    acl_queue_handler.dequeue_is_registered_ = false;
    acl_queue_handler.queue_->GetDownEnd()->UnregisterDequeue();
  }
  acl_queue_handlers_.erase(handle);
  starting_point_ = acl_queue_handlers_.begin();

<<<<<<< HEAD
  if (!enqueue_registered_.load() &&
      !acl_queue_handlers_.empty()) {
    log::warn("Round Robin Scheduler stopped, restart it for other acl handlers");
    handler_->Post(common::BindOnce(&RoundRobinScheduler::start_round_robin, common::Unretained(this)));
=======
  // Restart sending packets if we got acl credits
  if (com::android::bluetooth::flags::drop_acl_fragment_on_disconnect() &&
      credits_reclaimed_from_zero) {
    start_round_robin();
>>>>>>> 9bca0a3a
  }
}

void RoundRobinScheduler::SetLinkPriority(uint16_t handle, bool high_priority) {
  auto acl_queue_handler = acl_queue_handlers_.find(handle);
  if (acl_queue_handler == acl_queue_handlers_.end()) {
    log::warn("handle {} is invalid", handle);
    return;
  }
  acl_queue_handler->second.high_priority_ = high_priority;
}

uint16_t RoundRobinScheduler::GetCredits() { return acl_packet_credits_; }

uint16_t RoundRobinScheduler::GetLeCredits() { return le_acl_packet_credits_; }

void RoundRobinScheduler::start_round_robin() {
  if (acl_packet_credits_ == 0 && le_acl_packet_credits_ == 0) {
    log::warn("Both buffers are full");
    return;
  }
  if (!fragments_to_send_.empty()) {
<<<<<<< HEAD
    auto connection_type = std::get<0>(fragments_to_send_.front());
=======
    auto connection_type = fragments_to_send_.front().connection_type_;
>>>>>>> 9bca0a3a
    bool classic_buffer_full =
            acl_packet_credits_ == 0 && connection_type == ConnectionType::CLASSIC;
    bool le_buffer_full = le_acl_packet_credits_ == 0 && connection_type == ConnectionType::LE;
    if (classic_buffer_full || le_buffer_full) {
      log::warn("Buffer of connection_type {} is full", connection_type);
      return;
    }
    send_next_fragment();
    return;
  }
  if (acl_queue_handlers_.empty()) {
    log::info("No any acl connection");
    return;
  }

  if (acl_queue_handlers_.size() == 1 || starting_point_ == acl_queue_handlers_.end()) {
    starting_point_ = acl_queue_handlers_.begin();
  }
  size_t count = acl_queue_handlers_.size();

  for (auto acl_queue_handler = starting_point_; count > 0; count--) {
    // Prevent registration when credits is zero
    bool classic_buffer_full =
            acl_packet_credits_ == 0 &&
            acl_queue_handler->second.connection_type_ == ConnectionType::CLASSIC;
    bool le_buffer_full = le_acl_packet_credits_ == 0 &&
                          acl_queue_handler->second.connection_type_ == ConnectionType::LE;
    if (!acl_queue_handler->second.dequeue_is_registered_ && !classic_buffer_full &&
        !le_buffer_full) {
      acl_queue_handler->second.dequeue_is_registered_ = true;
      uint16_t acl_handle = acl_queue_handler->first;
      acl_queue_handler->second.queue_->GetDownEnd()->RegisterDequeue(
              handler_, common::Bind(&RoundRobinScheduler::buffer_packet, common::Unretained(this),
                                     acl_handle));
    }
    acl_queue_handler = std::next(acl_queue_handler);
    if (acl_queue_handler == acl_queue_handlers_.end()) {
      acl_queue_handler = acl_queue_handlers_.begin();
    }
  }

  starting_point_ = std::next(starting_point_);
}

void RoundRobinScheduler::buffer_packet(uint16_t acl_handle) {
  BroadcastFlag broadcast_flag = BroadcastFlag::POINT_TO_POINT;
  auto acl_queue_handler = acl_queue_handlers_.find(acl_handle);
  if (acl_queue_handler == acl_queue_handlers_.end()) {
    log::error("Ignore since ACL connection vanished with handle: 0x{:X}", acl_handle);
    return;
  }

  // Wrap packet and enqueue it
  uint16_t handle = acl_queue_handler->first;
  auto packet = acl_queue_handler->second.queue_->GetDownEnd()->TryDequeue();
  log::assert_that(packet != nullptr, "assert failed: packet != nullptr");

  ConnectionType connection_type = acl_queue_handler->second.connection_type_;
  size_t mtu = connection_type == ConnectionType::CLASSIC ? hci_mtu_ : le_hci_mtu_;
  PacketBoundaryFlag packet_boundary_flag =
          (packet->IsFlushable()) ? PacketBoundaryFlag::FIRST_AUTOMATICALLY_FLUSHABLE
                                  : PacketBoundaryFlag::FIRST_NON_AUTOMATICALLY_FLUSHABLE;

  int acl_priority = acl_queue_handler->second.high_priority_ ? 1 : 0;
  if (packet->size() <= mtu) {
<<<<<<< HEAD
    fragments_to_send_.push(
            std::make_tuple(connection_type, handle,
                            AclBuilder::Create(handle, packet_boundary_flag, broadcast_flag,
                                               std::move(packet))),
            acl_priority);
    acl_queue_handler->second.number_of_sent_packets_ += 1;
=======
    fragments_to_send_.push(packet_fragment{connection_type, handle, acl_priority,
                                            AclBuilder::Create(handle, packet_boundary_flag,
                                                               broadcast_flag, std::move(packet))},
                            acl_priority);
>>>>>>> 9bca0a3a
  } else {
    auto fragments = AclFragmenter(mtu, std::move(packet)).GetFragments();
    for (size_t i = 0; i < fragments.size(); i++) {
      fragments_to_send_.push(
<<<<<<< HEAD
              std::make_tuple(connection_type, handle,
                              AclBuilder::Create(handle, packet_boundary_flag, broadcast_flag,
                                                 std::move(fragments[i]))),
=======
              packet_fragment{connection_type, handle, acl_priority,
                              AclBuilder::Create(handle, packet_boundary_flag, broadcast_flag,
                                                 std::move(fragments[i]))},
>>>>>>> 9bca0a3a
              acl_priority);
      packet_boundary_flag = PacketBoundaryFlag::CONTINUING_FRAGMENT;
    }
    acl_queue_handler->second.number_of_sent_packets_ += fragments.size();
  }
  log::assert_that(fragments_to_send_.size() > 0, "assert failed: fragments_to_send_.size() > 0");
  unregister_all_connections();

  send_next_fragment();
}

// Drops packet fragments associated with the given handle.
void RoundRobinScheduler::drop_packet_fragments(uint16_t acl_handle) {
  if (fragments_to_send_.empty()) {
    return;
  }
  auto acl_queue_handler = acl_queue_handlers_.find(acl_handle);

  decltype(fragments_to_send_) new_fragments_to_send;
  while (!fragments_to_send_.empty()) {
    auto& fragment = fragments_to_send_.front();

    if (fragment.handle_ == acl_handle) {
      // This fragment is not sent to the controller.
      acl_queue_handler->second.number_of_sent_packets_--;
    } else {
      new_fragments_to_send.push(packet_fragment{fragment.connection_type_, fragment.handle_,
                                                 fragment.priority_, std::move(fragment.packet_)},
                                 fragment.priority_);
    }
    fragments_to_send_.pop();
  }

  if (new_fragments_to_send.empty()) {
    if (enqueue_registered_.exchange(false)) {
      hci_queue_end_->UnregisterEnqueue();
    }
  }
  fragments_to_send_.swap(new_fragments_to_send);
}

void RoundRobinScheduler::unregister_all_connections() {
  for (auto acl_queue_handler = acl_queue_handlers_.begin();
       acl_queue_handler != acl_queue_handlers_.end();
       acl_queue_handler = std::next(acl_queue_handler)) {
    if (acl_queue_handler->second.dequeue_is_registered_) {
      acl_queue_handler->second.dequeue_is_registered_ = false;
      acl_queue_handler->second.queue_->GetDownEnd()->UnregisterDequeue();
    }
  }
}

void RoundRobinScheduler::send_next_fragment() {
  if (!enqueue_registered_.exchange(true)) {
    hci_queue_end_->RegisterEnqueue(handler_,
                                    common::Bind(&RoundRobinScheduler::handle_enqueue_next_fragment,
                                                 common::Unretained(this)));
  }
}

// Invoked from some external Queue Reactable context 1
std::unique_ptr<AclBuilder> RoundRobinScheduler::handle_enqueue_next_fragment() {
<<<<<<< HEAD
  if (fragments_to_send_.empty()) {
    if (enqueue_registered_.exchange(false)) {
      hci_queue_end_->UnregisterEnqueue();
    }
    handler_->Post(common::BindOnce(&RoundRobinScheduler::start_round_robin, common::Unretained(this)));
    log::warn("fragments_to_send_ is empty, start new round robin");
    return std::unique_ptr<AclBuilder>(nullptr);
  }

  ConnectionType connection_type = std::get<0>(fragments_to_send_.front());
=======
  ConnectionType connection_type = fragments_to_send_.front().connection_type_;

>>>>>>> 9bca0a3a
  if (connection_type == ConnectionType::CLASSIC) {
    log::assert_that(acl_packet_credits_ > 0, "assert failed: acl_packet_credits_ > 0");
    acl_packet_credits_ -= 1;
  } else {
    log::assert_that(le_acl_packet_credits_ > 0, "assert failed: le_acl_packet_credits_ > 0");
    le_acl_packet_credits_ -= 1;
  }

<<<<<<< HEAD
  auto raw_pointer = std::get<2>(fragments_to_send_.front()).release();
=======
  auto raw_pointer = fragments_to_send_.front().packet_.release();
>>>>>>> 9bca0a3a
  fragments_to_send_.pop();
  if (fragments_to_send_.empty()) {
    if (enqueue_registered_.exchange(false)) {
      hci_queue_end_->UnregisterEnqueue();
    }
    handler_->Post(
            common::BindOnce(&RoundRobinScheduler::start_round_robin, common::Unretained(this)));
  } else {
<<<<<<< HEAD
    ConnectionType next_connection_type = std::get<0>(fragments_to_send_.front());
=======
    ConnectionType next_connection_type = fragments_to_send_.front().connection_type_;
>>>>>>> 9bca0a3a
    bool classic_buffer_full =
            next_connection_type == ConnectionType::CLASSIC && acl_packet_credits_ == 0;
    bool le_buffer_full = next_connection_type == ConnectionType::LE && le_acl_packet_credits_ == 0;
    if ((classic_buffer_full || le_buffer_full) && enqueue_registered_.exchange(false)) {
      hci_queue_end_->UnregisterEnqueue();
    }
  }
  return std::unique_ptr<AclBuilder>(raw_pointer);
}

void RoundRobinScheduler::incoming_acl_credits(uint16_t handle, uint16_t credits) {
  auto acl_queue_handler = acl_queue_handlers_.find(handle);
  if (acl_queue_handler == acl_queue_handlers_.end()) {
    return;
  }

  if (acl_queue_handler->second.number_of_sent_packets_ >= credits) {
    acl_queue_handler->second.number_of_sent_packets_ -= credits;
  } else {
    log::warn("receive more credits than we sent");
    acl_queue_handler->second.number_of_sent_packets_ = 0;
  }

  bool credit_was_zero = false;
  if (acl_queue_handler->second.connection_type_ == ConnectionType::CLASSIC) {
    if (acl_packet_credits_ == 0) {
      credit_was_zero = true;
    }
    acl_packet_credits_ += credits;
    if (acl_packet_credits_ > max_acl_packet_credits_) {
      acl_packet_credits_ = max_acl_packet_credits_;
      log::warn("acl packet credits overflow due to receive {} credits", credits);
    }
  } else {
    if (le_acl_packet_credits_ == 0) {
      credit_was_zero = true;
    }
    le_acl_packet_credits_ += credits;
    if (le_acl_packet_credits_ > le_max_acl_packet_credits_) {
      le_acl_packet_credits_ = le_max_acl_packet_credits_;
      log::warn("le acl packet credits overflow due to receive {} credits", credits);
    }
  }
  if (credit_was_zero) {
    start_round_robin();
  }
}

}  // namespace acl_manager
}  // namespace hci
}  // namespace bluetooth<|MERGE_RESOLUTION|>--- conflicted
+++ resolved
@@ -64,19 +64,6 @@
 void RoundRobinScheduler::Unregister(uint16_t handle) {
   log::assert_that(acl_queue_handlers_.count(handle) == 1,
                    "assert failed: acl_queue_handlers_.count(handle) == 1");
-<<<<<<< HEAD
-  auto acl_queue_handler = acl_queue_handlers_.find(handle)->second;
-
-  //Clear fragments which did not send
-  while (!fragments_to_send_.empty()) {
-    auto acl_handle = std::get<1>(fragments_to_send_.front());
-    if (acl_handle == handle) {
-      fragments_to_send_.pop();
-    } else {
-      break;
-    }
-  }
-=======
 
   if (com::android::bluetooth::flags::drop_acl_fragment_on_disconnect()) {
     // Drop the pending fragments and recalculate number_of_sent_packets_
@@ -84,7 +71,6 @@
   }
 
   auto& acl_queue_handler = acl_queue_handlers_.find(handle)->second;
->>>>>>> 9bca0a3a
   log::info("unregistering acl_queue handle={}, sent_packets={}", handle,
             acl_queue_handler.number_of_sent_packets_);
 
@@ -107,17 +93,10 @@
   acl_queue_handlers_.erase(handle);
   starting_point_ = acl_queue_handlers_.begin();
 
-<<<<<<< HEAD
-  if (!enqueue_registered_.load() &&
-      !acl_queue_handlers_.empty()) {
-    log::warn("Round Robin Scheduler stopped, restart it for other acl handlers");
-    handler_->Post(common::BindOnce(&RoundRobinScheduler::start_round_robin, common::Unretained(this)));
-=======
   // Restart sending packets if we got acl credits
   if (com::android::bluetooth::flags::drop_acl_fragment_on_disconnect() &&
       credits_reclaimed_from_zero) {
     start_round_robin();
->>>>>>> 9bca0a3a
   }
 }
 
@@ -140,11 +119,7 @@
     return;
   }
   if (!fragments_to_send_.empty()) {
-<<<<<<< HEAD
-    auto connection_type = std::get<0>(fragments_to_send_.front());
-=======
     auto connection_type = fragments_to_send_.front().connection_type_;
->>>>>>> 9bca0a3a
     bool classic_buffer_full =
             acl_packet_credits_ == 0 && connection_type == ConnectionType::CLASSIC;
     bool le_buffer_full = le_acl_packet_credits_ == 0 && connection_type == ConnectionType::LE;
@@ -210,32 +185,18 @@
 
   int acl_priority = acl_queue_handler->second.high_priority_ ? 1 : 0;
   if (packet->size() <= mtu) {
-<<<<<<< HEAD
-    fragments_to_send_.push(
-            std::make_tuple(connection_type, handle,
-                            AclBuilder::Create(handle, packet_boundary_flag, broadcast_flag,
-                                               std::move(packet))),
-            acl_priority);
-    acl_queue_handler->second.number_of_sent_packets_ += 1;
-=======
     fragments_to_send_.push(packet_fragment{connection_type, handle, acl_priority,
                                             AclBuilder::Create(handle, packet_boundary_flag,
                                                                broadcast_flag, std::move(packet))},
                             acl_priority);
->>>>>>> 9bca0a3a
+    acl_queue_handler->second.number_of_sent_packets_ += 1;
   } else {
     auto fragments = AclFragmenter(mtu, std::move(packet)).GetFragments();
     for (size_t i = 0; i < fragments.size(); i++) {
       fragments_to_send_.push(
-<<<<<<< HEAD
-              std::make_tuple(connection_type, handle,
-                              AclBuilder::Create(handle, packet_boundary_flag, broadcast_flag,
-                                                 std::move(fragments[i]))),
-=======
               packet_fragment{connection_type, handle, acl_priority,
                               AclBuilder::Create(handle, packet_boundary_flag, broadcast_flag,
                                                  std::move(fragments[i]))},
->>>>>>> 9bca0a3a
               acl_priority);
       packet_boundary_flag = PacketBoundaryFlag::CONTINUING_FRAGMENT;
     }
@@ -298,7 +259,6 @@
 
 // Invoked from some external Queue Reactable context 1
 std::unique_ptr<AclBuilder> RoundRobinScheduler::handle_enqueue_next_fragment() {
-<<<<<<< HEAD
   if (fragments_to_send_.empty()) {
     if (enqueue_registered_.exchange(false)) {
       hci_queue_end_->UnregisterEnqueue();
@@ -308,11 +268,8 @@
     return std::unique_ptr<AclBuilder>(nullptr);
   }
 
-  ConnectionType connection_type = std::get<0>(fragments_to_send_.front());
-=======
   ConnectionType connection_type = fragments_to_send_.front().connection_type_;
 
->>>>>>> 9bca0a3a
   if (connection_type == ConnectionType::CLASSIC) {
     log::assert_that(acl_packet_credits_ > 0, "assert failed: acl_packet_credits_ > 0");
     acl_packet_credits_ -= 1;
@@ -321,11 +278,7 @@
     le_acl_packet_credits_ -= 1;
   }
 
-<<<<<<< HEAD
-  auto raw_pointer = std::get<2>(fragments_to_send_.front()).release();
-=======
   auto raw_pointer = fragments_to_send_.front().packet_.release();
->>>>>>> 9bca0a3a
   fragments_to_send_.pop();
   if (fragments_to_send_.empty()) {
     if (enqueue_registered_.exchange(false)) {
@@ -334,11 +287,7 @@
     handler_->Post(
             common::BindOnce(&RoundRobinScheduler::start_round_robin, common::Unretained(this)));
   } else {
-<<<<<<< HEAD
-    ConnectionType next_connection_type = std::get<0>(fragments_to_send_.front());
-=======
     ConnectionType next_connection_type = fragments_to_send_.front().connection_type_;
->>>>>>> 9bca0a3a
     bool classic_buffer_full =
             next_connection_type == ConnectionType::CLASSIC && acl_packet_credits_ == 0;
     bool le_buffer_full = next_connection_type == ConnectionType::LE && le_acl_packet_credits_ == 0;
