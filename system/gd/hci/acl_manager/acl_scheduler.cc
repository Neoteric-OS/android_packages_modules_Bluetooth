--- conflicted
+++ resolved
@@ -108,36 +108,25 @@
     }
   }
 
-<<<<<<< HEAD
-  void EnqueueRemoteNameRequest(
-      Address address,
-      common::ContextualOnceCallback<void()> start_request,
-      common::ContextualOnceCallback<void()> cancel_request_completed) {
-
-    if ((incoming_connecting_address_set_.find(address) != incoming_connecting_address_set_.end()) &&
-       !outgoing_entry_.has_value()) {
-
+  void EnqueueRemoteNameRequest(Address address,
+                                common::ContextualOnceCallback<void()> start_request,
+                                common::ContextualOnceCallback<void()> cancel_request_completed) {
+    if ((incoming_connecting_address_set_.find(address) !=
+         incoming_connecting_address_set_.end()) &&
+        !outgoing_entry_.has_value()) {
       log::warn("send RemoteNameRequest when incoming acl accepted already");
-         pending_outgoing_operations_.push_front(
-          RemoteNameRequestQueueEntry{address, std::move(start_request), std::move(cancel_request_completed)});
+      pending_outgoing_operations_.push_front(RemoteNameRequestQueueEntry{
+              address, std::move(start_request), std::move(cancel_request_completed)});
       auto entry = std::move(pending_outgoing_operations_.front());
       pending_outgoing_operations_.pop_front();
       std::visit([](auto&& variant) { variant.callback.Invoke(); }, entry);
       outgoing_entry_ = std::move(entry);
 
     } else {
-      pending_outgoing_operations_.push_back(
-          RemoteNameRequestQueueEntry{address, std::move(start_request), std::move(cancel_request_completed)});
+      pending_outgoing_operations_.push_back(RemoteNameRequestQueueEntry{
+              address, std::move(start_request), std::move(cancel_request_completed)});
       try_dequeue_next_operation();
     }
-=======
-  void EnqueueRemoteNameRequest(Address address,
-                                common::ContextualOnceCallback<void()> start_request,
-                                common::ContextualOnceCallback<void()> cancel_request_completed) {
-    pending_outgoing_operations_.push_back(RemoteNameRequestQueueEntry{
-            address, std::move(start_request), std::move(cancel_request_completed)});
-    try_dequeue_next_operation();
->>>>>>> 15c04564
   }
 
   void ReportRemoteNameRequestCompletion(Address /* address */) {
