--- conflicted
+++ resolved
@@ -139,14 +139,11 @@
   }
   void OnBigInfoReport(uint16_t /* sync_handle */, bool /* encrypted */) {
     log::info("OnBigInfoReport in NullScanningCallback");
-<<<<<<< HEAD
-  };
+  }
 
   bool OnFetchPseudoAddressFromIdentityAddress(Address, uint8_t, Address*) {
     log::info("OnFetchPseudoAddressFromIdentityAddress in NullScanningCallback");
     return false;
-=======
->>>>>>> 15c04564
   }
 };
 
@@ -443,38 +440,34 @@
 
     if (kEncryptedAdvertisingDataSupported) {
       if (processed_report.has_value() &&
-          scanning_decrypter_.ContainsEncryptedData(
-              processed_report->data.data(), processed_report->data.size())) {
+          scanning_decrypter_.ContainsEncryptedData(processed_report->data.data(),
+                                                    processed_report->data.size())) {
         Address pseudo_address;
         bool pseudoAddresssAvailable = scanning_callbacks_->OnFetchPseudoAddressFromIdentityAddress(
-            address, address_type, &pseudo_address);
+                address, address_type, &pseudo_address);
         if (pseudoAddresssAvailable) {
           auto enc_key_material =
-              storage_module_->GetBin(pseudo_address.ToString(), BTIF_STORAGE_KEY_ENCR_DATA)
-                  .value_or(std::vector<uint8_t>{});
+                  storage_module_->GetBin(pseudo_address.ToString(), BTIF_STORAGE_KEY_ENCR_DATA)
+                          .value_or(std::vector<uint8_t>{});
           if (enc_key_material.size() > 0) {
             std::vector<uint8_t> decrypted_data;
             bool is_decrypt_success = false;
             is_decrypt_success = scanning_decrypter_.ExtractEncryptedData(
-                processed_report->data, enc_key_material, &decrypted_data);
+                    processed_report->data, enc_key_material, &decrypted_data);
             if (!is_decrypt_success) {
-              log::info(
-                  "Decryption FAILED ENC_KEY_MATERIAL {}",
-                  base::HexEncode(enc_key_material.data(), enc_key_material.size()).c_str());
+              log::info("Decryption FAILED ENC_KEY_MATERIAL {}",
+                        base::HexEncode(enc_key_material.data(), enc_key_material.size()).c_str());
             } else {
               processed_report->data = decrypted_data;
               log::info(
-                  "Decryption succesfully  addr: {} , pseudo_address: {} data: {}",
-                  address.ToString().c_str(),
-                  pseudo_address.ToString().c_str(),
-                  base::HexEncode(processed_report->data.data(), processed_report->data.size())
-                      .c_str());
+                      "Decryption succesfully  addr: {} , pseudo_address: {} data: {}",
+                      address.ToString().c_str(), pseudo_address.ToString().c_str(),
+                      base::HexEncode(processed_report->data.data(), processed_report->data.size())
+                              .c_str());
             }
           } else {
-            log::info(
-                "enc_key_material size is <= 0  addr: {} , pseudo_address: {}",
-                address.ToString().c_str(),
-                pseudo_address.ToString().c_str());
+            log::info("enc_key_material size is <= 0  addr: {} , pseudo_address: {}",
+                      address.ToString().c_str(), pseudo_address.ToString().c_str());
           }
         } else {
           log::info("pseudo_address not available {}", address.ToString().c_str());
