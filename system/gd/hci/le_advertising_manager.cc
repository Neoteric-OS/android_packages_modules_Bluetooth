--- conflicted
+++ resolved
@@ -167,17 +167,8 @@
     advertising_sets_.clear();
   }
 
-<<<<<<< HEAD
-  void start(
-      os::Handler* handler,
-      hci::HciLayer* hci_layer,
-      hci::Controller* controller,
-      hci::AclManager* acl_manager,
-      storage::StorageModule* storage) {
-=======
   void start(os::Handler* handler, hci::HciLayer* hci_layer, hci::Controller* controller,
-             hci::AclManager* acl_manager) {
->>>>>>> 15c04564
+             hci::AclManager* acl_manager, storage::StorageModule* storage) {
     module_handler_ = handler;
     hci_layer_ = hci_layer;
     controller_ = controller;
@@ -187,14 +178,9 @@
     num_instances_ = controller_->GetLeNumberOfSupportedAdverisingSets();
     storage_module_ = storage;
 
-<<<<<<< HEAD
     storage_module_ = storage;
-    le_advertising_interface_ =
-        hci_layer_->GetLeAdvertisingInterface(module_handler_->BindOn(this, &LeAdvertisingManager::impl::handle_event));
-=======
     le_advertising_interface_ = hci_layer_->GetLeAdvertisingInterface(
             module_handler_->BindOn(this, &LeAdvertisingManager::impl::handle_event));
->>>>>>> 15c04564
     hci_layer_->RegisterVendorSpecificEventHandler(
             hci::VseSubeventCode::BLE_STCHANGE,
             handler->BindOn(this, &LeAdvertisingManager::impl::multi_advertising_state_change));
@@ -629,18 +615,12 @@
     }
 
     // check extended advertising data is valid before start advertising
-<<<<<<< HEAD
-    if (!check_extended_advertising_data(
-            config.advertisement, config.connectable && config.discoverable) ||
-        !check_extended_advertising_data(
-            config.advertisement_enc, config.connectable && config.discoverable) ||
+    if (!check_extended_advertising_data(config.advertisement,
+                                         config.connectable && config.discoverable) ||
+        !check_extended_advertising_data(config.advertisement_enc,
+                                         config.connectable && config.discoverable) ||
         !check_extended_advertising_data(config.scan_response, false) ||
         !check_extended_advertising_data(config.scan_response_enc, false)) {
-=======
-    if (!check_extended_advertising_data(config.advertisement,
-                                         config.connectable && config.discoverable) ||
-        !check_extended_advertising_data(config.scan_response, false)) {
->>>>>>> 15c04564
       advertising_callbacks_->OnAdvertisingSetStarted(
               reg_id, id, le_physical_channel_tx_power_,
               AdvertisingCallback::AdvertisingStatus::DATA_TOO_LARGE);
@@ -700,7 +680,6 @@
                 le_address_manager_->GetNextPrivateAddressIntervalMs());
       }
     }
-<<<<<<< HEAD
     if (!kEncryptedAdvertisingDataSupported) {
       if (config.advertising_type == AdvertisingType::ADV_IND ||
           config.advertising_type == AdvertisingType::ADV_NONCONN_IND) {
@@ -710,25 +689,9 @@
       if (!config.periodic_data.empty()) {
         set_periodic_parameter(id, config.periodic_advertising_parameters);
         set_periodic_data(id, config.periodic_data);
-        enable_periodic_advertising(
-            id,
-            config.periodic_advertising_parameters.enable,
-            config.periodic_advertising_parameters.include_adi);
-      }
-=======
-    if (config.advertising_type == AdvertisingType::ADV_IND ||
-        config.advertising_type == AdvertisingType::ADV_NONCONN_IND) {
-      set_data(id, true, config.scan_response);
-    }
-    set_data(id, false, config.advertisement);
-
-    if (!config.periodic_data.empty()) {
-      set_periodic_parameter(id, config.periodic_advertising_parameters);
-      set_periodic_data(id, config.periodic_data);
-      enable_periodic_advertising(id, config.periodic_advertising_parameters.enable,
-                                  config.periodic_advertising_parameters.include_adi);
-    }
->>>>>>> 15c04564
+        enable_periodic_advertising(id, config.periodic_advertising_parameters.enable,
+                                    config.periodic_advertising_parameters.include_adi);
+      }
 
       if (!paused) {
         enable_advertiser(id, true, duration, max_ext_adv_events);
@@ -750,10 +713,8 @@
         set_periodic_parameter(id, config.periodic_advertising_parameters);
         set_periodic_enc_data(id, config.periodic_data, config.periodic_data_enc);
         if (config.periodic_data_enc.empty()) {
-          enable_periodic_advertising(
-              id,
-              config.periodic_advertising_parameters.enable,
-              config.periodic_advertising_parameters.include_adi);
+          enable_periodic_advertising(id, config.periodic_advertising_parameters.enable,
+                                      config.periodic_advertising_parameters.include_adi);
         }
       }
 
@@ -825,21 +786,21 @@
 
     if (!adv_inst->advertisement_enc.empty()) {
       log::debug("Encrypted Advertisement");
-      impl::set_enc_data(
-          advertiser_id, false, adv_inst->advertisement, adv_inst->advertisement_enc);
+      impl::set_enc_data(advertiser_id, false, adv_inst->advertisement,
+                         adv_inst->advertisement_enc);
       impl::set_enc_data(advertiser_id, true, adv_inst->scan_response, adv_inst->scan_response_enc);
       if (!adv_inst->periodic_data_enc.empty()) {
         log::debug("Encrypted Periodic");
-        impl::set_periodic_enc_data(
-            advertiser_id, adv_inst->periodic_data, adv_inst->periodic_data_enc);
+        impl::set_periodic_enc_data(advertiser_id, adv_inst->periodic_data,
+                                    adv_inst->periodic_data_enc);
       }
     } else if (!adv_inst->scan_response_enc.empty()) {
       log::debug("Encrypted Scan Response");
       impl::set_enc_data(advertiser_id, true, adv_inst->scan_response, adv_inst->scan_response_enc);
     } else if (!adv_inst->periodic_data_enc.empty()) {
       log::debug("Encrypted Periodic Only");
-      impl::set_periodic_enc_data(
-          advertiser_id, adv_inst->periodic_data, adv_inst->periodic_data_enc);
+      impl::set_periodic_enc_data(advertiser_id, adv_inst->periodic_data,
+                                  adv_inst->periodic_data_enc);
     }
   }
 
@@ -1448,7 +1409,7 @@
       return true;
     }
     return false;
-  };
+  }
 
   GapData EncryptedAdvertising(Advertiser* adv_inst, std::vector<GapData> data) {
     GapData ED_AD_Data; /*Randomizer + Payload + Out_Tag(MIC)*/
@@ -1459,7 +1420,7 @@
       key_iv = adv_inst->enc_key_value;
     } else {
       std::optional<std::vector<uint8_t>> keyiv =
-          std::move(storage_module_->GetBin("Adapter", BTIF_STORAGE_KEY_ENCR_DATA));
+              std::move(storage_module_->GetBin("Adapter", BTIF_STORAGE_KEY_ENCR_DATA));
       key_iv.clear();
       key_iv.insert(key_iv.end(), keyiv->begin(), keyiv->end());
     }
@@ -1481,13 +1442,15 @@
     std::vector<uint8_t> out(in.size());
     const EVP_AEAD* ccm_instance = EVP_aead_aes_128_ccm_bluetooth();
     const EVP_AEAD_CTX* aeadCTX =
-        EVP_AEAD_CTX_new(ccm_instance, key.data(), key.size(), EVP_AEAD_DEFAULT_TAG_LENGTH);
-    if (aeadCTX == nullptr) return ED_AD_Data;
+            EVP_AEAD_CTX_new(ccm_instance, key.data(), key.size(), EVP_AEAD_DEFAULT_TAG_LENGTH);
+    if (aeadCTX == nullptr) {
+      return ED_AD_Data;
+    }
     size_t out_tag_len;
     std::vector<uint8_t> out_tag(EVP_AEAD_max_overhead(ccm_instance));
     if (!key.empty() && key.data() != NULL) {
-      log::debug(
-          "Encr Data Key Material (Key): {}", base::HexEncode(key.data(), key.size()).c_str());
+      log::debug("Encr Data Key Material (Key): {}",
+                 base::HexEncode(key.data(), key.size()).c_str());
     }
     if (!iv.empty() && iv.data() != NULL) {
       log::debug("Encr Data Key Material (IV): {}", base::HexEncode(iv.data(), iv.size()).c_str());
@@ -1498,25 +1461,14 @@
         << "\nNonce: " << base::HexEncode(nonce.data(), nonce.size())
         << "\nInput AD: " << base::HexEncode(ad.data(), ad.size());
     /* Function below encrypts the Input (From BoringSSL) */
-    int result = EVP_AEAD_CTX_seal_scatter(
-        aeadCTX,
-        out.data(),
-        out_tag.data(),
-        &out_tag_len,
-        out_tag.size(),
-        nonce.data(),
-        nonce.size(),
-        in.data(),
-        in.size(),
-        nullptr,
-        0,
-        ad.data(),
-        ad.size());
+    int result = EVP_AEAD_CTX_seal_scatter(aeadCTX, out.data(), out_tag.data(), &out_tag_len,
+                                           out_tag.size(), nonce.data(), nonce.size(), in.data(),
+                                           in.size(), nullptr, 0, ad.data(), ad.size());
     str << "\nOut: " << base::HexEncode(out.data(), out.size())
         << "\nMIC: " << base::HexEncode(out_tag.data(), out_tag.size()) << "\nResult: " << result;
 
-    ED_AD_Data.data_.insert(
-        ED_AD_Data.data_.end(), adv_inst->randomizer.rbegin(), adv_inst->randomizer.rend());
+    ED_AD_Data.data_.insert(ED_AD_Data.data_.end(), adv_inst->randomizer.rbegin(),
+                            adv_inst->randomizer.rend());
     ED_AD_Data.data_.insert(ED_AD_Data.data_.end(), out.begin(), out.end());
     ED_AD_Data.data_.insert(ED_AD_Data.data_.end(), out_tag.begin(), out_tag.end());
 
@@ -1530,11 +1482,8 @@
     return ED_AD_Data;
   }
 
-  void set_enc_data(
-      AdvertiserId advertiser_id,
-      bool set_scan_rsp,
-      std::vector<GapData> data,
-      std::vector<GapData> data_encrypt) {
+  void set_enc_data(AdvertiserId advertiser_id, bool set_scan_rsp, std::vector<GapData> data,
+                    std::vector<GapData> data_encrypt) {
     // The Flags data type shall be included when any of the Flag bits are non-zero and the
     // advertising packet is connectable and discoverable.
     /*    if (!data_encrypt.empty()) {
@@ -1613,10 +1562,10 @@
           !check_advertising_data(data, false)) {
         if (set_scan_rsp) {
           advertising_callbacks_->OnScanResponseDataSet(
-              advertiser_id, AdvertisingCallback::AdvertisingStatus::DATA_TOO_LARGE);
+                  advertiser_id, AdvertisingCallback::AdvertisingStatus::DATA_TOO_LARGE);
         } else {
           advertising_callbacks_->OnAdvertisingDataSet(
-              advertiser_id, AdvertisingCallback::AdvertisingStatus::DATA_TOO_LARGE);
+                  advertiser_id, AdvertisingCallback::AdvertisingStatus::DATA_TOO_LARGE);
         }
         return;
       }
@@ -1625,39 +1574,31 @@
         case (AdvertisingApiType::LEGACY): {
           if (set_scan_rsp) {
             le_advertising_interface_->EnqueueCommand(
-                hci::LeSetScanResponseDataBuilder::Create(data),
-                module_handler_->BindOnceOn(
-                    this,
-                    &impl::check_status_with_id<LeSetScanResponseDataCompleteView>,
-                    true,
-                    advertiser_id));
+                    hci::LeSetScanResponseDataBuilder::Create(data),
+                    module_handler_->BindOnceOn(
+                            this, &impl::check_status_with_id<LeSetScanResponseDataCompleteView>,
+                            true, advertiser_id));
           } else {
             le_advertising_interface_->EnqueueCommand(
-                hci::LeSetAdvertisingDataBuilder::Create(data),
-                module_handler_->BindOnceOn(
-                    this,
-                    &impl::check_status_with_id<LeSetAdvertisingDataCompleteView>,
-                    true,
-                    advertiser_id));
+                    hci::LeSetAdvertisingDataBuilder::Create(data),
+                    module_handler_->BindOnceOn(
+                            this, &impl::check_status_with_id<LeSetAdvertisingDataCompleteView>,
+                            true, advertiser_id));
           }
         } break;
         case (AdvertisingApiType::ANDROID_HCI): {
           if (set_scan_rsp) {
             le_advertising_interface_->EnqueueCommand(
-                hci::LeMultiAdvtSetScanRespBuilder::Create(data, advertiser_id),
-                module_handler_->BindOnceOn(
-                    this,
-                    &impl::check_status_with_id<LeMultiAdvtCompleteView>,
-                    true,
-                    advertiser_id));
+                    hci::LeMultiAdvtSetScanRespBuilder::Create(data, advertiser_id),
+                    module_handler_->BindOnceOn(
+                            this, &impl::check_status_with_id<LeMultiAdvtCompleteView>, true,
+                            advertiser_id));
           } else {
             le_advertising_interface_->EnqueueCommand(
-                hci::LeMultiAdvtSetDataBuilder::Create(data, advertiser_id),
-                module_handler_->BindOnceOn(
-                    this,
-                    &impl::check_status_with_id<LeMultiAdvtCompleteView>,
-                    true,
-                    advertiser_id));
+                    hci::LeMultiAdvtSetDataBuilder::Create(data, advertiser_id),
+                    module_handler_->BindOnceOn(
+                            this, &impl::check_status_with_id<LeMultiAdvtCompleteView>, true,
+                            advertiser_id));
           }
         } break;
         case (AdvertisingApiType::EXTENDED): {
@@ -1669,10 +1610,10 @@
               if (advertising_callbacks_ != nullptr) {
                 if (set_scan_rsp) {
                   advertising_callbacks_->OnScanResponseDataSet(
-                      advertiser_id, AdvertisingCallback::AdvertisingStatus::INTERNAL_ERROR);
+                          advertiser_id, AdvertisingCallback::AdvertisingStatus::INTERNAL_ERROR);
                 } else {
                   advertising_callbacks_->OnAdvertisingDataSet(
-                      advertiser_id, AdvertisingCallback::AdvertisingStatus::INTERNAL_ERROR);
+                          advertiser_id, AdvertisingCallback::AdvertisingStatus::INTERNAL_ERROR);
                 }
               }
               return;
@@ -1681,48 +1622,47 @@
           }
 
           if (data_len > le_maximum_advertising_data_length_) {
-            log::warn(
-                "advertising data len exceeds le_maximum_advertising_data_length_ {}",
-                le_maximum_advertising_data_length_);
+            log::warn("advertising data len exceeds le_maximum_advertising_data_length_ {}",
+                      le_maximum_advertising_data_length_);
             if (advertising_callbacks_ != nullptr) {
               if (set_scan_rsp) {
                 advertising_callbacks_->OnScanResponseDataSet(
-                    advertiser_id, AdvertisingCallback::AdvertisingStatus::DATA_TOO_LARGE);
+                        advertiser_id, AdvertisingCallback::AdvertisingStatus::DATA_TOO_LARGE);
               } else {
                 advertising_callbacks_->OnAdvertisingDataSet(
-                    advertiser_id, AdvertisingCallback::AdvertisingStatus::DATA_TOO_LARGE);
+                        advertiser_id, AdvertisingCallback::AdvertisingStatus::DATA_TOO_LARGE);
               }
             }
             return;
           }
 
           if (data_len <= kLeMaximumFragmentLength) {
-            send_data_fragment(
-                advertiser_id, set_scan_rsp, data, Operation::COMPLETE_ADVERTISEMENT);
+            send_data_fragment(advertiser_id, set_scan_rsp, data,
+                               Operation::COMPLETE_ADVERTISEMENT);
           } else {
             EnabledSet curr_set;
             curr_set.advertising_handle_ = advertiser_id;
             curr_set.duration_ = advertising_sets_[advertiser_id].duration;
             curr_set.max_extended_advertising_events_ =
-                advertising_sets_[advertiser_id].max_extended_advertising_events;
+                    advertising_sets_[advertiser_id].max_extended_advertising_events;
             std::vector<EnabledSet> enabled_sets = {curr_set};
             // check data size
             bool chained =
-                check_chained_data(data, adv_inst->connectable && adv_inst->discoverable);
+                    check_chained_data(data, adv_inst->connectable && adv_inst->discoverable);
             if (chained && adv_inst->started) {
               le_advertising_interface_->EnqueueCommand(
-                  hci::LeSetExtendedAdvertisingEnableBuilder::Create(
-                      Enable::DISABLED, enabled_sets),
-                  module_handler_->BindOnce(
-                      check_complete<LeSetExtendedAdvertisingEnableCompleteView>));
+                      hci::LeSetExtendedAdvertisingEnableBuilder::Create(Enable::DISABLED,
+                                                                         enabled_sets),
+                      module_handler_->BindOnce(
+                              check_complete<LeSetExtendedAdvertisingEnableCompleteView>));
             }
             std::vector<GapData> sub_data;
             uint16_t sub_data_len = 0;
             Operation operation = Operation::FIRST_FRAGMENT;
 
             std::vector<std::unique_ptr<packet::RawBuilder>> fragments;
-            packet::FragmentingInserter it(
-                kLeMaximumFragmentLength, std::back_insert_iterator(fragments));
+            packet::FragmentingInserter it(kLeMaximumFragmentLength,
+                                           std::back_insert_iterator(fragments));
             for (auto gap_data : data) {
               gap_data.Serialize(it);
             }
@@ -1730,18 +1670,17 @@
 
             for (size_t i = 0; i < fragments.size(); i++) {
               send_data_fragment_with_raw_builder(
-                  advertiser_id,
-                  set_scan_rsp,
-                  std::move(fragments[i]),
-                  (i == fragments.size() - 1) ? Operation::LAST_FRAGMENT : operation);
+                      advertiser_id, set_scan_rsp, std::move(fragments[i]),
+                      (i == fragments.size() - 1) ? Operation::LAST_FRAGMENT : operation);
               operation = Operation::INTERMEDIATE_FRAGMENT;
             }
 
             if (chained && adv_inst->started) {
               le_advertising_interface_->EnqueueCommand(
-                  hci::LeSetExtendedAdvertisingEnableBuilder::Create(Enable::ENABLED, enabled_sets),
-                  module_handler_->BindOnce(
-                      check_complete<LeSetExtendedAdvertisingEnableCompleteView>));
+                      hci::LeSetExtendedAdvertisingEnableBuilder::Create(Enable::ENABLED,
+                                                                         enabled_sets),
+                      module_handler_->BindOnce(
+                              check_complete<LeSetExtendedAdvertisingEnableCompleteView>));
             }
           }
         } break;
@@ -1749,8 +1688,8 @@
     }
   }
 
-  void set_periodic_enc_data(
-      AdvertiserId advertiser_id, std::vector<GapData> data, std::vector<GapData> data_encrypt) {
+  void set_periodic_enc_data(AdvertiserId advertiser_id, std::vector<GapData> data,
+                             std::vector<GapData> data_encrypt) {
     uint16_t data_len = 0;
     std::stringstream str;
     // check data size
@@ -1779,7 +1718,7 @@
           log::warn("AD data len shall not greater than {}", kLeMaximumFragmentLength);
           if (advertising_callbacks_ != nullptr) {
             advertising_callbacks_->OnPeriodicAdvertisingDataSet(
-                advertiser_id, AdvertisingCallback::AdvertisingStatus::INTERNAL_ERROR);
+                    advertiser_id, AdvertisingCallback::AdvertisingStatus::INTERNAL_ERROR);
           }
           return;
         }
@@ -1787,12 +1726,11 @@
       }
 
       if (data_len > le_maximum_advertising_data_length_) {
-        log::warn(
-            "advertising data len exceeds le_maximum_advertising_data_length_ {}",
-            le_maximum_advertising_data_length_);
+        log::warn("advertising data len exceeds le_maximum_advertising_data_length_ {}",
+                  le_maximum_advertising_data_length_);
         if (advertising_callbacks_ != nullptr) {
           advertising_callbacks_->OnPeriodicAdvertisingDataSet(
-              advertiser_id, AdvertisingCallback::AdvertisingStatus::DATA_TOO_LARGE);
+                  advertiser_id, AdvertisingCallback::AdvertisingStatus::DATA_TOO_LARGE);
         }
         return;
       }
@@ -1804,21 +1742,20 @@
         uint16_t sub_data_len = 0;
         Operation operation = Operation::FIRST_FRAGMENT;
 
-         std::vector<std::unique_ptr<packet::RawBuilder>> fragments;
-         packet::FragmentingInserter it(
-              kLeMaximumPeriodicDataFragmentLength, std::back_insert_iterator(fragments));
-         for (auto gap_data : data) {
-            gap_data.Serialize(it);
-         }
-         it.finalize();
-
-         for (size_t i = 0; i < fragments.size(); i++) {
-            send_periodic_data_fragment_with_raw_builder(
-               advertiser_id,
-               std::move(fragments[i]),
-               (i == fragments.size() - 1) ? Operation::LAST_FRAGMENT : operation);
-            operation = Operation::INTERMEDIATE_FRAGMENT;
-         }
+        std::vector<std::unique_ptr<packet::RawBuilder>> fragments;
+        packet::FragmentingInserter it(kLeMaximumPeriodicDataFragmentLength,
+                                       std::back_insert_iterator(fragments));
+        for (auto gap_data : data) {
+          gap_data.Serialize(it);
+        }
+        it.finalize();
+
+        for (size_t i = 0; i < fragments.size(); i++) {
+          send_periodic_data_fragment_with_raw_builder(
+                  advertiser_id, std::move(fragments[i]),
+                  (i == fragments.size() - 1) ? Operation::LAST_FRAGMENT : operation);
+          operation = Operation::INTERMEDIATE_FRAGMENT;
+        }
       }
     }
   }
@@ -1987,7 +1924,6 @@
   }
 
   template <class View>
-<<<<<<< HEAD
   void GenerateKeyIV(EncrDataKey* KeyIV, int iteration, CommandCompleteView view) {
     ASSERT(view.IsValid());
     auto rand_view = LeRandCompleteView::Create(view);
@@ -2010,22 +1946,20 @@
       completeKeyIV.insert(completeKeyIV.end(), KeyIV->iv.begin(), KeyIV->iv.end());
       std::string completekeyiv = base::HexEncode(completeKeyIV.data(), completeKeyIV.size());
       storage_module_->SetBin("Adapter", BTIF_STORAGE_KEY_ENCR_DATA, completeKeyIV);
-      enc_key_material_callback_->OnGetEncKeyMaterial(
-          completeKeyIV, GATT_UUID_GAP_ENC_KEY_MATERIAL);
+      enc_key_material_callback_->OnGetEncKeyMaterial(completeKeyIV,
+                                                      GATT_UUID_GAP_ENC_KEY_MATERIAL);
     } else {
       std::optional<std::vector<uint8_t>> keyiv =
-          std::move(storage_module_->GetBin("Adapter", BTIF_STORAGE_KEY_ENCR_DATA));
+              std::move(storage_module_->GetBin("Adapter", BTIF_STORAGE_KEY_ENCR_DATA));
       std::vector<uint8_t> enc_key_material(keyiv->begin(), keyiv->end());
-      enc_key_material_callback_->OnGetEncKeyMaterial(
-          enc_key_material, GATT_UUID_GAP_ENC_KEY_MATERIAL);
-    }
-  }
-
-  void encrypted_periodic_advertising_complete(
-      Advertiser* adv_inst,
-      AdvertiserId advertiser_id,
-      std::vector<GapData> data,
-      std::vector<GapData> data_encrypt) {
+      enc_key_material_callback_->OnGetEncKeyMaterial(enc_key_material,
+                                                      GATT_UUID_GAP_ENC_KEY_MATERIAL);
+    }
+  }
+
+  void encrypted_periodic_advertising_complete(Advertiser* adv_inst, AdvertiserId advertiser_id,
+                                               std::vector<GapData> data,
+                                               std::vector<GapData> data_encrypt) {
     uint8_t finalresult[5];
     std::vector<uint8_t> temp_rand;
 
@@ -2046,15 +1980,14 @@
       advertising_data.push_back((uint8_t)(data[i].data_type_));
       advertising_data.insert(advertising_data.end(), data[i].data_.begin(), data[i].data_.end());
     }
-    log::debug(
-        "Periodic Advertising Data {}",
-        base::HexEncode(advertising_data.data(), advertising_data.size()).c_str());
+    log::debug("Periodic Advertising Data {}",
+               base::HexEncode(advertising_data.data(), advertising_data.size()).c_str());
     for (size_t i = 0; i < data.size(); i++) {
       if (data[i].size() > kLeMaximumGapDataLength) {
         log::warn("AD data len shall not greater than {}", kLeMaximumGapDataLength);
         if (advertising_callbacks_ != nullptr) {
           advertising_callbacks_->OnPeriodicAdvertisingDataSet(
-              advertiser_id, AdvertisingCallback::AdvertisingStatus::INTERNAL_ERROR);
+                  advertiser_id, AdvertisingCallback::AdvertisingStatus::INTERNAL_ERROR);
         }
         return;
       }
@@ -2062,12 +1995,11 @@
     }
 
     if (data_len > le_maximum_advertising_data_length_) {
-      log::warn(
-          "advertising data len exceeds le_maximum_advertising_data_length_ {}",
-          le_maximum_advertising_data_length_);
+      log::warn("advertising data len exceeds le_maximum_advertising_data_length_ {}",
+                le_maximum_advertising_data_length_);
       if (advertising_callbacks_ != nullptr) {
         advertising_callbacks_->OnPeriodicAdvertisingDataSet(
-            advertiser_id, AdvertisingCallback::AdvertisingStatus::DATA_TOO_LARGE);
+                advertiser_id, AdvertisingCallback::AdvertisingStatus::DATA_TOO_LARGE);
       }
       return;
     }
@@ -2102,12 +2034,9 @@
     }
   }
 
-  void encrypted_advertising_complete(
-      Advertiser* adv_inst,
-      AdvertiserId advertiser_id,
-      bool set_scan_rsp,
-      std::vector<GapData> data,
-      std::vector<GapData> data_encrypt) {
+  void encrypted_advertising_complete(Advertiser* adv_inst, AdvertiserId advertiser_id,
+                                      bool set_scan_rsp, std::vector<GapData> data,
+                                      std::vector<GapData> data_encrypt) {
     uint8_t finalresult[5];
     std::vector<uint8_t> temp_rand;
 
@@ -2127,17 +2056,16 @@
       advertising_data.push_back((uint8_t)(data[i].data_type_));
       advertising_data.insert(advertising_data.end(), data[i].data_.begin(), data[i].data_.end());
     }
-    log::info(
-        "Advertising Data {}",
-        base::HexEncode(advertising_data.data(), advertising_data.size()).c_str());
+    log::info("Advertising Data {}",
+              base::HexEncode(advertising_data.data(), advertising_data.size()).c_str());
     if (advertising_api_type_ != AdvertisingApiType::EXTENDED &&
         !check_advertising_data(data, false)) {
       if (set_scan_rsp) {
         advertising_callbacks_->OnScanResponseDataSet(
-            advertiser_id, AdvertisingCallback::AdvertisingStatus::DATA_TOO_LARGE);
+                advertiser_id, AdvertisingCallback::AdvertisingStatus::DATA_TOO_LARGE);
       } else {
         advertising_callbacks_->OnAdvertisingDataSet(
-            advertiser_id, AdvertisingCallback::AdvertisingStatus::DATA_TOO_LARGE);
+                advertiser_id, AdvertisingCallback::AdvertisingStatus::DATA_TOO_LARGE);
       }
       return;
     }
@@ -2146,33 +2074,31 @@
       case (AdvertisingApiType::LEGACY): {
         if (set_scan_rsp) {
           le_advertising_interface_->EnqueueCommand(
-              hci::LeSetScanResponseDataBuilder::Create(data),
-              module_handler_->BindOnceOn(
-                  this,
-                  &impl::check_status_with_id<LeSetScanResponseDataCompleteView>,
-                  true,
-                  advertiser_id));
+                  hci::LeSetScanResponseDataBuilder::Create(data),
+                  module_handler_->BindOnceOn(
+                          this, &impl::check_status_with_id<LeSetScanResponseDataCompleteView>,
+                          true, advertiser_id));
         } else {
           le_advertising_interface_->EnqueueCommand(
-              hci::LeSetAdvertisingDataBuilder::Create(data),
-              module_handler_->BindOnceOn(
-                  this,
-                  &impl::check_status_with_id<LeSetAdvertisingDataCompleteView>,
-                  true,
-                  advertiser_id));
+                  hci::LeSetAdvertisingDataBuilder::Create(data),
+                  module_handler_->BindOnceOn(
+                          this, &impl::check_status_with_id<LeSetAdvertisingDataCompleteView>, true,
+                          advertiser_id));
         }
       } break;
       case (AdvertisingApiType::ANDROID_HCI): {
         if (set_scan_rsp) {
           le_advertising_interface_->EnqueueCommand(
-              hci::LeMultiAdvtSetScanRespBuilder::Create(data, advertiser_id),
-              module_handler_->BindOnceOn(
-                  this, &impl::check_status_with_id<LeMultiAdvtCompleteView>, true, advertiser_id));
+                  hci::LeMultiAdvtSetScanRespBuilder::Create(data, advertiser_id),
+                  module_handler_->BindOnceOn(this,
+                                              &impl::check_status_with_id<LeMultiAdvtCompleteView>,
+                                              true, advertiser_id));
         } else {
           le_advertising_interface_->EnqueueCommand(
-              hci::LeMultiAdvtSetDataBuilder::Create(data, advertiser_id),
-              module_handler_->BindOnceOn(
-                  this, &impl::check_status_with_id<LeMultiAdvtCompleteView>, true, advertiser_id));
+                  hci::LeMultiAdvtSetDataBuilder::Create(data, advertiser_id),
+                  module_handler_->BindOnceOn(this,
+                                              &impl::check_status_with_id<LeMultiAdvtCompleteView>,
+                                              true, advertiser_id));
         }
       } break;
       case (AdvertisingApiType::EXTENDED): {
@@ -2184,10 +2110,10 @@
             if (advertising_callbacks_ != nullptr) {
               if (set_scan_rsp) {
                 advertising_callbacks_->OnScanResponseDataSet(
-                    advertiser_id, AdvertisingCallback::AdvertisingStatus::INTERNAL_ERROR);
+                        advertiser_id, AdvertisingCallback::AdvertisingStatus::INTERNAL_ERROR);
               } else {
                 advertising_callbacks_->OnAdvertisingDataSet(
-                    advertiser_id, AdvertisingCallback::AdvertisingStatus::INTERNAL_ERROR);
+                        advertiser_id, AdvertisingCallback::AdvertisingStatus::INTERNAL_ERROR);
               }
             }
             return;
@@ -2196,16 +2122,15 @@
         }
 
         if (data_len > le_maximum_advertising_data_length_) {
-          log::warn(
-              "advertising data len exceeds le_maximum_advertising_data_length_ {}",
-              le_maximum_advertising_data_length_);
+          log::warn("advertising data len exceeds le_maximum_advertising_data_length_ {}",
+                    le_maximum_advertising_data_length_);
           if (advertising_callbacks_ != nullptr) {
             if (set_scan_rsp) {
               advertising_callbacks_->OnScanResponseDataSet(
-                  advertiser_id, AdvertisingCallback::AdvertisingStatus::DATA_TOO_LARGE);
+                      advertiser_id, AdvertisingCallback::AdvertisingStatus::DATA_TOO_LARGE);
             } else {
               advertising_callbacks_->OnAdvertisingDataSet(
-                  advertiser_id, AdvertisingCallback::AdvertisingStatus::DATA_TOO_LARGE);
+                      advertiser_id, AdvertisingCallback::AdvertisingStatus::DATA_TOO_LARGE);
             }
           }
           return;
@@ -2218,15 +2143,16 @@
           curr_set.advertising_handle_ = advertiser_id;
           curr_set.duration_ = advertising_sets_[advertiser_id].duration;
           curr_set.max_extended_advertising_events_ =
-              advertising_sets_[advertiser_id].max_extended_advertising_events;
+                  advertising_sets_[advertiser_id].max_extended_advertising_events;
           std::vector<EnabledSet> enabled_sets = {curr_set};
           // check data size
           bool chained = check_chained_data(data, adv_inst->connectable && adv_inst->discoverable);
           if (chained && adv_inst->started) {
             le_advertising_interface_->EnqueueCommand(
-                hci::LeSetExtendedAdvertisingEnableBuilder::Create(Enable::DISABLED, enabled_sets),
-                module_handler_->BindOnce(
-                    check_complete<LeSetExtendedAdvertisingEnableCompleteView>));
+                    hci::LeSetExtendedAdvertisingEnableBuilder::Create(Enable::DISABLED,
+                                                                       enabled_sets),
+                    module_handler_->BindOnce(
+                            check_complete<LeSetExtendedAdvertisingEnableCompleteView>));
           }
           std::vector<GapData> sub_data;
           uint16_t sub_data_len = 0;
@@ -2245,17 +2171,18 @@
           send_data_fragment(advertiser_id, set_scan_rsp, sub_data, Operation::LAST_FRAGMENT);
           if (chained && adv_inst->started) {
             le_advertising_interface_->EnqueueCommand(
-                hci::LeSetExtendedAdvertisingEnableBuilder::Create(Enable::ENABLED, enabled_sets),
-                module_handler_->BindOnce(
-                    check_complete<LeSetExtendedAdvertisingEnableCompleteView>));
+                    hci::LeSetExtendedAdvertisingEnableBuilder::Create(Enable::ENABLED,
+                                                                       enabled_sets),
+                    module_handler_->BindOnce(
+                            check_complete<LeSetExtendedAdvertisingEnableCompleteView>));
           }
         }
       } break;
     }
     if (!adv_inst->started) {
       if (!paused) {
-        enable_advertiser(
-            advertiser_id, true, adv_inst->duration, adv_inst->max_extended_advertising_events);
+        enable_advertiser(advertiser_id, true, adv_inst->duration,
+                          adv_inst->max_extended_advertising_events);
       } else {
         EnabledSet curr_set;
         curr_set.advertising_handle_ = advertiser_id;
@@ -2268,15 +2195,8 @@
   }
 
   template <class View>
-  void on_set_advertising_enable_complete(
-      bool enable,
-      std::vector<EnabledSet> enabled_sets,
-      bool trigger_callbacks,
-      CommandCompleteView view) {
-=======
   void on_set_advertising_enable_complete(bool enable, std::vector<EnabledSet> enabled_sets,
                                           bool trigger_callbacks, CommandCompleteView view) {
->>>>>>> 15c04564
     log::assert_that(view.IsValid(), "assert failed: view.IsValid()");
     auto complete_view = View::Create(view);
     log::assert_that(complete_view.IsValid(), "assert failed: complete_view.IsValid()");
@@ -2501,34 +2421,34 @@
     advertising_callbacks_->OnAdvertisingSetStarted(reg_id, kInvalidId, 0, status);
   }
 
-  void get_enc_key_material(
-      storage::StorageModule* storage_module_, hci::HciLayer* hci_layer_, os::Handler* handler) {
+  void get_enc_key_material(storage::StorageModule* storage_module_, hci::HciLayer* hci_layer_,
+                            os::Handler* handler) {
     std::optional<std::vector<uint8_t>> keyiv =
-        std::move(storage_module_->GetBin("Adapter", BTIF_STORAGE_KEY_ENCR_DATA));
+            std::move(storage_module_->GetBin("Adapter", BTIF_STORAGE_KEY_ENCR_DATA));
     std::vector<uint8_t> enc_key_material;
     enc_key_material.insert(enc_key_material.end(), keyiv->begin(), keyiv->end());
     if (!storage_module_->HasProperty("Adapter", BTIF_STORAGE_KEY_ENCR_DATA) ||
         enc_key_material.size() < ENC_KEY_MATERIAL_LEN) {
       log::info(" Encrypted Data Key Material not in Config");
       hci_layer_->EnqueueCommand(
-          LeRandBuilder::Create(),
-          handler->BindOnceOn(this, &impl::GenerateKeyIV<LeRandCompleteView>, key_iv, 1));
+              LeRandBuilder::Create(),
+              handler->BindOnceOn(this, &impl::GenerateKeyIV<LeRandCompleteView>, key_iv, 1));
       hci_layer_->EnqueueCommand(
-          LeRandBuilder::Create(),
-          handler->BindOnceOn(this, &impl::GenerateKeyIV<LeRandCompleteView>, key_iv, 2));
+              LeRandBuilder::Create(),
+              handler->BindOnceOn(this, &impl::GenerateKeyIV<LeRandCompleteView>, key_iv, 2));
       hci_layer_->EnqueueCommand(
-          LeRandBuilder::Create(),
-          handler->BindOnceOn(this, &impl::GenerateKeyIV<LeRandCompleteView>, key_iv, 3));
+              LeRandBuilder::Create(),
+              handler->BindOnceOn(this, &impl::GenerateKeyIV<LeRandCompleteView>, key_iv, 3));
     } else {
       log::info(" Encrypted Data Key Material in Config");
       std::optional<std::vector<uint8_t>> keyiv =
-          std::move(storage_module_->GetBin("Adapter", BTIF_STORAGE_KEY_ENCR_DATA));
+              std::move(storage_module_->GetBin("Adapter", BTIF_STORAGE_KEY_ENCR_DATA));
       std::vector<uint8_t> enc_key_material;
       enc_key_material.insert(enc_key_material.end(), keyiv->begin(), keyiv->end());
       if (enc_key_material_callback_ != nullptr) {
         log::info(" enc_key_material_callback_ is not NULL");
-        enc_key_material_callback_->OnGetEncKeyMaterial(
-            enc_key_material, GATT_UUID_GAP_ENC_KEY_MATERIAL);
+        enc_key_material_callback_->OnGetEncKeyMaterial(enc_key_material,
+                                                        GATT_UUID_GAP_ENC_KEY_MATERIAL);
       } else {
         log::warn(" enc_key_material_callback_ is NULL");
       }
@@ -2546,33 +2466,18 @@
 }
 
 void LeAdvertisingManager::Start() {
-<<<<<<< HEAD
-  pimpl_->start(
-      GetHandler(),
-      GetDependency<hci::HciLayer>(),
-      GetDependency<hci::Controller>(),
-      GetDependency<AclManager>(),
-      GetDependency<storage::StorageModule>());
-=======
   pimpl_->start(GetHandler(), GetDependency<hci::HciLayer>(), GetDependency<hci::Controller>(),
-                GetDependency<AclManager>());
->>>>>>> 15c04564
+                GetDependency<AclManager>(), GetDependency<storage::StorageModule>());
 }
 
 void LeAdvertisingManager::Stop() { pimpl_.reset(); }
 
-<<<<<<< HEAD
 void LeAdvertisingManager::GetEncKeyMaterial() {
-  pimpl_->get_enc_key_material(
-      GetDependency<storage::StorageModule>(), GetDependency<hci::HciLayer>(), GetHandler());
+  pimpl_->get_enc_key_material(GetDependency<storage::StorageModule>(),
+                               GetDependency<hci::HciLayer>(), GetHandler());
 }
 
-std::string LeAdvertisingManager::ToString() const {
-  return "Le Advertising Manager";
-}
-=======
 std::string LeAdvertisingManager::ToString() const { return "Le Advertising Manager"; }
->>>>>>> 15c04564
 
 size_t LeAdvertisingManager::GetNumberOfAdvertisingInstances() const {
   return pimpl_->GetNumberOfAdvertisingInstances();
@@ -2675,27 +2580,14 @@
   CallOn(pimpl_.get(), &impl::set_parameters, advertiser_id, config);
 }
 
-<<<<<<< HEAD
-void LeAdvertisingManager::SetData(
-    AdvertiserId advertiser_id, bool set_scan_rsp, std::vector<GapData> data) {
-  CallOn(pimpl_.get(), &impl::set_data, advertiser_id, set_scan_rsp, data);
-}
-
-void LeAdvertisingManager::SetData(
-    AdvertiserId advertiser_id,
-    bool set_scan_rsp,
-    std::vector<GapData> data,
-    std::vector<GapData> data_encrypt) {
-  CallOn(pimpl_.get(), &impl::set_enc_data, advertiser_id, set_scan_rsp, data, data_encrypt);
-}
-
-void LeAdvertisingManager::EnableAdvertiser(
-    AdvertiserId advertiser_id, bool enable, uint16_t duration, uint8_t max_extended_advertising_events) {
-  CallOn(pimpl_.get(), &impl::enable_advertiser, advertiser_id, enable, duration, max_extended_advertising_events);
-=======
 void LeAdvertisingManager::SetData(AdvertiserId advertiser_id, bool set_scan_rsp,
                                    std::vector<GapData> data) {
   CallOn(pimpl_.get(), &impl::set_data, advertiser_id, set_scan_rsp, data);
+}
+
+void LeAdvertisingManager::SetData(AdvertiserId advertiser_id, bool set_scan_rsp,
+                                   std::vector<GapData> data, std::vector<GapData> data_encrypt) {
+  CallOn(pimpl_.get(), &impl::set_enc_data, advertiser_id, set_scan_rsp, data, data_encrypt);
 }
 
 void LeAdvertisingManager::EnableAdvertiser(AdvertiserId advertiser_id, bool enable,
@@ -2703,7 +2595,6 @@
                                             uint8_t max_extended_advertising_events) {
   CallOn(pimpl_.get(), &impl::enable_advertiser, advertiser_id, enable, duration,
          max_extended_advertising_events);
->>>>>>> 15c04564
 }
 
 void LeAdvertisingManager::SetPeriodicParameters(
@@ -2716,17 +2607,13 @@
   CallOn(pimpl_.get(), &impl::set_periodic_data, advertiser_id, data);
 }
 
-<<<<<<< HEAD
-void LeAdvertisingManager::SetPeriodicData(
-    AdvertiserId advertiser_id, std::vector<GapData> data, std::vector<GapData> data_encrypt) {
+void LeAdvertisingManager::SetPeriodicData(AdvertiserId advertiser_id, std::vector<GapData> data,
+                                           std::vector<GapData> data_encrypt) {
   CallOn(pimpl_.get(), &impl::set_periodic_enc_data, advertiser_id, data, data_encrypt);
 }
 
-void LeAdvertisingManager::EnablePeriodicAdvertising(AdvertiserId advertiser_id, bool enable, bool include_adi) {
-=======
 void LeAdvertisingManager::EnablePeriodicAdvertising(AdvertiserId advertiser_id, bool enable,
                                                      bool include_adi) {
->>>>>>> 15c04564
   CallOn(pimpl_.get(), &impl::enable_periodic_advertising, advertiser_id, enable, include_adi);
 }
 
@@ -2743,7 +2630,7 @@
 }
 
 void LeAdvertisingManager::RegisterEncKeyMaterialCallback(
-    EncKeyMaterialCallback* enc_key_material_callback) {
+        EncKeyMaterialCallback* enc_key_material_callback) {
   CallOn(pimpl_.get(), &impl::register_enc_key_material_callback, enc_key_material_callback);
 }
 
