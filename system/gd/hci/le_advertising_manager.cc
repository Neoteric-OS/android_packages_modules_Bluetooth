--- conflicted
+++ resolved
@@ -39,11 +39,7 @@
 #include "hci/hci_layer.h"
 #include "hci/hci_packets.h"
 #include "hci/le_advertising_interface.h"
-<<<<<<< HEAD
-#include "hci/vendor_specific_event_manager.h"
 #include "le_rand_callback.h"
-=======
->>>>>>> 63629540
 #include "module.h"
 #include "os/handler.h"
 #include "os/log.h"
@@ -173,13 +169,8 @@
       os::Handler* handler,
       hci::HciLayer* hci_layer,
       hci::Controller* controller,
-<<<<<<< HEAD
       hci::AclManager* acl_manager,
-      hci::VendorSpecificEventManager* vendor_specific_event_manager,
       storage::StorageModule* storage) {
-=======
-      hci::AclManager* acl_manager) {
->>>>>>> 63629540
     module_handler_ = handler;
     hci_layer_ = hci_layer;
     controller_ = controller;
@@ -2704,11 +2695,7 @@
   list->add<hci::HciLayer>();
   list->add<hci::Controller>();
   list->add<hci::AclManager>();
-<<<<<<< HEAD
-  list->add<hci::VendorSpecificEventManager>();
   list->add<storage::StorageModule>();
-=======
->>>>>>> 63629540
 }
 
 void LeAdvertisingManager::Start() {
@@ -2716,13 +2703,8 @@
       GetHandler(),
       GetDependency<hci::HciLayer>(),
       GetDependency<hci::Controller>(),
-<<<<<<< HEAD
       GetDependency<AclManager>(),
-      GetDependency<VendorSpecificEventManager>(),
       GetDependency<storage::StorageModule>());
-=======
-      GetDependency<AclManager>());
->>>>>>> 63629540
 }
 
 void LeAdvertisingManager::Stop() {
