--- conflicted
+++ resolved
@@ -68,23 +68,13 @@
     log::assert_that(hci_ != nullptr, "Failed to retrieve AIDL interface.");
 
     death_recipient_ =
-<<<<<<< HEAD
-        ::ndk::ScopedAIBinder_DeathRecipient(AIBinder_DeathRecipient_new([](void* /* cookie*/) {
-          log::error("The Bluetooth HAL service died. Dumping logs and crashing in 1 second.");
-          common::StopWatch::DumpStopWatchLog();
-          // At shutdown, sometimes the HAL service gets killed before Bluetooth.
-          std::this_thread::sleep_for(std::chrono::seconds(1));
-          log::error("The Bluetooth HAL died.");
-        }));
-=======
             ::ndk::ScopedAIBinder_DeathRecipient(AIBinder_DeathRecipient_new([](void* /* cookie*/) {
               log::error("The Bluetooth HAL service died. Dumping logs and crashing in 1 second.");
               common::StopWatch::DumpStopWatchLog();
               // At shutdown, sometimes the HAL service gets killed before Bluetooth.
               std::this_thread::sleep_for(std::chrono::seconds(1));
-              log::fatal("The Bluetooth HAL died.");
+              log::error("The Bluetooth HAL died.");
             }));
->>>>>>> 15c04564
 
     auto death_link = AIBinder_linkToDeath(hci_->asBinder().get(), death_recipient_.get(), this);
     log::assert_that(death_link == STATUS_OK,
