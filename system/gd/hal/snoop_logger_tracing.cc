/*
 * Copyright 2025 The Android Open Source Project
 *
 * Licensed under the Apache License, Version 2.0 (the "License");
 * you may not use this file except in compliance with the License.
 * You may obtain a copy of the License at
 *
 *      http://www.apache.org/licenses/LICENSE-2.0
 *
 * Unless required by applicable law or agreed to in writing, software
 * distributed under the License is distributed on an "AS IS" BASIS,
 * WITHOUT WARRANTIES OR CONDITIONS OF ANY KIND, either express or implied.
 * See the License for the specific language governing permissions and
 * limitations under the License.
 */

#ifdef __ANDROID__
#include "hal/snoop_logger_tracing.h"

#include <bluetooth/log.h>
#include <perfetto/trace/android/bluetooth_trace.pbzero.h>
#include <perfetto/tracing.h>

#include "hal/snoop_logger.h"
#include "hci/hci_packets.h"

PERFETTO_DEFINE_DATA_SOURCE_STATIC_MEMBERS(bluetooth::hal::SnoopLoggerTracing);

using perfetto::protos::pbzero::BluetoothTracePacketType;

namespace bluetooth {
namespace hal {
namespace {

// The Perfetto trace flush interval in nanoseconds.
constexpr uint64_t TRACE_FLUSH_INTERVAL_NANOS = 100 * 1000 * 1000;

static bool SkipTracePoint(const HciPacket& packet, SnoopLogger::PacketType type) {
  if (type == SnoopLogger::PacketType::EVT) {
    uint8_t evt_code = packet[0];

    // Below set of commands does not provide further insight into bluetooth
    // behavior. Skip these to save bluetooth tracing from becoming too large.
    return evt_code == static_cast<uint8_t>(hci::EventCode::NUMBER_OF_COMPLETED_PACKETS) ||
           evt_code == static_cast<uint8_t>(hci::EventCode::COMMAND_COMPLETE) ||
           evt_code == static_cast<uint8_t>(hci::EventCode::COMMAND_STATUS);
  }

  return false;
}
}  // namespace

BundleKey::BundleKey(const HciPacket& packet, SnoopLogger::Direction direction,
                     SnoopLogger::PacketType type)
    : packet_type(type), direction(direction) {
  switch (type) {
    case SnoopLogger::PacketType::EVT: {
      event_code = packet[0];

      if (event_code == static_cast<uint8_t>(hci::EventCode::LE_META_EVENT) ||
          event_code == static_cast<uint8_t>(hci::EventCode::VENDOR_SPECIFIC)) {
        subevent_code = packet[2];
      }
    } break;
    case SnoopLogger::PacketType::CMD: {
      op_code = packet[0] | (packet[1] << 8);
    } break;
    case SnoopLogger::PacketType::ACL:
    case SnoopLogger::PacketType::ISO:
    case SnoopLogger::PacketType::SCO: {
      handle = (packet[0] | (packet[1] << 8)) & 0x0fff;
    } break;
  }
}

#define AGG_FIELDS(x) \
  (x).packet_type, (x).direction, (x).event_code, (x).subevent_code, (x).op_code, (x).handle

bool BundleKey::operator==(const BundleKey& b) const {
  return std::tie(AGG_FIELDS(*this)) == std::tie(AGG_FIELDS(b));
}

template <typename T, typename... Rest>
void HashCombine(std::size_t& seed, const T& val, const Rest&... rest) {
  seed ^= std::hash<T>()(val) + 0x9e3779b9 + (seed << 6) + (seed >> 2);
  (HashCombine(seed, rest), ...);
}

std::size_t BundleHash::operator()(const BundleKey& a) const {
  std::size_t seed = 0;
  HashCombine(seed, AGG_FIELDS(a));
  return seed;
}

#undef AGG_FIELDS

void SnoopLoggerTracing::InitializePerfetto() {
  perfetto::TracingInitArgs args;
  args.backends |= perfetto::kSystemBackend;

  perfetto::Tracing::Initialize(args);
  perfetto::DataSourceDescriptor dsd;
  dsd.set_name("android.bluetooth_tracing");
  SnoopLoggerTracing::Register(dsd);
}

BluetoothTracePacketType SnoopLoggerTracing::HciToTracePacketType(
        SnoopLogger::PacketType hci_packet_type, SnoopLogger::Direction direction) {
  BluetoothTracePacketType trace_packet_type;
  switch (hci_packet_type) {
    case SnoopLogger::PacketType::CMD: {
      trace_packet_type = BluetoothTracePacketType::HCI_CMD;
    } break;
    case SnoopLogger::PacketType::EVT: {
      trace_packet_type = BluetoothTracePacketType::HCI_EVT;
    } break;
    case SnoopLogger::PacketType::ACL: {
      if (direction == SnoopLogger::INCOMING) {
        trace_packet_type = BluetoothTracePacketType::HCI_ACL_RX;
      } else {
        trace_packet_type = BluetoothTracePacketType::HCI_ACL_TX;
      }
    } break;
    case SnoopLogger::PacketType::ISO: {
      if (direction == SnoopLogger::INCOMING) {
        trace_packet_type = BluetoothTracePacketType::HCI_ISO_RX;
      } else {
        trace_packet_type = BluetoothTracePacketType::HCI_ISO_TX;
      }
    } break;
    case SnoopLogger::PacketType::SCO: {
      if (direction == SnoopLogger::INCOMING) {
        trace_packet_type = BluetoothTracePacketType::HCI_SCO_RX;
      } else {
        trace_packet_type = BluetoothTracePacketType::HCI_SCO_TX;
      }
    } break;
  }
  return trace_packet_type;
}

void SnoopLoggerTracing::TracePacket(const HciPacket& packet, SnoopLogger::Direction direction,
                                     SnoopLogger::PacketType type) {
  if (SkipTracePoint(packet, type)) {
    return;
  }

  SnoopLoggerTracing::Trace([&](SnoopLoggerTracing::TraceContext ctx) {
    perfetto::LockedHandle<SnoopLoggerTracing> handle = ctx.GetDataSourceLocked();
    if (handle.valid()) {
      handle->Record(ctx, packet, direction, type);
    }
  });
}

void SnoopLoggerTracing::Record(TraceContext& ctx, const HciPacket& packet,
                                SnoopLogger::Direction direction, SnoopLogger::PacketType type) {
<<<<<<< HEAD
  BundleKey key(packet, direction, type);
  uint64_t timestamp_ns = perfetto::base::GetBootTimeNs().count();

  BundleDetails& bundle = bttrace_bundles_[key];
  bundle.count++;
  bundle.total_length += packet.size();
  bundle.start_ts = std::min(bundle.start_ts, timestamp_ns);
  bundle.end_ts = std::max(bundle.end_ts, timestamp_ns);

=======
  // Write pending events before saving the new one to the bundle. Not doing this
  // includes the new event after a potentially long gap, leading to a bundle with
  // a very long duration.
  uint64_t timestamp_ns = perfetto::base::GetBootTimeNs().count();
>>>>>>> 7d381b1c
  if (last_flush_ns_ + TRACE_FLUSH_INTERVAL_NANOS < timestamp_ns) {
    for (const auto& [key, details] : bttrace_bundles_) {
      Write(ctx, key, details);
    }

    bttrace_bundles_.clear();
    last_flush_ns_ = timestamp_ns;
  }

  BundleKey key(packet, direction, type);

  BundleDetails& bundle = bttrace_bundles_[key];
  bundle.count++;
  bundle.total_length += packet.size();
  bundle.start_ts = std::min(bundle.start_ts, timestamp_ns);
  bundle.end_ts = std::max(bundle.end_ts, timestamp_ns);
}

void SnoopLoggerTracing::Write(TraceContext& ctx, const BundleKey& key,
                               const BundleDetails& details) {
  auto trace_pkt = ctx.NewTracePacket();
  trace_pkt->set_timestamp(details.start_ts);
  auto* bt_event = trace_pkt->set_bluetooth_trace_event();
  bt_event->set_packet_type(HciToTracePacketType(key.packet_type, key.direction));
  bt_event->set_count(details.count);
  bt_event->set_length(details.total_length);
  bt_event->set_duration(details.end_ts - details.start_ts);
  if (key.op_code.has_value()) {
    bt_event->set_op_code(*key.op_code);
  }
  if (key.event_code.has_value()) {
    bt_event->set_event_code(*key.event_code);
  }
  if (key.subevent_code.has_value()) {
    bt_event->set_subevent_code(*key.subevent_code);
  }
  if (key.handle.has_value()) {
    bt_event->set_connection_handle(*key.handle);
  }
}

void SnoopLoggerTracing::OnSetup(const SetupArgs&) {}
void SnoopLoggerTracing::OnStart(const StartArgs&) {}
void SnoopLoggerTracing::OnStop(const StopArgs&) {}
void SnoopLoggerTracing::OnFlush(const FlushArgs&) {}

}  // namespace hal
}  // namespace bluetooth
#endif  // __ANDROID__<|MERGE_RESOLUTION|>--- conflicted
+++ resolved
@@ -155,22 +155,10 @@
 
 void SnoopLoggerTracing::Record(TraceContext& ctx, const HciPacket& packet,
                                 SnoopLogger::Direction direction, SnoopLogger::PacketType type) {
-<<<<<<< HEAD
-  BundleKey key(packet, direction, type);
-  uint64_t timestamp_ns = perfetto::base::GetBootTimeNs().count();
-
-  BundleDetails& bundle = bttrace_bundles_[key];
-  bundle.count++;
-  bundle.total_length += packet.size();
-  bundle.start_ts = std::min(bundle.start_ts, timestamp_ns);
-  bundle.end_ts = std::max(bundle.end_ts, timestamp_ns);
-
-=======
   // Write pending events before saving the new one to the bundle. Not doing this
   // includes the new event after a potentially long gap, leading to a bundle with
   // a very long duration.
   uint64_t timestamp_ns = perfetto::base::GetBootTimeNs().count();
->>>>>>> 7d381b1c
   if (last_flush_ns_ + TRACE_FLUSH_INTERVAL_NANOS < timestamp_ns) {
     for (const auto& [key, details] : bttrace_bundles_) {
       Write(ctx, key, details);
