--- conflicted
+++ resolved
@@ -547,26 +547,14 @@
   file_creation_time = fake_timerfd_get_clock();
 #endif
   if (!btsnoop_ostream_.good()) {
-<<<<<<< HEAD
-    log::warn(
-        "Unable to open snoop log at \"{}\", error: \"{}\"", snoop_log_path_, strerror(errno));
-  }
-  umask(prevmask);
-  if (!btsnoop_ostream_.write(
-          reinterpret_cast<const char*>(&SnoopLoggerCommon::kBtSnoopFileHeader),
-          sizeof(SnoopLoggerCommon::FileHeaderType))) {
-    log::warn(
-        "Unable to write file header to \"{}\", error: \"{}\"", snoop_log_path_, strerror(errno));
-=======
-    log::fatal("Unable to open snoop log at \"{}\", error: \"{}\"", snoop_log_path_,
-               strerror(errno));
+    log::warn("Unable to open snoop log at \"{}\", error: \"{}\"", snoop_log_path_,
+              strerror(errno));
   }
   umask(prevmask);
   if (!btsnoop_ostream_.write(reinterpret_cast<const char*>(&SnoopLoggerCommon::kBtSnoopFileHeader),
                               sizeof(SnoopLoggerCommon::FileHeaderType))) {
-    log::fatal("Unable to write file header to \"{}\", error: \"{}\"", snoop_log_path_,
-               strerror(errno));
->>>>>>> 15c04564
+    log::warn("Unable to write file header to \"{}\", error: \"{}\"", snoop_log_path_,
+              strerror(errno));
   }
   if (!btsnoop_ostream_.flush()) {
     log::error("Failed to flush, error: \"{}\"", strerror(errno));
@@ -1138,23 +1126,17 @@
   HciPacket mutable_packet(immutable_packet);
   HciPacket& packet = mutable_packet;
   //////////////////////////////////////////////////////////////////////////
-<<<<<<< HEAD
-  uint64_t timestamp_us =
-      std::chrono::duration_cast<std::chrono::microseconds>(std::chrono::system_clock::now().time_since_epoch())
-          .count();
+  uint64_t timestamp_us = std::chrono::duration_cast<std::chrono::microseconds>(
+                                  std::chrono::system_clock::now().time_since_epoch())
+                                  .count();
   if (gmt_offset >= 0) {
-    timestamp_us  += ((uint64_t) gmt_offset * 1000000LL);
+    timestamp_us += ((uint64_t)gmt_offset * 1000000LL);
   } else {
     /* when gmt_offset negative, adding offset to timestamp leads to
      * integer overflow , we need to subtract positive offset to avoid overflow
      */
-    timestamp_us -= ((uint64_t) tmp_gmt_offset * 1000000LL);
-  }
-=======
-  uint64_t timestamp_us = std::chrono::duration_cast<std::chrono::microseconds>(
-                                  std::chrono::system_clock::now().time_since_epoch())
-                                  .count();
->>>>>>> 15c04564
+    timestamp_us -= ((uint64_t)tmp_gmt_offset * 1000000LL);
+  }
   std::bitset<32> flags = 0;
   switch (type) {
     case PacketType::CMD:
@@ -1255,26 +1237,14 @@
   // do not use std::ios::app as we want override the existing file
   std::ofstream btsnooz_ostream(snooz_log_path_, std::ios::binary | std::ios::out);
   if (!btsnooz_ostream.good()) {
-<<<<<<< HEAD
-    log::warn(
-        "Unable to open snoop log at \"{}\", error: \"{}\"", snooz_log_path_, strerror(errno));
-  }
-  umask(prevmask);
-  if (!btsnooz_ostream.write(
-          reinterpret_cast<const char*>(&SnoopLoggerCommon::kBtSnoopFileHeader),
-          sizeof(SnoopLoggerCommon::FileHeaderType))) {
-    log::warn(
-        "Unable to write file header to \"{}\", error: \"{}\"", snooz_log_path_, strerror(errno));
-=======
-    log::fatal("Unable to open snoop log at \"{}\", error: \"{}\"", snooz_log_path_,
-               strerror(errno));
+    log::warn("Unable to open snoop log at \"{}\", error: \"{}\"", snooz_log_path_,
+              strerror(errno));
   }
   umask(prevmask);
   if (!btsnooz_ostream.write(reinterpret_cast<const char*>(&SnoopLoggerCommon::kBtSnoopFileHeader),
                              sizeof(SnoopLoggerCommon::FileHeaderType))) {
-    log::fatal("Unable to write file header to \"{}\", error: \"{}\"", snooz_log_path_,
-               strerror(errno));
->>>>>>> 15c04564
+    log::warn("Unable to write file header to \"{}\", error: \"{}\"", snooz_log_path_,
+              strerror(errno));
   }
   for (const auto& packet : data) {
     if (!btsnooz_ostream.write(packet.data(), packet.size())) {
@@ -1295,7 +1265,7 @@
   time_t t = time(NULL);
   struct tm tm_cur;
   int len = 0;
-  localtime_r (&t, &tm_cur);
+  localtime_r(&t, &tm_cur);
   gmt_offset = tm_cur.tm_gmtoff;
 
   if (gmt_offset < 0) {
