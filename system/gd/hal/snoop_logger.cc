/*
 * Copyright 2019 The Android Open Source Project
 *
 * Licensed under the Apache License, Version 2.0 (the "License");
 * you may not use this file except in compliance with the License.
 * You may obtain a copy of the License at
 *
 *      http://www.apache.org/licenses/LICENSE-2.0
 *
 * Unless required by applicable law or agreed to in writing, software
 * distributed under the License is distributed on an "AS IS" BASIS,
 * WITHOUT WARRANTIES OR CONDITIONS OF ANY KIND, either express or implied.
 * See the License for the specific language governing permissions and
 * limitations under the License.
 */

#include "hal/snoop_logger.h"

#include <arpa/inet.h>
#include <bluetooth/log.h>
#include <sys/stat.h>

#include <algorithm>
#include <bitset>
#include <chrono>
#include <sstream>

#include "common/circular_buffer.h"
#include "common/strings.h"
#include "hal/snoop_logger_common.h"
#include "module_dumper_flatbuffer.h"
#include "os/files.h"
#include "os/parameter_provider.h"
#include "os/system_properties.h"

#ifdef USE_FAKE_TIMERS
#include "os/fake_timer/fake_timerfd.h"
using bluetooth::os::fake_timer::fake_timerfd_get_clock;
#endif

namespace bluetooth {
namespace hal {

// Adds L2CAP channel to acceptlist.
void FilterTracker::AddL2capCid(uint16_t local_cid, uint16_t remote_cid) {
  l2c_local_cid.insert(local_cid);
  l2c_remote_cid.insert(remote_cid);
}

// Sets L2CAP channel that RFCOMM uses.
void FilterTracker::SetRfcommCid(uint16_t local_cid, uint16_t remote_cid) {
  rfcomm_local_cid = local_cid;
  rfcomm_remote_cid = remote_cid;
}

// Remove L2CAP channel from acceptlist.
void FilterTracker::RemoveL2capCid(uint16_t local_cid, uint16_t remote_cid) {
  if (rfcomm_local_cid == local_cid) {
    rfcomm_channels.clear();
    rfcomm_channels.insert(0);
    rfcomm_local_cid = 0;
    rfcomm_remote_cid = 0;
  }

  l2c_local_cid.erase(local_cid);
  l2c_remote_cid.erase(remote_cid);
}

void FilterTracker::AddRfcommDlci(uint8_t channel) { rfcomm_channels.insert(channel); }

bool FilterTracker::IsAcceptlistedL2cap(bool local, uint16_t cid) {
  const auto& set = local ? l2c_local_cid : l2c_remote_cid;
  return set.find(cid) != set.end();
}

bool FilterTracker::IsRfcommChannel(bool local, uint16_t cid) {
  const auto& channel = local ? rfcomm_local_cid : rfcomm_remote_cid;
  return cid == channel;
}

bool FilterTracker::IsAcceptlistedDlci(uint8_t dlci) {
  return rfcomm_channels.find(dlci) != rfcomm_channels.end();
}

void ProfilesFilter::SetupProfilesFilter(bool pbap_filtered, bool map_filtered) {
  if (setup_done_flag) {
    return;
  }
  setup_done_flag = true;

  log::debug("SetupProfilesFilter: pbap={}, map={}", pbap_filtered, map_filtered);

  for (int i = 0; i < FILTER_PROFILE_MAX; i++) {
    profiles[i].type = (profile_type_t)i;
    profiles[i].enabled = false;
    profiles[i].rfcomm_opened = false;
    profiles[i].l2cap_opened = false;
  }

  if (pbap_filtered) {
    profiles[FILTER_PROFILE_PBAP].enabled = profiles[FILTER_PROFILE_HFP_HS].enabled =
            profiles[FILTER_PROFILE_HFP_HF].enabled = true;
  }
  if (map_filtered) {
    profiles[FILTER_PROFILE_MAP].enabled = true;
  }
  ch_rfc_l = ch_rfc_r = ch_last = 0;

  PrintProfilesConfig();
}

bool ProfilesFilter::IsHfpProfile(bool local, uint16_t cid, uint8_t dlci) {
  profile_type_t profile = DlciToProfile(local, cid, dlci);
  return profile == FILTER_PROFILE_HFP_HS || profile == FILTER_PROFILE_HFP_HF;
}

bool ProfilesFilter::IsL2capFlowExt(bool local, uint16_t cid) {
  profile_type_t profile = CidToProfile(local, cid);
  if (profile >= 0) {
    return profiles[profile].flow_ext_l2cap;
  }
  return false;
}

bool ProfilesFilter::IsRfcommFlowExt(bool local, uint16_t cid, uint8_t dlci) {
  profile_type_t profile = DlciToProfile(local, cid, dlci);
  if (profile >= 0) {
    current_profile = profile;
  }
  return profiles[profile].flow_ext_rfcomm;
}

profile_type_t ProfilesFilter::CidToProfile(bool local, uint16_t cid) {
  uint16_t ch;
  for (int i = 0; i < FILTER_PROFILE_MAX; i++) {
    if (profiles[i].enabled && profiles[i].l2cap_opened) {
      ch = local ? profiles[i].lcid : profiles[i].rcid;
      if (ch == cid) {
        return (profile_type_t)i;
      }
    }
  }
  return FILTER_PROFILE_NONE;
}

profile_type_t ProfilesFilter::DlciToProfile(bool local, uint16_t cid, uint8_t dlci) {
  if (!IsRfcommChannel(local, cid)) {
    return FILTER_PROFILE_NONE;
  }

  for (int i = 0; i < FILTER_PROFILE_MAX; i++) {
    if (profiles[i].enabled && profiles[i].l2cap_opened && profiles[i].rfcomm_opened &&
        profiles[i].scn == (dlci >> 1)) {
      return (profile_type_t)i;
    }
  }
  return FILTER_PROFILE_NONE;
}

void ProfilesFilter::ProfileL2capOpen(profile_type_t profile, uint16_t lcid, uint16_t rcid,
                                      uint16_t psm, bool flow_ext) {
  if (profiles[profile].l2cap_opened == true) {
    log::debug("l2cap for {} was already opened. Override it", profile);
  }
  log::debug("lcid:={}, rcid={}, psm={}, flow_ext={}, filter profile={}", lcid, rcid, psm, flow_ext,
             ProfilesFilter::ProfileToString(profile));
  profiles[profile].lcid = lcid;
  profiles[profile].rcid = rcid;
  profiles[profile].psm = psm;
  profiles[profile].flow_ext_l2cap = flow_ext;
  profiles[profile].l2cap_opened = true;

  PrintProfilesConfig();
}

void ProfilesFilter::ProfileL2capClose(profile_type_t profile) {
  if (profile < 0 || profile >= FILTER_PROFILE_MAX) {
    return;
  }
  profiles[profile].l2cap_opened = false;
}

void ProfilesFilter::ProfileRfcommOpen(profile_type_t profile, uint16_t lcid, uint8_t dlci,
                                       uint16_t uuid, bool flow_ext) {
  if (profiles[profile].rfcomm_opened == true) {
    log::debug("rfcomm for {} was already opened. Override it", profile);
  }
  log::debug("lcid:={}, dlci={}, uuid={}, flow_ext={}, filter profile={}", lcid, dlci, uuid,
             flow_ext, ProfilesFilter::ProfileToString(profile));
  profiles[profile].rfcomm_uuid = uuid;
  profiles[profile].scn = (dlci >> 1);
  profiles[profile].flow_ext_rfcomm = flow_ext;
  profiles[profile].l2cap_opened = true;
  profiles[profile].rfcomm_opened = true;

  PrintProfilesConfig();
}

void ProfilesFilter::ProfileRfcommClose(profile_type_t profile) {
  if (profile < 0 || profile >= FILTER_PROFILE_MAX) {
    return;
  }
  profiles[profile].rfcomm_opened = false;
}

bool ProfilesFilter::IsRfcommChannel(bool local, uint16_t cid) {
  uint16_t channel = local ? ch_rfc_l : ch_rfc_r;
  return cid == channel;
}

void ProfilesFilter::PrintProfilesConfig() {
  for (int i = 0; i < FILTER_PROFILE_MAX; i++) {
    if (profiles[i].enabled) {
      log::debug(
              "\ntype: {}\nenabled: {}, l2cap_opened: {}, rfcomm_opened: {}\nflow_ext_l2cap: {}, "
              "flow_ext_rfcomm: {}\nlcid: {}, rcid: {}, rfcomm_uuid: {}, psm: {}\nscn: {}\n",
              ProfilesFilter::ProfileToString(profiles[i].type), profiles[i].enabled,
              profiles[i].l2cap_opened, profiles[i].rfcomm_opened, profiles[i].flow_ext_l2cap,
              profiles[i].flow_ext_rfcomm, profiles[i].lcid, profiles[i].rcid,
              profiles[i].rfcomm_uuid, profiles[i].psm, profiles[i].psm);
    }
  }
}

namespace {

// Epoch in microseconds since 01/01/0000.
constexpr uint64_t kBtSnoopEpochDelta = 0x00dcddb30f2f8000ULL;

// Qualcomm debug logs handle
constexpr uint16_t kQualcommDebugLogHandle = 0xedc;

// Number of bytes into a packet where you can find the value for a channel.
constexpr size_t ACL_CHANNEL_OFFSET = 0;
constexpr size_t ACL_LENGTH_OFFSET = 2;
constexpr size_t L2CAP_PDU_LENGTH_OFFSET = 4;
constexpr size_t L2CAP_CHANNEL_OFFSET = 6;
constexpr size_t L2CAP_CONTROL_OFFSET = 8;
constexpr size_t RFCOMM_CHANNEL_OFFSET = 8;
constexpr size_t RFCOMM_EVENT_OFFSET = 9;

// RFCOMM filtering consts
constexpr uint8_t RFCOMM_SABME = 0x2F;  // RFCOMM: Start Asynchronous Balanced Mode (startup cmd)
constexpr uint8_t RFCOMM_UA = 0x63;     // RFCOMM: Unnumbered Acknowledgement (rsp when connected)
constexpr uint8_t RFCOMM_UIH = 0xEF;    // RFCOMM: Unnumbered Information with Header check

constexpr uint8_t START_PACKET_BOUNDARY = 0x02;
constexpr uint8_t CONTINUATION_PACKET_BOUNDARY = 0x01;
constexpr uint16_t HANDLE_MASK = 0x0FFF;
auto GetBoundaryFlag = [](auto handle) { return ((handle) >> 12) & 0x0003; };

// ProfilesFilter consts
constexpr size_t ACL_HEADER_LENGTH = 4;
constexpr size_t BASIC_L2CAP_HEADER_LENGTH = 4;
constexpr uint8_t EXTRA_BUF_SIZE = 0x40;
constexpr uint16_t DEFAULT_PACKET_SIZE = 0x800;

constexpr uint8_t PROFILE_SCN_PBAP = 19;
constexpr uint8_t PROFILE_SCN_MAP = 26;

constexpr uint16_t PROFILE_PSM_PBAP = 0x1025;
constexpr uint16_t PROFILE_PSM_MAP = 0x1029;
constexpr uint16_t PROFILE_PSM_RFCOMM = 0x0003;

constexpr uint16_t PROFILE_UUID_PBAP = 0x112f;
constexpr uint16_t PROFILE_UUID_MAP = 0x1132;
constexpr uint16_t PROFILE_UUID_HFP_HS = 0x1112;
constexpr uint16_t PROFILE_UUID_HFP_HF = 0x111f;

int64_t gmt_offset;
int64_t tmp_gmt_offset;
uint64_t htonll(uint64_t ll) {
  if constexpr (isLittleEndian) {
    return static_cast<uint64_t>(htonl(ll & 0xffffffff)) << 32 | htonl(ll >> 32);
  } else {
    return ll;
  }
}

// The number of packets per btsnoop file before we rotate to the next file. As of right now there
// are two snoop files that are rotated through. The size can be dynamically configured by setting
// the relevant system property
constexpr size_t kDefaultBtSnoopMaxPacketsPerFile = 0xffff;

// We restrict the maximum packet size to 150 bytes
constexpr size_t kDefaultBtSnoozMaxBytesPerPacket = 150;
constexpr size_t kDefaultBtSnoozMaxPayloadBytesPerPacket =
        kDefaultBtSnoozMaxBytesPerPacket - sizeof(SnoopLogger::PacketHeaderType);

using namespace std::chrono_literals;
constexpr std::chrono::hours kBtSnoozLogLifeTime = 12h;
constexpr std::chrono::hours kBtSnoozLogDeleteRepeatingAlarmInterval = 1h;

std::mutex filter_tracker_list_mutex;
std::unordered_map<uint16_t, FilterTracker> filter_tracker_list;
std::unordered_map<uint16_t, uint16_t> local_cid_to_acl;

std::mutex a2dpMediaChannels_mutex;
std::vector<SnoopLogger::A2dpMediaChannel> a2dpMediaChannels;

std::mutex snoop_log_filters_mutex;

std::mutex profiles_filter_mutex;
std::unordered_map<int16_t, ProfilesFilter> profiles_filter_table;
constexpr const char* payload_fill_magic = "PROHIBITED";
constexpr const char* cpbr_pattern = "\x0d\x0a+CPBR:";
constexpr const char* clcc_pattern = "\x0d\x0a+CLCC:";
const uint32_t magic_pat_len = strlen(payload_fill_magic);
const uint32_t cpbr_pat_len = strlen(cpbr_pattern);
const uint32_t clcc_pat_len = strlen(clcc_pattern);

std::string get_btsnoop_log_path(std::string log_dir, bool filtered) {
  if (filtered) {
    log_dir.append(".filtered");
  }
  return log_dir;
}

std::string get_last_log_path(std::string log_file_path) { return log_file_path.append(".last"); }

void delete_btsnoop_files(const std::string& log_path) {
  log::info("Deleting logs if they exist");
  if (os::FileExists(log_path)) {
    if (!os::RemoveFile(log_path)) {
      log::error("Failed to remove main log file at \"{}\"", log_path);
    }
  } else {
    log::info("Main log file does not exist at \"{}\"", log_path);
  }
  auto last_log_path = get_last_log_path(log_path);
  if (os::FileExists(last_log_path)) {
    if (!os::RemoveFile(last_log_path)) {
      log::error("Failed to remove last log file at \"{}\"", log_path);
    }
  } else {
    log::info("Last log file does not exist at \"{}\"", log_path);
  }
}

void delete_old_btsnooz_files(const std::string& log_path,
                              const std::chrono::milliseconds log_life_time) {
  auto opt_created_ts = os::FileCreatedTime(log_path);
  if (!opt_created_ts) {
    return;
  }
#ifdef USE_FAKE_TIMERS
  auto diff = fake_timerfd_get_clock() - file_creation_time;
  uint64_t log_lifetime = log_life_time.count();
  if (diff >= log_lifetime) {
#else
  using namespace std::chrono;
  auto created_tp = opt_created_ts.value();
  auto current_tp = std::chrono::system_clock::now();

  auto diff = duration_cast<milliseconds>(current_tp - created_tp);
  if (diff >= log_life_time) {
#endif
    delete_btsnoop_files(log_path);
  }
}

size_t get_btsnooz_packet_length_to_write(const HciPacket& packet, SnoopLogger::PacketType type,
                                          bool qualcomm_debug_log_enabled) {
  static const size_t kAclHeaderSize = 4;
  static const size_t kL2capHeaderSize = 4;
  static const size_t kL2capCidOffset = (kAclHeaderSize + 2);
  static const uint16_t kL2capSignalingCid = 0x0001;

  static const size_t kHciAclHandleOffset = 0;

  // Maximum amount of ACL data to log.
  // Enough for an RFCOMM frame up to the frame check;
  // not enough for a HID report or audio data.
  static const size_t kMaxBtsnoozAclSize = 14;

  // Calculate packet length to be included
  size_t included_length = 0;
  switch (type) {
    case SnoopLogger::PacketType::CMD:
    case SnoopLogger::PacketType::EVT:
      included_length = packet.size();
      break;

    case SnoopLogger::PacketType::ACL: {
      // Log ACL and L2CAP header by default
      size_t len_hci_acl = kAclHeaderSize + kL2capHeaderSize;
      // Check if we have enough data for an L2CAP header
      if (packet.size() > len_hci_acl) {
        uint16_t l2cap_cid =
                static_cast<uint16_t>(packet[kL2capCidOffset]) |
                static_cast<uint16_t>(static_cast<uint16_t>(packet[kL2capCidOffset + 1])
                                      << static_cast<uint16_t>(8));
        uint16_t hci_acl_packet_handle =
                static_cast<uint16_t>(packet[kHciAclHandleOffset]) |
                static_cast<uint16_t>(static_cast<uint16_t>(packet[kHciAclHandleOffset + 1])
                                      << static_cast<uint16_t>(8));
        hci_acl_packet_handle &= 0x0fff;

        if (l2cap_cid == kL2capSignalingCid) {
          // For the signaling CID, take the full packet.
          // That way, the PSM setup is captured, allowing decoding of PSMs down
          // the road.
          return packet.size();
        } else if (qualcomm_debug_log_enabled && hci_acl_packet_handle == kQualcommDebugLogHandle) {
          return packet.size();
        } else {
          // Otherwise, return as much as we reasonably can
          len_hci_acl = kMaxBtsnoozAclSize;
        }
      }
      included_length = std::min(len_hci_acl, packet.size());
      break;
    }

    case SnoopLogger::PacketType::ISO:
    case SnoopLogger::PacketType::SCO:
    default:
      // We are not logging SCO and ISO packets in snooz log as they may contain voice data
      break;
  }
  return std::min(included_length, kDefaultBtSnoozMaxPayloadBytesPerPacket);
}

}  // namespace

// system properties
const std::string SnoopLogger::kBtSnoopMaxPacketsPerFileProperty = "persist.bluetooth.btsnoopsize";
const std::string SnoopLogger::kIsDebuggableProperty = "ro.debuggable";
const std::string SnoopLogger::kBtSnoopLogModeProperty = "persist.bluetooth.btsnooplogmode";
const std::string SnoopLogger::kBtSnoopDefaultLogModeProperty =
        "persist.bluetooth.btsnoopdefaultmode";
const std::string SnoopLogger::kBtSnoopLogPersists = "persist.bluetooth.btsnooplogpersists";
// Truncates ACL packets (non-fragment) to fixed (MAX_HCI_ACL_LEN) number of bytes
const std::string SnoopLogger::kBtSnoopLogFilterHeadersProperty =
        "persist.bluetooth.snooplogfilter.headers.enabled";
// Discards A2DP media packets (non-split mode)
const std::string SnoopLogger::kBtSnoopLogFilterProfileA2dpProperty =
        "persist.bluetooth.snooplogfilter.profiles.a2dp.enabled";
// Filters MAP packets based on the filter mode
const std::string SnoopLogger::kBtSnoopLogFilterProfileMapModeProperty =
        "persist.bluetooth.snooplogfilter.profiles.map";
// Filters PBAP and HFP packets (CPBR, CLCC) based on the filter mode
const std::string SnoopLogger::kBtSnoopLogFilterProfilePbapModeProperty =
        "persist.bluetooth.snooplogfilter.profiles.pbap";
// Truncates RFCOMM UIH packet to fixed (L2CAP_HEADER_SIZE) number of bytes
const std::string SnoopLogger::kBtSnoopLogFilterProfileRfcommProperty =
        "persist.bluetooth.snooplogfilter.profiles.rfcomm.enabled";
const std::string SnoopLogger::kSoCManufacturerProperty = "ro.soc.manufacturer";

// persist.bluetooth.btsnooplogmode
const std::string SnoopLogger::kBtSnoopLogModeKernel = "kernel";
const std::string SnoopLogger::kBtSnoopLogModeDisabled = "disabled";
const std::string SnoopLogger::kBtSnoopLogModeFiltered = "filtered";
const std::string SnoopLogger::kBtSnoopLogModeFull = "full";
// ro.soc.manufacturer
const std::string SnoopLogger::kSoCManufacturerQualcomm = "Qualcomm";

// PBAP, MAP and HFP packets filter mode - discard whole packet
const std::string SnoopLogger::kBtSnoopLogFilterProfileModeFullfillter = "fullfilter";
// PBAP, MAP and HFP packets filter mode - truncate to fixed length
const std::string SnoopLogger::kBtSnoopLogFilterProfileModeHeader = "header";
// PBAP, MAP and HFP packets filter mode - fill with a magic string, such as: "PROHIBITED"
const std::string SnoopLogger::kBtSnoopLogFilterProfileModeMagic = "magic";
// PBAP, MAP and HFP packets filter mode - disabled
const std::string SnoopLogger::kBtSnoopLogFilterProfileModeDisabled = "disabled";

std::string SnoopLogger::btsnoop_mode_;

// Consts accessible in unit tests
const size_t SnoopLogger::PACKET_TYPE_LENGTH = 1;
const size_t SnoopLogger::MAX_HCI_ACL_LEN = 14;
const uint32_t SnoopLogger::L2CAP_HEADER_SIZE = 8;

SnoopLogger::SnoopLogger(std::string snoop_log_path, std::string snooz_log_path,
                         size_t max_packets_per_file, size_t max_packets_per_buffer,
                         const std::string& btsnoop_mode, bool qualcomm_debug_log_enabled,
                         const std::chrono::milliseconds snooz_log_life_time,
                         const std::chrono::milliseconds snooz_log_delete_alarm_interval,
                         bool snoop_log_persists)
    : snoop_log_path_(std::move(snoop_log_path)),
      snooz_log_path_(std::move(snooz_log_path)),
      max_packets_per_file_(max_packets_per_file),
      btsnooz_buffer_(max_packets_per_buffer),
      qualcomm_debug_log_enabled_(qualcomm_debug_log_enabled),
      snooz_log_life_time_(snooz_log_life_time),
      snooz_log_delete_alarm_interval_(snooz_log_delete_alarm_interval),
      snoop_log_persists(snoop_log_persists) {
  btsnoop_mode_ = btsnoop_mode;

  if (btsnoop_mode_ == kBtSnoopLogModeFiltered) {
    log::info("Snoop Logs filtered mode enabled");
    EnableFilters();
    // delete unfiltered logs
    delete_btsnoop_files(get_btsnoop_log_path(snoop_log_path_, false));
    // delete snooz logs
    delete_btsnoop_files(snooz_log_path_);
  } else if (btsnoop_mode_ == kBtSnoopLogModeFull) {
    log::info("Snoop Logs full mode enabled");
    if (!snoop_log_persists) {
      // delete filtered logs
      delete_btsnoop_files(get_btsnoop_log_path(snoop_log_path_, true));
      // delete snooz logs
      delete_btsnoop_files(snooz_log_path_);
    }
  } else {
    log::info("Snoop Logs disabled");
    // delete both filtered and unfiltered logs
    delete_btsnoop_files(get_btsnoop_log_path(snoop_log_path_, true));
    delete_btsnoop_files(get_btsnoop_log_path(snoop_log_path_, false));
  }

  snoop_logger_socket_thread_ = nullptr;
  socket_ = nullptr;
  // Add ".filtered" extension if necessary
  snoop_log_path_ = get_btsnoop_log_path(snoop_log_path_, btsnoop_mode_ == kBtSnoopLogModeFiltered);
}

void SnoopLogger::CloseCurrentSnoopLogFile() {
  std::lock_guard<std::recursive_mutex> lock(file_mutex_);
  if (btsnoop_ostream_.is_open()) {
    btsnoop_ostream_.flush();
    btsnoop_ostream_.close();
  }
  packet_counter_ = 0;
}

void SnoopLogger::OpenNextSnoopLogFile() {
  std::lock_guard<std::recursive_mutex> lock(file_mutex_);
  CloseCurrentSnoopLogFile();

  auto last_file_path = get_last_log_path(snoop_log_path_);

  if (os::FileExists(snoop_log_path_)) {
    if (!os::RenameFile(snoop_log_path_, last_file_path)) {
      log::error("Unabled to rename existing snoop log from \"{}\" to \"{}\"", snoop_log_path_,
                 last_file_path);
    }
  } else {
    log::info("Previous log file \"{}\" does not exist, skip renaming", snoop_log_path_);
  }

  mode_t prevmask = umask(0);
  // do not use std::ios::app as we want override the existing file
  btsnoop_ostream_.open(snoop_log_path_, std::ios::binary | std::ios::out);
#ifdef USE_FAKE_TIMERS
  file_creation_time = fake_timerfd_get_clock();
#endif
  if (!btsnoop_ostream_.good()) {
    log::warn("Unable to open snoop log at \"{}\", error: \"{}\"", snoop_log_path_,
              strerror(errno));
  }
  umask(prevmask);
  if (!btsnoop_ostream_.write(reinterpret_cast<const char*>(&SnoopLoggerCommon::kBtSnoopFileHeader),
                              sizeof(SnoopLoggerCommon::FileHeaderType))) {
    log::warn("Unable to write file header to \"{}\", error: \"{}\"", snoop_log_path_,
              strerror(errno));
  }
  if (!btsnoop_ostream_.flush()) {
    log::error("Failed to flush, error: \"{}\"", strerror(errno));
  }
}

void SnoopLogger::EnableFilters() {
  if (btsnoop_mode_ != kBtSnoopLogModeFiltered) {
    return;
  }
  std::lock_guard<std::mutex> lock(snoop_log_filters_mutex);
  for (auto itr = kBtSnoopLogFilterState.begin(); itr != kBtSnoopLogFilterState.end(); itr++) {
    auto filter_enabled_property = os::GetSystemProperty(itr->first);
    if (filter_enabled_property) {
      itr->second = filter_enabled_property.value() == "true";
    }
    log::info("{}: {}", itr->first, itr->second);
  }
  for (auto itr = kBtSnoopLogFilterMode.begin(); itr != kBtSnoopLogFilterMode.end(); itr++) {
    auto filter_mode_property = os::GetSystemProperty(itr->first);
    if (filter_mode_property) {
      itr->second = filter_mode_property.value();
    } else {
      itr->second = SnoopLogger::kBtSnoopLogFilterProfileModeDisabled;
    }
    log::info("{}: {}", itr->first, itr->second);
  }
}

void SnoopLogger::DisableFilters() {
  std::lock_guard<std::mutex> lock(snoop_log_filters_mutex);
  for (auto itr = kBtSnoopLogFilterState.begin(); itr != kBtSnoopLogFilterState.end(); itr++) {
    itr->second = false;
    log::info("{}, {}", itr->first, itr->second);
  }
  for (auto itr = kBtSnoopLogFilterMode.begin(); itr != kBtSnoopLogFilterMode.end(); itr++) {
    itr->second = SnoopLogger::kBtSnoopLogFilterProfileModeDisabled;
    log::info("{}, {}", itr->first, itr->second);
  }
}

bool SnoopLogger::IsFilterEnabled(std::string filter_name) {
  std::lock_guard<std::mutex> lock(snoop_log_filters_mutex);
  for (auto itr = kBtSnoopLogFilterState.begin(); itr != kBtSnoopLogFilterState.end(); itr++) {
    if (filter_name == itr->first) {
      return itr->second == true;
    }
  }
  for (auto itr = kBtSnoopLogFilterMode.begin(); itr != kBtSnoopLogFilterMode.end(); itr++) {
    if (filter_name == itr->first) {
      return itr->second != SnoopLogger::kBtSnoopLogFilterProfileModeDisabled;
    }
  }
  return false;
}

bool SnoopLogger::ShouldFilterLog(bool is_received, uint8_t* packet) {
  uint16_t conn_handle =
          ((((uint16_t)packet[ACL_CHANNEL_OFFSET + 1]) << 8) + packet[ACL_CHANNEL_OFFSET]) & 0x0fff;
  std::lock_guard<std::mutex> lock(filter_tracker_list_mutex);
  auto& filters = filter_tracker_list[conn_handle];
  uint16_t cid = (packet[L2CAP_CHANNEL_OFFSET + 1] << 8) + packet[L2CAP_CHANNEL_OFFSET];
  if (filters.IsRfcommChannel(is_received, cid)) {
    uint8_t rfcomm_event = packet[RFCOMM_EVENT_OFFSET] & 0b11101111;
    if (rfcomm_event == RFCOMM_SABME || rfcomm_event == RFCOMM_UA) {
      return false;
    }

    uint8_t rfcomm_dlci = packet[RFCOMM_CHANNEL_OFFSET] >> 2;
    if (!filters.IsAcceptlistedDlci(rfcomm_dlci)) {
      return true;
    }
  } else if (!filters.IsAcceptlistedL2cap(is_received, cid)) {
    return true;
  }

  return false;
}

void SnoopLogger::CalculateAclPacketLength(uint32_t& length, uint8_t* packet,
                                           bool /* is_received */) {
  uint32_t def_len =
          ((((uint16_t)packet[ACL_LENGTH_OFFSET + 1]) << 8) + packet[ACL_LENGTH_OFFSET]) +
          ACL_HEADER_LENGTH + PACKET_TYPE_LENGTH;
  constexpr uint16_t L2CAP_SIGNALING_CID = 0x0001;

  if (length == 0) {
    return;
  }

  uint16_t handle =
          ((((uint16_t)packet[ACL_CHANNEL_OFFSET + 1]) << 8) + packet[ACL_CHANNEL_OFFSET]);
  uint8_t boundary_flag = GetBoundaryFlag(handle);
  handle = handle & HANDLE_MASK;

  if (boundary_flag == START_PACKET_BOUNDARY) {
    uint16_t l2cap_cid = packet[L2CAP_CHANNEL_OFFSET] | (packet[L2CAP_CHANNEL_OFFSET + 1] << 8);
    if (l2cap_cid == L2CAP_SIGNALING_CID || handle == kQualcommDebugLogHandle) {
      length = def_len;
    } else {
      if (def_len < MAX_HCI_ACL_LEN) {
        length = def_len;
      } else {
        // Otherwise, return as much as we reasonably can
        length = MAX_HCI_ACL_LEN;
      }
    }
  }
}

uint32_t SnoopLogger::PayloadStrip(profile_type_t current_profile, uint8_t* packet,
                                   uint32_t hdr_len, uint32_t pl_len) {
  uint32_t len = 0;
  std::string profile_filter_mode = "";
  log::debug("current_profile={}, hdr len={}, total len={}",
             ProfilesFilter::ProfileToString(current_profile), hdr_len, pl_len);
  std::lock_guard<std::mutex> lock(snoop_log_filters_mutex);
  switch (current_profile) {
    case FILTER_PROFILE_PBAP:
    case FILTER_PROFILE_HFP_HF:
    case FILTER_PROFILE_HFP_HS:
      profile_filter_mode =
              kBtSnoopLogFilterMode[SnoopLogger::kBtSnoopLogFilterProfilePbapModeProperty];
      break;
    case FILTER_PROFILE_MAP:
      profile_filter_mode =
              kBtSnoopLogFilterMode[SnoopLogger::kBtSnoopLogFilterProfileMapModeProperty];
      break;
    default:
      profile_filter_mode = kBtSnoopLogFilterProfileModeDisabled;
  }

  if (profile_filter_mode == SnoopLogger::kBtSnoopLogFilterProfileModeFullfillter) {
    return 0;
  } else if (profile_filter_mode == SnoopLogger::kBtSnoopLogFilterProfileModeHeader) {
    len = hdr_len;

    packet[ACL_LENGTH_OFFSET] = static_cast<uint8_t>(hdr_len - BASIC_L2CAP_HEADER_LENGTH);
    packet[ACL_LENGTH_OFFSET + 1] =
            static_cast<uint8_t>((hdr_len - BASIC_L2CAP_HEADER_LENGTH) >> 8);

    packet[L2CAP_PDU_LENGTH_OFFSET] =
            static_cast<uint8_t>(hdr_len - (ACL_HEADER_LENGTH + BASIC_L2CAP_HEADER_LENGTH));
    packet[L2CAP_PDU_LENGTH_OFFSET + 1] =
            static_cast<uint8_t>((hdr_len - (ACL_HEADER_LENGTH + BASIC_L2CAP_HEADER_LENGTH)) >> 8);

  } else if (profile_filter_mode == SnoopLogger::kBtSnoopLogFilterProfileModeMagic) {
    strcpy(reinterpret_cast<char*>(&packet[hdr_len]), payload_fill_magic);

    packet[ACL_LENGTH_OFFSET] =
            static_cast<uint8_t>(hdr_len + magic_pat_len - BASIC_L2CAP_HEADER_LENGTH);
    packet[ACL_LENGTH_OFFSET + 1] =
            static_cast<uint8_t>((hdr_len + magic_pat_len - BASIC_L2CAP_HEADER_LENGTH) >> 8);

    packet[L2CAP_PDU_LENGTH_OFFSET] = static_cast<uint8_t>(
            hdr_len + magic_pat_len - (ACL_HEADER_LENGTH + BASIC_L2CAP_HEADER_LENGTH));
    packet[L2CAP_PDU_LENGTH_OFFSET + 1] = static_cast<uint8_t>(
            (hdr_len + magic_pat_len - (ACL_HEADER_LENGTH + BASIC_L2CAP_HEADER_LENGTH)) >> 8);

    len = hdr_len + magic_pat_len;
  } else {
    // Return unchanged
    len = hdr_len + pl_len;
  }
  return len + PACKET_TYPE_LENGTH;  // including packet type byte
}

uint32_t SnoopLogger::FilterProfilesHandleHfp(uint8_t* packet, uint32_t length, uint32_t totlen,
                                              uint32_t offset) {
  if ((totlen - offset) > cpbr_pat_len) {
    if (memcmp(&packet[offset], cpbr_pattern, cpbr_pat_len) == 0) {
      length = offset + cpbr_pat_len + 1;
      packet[L2CAP_PDU_LENGTH_OFFSET] = offset + cpbr_pat_len - BASIC_L2CAP_HEADER_LENGTH;
      packet[L2CAP_PDU_LENGTH_OFFSET] =
              offset + cpbr_pat_len - (ACL_HEADER_LENGTH + BASIC_L2CAP_HEADER_LENGTH);
      return length;
    }

    if (memcmp(&packet[offset], clcc_pattern, clcc_pat_len) == 0) {
      length = offset + cpbr_pat_len + 1;
      packet[L2CAP_PDU_LENGTH_OFFSET] = offset + clcc_pat_len - BASIC_L2CAP_HEADER_LENGTH;
      packet[L2CAP_PDU_LENGTH_OFFSET] =
              offset + clcc_pat_len - (ACL_HEADER_LENGTH + BASIC_L2CAP_HEADER_LENGTH);
    }
  }

  return length;
}

void SnoopLogger::FilterProfilesRfcommChannel(uint8_t* packet, uint8_t& current_offset,
                                              uint32_t& length, profile_type_t& current_profile,
                                              bluetooth::hal::ProfilesFilter& filters,
                                              bool is_received, uint16_t l2cap_channel,
                                              uint32_t& offset, uint32_t total_length) {
  uint8_t addr, ctrl, pf;

  addr = packet[current_offset];
  current_offset += 1;
  ctrl = packet[RFCOMM_EVENT_OFFSET];
  current_offset += 1;

  pf = ctrl & 0x10;
  ctrl = ctrl & 0xef;
  addr >>= 2;
  if (ctrl != RFCOMM_UIH) {
    return;
  }
  current_profile = filters.DlciToProfile(is_received, l2cap_channel, addr);
  if (current_profile != FILTER_PROFILE_NONE) {
    uint16_t len;
    uint8_t ea;

    len = packet[current_offset];
    current_offset += 1;
    ea = len & 1;

    if (!ea) {
      current_offset += 1;
    }

    if (filters.IsRfcommFlowExt(is_received, l2cap_channel, addr) && pf) {
      current_offset += 1;  // credit byte
    }
    offset = current_offset;

    if ((filters).IsHfpProfile(is_received, l2cap_channel, addr)) {
      length = FilterProfilesHandleHfp(packet, length, total_length, offset);
    } else {
      length = PayloadStrip(current_profile, packet, offset, total_length - offset);
    }
  }
}

uint32_t SnoopLogger::FilterProfiles(bool is_received, uint8_t* packet) {
  bool frag;
  uint16_t handle, l2c_chan, l2c_ctl;
  uint32_t length, totlen, offset;
  uint8_t current_offset = 0;
  profile_type_t current_profile = FILTER_PROFILE_NONE;
  constexpr uint16_t L2CAP_SIGNALING_CID = 0x0001;

  std::lock_guard<std::mutex> lock(profiles_filter_mutex);

  handle = ((((uint16_t)packet[ACL_CHANNEL_OFFSET + 1]) << 8) + packet[ACL_CHANNEL_OFFSET]);
  frag = (GetBoundaryFlag(handle) == CONTINUATION_PACKET_BOUNDARY);

  handle = handle & HANDLE_MASK;
  current_offset += 2;

  length = (((uint16_t)packet[ACL_LENGTH_OFFSET + 1]) << 8) + packet[ACL_LENGTH_OFFSET];
  current_offset += 2;
  totlen = length + ACL_HEADER_LENGTH;
  length += PACKET_TYPE_LENGTH + ACL_HEADER_LENGTH;  // Additional byte is added for packet type

  l2c_chan = ((uint16_t)packet[L2CAP_CHANNEL_OFFSET + 1] << 8) + packet[L2CAP_CHANNEL_OFFSET];
  current_offset += 4;

  auto& filters = profiles_filter_table[handle];
  if (frag) {
    l2c_chan = filters.ch_last;
  } else {
    filters.ch_last = l2c_chan;
  }

  if (l2c_chan != L2CAP_SIGNALING_CID && handle != kQualcommDebugLogHandle) {
    if (filters.IsL2capFlowExt(is_received, l2c_chan)) {
      l2c_ctl = ((uint16_t)packet[L2CAP_CONTROL_OFFSET + 1] << 8) + packet[L2CAP_CONTROL_OFFSET];
      if (!(l2c_ctl & 1)) {                     // I-Frame
        if (((l2c_ctl >> 14) & 0x3) == 0x01) {  // Start of L2CAP SDU
          current_offset += 2;
        }
      }
    }
    offset = current_offset;
    current_profile = filters.CidToProfile(is_received, l2c_chan);
    if (current_profile != FILTER_PROFILE_NONE) {
      if (frag) {
        return PACKET_TYPE_LENGTH + ACL_HEADER_LENGTH;
      }
      return PayloadStrip(current_profile, packet, offset, totlen - offset);
    }

    if (filters.IsRfcommChannel(is_received, l2c_chan)) {
      FilterProfilesRfcommChannel(packet, current_offset, length, current_profile, filters,
                                  is_received, l2c_chan, offset, totlen);
    }
  }

  return length;
}

void SnoopLogger::AcceptlistL2capChannel(uint16_t conn_handle, uint16_t local_cid,
                                         uint16_t remote_cid) {
  if (btsnoop_mode_ != kBtSnoopLogModeFiltered ||
      !IsFilterEnabled(kBtSnoopLogFilterProfileRfcommProperty)) {
    return;
  }

  log::debug("Acceptlisting l2cap channel: conn_handle={}, local cid={}, remote cid={}",
             conn_handle, local_cid, remote_cid);
  std::lock_guard<std::mutex> lock(filter_tracker_list_mutex);

  // This will create the entry if there is no associated filter with the
  // connection.
  filter_tracker_list[conn_handle].AddL2capCid(local_cid, remote_cid);
}

void SnoopLogger::AcceptlistRfcommDlci(uint16_t conn_handle, uint16_t local_cid, uint8_t dlci) {
  if (btsnoop_mode_ != kBtSnoopLogModeFiltered ||
      !IsFilterEnabled(kBtSnoopLogFilterProfileRfcommProperty)) {
    return;
  }

  log::debug("Acceptlisting rfcomm channel: local cid={}, dlci={}", local_cid, dlci);
  std::lock_guard<std::mutex> lock(filter_tracker_list_mutex);

  filter_tracker_list[conn_handle].AddRfcommDlci(dlci);
}

void SnoopLogger::AddRfcommL2capChannel(uint16_t conn_handle, uint16_t local_cid,
                                        uint16_t remote_cid) {
  if (btsnoop_mode_ != kBtSnoopLogModeFiltered ||
      !IsFilterEnabled(kBtSnoopLogFilterProfileRfcommProperty)) {
    return;
  }

  log::debug("Rfcomm data going over l2cap channel: conn_handle={} local cid={} remote cid={}",
             conn_handle, local_cid, remote_cid);
  std::lock_guard<std::mutex> lock(filter_tracker_list_mutex);

  filter_tracker_list[conn_handle].SetRfcommCid(local_cid, remote_cid);
  local_cid_to_acl.insert({local_cid, conn_handle});
}

void SnoopLogger::ClearL2capAcceptlist(uint16_t conn_handle, uint16_t local_cid,
                                       uint16_t remote_cid) {
  if (btsnoop_mode_ != kBtSnoopLogModeFiltered ||
      !IsFilterEnabled(kBtSnoopLogFilterProfileRfcommProperty)) {
    return;
  }

  log::debug("Clearing acceptlist from l2cap channel. conn_handle={} local cid={} remote cid={}",
             conn_handle, local_cid, remote_cid);
  std::lock_guard<std::mutex> lock(filter_tracker_list_mutex);

  filter_tracker_list[conn_handle].RemoveL2capCid(local_cid, remote_cid);
}

bool SnoopLogger::IsA2dpMediaChannel(uint16_t conn_handle, uint16_t cid, bool is_local_cid) {
  if (btsnoop_mode_ != kBtSnoopLogModeFiltered ||
      !IsFilterEnabled(kBtSnoopLogFilterProfileA2dpProperty)) {
    return false;
  }

  std::lock_guard<std::mutex> lock(a2dpMediaChannels_mutex);
  auto iter = std::find_if(a2dpMediaChannels.begin(), a2dpMediaChannels.end(),
                           [conn_handle, cid, is_local_cid](auto& el) {
                             if (el.conn_handle != conn_handle) {
                               return false;
                             }

                             if (is_local_cid) {
                               return el.local_cid == cid;
                             }

                             return el.remote_cid == cid;
                           });

  return iter != a2dpMediaChannels.end();
}

bool SnoopLogger::IsA2dpMediaPacket(bool is_received, uint8_t* packet) {
  uint16_t cid, conn_handle;
  bool is_local_cid = is_received;
  /*is_received signifies Rx packet so packet will have local_cid at offset 6
   * Tx packet with is_received as false and have remote_cid at the offset*/

  conn_handle = (uint16_t)((packet[0] + (packet[1] << 8)) & 0x0FFF);
  cid = (uint16_t)(packet[6] + (packet[7] << 8));

  return IsA2dpMediaChannel(conn_handle, cid, is_local_cid);
}

void SnoopLogger::AddA2dpMediaChannel(uint16_t conn_handle, uint16_t local_cid,
                                      uint16_t remote_cid) {
  if (btsnoop_mode_ != kBtSnoopLogModeFiltered ||
      !IsFilterEnabled(kBtSnoopLogFilterProfileA2dpProperty)) {
    return;
  }

  if (!SnoopLogger::IsA2dpMediaChannel(conn_handle, local_cid, true)) {
    log::info("Add A2DP media channel filtering. conn_handle={} local cid={} remote cid={}",
              conn_handle, local_cid, remote_cid);
    std::lock_guard<std::mutex> lock(a2dpMediaChannels_mutex);
    a2dpMediaChannels.push_back({conn_handle, local_cid, remote_cid});
  }
}

void SnoopLogger::RemoveA2dpMediaChannel(uint16_t conn_handle, uint16_t local_cid) {
  if (btsnoop_mode_ != kBtSnoopLogModeFiltered ||
      !IsFilterEnabled(kBtSnoopLogFilterProfileA2dpProperty)) {
    return;
  }

  std::lock_guard<std::mutex> lock(a2dpMediaChannels_mutex);
  a2dpMediaChannels.erase(std::remove_if(a2dpMediaChannels.begin(), a2dpMediaChannels.end(),
                                         [conn_handle, local_cid](auto& el) {
                                           return el.conn_handle == conn_handle &&
                                                  el.local_cid == local_cid;
                                         }),
                          a2dpMediaChannels.end());
}

void SnoopLogger::SetRfcommPortOpen(uint16_t conn_handle, uint16_t local_cid, uint8_t dlci,
                                    uint16_t uuid, bool flow) {
  if (btsnoop_mode_ != kBtSnoopLogModeFiltered ||
      (!IsFilterEnabled(kBtSnoopLogFilterProfilePbapModeProperty) &&
       !IsFilterEnabled(kBtSnoopLogFilterProfileMapModeProperty))) {
    return;
  }

  std::lock_guard<std::mutex> lock(profiles_filter_mutex);

  profile_type_t profile = FILTER_PROFILE_NONE;
  auto& filters = profiles_filter_table[conn_handle];
  {
    filters.SetupProfilesFilter(IsFilterEnabled(kBtSnoopLogFilterProfilePbapModeProperty),
                                IsFilterEnabled(kBtSnoopLogFilterProfileMapModeProperty));
  }

  log::info(
          "RFCOMM port is opened: handle={}(0x{:x}), lcid={}(0x{:x}), dlci={}(0x{:x}), "
          "uuid={}(0x{:x}){}",
          conn_handle, conn_handle, local_cid, local_cid, dlci, dlci, uuid, uuid,
          flow ? " Credit Based Flow Control enabled" : "");

  if (uuid == PROFILE_UUID_PBAP || (dlci >> 1) == PROFILE_SCN_PBAP) {
    profile = FILTER_PROFILE_PBAP;
  } else if (uuid == PROFILE_UUID_MAP || (dlci >> 1) == PROFILE_SCN_MAP) {
    profile = FILTER_PROFILE_MAP;
  } else if (uuid == PROFILE_UUID_HFP_HS) {
    profile = FILTER_PROFILE_HFP_HS;
  } else if (uuid == PROFILE_UUID_HFP_HF) {
    profile = FILTER_PROFILE_HFP_HF;
  }

  if (profile >= 0) {
    filters.ProfileRfcommOpen(profile, local_cid, dlci, uuid, flow);
  }
}

void SnoopLogger::SetRfcommPortClose(uint16_t handle, uint16_t local_cid, uint8_t dlci,
                                     uint16_t uuid) {
  if (btsnoop_mode_ != kBtSnoopLogModeFiltered ||
      (!IsFilterEnabled(kBtSnoopLogFilterProfilePbapModeProperty) &&
       !IsFilterEnabled(kBtSnoopLogFilterProfileMapModeProperty))) {
    return;
  }

  std::lock_guard<std::mutex> lock(profiles_filter_mutex);

  auto& filters = profiles_filter_table[handle];
  log::info(
          "RFCOMM port is closed: handle={}(0x{:x}), lcid={}(0x{:x}), dlci={}(0x{:x}), "
          "uuid={}(0x{:x})",
          handle, handle, local_cid, local_cid, dlci, dlci, uuid, uuid);

  filters.ProfileRfcommClose(filters.DlciToProfile(true, local_cid, dlci));
}

void SnoopLogger::SetL2capChannelOpen(uint16_t handle, uint16_t local_cid, uint16_t remote_cid,
                                      uint16_t psm, bool flow) {
  if (btsnoop_mode_ != kBtSnoopLogModeFiltered ||
      (!IsFilterEnabled(kBtSnoopLogFilterProfilePbapModeProperty) &&
       !IsFilterEnabled(kBtSnoopLogFilterProfileMapModeProperty))) {
    return;
  }

  std::lock_guard<std::mutex> lock(profiles_filter_mutex);
  profile_type_t profile = FILTER_PROFILE_NONE;
  auto& filters = profiles_filter_table[handle];
  {
    filters.SetupProfilesFilter(IsFilterEnabled(kBtSnoopLogFilterProfilePbapModeProperty),
                                IsFilterEnabled(kBtSnoopLogFilterProfileMapModeProperty));
  }

  log::info(
          "L2CAP channel is opened: handle={}(0x{:x}), lcid={}(0x{:x}), rcid={}(0x{:x}), "
          "psm=0x{:x}{}",
          handle, handle, local_cid, local_cid, remote_cid, remote_cid, psm,
          flow ? " Standard or Enhanced Control enabled" : "");

  if (psm == PROFILE_PSM_RFCOMM) {
    filters.ch_rfc_l = local_cid;
    filters.ch_rfc_r = remote_cid;
  } else if (psm == PROFILE_PSM_PBAP) {
    profile = FILTER_PROFILE_PBAP;
  } else if (psm == PROFILE_PSM_MAP) {
    profile = FILTER_PROFILE_MAP;
  }

  if (profile >= 0) {
    filters.ProfileL2capOpen(profile, local_cid, remote_cid, psm, flow);
  }
}

void SnoopLogger::SetL2capChannelClose(uint16_t handle, uint16_t local_cid, uint16_t remote_cid) {
  if (btsnoop_mode_ != kBtSnoopLogModeFiltered ||
      (!IsFilterEnabled(kBtSnoopLogFilterProfilePbapModeProperty) &&
       !IsFilterEnabled(kBtSnoopLogFilterProfileMapModeProperty))) {
    return;
  }

  std::lock_guard<std::mutex> lock(profiles_filter_mutex);

  auto& filters = profiles_filter_table[handle];

  log::info("L2CAP channel is closed: handle={}(0x{:x}), lcid={}(0x{:x}), rcid={}(0x{:x})", handle,
            handle, local_cid, local_cid, remote_cid, remote_cid);

  filters.ProfileL2capClose(filters.CidToProfile(true, local_cid));
}

void SnoopLogger::FilterCapturedPacket(HciPacket& packet, Direction direction, PacketType type,
                                       uint32_t& length, PacketHeaderType header) {
  if (btsnoop_mode_ != kBtSnoopLogModeFiltered || type != PacketType::ACL) {
    return;
  }

  if (IsFilterEnabled(kBtSnoopLogFilterProfileA2dpProperty)) {
    if (IsA2dpMediaPacket(direction == Direction::INCOMING, (uint8_t*)packet.data())) {
      length = 0;
      return;
    }
  }

  if (IsFilterEnabled(kBtSnoopLogFilterHeadersProperty)) {
    CalculateAclPacketLength(length, (uint8_t*)packet.data(), direction == Direction::INCOMING);
  }

  if (IsFilterEnabled(kBtSnoopLogFilterProfilePbapModeProperty) ||
      IsFilterEnabled(kBtSnoopLogFilterProfileMapModeProperty)) {
    // If HeadersFiltered applied, do not use ProfilesFiltered
    if (length == ntohl(header.length_original)) {
      if (packet.size() + EXTRA_BUF_SIZE > DEFAULT_PACKET_SIZE) {
        // Add additional bytes for magic string in case
        // payload length is less than the length of magic string.
        packet.resize((size_t)(packet.size() + EXTRA_BUF_SIZE));
      }

      length = FilterProfiles(direction == Direction::INCOMING, (uint8_t*)packet.data());
      if (length == 0) {
        return;
      }
    }
  }

  if (IsFilterEnabled(kBtSnoopLogFilterProfileRfcommProperty)) {
    bool shouldFilter =
            SnoopLogger::ShouldFilterLog(direction == Direction::INCOMING, (uint8_t*)packet.data());
    if (shouldFilter) {
      length = L2CAP_HEADER_SIZE + PACKET_TYPE_LENGTH;
    }
  }
}

void SnoopLogger::Capture(const HciPacket& immutable_packet, Direction direction, PacketType type) {
  //// TODO(b/335520123) update FilterCapture to stop modifying packets ////
  HciPacket mutable_packet(immutable_packet);
  HciPacket& packet = mutable_packet;
  //////////////////////////////////////////////////////////////////////////
  uint64_t timestamp_us = std::chrono::duration_cast<std::chrono::microseconds>(
                                  std::chrono::system_clock::now().time_since_epoch())
                                  .count();
  if (gmt_offset >= 0) {
    timestamp_us += ((uint64_t)gmt_offset * 1000000LL);
  } else {
    /* when gmt_offset negative, adding offset to timestamp leads to
     * integer overflow , we need to subtract positive offset to avoid overflow
     */
    timestamp_us -= ((uint64_t)tmp_gmt_offset * 1000000LL);
  }
  std::bitset<32> flags = 0;
  switch (type) {
    case PacketType::CMD:
      flags.set(0, false);
      flags.set(1, true);
      break;
    case PacketType::ACL:
    case PacketType::ISO:
    case PacketType::SCO:
      flags.set(0, direction == Direction::INCOMING);
      flags.set(1, false);
      break;
    case PacketType::EVT:
      flags.set(0, true);
      flags.set(1, true);
      break;
  }
  uint32_t length = packet.size() + /* type byte */ PACKET_TYPE_LENGTH;
  PacketHeaderType header = {.length_original = htonl(length),
                             .length_captured = htonl(length),
                             .flags = htonl(static_cast<uint32_t>(flags.to_ulong())),
                             .dropped_packets = 0,
                             .timestamp = htonll(timestamp_us + kBtSnoopEpochDelta),
                             .type = static_cast<uint8_t>(type)};
  {
    std::lock_guard<std::recursive_mutex> lock(file_mutex_);
    if (btsnoop_mode_ == kBtSnoopLogModeDisabled) {
      // btsnoop disabled, log in-memory btsnooz log only
      std::stringstream ss;
      size_t included_length =
              get_btsnooz_packet_length_to_write(packet, type, qualcomm_debug_log_enabled_);
      header.length_captured = htonl(included_length + /* type byte */ PACKET_TYPE_LENGTH);
      if (!ss.write(reinterpret_cast<const char*>(&header), sizeof(PacketHeaderType))) {
        log::error("Failed to write packet header for btsnooz, error: \"{}\"", strerror(errno));
      }
      if (!ss.write(reinterpret_cast<const char*>(packet.data()), included_length)) {
        log::error("Failed to write packet payload for btsnooz, error: \"{}\"", strerror(errno));
      }
      btsnooz_buffer_.Push(ss.str());
      return;
    } else if (btsnoop_mode_ == kBtSnoopLogModeKernel) {
      // Skip logging as btsnoop is done in kernel space
      return;
    }

    FilterCapturedPacket(packet, direction, type, length, header);

    if (length == 0) {
      return;
    } else if (length != ntohl(header.length_original)) {
      header.length_captured = htonl(length);
    }

    packet_counter_++;
    if (packet_counter_ > max_packets_per_file_) {
      OpenNextSnoopLogFile();
    }
    if (!btsnoop_ostream_.write(reinterpret_cast<const char*>(&header), sizeof(PacketHeaderType))) {
      log::error("Failed to write packet header for btsnoop, error: \"{}\"", strerror(errno));
    }
    if (!btsnoop_ostream_.write(reinterpret_cast<const char*>(packet.data()), length - 1)) {
      log::error("Failed to write packet payload for btsnoop, error: \"{}\"", strerror(errno));
    }

    if (socket_ != nullptr) {
      socket_->Write(&header, sizeof(PacketHeaderType));
      socket_->Write(packet.data(), (size_t)(length - 1));
    }

    // std::ofstream::flush() pushes user data into kernel memory. The data will be written even if
    // this process crashes. However, data will be lost if there is a kernel panic, which is out of
    // scope of BT snoop log. NOTE: std::ofstream::write() followed by std::ofstream::flush() has
    // similar effect as UNIX write(fd, data, len)
    //       as write() syscall dumps data into kernel memory directly
    if (!btsnoop_ostream_.flush()) {
      log::error("Failed to flush, error: \"{}\"", strerror(errno));
    }
  }
}

void SnoopLogger::DumpSnoozLogToFile(const std::vector<std::string>& data) const {
  std::lock_guard<std::recursive_mutex> lock(file_mutex_);
  if (btsnoop_mode_ != kBtSnoopLogModeDisabled) {
    log::debug("btsnoop log is enabled, skip dumping btsnooz log");
    return;
  }

  log::debug("Dumping btsnooz log data to {}", snooz_log_path_);
  auto last_file_path = get_last_log_path(snooz_log_path_);

  if (os::FileExists(snooz_log_path_)) {
    if (!os::RenameFile(snooz_log_path_, last_file_path)) {
      log::error("Unabled to rename existing snooz log from \"{}\" to \"{}\"", snooz_log_path_,
                 last_file_path);
    }
  } else {
    log::info("Previous log file \"{}\" does not exist, skip renaming", snooz_log_path_);
  }

  mode_t prevmask = umask(0);
  // do not use std::ios::app as we want override the existing file
  std::ofstream btsnooz_ostream(snooz_log_path_, std::ios::binary | std::ios::out);
  if (!btsnooz_ostream.good()) {
    log::warn("Unable to open snoop log at \"{}\", error: \"{}\"", snooz_log_path_,
              strerror(errno));
  }
  umask(prevmask);
  if (!btsnooz_ostream.write(reinterpret_cast<const char*>(&SnoopLoggerCommon::kBtSnoopFileHeader),
                             sizeof(SnoopLoggerCommon::FileHeaderType))) {
    log::warn("Unable to write file header to \"{}\", error: \"{}\"", snooz_log_path_,
              strerror(errno));
  }
  for (const auto& packet : data) {
    if (!btsnooz_ostream.write(packet.data(), packet.size())) {
      log::error("Failed to write packet payload for btsnooz, error: \"{}\"", strerror(errno));
    }
  }
  if (!btsnooz_ostream.flush()) {
    log::error("Failed to flush, error: \"{}\"", strerror(errno));
  }
}

void SnoopLogger::ListDependencies(ModuleList* /* list */) const {
  // We have no dependencies
}

void SnoopLogger::Start() {
  std::lock_guard<std::recursive_mutex> lock(file_mutex_);
<<<<<<< HEAD
  time_t t = time(NULL);
  struct tm tm_cur;
  int len = 0;
  localtime_r(&t, &tm_cur);
  gmt_offset = tm_cur.tm_gmtoff;

  if (gmt_offset < 0) {
    tmp_gmt_offset = -gmt_offset;
  }
  if (btsnoop_mode_ != kBtSnoopLogModeDisabled) {
=======
  if (btsnoop_mode_ != kBtSnoopLogModeDisabled && btsnoop_mode_ != kBtSnoopLogModeKernel) {
>>>>>>> 0950378f
    OpenNextSnoopLogFile();

    if (btsnoop_mode_ == kBtSnoopLogModeFiltered) {
      EnableFilters();
    }

    auto snoop_logger_socket = std::make_unique<SnoopLoggerSocket>(&syscall_if);
    snoop_logger_socket_thread_ =
            std::make_unique<SnoopLoggerSocketThread>(std::move(snoop_logger_socket));
    auto thread_started_future = snoop_logger_socket_thread_->Start();
    thread_started_future.wait();
    if (thread_started_future.get()) {
      RegisterSocket(snoop_logger_socket_thread_.get());
    } else {
      snoop_logger_socket_thread_->Stop();
      snoop_logger_socket_thread_.reset();
      snoop_logger_socket_thread_ = nullptr;
    }
  }
  alarm_ = std::make_unique<os::RepeatingAlarm>(GetHandler());
  alarm_->Schedule(common::Bind(&delete_old_btsnooz_files, snooz_log_path_, snooz_log_life_time_),
                   snooz_log_delete_alarm_interval_);
}

void SnoopLogger::Stop() {
  std::lock_guard<std::recursive_mutex> lock(file_mutex_);
  log::debug("Closing btsnoop log data at {}", snoop_log_path_);
  CloseCurrentSnoopLogFile();

  if (snoop_logger_socket_thread_ != nullptr) {
    snoop_logger_socket_thread_->Stop();
    snoop_logger_socket_thread_.reset();
    snoop_logger_socket_thread_ = nullptr;
    socket_ = nullptr;
  }

  btsnoop_mode_.clear();
  // Disable all filters
  DisableFilters();

  // Cancel the alarm
  alarm_->Cancel();
  alarm_.reset();
  // delete any existing snooz logs
  if (!snoop_log_persists) {
    delete_btsnoop_files(snooz_log_path_);
  }
}

DumpsysDataFinisher SnoopLogger::GetDumpsysData(
        flatbuffers::FlatBufferBuilder* /* builder */) const {
  DumpSnoozLogToFile(btsnooz_buffer_.Pull());
  return EmptyDumpsysDataFinisher;
}

size_t SnoopLogger::GetMaxPacketsPerFile() {
  // Allow override max packet per file via system property
  auto max_packets_per_file = kDefaultBtSnoopMaxPacketsPerFile;
  {
    auto max_packets_per_file_prop = os::GetSystemProperty(kBtSnoopMaxPacketsPerFileProperty);
    if (max_packets_per_file_prop) {
      auto max_packets_per_file_number =
              common::Uint64FromString(max_packets_per_file_prop.value());
      if (max_packets_per_file_number) {
        max_packets_per_file = max_packets_per_file_number.value();
      }
    }
  }
  return max_packets_per_file;
}

size_t SnoopLogger::GetMaxPacketsPerBuffer() {
  // We want to use at most 256 KB memory for btsnooz log for release builds
  // and 512 KB memory for userdebug/eng builds
  auto is_debuggable = os::GetSystemPropertyBool(kIsDebuggableProperty, false);

  size_t btsnooz_max_memory_usage_bytes = (is_debuggable ? 1024 : 256) * 1024;
  // Calculate max number of packets based on max memory usage and max packet size
  return btsnooz_max_memory_usage_bytes / kDefaultBtSnoozMaxBytesPerPacket;
}

std::string SnoopLogger::GetBtSnoopMode() {
  // Default mode is FILTERED on userdebug/eng build, DISABLED on user build.
  // In userdebug/eng build, it can also be overwritten by modifying the global setting
  std::string default_mode = kBtSnoopLogModeDisabled;
  {
    auto is_debuggable = os::GetSystemPropertyBool(kIsDebuggableProperty, false);
    if (is_debuggable) {
      auto default_mode_property = os::GetSystemProperty(kBtSnoopDefaultLogModeProperty);
      if (default_mode_property) {
        default_mode = std::move(default_mode_property.value());
      } else {
        default_mode = kBtSnoopLogModeFiltered;
      }
    }
  }

  // Get the actual mode if exist
  std::string btsnoop_mode = default_mode;
  {
    auto btsnoop_mode_prop = os::GetSystemProperty(kBtSnoopLogModeProperty);
    if (btsnoop_mode_prop) {
      btsnoop_mode = std::move(btsnoop_mode_prop.value());
    }
  }

  // If Snoop Logger already set up, return current mode
  bool btsnoop_mode_empty = btsnoop_mode_.empty();
  log::info("btsnoop_mode_empty: {}", btsnoop_mode_empty);
  if (!btsnoop_mode_empty) {
    return btsnoop_mode_;
  }

  return btsnoop_mode;
}

void SnoopLogger::RegisterSocket(SnoopLoggerSocketInterface* socket) {
  std::lock_guard<std::recursive_mutex> lock(file_mutex_);
  socket_ = socket;
}

bool SnoopLogger::IsBtSnoopLogPersisted() {
  auto is_debuggable = os::GetSystemPropertyBool(kIsDebuggableProperty, false);
  return is_debuggable && os::GetSystemPropertyBool(kBtSnoopLogPersists, false);
}

bool SnoopLogger::IsQualcommDebugLogEnabled() {
  // Check system prop if the soc manufacturer is Qualcomm
  bool qualcomm_debug_log_enabled = false;
  {
    auto soc_manufacturer_prop = os::GetSystemProperty(kSoCManufacturerProperty);
    qualcomm_debug_log_enabled =
            soc_manufacturer_prop.has_value() &&
            common::StringTrim(soc_manufacturer_prop.value()) == kSoCManufacturerQualcomm;
  }
  return qualcomm_debug_log_enabled;
}

const ModuleFactory SnoopLogger::Factory = ModuleFactory([]() {
  return new SnoopLogger(os::ParameterProvider::SnoopLogFilePath(),
                         os::ParameterProvider::SnoozLogFilePath(), GetMaxPacketsPerFile(),
                         GetMaxPacketsPerBuffer(), GetBtSnoopMode(), IsQualcommDebugLogEnabled(),
                         kBtSnoozLogLifeTime, kBtSnoozLogDeleteRepeatingAlarmInterval,
                         IsBtSnoopLogPersisted());
});

}  // namespace hal
}  // namespace bluetooth<|MERGE_RESOLUTION|>--- conflicted
+++ resolved
@@ -1264,7 +1264,6 @@
 
 void SnoopLogger::Start() {
   std::lock_guard<std::recursive_mutex> lock(file_mutex_);
-<<<<<<< HEAD
   time_t t = time(NULL);
   struct tm tm_cur;
   int len = 0;
@@ -1274,10 +1273,7 @@
   if (gmt_offset < 0) {
     tmp_gmt_offset = -gmt_offset;
   }
-  if (btsnoop_mode_ != kBtSnoopLogModeDisabled) {
-=======
   if (btsnoop_mode_ != kBtSnoopLogModeDisabled && btsnoop_mode_ != kBtSnoopLogModeKernel) {
->>>>>>> 0950378f
     OpenNextSnoopLogFile();
 
     if (btsnoop_mode_ == kBtSnoopLogModeFiltered) {
