/*
 * Copyright 2019 The Android Open Source Project
 *
 * Licensed under the Apache License, Version 2.0 (the "License");
 * you may not use this file except in compliance with the License.
 * You may obtain a copy of the License at
 *
 *      http://www.apache.org/licenses/LICENSE-2.0
 *
 * Unless required by applicable law or agreed to in writing, software
 * distributed under the License is distributed on an "AS IS" BASIS,
 * WITHOUT WARRANTIES OR CONDITIONS OF ANY KIND, either express or implied.
 * See the License for the specific language governing permissions and
 * limitations under the License.
 */

#define ATRACE_TAG ATRACE_TAG_APP

#include "hal/snoop_logger.h"

#include <arpa/inet.h>
#include <bluetooth/log.h>
#include <com_android_bluetooth_flags.h>
#ifdef __ANDROID__
#include <cutils/trace.h>
#endif  // __ANDROID__
#include <sys/stat.h>

#include <algorithm>
#include <bitset>
#include <chrono>
#include <filesystem>
#include <sstream>

#include "common/circular_buffer.h"
#include "common/strings.h"
#include "hal/snoop_logger_common.h"
#ifdef __ANDROID__
#include "hal/snoop_logger_tracing.h"
#endif  // __ANDROID__
#include "hci/hci_packets.h"
#include "os/files.h"
#include "os/parameter_provider.h"
#include "os/system_properties.h"

#ifdef USE_FAKE_TIMERS
#include "os/fake_timer/fake_timerfd.h"
using bluetooth::os::fake_timer::fake_timerfd_get_clock;
#endif

namespace bluetooth {
namespace hal {

// Adds L2CAP channel to acceptlist.
void FilterTracker::AddL2capCid(uint16_t local_cid, uint16_t remote_cid) {
  l2c_local_cid.insert(local_cid);
  l2c_remote_cid.insert(remote_cid);
}

// Sets L2CAP channel that RFCOMM uses.
void FilterTracker::SetRfcommCid(uint16_t local_cid, uint16_t remote_cid) {
  rfcomm_local_cid = local_cid;
  rfcomm_remote_cid = remote_cid;
}

// Remove L2CAP channel from acceptlist.
void FilterTracker::RemoveL2capCid(uint16_t local_cid, uint16_t remote_cid) {
  if (rfcomm_local_cid == local_cid) {
    rfcomm_channels.clear();
    rfcomm_channels.insert(0);
    rfcomm_local_cid = 0;
    rfcomm_remote_cid = 0;
  }

  l2c_local_cid.erase(local_cid);
  l2c_remote_cid.erase(remote_cid);
}

void FilterTracker::AddRfcommDlci(uint8_t channel) { rfcomm_channels.insert(channel); }

bool FilterTracker::IsAcceptlistedL2cap(bool local, uint16_t cid) {
  const auto& set = local ? l2c_local_cid : l2c_remote_cid;
  return set.find(cid) != set.end();
}

bool FilterTracker::IsRfcommChannel(bool local, uint16_t cid) {
  const auto& channel = local ? rfcomm_local_cid : rfcomm_remote_cid;
  return cid == channel;
}

bool FilterTracker::IsAcceptlistedDlci(uint8_t dlci) {
  return rfcomm_channels.find(dlci) != rfcomm_channels.end();
}

void ProfilesFilter::SetupProfilesFilter(bool pbap_filtered, bool map_filtered) {
  if (setup_done_flag) {
    return;
  }
  setup_done_flag = true;

  log::debug("SetupProfilesFilter: pbap={}, map={}", pbap_filtered, map_filtered);

  for (int i = 0; i < FILTER_PROFILE_MAX; i++) {
    profiles[i].type = (profile_type_t)i;
    profiles[i].enabled = false;
    profiles[i].rfcomm_opened = false;
    profiles[i].l2cap_opened = false;
  }

  if (pbap_filtered) {
    profiles[FILTER_PROFILE_PBAP].enabled = profiles[FILTER_PROFILE_HFP_HS].enabled =
            profiles[FILTER_PROFILE_HFP_HF].enabled = true;
  }
  if (map_filtered) {
    profiles[FILTER_PROFILE_MAP].enabled = true;
  }
  ch_rfc_l = ch_rfc_r = ch_last = 0;

  PrintProfilesConfig();
}

bool ProfilesFilter::IsHfpProfile(bool local, uint16_t cid, uint8_t dlci) {
  profile_type_t profile = DlciToProfile(local, cid, dlci);
  return profile == FILTER_PROFILE_HFP_HS || profile == FILTER_PROFILE_HFP_HF;
}

bool ProfilesFilter::IsL2capFlowExt(bool local, uint16_t cid) {
  profile_type_t profile = CidToProfile(local, cid);
  if (profile >= 0) {
    return profiles[profile].flow_ext_l2cap;
  }
  return false;
}

bool ProfilesFilter::IsRfcommFlowExt(bool local, uint16_t cid, uint8_t dlci) {
  profile_type_t profile = DlciToProfile(local, cid, dlci);
  if (profile >= 0) {
    current_profile = profile;
  }
  return profiles[profile].flow_ext_rfcomm;
}

profile_type_t ProfilesFilter::CidToProfile(bool local, uint16_t cid) {
  uint16_t ch;
  for (int i = 0; i < FILTER_PROFILE_MAX; i++) {
    if (profiles[i].enabled && profiles[i].l2cap_opened) {
      ch = local ? profiles[i].lcid : profiles[i].rcid;
      if (ch == cid) {
        return (profile_type_t)i;
      }
    }
  }
  return FILTER_PROFILE_NONE;
}

profile_type_t ProfilesFilter::DlciToProfile(bool local, uint16_t cid, uint8_t dlci) {
  if (!IsRfcommChannel(local, cid)) {
    return FILTER_PROFILE_NONE;
  }

  for (int i = 0; i < FILTER_PROFILE_MAX; i++) {
    if (profiles[i].enabled && profiles[i].l2cap_opened && profiles[i].rfcomm_opened &&
        profiles[i].scn == (dlci >> 1)) {
      return (profile_type_t)i;
    }
  }
  return FILTER_PROFILE_NONE;
}

void ProfilesFilter::ProfileL2capOpen(profile_type_t profile, uint16_t lcid, uint16_t rcid,
                                      uint16_t psm, bool flow_ext) {
  if (profiles[profile].l2cap_opened == true) {
    log::debug("l2cap for {} was already opened. Override it", profile);
  }
  log::debug("lcid:={}, rcid={}, psm={}, flow_ext={}, filter profile={}", lcid, rcid, psm, flow_ext,
             ProfilesFilter::ProfileToString(profile));
  profiles[profile].lcid = lcid;
  profiles[profile].rcid = rcid;
  profiles[profile].psm = psm;
  profiles[profile].flow_ext_l2cap = flow_ext;
  profiles[profile].l2cap_opened = true;

  PrintProfilesConfig();
}

void ProfilesFilter::ProfileL2capClose(profile_type_t profile) {
  if (profile < 0 || profile >= FILTER_PROFILE_MAX) {
    return;
  }
  profiles[profile].l2cap_opened = false;
}

void ProfilesFilter::ProfileRfcommOpen(profile_type_t profile, uint16_t lcid, uint8_t dlci,
                                       uint16_t uuid, bool flow_ext) {
  if (profiles[profile].rfcomm_opened == true) {
    log::debug("rfcomm for {} was already opened. Override it", profile);
  }
  log::debug("lcid:={}, dlci={}, uuid={}, flow_ext={}, filter profile={}", lcid, dlci, uuid,
             flow_ext, ProfilesFilter::ProfileToString(profile));
  profiles[profile].rfcomm_uuid = uuid;
  profiles[profile].scn = (dlci >> 1);
  profiles[profile].flow_ext_rfcomm = flow_ext;
  profiles[profile].l2cap_opened = true;
  profiles[profile].rfcomm_opened = true;

  PrintProfilesConfig();
}

void ProfilesFilter::ProfileRfcommClose(profile_type_t profile) {
  if (profile < 0 || profile >= FILTER_PROFILE_MAX) {
    return;
  }
  profiles[profile].rfcomm_opened = false;
}

bool ProfilesFilter::IsRfcommChannel(bool local, uint16_t cid) {
  uint16_t channel = local ? ch_rfc_l : ch_rfc_r;
  return cid == channel;
}

void ProfilesFilter::PrintProfilesConfig() {
  for (int i = 0; i < FILTER_PROFILE_MAX; i++) {
    if (profiles[i].enabled) {
      log::debug(
              "\ntype: {}\nenabled: {}, l2cap_opened: {}, rfcomm_opened: {}\nflow_ext_l2cap: {}, "
              "flow_ext_rfcomm: {}\nlcid: {}, rcid: {}, rfcomm_uuid: {}, psm: {}\nscn: {}\n",
              ProfilesFilter::ProfileToString(profiles[i].type), profiles[i].enabled,
              profiles[i].l2cap_opened, profiles[i].rfcomm_opened, profiles[i].flow_ext_l2cap,
              profiles[i].flow_ext_rfcomm, profiles[i].lcid, profiles[i].rcid,
              profiles[i].rfcomm_uuid, profiles[i].psm, profiles[i].psm);
    }
  }
}

namespace {

// Epoch in microseconds since 01/01/0000.
constexpr uint64_t kBtSnoopEpochDelta = 0x00dcddb30f2f8000ULL;

// Qualcomm debug logs handle
constexpr uint16_t kQualcommDebugLogHandle = 0xedc;

// Number of bytes into a packet where you can find the value for a channel.
constexpr size_t ACL_CHANNEL_OFFSET = 0;
constexpr size_t ACL_LENGTH_OFFSET = 2;
constexpr size_t L2CAP_PDU_LENGTH_OFFSET = 4;
constexpr size_t L2CAP_CHANNEL_OFFSET = 6;
constexpr size_t L2CAP_CONTROL_OFFSET = 8;
constexpr size_t RFCOMM_CHANNEL_OFFSET = 8;
constexpr size_t RFCOMM_EVENT_OFFSET = 9;

// RFCOMM filtering consts
constexpr uint8_t RFCOMM_SABME = 0x2F;  // RFCOMM: Start Asynchronous Balanced Mode (startup cmd)
constexpr uint8_t RFCOMM_UA = 0x63;     // RFCOMM: Unnumbered Acknowledgement (rsp when connected)
constexpr uint8_t RFCOMM_UIH = 0xEF;    // RFCOMM: Unnumbered Information with Header check

constexpr uint8_t START_PACKET_BOUNDARY = 0x02;
constexpr uint8_t CONTINUATION_PACKET_BOUNDARY = 0x01;
constexpr uint16_t HANDLE_MASK = 0x0FFF;
auto GetBoundaryFlag = [](auto handle) { return ((handle) >> 12) & 0x0003; };

// ProfilesFilter consts
constexpr size_t ACL_HEADER_LENGTH = 4;
constexpr size_t BASIC_L2CAP_HEADER_LENGTH = 4;
constexpr uint8_t EXTRA_BUF_SIZE = 0x40;
constexpr uint16_t DEFAULT_PACKET_SIZE = 0x800;

constexpr uint8_t PROFILE_SCN_PBAP = 19;
constexpr uint8_t PROFILE_SCN_MAP = 26;

constexpr uint16_t PROFILE_PSM_PBAP = 0x1025;
constexpr uint16_t PROFILE_PSM_MAP = 0x1029;
constexpr uint16_t PROFILE_PSM_RFCOMM = 0x0003;

constexpr uint16_t PROFILE_UUID_PBAP = 0x112f;
constexpr uint16_t PROFILE_UUID_MAP = 0x1132;
constexpr uint16_t PROFILE_UUID_HFP_HS = 0x1112;
constexpr uint16_t PROFILE_UUID_HFP_HF = 0x111f;

int64_t gmt_offset;
int64_t tmp_gmt_offset;
uint64_t htonll(uint64_t ll) {
  if constexpr (isLittleEndian) {
    return static_cast<uint64_t>(htonl(ll & 0xffffffff)) << 32 | htonl(ll >> 32);
  } else {
    return ll;
  }
}

// The number of packets per btsnoop file before we rotate to the next file. As of right now there
// are two snoop files that are rotated through. The size can be dynamically configured by setting
// the relevant system property
constexpr size_t kDefaultBtSnoopMaxPacketsPerFile = 0xffff;

// We restrict the maximum packet size to 150 bytes
constexpr size_t kDefaultBtSnoozMaxBytesPerPacket = 150;
constexpr size_t kDefaultBtSnoozMaxPayloadBytesPerPacket =
        kDefaultBtSnoozMaxBytesPerPacket - sizeof(SnoopLogger::PacketHeaderType);

using namespace std::chrono_literals;
constexpr std::chrono::hours kBtSnoozLogLifeTime = 12h;
constexpr std::chrono::hours kBtSnoozLogDeleteRepeatingAlarmInterval = 1h;

std::mutex filter_tracker_list_mutex;
std::unordered_map<uint16_t, FilterTracker> filter_tracker_list;
std::unordered_map<uint16_t, uint16_t> local_cid_to_acl;

std::mutex a2dpMediaChannels_mutex;
std::vector<SnoopLogger::A2dpMediaChannel> a2dpMediaChannels;

std::mutex snoop_log_filters_mutex;

std::mutex profiles_filter_mutex;
std::unordered_map<int16_t, ProfilesFilter> profiles_filter_table;
constexpr const char* payload_fill_magic = "PROHIBITED";
constexpr const char* cpbr_pattern = "\x0d\x0a+CPBR:";
constexpr const char* clcc_pattern = "\x0d\x0a+CLCC:";
const uint32_t magic_pat_len = strlen(payload_fill_magic);
const uint32_t cpbr_pat_len = strlen(cpbr_pattern);
const uint32_t clcc_pat_len = strlen(clcc_pattern);

std::string get_btsnoop_log_path(std::string log_dir, bool filtered) {
  if (filtered) {
    log_dir.append(".filtered");
  }
  return log_dir;
}

std::string get_last_log_path(std::string log_file_path) { return log_file_path.append(".last"); }

#ifdef __ANDROID__
static bool create_log_directories() {
  std::filesystem::path default_path = os::ParameterProvider::SnoopLogFilePath();
  std::filesystem::path default_dir_path = default_path.parent_path();

  if (std::filesystem::exists(default_dir_path)) {
    log::info("Directory {} already exists", default_dir_path.string());
    return true;
  }

  log::info("Creating directory: {}", default_dir_path.string());
  return std::filesystem::create_directories(default_dir_path);
}
#endif  // __ANDROID__

void delete_btsnoop_files(const std::string& log_path) {
  log::info("Deleting logs if they exist");
  if (os::FileExists(log_path)) {
    if (!os::RemoveFile(log_path)) {
      log::error("Failed to remove main log file at \"{}\"", log_path);
    }
  } else {
    log::info("Main log file does not exist at \"{}\"", log_path);
  }
  auto last_log_path = get_last_log_path(log_path);
  if (os::FileExists(last_log_path)) {
    if (!os::RemoveFile(last_log_path)) {
      log::error("Failed to remove last log file at \"{}\"", log_path);
    }
  } else {
    log::info("Last log file does not exist at \"{}\"", log_path);
  }
}

void delete_old_btsnooz_files(const std::string& log_path,
                              const std::chrono::milliseconds log_life_time) {
  auto opt_created_ts = os::FileCreatedTime(log_path);
  if (!opt_created_ts) {
    return;
  }
#ifdef USE_FAKE_TIMERS
  auto diff = fake_timerfd_get_clock() - file_creation_time;
  uint64_t log_lifetime = log_life_time.count();
  if (diff >= log_lifetime) {
#else
  using namespace std::chrono;
  auto created_tp = opt_created_ts.value();
  auto current_tp = std::chrono::system_clock::now();

  auto diff = duration_cast<milliseconds>(current_tp - created_tp);
  if (diff >= log_life_time) {
#endif
    delete_btsnoop_files(log_path);
  }
}

size_t get_btsnooz_packet_length_to_write(const HciPacket& packet, SnoopLogger::PacketType type,
                                          bool qualcomm_debug_log_enabled) {
  static const size_t kAclHeaderSize = 4;
  static const size_t kL2capHeaderSize = 4;
  static const size_t kL2capCidOffset = (kAclHeaderSize + 2);
  static const uint16_t kL2capSignalingCid = 0x0001;

  static const size_t kHciAclHandleOffset = 0;

  // Maximum amount of ACL data to log.
  // Enough for an RFCOMM frame up to the frame check;
  // not enough for a HID report or audio data.
  static const size_t kMaxBtsnoozAclSize = 14;

  // Calculate packet length to be included
  size_t included_length = 0;
  switch (type) {
    case SnoopLogger::PacketType::CMD:
    case SnoopLogger::PacketType::EVT:
      included_length = packet.size();
      break;

    case SnoopLogger::PacketType::ACL: {
      // Log ACL and L2CAP header by default
      size_t len_hci_acl = kAclHeaderSize + kL2capHeaderSize;
      // Check if we have enough data for an L2CAP header
      if (packet.size() > len_hci_acl) {
        uint16_t l2cap_cid =
                static_cast<uint16_t>(packet[kL2capCidOffset]) |
                static_cast<uint16_t>(static_cast<uint16_t>(packet[kL2capCidOffset + 1])
                                      << static_cast<uint16_t>(8));
        uint16_t hci_acl_packet_handle =
                static_cast<uint16_t>(packet[kHciAclHandleOffset]) |
                static_cast<uint16_t>(static_cast<uint16_t>(packet[kHciAclHandleOffset + 1])
                                      << static_cast<uint16_t>(8));
        hci_acl_packet_handle &= 0x0fff;

        if (l2cap_cid == kL2capSignalingCid) {
          // For the signaling CID, take the full packet.
          // That way, the PSM setup is captured, allowing decoding of PSMs down
          // the road.
          return packet.size();
        } else if (qualcomm_debug_log_enabled && hci_acl_packet_handle == kQualcommDebugLogHandle) {
          return packet.size();
        } else {
          // Otherwise, return as much as we reasonably can
          len_hci_acl = kMaxBtsnoozAclSize;
        }
      }
      included_length = std::min(len_hci_acl, packet.size());
      break;
    }

    case SnoopLogger::PacketType::ISO:
    case SnoopLogger::PacketType::SCO:
    default:
      // We are not logging SCO and ISO packets in snooz log as they may contain voice data
      break;
  }
  return std::min(included_length, kDefaultBtSnoozMaxPayloadBytesPerPacket);
}

}  // namespace

// system properties
const std::string SnoopLogger::kBtSnoopMaxPacketsPerFileProperty = "persist.bluetooth.btsnoopsize";
const std::string SnoopLogger::kIsDebuggableProperty = "ro.debuggable";
const std::string SnoopLogger::kBtSnoopLogModeProperty = "persist.bluetooth.btsnooplogmode";
const std::string SnoopLogger::kBtSnoopDefaultLogModeProperty =
        "persist.bluetooth.btsnoopdefaultmode";
const std::string SnoopLogger::kBtSnoopLogPersists = "persist.bluetooth.btsnooplogpersists";
// Truncates ACL packets (non-fragment) to fixed (MAX_HCI_ACL_LEN) number of bytes
const std::string SnoopLogger::kBtSnoopLogFilterHeadersProperty =
        "persist.bluetooth.snooplogfilter.headers.enabled";
// Discards A2DP media packets (non-split mode)
const std::string SnoopLogger::kBtSnoopLogFilterProfileA2dpProperty =
        "persist.bluetooth.snooplogfilter.profiles.a2dp.enabled";
// Filters MAP packets based on the filter mode
const std::string SnoopLogger::kBtSnoopLogFilterProfileMapModeProperty =
        "persist.bluetooth.snooplogfilter.profiles.map";
// Filters PBAP and HFP packets (CPBR, CLCC) based on the filter mode
const std::string SnoopLogger::kBtSnoopLogFilterProfilePbapModeProperty =
        "persist.bluetooth.snooplogfilter.profiles.pbap";
// Truncates RFCOMM UIH packet to fixed (L2CAP_HEADER_SIZE) number of bytes
const std::string SnoopLogger::kBtSnoopLogFilterProfileRfcommProperty =
        "persist.bluetooth.snooplogfilter.profiles.rfcomm.enabled";
const std::string SnoopLogger::kSoCManufacturerProperty = "ro.soc.manufacturer";

// persist.bluetooth.btsnooplogmode
const std::string SnoopLogger::kBtSnoopLogModeKernel = "kernel";
const std::string SnoopLogger::kBtSnoopLogModeDisabled = "disabled";
const std::string SnoopLogger::kBtSnoopLogModeFiltered = "filtered";
const std::string SnoopLogger::kBtSnoopLogModeFull = "full";
// ro.soc.manufacturer
const std::string SnoopLogger::kSoCManufacturerQualcomm = "Qualcomm";

// PBAP, MAP and HFP packets filter mode - discard whole packet
const std::string SnoopLogger::kBtSnoopLogFilterProfileModeFullfillter = "fullfilter";
// PBAP, MAP and HFP packets filter mode - truncate to fixed length
const std::string SnoopLogger::kBtSnoopLogFilterProfileModeHeader = "header";
// PBAP, MAP and HFP packets filter mode - fill with a magic string, such as: "PROHIBITED"
const std::string SnoopLogger::kBtSnoopLogFilterProfileModeMagic = "magic";
// PBAP, MAP and HFP packets filter mode - disabled
const std::string SnoopLogger::kBtSnoopLogFilterProfileModeDisabled = "disabled";

// Consts accessible in unit tests
const size_t SnoopLogger::PACKET_TYPE_LENGTH = 1;
const size_t SnoopLogger::MAX_HCI_ACL_LEN = 14;
const uint32_t SnoopLogger::L2CAP_HEADER_SIZE = 8;

SnoopLogger::SnoopLogger(std::string snoop_log_path, std::string snooz_log_path,
                         size_t max_packets_per_file, size_t max_packets_per_buffer,
                         const std::string& btsnoop_mode, bool qualcomm_debug_log_enabled,
                         const std::chrono::milliseconds snooz_log_life_time,
                         const std::chrono::milliseconds snooz_log_delete_alarm_interval,
                         bool snoop_log_persists)
    : btsnoop_mode_(btsnoop_mode),
      snoop_log_path_(std::move(snoop_log_path)),
      snooz_log_path_(std::move(snooz_log_path)),
      max_packets_per_file_(max_packets_per_file),
      btsnooz_buffer_(max_packets_per_buffer),
      qualcomm_debug_log_enabled_(qualcomm_debug_log_enabled),
      snooz_log_life_time_(snooz_log_life_time),
      snooz_log_delete_alarm_interval_(snooz_log_delete_alarm_interval),
      snoop_log_persists(snoop_log_persists) {
  if (btsnoop_mode_ == kBtSnoopLogModeFiltered) {
    log::info("Snoop Logs filtered mode enabled");
    EnableFilters();
    // delete unfiltered logs
    delete_btsnoop_files(get_btsnoop_log_path(snoop_log_path_, false));
    // delete snooz logs
    delete_btsnoop_files(snooz_log_path_);
  } else if (btsnoop_mode_ == kBtSnoopLogModeFull) {
    log::info("Snoop Logs full mode enabled");
    if (!snoop_log_persists) {
      // delete filtered logs
      delete_btsnoop_files(get_btsnoop_log_path(snoop_log_path_, true));
      // delete snooz logs
      delete_btsnoop_files(snooz_log_path_);
    }
  } else {
    log::info("Snoop Logs disabled");
    // delete both filtered and unfiltered logs
    delete_btsnoop_files(get_btsnoop_log_path(snoop_log_path_, true));
    delete_btsnoop_files(get_btsnoop_log_path(snoop_log_path_, false));
  }

  snoop_logger_socket_thread_ = nullptr;
  socket_ = nullptr;
  // Add ".filtered" extension if necessary
  snoop_log_path_ = get_btsnoop_log_path(snoop_log_path_, btsnoop_mode_ == kBtSnoopLogModeFiltered);
}

void SnoopLogger::CloseCurrentSnoopLogFile() {
  std::lock_guard<std::recursive_mutex> lock(file_mutex_);
  if (btsnoop_ostream_.is_open()) {
    btsnoop_ostream_.flush();
    btsnoop_ostream_.close();
  }
  packet_counter_ = 0;
}

void SnoopLogger::OpenNextSnoopLogFile() {
  std::lock_guard<std::recursive_mutex> lock(file_mutex_);
  CloseCurrentSnoopLogFile();

  auto last_file_path = get_last_log_path(snoop_log_path_);

#ifdef __ANDROID__
  if (com::android::bluetooth::flags::snoop_logger_recreate_logs_directory() &&
      !create_log_directories()) {
    log::error("Could not recreate log directory");
  }
#endif  // __ANDROID__

  if (os::FileExists(snoop_log_path_)) {
    if (!os::RenameFile(snoop_log_path_, last_file_path)) {
      log::error("Unabled to rename existing snoop log from \"{}\" to \"{}\"", snoop_log_path_,
                 last_file_path);
    }
  } else {
    log::info("Previous log file \"{}\" does not exist, skip renaming", snoop_log_path_);
  }

  mode_t prevmask = umask(0);
  // do not use std::ios::app as we want override the existing file
  btsnoop_ostream_.open(snoop_log_path_, std::ios::binary | std::ios::out);
#ifdef USE_FAKE_TIMERS
  file_creation_time = fake_timerfd_get_clock();
#endif
  if (!btsnoop_ostream_.good()) {
    log::warn("Unable to open snoop log at \"{}\", error: \"{}\"", snoop_log_path_,
               strerror(errno));
  }
  umask(prevmask);
  if (!btsnoop_ostream_.write(reinterpret_cast<const char*>(&SnoopLoggerCommon::kBtSnoopFileHeader),
                              sizeof(SnoopLoggerCommon::FileHeaderType))) {
    log::warn("Unable to write file header to \"{}\", error: \"{}\"", snoop_log_path_,
               strerror(errno));
  }
  if (!btsnoop_ostream_.flush()) {
    log::error("Failed to flush, error: \"{}\"", strerror(errno));
  }
}

void SnoopLogger::EnableFilters() {
  std::lock_guard<std::mutex> lock(snoop_log_filters_mutex);
  for (auto itr = kBtSnoopLogFilterState.begin(); itr != kBtSnoopLogFilterState.end(); itr++) {
    auto filter_enabled_property = os::GetSystemProperty(itr->first);
    if (filter_enabled_property) {
      itr->second = filter_enabled_property.value() == "true";
    }
    log::info("{}: {}", itr->first, itr->second);
  }
  for (auto itr = kBtSnoopLogFilterMode.begin(); itr != kBtSnoopLogFilterMode.end(); itr++) {
    auto filter_mode_property = os::GetSystemProperty(itr->first);
    if (filter_mode_property) {
      itr->second = filter_mode_property.value();
    } else {
      itr->second = SnoopLogger::kBtSnoopLogFilterProfileModeDisabled;
    }
    log::info("{}: {}", itr->first, itr->second);
  }
}

void SnoopLogger::DisableFilters() {
  std::lock_guard<std::mutex> lock(snoop_log_filters_mutex);
  for (auto itr = kBtSnoopLogFilterState.begin(); itr != kBtSnoopLogFilterState.end(); itr++) {
    itr->second = false;
    log::info("{}, {}", itr->first, itr->second);
  }
  for (auto itr = kBtSnoopLogFilterMode.begin(); itr != kBtSnoopLogFilterMode.end(); itr++) {
    itr->second = SnoopLogger::kBtSnoopLogFilterProfileModeDisabled;
    log::info("{}, {}", itr->first, itr->second);
  }
}

bool SnoopLogger::IsFilterEnabled(std::string filter_name) {
  std::lock_guard<std::mutex> lock(snoop_log_filters_mutex);
  for (auto itr = kBtSnoopLogFilterState.begin(); itr != kBtSnoopLogFilterState.end(); itr++) {
    if (filter_name == itr->first) {
      return itr->second == true;
    }
  }
  for (auto itr = kBtSnoopLogFilterMode.begin(); itr != kBtSnoopLogFilterMode.end(); itr++) {
    if (filter_name == itr->first) {
      return itr->second != SnoopLogger::kBtSnoopLogFilterProfileModeDisabled;
    }
  }
  return false;
}

bool SnoopLogger::ShouldFilterLog(bool is_received, uint8_t* packet) {
  uint16_t conn_handle =
          ((((uint16_t)packet[ACL_CHANNEL_OFFSET + 1]) << 8) + packet[ACL_CHANNEL_OFFSET]) & 0x0fff;
  std::lock_guard<std::mutex> lock(filter_tracker_list_mutex);
  auto& filters = filter_tracker_list[conn_handle];
  uint16_t cid = (packet[L2CAP_CHANNEL_OFFSET + 1] << 8) + packet[L2CAP_CHANNEL_OFFSET];
  if (filters.IsRfcommChannel(is_received, cid)) {
    uint8_t rfcomm_event = packet[RFCOMM_EVENT_OFFSET] & 0b11101111;
    if (rfcomm_event == RFCOMM_SABME || rfcomm_event == RFCOMM_UA) {
      return false;
    }

    uint8_t rfcomm_dlci = packet[RFCOMM_CHANNEL_OFFSET] >> 2;
    if (!filters.IsAcceptlistedDlci(rfcomm_dlci)) {
      return true;
    }
  } else if (!filters.IsAcceptlistedL2cap(is_received, cid)) {
    return true;
  }

  return false;
}

void SnoopLogger::CalculateAclPacketLength(uint32_t& length, uint8_t* packet,
                                           bool /* is_received */) {
  uint32_t def_len =
          ((((uint16_t)packet[ACL_LENGTH_OFFSET + 1]) << 8) + packet[ACL_LENGTH_OFFSET]) +
          ACL_HEADER_LENGTH + PACKET_TYPE_LENGTH;
  constexpr uint16_t L2CAP_SIGNALING_CID = 0x0001;

  if (length == 0) {
    return;
  }

  uint16_t handle =
          ((((uint16_t)packet[ACL_CHANNEL_OFFSET + 1]) << 8) + packet[ACL_CHANNEL_OFFSET]);
  uint8_t boundary_flag = GetBoundaryFlag(handle);
  handle = handle & HANDLE_MASK;

  if (boundary_flag == START_PACKET_BOUNDARY) {
    uint16_t l2cap_cid = packet[L2CAP_CHANNEL_OFFSET] | (packet[L2CAP_CHANNEL_OFFSET + 1] << 8);
    if (l2cap_cid == L2CAP_SIGNALING_CID || handle == kQualcommDebugLogHandle) {
      length = def_len;
    } else {
      if (def_len < MAX_HCI_ACL_LEN) {
        length = def_len;
      } else {
        // Otherwise, return as much as we reasonably can
        length = MAX_HCI_ACL_LEN;
      }
    }
  }
}

uint32_t SnoopLogger::PayloadStrip(profile_type_t current_profile, uint8_t* packet,
                                   uint32_t hdr_len, uint32_t pl_len) {
  uint32_t len = 0;
  std::string profile_filter_mode = "";
  log::debug("current_profile={}, hdr len={}, total len={}",
             ProfilesFilter::ProfileToString(current_profile), hdr_len, pl_len);
  std::lock_guard<std::mutex> lock(snoop_log_filters_mutex);
  switch (current_profile) {
    case FILTER_PROFILE_PBAP:
    case FILTER_PROFILE_HFP_HF:
    case FILTER_PROFILE_HFP_HS:
      profile_filter_mode =
              kBtSnoopLogFilterMode[SnoopLogger::kBtSnoopLogFilterProfilePbapModeProperty];
      break;
    case FILTER_PROFILE_MAP:
      profile_filter_mode =
              kBtSnoopLogFilterMode[SnoopLogger::kBtSnoopLogFilterProfileMapModeProperty];
      break;
    default:
      profile_filter_mode = kBtSnoopLogFilterProfileModeDisabled;
  }

  if (profile_filter_mode == SnoopLogger::kBtSnoopLogFilterProfileModeFullfillter) {
    return 0;
  } else if (profile_filter_mode == SnoopLogger::kBtSnoopLogFilterProfileModeHeader) {
    len = hdr_len;

    packet[ACL_LENGTH_OFFSET] = static_cast<uint8_t>(hdr_len - BASIC_L2CAP_HEADER_LENGTH);
    packet[ACL_LENGTH_OFFSET + 1] =
            static_cast<uint8_t>((hdr_len - BASIC_L2CAP_HEADER_LENGTH) >> 8);

    packet[L2CAP_PDU_LENGTH_OFFSET] =
            static_cast<uint8_t>(hdr_len - (ACL_HEADER_LENGTH + BASIC_L2CAP_HEADER_LENGTH));
    packet[L2CAP_PDU_LENGTH_OFFSET + 1] =
            static_cast<uint8_t>((hdr_len - (ACL_HEADER_LENGTH + BASIC_L2CAP_HEADER_LENGTH)) >> 8);

  } else if (profile_filter_mode == SnoopLogger::kBtSnoopLogFilterProfileModeMagic) {
    strcpy(reinterpret_cast<char*>(&packet[hdr_len]), payload_fill_magic);

    packet[ACL_LENGTH_OFFSET] =
            static_cast<uint8_t>(hdr_len + magic_pat_len - BASIC_L2CAP_HEADER_LENGTH);
    packet[ACL_LENGTH_OFFSET + 1] =
            static_cast<uint8_t>((hdr_len + magic_pat_len - BASIC_L2CAP_HEADER_LENGTH) >> 8);

    packet[L2CAP_PDU_LENGTH_OFFSET] = static_cast<uint8_t>(
            hdr_len + magic_pat_len - (ACL_HEADER_LENGTH + BASIC_L2CAP_HEADER_LENGTH));
    packet[L2CAP_PDU_LENGTH_OFFSET + 1] = static_cast<uint8_t>(
            (hdr_len + magic_pat_len - (ACL_HEADER_LENGTH + BASIC_L2CAP_HEADER_LENGTH)) >> 8);

    len = hdr_len + magic_pat_len;
  } else {
    // Return unchanged
    len = hdr_len + pl_len;
  }
  return len + PACKET_TYPE_LENGTH;  // including packet type byte
}

uint32_t SnoopLogger::FilterProfilesHandleHfp(uint8_t* packet, uint32_t length, uint32_t totlen,
                                              uint32_t offset) {
  // CPBR packet
  if ((totlen - offset) > cpbr_pat_len &&
      memcmp(&packet[offset], cpbr_pattern, cpbr_pat_len) == 0) {
    length = offset + cpbr_pat_len + 1;
    packet[ACL_LENGTH_OFFSET] = offset + cpbr_pat_len - BASIC_L2CAP_HEADER_LENGTH;
    packet[ACL_LENGTH_OFFSET + 1] = (offset + cpbr_pat_len - BASIC_L2CAP_HEADER_LENGTH) >> 8;

    packet[L2CAP_PDU_LENGTH_OFFSET] =
            offset + cpbr_pat_len - (ACL_HEADER_LENGTH + BASIC_L2CAP_HEADER_LENGTH);
    packet[L2CAP_PDU_LENGTH_OFFSET + 1] =
            (offset + cpbr_pat_len - (ACL_HEADER_LENGTH + BASIC_L2CAP_HEADER_LENGTH)) >> 8;
    return length;
  }
  // CLCC packet
  if ((totlen - offset) > clcc_pat_len &&
      memcmp(&packet[offset], clcc_pattern, clcc_pat_len) == 0) {
    length = offset + cpbr_pat_len + 1;
    packet[ACL_LENGTH_OFFSET] = offset + clcc_pat_len - BASIC_L2CAP_HEADER_LENGTH;
    packet[ACL_LENGTH_OFFSET + 1] = (offset + clcc_pat_len - BASIC_L2CAP_HEADER_LENGTH) >> 8;

    packet[L2CAP_PDU_LENGTH_OFFSET] =
            offset + clcc_pat_len - (ACL_HEADER_LENGTH + BASIC_L2CAP_HEADER_LENGTH);
    packet[L2CAP_PDU_LENGTH_OFFSET + 1] =
            (offset + clcc_pat_len - (ACL_HEADER_LENGTH + BASIC_L2CAP_HEADER_LENGTH)) >> 8;
  }

  return length;
}

void SnoopLogger::FilterProfilesRfcommChannel(uint8_t* packet, uint8_t& current_offset,
                                              uint32_t& length, profile_type_t& current_profile,
                                              bluetooth::hal::ProfilesFilter& filters,
                                              bool is_received, uint16_t l2cap_channel,
                                              uint32_t& offset, uint32_t total_length) {
  uint8_t addr, ctrl, pf;

  addr = packet[current_offset];
  current_offset += 1;
  ctrl = packet[RFCOMM_EVENT_OFFSET];
  current_offset += 1;

  pf = ctrl & 0x10;
  ctrl = ctrl & 0xef;
  addr >>= 2;
  if (ctrl != RFCOMM_UIH) {
    return;
  }
  current_profile = filters.DlciToProfile(is_received, l2cap_channel, addr);
  if (current_profile != FILTER_PROFILE_NONE) {
    uint16_t len;
    uint8_t ea;

    len = packet[current_offset];
    current_offset += 1;
    ea = len & 1;

    if (!ea) {
      current_offset += 1;
    }

    if (filters.IsRfcommFlowExt(is_received, l2cap_channel, addr) && pf) {
      current_offset += 1;  // credit byte
    }
    offset = current_offset;

    if ((filters).IsHfpProfile(is_received, l2cap_channel, addr)) {
      length = FilterProfilesHandleHfp(packet, length, total_length, offset);
    } else {
      length = PayloadStrip(current_profile, packet, offset, total_length - offset);
    }
  }
}

uint32_t SnoopLogger::FilterProfiles(bool is_received, uint8_t* packet) {
  bool frag;
  uint16_t handle, l2c_chan, l2c_ctl;
  uint32_t length, totlen, offset;
  uint8_t current_offset = 0;
  profile_type_t current_profile = FILTER_PROFILE_NONE;
  constexpr uint16_t L2CAP_SIGNALING_CID = 0x0001;

  std::lock_guard<std::mutex> lock(profiles_filter_mutex);

  handle = ((((uint16_t)packet[ACL_CHANNEL_OFFSET + 1]) << 8) + packet[ACL_CHANNEL_OFFSET]);
  frag = (GetBoundaryFlag(handle) == CONTINUATION_PACKET_BOUNDARY);

  handle = handle & HANDLE_MASK;
  current_offset += 2;

  length = (((uint16_t)packet[ACL_LENGTH_OFFSET + 1]) << 8) + packet[ACL_LENGTH_OFFSET];
  current_offset += 2;
  totlen = length + ACL_HEADER_LENGTH;
  length += PACKET_TYPE_LENGTH + ACL_HEADER_LENGTH;  // Additional byte is added for packet type

  l2c_chan = ((uint16_t)packet[L2CAP_CHANNEL_OFFSET + 1] << 8) + packet[L2CAP_CHANNEL_OFFSET];
  current_offset += 4;

  auto& filters = profiles_filter_table[handle];
  if (frag) {
    l2c_chan = filters.ch_last;
  } else {
    filters.ch_last = l2c_chan;
  }

  if (l2c_chan != L2CAP_SIGNALING_CID && handle != kQualcommDebugLogHandle) {
    if (filters.IsL2capFlowExt(is_received, l2c_chan)) {
      l2c_ctl = ((uint16_t)packet[L2CAP_CONTROL_OFFSET + 1] << 8) + packet[L2CAP_CONTROL_OFFSET];
      if (!(l2c_ctl & 1)) {                     // I-Frame
        if (((l2c_ctl >> 14) & 0x3) == 0x01) {  // Start of L2CAP SDU
          current_offset += 2;
        }
      }
    }
    offset = current_offset;
    current_profile = filters.CidToProfile(is_received, l2c_chan);
    if (current_profile != FILTER_PROFILE_NONE) {
      if (frag) {
        return PACKET_TYPE_LENGTH + ACL_HEADER_LENGTH;
      }
      return PayloadStrip(current_profile, packet, offset, totlen - offset);
    }

    if (filters.IsRfcommChannel(is_received, l2c_chan)) {
      FilterProfilesRfcommChannel(packet, current_offset, length, current_profile, filters,
                                  is_received, l2c_chan, offset, totlen);
    }
  }

  return length;
}

void SnoopLogger::AcceptlistL2capChannel(uint16_t conn_handle, uint16_t local_cid,
                                         uint16_t remote_cid) {
  if (btsnoop_mode_ != kBtSnoopLogModeFiltered ||
      !IsFilterEnabled(kBtSnoopLogFilterProfileRfcommProperty)) {
    return;
  }

  log::debug("Acceptlisting l2cap channel: conn_handle={}, local cid={}, remote cid={}",
             conn_handle, local_cid, remote_cid);
  std::lock_guard<std::mutex> lock(filter_tracker_list_mutex);

  // This will create the entry if there is no associated filter with the
  // connection.
  filter_tracker_list[conn_handle].AddL2capCid(local_cid, remote_cid);
}

void SnoopLogger::AcceptlistRfcommDlci(uint16_t conn_handle, uint16_t local_cid, uint8_t dlci) {
  if (btsnoop_mode_ != kBtSnoopLogModeFiltered ||
      !IsFilterEnabled(kBtSnoopLogFilterProfileRfcommProperty)) {
    return;
  }

  log::debug("Acceptlisting rfcomm channel: local cid={}, dlci={}", local_cid, dlci);
  std::lock_guard<std::mutex> lock(filter_tracker_list_mutex);

  filter_tracker_list[conn_handle].AddRfcommDlci(dlci);
}

void SnoopLogger::AddRfcommL2capChannel(uint16_t conn_handle, uint16_t local_cid,
                                        uint16_t remote_cid) {
  if (btsnoop_mode_ != kBtSnoopLogModeFiltered ||
      !IsFilterEnabled(kBtSnoopLogFilterProfileRfcommProperty)) {
    return;
  }

  log::debug("Rfcomm data going over l2cap channel: conn_handle={} local cid={} remote cid={}",
             conn_handle, local_cid, remote_cid);
  std::lock_guard<std::mutex> lock(filter_tracker_list_mutex);

  filter_tracker_list[conn_handle].SetRfcommCid(local_cid, remote_cid);
  local_cid_to_acl.insert({local_cid, conn_handle});
}

void SnoopLogger::ClearL2capAcceptlist(uint16_t conn_handle, uint16_t local_cid,
                                       uint16_t remote_cid) {
  if (btsnoop_mode_ != kBtSnoopLogModeFiltered ||
      !IsFilterEnabled(kBtSnoopLogFilterProfileRfcommProperty)) {
    return;
  }

  log::debug("Clearing acceptlist from l2cap channel. conn_handle={} local cid={} remote cid={}",
             conn_handle, local_cid, remote_cid);
  std::lock_guard<std::mutex> lock(filter_tracker_list_mutex);

  filter_tracker_list[conn_handle].RemoveL2capCid(local_cid, remote_cid);
}

bool SnoopLogger::IsA2dpMediaChannel(uint16_t conn_handle, uint16_t cid, bool is_local_cid) {
  if (btsnoop_mode_ != kBtSnoopLogModeFiltered ||
      !IsFilterEnabled(kBtSnoopLogFilterProfileA2dpProperty)) {
    return false;
  }

  std::lock_guard<std::mutex> lock(a2dpMediaChannels_mutex);
  auto iter = std::find_if(a2dpMediaChannels.begin(), a2dpMediaChannels.end(),
                           [conn_handle, cid, is_local_cid](auto& el) {
                             if (el.conn_handle != conn_handle) {
                               return false;
                             }

                             if (is_local_cid) {
                               return el.local_cid == cid;
                             }

                             return el.remote_cid == cid;
                           });

  return iter != a2dpMediaChannels.end();
}

bool SnoopLogger::IsA2dpMediaPacket(bool is_received, uint8_t* packet) {
  uint16_t cid, conn_handle;
  bool is_local_cid = is_received;
  /*is_received signifies Rx packet so packet will have local_cid at offset 6
   * Tx packet with is_received as false and have remote_cid at the offset*/

  conn_handle = (uint16_t)((packet[0] + (packet[1] << 8)) & 0x0FFF);
  cid = (uint16_t)(packet[6] + (packet[7] << 8));

  return IsA2dpMediaChannel(conn_handle, cid, is_local_cid);
}

void SnoopLogger::AddA2dpMediaChannel(uint16_t conn_handle, uint16_t local_cid,
                                      uint16_t remote_cid) {
  if (btsnoop_mode_ != kBtSnoopLogModeFiltered ||
      !IsFilterEnabled(kBtSnoopLogFilterProfileA2dpProperty)) {
    return;
  }

  if (!SnoopLogger::IsA2dpMediaChannel(conn_handle, local_cid, true)) {
    log::info("Add A2DP media channel filtering. conn_handle={} local cid={} remote cid={}",
              conn_handle, local_cid, remote_cid);
    std::lock_guard<std::mutex> lock(a2dpMediaChannels_mutex);
    a2dpMediaChannels.push_back({conn_handle, local_cid, remote_cid});
  }
}

void SnoopLogger::RemoveA2dpMediaChannel(uint16_t conn_handle, uint16_t local_cid) {
  if (btsnoop_mode_ != kBtSnoopLogModeFiltered ||
      !IsFilterEnabled(kBtSnoopLogFilterProfileA2dpProperty)) {
    return;
  }

  std::lock_guard<std::mutex> lock(a2dpMediaChannels_mutex);
  a2dpMediaChannels.erase(std::remove_if(a2dpMediaChannels.begin(), a2dpMediaChannels.end(),
                                         [conn_handle, local_cid](auto& el) {
                                           return el.conn_handle == conn_handle &&
                                                  el.local_cid == local_cid;
                                         }),
                          a2dpMediaChannels.end());
}

void SnoopLogger::SetRfcommPortOpen(uint16_t conn_handle, uint16_t local_cid, uint8_t dlci,
                                    uint16_t uuid, bool flow) {
  if (btsnoop_mode_ != kBtSnoopLogModeFiltered ||
      (!IsFilterEnabled(kBtSnoopLogFilterProfilePbapModeProperty) &&
       !IsFilterEnabled(kBtSnoopLogFilterProfileMapModeProperty))) {
    return;
  }

  std::lock_guard<std::mutex> lock(profiles_filter_mutex);

  profile_type_t profile = FILTER_PROFILE_NONE;
  auto& filters = profiles_filter_table[conn_handle];
  {
    filters.SetupProfilesFilter(IsFilterEnabled(kBtSnoopLogFilterProfilePbapModeProperty),
                                IsFilterEnabled(kBtSnoopLogFilterProfileMapModeProperty));
  }

  log::info(
          "RFCOMM port is opened: handle={}(0x{:x}), lcid={}(0x{:x}), dlci={}(0x{:x}), "
          "uuid={}(0x{:x}){}",
          conn_handle, conn_handle, local_cid, local_cid, dlci, dlci, uuid, uuid,
          flow ? " Credit Based Flow Control enabled" : "");

  if (uuid == PROFILE_UUID_PBAP || (dlci >> 1) == PROFILE_SCN_PBAP) {
    profile = FILTER_PROFILE_PBAP;
  } else if (uuid == PROFILE_UUID_MAP || (dlci >> 1) == PROFILE_SCN_MAP) {
    profile = FILTER_PROFILE_MAP;
  } else if (uuid == PROFILE_UUID_HFP_HS) {
    profile = FILTER_PROFILE_HFP_HS;
  } else if (uuid == PROFILE_UUID_HFP_HF) {
    profile = FILTER_PROFILE_HFP_HF;
  }

  if (profile >= 0) {
    filters.ProfileRfcommOpen(profile, local_cid, dlci, uuid, flow);
  }
}

void SnoopLogger::SetRfcommPortClose(uint16_t handle, uint16_t local_cid, uint8_t dlci,
                                     uint16_t uuid) {
  if (btsnoop_mode_ != kBtSnoopLogModeFiltered ||
      (!IsFilterEnabled(kBtSnoopLogFilterProfilePbapModeProperty) &&
       !IsFilterEnabled(kBtSnoopLogFilterProfileMapModeProperty))) {
    return;
  }

  std::lock_guard<std::mutex> lock(profiles_filter_mutex);

  auto& filters = profiles_filter_table[handle];
  log::info(
          "RFCOMM port is closed: handle={}(0x{:x}), lcid={}(0x{:x}), dlci={}(0x{:x}), "
          "uuid={}(0x{:x})",
          handle, handle, local_cid, local_cid, dlci, dlci, uuid, uuid);

  filters.ProfileRfcommClose(filters.DlciToProfile(true, local_cid, dlci));
}

void SnoopLogger::SetL2capChannelOpen(uint16_t handle, uint16_t local_cid, uint16_t remote_cid,
                                      uint16_t psm, bool flow) {
  if (btsnoop_mode_ != kBtSnoopLogModeFiltered ||
      (!IsFilterEnabled(kBtSnoopLogFilterProfilePbapModeProperty) &&
       !IsFilterEnabled(kBtSnoopLogFilterProfileMapModeProperty))) {
    return;
  }

  std::lock_guard<std::mutex> lock(profiles_filter_mutex);
  profile_type_t profile = FILTER_PROFILE_NONE;
  auto& filters = profiles_filter_table[handle];
  {
    filters.SetupProfilesFilter(IsFilterEnabled(kBtSnoopLogFilterProfilePbapModeProperty),
                                IsFilterEnabled(kBtSnoopLogFilterProfileMapModeProperty));
  }

  log::info(
          "L2CAP channel is opened: handle={}(0x{:x}), lcid={}(0x{:x}), rcid={}(0x{:x}), "
          "psm=0x{:x}{}",
          handle, handle, local_cid, local_cid, remote_cid, remote_cid, psm,
          flow ? " Standard or Enhanced Control enabled" : "");

  if (psm == PROFILE_PSM_RFCOMM) {
    filters.ch_rfc_l = local_cid;
    filters.ch_rfc_r = remote_cid;
  } else if (psm == PROFILE_PSM_PBAP) {
    profile = FILTER_PROFILE_PBAP;
  } else if (psm == PROFILE_PSM_MAP) {
    profile = FILTER_PROFILE_MAP;
  }

  if (profile >= 0) {
    filters.ProfileL2capOpen(profile, local_cid, remote_cid, psm, flow);
  }
}

void SnoopLogger::SetL2capChannelClose(uint16_t handle, uint16_t local_cid, uint16_t remote_cid) {
  if (btsnoop_mode_ != kBtSnoopLogModeFiltered ||
      (!IsFilterEnabled(kBtSnoopLogFilterProfilePbapModeProperty) &&
       !IsFilterEnabled(kBtSnoopLogFilterProfileMapModeProperty))) {
    return;
  }

  std::lock_guard<std::mutex> lock(profiles_filter_mutex);

  auto& filters = profiles_filter_table[handle];

  log::info("L2CAP channel is closed: handle={}(0x{:x}), lcid={}(0x{:x}), rcid={}(0x{:x})", handle,
            handle, local_cid, local_cid, remote_cid, remote_cid);

  filters.ProfileL2capClose(filters.CidToProfile(true, local_cid));
}

void SnoopLogger::FilterCapturedPacket(HciPacket& packet, Direction direction, PacketType type,
                                       uint32_t& length, PacketHeaderType header) {
  if (btsnoop_mode_ != kBtSnoopLogModeFiltered || type != PacketType::ACL) {
    return;
  }

  if (IsFilterEnabled(kBtSnoopLogFilterProfileA2dpProperty)) {
    if (IsA2dpMediaPacket(direction == Direction::INCOMING, (uint8_t*)packet.data())) {
      length = 0;
      return;
    }
  }

  if (IsFilterEnabled(kBtSnoopLogFilterHeadersProperty)) {
    CalculateAclPacketLength(length, (uint8_t*)packet.data(), direction == Direction::INCOMING);
  }

  if (IsFilterEnabled(kBtSnoopLogFilterProfilePbapModeProperty) ||
      IsFilterEnabled(kBtSnoopLogFilterProfileMapModeProperty)) {
    // If HeadersFiltered applied, do not use ProfilesFiltered
    if (length == ntohl(header.length_original)) {
      if (packet.size() + EXTRA_BUF_SIZE > DEFAULT_PACKET_SIZE) {
        // Add additional bytes for magic string in case
        // payload length is less than the length of magic string.
        packet.resize((size_t)(packet.size() + EXTRA_BUF_SIZE));
      }

      length = FilterProfiles(direction == Direction::INCOMING, (uint8_t*)packet.data());
      if (length == 0) {
        return;
      }
    }
  }

  if (IsFilterEnabled(kBtSnoopLogFilterProfileRfcommProperty)) {
    bool shouldFilter =
            SnoopLogger::ShouldFilterLog(direction == Direction::INCOMING, (uint8_t*)packet.data());
    if (shouldFilter) {
      length = L2CAP_HEADER_SIZE + PACKET_TYPE_LENGTH;
    }
  }
}

void SnoopLogger::Capture(const HciPacket& immutable_packet, Direction direction, PacketType type) {
  //// TODO(b/335520123) update FilterCapture to stop modifying packets ////
  HciPacket mutable_packet(immutable_packet);
  HciPacket& packet = mutable_packet;
  //////////////////////////////////////////////////////////////////////////

  uint64_t timestamp_us = std::chrono::duration_cast<std::chrono::microseconds>(
                                  std::chrono::system_clock::now().time_since_epoch())
                                  .count();
#ifdef __ANDROID__
  if (com::android::bluetooth::flags::snoop_logger_tracing()) {
    LogTracePoint(timestamp_us, packet, direction, type);
  }
#endif  // __ANDROID__

<<<<<<< HEAD
  uint64_t timestamp_us = std::chrono::duration_cast<std::chrono::microseconds>(
                                  std::chrono::system_clock::now().time_since_epoch())
                                  .count();
  if (gmt_offset >= 0) {
    timestamp_us += ((uint64_t)gmt_offset * 1000000LL);
  } else {
    /* when gmt_offset negative, adding offset to timestamp leads to
     * integer overflow , we need to subtract positive offset to avoid overflow
     */
    timestamp_us -= ((uint64_t)tmp_gmt_offset * 1000000LL);
  }
=======
>>>>>>> 2bb2960b
  std::bitset<32> flags = 0;
  switch (type) {
    case PacketType::CMD:
      flags.set(0, false);
      flags.set(1, true);
      break;
    case PacketType::ACL:
    case PacketType::ISO:
    case PacketType::SCO:
      flags.set(0, direction == Direction::INCOMING);
      flags.set(1, false);
      break;
    case PacketType::EVT:
      flags.set(0, true);
      flags.set(1, true);
      break;
  }
  uint32_t length = packet.size() + /* type byte */ PACKET_TYPE_LENGTH;
  PacketHeaderType header = {.length_original = htonl(length),
                             .length_captured = htonl(length),
                             .flags = htonl(static_cast<uint32_t>(flags.to_ulong())),
                             .dropped_packets = 0,
                             .timestamp = htonll(timestamp_us + kBtSnoopEpochDelta),
                             .type = static_cast<uint8_t>(type)};
  {
    std::lock_guard<std::recursive_mutex> lock(file_mutex_);
    if (btsnoop_mode_ == kBtSnoopLogModeDisabled) {
      // btsnoop disabled, log in-memory btsnooz log only
      std::stringstream ss;
      size_t included_length =
              get_btsnooz_packet_length_to_write(packet, type, qualcomm_debug_log_enabled_);
      header.length_captured = htonl(included_length + /* type byte */ PACKET_TYPE_LENGTH);
      if (!ss.write(reinterpret_cast<const char*>(&header), sizeof(PacketHeaderType))) {
        log::error("Failed to write packet header for btsnooz, error: \"{}\"", strerror(errno));
      }
      if (!ss.write(reinterpret_cast<const char*>(packet.data()), included_length)) {
        log::error("Failed to write packet payload for btsnooz, error: \"{}\"", strerror(errno));
      }
      btsnooz_buffer_.Push(ss.str());
      return;
    } else if (btsnoop_mode_ == kBtSnoopLogModeKernel) {
      // Skip logging as btsnoop is done in kernel space
      return;
    }

    FilterCapturedPacket(packet, direction, type, length, header);

    if (length == 0) {
      return;
    } else if (length != ntohl(header.length_original)) {
      header.length_captured = htonl(length);
    }

    packet_counter_++;
    if (packet_counter_ > max_packets_per_file_) {
      OpenNextSnoopLogFile();
    }
    if (!btsnoop_ostream_.write(reinterpret_cast<const char*>(&header), sizeof(PacketHeaderType))) {
      log::error("Failed to write packet header for btsnoop, error: \"{}\"", strerror(errno));
    }
    if (!btsnoop_ostream_.write(reinterpret_cast<const char*>(packet.data()), length - 1)) {
      log::error("Failed to write packet payload for btsnoop, error: \"{}\"", strerror(errno));
    }

    if (socket_ != nullptr) {
      socket_->Write(&header, sizeof(PacketHeaderType));
      socket_->Write(packet.data(), (size_t)(length - 1));
    }

    // std::ofstream::flush() pushes user data into kernel memory. The data will be written even if
    // this process crashes. However, data will be lost if there is a kernel panic, which is out of
    // scope of BT snoop log. NOTE: std::ofstream::write() followed by std::ofstream::flush() has
    // similar effect as UNIX write(fd, data, len)
    //       as write() syscall dumps data into kernel memory directly
    if (!btsnoop_ostream_.flush()) {
      log::error("Failed to flush, error: \"{}\"", strerror(errno));
    }
  }
}

void SnoopLogger::DumpSnoozLogToFile() {
  std::lock_guard<std::recursive_mutex> lock(file_mutex_);
  std::vector<std::string> data = btsnooz_buffer_.Pull();

  if (btsnoop_mode_ != kBtSnoopLogModeDisabled) {
    log::debug("btsnoop log is enabled, skip dumping btsnooz log");
    return;
  }

  log::debug("Dumping btsnooz log data to {}", snooz_log_path_);
  auto last_file_path = get_last_log_path(snooz_log_path_);

  if (os::FileExists(snooz_log_path_)) {
    if (!os::RenameFile(snooz_log_path_, last_file_path)) {
      log::error("Unabled to rename existing snooz log from \"{}\" to \"{}\"", snooz_log_path_,
                 last_file_path);
    }
  } else {
    log::info("Previous log file \"{}\" does not exist, skip renaming", snooz_log_path_);
  }

  mode_t prevmask = umask(0);
  // do not use std::ios::app as we want override the existing file
  std::ofstream btsnooz_ostream(snooz_log_path_, std::ios::binary | std::ios::out);
  if (!btsnooz_ostream.good()) {
    log::warn("Unable to open snoop log at \"{}\", error: \"{}\"", snooz_log_path_,
              strerror(errno));
  }
  umask(prevmask);
  if (!btsnooz_ostream.write(reinterpret_cast<const char*>(&SnoopLoggerCommon::kBtSnoopFileHeader),
                             sizeof(SnoopLoggerCommon::FileHeaderType))) {
    log::warn("Unable to write file header to \"{}\", error: \"{}\"", snooz_log_path_,
              strerror(errno));
  }
  for (const auto& packet : data) {
    if (!btsnooz_ostream.write(packet.data(), packet.size())) {
      log::error("Failed to write packet payload for btsnooz, error: \"{}\"", strerror(errno));
    }
  }
  if (!btsnooz_ostream.flush()) {
    log::error("Failed to flush, error: \"{}\"", strerror(errno));
  }
}

void SnoopLogger::ListDependencies(ModuleList* /* list */) const {
  // We have no dependencies
}

void SnoopLogger::Start() {
  std::lock_guard<std::recursive_mutex> lock(file_mutex_);
  time_t t = time(NULL);
  struct tm tm_cur;
  int len = 0;
  localtime_r(&t, &tm_cur);
  gmt_offset = tm_cur.tm_gmtoff;

  if (gmt_offset < 0) {
    tmp_gmt_offset = -gmt_offset;
  }
  if (btsnoop_mode_ != kBtSnoopLogModeDisabled && btsnoop_mode_ != kBtSnoopLogModeKernel) {
    OpenNextSnoopLogFile();

    if (btsnoop_mode_ == kBtSnoopLogModeFiltered) {
      EnableFilters();
    }

    auto snoop_logger_socket = std::make_unique<SnoopLoggerSocket>(&syscall_if);
    snoop_logger_socket_thread_ =
            std::make_unique<SnoopLoggerSocketThread>(std::move(snoop_logger_socket));
    auto thread_started_future = snoop_logger_socket_thread_->Start();
    thread_started_future.wait();
    if (thread_started_future.get()) {
      RegisterSocket(snoop_logger_socket_thread_.get());
    } else {
      snoop_logger_socket_thread_->Stop();
      snoop_logger_socket_thread_.reset();
      snoop_logger_socket_thread_ = nullptr;
    }
  }

#ifdef __ANDROID__
  SnoopLoggerTracing::InitializePerfetto();
#endif  // __ANDROID__

  alarm_ = std::make_unique<os::RepeatingAlarm>(GetHandler());
  alarm_->Schedule(common::Bind(&delete_old_btsnooz_files, snooz_log_path_, snooz_log_life_time_),
                   snooz_log_delete_alarm_interval_);
}

void SnoopLogger::Stop() {
  std::lock_guard<std::recursive_mutex> lock(file_mutex_);
  log::debug("Closing btsnoop log data at {}", snoop_log_path_);
  CloseCurrentSnoopLogFile();

  if (snoop_logger_socket_thread_ != nullptr) {
    snoop_logger_socket_thread_->Stop();
    snoop_logger_socket_thread_.reset();
    snoop_logger_socket_thread_ = nullptr;
    socket_ = nullptr;
  }

  btsnoop_mode_ = kBtSnoopLogModeDisabled;
  // Disable all filters
  DisableFilters();

  // Cancel the alarm
  alarm_->Cancel();
  alarm_.reset();
  // delete any existing snooz logs
  if (!snoop_log_persists) {
    delete_btsnoop_files(snooz_log_path_);
  }
}

size_t SnoopLogger::GetMaxPacketsPerFile() {
  // Allow override max packet per file via system property
  auto max_packets_per_file = kDefaultBtSnoopMaxPacketsPerFile;
  {
    auto max_packets_per_file_prop = os::GetSystemProperty(kBtSnoopMaxPacketsPerFileProperty);
    if (max_packets_per_file_prop) {
      auto max_packets_per_file_number =
              common::Uint64FromString(max_packets_per_file_prop.value());
      if (max_packets_per_file_number) {
        max_packets_per_file = max_packets_per_file_number.value();
      }
    }
  }
  return max_packets_per_file;
}

size_t SnoopLogger::GetMaxPacketsPerBuffer() {
  // We want to use at most 256 KB memory for btsnooz log for release builds
  // and 512 KB memory for userdebug/eng builds
  auto is_debuggable = os::GetSystemPropertyBool(kIsDebuggableProperty, false);

  size_t btsnooz_max_memory_usage_bytes = (is_debuggable ? 1024 : 256) * 1024;
  // Calculate max number of packets based on max memory usage and max packet size
  return btsnooz_max_memory_usage_bytes / kDefaultBtSnoozMaxBytesPerPacket;
}

std::string SnoopLogger::GetCurrentSnoopMode() { return btsnoop_mode_; }

static std::string GetBtSnoopMode() {
  // Default mode is FILTERED on userdebug/eng build, DISABLED on user build.
  // In userdebug/eng build, it can also be overwritten by modifying the global setting
  std::string btsnoop_mode = SnoopLogger::kBtSnoopLogModeDisabled;
  if (os::GetSystemPropertyBool(SnoopLogger::kIsDebuggableProperty, false)) {
    btsnoop_mode = os::GetSystemProperty(SnoopLogger::kBtSnoopDefaultLogModeProperty)
                           .value_or(SnoopLogger::kBtSnoopLogModeFiltered);
  }

  btsnoop_mode = os::GetSystemProperty(SnoopLogger::kBtSnoopLogModeProperty).value_or(btsnoop_mode);

  // Only allow a subset of values:
  if (!(btsnoop_mode == SnoopLogger::kBtSnoopLogModeDisabled ||
        btsnoop_mode == SnoopLogger::kBtSnoopLogModeFull ||
        btsnoop_mode == SnoopLogger::kBtSnoopLogModeFiltered ||
        btsnoop_mode == SnoopLogger::kBtSnoopLogModeKernel)) {
    log::warn("{}: Invalid btsnoop value, default back to disabled", btsnoop_mode);
    return SnoopLogger::kBtSnoopLogModeDisabled;
  }

  return btsnoop_mode;
}

void SnoopLogger::RegisterSocket(SnoopLoggerSocketInterface* socket) {
  std::lock_guard<std::recursive_mutex> lock(file_mutex_);
  socket_ = socket;
}

bool SnoopLogger::IsBtSnoopLogPersisted() {
  auto is_debuggable = os::GetSystemPropertyBool(kIsDebuggableProperty, false);
  return is_debuggable && os::GetSystemPropertyBool(kBtSnoopLogPersists, false);
}

bool SnoopLogger::IsQualcommDebugLogEnabled() {
  // Check system prop if the soc manufacturer is Qualcomm
  bool qualcomm_debug_log_enabled = false;
  {
    auto soc_manufacturer_prop = os::GetSystemProperty(kSoCManufacturerProperty);
    qualcomm_debug_log_enabled =
            soc_manufacturer_prop.has_value() &&
            common::StringTrim(soc_manufacturer_prop.value()) == kSoCManufacturerQualcomm;
  }
  return qualcomm_debug_log_enabled;
}

const ModuleFactory SnoopLogger::Factory = ModuleFactory([]() {
  return new SnoopLogger(os::ParameterProvider::SnoopLogFilePath(),
                         os::ParameterProvider::SnoozLogFilePath(), GetMaxPacketsPerFile(),
                         GetMaxPacketsPerBuffer(), GetBtSnoopMode(), IsQualcommDebugLogEnabled(),
                         kBtSnoozLogLifeTime, kBtSnoozLogDeleteRepeatingAlarmInterval,
                         IsBtSnoopLogPersisted());
});

#ifdef __ANDROID__
void SnoopLogger::LogTracePoint(uint64_t timestamp_us, const HciPacket& packet, Direction direction,
                                PacketType type) {
  switch (type) {
    case PacketType::EVT: {
      uint8_t evt_code = packet[0];

      if (evt_code == static_cast<uint8_t>(hci::EventCode::LE_META_EVENT) ||
          evt_code == static_cast<uint8_t>(hci::EventCode::VENDOR_SPECIFIC)) {
        uint8_t subevt_code = packet[2];
        std::string message =
                std::format("BTSL:{}/{}/{}/{:02x}/{:02x}", static_cast<uint8_t>(type),
                            static_cast<uint8_t>(direction), packet.size(), evt_code, subevt_code);

        ATRACE_INSTANT_FOR_TRACK(LOG_TAG, message.c_str());
      } else {
        std::string message = std::format("BTSL:{}/{}/{}/{:02x}", static_cast<uint8_t>(type),
                                          static_cast<uint8_t>(direction), packet.size(), evt_code);

        ATRACE_INSTANT_FOR_TRACK(LOG_TAG, message.c_str());
      }
    } break;
    case PacketType::CMD: {
      uint16_t op_code = packet[0] | (packet[1] << 8);

      std::string message = std::format("BTSL:{}/{}/{}/{:04x}", static_cast<uint8_t>(type),
                                        static_cast<uint8_t>(direction), packet.size(), op_code);

      ATRACE_INSTANT_FOR_TRACK(LOG_TAG, message.c_str());
    } break;
    case PacketType::ACL: {
      uint16_t handle = (packet[0] | (packet[1] << 8)) & 0x0fff;
      uint8_t pb_flag = (packet[1] & 0x30) >> 4;

      std::string message =
              std::format("BTSL:{}/{}/{}/{:03x}/{}", static_cast<uint8_t>(type),
                          static_cast<uint8_t>(direction), packet.size(), handle, pb_flag);

      ATRACE_INSTANT_FOR_TRACK(LOG_TAG, message.c_str());
    } break;
    case PacketType::ISO:
    case PacketType::SCO: {
      std::string message = std::format("BTSL:{}/{}/{}", static_cast<uint8_t>(type),
                                        static_cast<uint8_t>(direction), packet.size());

      ATRACE_INSTANT_FOR_TRACK(LOG_TAG, message.c_str());
    } break;
  }

  SnoopLoggerTracing::TracePacket(timestamp_us, packet, direction, type);
}
#endif  // __ANDROID__

}  // namespace hal
}  // namespace bluetooth<|MERGE_RESOLUTION|>--- conflicted
+++ resolved
@@ -1164,16 +1164,6 @@
   uint64_t timestamp_us = std::chrono::duration_cast<std::chrono::microseconds>(
                                   std::chrono::system_clock::now().time_since_epoch())
                                   .count();
-#ifdef __ANDROID__
-  if (com::android::bluetooth::flags::snoop_logger_tracing()) {
-    LogTracePoint(timestamp_us, packet, direction, type);
-  }
-#endif  // __ANDROID__
-
-<<<<<<< HEAD
-  uint64_t timestamp_us = std::chrono::duration_cast<std::chrono::microseconds>(
-                                  std::chrono::system_clock::now().time_since_epoch())
-                                  .count();
   if (gmt_offset >= 0) {
     timestamp_us += ((uint64_t)gmt_offset * 1000000LL);
   } else {
@@ -1182,8 +1172,12 @@
      */
     timestamp_us -= ((uint64_t)tmp_gmt_offset * 1000000LL);
   }
-=======
->>>>>>> 2bb2960b
+#ifdef __ANDROID__
+  if (com::android::bluetooth::flags::snoop_logger_tracing()) {
+    LogTracePoint(timestamp_us, packet, direction, type);
+  }
+#endif  // __ANDROID__
+
   std::bitset<32> flags = 0;
   switch (type) {
     case PacketType::CMD:
