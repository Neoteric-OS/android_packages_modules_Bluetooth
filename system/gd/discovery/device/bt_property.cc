/*
 * Copyright 2024 The Android Open Source Project
 *
 * Licensed under the Apache License, Version 2.0 (the "License");
 * you may not use this file except in compliance with the License.
 * You may obtain a copy of the License at
 *
 *      http://www.apache.org/licenses/LICENSE-2.0
 *
 * Unless required by applicable law or agreed to in writing, software
 * distributed under the License is distributed on an "AS IS" BASIS,
 * WITHOUT WARRANTIES OR CONDITIONS OF ANY KIND, either express or implied.
 * See the License for the specific language governing permissions and
 * limitations under the License.
 */

#include "discovery/device/bt_property.h"

#include <base/strings/stringprintf.h>

#include <string>

#include "include/hardware/bluetooth.h"
#include "os/log.h"
#include "stack/include/bt_name.h"
#include "types/bluetooth/uuid.h"

std::string bt_property_type_text(const bt_property_type_t& type) {
  switch (type) {
    CASE_RETURN_TEXT(BT_PROPERTY_BDNAME);
    CASE_RETURN_TEXT(BT_PROPERTY_BDADDR);
    CASE_RETURN_TEXT(BT_PROPERTY_UUIDS);
    CASE_RETURN_TEXT(BT_PROPERTY_CLASS_OF_DEVICE);
    CASE_RETURN_TEXT(BT_PROPERTY_TYPE_OF_DEVICE);
    CASE_RETURN_TEXT(BT_PROPERTY_SERVICE_RECORD);
    CASE_RETURN_TEXT(BT_PROPERTY_ADAPTER_BONDED_DEVICES);
    CASE_RETURN_TEXT(BT_PROPERTY_ADAPTER_DISCOVERABLE_TIMEOUT);
    CASE_RETURN_TEXT(BT_PROPERTY_REMOTE_FRIENDLY_NAME);
    CASE_RETURN_TEXT(BT_PROPERTY_REMOTE_RSSI);
    CASE_RETURN_TEXT(BT_PROPERTY_REMOTE_VERSION_INFO);
    CASE_RETURN_TEXT(BT_PROPERTY_LOCAL_LE_FEATURES);
    CASE_RETURN_TEXT(BT_PROPERTY_DYNAMIC_AUDIO_BUFFER);
    CASE_RETURN_TEXT(BT_PROPERTY_REMOTE_IS_COORDINATED_SET_MEMBER);
    CASE_RETURN_TEXT(BT_PROPERTY_APPEARANCE);
    CASE_RETURN_TEXT(BT_PROPERTY_VENDOR_PRODUCT_INFO);
    CASE_RETURN_TEXT(BT_PROPERTY_REMOTE_ASHA_CAPABILITY);
    CASE_RETURN_TEXT(BT_PROPERTY_REMOTE_ASHA_TRUNCATED_HISYNCID);
    CASE_RETURN_TEXT(BT_PROPERTY_REMOTE_MODEL_NUM);
    CASE_RETURN_TEXT(BT_PROPERTY_REMOTE_ADDR_TYPE);
    CASE_RETURN_TEXT(BT_PROPERTY_REMOTE_DEVICE_TIMESTAMP);
    CASE_RETURN_TEXT(BT_PROPERTY_REMOTE_SECURE_CONNECTIONS_SUPPORTED);
    CASE_RETURN_TEXT(BT_PROPERTY_REMOTE_MAX_SESSION_KEY_SIZE);
    CASE_RETURN_TEXT(BT_PROPERTY_RESERVED_07);
    CASE_RETURN_TEXT(BT_PROPERTY_RESERVED_0E);
    CASE_RETURN_TEXT(BT_PROPERTY_RESERVED_0F);
    CASE_RETURN_TEXT(BT_PROPERTY_RESERVED_0x14);
   default: break;
  }
  return base::StringPrintf("Unknown [%d]", (int)type);
}

std::string bt_property_text(const bt_property_t& property) {
  switch (property.type) {
    case BT_PROPERTY_BDNAME:
      return base::StringPrintf("type:%s name:%s", bt_property_type_text(property.type).c_str(),
                                (const char*)property.val);
    case BT_PROPERTY_BDADDR:
      return base::StringPrintf("type:%s addr:%s", bt_property_type_text(property.type).c_str(),
                                ((const RawAddress*)property.val)->ToString().c_str());
    case BT_PROPERTY_UUIDS: {
      std::ostringstream oss;
      const bluetooth::Uuid* it = (const bluetooth::Uuid*)property.val;
      for (size_t i = 0; i < (size_t)property.len; i += sizeof(bluetooth::Uuid), it++) {
        (i == 0) ? oss << *it : oss << " " << *it;
      }
      return base::StringPrintf("type:%s uuids:%s", bt_property_type_text(property.type).c_str(),
                                oss.str().c_str());
    }
    case BT_PROPERTY_CLASS_OF_DEVICE:
      return base::StringPrintf("type:%s cod:0x%x", bt_property_type_text(property.type).c_str(),
                                *(uint32_t*)(property.val));

    case BT_PROPERTY_TYPE_OF_DEVICE:
      return base::StringPrintf("type:%s type_of_device:%d",
                                bt_property_type_text(property.type).c_str(),
                                *(uint32_t*)(property.val));

    case BT_PROPERTY_SERVICE_RECORD:
      return base::StringPrintf("type:%s uuid:%s channel:%u name:\"%s\"",
                                bt_property_type_text(property.type).c_str(),
                                (((bt_service_record_t*)property.val)->uuid).ToString().c_str(),
                                (((bt_service_record_t*)property.val)->channel),
                                (((bt_service_record_t*)property.val)->name));

    case BT_PROPERTY_ADAPTER_BONDED_DEVICES: {
      std::ostringstream oss;
      const RawAddress* it = (const RawAddress*)property.val;
      for (size_t i = 0; i < (size_t)property.len; i += sizeof(RawAddress), it++) {
        (i == 0) ? oss << *it : oss << " " << *it;
      }
      return base::StringPrintf("type:%s addrs:%s", bt_property_type_text(property.type).c_str(),
                                oss.str().c_str());
    }
    case BT_PROPERTY_ADAPTER_DISCOVERABLE_TIMEOUT:
      return base::StringPrintf("type:%s discoverable_timeout:%u",
                                bt_property_type_text(property.type).c_str(),
                                *((uint32_t*)property.val));

    case BT_PROPERTY_REMOTE_FRIENDLY_NAME:
      return base::StringPrintf("type:%s remote_friendly_name:%s",
                                bt_property_type_text(property.type).c_str(),
                                (uint8_t*)property.val);

    case BT_PROPERTY_REMOTE_RSSI:
      return base::StringPrintf("type:%s rssi:%hhd", bt_property_type_text(property.type).c_str(),
                                *(int8_t*)property.val);

    case BT_PROPERTY_REMOTE_VERSION_INFO:
      return base::StringPrintf("type:%s version:%d sub:%d mfr:%d",
                                bt_property_type_text(property.type).c_str(),
                                ((bt_remote_version_t*)property.val)->version,
                                ((bt_remote_version_t*)property.val)->sub_ver,
                                ((bt_remote_version_t*)property.val)->manufacturer);

    case BT_PROPERTY_LOCAL_LE_FEATURES:
      return base::StringPrintf(
              "type:%s version_supported:%d local_privacy_enabled:%d"
              " max_adv_instance:%d rpa_offload_supported:%d max_irk_list_size:%d"
              " max_adv_filter_supported:%d activity_energy_info_supported:%d"
              " scan_result_storage_size:%d total_trackable_advertisers:%d"
              " extended_scan_support:%d debug_logging_supported:%d le_2m_phy_supported:%d"
              " le_coded_phy_supported:%d le_extended_advertising_supported:%d"
              " le_periodic_advertising_supported:%d le_maximum_advertising_data_length:%d"
              " dynamic_audio_buffer_supported:%d "
              "le_periodic_advertising_sync_transfer_sender_supported:%d"
              " le_connected_isochronous_stream_central_supported:%d "
              "le_isochronous_broadcast_supported:%d"
              " le_periodic_advertising_sync_transfer_recipient_supported:%d "
              "adv_filter_extended_features_mask:%d"
              "le_channel_sounding_supported:%d ",
              bt_property_type_text(property.type).c_str(),
              ((bt_local_le_features_t*)property.val)->version_supported,
              ((bt_local_le_features_t*)property.val)->local_privacy_enabled,
              ((bt_local_le_features_t*)property.val)->max_adv_instance,
              ((bt_local_le_features_t*)property.val)->rpa_offload_supported,
              ((bt_local_le_features_t*)property.val)->max_irk_list_size,
              ((bt_local_le_features_t*)property.val)->max_adv_filter_supported,
              ((bt_local_le_features_t*)property.val)->activity_energy_info_supported,
              ((bt_local_le_features_t*)property.val)->scan_result_storage_size,
              ((bt_local_le_features_t*)property.val)->total_trackable_advertisers,
              ((bt_local_le_features_t*)property.val)->extended_scan_support,
              ((bt_local_le_features_t*)property.val)->debug_logging_supported,
              ((bt_local_le_features_t*)property.val)->le_2m_phy_supported,
              ((bt_local_le_features_t*)property.val)->le_coded_phy_supported,
              ((bt_local_le_features_t*)property.val)->le_extended_advertising_supported,
              ((bt_local_le_features_t*)property.val)->le_periodic_advertising_supported,
              ((bt_local_le_features_t*)property.val)->le_maximum_advertising_data_length,
              ((bt_local_le_features_t*)property.val)->dynamic_audio_buffer_supported,
              ((bt_local_le_features_t*)property.val)
                      ->le_periodic_advertising_sync_transfer_sender_supported,
              ((bt_local_le_features_t*)property.val)
                      ->le_connected_isochronous_stream_central_supported,
              ((bt_local_le_features_t*)property.val)->le_isochronous_broadcast_supported,
              ((bt_local_le_features_t*)property.val)
                      ->le_periodic_advertising_sync_transfer_recipient_supported,
              ((bt_local_le_features_t*)property.val)->adv_filter_extended_features_mask,
              ((bt_local_le_features_t*)property.val)->le_channel_sounding_supported);

    case BT_PROPERTY_DYNAMIC_AUDIO_BUFFER:
      return base::StringPrintf("type:%s", bt_property_type_text(property.type).c_str());

    case BT_PROPERTY_REMOTE_IS_COORDINATED_SET_MEMBER:
      return base::StringPrintf("type:%s is_coordinated_set_member:%s",
                                bt_property_type_text(property.type).c_str(),
                                (*(bool*)property.val) ? "true" : "false");

    case BT_PROPERTY_APPEARANCE:
      return base::StringPrintf("type:%s appearance:0x%x",
                                bt_property_type_text(property.type).c_str(),
                                (*(uint16_t*)property.val));

    case BT_PROPERTY_VENDOR_PRODUCT_INFO:
      return base::StringPrintf(
              "type:%s vendor_id_src:%hhu vendor_id:%hu product_id:%hu version:%hu",
              bt_property_type_text(property.type).c_str(),
              ((bt_vendor_product_info_t*)property.val)->vendor_id_src,
              ((bt_vendor_product_info_t*)property.val)->vendor_id,
              ((bt_vendor_product_info_t*)property.val)->product_id,
              ((bt_vendor_product_info_t*)property.val)->version);

    case BT_PROPERTY_REMOTE_ASHA_CAPABILITY:
      return base::StringPrintf("type:%s remote_asha_capability:%hd",
                                bt_property_type_text(property.type).c_str(),
                                (*(int16_t*)property.val));

    case BT_PROPERTY_REMOTE_ASHA_TRUNCATED_HISYNCID:
      return base::StringPrintf("type:%s remote_asha_truncated_hisyncid:%u",
                                bt_property_type_text(property.type).c_str(),
                                (*(uint32_t*)property.val));

    case BT_PROPERTY_REMOTE_MODEL_NUM:
      return base::StringPrintf("type:%s remote_model_num:%s",
                                bt_property_type_text(property.type).c_str(), (char*)property.val);

    case BT_PROPERTY_REMOTE_ADDR_TYPE:
      return base::StringPrintf("type:%s remote_asha_truncated_hisyncid:0x%x",
                                bt_property_type_text(property.type).c_str(),
                                (*(uint8_t*)property.val));

    case BT_PROPERTY_REMOTE_DEVICE_TIMESTAMP:
      return base::StringPrintf("type:%s", bt_property_type_text(property.type).c_str());
    case BT_PROPERTY_REMOTE_SECURE_CONNECTIONS_SUPPORTED:
      return base::StringPrintf("type:%s remote secure connections supported:%hhd",
                                bt_property_type_text(property.type).c_str(),
                                (*(uint8_t*)property.val));

    case BT_PROPERTY_REMOTE_MAX_SESSION_KEY_SIZE:
<<<<<<< HEAD
      return base::StringPrintf(
          "type:%s remote max session key size:%hhd",
          bt_property_type_text(property.type).c_str(),
          (*(uint8_t*)property.val));
=======
      return base::StringPrintf("type:%s remote max session key size:%hhd",
                                bt_property_type_text(property.type).c_str(),
                                (*(uint8_t*)property.val));

>>>>>>> 15c04564
    case BT_PROPERTY_RESERVED_07:
    case BT_PROPERTY_RESERVED_0E:
    case BT_PROPERTY_RESERVED_0F:
    case BT_PROPERTY_RESERVED_0x14:
      return base::StringPrintf("type:%s", bt_property_type_text(property.type).c_str());
    default: break;
  }
  return std::string("Unknown");
}

namespace bluetooth::property {

BtPropertyLegacy::BtPropertyLegacy(const std::vector<std::shared_ptr<BtProperty>>& bt_properties)
    : bt_properties_(bt_properties) {
  properties_.resize(bt_properties.size());
  std::vector<bt_property_t>::iterator it = properties_.begin();
  for (const auto& p : bt_properties) {
    *it++ = {
            .type = p->Type(),
            .len = (int)p->Size(),
            .val = (void*)p->Val(),
    };
  }
}

void BtPropertyLegacy::Export(bt_property_t* bt_properties, size_t size) {
  log::assert_that(bt_properties != nullptr, "assert failed: bt_properties != nullptr");
  log::assert_that(size >= properties_.size(), "assert failed: size >= properties_.size()");

  for (const auto& p : bt_properties_) {
    *bt_properties++ = {
            .type = p->Type(),
            .len = (int)p->Size(),
            .val = (void*)p->Val(),
    };
  }
}

size_t BtPropertyLegacy::NumProperties() const { return properties_.size(); }

const std::vector<bt_property_t>& BtPropertyLegacy::Properties() const { return properties_; }

std::shared_ptr<BdName> BdName::Create(const BD_NAME bd_name) {
  return std::make_shared<BdName>(BdName(bd_name));
}
std::shared_ptr<BdAddr> BdAddr::Create(const RawAddress& bd_addr) {
  return std::make_shared<BdAddr>(BdAddr(bd_addr));
}
std::shared_ptr<Uuids> Uuids::Create(const std::vector<bluetooth::Uuid>& uuids) {
  return std::make_shared<Uuids>(Uuids(uuids));
}
std::shared_ptr<ClassOfDevice> ClassOfDevice::Create(const uint32_t& cod) {
  return std::make_shared<ClassOfDevice>(ClassOfDevice(cod));
}
std::shared_ptr<TypeOfDevice> TypeOfDevice::Create(const bt_device_type_t& type) {
  return std::make_shared<TypeOfDevice>(TypeOfDevice(type));
}
std::shared_ptr<ServiceRecord> ServiceRecord::Create(const bt_service_record_t& record) {
  return std::make_shared<ServiceRecord>(ServiceRecord(record));
}
std::shared_ptr<AdapterBondedDevices> AdapterBondedDevices::Create(const RawAddress* bd_addr,
                                                                   size_t len) {
  log::assert_that(bd_addr != nullptr, "assert failed: bd_addr != nullptr");
  return std::make_shared<AdapterBondedDevices>(AdapterBondedDevices(bd_addr, len));
}
std::shared_ptr<AdapterDiscoverableTimeout> AdapterDiscoverableTimeout::Create(
        const uint32_t& timeout) {
  return std::make_shared<AdapterDiscoverableTimeout>(AdapterDiscoverableTimeout(timeout));
}
std::shared_ptr<RemoteFriendlyName> RemoteFriendlyName::Create(const uint8_t bd_name[],
                                                               size_t len) {
  return std::make_shared<RemoteFriendlyName>(RemoteFriendlyName(bd_name, len));
}
std::shared_ptr<RemoteRSSI> RemoteRSSI::Create(const int8_t& rssi) {
  return std::make_shared<RemoteRSSI>(RemoteRSSI(rssi));
}
std::shared_ptr<RemoteVersionInfo> RemoteVersionInfo::Create(const bt_remote_version_t& info) {
  return std::make_shared<RemoteVersionInfo>(RemoteVersionInfo(info));
}
std::shared_ptr<LocalLeFeatures> LocalLeFeatures::Create(const bt_local_le_features_t& features) {
  return std::make_shared<LocalLeFeatures>(LocalLeFeatures(features));
}
std::shared_ptr<RemoteIsCoordinatedSetMember> RemoteIsCoordinatedSetMember::Create(
        const bool& is_set_member) {
  return std::make_shared<RemoteIsCoordinatedSetMember>(
          RemoteIsCoordinatedSetMember(is_set_member));
}
std::shared_ptr<Appearance> Appearance::Create(const uint16_t& appearance) {
  return std::make_shared<Appearance>(Appearance(appearance));
}
std::shared_ptr<VendorProductInfo> VendorProductInfo::Create(const bt_vendor_product_info_t& info) {
  return std::make_shared<VendorProductInfo>(VendorProductInfo(info));
}
std::shared_ptr<RemoteASHACapability> RemoteASHACapability::Create(const int16_t& capability) {
  return std::make_shared<RemoteASHACapability>(RemoteASHACapability(capability));
}
std::shared_ptr<RemoteASHATruncatedHiSyncId> RemoteASHATruncatedHiSyncId::Create(
        const uint32_t& id) {
  return std::make_shared<RemoteASHATruncatedHiSyncId>(RemoteASHATruncatedHiSyncId(id));
}
std::shared_ptr<RemoteModelNum> RemoteModelNum::Create(const bt_bdname_t& name) {
  return std::make_shared<RemoteModelNum>(RemoteModelNum(name));
}
std::shared_ptr<RemoteAddrType> RemoteAddrType::Create(const uint8_t& addr) {
  return std::make_shared<RemoteAddrType>(RemoteAddrType(addr));
}
std::shared_ptr<RemoteDeviceTimestamp> RemoteDeviceTimestamp::Create(const int& timestamp) {
  return std::make_shared<RemoteDeviceTimestamp>(RemoteDeviceTimestamp(timestamp));
}

}  // namespace bluetooth::property<|MERGE_RESOLUTION|>--- conflicted
+++ resolved
@@ -54,7 +54,8 @@
     CASE_RETURN_TEXT(BT_PROPERTY_RESERVED_0E);
     CASE_RETURN_TEXT(BT_PROPERTY_RESERVED_0F);
     CASE_RETURN_TEXT(BT_PROPERTY_RESERVED_0x14);
-   default: break;
+    default:
+      break;
   }
   return base::StringPrintf("Unknown [%d]", (int)type);
 }
@@ -215,23 +216,16 @@
                                 (*(uint8_t*)property.val));
 
     case BT_PROPERTY_REMOTE_MAX_SESSION_KEY_SIZE:
-<<<<<<< HEAD
-      return base::StringPrintf(
-          "type:%s remote max session key size:%hhd",
-          bt_property_type_text(property.type).c_str(),
-          (*(uint8_t*)property.val));
-=======
       return base::StringPrintf("type:%s remote max session key size:%hhd",
                                 bt_property_type_text(property.type).c_str(),
                                 (*(uint8_t*)property.val));
-
->>>>>>> 15c04564
     case BT_PROPERTY_RESERVED_07:
     case BT_PROPERTY_RESERVED_0E:
     case BT_PROPERTY_RESERVED_0F:
     case BT_PROPERTY_RESERVED_0x14:
       return base::StringPrintf("type:%s", bt_property_type_text(property.type).c_str());
-    default: break;
+    default:
+      break;
   }
   return std::string("Unknown");
 }
