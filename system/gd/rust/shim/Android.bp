--- conflicted
+++ resolved
@@ -113,56 +113,6 @@
     min_sdk_version: "30",
 }
 
-<<<<<<< HEAD
-cc_library_static {
-    name: "libbt_callbacks_cxx",
-    defaults: [
-        "gd_ffi_defaults",
-        "libchrome_support_defaults",
-    ],
-    header_libs: ["libbt_callbacks_cxx_headers"],
-    srcs: ["callbacks/callbacks.cc"],
-    generated_headers: [
-        "cxx-bridge-header",
-        "libbt_shim_bridge_header",
-    ],
-    host_supported: true,
-    apex_available: [
-        "//apex_available:platform",
-        "com.android.btservices",
-    ],
-    min_sdk_version: "30",
-}
-
-cc_library_headers {
-    name: "libbt_callbacks_cxx_headers",
-    local_include_dirs: ["callbacks"],
-    host_supported: true,
-    apex_available: [
-        "//apex_available:platform",
-        "com.android.btservices",
-    ],
-    min_sdk_version: "30",
-}
-
-genrule {
-    name: "libbt_shim_bridge_header",
-    tools: ["cxxbridge"],
-    cmd: "$(location cxxbridge) $(in) --header > $(out)",
-    srcs: ["src/bridge.rs"],
-    out: ["src/bridge.rs.h"],
-}
-
-genrule {
-    name: "libbt_shim_bridge_code",
-    tools: ["cxxbridge"],
-    cmd: "$(location cxxbridge) $(in) >> $(out)",
-    srcs: ["src/bridge.rs"],
-    out: ["bridge.cc"],
-}
-
-=======
->>>>>>> ac96606b
 genrule {
     name: "libbt_init_flags_bridge_header",
     tools: ["cxxbridge"],
