package {
    // See: http://go/android-license-faq
    // A large-scale-change added 'default_applicable_licenses' to import
    // all of the 'license_kinds' from "system_bt_license"
    // to get the below license kinds:
    //   SPDX-license-identifier-Apache-2.0
    default_applicable_licenses: ["system_bt_license"],
}


rust_library {
  name : "libbt_common",
  defaults: ["libbt_common_defaults"],
  rustlibs: [
      "libtokio",
      "libnix",
      "liblazy_static",
      "liblog_rust",
      "libcxx",
      "libgrpcio",
  ],
  target: {
      android: {
          rustlibs: [
              "libandroid_logger",
              "librustutils",
          ],
          shared_libs: [
              "libcutils",
          ],
      },
      host: {
          rustlibs: [
              "libenv_logger",
          ],
      },
  },
<<<<<<< HEAD
=======
  apex_available: [
       "//apex_available:platform",
       "com.android.btservices",
  ],
>>>>>>> 9708777a
  min_sdk_version: "Tiramisu",
}

rust_defaults {
    name: "libbt_common_defaults",
    defaults: ["gd_rust_defaults"],
    crate_name: "bt_common",
    srcs: ["src/lib.rs"],
    rustlibs: [
        "libtokio",
        "libnix",
        "liblazy_static",
        "liblog_rust",
        "libcxx",
        "libgrpcio",
        "libbt_packets",
        "libfutures",
        "libnum_traits",
        "libnix",
        "liblog_rust",
        "libbt_facade_helpers",
        "libenv_logger",
    ],
    proc_macros: [
        "libpaste",
    ],
    whole_static_libs: [
        "libbt_keystore_cc",
    ],
}

rust_ffi_static {
    name: "libbt_common_ffi",
    defaults: ["libbt_common_defaults"],
    target: {
          android: {
              rustlibs: [
                  "librustutils",
                  "libandroid_logger",
              ]
          },
     },
<<<<<<< HEAD
=======
    apex_available: [
        "com.android.btservices",
    ],
>>>>>>> 9708777a
    min_sdk_version: "30",
}

cc_library_static {
    name: "libbt_common_bridge",
    defaults: ["gd_ffi_defaults"],
    generated_headers: [
        "libbt_common_bridge_header",
        "cxx-bridge-header",
    ],
    generated_sources: [
        "libbt_common_bridge_code",
    ],
    export_generated_headers: [
        "libbt_common_bridge_header",
        "cxx-bridge-header",
    ],
    include_dirs: [
        "packages/modules/Bluetooth/system/gd",
        "packages/modules/Bluetooth/system/gd/rust/common",
    ],
    header_libs: ["libbt_keystore_cc_headers"],
    export_header_lib_headers: ["libbt_keystore_cc_headers"],
    cflags: [
        "-Wno-unused-const-variable",
    ],
    host_supported: true,
<<<<<<< HEAD
=======
    apex_available: [
        "//apex_available:platform",
        "com.android.btservices",
    ],
>>>>>>> 9708777a
    shared_libs: [
        "libchrome",
    ],
    min_sdk_version: "30",
}


cc_library_static {
    name: "libbt_keystore_cc",
    defaults: ["rust_static_cc_lib_defaults", "gd_ffi_defaults"],
    header_libs: ["libbt_keystore_cc_headers"],
    srcs: ["keystore/fake_bt_keystore.cc"],
    generated_headers: ["libbt_common_bridge_header", "cxx-bridge-header"],
    generated_sources: ["libbt_common_bridge_code"],
    shared_libs: [
        "libchrome",
    ],
    host_supported: true,
<<<<<<< HEAD
=======
    apex_available: [
        "//apex_available:platform",
        "com.android.btservices",
    ],
>>>>>>> 9708777a
    min_sdk_version: "30",
}

cc_library_headers {
    name: "libbt_keystore_cc_headers",
    local_include_dirs: ["keystore"],
    host_supported: true,
<<<<<<< HEAD
=======
    apex_available: [
        "//apex_available:platform",
        "com.android.btservices",
    ],
>>>>>>> 9708777a
    min_sdk_version: "30",
}

cc_library_static {
    name: "libbluetooth_common_rust_interop",
    defaults: ["gd_ffi_defaults"],
    whole_static_libs: [
        "libbt_common_bridge",
        "libbt_common_ffi",
    ],
    host_supported: true,
<<<<<<< HEAD
=======
    apex_available: [
        "//apex_available:platform",
        "com.android.btservices",
    ],
>>>>>>> 9708777a
    min_sdk_version: "30",
}

genrule {
    name: "libbt_common_bridge_header",
    tools: ["cxxbridge"],
    cmd: "$(location cxxbridge) $(in) --header > $(out)",
    srcs: ["src/bridge.rs"],
    out: ["src/bridge.rs.h"],
}

genrule {
    name: "libbt_common_bridge_code",
    tools: ["cxxbridge"],
    cmd: "$(location cxxbridge) $(in) >> $(out)",
    srcs: ["src/bridge.rs"],
    out: ["bridge.cc"],
}

rust_test_host {
    name: "libbt_common_inline_tests",
    defaults: ["gd_rust_defaults"],
    srcs: ["src/lib.rs"],
    test_suites: ["general-tests"],
    auto_gen_config: true,
    rustlibs: [
        "libtokio",
        "libnix",
        "liblazy_static",
        "liblog_rust",
        "libfutures",
        "libenv_logger",
        "libgrpcio",
        "libbt_common",
        "libcxx",
    ],
    proc_macros: [
        "libpaste",
    ],
}<|MERGE_RESOLUTION|>--- conflicted
+++ resolved
@@ -35,13 +35,6 @@
           ],
       },
   },
-<<<<<<< HEAD
-=======
-  apex_available: [
-       "//apex_available:platform",
-       "com.android.btservices",
-  ],
->>>>>>> 9708777a
   min_sdk_version: "Tiramisu",
 }
 
@@ -84,12 +77,6 @@
               ]
           },
      },
-<<<<<<< HEAD
-=======
-    apex_available: [
-        "com.android.btservices",
-    ],
->>>>>>> 9708777a
     min_sdk_version: "30",
 }
 
@@ -117,13 +104,6 @@
         "-Wno-unused-const-variable",
     ],
     host_supported: true,
-<<<<<<< HEAD
-=======
-    apex_available: [
-        "//apex_available:platform",
-        "com.android.btservices",
-    ],
->>>>>>> 9708777a
     shared_libs: [
         "libchrome",
     ],
@@ -142,13 +122,6 @@
         "libchrome",
     ],
     host_supported: true,
-<<<<<<< HEAD
-=======
-    apex_available: [
-        "//apex_available:platform",
-        "com.android.btservices",
-    ],
->>>>>>> 9708777a
     min_sdk_version: "30",
 }
 
@@ -156,13 +129,6 @@
     name: "libbt_keystore_cc_headers",
     local_include_dirs: ["keystore"],
     host_supported: true,
-<<<<<<< HEAD
-=======
-    apex_available: [
-        "//apex_available:platform",
-        "com.android.btservices",
-    ],
->>>>>>> 9708777a
     min_sdk_version: "30",
 }
 
@@ -174,13 +140,6 @@
         "libbt_common_ffi",
     ],
     host_supported: true,
-<<<<<<< HEAD
-=======
-    apex_available: [
-        "//apex_available:platform",
-        "com.android.btservices",
-    ],
->>>>>>> 9708777a
     min_sdk_version: "30",
 }
 
