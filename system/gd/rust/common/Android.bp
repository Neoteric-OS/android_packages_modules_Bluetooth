--- conflicted
+++ resolved
@@ -8,16 +8,15 @@
 }
 
 rust_library {
-<<<<<<< HEAD
   name : "libbt_common",
   defaults: ["libbt_common_defaults"],
   rustlibs: [
-      "libtokio",
-      "libnix",
-      "liblazy_static",
-      "liblog_rust",
-      "libcxx",
-      "libgrpcio",
+        "libcxx",
+        "libgrpcio",
+        "liblazy_static",
+        "liblog_rust",
+        "libnix",
+        "libtokio",
   ],
   target: {
       android: {
@@ -36,39 +35,6 @@
       },
   },
   min_sdk_version: "Tiramisu",
-=======
-    name: "libbt_common",
-    defaults: ["libbt_common_defaults"],
-    rustlibs: [
-        "libcxx",
-        "libgrpcio",
-        "liblazy_static",
-        "liblog_rust",
-        "libnix",
-        "libtokio",
-    ],
-    target: {
-        android: {
-            rustlibs: [
-                "libandroid_logger",
-                "librustutils",
-            ],
-            shared_libs: [
-                "libcutils",
-            ],
-        },
-        host: {
-            rustlibs: [
-                "libenv_logger",
-            ],
-        },
-    },
-    apex_available: [
-        "//apex_available:platform",
-        "com.android.btservices",
-    ],
-    min_sdk_version: "Tiramisu",
->>>>>>> c7d06f0e
 }
 
 rust_defaults {
@@ -103,26 +69,13 @@
     name: "libbt_common_ffi",
     defaults: ["libbt_common_defaults"],
     target: {
-<<<<<<< HEAD
           android: {
               rustlibs: [
-                  "librustutils",
-                  "libandroid_logger",
+                "libandroid_logger",
+                "librustutils",
               ]
           },
      },
-=======
-        android: {
-            rustlibs: [
-                "libandroid_logger",
-                "librustutils",
-            ],
-        },
-    },
-    apex_available: [
-        "com.android.btservices",
-    ],
->>>>>>> c7d06f0e
     min_sdk_version: "30",
 }
 
