--- conflicted
+++ resolved
@@ -379,10 +379,6 @@
         gd_hal_snoop_logger_filtering = true,
         gd_l2cap,
         gd_link_policy,
-<<<<<<< HEAD
-        gd_remote_name_request = true,
-=======
->>>>>>> a5e8c6e4
         gd_rust,
         hci_adapter: i32,
         hfp_dynamic_version = true,
