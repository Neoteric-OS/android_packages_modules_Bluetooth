/*
 * Copyright (C) 2022 The Android Open Source Project
 *
 * Licensed under the Apache License, Version 2.0 (the "License");
 * you may not use this file except in compliance with the License.
 * You may obtain a copy of the License at
 *
 *      http://www.apache.org/licenses/LICENSE-2.0
 *
 * Unless required by applicable law or agreed to in writing, software
 * distributed under the License is distributed on an "AS IS" BASIS,
 * WITHOUT WARRANTIES OR CONDITIONS OF ANY KIND, either express or implied.
 * See the License for the specific language governing permissions and
 * limitations under the License.
 *
 * Changes from Qualcomm Innovation Center, Inc. are provided under the following license:
 * Copyright (c) 2024 Qualcomm Innovation Center, Inc. All rights reserved.
 * SPDX-License-Identifier: BSD-3-Clause-Clear
 */

#include "rust/topshim/gatt/gatt_ble_advertiser_shim.h"

#include <base/functional/bind.h>
#include <base/functional/callback.h>

#include <algorithm>
#include <iterator>
#include <memory>
#include <vector>

#include "bind_helpers.h"
#include "include/hardware/bt_common_types.h"
#include "rust/cxx.h"
#include "src/profiles/gatt.rs.h"
#include "types/bluetooth/uuid.h"
#include "types/raw_address.h"

namespace bluetooth {
namespace topshim {
namespace rust {

namespace rusty = ::bluetooth::topshim::rust;

// AdvertisingCallbacks implementations

void BleAdvertiserIntf::OnAdvertisingSetStarted(int reg_id, uint8_t advertiser_id, int8_t tx_power,
                                                uint8_t status) {
  rusty::gdadv_on_advertising_set_started(reg_id, advertiser_id, tx_power, status);
}
void BleAdvertiserIntf::OnAdvertisingEnabled(uint8_t advertiser_id, bool enable, uint8_t status) {
  rusty::gdadv_on_advertising_enabled(advertiser_id, enable, status);
}
void BleAdvertiserIntf::OnAdvertisingDataSet(uint8_t advertiser_id, uint8_t status) {
  rusty::gdadv_on_advertising_data_set(advertiser_id, status);
}
void BleAdvertiserIntf::OnScanResponseDataSet(uint8_t advertiser_id, uint8_t status) {
  rusty::gdadv_on_scan_response_data_set(advertiser_id, status);
}
void BleAdvertiserIntf::OnAdvertisingParametersUpdated(uint8_t advertiser_id, int8_t tx_power,
                                                       uint8_t status) {
  rusty::gdadv_on_advertising_parameters_updated(advertiser_id, tx_power, status);
}
void BleAdvertiserIntf::OnPeriodicAdvertisingParametersUpdated(uint8_t advertiser_id,
                                                               uint8_t status) {
  rusty::gdadv_on_periodic_advertising_parameters_updated(advertiser_id, status);
}
void BleAdvertiserIntf::OnPeriodicAdvertisingDataSet(uint8_t advertiser_id, uint8_t status) {
  rusty::gdadv_on_periodic_advertising_data_set(advertiser_id, status);
}
void BleAdvertiserIntf::OnPeriodicAdvertisingEnabled(uint8_t advertiser_id, bool enable,
                                                     uint8_t status) {
  rusty::gdadv_on_periodic_advertising_enabled(advertiser_id, enable, status);
}
void BleAdvertiserIntf::OnOwnAddressRead(uint8_t advertiser_id, uint8_t address_type,
                                         RawAddress addr) {
  rusty::gdadv_on_own_address_read(advertiser_id, address_type, &addr);
}

// BleAdvertiserInterface implementations

void BleAdvertiserIntf::RegisterAdvertiser() {
  adv_intf_->RegisterAdvertiser(
          base::Bind(&BleAdvertiserIntf::OnIdStatusCallback, base::Unretained(this)));
}

void BleAdvertiserIntf::Unregister(uint8_t adv_id) { adv_intf_->Unregister(adv_id); }

void BleAdvertiserIntf::GetOwnAddress(uint8_t adv_id) {
  adv_intf_->GetOwnAddress(adv_id, base::Bind(&BleAdvertiserIntf::OnGetAddressCallback,
                                              base::Unretained(this), adv_id));
}

void BleAdvertiserIntf::SetParameters(uint8_t adv_id, AdvertiseParameters params) {
  adv_intf_->SetParameters(
          adv_id, params,
          base::Bind(&BleAdvertiserIntf::OnParametersCallback, base::Unretained(this), adv_id));
}

void BleAdvertiserIntf::SetData(uint8_t adv_id, bool set_scan_rsp, ::rust::Vec<uint8_t> data) {
  std::vector<uint8_t> converted;
  std::vector<uint8_t> converted_enc;
  std::copy(data.begin(), data.end(), std::back_inserter(converted));

  adv_intf_->SetData(
<<<<<<< HEAD
      adv_id,
      set_scan_rsp,
      converted,
      converted_enc,
      base::Bind(&BleAdvertiserIntf::OnIdStatusCallback, base::Unretained(this), adv_id));
=======
          adv_id, set_scan_rsp, converted,
          base::Bind(&BleAdvertiserIntf::OnIdStatusCallback, base::Unretained(this), adv_id));
>>>>>>> 15c04564
}

void BleAdvertiserIntf::Enable(uint8_t adv_id, bool enable, uint16_t duration,
                               uint8_t max_ext_adv_events) {
  adv_intf_->Enable(
          adv_id, enable,
          base::Bind(&BleAdvertiserIntf::OnIdStatusCallback, base::Unretained(this), adv_id),
          duration, max_ext_adv_events,
          base::Bind(&BleAdvertiserIntf::OnIdStatusCallback, base::Unretained(this), adv_id));
}

void BleAdvertiserIntf::StartAdvertising(uint8_t adv_id, AdvertiseParameters params,
                                         ::rust::Vec<uint8_t> advertise_data,
                                         ::rust::Vec<uint8_t> scan_response_data,
                                         int32_t timeout_in_sec) {
  std::vector<uint8_t> converted_adv_data, converted_scan_rsp_data;
  std::copy(advertise_data.begin(), advertise_data.end(), std::back_inserter(converted_adv_data));
  std::copy(scan_response_data.begin(), scan_response_data.end(),
            std::back_inserter(converted_scan_rsp_data));

  adv_intf_->StartAdvertising(
          adv_id,
          base::Bind(&BleAdvertiserIntf::OnIdStatusCallback, base::Unretained(this), adv_id),
          params, converted_adv_data, converted_scan_rsp_data, timeout_in_sec,
          base::Bind(&BleAdvertiserIntf::OnIdStatusCallback, base::Unretained(this), adv_id));
}

void BleAdvertiserIntf::StartAdvertisingSet(int32_t reg_id, AdvertiseParameters params,
                                            ::rust::Vec<uint8_t> advertise_data,
                                            ::rust::Vec<uint8_t> scan_response_data,
                                            PeriodicAdvertisingParameters periodic_params,
                                            ::rust::Vec<uint8_t> periodic_data, uint16_t duration,
                                            uint8_t max_ext_adv_events) {
  std::vector<uint8_t> converted_adv_data, converted_scan_rsp_data, converted_periodic_data;
  std::vector<uint8_t> converted_adv_data_enc, converted_scan_rsp_data_enc,
      converted_periodic_data_enc;
  std::copy(advertise_data.begin(), advertise_data.end(), std::back_inserter(converted_adv_data));
<<<<<<< HEAD
  std::copy(scan_response_data.begin(), scan_response_data.end(), std::back_inserter(converted_scan_rsp_data));
  std::copy(periodic_data.begin(), periodic_data.end(), std::back_inserter(converted_periodic_data));
  std::vector<uint8_t> enc_key_value;

  adv_intf_->StartAdvertisingSet(
      kAdvertiserClientIdJni,
      reg_id,
      base::Bind(&BleAdvertiserIntf::OnIdTxPowerStatusCallback, base::Unretained(this)),
      params,
      converted_adv_data,
      converted_adv_data_enc,
      converted_scan_rsp_data,
      converted_scan_rsp_data_enc,
      periodic_params,
      converted_periodic_data,
      converted_periodic_data_enc,
      duration,
      max_ext_adv_events,
      enc_key_value,
      base::Bind(&BleAdvertiserIntf::OnIdStatusCallback, base::Unretained(this)));
}

void BleAdvertiserIntf::SetPeriodicAdvertisingParameters(
    uint8_t adv_id, PeriodicAdvertisingParameters params) {
=======
  std::copy(scan_response_data.begin(), scan_response_data.end(),
            std::back_inserter(converted_scan_rsp_data));
  std::copy(periodic_data.begin(), periodic_data.end(),
            std::back_inserter(converted_periodic_data));

  adv_intf_->StartAdvertisingSet(
          kAdvertiserClientIdJni, reg_id,
          base::Bind(&BleAdvertiserIntf::OnIdTxPowerStatusCallback, base::Unretained(this)), params,
          converted_adv_data, converted_scan_rsp_data, periodic_params, converted_periodic_data,
          duration, max_ext_adv_events,
          base::Bind(&BleAdvertiserIntf::OnIdStatusCallback, base::Unretained(this)));
}

void BleAdvertiserIntf::SetPeriodicAdvertisingParameters(uint8_t adv_id,
                                                         PeriodicAdvertisingParameters params) {
>>>>>>> 15c04564
  adv_intf_->SetPeriodicAdvertisingParameters(
          adv_id, params,
          base::Bind(&BleAdvertiserIntf::OnIdStatusCallback, base::Unretained(this), adv_id));
}

void BleAdvertiserIntf::SetPeriodicAdvertisingData(uint8_t adv_id, ::rust::Vec<uint8_t> data) {
  std::vector<uint8_t> converted;
  std::vector<uint8_t> converted_enc;
  std::copy(data.begin(), data.end(), std::back_inserter(converted));

  adv_intf_->SetPeriodicAdvertisingData(
<<<<<<< HEAD
      adv_id,
      converted,
      converted_enc,
      base::Bind(&BleAdvertiserIntf::OnIdStatusCallback, base::Unretained(this), adv_id));
=======
          adv_id, converted,
          base::Bind(&BleAdvertiserIntf::OnIdStatusCallback, base::Unretained(this), adv_id));
>>>>>>> 15c04564
}

void BleAdvertiserIntf::SetPeriodicAdvertisingEnable(uint8_t adv_id, bool enable,
                                                     bool include_adi) {
  adv_intf_->SetPeriodicAdvertisingEnable(
          adv_id, enable, include_adi,
          base::Bind(&BleAdvertiserIntf::OnIdStatusCallback, base::Unretained(this), adv_id));
}

void BleAdvertiserIntf::RegisterCallbacks() { adv_intf_->RegisterCallbacks(this); }

// Inband callbacks

void BleAdvertiserIntf::OnIdStatusCallback(uint8_t adv_id, uint8_t status) {
  gdadv_idstatus_callback(adv_id, status);
}
void BleAdvertiserIntf::OnIdTxPowerStatusCallback(uint8_t adv_id, int8_t tx_power, uint8_t status) {
  gdadv_idtxpowerstatus_callback(adv_id, tx_power, status);
}
void BleAdvertiserIntf::OnParametersCallback(uint8_t adv_id, uint8_t status, int8_t tx_power) {
  gdadv_parameters_callback(adv_id, status, tx_power);
}
void BleAdvertiserIntf::OnGetAddressCallback(uint8_t adv_id, uint8_t addr_type, RawAddress addr) {
  gdadv_getaddress_callback(adv_id, addr_type, &addr);
}

std::unique_ptr<BleAdvertiserIntf> GetBleAdvertiserIntf(const unsigned char* gatt_intf) {
  return std::make_unique<BleAdvertiserIntf>(
          reinterpret_cast<const btgatt_interface_t*>(gatt_intf)->advertiser);
}

}  // namespace rust
}  // namespace topshim
}  // namespace bluetooth<|MERGE_RESOLUTION|>--- conflicted
+++ resolved
@@ -102,16 +102,8 @@
   std::copy(data.begin(), data.end(), std::back_inserter(converted));
 
   adv_intf_->SetData(
-<<<<<<< HEAD
-      adv_id,
-      set_scan_rsp,
-      converted,
-      converted_enc,
-      base::Bind(&BleAdvertiserIntf::OnIdStatusCallback, base::Unretained(this), adv_id));
-=======
-          adv_id, set_scan_rsp, converted,
-          base::Bind(&BleAdvertiserIntf::OnIdStatusCallback, base::Unretained(this), adv_id));
->>>>>>> 15c04564
+          adv_id, set_scan_rsp, converted, converted_enc,
+          base::Bind(&BleAdvertiserIntf::OnIdStatusCallback, base::Unretained(this), adv_id));
 }
 
 void BleAdvertiserIntf::Enable(uint8_t adv_id, bool enable, uint16_t duration,
@@ -147,50 +139,25 @@
                                             uint8_t max_ext_adv_events) {
   std::vector<uint8_t> converted_adv_data, converted_scan_rsp_data, converted_periodic_data;
   std::vector<uint8_t> converted_adv_data_enc, converted_scan_rsp_data_enc,
-      converted_periodic_data_enc;
+          converted_periodic_data_enc;
   std::copy(advertise_data.begin(), advertise_data.end(), std::back_inserter(converted_adv_data));
-<<<<<<< HEAD
-  std::copy(scan_response_data.begin(), scan_response_data.end(), std::back_inserter(converted_scan_rsp_data));
-  std::copy(periodic_data.begin(), periodic_data.end(), std::back_inserter(converted_periodic_data));
-  std::vector<uint8_t> enc_key_value;
-
-  adv_intf_->StartAdvertisingSet(
-      kAdvertiserClientIdJni,
-      reg_id,
-      base::Bind(&BleAdvertiserIntf::OnIdTxPowerStatusCallback, base::Unretained(this)),
-      params,
-      converted_adv_data,
-      converted_adv_data_enc,
-      converted_scan_rsp_data,
-      converted_scan_rsp_data_enc,
-      periodic_params,
-      converted_periodic_data,
-      converted_periodic_data_enc,
-      duration,
-      max_ext_adv_events,
-      enc_key_value,
-      base::Bind(&BleAdvertiserIntf::OnIdStatusCallback, base::Unretained(this)));
-}
-
-void BleAdvertiserIntf::SetPeriodicAdvertisingParameters(
-    uint8_t adv_id, PeriodicAdvertisingParameters params) {
-=======
   std::copy(scan_response_data.begin(), scan_response_data.end(),
             std::back_inserter(converted_scan_rsp_data));
   std::copy(periodic_data.begin(), periodic_data.end(),
             std::back_inserter(converted_periodic_data));
+  std::vector<uint8_t> enc_key_value;
 
   adv_intf_->StartAdvertisingSet(
           kAdvertiserClientIdJni, reg_id,
           base::Bind(&BleAdvertiserIntf::OnIdTxPowerStatusCallback, base::Unretained(this)), params,
-          converted_adv_data, converted_scan_rsp_data, periodic_params, converted_periodic_data,
-          duration, max_ext_adv_events,
+          converted_adv_data, converted_adv_data_enc, converted_scan_rsp_data,
+          converted_scan_rsp_data_enc, periodic_params, converted_periodic_data,
+          converted_periodic_data_enc, duration, max_ext_adv_events, enc_key_value,
           base::Bind(&BleAdvertiserIntf::OnIdStatusCallback, base::Unretained(this)));
 }
 
 void BleAdvertiserIntf::SetPeriodicAdvertisingParameters(uint8_t adv_id,
                                                          PeriodicAdvertisingParameters params) {
->>>>>>> 15c04564
   adv_intf_->SetPeriodicAdvertisingParameters(
           adv_id, params,
           base::Bind(&BleAdvertiserIntf::OnIdStatusCallback, base::Unretained(this), adv_id));
@@ -202,15 +169,8 @@
   std::copy(data.begin(), data.end(), std::back_inserter(converted));
 
   adv_intf_->SetPeriodicAdvertisingData(
-<<<<<<< HEAD
-      adv_id,
-      converted,
-      converted_enc,
-      base::Bind(&BleAdvertiserIntf::OnIdStatusCallback, base::Unretained(this), adv_id));
-=======
-          adv_id, converted,
-          base::Bind(&BleAdvertiserIntf::OnIdStatusCallback, base::Unretained(this), adv_id));
->>>>>>> 15c04564
+          adv_id, converted, converted_enc,
+          base::Bind(&BleAdvertiserIntf::OnIdStatusCallback, base::Unretained(this), adv_id));
 }
 
 void BleAdvertiserIntf::SetPeriodicAdvertisingEnable(uint8_t adv_id, bool enable,
