--- conflicted
+++ resolved
@@ -78,12 +78,5 @@
         "libprotobuf_deprecated",
         "libtokio",
     ],
-<<<<<<< HEAD
-    apex_available: [
-        "//apex_available:platform",
-        "com.android.btservices",
-    ],
-=======
->>>>>>> 0e948f6f
     min_sdk_version: "30",
 }