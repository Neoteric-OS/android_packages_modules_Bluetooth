--- conflicted
+++ resolved
@@ -16,14 +16,10 @@
     srcs: [
         "bluetooth/metrics/bluetooth.proto",
     ],
-<<<<<<< HEAD
     apex_available: [
         "//apex_available:platform",
-        "com.android.btservices",
+        "com.android.bt",
     ],
-=======
-    apex_available: ["com.android.bt"],
->>>>>>> a8de6080
     min_sdk_version: "30",
     sdk_version: "current",
 }
@@ -46,13 +42,9 @@
     srcs: [
         "bluetooth/metrics/bluetooth.proto",
     ],
-<<<<<<< HEAD
     apex_available: [
         "//apex_available:platform",
-        "com.android.btservices",
+        "com.android.bt",
     ],
-=======
-    apex_available: ["com.android.bt"],
->>>>>>> a8de6080
     min_sdk_version: "30",
 }