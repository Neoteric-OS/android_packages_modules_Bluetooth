--- conflicted
+++ resolved
@@ -299,7 +299,6 @@
   CHECK(codec < ESCO_NUM_CODECS)
       << "codec index " << (int)codec << " > " << ESCO_NUM_CODECS;
 
-<<<<<<< HEAD
   if (codec == ESCO_CODEC_LC3_T1 || codec == ESCO_CODEC_LC3_T2) {
     enh_esco_params_t param = default_esco_parameters[codec];
     param.input_coding_format.coding_format = ESCO_CODING_FORMAT_LC3;
@@ -307,7 +306,8 @@
     param.input_bandwidth = TXRX_64KBITS_RATE;
     param.output_bandwidth = TXRX_64KBITS_RATE;
     return param;
-=======
+  }
+
   std::vector<uint8_t> codecIds;
   if (IS_FLAG_ENABLED(use_dsp_codec_when_controller_does_not_support)) {
     auto controller = bluetooth::shim::GetController();
@@ -328,7 +328,6 @@
         }
       }
     }
->>>>>>> e4e08994
   }
 
   if (offload) {
