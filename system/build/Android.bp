--- conflicted
+++ resolved
@@ -106,10 +106,6 @@
         "com.android.btservices",
     ],
     static_libs: [
-<<<<<<< HEAD
-        "android.hardware.bluetooth.a2dp@1.0",
-=======
->>>>>>> a5e8c6e4
         "libbt-protos-lite",
         "libflatbuffers-cpp",
         "libprotobuf-cpp-lite",
