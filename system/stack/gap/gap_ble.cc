--- conflicted
+++ resolved
@@ -47,15 +47,13 @@
 #include "types/bt_transport.h"
 #include "types/raw_address.h"
 
-<<<<<<< HEAD
 #define GAP_ENC_KEY_CONNECTING 1     /* wait for connection */
 #define GAP_ENC_KEY_CHARACTERISTIC 2 /* Read for Enc Key Material Characteristic */
 #define GAP_ENC_KEY_CCCD 3           /* Discover CCCD */
 #define GAP_ENC_KEY_CONFIG_CCCD 4    /* Write CCCD */
-=======
+
 // TODO(b/369381361) Enfore -Wmissing-prototypes
 #pragma GCC diagnostic ignored "-Wmissing-prototypes"
->>>>>>> 18c2555a
 
 using bluetooth::Uuid;
 using namespace bluetooth;
