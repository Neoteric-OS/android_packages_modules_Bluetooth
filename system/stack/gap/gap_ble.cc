/******************************************************************************
 *
 *  Copyright 2017 The Android Open Source Project
 *
 *  Licensed under the Apache License, Version 2.0 (the "License");
 *  you may not use this file except in compliance with the License.
 *  You may obtain a copy of the License at:
 *
 *  http://www.apache.org/licenses/LICENSE-2.0
 *
 *  Unless required by applicable law or agreed to in writing, software
 *  distributed under the License is distributed on an "AS IS" BASIS,
 *  WITHOUT WARRANTIES OR CONDITIONS OF ANY KIND, either express or implied.
 *  See the License for the specific language governing permissions and
 *  limitations under the License.
 *
 *  Changes from Qualcomm Innovation Center, Inc. are provided under the following license:
 *  Copyright (c) 2024 Qualcomm Innovation Center, Inc. All rights reserved.
 *  SPDX-License-Identifier: BSD-3-Clause-Clear
 *
 ******************************************************************************/

#include <bluetooth/log.h>
#include <com_android_bluetooth_flags.h>
#include <string.h>

#include <array>
#include <queue>

#include "bta_gatt_api.h"
#include "btif/include/btif_config.h"
#include "btif/include/btif_storage.h"
#include "btm_dev.h"
#include "btm_int_types.h"
#include "gap_api.h"
#include "gatt_api.h"
#include "hardware/bt_gatt_types.h"
#include "main/shim/dumpsys.h"
#include "main/shim/le_advertising_manager.h"
#include "stack/gatt/gatt_int.h"
#include "stack/include/bt_types.h"
#include "stack/include/bt_uuid16.h"
#include "stack/include/btm_client_interface.h"
#include "stack/include/btm_status.h"
#include "stack_config.h"
#include "types/bluetooth/uuid.h"
#include "types/bt_transport.h"
#include "types/raw_address.h"

#define GAP_ENC_KEY_CONNECTING 1     /* wait for connection */
#define GAP_ENC_KEY_CHARACTERISTIC 2 /* Read for Enc Key Material Characteristic */
#define GAP_ENC_KEY_CCCD 3           /* Discover CCCD */
#define GAP_ENC_KEY_CONFIG_CCCD 4    /* Write CCCD */

using bluetooth::Uuid;
using namespace bluetooth;
extern tBTM_CB btm_cb;

void btm_ble_read_enc_key_cmpl(bool status, const RawAddress& bda, uint16_t length, char* p_data);
bool GAP_BleDiscEncKeyMaterialCCCD(const RawAddress& peer_bda);
void gap_ble_config_cccd_enc_key_cmpl(bool status, const RawAddress& bda, uint16_t length,
                                      char* p_name);
bool GAP_BleReadEncKeyMaterial(const RawAddress& peer_bda, uint16_t handle,
                               tGAP_BLE_CMPL_CBACK* p_cback);
bool GAP_BleConfigCccdForKeyMaterial(const RawAddress& peer_bda, uint16_t handle,
                                     tGAP_BLE_CMPL_CBACK* p_cback);

namespace {

typedef struct {
  uint16_t uuid;
  uint8_t op;
  uint16_t handle;
  tGATT_DISC_TYPE disc_type;
  Uuid char_uuid;
  uint16_t s_handle;
  tGAP_BLE_CMPL_CBACK* p_cback;
} tGAP_REQUEST;

typedef struct {
  RawAddress bda;
  tGAP_BLE_CMPL_CBACK* p_cback;
  tCONN_ID conn_id;
  uint16_t cl_op_uuid;
  bool connected;
  std::queue<tGAP_REQUEST> requests;
  uint8_t enc_key_stage;
  uint16_t curr_enc_key_char_handle;
  uint16_t curr_cccd_handle;
  uint8_t enc_key_result;
  Uuid char_uuid;
  std::vector<uint16_t> enc_key_char_handles;
  bool is_enc_key_info_in_progress;
} tGAP_CLCB;

typedef struct {
  uint16_t handle;
  uint16_t uuid;
  tGAP_BLE_ATTR_VALUE attr_value;
} tGAP_ATTR;

void server_attr_request_cback(tCONN_ID, uint32_t, tGATTS_REQ_TYPE, tGATTS_DATA*);
void client_connect_cback(tGATT_IF, const RawAddress&, tCONN_ID, bool, tGATT_DISCONN_REASON,
                          tBT_TRANSPORT);
void client_cmpl_cback(tCONN_ID, tGATTC_OPTYPE, tGATT_STATUS, tGATT_CL_COMPLETE*);
void client_disc_res_cback(uint16_t, tGATT_DISC_TYPE, tGATT_DISC_RES*);
void client_disc_cmpl_cback(uint16_t, tGATT_DISC_TYPE, tGATT_STATUS);
void gap_cl_get_enc_key_info(tGAP_CLCB* p_clcb);

tGATT_CBACK gap_cback = {
        .p_conn_cb = client_connect_cback,
        .p_cmpl_cb = client_cmpl_cback,
        .p_disc_res_cb = client_disc_res_cback,
        .p_disc_cmpl_cb = client_disc_cmpl_cback,
        .p_req_cb = server_attr_request_cback,
        .p_enc_cmpl_cb = nullptr,
        .p_congestion_cb = nullptr,
        .p_phy_update_cb = nullptr,
        .p_conn_update_cb = nullptr,
        .p_subrate_chg_cb = nullptr,
};

constexpr int GAP_CHAR_DEV_NAME_SIZE = BD_NAME_LEN;
constexpr int GAP_MAX_CHAR_NUM = 6;

std::vector<tGAP_CLCB> gap_clcbs;
/* LE GAP attribute database */
std::array<tGAP_ATTR, GAP_MAX_CHAR_NUM> gatt_attr;
tGATT_IF gatt_if;

/** returns LCB with matching bd address, or nullptr */
tGAP_CLCB* find_clcb_by_bd_addr(const RawAddress& bda) {
  for (auto& cb : gap_clcbs) {
    if (cb.bda == bda) {
      return &cb;
    }
  }

  return nullptr;
}

/** returns LCB with matching connection ID, or nullptr if not found  */
tGAP_CLCB* ble_find_clcb_by_conn_id(tCONN_ID conn_id) {
  for (auto& cb : gap_clcbs) {
    if (cb.connected && cb.conn_id == conn_id) {
      return &cb;
    }
  }

  return nullptr;
}

/** allocates a GAP connection link control block */
tGAP_CLCB* clcb_alloc(const RawAddress& bda) {
  gap_clcbs.emplace_back();
  tGAP_CLCB& cb = gap_clcbs.back();
  cb.bda = bda;
  return &cb;
}

/** The function clean up the pending request queue in GAP */
void clcb_dealloc(tGAP_CLCB& clcb) {
  // put last element into place of current element, and remove last one - just
  // fast remove.
  for (auto it = gap_clcbs.begin(); it != gap_clcbs.end(); it++) {
    if (it->conn_id == clcb.conn_id) {
      auto last_one = std::prev(gap_clcbs.end());
      *it = *last_one;
      gap_clcbs.erase(last_one);
      return;
    }
  }
}

/** GAP Attributes Database Request callback */
tGATT_STATUS read_attr_value(uint16_t handle, tGATT_VALUE* p_value, bool is_long) {
  uint8_t* p = p_value->value;
  uint16_t offset = p_value->offset;
  uint8_t* p_dev_name = NULL;

  for (const tGAP_ATTR& db_attr : gatt_attr) {
    const tGAP_BLE_ATTR_VALUE& attr_value = db_attr.attr_value;
    if (handle == db_attr.handle) {
      if (btm_cb.encrypted_advertising_data_supported) {
        if (is_long) {
          if (db_attr.uuid == GATT_UUID_GAP_DEVICE_NAME ||
              db_attr.uuid == GATT_UUID_GAP_ENC_KEY_MATERIAL) {
            log::info(
                    "read request for GATT_UUID_GAP_DEVICE_NAME or "
                    "GATT_UUID_GAP_ENC_KEY_MATERIAL");
          } else {
            return GATT_NOT_LONG;
          }
        }
      } else {
        if (db_attr.uuid != GATT_UUID_GAP_DEVICE_NAME && is_long) {
          return GATT_NOT_LONG;
        }
      }

      switch (db_attr.uuid) {
        case GATT_UUID_GAP_DEVICE_NAME:
          if (get_btm_client_interface().local.BTM_ReadLocalDeviceName((const char**)&p_dev_name) !=
              tBTM_STATUS::BTM_SUCCESS) {
            log::warn("Unable to read local device name");
          };
          if (strlen((char*)p_dev_name) > GATT_MAX_ATTR_LEN) {
            p_value->len = GATT_MAX_ATTR_LEN;
          } else {
            p_value->len = (uint16_t)strlen((char*)p_dev_name);
          }

          if (offset > p_value->len) {
            return GATT_INVALID_OFFSET;
          } else {
            p_value->len -= offset;
            p_dev_name += offset;
            ARRAY_TO_STREAM(p, p_dev_name, p_value->len);
          }
          break;

        case GATT_UUID_GAP_ICON:
          UINT16_TO_STREAM(p, attr_value.icon);
          p_value->len = 2;
          break;

        case GATT_UUID_GAP_PREF_CONN_PARAM:
          UINT16_TO_STREAM(p, attr_value.conn_param.int_min); /* int_min */
          UINT16_TO_STREAM(p, attr_value.conn_param.int_max); /* int_max */
          UINT16_TO_STREAM(p, attr_value.conn_param.latency); /* latency */
          UINT16_TO_STREAM(p, attr_value.conn_param.sp_tout); /* sp_tout */
          p_value->len = 8;
          break;

        /* address resolution */
        case GATT_UUID_GAP_CENTRAL_ADDR_RESOL:
          UINT8_TO_STREAM(p, attr_value.addr_resolution);
          p_value->len = 1;
          break;
        /* Encrypted Data Key Material*/
        case GATT_UUID_GAP_ENC_KEY_MATERIAL:
          if (btm_cb.encrypted_advertising_data_supported) {
            uint8_t* p_encr_material = p;
            uint8_t* p_temp = p_encr_material;

            REVERSE_ARRAY_TO_STREAM(p_encr_material, attr_value.enc_key_material.session_key,
                                    ENC_KEY_LEN);
            REVERSE_ARRAY_TO_STREAM(p_encr_material, attr_value.enc_key_material.init_vector,
                                    ENC_IV_LEN);
            if (offset > ENC_KEY_MATERIAL_LEN) {
              log::error(" GATT_INVALID_OFFSET");
              return GATT_INVALID_OFFSET;
            }
            p_value->len = ENC_KEY_MATERIAL_LEN - offset;
            p_temp += offset;
            ARRAY_TO_STREAM(p, p_temp, p_value->len);
          }
          break;
      }
      return GATT_SUCCESS;
    }
  }
  return GATT_NOT_FOUND;
}

/** GAP Attributes Database Read/Read Blob Request process */
tGATT_STATUS proc_read(tGATTS_REQ_TYPE, tGATT_READ_REQ* p_data, tGATTS_RSP* p_rsp) {
  if (p_data->is_long) {
    p_rsp->attr_value.offset = p_data->offset;
  }

  p_rsp->attr_value.handle = p_data->handle;

  return read_attr_value(p_data->handle, &p_rsp->attr_value, p_data->is_long);
}

/** GAP ATT server process a write request */
tGATT_STATUS proc_write_req(tGATTS_REQ_TYPE, tGATT_WRITE_REQ* p_data) {
  for (const auto& db_addr : gatt_attr) {
    if (p_data->handle == db_addr.handle) {
      return GATT_WRITE_NOT_PERMIT;
    }
  }

  return GATT_NOT_FOUND;
}

/** GAP ATT server process a write request */
tGATT_STATUS proc_write_req(tGATTS_REQ_TYPE, tGATT_WRITE_REQ* p_data, uint16_t conn_id) {
  for (const auto& db_addr : gatt_attr) {
    if (p_data->handle != db_addr.handle) {
      continue;
    }
    if (db_addr.uuid == GATT_UUID_CHAR_CLIENT_CONFIG) {
      uint8_t value = 0;
      uint8_t* p = p_data->value;
      STREAM_TO_UINT8(value, p);

      tGATT_TCB& tcb = gatt_cb.tcb[gatt_get_tcb_idx(conn_id)];
      btif_storage_set_encr_data_cccd(tcb.peer_bda, value);
      return GATT_SUCCESS;
    } else {
      return GATT_WRITE_NOT_PERMIT;
    }
  }
  return GATT_NOT_FOUND;
}

/** GAP ATT server attribute access request callback */
void server_attr_request_cback(tCONN_ID conn_id, uint32_t trans_id, tGATTS_REQ_TYPE type,
                               tGATTS_DATA* p_data) {
  tGATT_STATUS status = GATT_INVALID_PDU;
  bool ignore = false;

  tGATTS_RSP rsp_msg;
  memset(&rsp_msg, 0, sizeof(tGATTS_RSP));

  switch (type) {
    case GATTS_REQ_TYPE_READ_CHARACTERISTIC:
    case GATTS_REQ_TYPE_READ_DESCRIPTOR:
      status = proc_read(type, &p_data->read_req, &rsp_msg);
      break;

    case GATTS_REQ_TYPE_WRITE_CHARACTERISTIC:
    case GATTS_REQ_TYPE_WRITE_DESCRIPTOR:
      if (!p_data->write_req.need_rsp) {
        ignore = true;
      }

      if (btm_cb.encrypted_advertising_data_supported) {
        status = proc_write_req(type, &p_data->write_req, conn_id);
      } else {
        status = proc_write_req(type, &p_data->write_req);
      }
      break;

    case GATTS_REQ_TYPE_WRITE_EXEC:
      ignore = true;
      log::verbose("Ignore GATTS_REQ_TYPE_WRITE_EXEC");
      break;

    case GATTS_REQ_TYPE_MTU:
      log::verbose("Get MTU exchange new mtu size: {}", p_data->mtu);
      ignore = true;
      break;

    default:
      log::verbose("Unknown/unexpected LE GAP ATT request: 0x{:02x}", type);
      break;
  }

  if (!ignore) {
    if (GATTS_SendRsp(conn_id, trans_id, status, &rsp_msg) != GATT_SUCCESS) {
      log::warn("Unable to send GATT ervier response conn_id:{}", conn_id);
    }
  }
}

/**
<<<<<<< HEAD
 * utility function to send a Discover req for CCCD descriptor.
 * Returns true if discovery started, else false if GAP is busy.
 */
bool send_cl_disc_request(tGAP_CLCB& clcb) {
  if (!clcb.requests.size()) {
    return false;
  }
  tGAP_REQUEST& req = clcb.requests.front();
  uint8_t disc_type = req.disc_type;
  Uuid char_uuid = req.char_uuid;
  clcb.requests.pop();

  uint16_t s_handle = (clcb.curr_enc_key_char_handle + 1);
  uint16_t e_handle = (clcb.curr_enc_key_char_handle + 2);

  GATTC_Discover(clcb.conn_id, static_cast<tGATT_DISC_TYPE>(disc_type), s_handle, e_handle,
                 char_uuid);
  return true;
}

/**
 * utility function to send a read request for a GAP charactersitic.
=======
 * Utility function to send a read request for GAP characteristics.
>>>>>>> ba6cc9c0
 * Returns true if read started, else false if GAP is busy.
 */
bool send_cl_read_request(tGAP_CLCB& clcb) {
  if (!clcb.requests.size() || clcb.cl_op_uuid != 0) {
    return false;
  }

  tGAP_REQUEST& req = clcb.requests.front();
  clcb.p_cback = req.p_cback;
  uint16_t uuid = req.uuid;
  clcb.requests.pop();

  tGATT_READ_PARAM param;
  memset(&param, 0, sizeof(tGATT_READ_PARAM));

  param.service.uuid = Uuid::From16Bit(uuid);
  param.service.s_handle = 1;
  param.service.e_handle = 0xFFFF;
  param.service.auth_req = 0;

  if (btm_cb.encrypted_advertising_data_supported) {
    log::verbose(": req handle: 0x{:04x} ,  UUID: 0x{:04x}", req.handle, uuid);
    if (uuid == GATT_UUID_GAP_ENC_KEY_MATERIAL) {
      param.service.s_handle = req.handle;
      param.service.e_handle = 0xFFFF;
    }
  }

  if (GATTC_Read(clcb.conn_id, GATT_READ_BY_TYPE, &param) == GATT_SUCCESS) {
    clcb.cl_op_uuid = uuid;
  }

  return true;
}

/**
 * utility function to send a write request for a CCCD descriptor.
 * Returns true if read started, else false if GAP is busy.
 */
bool send_cl_write_request(tGAP_CLCB& clcb) {
  if (!clcb.requests.size()) {
    return false;
  }
  tGAP_REQUEST& req = clcb.requests.front();
  clcb.p_cback = req.p_cback;
  uint16_t handle = req.handle;
  clcb.requests.pop();

  tGATT_VALUE ccc_value{
          .handle = handle,
          .len = 2,
          .value[0] = GATT_CLT_CONFIG_INDICATION,
  };

  GATTC_Write(clcb.conn_id, GATT_WRITE, &ccc_value);
  return true;
}

bool send_cl_request(tGAP_CLCB& clcb) {
  if (!clcb.requests.size()) {
    return false;
  }

  tGAP_REQUEST& req = clcb.requests.front();
  uint8_t op = req.op;
  if (op == GATTC_OPTYPE_READ) {
    send_cl_read_request(clcb);
  } else if (op == GATTC_OPTYPE_WRITE) {
    send_cl_write_request(clcb);
  } else if (op == GATTC_OPTYPE_DISCOVERY) {
    send_cl_disc_request(clcb);
  }
  return true;
}

/** GAP client operation complete callback */
void cl_op_cmpl(tGAP_CLCB& clcb, bool status, uint16_t len, uint8_t* p_name) {
  tGAP_BLE_CMPL_CBACK* p_cback = clcb.p_cback;
  uint16_t op = clcb.cl_op_uuid;

  clcb.cl_op_uuid = 0;
  clcb.p_cback = NULL;

  if (p_cback && op) {
    (*p_cback)(status, clcb.bda, len, (char*)p_name);
  }

  /* if no further activity is requested in callback, drop the link */
  if (clcb.connected) {
    if (btm_cb.encrypted_advertising_data_supported) {
      if (!send_cl_request(clcb) && (clcb.enc_key_stage <= GAP_ENC_KEY_CONNECTING)) {
        log::debug(" Calling GATT Disconnect");
        GATT_Disconnect(clcb.conn_id);
        clcb_dealloc(clcb);
      }
    } else {
      if (!send_cl_read_request(clcb)) {
        if (GATT_Disconnect(clcb.conn_id) != GATT_SUCCESS) {
          log::warn("Unable to disconnect GATT conn_id:{}", clcb.conn_id);
        }
        clcb_dealloc(clcb);
      }
    }
  }
}

/** Client connection callback */
void client_connect_cback(tGATT_IF, const RawAddress& bda, tCONN_ID conn_id, bool connected,
                          tGATT_DISCONN_REASON /* reason */, tBT_TRANSPORT) {
  tGAP_CLCB* p_clcb = find_clcb_by_bd_addr(bda);
  if (p_clcb == NULL) {
    log::info("No active GAP service found for peer:{} callback:{}", bda,
              (connected) ? "Connected" : "Disconnected");
    return;
  }

  if (connected) {
    log::debug("Connected GAP to remote device");
    p_clcb->conn_id = conn_id;
    p_clcb->connected = true;
    /* start operation is pending */
    if (btm_cb.encrypted_advertising_data_supported) {
      send_cl_request(*p_clcb);
    } else {
      send_cl_read_request(*p_clcb);
    }
  } else {
    log::warn("Disconnected GAP from remote device");
    p_clcb->connected = false;
    cl_op_cmpl(*p_clcb, false, 0, NULL);
    /* clean up clcb */
    clcb_dealloc(*p_clcb);
  }
}

/*******************************************************************************
 *
 * Function         client_disc_res_cback
 *
 * Description      Gatt profile discovery result callback
 *
 * Returns          void
 *
 ******************************************************************************/
void client_disc_res_cback(uint16_t conn_id, tGATT_DISC_TYPE disc_type, tGATT_DISC_RES* p_data) {
  tGAP_CLCB* p_clcb = ble_find_clcb_by_conn_id(conn_id);
  if (p_clcb == NULL) {
    return;
  }

  log::debug("disc type: {} enc_key_stage: {} ", disc_type, p_clcb->enc_key_stage);
  switch (disc_type) {
    case GATT_DISC_CHAR_DSCPT: /* stage 3 */
      if (p_data->type == Uuid::From16Bit(GATT_UUID_CHAR_CLIENT_CONFIG)) {
        p_clcb->curr_cccd_handle = p_data->handle;
        p_clcb->enc_key_stage++;
        p_clcb->enc_key_result++;
        log::debug("curr_cccd_handle: 0x{:04x}", p_clcb->curr_cccd_handle);
      }
      break;
    default:
      break;
  }
}

/*******************************************************************************
 *
 * Function         client_disc_cmpl_cback
 *
 * Description      Gatt profile discovery complete callback
 *
 * Returns          void
 *
 ******************************************************************************/
void client_disc_cmpl_cback(uint16_t conn_id, tGATT_DISC_TYPE disc_type, tGATT_STATUS status) {
  tGAP_CLCB* p_clcb = ble_find_clcb_by_conn_id(conn_id);
  if (p_clcb == NULL) {
    return;
  }

  log::debug("status={}, enc_key_stage={}", status, p_clcb->enc_key_stage);

  if (status != GATT_SUCCESS || p_clcb->enc_key_result == 0) {
    log::warn("Unable to register for enc key material indication ");
    p_clcb->is_enc_key_info_in_progress = false;
    return;
  }

  if (p_clcb->enc_key_stage > GAP_ENC_KEY_CONNECTING) {
    p_clcb->enc_key_result = 0;
    gap_cl_get_enc_key_info(p_clcb);
  }
}

/** Client operation complete callback */
void client_cmpl_cback(tCONN_ID conn_id, tGATTC_OPTYPE op, tGATT_STATUS status,
                       tGATT_CL_COMPLETE* p_data) {
  tGAP_CLCB* p_clcb = ble_find_clcb_by_conn_id(conn_id);
  uint16_t op_type;
  uint16_t min, max, latency, tout;
  uint16_t len;
  uint8_t* pp;

  if (p_clcb == NULL) {
    return;
  }

  op_type = p_clcb->cl_op_uuid;

  /* Currently we only issue read commands */
  if (op != GATTC_OPTYPE_READ) {
    return;
  }

  if (status != GATT_SUCCESS) {
    cl_op_cmpl(*p_clcb, false, 0, NULL);
    return;
  }

  pp = p_data->att_value.value;
  switch (op_type) {
    case GATT_UUID_GAP_PREF_CONN_PARAM:
      /* Extract the peripheral preferred connection parameters and save them */
      STREAM_TO_UINT16(min, pp);
      STREAM_TO_UINT16(max, pp);
      STREAM_TO_UINT16(latency, pp);
      STREAM_TO_UINT16(tout, pp);

      get_btm_client_interface().ble.BTM_BleSetPrefConnParams(p_clcb->bda, min, max, latency, tout);
      /* release the connection here */
      cl_op_cmpl(*p_clcb, true, 0, NULL);
      break;

    case GATT_UUID_GAP_DEVICE_NAME:
      len = (uint16_t)strlen((char*)pp);
      if (len > GAP_CHAR_DEV_NAME_SIZE) {
        len = GAP_CHAR_DEV_NAME_SIZE;
      }
      cl_op_cmpl(*p_clcb, true, len, pp);
      break;

    case GATT_UUID_GAP_CENTRAL_ADDR_RESOL:
      cl_op_cmpl(*p_clcb, true, 1, pp);
      break;

    case GATT_UUID_GAP_ICON:
      cl_op_cmpl(*p_clcb, true, p_data->att_value.len, pp);
      break;

    default:
      log::error("Unexpected operation {}", op);
      break;
  }

  if (btm_cb.encrypted_advertising_data_supported) {
    if (op == GATTC_OPTYPE_READ) {
      switch (op_type) {
        case GATT_UUID_GAP_ENC_KEY_MATERIAL:
          p_clcb->curr_enc_key_char_handle = p_data->att_value.handle;
          p_clcb->enc_key_char_handles.push_back(p_data->att_value.handle);
          len = (uint16_t)strlen((char*)pp);
          cl_op_cmpl(*p_clcb, true, len, pp);
          break;
      }
    } else if (op == GATTC_OPTYPE_WRITE) {
      cl_op_cmpl(*p_clcb, true, 0, NULL);
    } else if (op == GATTC_OPTYPE_INDICATION) {
      log::info("Received Indication in GAP profile");
      uint16_t handle = p_data->att_value.handle;

      if (std::find(p_clcb->enc_key_char_handles.begin(), p_clcb->enc_key_char_handles.end(),
                    handle) != p_clcb->enc_key_char_handles.end()) {
        log::info("Received Indication for Enc key material char in GAP profile");
        GAP_BleGetEncKeyMaterialInfo(p_clcb->bda);
      }
    }
  }
}

bool accept_client_operation(const RawAddress& peer_bda, uint16_t uuid,
                             tGAP_BLE_CMPL_CBACK* p_cback) {
  if (p_cback == NULL && uuid != GATT_UUID_GAP_PREF_CONN_PARAM) {
    return false;
  }

  tGAP_CLCB* p_clcb = find_clcb_by_bd_addr(peer_bda);
  if (p_clcb == NULL) {
    p_clcb = clcb_alloc(peer_bda);
  }

  if (GATT_GetConnIdIfConnected(gatt_if, peer_bda, &p_clcb->conn_id, BT_TRANSPORT_LE)) {
    p_clcb->connected = true;
  }

  if (!GATT_Connect(gatt_if, p_clcb->bda, BTM_BLE_DIRECT_CONNECTION, BT_TRANSPORT_LE, true)) {
    return false;
  }

  /* enqueue the request */
  p_clcb->requests.push({.uuid = uuid, .p_cback = p_cback});

  if (p_clcb->connected && p_clcb->cl_op_uuid == 0) {
    return send_cl_read_request(*p_clcb);
  } else { /* wait for connection up or pending operation to finish */
    return true;
  }
}

bool accept_client_operation(const RawAddress& peer_bda, uint16_t uuid, uint16_t handle, uint8_t op,
                             uint8_t disc_type, tGAP_BLE_CMPL_CBACK* p_cback) {
  tGAP_CLCB* p_clcb = find_clcb_by_bd_addr(peer_bda);
  if (p_clcb == NULL) {
    p_clcb = clcb_alloc(peer_bda);
  }

  if (GATT_GetConnIdIfConnected(gatt_if, peer_bda, &p_clcb->conn_id, BT_TRANSPORT_LE)) {
    p_clcb->connected = true;
  }

  if (!GATT_Connect(gatt_if, p_clcb->bda, BTM_BLE_DIRECT_CONNECTION, BT_TRANSPORT_LE, true)) {
    return false;
  }

  /* enqueue the request */
  if (op == GATTC_OPTYPE_READ) {
    /* enqueue the read request */
    p_clcb->requests.push({.uuid = uuid, .handle = handle, .p_cback = p_cback});
  } else if (op == GATTC_OPTYPE_WRITE) {
    /* enqueue the write request */
    p_clcb->requests.push({.handle = handle, .p_cback = p_cback});
  } else if (op == GATTC_OPTYPE_DISCOVERY) {
    /* enqueue the disc request */
    p_clcb->requests.push(
            {.disc_type = static_cast<tGATT_DISC_TYPE>(disc_type), .p_cback = p_cback});
  }

  if (p_clcb->connected && p_clcb->cl_op_uuid == 0) {
    if (op == GATTC_OPTYPE_READ) {
      return send_cl_read_request(*p_clcb);
    } else if (op == GATTC_OPTYPE_WRITE) {
      return send_cl_write_request(*p_clcb);
    } else if (op == GATTC_OPTYPE_DISCOVERY) {
      return send_cl_disc_request(*p_clcb);
    } else { /* wait for connection up or pending operation to finish */
      return true;
    }
  } else { /* wait for connection up or pending operation to finish */
    return true;
  }
}

/*******************************************************************************
 *
 * Function         gap_cl_get_enc_key_info
 *
 * Description      get and configure encryption key material characteristic
 *
 * Returns          void
 *
 ******************************************************************************/
void gap_cl_get_enc_key_info(tGAP_CLCB* p_clcb) {
  log::debug("stage: {}", p_clcb->enc_key_stage);
  switch (p_clcb->enc_key_stage) {
    case GAP_ENC_KEY_CHARACTERISTIC: /* Read Enc Key Material Char */
      GAP_BleReadEncKeyMaterial(p_clcb->bda, (p_clcb->curr_enc_key_char_handle + 1),
                                btm_ble_read_enc_key_cmpl);
      break;

    case GAP_ENC_KEY_CCCD: /* Discover CCCD */
      GAP_BleDiscEncKeyMaterialCCCD(p_clcb->bda);
      break;

    case GAP_ENC_KEY_CONFIG_CCCD: /* Config cccd */
      GAP_BleConfigCccdForKeyMaterial(p_clcb->bda, p_clcb->curr_cccd_handle,
                                      gap_ble_config_cccd_enc_key_cmpl);
      break;
    default:
      log::warn("Invalid Input for Encryption Key Material to fetch ");
  }
}
}  // namespace

/*******************************************************************************
 *
 * Function         gap_attr_db_init
 *
 * Description      GAP ATT database initialization.
 *
 * Returns          void.
 *
 ******************************************************************************/
void gap_attr_db_init(void) {
  /* Fill our internal UUID with a fixed pattern 0x82 */
  std::array<uint8_t, Uuid::kNumBytes128> tmp;
  tmp.fill(0x82);
  Uuid app_uuid = Uuid::From128BitBE(tmp);
  gatt_attr.fill({});

  gatt_if = GATT_Register(app_uuid, "Gap", &gap_cback, false);

  GATT_StartIf(gatt_if);

  Uuid svc_uuid = Uuid::From16Bit(UUID_SERVCLASS_GAP_SERVER);
  Uuid name_uuid = Uuid::From16Bit(GATT_UUID_GAP_DEVICE_NAME);
  Uuid icon_uuid = Uuid::From16Bit(GATT_UUID_GAP_ICON);
  Uuid addr_res_uuid = Uuid::From16Bit(GATT_UUID_GAP_CENTRAL_ADDR_RESOL);
  Uuid cccd_uuid = Uuid::From16Bit(GATT_UUID_CHAR_CLIENT_CONFIG);

  if (btm_cb.encrypted_advertising_data_supported) {
    Uuid encr_data_uuid = Uuid::From16Bit(GATT_UUID_GAP_ENC_KEY_MATERIAL);
    btgatt_db_element_t service[] = {
            {
                    .uuid = svc_uuid,
                    .type = BTGATT_DB_PRIMARY_SERVICE,
            },
            {.uuid = name_uuid,
             .type = BTGATT_DB_CHARACTERISTIC,
             .properties = GATT_CHAR_PROP_BIT_READ,
             .permissions = GATT_PERM_READ_IF_ENCRYPTED_OR_DISCOVERABLE},
            {.uuid = icon_uuid,
             .type = BTGATT_DB_CHARACTERISTIC,
             .properties = GATT_CHAR_PROP_BIT_READ,
             .permissions = GATT_PERM_READ},
            {.uuid = addr_res_uuid,
             .type = BTGATT_DB_CHARACTERISTIC,
             .properties = GATT_CHAR_PROP_BIT_READ,
             .permissions = GATT_PERM_READ},
            {.uuid = encr_data_uuid,
             .type = BTGATT_DB_CHARACTERISTIC,
             .properties = GATT_CHAR_PROP_BIT_READ | GATT_CHAR_PROP_BIT_INDICATE,
             .permissions = GATT_READ_AUTH_REQUIRED},
            {.uuid = cccd_uuid,
             .type = BTGATT_DB_DESCRIPTOR,
             .permissions = (GATT_PERM_READ | GATT_PERM_WRITE)}
#if (BTM_PERIPHERAL_ENABLED == TRUE) /* Only needed for peripheral testing */
            ,
            {.uuid = Uuid::From16Bit(GATT_UUID_GAP_PREF_CONN_PARAM),
             .type = BTGATT_DB_CHARACTERISTIC,
             .properties = GATT_CHAR_PROP_BIT_READ,
             .permissions = GATT_PERM_READ}
#endif
    };

    /* Add a GAP service */
    GATTS_AddService(gatt_if, service, sizeof(service) / sizeof(btgatt_db_element_t));

    gatt_attr[0].uuid = GATT_UUID_GAP_DEVICE_NAME;
    gatt_attr[0].handle = service[1].attribute_handle;

    gatt_attr[1].uuid = GATT_UUID_GAP_ICON;
    gatt_attr[1].handle = service[2].attribute_handle;

    gatt_attr[2].uuid = GATT_UUID_GAP_CENTRAL_ADDR_RESOL;
    gatt_attr[2].handle = service[3].attribute_handle;
    gatt_attr[2].attr_value.addr_resolution = 0;

    gatt_attr[3].uuid = GATT_UUID_GAP_ENC_KEY_MATERIAL;
    gatt_attr[3].handle = service[4].attribute_handle;
    gatt_attr[4].uuid = GATT_UUID_CHAR_CLIENT_CONFIG;
    gatt_attr[4].handle = service[5].attribute_handle;

#if (BTM_PERIPHERAL_ENABLED == TRUE) /*  Only needed for peripheral testing */

    gatt_attr[5].uuid = GATT_UUID_GAP_PREF_CONN_PARAM;
    gatt_attr[5].attr_value.conn_param.int_max = GAP_PREFER_CONN_INT_MAX; /* 6 */
    gatt_attr[5].attr_value.conn_param.int_min = GAP_PREFER_CONN_INT_MIN; /* 0 */
    gatt_attr[5].attr_value.conn_param.latency = GAP_PREFER_CONN_LATENCY; /* 0 */
    gatt_attr[5].attr_value.conn_param.sp_tout = GAP_PREFER_CONN_SP_TOUT; /* 2000 */
    gatt_attr[5].handle = service[6].attribute_handle;
#endif
    return;
  }

  btgatt_db_element_t service[] = {{
                                           .uuid = svc_uuid,
                                           .type = BTGATT_DB_PRIMARY_SERVICE,
                                   },
                                   {.uuid = name_uuid,
                                    .type = BTGATT_DB_CHARACTERISTIC,
                                    .properties = GATT_CHAR_PROP_BIT_READ,
                                    .permissions = GATT_PERM_READ_IF_ENCRYPTED_OR_DISCOVERABLE},
                                   {.uuid = icon_uuid,
                                    .type = BTGATT_DB_CHARACTERISTIC,
                                    .properties = GATT_CHAR_PROP_BIT_READ,
                                    .permissions = GATT_PERM_READ},
                                   {.uuid = addr_res_uuid,
                                    .type = BTGATT_DB_CHARACTERISTIC,
                                    .properties = GATT_CHAR_PROP_BIT_READ,
                                    .permissions = GATT_PERM_READ}
#if (BTM_PERIPHERAL_ENABLED == TRUE) /* Only needed for peripheral testing */
                                   ,
                                   {.uuid = Uuid::From16Bit(GATT_UUID_GAP_PREF_CONN_PARAM),
                                    .type = BTGATT_DB_CHARACTERISTIC,
                                    .properties = GATT_CHAR_PROP_BIT_READ,
                                    .permissions = GATT_PERM_READ}
#endif
  };

  /* Add a GAP service */
  if (GATTS_AddService(gatt_if, service, sizeof(service) / sizeof(btgatt_db_element_t)) !=
      GATT_SERVICE_STARTED) {
    log::warn("Unable to add GATT services gatt_if:{}", gatt_if);
  }

  gatt_attr[0].uuid = GATT_UUID_GAP_DEVICE_NAME;
  gatt_attr[0].handle = service[1].attribute_handle;

  gatt_attr[1].uuid = GATT_UUID_GAP_ICON;
  gatt_attr[1].handle = service[2].attribute_handle;

  gatt_attr[2].uuid = GATT_UUID_GAP_CENTRAL_ADDR_RESOL;
  gatt_attr[2].handle = service[3].attribute_handle;
  gatt_attr[2].attr_value.addr_resolution = 0;

#if (BTM_PERIPHERAL_ENABLED == TRUE) /*  Only needed for peripheral testing */

  gatt_attr[3].uuid = GATT_UUID_GAP_PREF_CONN_PARAM;
  gatt_attr[3].attr_value.conn_param.int_max = GAP_PREFER_CONN_INT_MAX; /* 6 */
  gatt_attr[3].attr_value.conn_param.int_min = GAP_PREFER_CONN_INT_MIN; /* 0 */
  gatt_attr[3].attr_value.conn_param.latency = GAP_PREFER_CONN_LATENCY; /* 0 */
  gatt_attr[3].attr_value.conn_param.sp_tout = GAP_PREFER_CONN_SP_TOUT; /* 2000 */
  gatt_attr[3].handle = service[4].attribute_handle;
#endif
}

/* Function to check if Indications are required*/
void gap_chk_encr_data(RawAddress bda, uint16_t conn_id, tGAP_ATTR db_attr) {
  uint8_t encr_data_cccd = btif_storage_get_encr_data_cccd(bda);
  if (encr_data_cccd != GATT_CHAR_CLIENT_CONFIG_INDICTION) {
    log::debug("Discard Encr DataKey - CCCD disabled: {}", encr_data_cccd);
    return;
  }

  if (conn_id == GATT_INVALID_CONN_ID) {
    log::error("Unable to find conn_id for {}", ADDRESS_TO_LOGGABLE_CSTR(bda));
    return;
  }

  uint8_t encr_material[ENC_KEY_MATERIAL_LEN];
  memcpy(encr_material, &db_attr.attr_value.enc_key_material, ENC_KEY_MATERIAL_LEN);
  GATTS_HandleValueIndication(conn_id, db_attr.handle, sizeof(encr_material), encr_material);
}

/*******************************************************************************
 *
 * Function         GAP_BleAttrDBUpdate
 *
 * Description      GAP ATT database update.
 *
 ******************************************************************************/
void GAP_BleAttrDBUpdate(uint16_t attr_uuid, tGAP_BLE_ATTR_VALUE* p_value) {
  for (tGAP_ATTR& db_attr : gatt_attr) {
    if (db_attr.uuid == attr_uuid) {
      switch (attr_uuid) {
        case GATT_UUID_GAP_ICON:
          db_attr.attr_value.icon = p_value->icon;
          break;

        case GATT_UUID_GAP_PREF_CONN_PARAM:
          memcpy((void*)&db_attr.attr_value.conn_param, (const void*)&p_value->conn_param,
                 sizeof(tGAP_BLE_PREF_PARAM));
          break;

        case GATT_UUID_GAP_DEVICE_NAME:
          if (get_btm_client_interface().local.BTM_SetLocalDeviceName(
                      (const char*)p_value->p_dev_name) != tBTM_STATUS::BTM_SUCCESS) {
            log::warn("Unable to set local name");
          }
          break;

        case GATT_UUID_GAP_CENTRAL_ADDR_RESOL:
          db_attr.attr_value.addr_resolution = p_value->addr_resolution;
          break;
        case GATT_UUID_GAP_ENC_KEY_MATERIAL:
          if (btm_cb.encrypted_advertising_data_supported) {
            if (std::memcmp((const void*)&db_attr.attr_value.enc_key_material,
                            (const void*)&p_value->enc_key_material,
                            sizeof(tGAP_BLE_ENC_KEY_MATERIAL)) != 0) {
              db_attr.attr_value.enc_key_material = p_value->enc_key_material;
              for (auto& cb : gap_clcbs) {
                if (cb.connected) {
                  log::debug(" BDA: {} conn_id: {}", ADDRESS_TO_LOGGABLE_CSTR(cb.bda), cb.conn_id);
                  gap_chk_encr_data(cb.bda, cb.conn_id, db_attr);
                }
              }
            }
          }
          break;
      }
      break;
    }
  }

  return;
}

/*******************************************************************************
 *
 * Function         GAP_BleReadPeerPrefConnParams
 *
 * Description      Start a process to read a connected peripheral's preferred
 *                  connection parameters
 *
 * Returns          true if read started, else false if GAP is busy
 *
 ******************************************************************************/
bool GAP_BleReadPeerPrefConnParams(const RawAddress& peer_bda) {
  return accept_client_operation(peer_bda, GATT_UUID_GAP_PREF_CONN_PARAM, NULL);
}

/*******************************************************************************
 *
 * Function         GAP_BleReadPeerDevName
 *
 * Description      Start a process to read a connected peripheral's device
 *                  name.
 *
 * Returns          true if request accepted
 *
 ******************************************************************************/
bool GAP_BleReadPeerDevName(const RawAddress& peer_bda, tGAP_BLE_CMPL_CBACK* p_cback) {
  return accept_client_operation(peer_bda, GATT_UUID_GAP_DEVICE_NAME, p_cback);
}

/*******************************************************************************
 *
 * Function         GAP_BleReadPeerAppearance
 *
 * Description      Start a process to read a connected peripheral's appearance.
 *
 * Returns          true if request accepted
 *
 ******************************************************************************/
bool GAP_BleReadPeerAppearance(const RawAddress& peer_bda, tGAP_BLE_CMPL_CBACK* p_cback) {
  return accept_client_operation(peer_bda, GATT_UUID_GAP_ICON, p_cback);
}

/*******************************************************************************
 *
 * Function         GAP_BleCancelReadPeerDevName
 *
 * Description      Cancel reading a peripheral's device name.
 *
 * Returns          true if request accepted
 *
 ******************************************************************************/
bool GAP_BleCancelReadPeerDevName(const RawAddress& peer_bda) {
  tGAP_CLCB* p_clcb = find_clcb_by_bd_addr(peer_bda);

  if (p_clcb == NULL) {
    log::error("Cannot cancel current op is not get dev name");
    return false;
  }

  if (!p_clcb->connected) {
    if (!GATT_CancelConnect(gatt_if, peer_bda, true)) {
      log::error("Cannot cancel where No connection id");
      return false;
    }
  }

  cl_op_cmpl(*p_clcb, false, 0, NULL);

  return true;
}

void gap_ble_config_cccd_enc_key_cmpl(bool status, const RawAddress& bda, uint16_t length,
                                      char* p_name) {
  tGAP_CLCB* p_clcb = find_clcb_by_bd_addr(bda);

  if (p_clcb == NULL) {
    log::debug("p_clcb is NULL for {}", ADDRESS_TO_LOGGABLE_CSTR(bda));
    return;
  }

  p_clcb->enc_key_result = 0;

  log::debug("curr enc key char handle: {}", p_clcb->curr_enc_key_char_handle);

  std::vector<uint16_t>::iterator it =
          std::find(p_clcb->enc_key_char_handles.begin(), p_clcb->enc_key_char_handles.end(),
                    p_clcb->curr_enc_key_char_handle);

  // Check if next enc key char handle available, then discover and configure
  // CCCD for it
  if (it == p_clcb->enc_key_char_handles.end()) {
    return;
  }

  std::vector<uint16_t>::iterator it_next = std::next(it, 1);
  if ((it_next) != p_clcb->enc_key_char_handles.end()) {
    p_clcb->enc_key_stage = GAP_ENC_KEY_CCCD;
    p_clcb->curr_enc_key_char_handle = *(it_next);
    gap_cl_get_enc_key_info(p_clcb);
  } else {
    log::debug(" next enc key char handle is NOT available");
    p_clcb->is_enc_key_info_in_progress = false;
  }
}

/*******************************************************************************
 *
 * Function         GAP_BleConfigCccdForKeyMaterial
 *
 * Description      Start configuration of CCC Descriptor of Encryption Key
 *                  Material characteristic for indications
 *
 * Returns          true if read started, else false if GAP is busy
 *
 ******************************************************************************/
bool GAP_BleConfigCccdForKeyMaterial(const RawAddress& peer_bda, uint16_t handle,
                                     tGAP_BLE_CMPL_CBACK* p_cback) {
  return accept_client_operation(peer_bda, GATT_UUID_CHAR_CLIENT_CONFIG, handle, GATTC_OPTYPE_WRITE,
                                 0, p_cback);
}

/*******************************************************************************
 *
 * Function         GAP_BleDiscEncKeyMaterialCCCD
 *
 * Description      Start discvoery of CCC Descriptor of Encryption Key
 *                  Material characteristic
 *
 * Returns          true if read started, else false if GAP is busy
 *
 ******************************************************************************/
bool GAP_BleDiscEncKeyMaterialCCCD(const RawAddress& peer_bda) {
  log::debug("peer_bda: {}", ADDRESS_TO_LOGGABLE_CSTR(peer_bda));
  return accept_client_operation(peer_bda, 0, 0, GATTC_OPTYPE_DISCOVERY, GATT_DISC_CHAR_DSCPT,
                                 NULL);
}

void btm_ble_read_enc_key_cmpl(bool status, const RawAddress& bda, uint16_t length, char* p_data) {
  tGAP_CLCB* p_clcb = find_clcb_by_bd_addr(bda);
  if (p_clcb == NULL) {
    log::debug("p_clcb is NULL: ");
    return;
  }

  if (!status) {
    log::debug("status is false");
    /* Status false(error) implies that read of enc key chars are completed,
     * Go to next stage(desc) now.*/
    if (p_clcb->enc_key_char_handles.empty()) {
      log::debug("enc_key_char_handles empty ");
      p_clcb->is_enc_key_info_in_progress = false;
      return;
    }
    p_clcb->enc_key_stage++;

    // Pick first enc key char handle, and find CCCD desc for it to configure
    if (!p_clcb->enc_key_char_handles.empty()) {
      p_clcb->curr_enc_key_char_handle = p_clcb->enc_key_char_handles[0];
    }

    gap_cl_get_enc_key_info(p_clcb);
    return;
  }

  log::info("curr_enc_key_char_handle: 0x{:04x}, len: {}", p_clcb->curr_enc_key_char_handle,
            length);

  char reversekeyiv[ENC_KEY_MATERIAL_LEN];
  char* reversekeyiv_ptr = reversekeyiv;
  REVERSE_ARRAY_TO_STREAM(reversekeyiv_ptr, p_data, ENC_KEY_LEN);
  REVERSE_ARRAY_TO_STREAM(reversekeyiv_ptr, p_data + 16, ENC_IV_LEN);
  memcpy(p_data, reversekeyiv, ENC_KEY_MATERIAL_LEN);
  size_t len = btif_storage_get_enc_key_material_length(&bda);
  if (len <= 0) {
    log::debug("prev enc key char value NOT available ");
    btif_storage_set_enc_key_material(bda, (uint8_t*)p_data, length);
  } else {
    uint8_t concat_enc_key_material[length + len];
    if (btif_storage_get_enc_key_material(&bda, concat_enc_key_material, &len) ==
        BT_STATUS_SUCCESS) {
      if (length > 0) {
        memcpy(concat_enc_key_material + len, p_data, length);
        btif_storage_remove_enc_key_material(&bda);
        btif_storage_set_enc_key_material(bda, concat_enc_key_material, (length + len));
      }
    }
  }

  /* Don't increment p_clcb->enc_key_stage as we want to be in Read enc key
   * material char state to read multiple other enc key material char values and
   * concatenate them */
  gap_cl_get_enc_key_info(p_clcb);
}

/*******************************************************************************
 *
 * Function         GAP_BleReadEncKeyMaterial
 *
 * Description      Start a process to read a connected peripheral's Encryption
 *                  Key material characteristic
 *
 * Returns          true if read started, else false if GAP is busy
 *
 ******************************************************************************/
bool GAP_BleReadEncKeyMaterial(const RawAddress& peer_bda, uint16_t handle,
                               tGAP_BLE_CMPL_CBACK* p_cback) {
  return accept_client_operation(peer_bda, GATT_UUID_GAP_ENC_KEY_MATERIAL, handle,
                                 GATTC_OPTYPE_READ, 0, p_cback);
}

/*******************************************************************************
 *
 * Function         GAP_BleGetEncKeyMaterialInfo
 *
 * Description      Get Encryption Key Material information characteristic value
 *                  from remote device
 *
 * Returns          none
 *
 ******************************************************************************/
void GAP_BleGetEncKeyMaterialInfo(const RawAddress& remote_bda) {
  tBTM_SEC_DEV_REC* p_dev_rec = btm_find_dev(remote_bda);

  /*
   * If remote device is encrypted, then only get the encrypt key material
   * information
   */
  if (p_dev_rec && (p_dev_rec->sec_rec.sec_flags & BTM_SEC_LE_ENCRYPTED)) {
    log::debug("Encryption is done, read enc key values");
    tGAP_CLCB* p_clcb = find_clcb_by_bd_addr(remote_bda);
    if (p_clcb == NULL) {
      p_clcb = clcb_alloc(remote_bda);
      if (p_clcb == NULL) {
        return;
      }
    }

    if (p_clcb->is_enc_key_info_in_progress) {
      log::debug("Enc key info already in progress");
      return;
    }

    // TODO need to check
    // btif_storage_remove_enc_key_material(&remote_bda);

    p_clcb->is_enc_key_info_in_progress = true;
    p_clcb->enc_key_stage = GAP_ENC_KEY_CONNECTING;
    p_clcb->curr_enc_key_char_handle = 0;
    p_clcb->curr_cccd_handle = 0;
    p_clcb->enc_key_char_handles.clear();

    p_clcb->enc_key_stage++;
    gap_cl_get_enc_key_info(p_clcb);
  } else {
    tGATT_TCB* p_tcb = gatt_find_tcb_by_addr(remote_bda, BT_TRANSPORT_LE);
    if (p_tcb) {
      p_tcb->is_read_enc_key_pending = true;
      log::debug("Encryption is not done, don't read enc key values");
    }
  }
}<|MERGE_RESOLUTION|>--- conflicted
+++ resolved
@@ -357,7 +357,6 @@
 }
 
 /**
-<<<<<<< HEAD
  * utility function to send a Discover req for CCCD descriptor.
  * Returns true if discovery started, else false if GAP is busy.
  */
@@ -379,10 +378,7 @@
 }
 
 /**
- * utility function to send a read request for a GAP charactersitic.
-=======
  * Utility function to send a read request for GAP characteristics.
->>>>>>> ba6cc9c0
  * Returns true if read started, else false if GAP is busy.
  */
 bool send_cl_read_request(tGAP_CLCB& clcb) {
