/******************************************************************************
 *
 *  Copyright 2017 The Android Open Source Project
 *
 *  Licensed under the Apache License, Version 2.0 (the "License");
 *  you may not use this file except in compliance with the License.
 *  You may obtain a copy of the License at:
 *
 *  http://www.apache.org/licenses/LICENSE-2.0
 *
 *  Unless required by applicable law or agreed to in writing, software
 *  distributed under the License is distributed on an "AS IS" BASIS,
 *  WITHOUT WARRANTIES OR CONDITIONS OF ANY KIND, either express or implied.
 *  See the License for the specific language governing permissions and
 *  limitations under the License.
 *
 *  Changes from Qualcomm Innovation Center, Inc. are provided under the following license:
 *  Copyright (c) 2024 Qualcomm Innovation Center, Inc. All rights reserved.
 *  SPDX-License-Identifier: BSD-3-Clause-Clear
 *
 ******************************************************************************/

#include <bluetooth/log.h>
#include <com_android_bluetooth_flags.h>
#include <string.h>

#include <array>
#include <queue>

#include "bta_gatt_api.h"
#include "btif/include/btif_config.h"
#include "btif/include/btif_storage.h"
#include "btm_dev.h"
#include "btm_int_types.h"
#include "common/init_flags.h"
#include "gap_api.h"
#include "gatt_api.h"
#include "hardware/bt_gatt_types.h"
#include "main/shim/dumpsys.h"
#include "main/shim/le_advertising_manager.h"
#include "os/log.h"
#include "stack/gatt/gatt_int.h"
#include "stack/include/bt_types.h"
#include "stack/include/bt_uuid16.h"
#include "stack/include/btm_client_interface.h"
#include "stack_config.h"
#include "types/bluetooth/uuid.h"
#include "types/bt_transport.h"
#include "types/raw_address.h"

#define GAP_ENC_KEY_CONNECTING 1 /* wait for connection */
#define GAP_ENC_KEY_CHARACTERISTIC \
  2                               /* Read for Enc Key Material Characteristic */
#define GAP_ENC_KEY_CCCD 3        /* Discover CCCD */
#define GAP_ENC_KEY_CONFIG_CCCD 4 /* Write CCCD */

using bluetooth::Uuid;
using namespace bluetooth;
extern tBTM_CB btm_cb;

void btm_ble_read_enc_key_cmpl(bool status, const RawAddress& bda,
                               uint16_t length, char* p_data);
bool GAP_BleDiscEncKeyMaterialCCCD(const RawAddress& peer_bda);
void gap_ble_config_cccd_enc_key_cmpl(bool status, const RawAddress& bda,
                                      uint16_t length, char* p_name);
bool GAP_BleReadEncKeyMaterial(const RawAddress& peer_bda, uint16_t handle,
                               tGAP_BLE_CMPL_CBACK* p_cback);
bool GAP_BleConfigCccdForKeyMaterial(const RawAddress& peer_bda,
                                     uint16_t handle,
                                     tGAP_BLE_CMPL_CBACK* p_cback);

namespace {

typedef struct {
  uint16_t uuid;
  uint8_t op;
  uint16_t handle;
  tGATT_DISC_TYPE disc_type;
  Uuid char_uuid;
  uint16_t s_handle;
  tGAP_BLE_CMPL_CBACK* p_cback;
} tGAP_REQUEST;

typedef struct {
  RawAddress bda;
  tGAP_BLE_CMPL_CBACK* p_cback;
  uint16_t conn_id;
  uint16_t cl_op_uuid;
  bool connected;
  std::queue<tGAP_REQUEST> requests;
  uint8_t enc_key_stage;
  uint16_t curr_enc_key_char_handle;
  uint16_t curr_cccd_handle;
  uint8_t enc_key_result;
  Uuid char_uuid;
  std::vector<uint16_t> enc_key_char_handles;
  bool is_enc_key_info_in_progress;
} tGAP_CLCB;

typedef struct {
  uint16_t handle;
  uint16_t uuid;
  tGAP_BLE_ATTR_VALUE attr_value;
} tGAP_ATTR;

<<<<<<< HEAD
void server_attr_request_cback(uint16_t, uint32_t, tGATTS_REQ_TYPE,
                               tGATTS_DATA*);
void client_connect_cback(tGATT_IF, const RawAddress&, uint16_t, bool,
                          tGATT_DISCONN_REASON, tBT_TRANSPORT);
void client_cmpl_cback(uint16_t, tGATTC_OPTYPE, tGATT_STATUS,
                       tGATT_CL_COMPLETE*);
void client_disc_res_cback(uint16_t, tGATT_DISC_TYPE, tGATT_DISC_RES*);
void client_disc_cmpl_cback(uint16_t, tGATT_DISC_TYPE, tGATT_STATUS);
void gap_cl_get_enc_key_info(tGAP_CLCB* p_clcb);

tGATT_CBACK gap_cback = {
    .p_conn_cb = client_connect_cback,
    .p_cmpl_cb = client_cmpl_cback,
    .p_disc_res_cb = client_disc_res_cback,
    .p_disc_cmpl_cb = client_disc_cmpl_cback,
    .p_req_cb = server_attr_request_cback,
    .p_enc_cmpl_cb = nullptr,
    .p_congestion_cb = nullptr,
    .p_phy_update_cb = nullptr,
    .p_conn_update_cb = nullptr,
    .p_subrate_chg_cb = nullptr,
=======
void server_attr_request_cback(uint16_t, uint32_t, tGATTS_REQ_TYPE, tGATTS_DATA*);
void client_connect_cback(tGATT_IF, const RawAddress&, uint16_t, bool, tGATT_DISCONN_REASON,
                          tBT_TRANSPORT);
void client_cmpl_cback(uint16_t, tGATTC_OPTYPE, tGATT_STATUS, tGATT_CL_COMPLETE*);

tGATT_CBACK gap_cback = {
        .p_conn_cb = client_connect_cback,
        .p_cmpl_cb = client_cmpl_cback,
        .p_disc_res_cb = nullptr,
        .p_disc_cmpl_cb = nullptr,
        .p_req_cb = server_attr_request_cback,
        .p_enc_cmpl_cb = nullptr,
        .p_congestion_cb = nullptr,
        .p_phy_update_cb = nullptr,
        .p_conn_update_cb = nullptr,
        .p_subrate_chg_cb = nullptr,
>>>>>>> 15c04564
};

constexpr int GAP_CHAR_DEV_NAME_SIZE = BD_NAME_LEN;
constexpr int GAP_MAX_CHAR_NUM = 6;

std::vector<tGAP_CLCB> gap_clcbs;
/* LE GAP attribute database */
std::array<tGAP_ATTR, GAP_MAX_CHAR_NUM> gatt_attr;
tGATT_IF gatt_if;

/** returns LCB with matching bd address, or nullptr */
tGAP_CLCB* find_clcb_by_bd_addr(const RawAddress& bda) {
  for (auto& cb : gap_clcbs) {
    if (cb.bda == bda) {
      return &cb;
    }
  }

  return nullptr;
}

/** returns LCB with matching connection ID, or nullptr if not found  */
tGAP_CLCB* ble_find_clcb_by_conn_id(uint16_t conn_id) {
  for (auto& cb : gap_clcbs) {
    if (cb.connected && cb.conn_id == conn_id) {
      return &cb;
    }
  }

  return nullptr;
}

/** allocates a GAP connection link control block */
tGAP_CLCB* clcb_alloc(const RawAddress& bda) {
  gap_clcbs.emplace_back();
  tGAP_CLCB& cb = gap_clcbs.back();
  cb.bda = bda;
  return &cb;
}

/** The function clean up the pending request queue in GAP */
void clcb_dealloc(tGAP_CLCB& clcb) {
  // put last element into place of current element, and remove last one - just
  // fast remove.
  for (auto it = gap_clcbs.begin(); it != gap_clcbs.end(); it++) {
    if (it->conn_id == clcb.conn_id) {
      auto last_one = std::prev(gap_clcbs.end());
      *it = *last_one;
      gap_clcbs.erase(last_one);
      return;
    }
  }
}

/** GAP Attributes Database Request callback */
tGATT_STATUS read_attr_value(uint16_t handle, tGATT_VALUE* p_value, bool is_long) {
  uint8_t* p = p_value->value;
  uint16_t offset = p_value->offset;
  uint8_t* p_dev_name = NULL;

  for (const tGAP_ATTR& db_attr : gatt_attr) {
    const tGAP_BLE_ATTR_VALUE& attr_value = db_attr.attr_value;
    if (handle == db_attr.handle) {
<<<<<<< HEAD
      if (btm_cb.encrypted_advertising_data_supported) {
        if (is_long) {
          if (db_attr.uuid == GATT_UUID_GAP_DEVICE_NAME ||
              db_attr.uuid == GATT_UUID_GAP_ENC_KEY_MATERIAL) {
            log::info(
                "read request for GATT_UUID_GAP_DEVICE_NAME or "
                "GATT_UUID_GAP_ENC_KEY_MATERIAL");
          } else {
            return GATT_NOT_LONG;
          }
        }
      } else {
        if (db_attr.uuid != GATT_UUID_GAP_DEVICE_NAME && is_long)
          return GATT_NOT_LONG;
=======
      if (db_attr.uuid != GATT_UUID_GAP_DEVICE_NAME && is_long) {
        return GATT_NOT_LONG;
>>>>>>> 15c04564
      }

      switch (db_attr.uuid) {
        case GATT_UUID_GAP_DEVICE_NAME:
          if (get_btm_client_interface().local.BTM_ReadLocalDeviceName((const char**)&p_dev_name) !=
              BTM_SUCCESS) {
            log::warn("Unable to read local device name");
          };
          if (strlen((char*)p_dev_name) > GATT_MAX_ATTR_LEN) {
            p_value->len = GATT_MAX_ATTR_LEN;
          } else {
            p_value->len = (uint16_t)strlen((char*)p_dev_name);
          }

          if (offset > p_value->len) {
            return GATT_INVALID_OFFSET;
          } else {
            p_value->len -= offset;
            p_dev_name += offset;
            ARRAY_TO_STREAM(p, p_dev_name, p_value->len);
          }
          break;

        case GATT_UUID_GAP_ICON:
          UINT16_TO_STREAM(p, attr_value.icon);
          p_value->len = 2;
          break;

        case GATT_UUID_GAP_PREF_CONN_PARAM:
          UINT16_TO_STREAM(p, attr_value.conn_param.int_min); /* int_min */
          UINT16_TO_STREAM(p, attr_value.conn_param.int_max); /* int_max */
          UINT16_TO_STREAM(p, attr_value.conn_param.latency); /* latency */
          UINT16_TO_STREAM(p, attr_value.conn_param.sp_tout); /* sp_tout */
          p_value->len = 8;
          break;

        /* address resolution */
        case GATT_UUID_GAP_CENTRAL_ADDR_RESOL:
          UINT8_TO_STREAM(p, attr_value.addr_resolution);
          p_value->len = 1;
          break;
        /* Encrypted Data Key Material*/
        case GATT_UUID_GAP_ENC_KEY_MATERIAL:
          if (btm_cb.encrypted_advertising_data_supported) {
            uint8_t* p_encr_material = p;
            uint8_t* p_temp = p_encr_material;

            REVERSE_ARRAY_TO_STREAM(p_encr_material,
                                    attr_value.enc_key_material.session_key,
                                    ENC_KEY_LEN);
            REVERSE_ARRAY_TO_STREAM(p_encr_material,
                                    attr_value.enc_key_material.init_vector,
                                    ENC_IV_LEN);
            if (offset > ENC_KEY_MATERIAL_LEN) {
              log::error(" GATT_INVALID_OFFSET");
              return GATT_INVALID_OFFSET;
            }
            p_value->len = ENC_KEY_MATERIAL_LEN - offset;
            p_temp += offset;
            ARRAY_TO_STREAM(p, p_temp, p_value->len);
          }
          break;
      }
      return GATT_SUCCESS;
    }
  }
  return GATT_NOT_FOUND;
}

/** GAP Attributes Database Read/Read Blob Request process */
tGATT_STATUS proc_read(tGATTS_REQ_TYPE, tGATT_READ_REQ* p_data, tGATTS_RSP* p_rsp) {
  if (p_data->is_long) {
    p_rsp->attr_value.offset = p_data->offset;
  }

  p_rsp->attr_value.handle = p_data->handle;

  return read_attr_value(p_data->handle, &p_rsp->attr_value, p_data->is_long);
}

/** GAP ATT server process a write request */
tGATT_STATUS proc_write_req(tGATTS_REQ_TYPE, tGATT_WRITE_REQ* p_data) {
  for (const auto& db_addr : gatt_attr) {
    if (p_data->handle == db_addr.handle) {
      return GATT_WRITE_NOT_PERMIT;
    }
  }

  return GATT_NOT_FOUND;
}

/** GAP ATT server process a write request */
tGATT_STATUS proc_write_req(tGATTS_REQ_TYPE, tGATT_WRITE_REQ* p_data,
                            uint16_t conn_id) {
  for (const auto& db_addr : gatt_attr) {
    if (p_data->handle != db_addr.handle) {
      continue;
    }
    if (db_addr.uuid == GATT_UUID_CHAR_CLIENT_CONFIG) {
      uint8_t value = 0;
      uint8_t* p = p_data->value;
      STREAM_TO_UINT8(value, p);

      tGATT_TCB& tcb = gatt_cb.tcb[GATT_GET_TCB_IDX(conn_id)];
      btif_storage_set_encr_data_cccd(tcb.peer_bda, value);
      return GATT_SUCCESS;
    } else {
      return GATT_WRITE_NOT_PERMIT;
    }
  }
  return GATT_NOT_FOUND;
}

/** GAP ATT server attribute access request callback */
void server_attr_request_cback(uint16_t conn_id, uint32_t trans_id, tGATTS_REQ_TYPE type,
                               tGATTS_DATA* p_data) {
  tGATT_STATUS status = GATT_INVALID_PDU;
  bool ignore = false;

  tGATTS_RSP rsp_msg;
  memset(&rsp_msg, 0, sizeof(tGATTS_RSP));

  switch (type) {
    case GATTS_REQ_TYPE_READ_CHARACTERISTIC:
    case GATTS_REQ_TYPE_READ_DESCRIPTOR:
      status = proc_read(type, &p_data->read_req, &rsp_msg);
      break;

    case GATTS_REQ_TYPE_WRITE_CHARACTERISTIC:
    case GATTS_REQ_TYPE_WRITE_DESCRIPTOR:
      if (!p_data->write_req.need_rsp) {
        ignore = true;
      }

      if (btm_cb.encrypted_advertising_data_supported) {
        status = proc_write_req(type, &p_data->write_req, conn_id);
      } else {
        status = proc_write_req(type, &p_data->write_req);
      }
      break;

    case GATTS_REQ_TYPE_WRITE_EXEC:
      ignore = true;
      log::verbose("Ignore GATTS_REQ_TYPE_WRITE_EXEC");
      break;

    case GATTS_REQ_TYPE_MTU:
      log::verbose("Get MTU exchange new mtu size: {}", p_data->mtu);
      ignore = true;
      break;

    default:
      log::verbose("Unknown/unexpected LE GAP ATT request: 0x{:02x}", type);
      break;
  }

  if (!ignore) {
    if (GATTS_SendRsp(conn_id, trans_id, status, &rsp_msg) != GATT_SUCCESS) {
      log::warn("Unable to send GATT ervier response conn_id:{}", conn_id);
    }
  }
}

/**
 * utility function to send a Discover req for CCCD descriptor.
 * Returns true if discovery started, else false if GAP is busy.
 */
bool send_cl_disc_request(tGAP_CLCB& clcb) {
  if (!clcb.requests.size()) {
    return false;
  }
  tGAP_REQUEST& req = clcb.requests.front();
  uint8_t disc_type = req.disc_type;
  Uuid char_uuid = req.char_uuid;
  clcb.requests.pop();

  uint16_t s_handle = (clcb.curr_enc_key_char_handle + 1);
  uint16_t e_handle = (clcb.curr_enc_key_char_handle + 2);

  GATTC_Discover(clcb.conn_id, static_cast<tGATT_DISC_TYPE>(disc_type),
                 s_handle, e_handle, char_uuid);
  return true;
}

/**
 * utility function to send a read request for a GAP charactersitic.
 * Returns true if read started, else false if GAP is busy.
 */
bool send_cl_read_request(tGAP_CLCB& clcb) {
  if (!clcb.requests.size() || clcb.cl_op_uuid != 0) {
    return false;
  }

  tGAP_REQUEST& req = clcb.requests.front();
  clcb.p_cback = req.p_cback;
  uint16_t uuid = req.uuid;
  clcb.requests.pop();

  tGATT_READ_PARAM param;
  memset(&param, 0, sizeof(tGATT_READ_PARAM));

  param.service.uuid = Uuid::From16Bit(uuid);
  param.service.s_handle = 1;
  param.service.e_handle = 0xFFFF;
  param.service.auth_req = 0;

  if (btm_cb.encrypted_advertising_data_supported) {
    log::verbose(": req handle: 0x{:04x} ,  UUID: 0x{:04x}", req.handle, uuid);
    if (uuid == GATT_UUID_GAP_ENC_KEY_MATERIAL) {
      param.service.s_handle = req.handle;
      param.service.e_handle = 0xFFFF;
    }
  }

  if (GATTC_Read(clcb.conn_id, GATT_READ_BY_TYPE, &param) == GATT_SUCCESS) {
    clcb.cl_op_uuid = uuid;
  }

  return true;
}

/**
 * utility function to send a write request for a CCCD descriptor.
 * Returns true if read started, else false if GAP is busy.
 */
bool send_cl_write_request(tGAP_CLCB& clcb) {
  if (!clcb.requests.size()) {
    return false;
  }
  tGAP_REQUEST& req = clcb.requests.front();
  clcb.p_cback = req.p_cback;
  uint16_t handle = req.handle;
  clcb.requests.pop();

  tGATT_VALUE ccc_value{
      .handle = handle,
      .len = 2,
      .value[0] = GATT_CLT_CONFIG_INDICATION,
  };

  GATTC_Write(clcb.conn_id, GATT_WRITE, &ccc_value);
  return true;
}

bool send_cl_request(tGAP_CLCB& clcb) {
  if (!clcb.requests.size()) {
    return false;
  }

  tGAP_REQUEST& req = clcb.requests.front();
  uint8_t op = req.op;
  if (op == GATTC_OPTYPE_READ) {
    send_cl_read_request(clcb);
  } else if (op == GATTC_OPTYPE_WRITE) {
    send_cl_write_request(clcb);
  } else if (op == GATTC_OPTYPE_DISCOVERY) {
    send_cl_disc_request(clcb);
  }
  return true;
}

/** GAP client operation complete callback */
void cl_op_cmpl(tGAP_CLCB& clcb, bool status, uint16_t len, uint8_t* p_name) {
  tGAP_BLE_CMPL_CBACK* p_cback = clcb.p_cback;
  uint16_t op = clcb.cl_op_uuid;

  clcb.cl_op_uuid = 0;
  clcb.p_cback = NULL;

  if (p_cback && op) {
    (*p_cback)(status, clcb.bda, len, (char*)p_name);
  }

  /* if no further activity is requested in callback, drop the link */
  if (clcb.connected) {
    if (btm_cb.encrypted_advertising_data_supported) {
      if (!send_cl_request(clcb) &&
          (clcb.enc_key_stage <= GAP_ENC_KEY_CONNECTING)) {
        log::debug(" Calling GATT Disconnect");
        GATT_Disconnect(clcb.conn_id);
        clcb_dealloc(clcb);
      }
    } else {
      if (!send_cl_read_request(clcb)) {
        if (GATT_Disconnect(clcb.conn_id) != GATT_SUCCESS) {
          log::warn("Unable to disconnect GATT conn_id:{}", clcb.conn_id);
        }
        clcb_dealloc(clcb);
      }
    }
  }
}

/** Client connection callback */
void client_connect_cback(tGATT_IF, const RawAddress& bda, uint16_t conn_id, bool connected,
                          tGATT_DISCONN_REASON /* reason */, tBT_TRANSPORT) {
  tGAP_CLCB* p_clcb = find_clcb_by_bd_addr(bda);
  if (p_clcb == NULL) {
    log::info("No active GAP service found for peer:{} callback:{}", bda,
              (connected) ? "Connected" : "Disconnected");
    return;
  }

  if (connected) {
    log::debug("Connected GAP to remote device");
    p_clcb->conn_id = conn_id;
    p_clcb->connected = true;
    /* start operation is pending */
    if (btm_cb.encrypted_advertising_data_supported) {
      send_cl_request(*p_clcb);
    } else {
      send_cl_read_request(*p_clcb);
    }
  } else {
    log::warn("Disconnected GAP from remote device");
    p_clcb->connected = false;
    cl_op_cmpl(*p_clcb, false, 0, NULL);
    /* clean up clcb */
    clcb_dealloc(*p_clcb);
  }
}

/*******************************************************************************
 *
 * Function         client_disc_res_cback
 *
 * Description      Gatt profile discovery result callback
 *
 * Returns          void
 *
 ******************************************************************************/
void client_disc_res_cback(uint16_t conn_id, tGATT_DISC_TYPE disc_type,
                           tGATT_DISC_RES* p_data) {
  tGAP_CLCB* p_clcb = ble_find_clcb_by_conn_id(conn_id);
  if (p_clcb == NULL) return;

  log::debug("disc type: {} enc_key_stage: {} ", disc_type,
             p_clcb->enc_key_stage);
  switch (disc_type) {
    case GATT_DISC_CHAR_DSCPT: /* stage 3 */
      if (p_data->type == Uuid::From16Bit(GATT_UUID_CHAR_CLIENT_CONFIG)) {
        p_clcb->curr_cccd_handle = p_data->handle;
        p_clcb->enc_key_stage++;
        p_clcb->enc_key_result++;
        log::debug("curr_cccd_handle: 0x{:04x}", p_clcb->curr_cccd_handle);
      }
      break;
    default:
      break;
  }
}

/*******************************************************************************
 *
 * Function         client_disc_cmpl_cback
 *
 * Description      Gatt profile discovery complete callback
 *
 * Returns          void
 *
 ******************************************************************************/
void client_disc_cmpl_cback(uint16_t conn_id, tGATT_DISC_TYPE disc_type,
                            tGATT_STATUS status) {
  tGAP_CLCB* p_clcb = ble_find_clcb_by_conn_id(conn_id);
  if (p_clcb == NULL) return;

  log::debug("status={}, enc_key_stage={}", status, p_clcb->enc_key_stage);

  if (status != GATT_SUCCESS || p_clcb->enc_key_result == 0) {
    log::warn("Unable to register for enc key material indication ");
    p_clcb->is_enc_key_info_in_progress = false;
    return;
  }

  if (p_clcb->enc_key_stage > GAP_ENC_KEY_CONNECTING) {
    p_clcb->enc_key_result = 0;
    gap_cl_get_enc_key_info(p_clcb);
  }
}

/** Client operation complete callback */
void client_cmpl_cback(uint16_t conn_id, tGATTC_OPTYPE op, tGATT_STATUS status,
                       tGATT_CL_COMPLETE* p_data) {
  tGAP_CLCB* p_clcb = ble_find_clcb_by_conn_id(conn_id);
  uint16_t op_type;
  uint16_t min, max, latency, tout;
  uint16_t len;
  uint8_t* pp;

  if (p_clcb == NULL) {
    return;
  }

  op_type = p_clcb->cl_op_uuid;

  /* Currently we only issue read commands */
  if (op != GATTC_OPTYPE_READ) {
    return;
  }

  if (status != GATT_SUCCESS) {
    cl_op_cmpl(*p_clcb, false, 0, NULL);
    return;
  }

  pp = p_data->att_value.value;
  switch (op_type) {
    case GATT_UUID_GAP_PREF_CONN_PARAM:
      /* Extract the peripheral preferred connection parameters and save them */
      STREAM_TO_UINT16(min, pp);
      STREAM_TO_UINT16(max, pp);
      STREAM_TO_UINT16(latency, pp);
      STREAM_TO_UINT16(tout, pp);

      BTM_BleSetPrefConnParams(p_clcb->bda, min, max, latency, tout);
      /* release the connection here */
      cl_op_cmpl(*p_clcb, true, 0, NULL);
      break;

    case GATT_UUID_GAP_DEVICE_NAME:
      len = (uint16_t)strlen((char*)pp);
      if (len > GAP_CHAR_DEV_NAME_SIZE) {
        len = GAP_CHAR_DEV_NAME_SIZE;
      }
      cl_op_cmpl(*p_clcb, true, len, pp);
      break;

    case GATT_UUID_GAP_CENTRAL_ADDR_RESOL:
      cl_op_cmpl(*p_clcb, true, 1, pp);
      break;
  }

  if (btm_cb.encrypted_advertising_data_supported) {
    if (op == GATTC_OPTYPE_READ) {
      switch (op_type) {
        case GATT_UUID_GAP_ENC_KEY_MATERIAL:
          p_clcb->curr_enc_key_char_handle = p_data->att_value.handle;
          p_clcb->enc_key_char_handles.push_back(p_data->att_value.handle);
          len = (uint16_t)strlen((char*)pp);
          cl_op_cmpl(*p_clcb, true, len, pp);
          break;
      }
    } else if (op == GATTC_OPTYPE_WRITE) {
      cl_op_cmpl(*p_clcb, true, 0, NULL);
    } else if (op == GATTC_OPTYPE_INDICATION) {
      log::info("Received Indication in GAP profile");
      uint16_t handle = p_data->att_value.handle;

      if (std::find(p_clcb->enc_key_char_handles.begin(),
                    p_clcb->enc_key_char_handles.end(),
                    handle) != p_clcb->enc_key_char_handles.end()) {
        log::info("Received Indication for Enc key material char in GAP profile");
        GAP_BleGetEncKeyMaterialInfo(p_clcb->bda);
      }
    }
  }
}

bool accept_client_operation(const RawAddress& peer_bda, uint16_t uuid,
                             tGAP_BLE_CMPL_CBACK* p_cback) {
  if (p_cback == NULL && uuid != GATT_UUID_GAP_PREF_CONN_PARAM) {
    return false;
  }

  tGAP_CLCB* p_clcb = find_clcb_by_bd_addr(peer_bda);
  if (p_clcb == NULL) {
    p_clcb = clcb_alloc(peer_bda);
  }

  if (GATT_GetConnIdIfConnected(gatt_if, peer_bda, &p_clcb->conn_id, BT_TRANSPORT_LE)) {
    p_clcb->connected = true;
  }

  if (!GATT_Connect(gatt_if, p_clcb->bda, BTM_BLE_DIRECT_CONNECTION, BT_TRANSPORT_LE, true)) {
    return false;
  }

  /* enqueue the request */
  p_clcb->requests.push({.uuid = uuid, .p_cback = p_cback});

  if (p_clcb->connected && p_clcb->cl_op_uuid == 0) {
    return send_cl_read_request(*p_clcb);
  } else { /* wait for connection up or pending operation to finish */
    return true;
  }
}

bool accept_client_operation(const RawAddress& peer_bda, uint16_t uuid,
                             uint16_t handle, uint8_t op, uint8_t disc_type,
                             tGAP_BLE_CMPL_CBACK* p_cback) {
  tGAP_CLCB* p_clcb = find_clcb_by_bd_addr(peer_bda);
  if (p_clcb == NULL) {
    p_clcb = clcb_alloc(peer_bda);
  }

  if (GATT_GetConnIdIfConnected(gatt_if, peer_bda, &p_clcb->conn_id,
                                BT_TRANSPORT_LE))
    p_clcb->connected = true;

  if (!GATT_Connect(gatt_if, p_clcb->bda, BTM_BLE_DIRECT_CONNECTION,
                    BT_TRANSPORT_LE, true))
    return false;

  /* enqueue the request */
  if (op == GATTC_OPTYPE_READ) {
    /* enqueue the read request */
    p_clcb->requests.push({.uuid = uuid, .handle = handle, .p_cback = p_cback});
  } else if (op == GATTC_OPTYPE_WRITE) {
    /* enqueue the write request */
    p_clcb->requests.push({.handle = handle, .p_cback = p_cback});
  } else if (op == GATTC_OPTYPE_DISCOVERY) {
    /* enqueue the disc request */
    p_clcb->requests.push({.disc_type = static_cast<tGATT_DISC_TYPE>(disc_type),
                           .p_cback = p_cback});
  }

  if (p_clcb->connected && p_clcb->cl_op_uuid == 0) {
    if (op == GATTC_OPTYPE_READ) {
      return send_cl_read_request(*p_clcb);
    } else if (op == GATTC_OPTYPE_WRITE) {
      return send_cl_write_request(*p_clcb);
    } else if (op == GATTC_OPTYPE_DISCOVERY) {
      return send_cl_disc_request(*p_clcb);
    } else { /* wait for connection up or pending operation to finish */
      return true;
    }
  } else { /* wait for connection up or pending operation to finish */
    return true;
  }
}

/*******************************************************************************
 *
 * Function         gap_cl_get_enc_key_info
 *
 * Description      get and configure encryption key material characteristic
 *
 * Returns          void
 *
 ******************************************************************************/
void gap_cl_get_enc_key_info(tGAP_CLCB* p_clcb) {
  log::debug("stage: {}", p_clcb->enc_key_stage);
  switch (p_clcb->enc_key_stage) {
    case GAP_ENC_KEY_CHARACTERISTIC: /* Read Enc Key Material Char */
      GAP_BleReadEncKeyMaterial(p_clcb->bda,
                                (p_clcb->curr_enc_key_char_handle + 1),
                                btm_ble_read_enc_key_cmpl);
      break;

    case GAP_ENC_KEY_CCCD: /* Discover CCCD */
      GAP_BleDiscEncKeyMaterialCCCD(p_clcb->bda);
      break;

    case GAP_ENC_KEY_CONFIG_CCCD: /* Config cccd */
      GAP_BleConfigCccdForKeyMaterial(p_clcb->bda, p_clcb->curr_cccd_handle,
                                      gap_ble_config_cccd_enc_key_cmpl);
      break;
    default:
      log::warn("Invalid Input for Encryption Key Material to fetch ");
  }
}
}  // namespace

/*******************************************************************************
 *
 * Function         btm_ble_att_db_init
 *
 * Description      GAP ATT database initalization.
 *
 * Returns          void.
 *
 ******************************************************************************/
void gap_attr_db_init(void) {
  /* Fill our internal UUID with a fixed pattern 0x82 */
  std::array<uint8_t, Uuid::kNumBytes128> tmp;
  tmp.fill(0x82);
  Uuid app_uuid = Uuid::From128BitBE(tmp);
  gatt_attr.fill({});

  gatt_if = GATT_Register(app_uuid, "Gap", &gap_cback, false);

  GATT_StartIf(gatt_if);

  Uuid svc_uuid = Uuid::From16Bit(UUID_SERVCLASS_GAP_SERVER);
  Uuid name_uuid = Uuid::From16Bit(GATT_UUID_GAP_DEVICE_NAME);
  Uuid icon_uuid = Uuid::From16Bit(GATT_UUID_GAP_ICON);
  Uuid addr_res_uuid = Uuid::From16Bit(GATT_UUID_GAP_CENTRAL_ADDR_RESOL);
  Uuid cccd_uuid = Uuid::From16Bit(GATT_UUID_CHAR_CLIENT_CONFIG);

  if (btm_cb.encrypted_advertising_data_supported) {
    Uuid encr_data_uuid = Uuid::From16Bit(GATT_UUID_GAP_ENC_KEY_MATERIAL);
    btgatt_db_element_t service[] = {
      {
          .uuid = svc_uuid,
          .type = BTGATT_DB_PRIMARY_SERVICE,
      },
      {.uuid = name_uuid,
       .type = BTGATT_DB_CHARACTERISTIC,
       .properties = GATT_CHAR_PROP_BIT_READ,
       .permissions = GATT_PERM_READ_IF_ENCRYPTED_OR_DISCOVERABLE},
      {.uuid = icon_uuid,
       .type = BTGATT_DB_CHARACTERISTIC,
       .properties = GATT_CHAR_PROP_BIT_READ,
       .permissions = GATT_PERM_READ},
      {.uuid = addr_res_uuid,
       .type = BTGATT_DB_CHARACTERISTIC,
       .properties = GATT_CHAR_PROP_BIT_READ,
       .permissions = GATT_PERM_READ},
      {.uuid = encr_data_uuid,
       .type = BTGATT_DB_CHARACTERISTIC,
       .properties = GATT_CHAR_PROP_BIT_READ | GATT_CHAR_PROP_BIT_INDICATE,
       .permissions = GATT_READ_AUTH_REQUIRED},
      {.uuid = cccd_uuid,
       .type = BTGATT_DB_DESCRIPTOR,
       .permissions = (GATT_PERM_READ | GATT_PERM_WRITE)}
#if (BTM_PERIPHERAL_ENABLED == TRUE) /* Only needed for peripheral testing */
      ,
      {.uuid = Uuid::From16Bit(GATT_UUID_GAP_PREF_CONN_PARAM),
       .type = BTGATT_DB_CHARACTERISTIC,
       .properties = GATT_CHAR_PROP_BIT_READ,
       .permissions = GATT_PERM_READ}
#endif
    };

    /* Add a GAP service */
    GATTS_AddService(gatt_if, service,
                     sizeof(service) / sizeof(btgatt_db_element_t));

    gatt_attr[0].uuid = GATT_UUID_GAP_DEVICE_NAME;
    gatt_attr[0].handle = service[1].attribute_handle;

    gatt_attr[1].uuid = GATT_UUID_GAP_ICON;
    gatt_attr[1].handle = service[2].attribute_handle;

    gatt_attr[2].uuid = GATT_UUID_GAP_CENTRAL_ADDR_RESOL;
    gatt_attr[2].handle = service[3].attribute_handle;
    gatt_attr[2].attr_value.addr_resolution = 0;

    gatt_attr[3].uuid = GATT_UUID_GAP_ENC_KEY_MATERIAL;
    gatt_attr[3].handle = service[4].attribute_handle;
    gatt_attr[4].uuid = GATT_UUID_CHAR_CLIENT_CONFIG;
    gatt_attr[4].handle = service[5].attribute_handle;

#if (BTM_PERIPHERAL_ENABLED == TRUE) /*  Only needed for peripheral testing */

    gatt_attr[5].uuid = GATT_UUID_GAP_PREF_CONN_PARAM;
    gatt_attr[5].attr_value.conn_param.int_max =
        GAP_PREFER_CONN_INT_MAX; /* 6 */
    gatt_attr[5].attr_value.conn_param.int_min =
        GAP_PREFER_CONN_INT_MIN; /* 0 */
    gatt_attr[5].attr_value.conn_param.latency =
        GAP_PREFER_CONN_LATENCY; /* 0 */
    gatt_attr[5].attr_value.conn_param.sp_tout =
        GAP_PREFER_CONN_SP_TOUT; /* 2000 */
    gatt_attr[5].handle = service[6].attribute_handle;
#endif
    return;
  }

  btgatt_db_element_t service[] = {{
                                           .uuid = svc_uuid,
                                           .type = BTGATT_DB_PRIMARY_SERVICE,
                                   },
                                   {.uuid = name_uuid,
                                    .type = BTGATT_DB_CHARACTERISTIC,
                                    .properties = GATT_CHAR_PROP_BIT_READ,
                                    .permissions = GATT_PERM_READ_IF_ENCRYPTED_OR_DISCOVERABLE},
                                   {.uuid = icon_uuid,
                                    .type = BTGATT_DB_CHARACTERISTIC,
                                    .properties = GATT_CHAR_PROP_BIT_READ,
                                    .permissions = GATT_PERM_READ},
                                   {.uuid = addr_res_uuid,
                                    .type = BTGATT_DB_CHARACTERISTIC,
                                    .properties = GATT_CHAR_PROP_BIT_READ,
                                    .permissions = GATT_PERM_READ}
#if (BTM_PERIPHERAL_ENABLED == TRUE) /* Only needed for peripheral testing */
                                   ,
                                   {.uuid = Uuid::From16Bit(GATT_UUID_GAP_PREF_CONN_PARAM),
                                    .type = BTGATT_DB_CHARACTERISTIC,
                                    .properties = GATT_CHAR_PROP_BIT_READ,
                                    .permissions = GATT_PERM_READ}
#endif
  };

  /* Add a GAP service */
  if (GATTS_AddService(gatt_if, service, sizeof(service) / sizeof(btgatt_db_element_t)) !=
      GATT_SERVICE_STARTED) {
    log::warn("Unable to add GATT services gatt_if:{}", gatt_if);
  }

  gatt_attr[0].uuid = GATT_UUID_GAP_DEVICE_NAME;
  gatt_attr[0].handle = service[1].attribute_handle;

  gatt_attr[1].uuid = GATT_UUID_GAP_ICON;
  gatt_attr[1].handle = service[2].attribute_handle;

  gatt_attr[2].uuid = GATT_UUID_GAP_CENTRAL_ADDR_RESOL;
  gatt_attr[2].handle = service[3].attribute_handle;
  gatt_attr[2].attr_value.addr_resolution = 0;

#if (BTM_PERIPHERAL_ENABLED == TRUE) /*  Only needed for peripheral testing */

  gatt_attr[3].uuid = GATT_UUID_GAP_PREF_CONN_PARAM;
  gatt_attr[3].attr_value.conn_param.int_max = GAP_PREFER_CONN_INT_MAX; /* 6 */
  gatt_attr[3].attr_value.conn_param.int_min = GAP_PREFER_CONN_INT_MIN; /* 0 */
  gatt_attr[3].attr_value.conn_param.latency = GAP_PREFER_CONN_LATENCY; /* 0 */
  gatt_attr[3].attr_value.conn_param.sp_tout = GAP_PREFER_CONN_SP_TOUT; /* 2000 */
  gatt_attr[3].handle = service[4].attribute_handle;
#endif
}

/* Function to check if Indications are required*/
void gap_chk_encr_data(RawAddress bda, uint16_t conn_id, tGAP_ATTR db_attr) {
  uint8_t encr_data_cccd = btif_storage_get_encr_data_cccd(bda);
  if (encr_data_cccd != GATT_CHAR_CLIENT_CONFIG_INDICTION) {
    log::debug("Discard Encr DataKey - CCCD disabled: {}", encr_data_cccd);
    return;
  }

  if (conn_id == GATT_INVALID_CONN_ID) {
    log::error("Unable to find conn_id for {}", ADDRESS_TO_LOGGABLE_CSTR(bda));
    return;
  }

  uint8_t encr_material[ENC_KEY_MATERIAL_LEN];
  memcpy(encr_material, &db_attr.attr_value.enc_key_material,
         ENC_KEY_MATERIAL_LEN);
  GATTS_HandleValueIndication(conn_id, db_attr.handle, sizeof(encr_material),
                              encr_material);
}

/*******************************************************************************
 *
 * Function         GAP_BleAttrDBUpdate
 *
 * Description      GAP ATT database update.
 *
 ******************************************************************************/
void GAP_BleAttrDBUpdate(uint16_t attr_uuid, tGAP_BLE_ATTR_VALUE* p_value) {
  for (tGAP_ATTR& db_attr : gatt_attr) {
    if (db_attr.uuid == attr_uuid) {
      switch (attr_uuid) {
        case GATT_UUID_GAP_ICON:
          db_attr.attr_value.icon = p_value->icon;
          break;

        case GATT_UUID_GAP_PREF_CONN_PARAM:
          memcpy((void*)&db_attr.attr_value.conn_param, (const void*)&p_value->conn_param,
                 sizeof(tGAP_BLE_PREF_PARAM));
          break;

        case GATT_UUID_GAP_DEVICE_NAME:
          if (get_btm_client_interface().local.BTM_SetLocalDeviceName(
                      (const char*)p_value->p_dev_name) != BTM_SUCCESS) {
            log::warn("Unable to set local name");
          }
          break;

        case GATT_UUID_GAP_CENTRAL_ADDR_RESOL:
          db_attr.attr_value.addr_resolution = p_value->addr_resolution;
          break;
        case GATT_UUID_GAP_ENC_KEY_MATERIAL:
          if (btm_cb.encrypted_advertising_data_supported) {
            if (std::memcmp((const void*)&db_attr.attr_value.enc_key_material,
                            (const void*)&p_value->enc_key_material,
                            sizeof(tGAP_BLE_ENC_KEY_MATERIAL)) != 0) {
              db_attr.attr_value.enc_key_material = p_value->enc_key_material;
              for (auto& cb : gap_clcbs) {
                if (cb.connected) {
                  log::debug(" BDA: {} conn_id: {}",
                             ADDRESS_TO_LOGGABLE_CSTR(cb.bda), cb.conn_id);
                  gap_chk_encr_data(cb.bda, cb.conn_id, db_attr);
                }
              }
            }
          }
          break;
      }
      break;
    }
  }

  return;
}

/*******************************************************************************
 *
 * Function         GAP_BleReadPeerPrefConnParams
 *
 * Description      Start a process to read a connected peripheral's preferred
 *                  connection parameters
 *
 * Returns          true if read started, else false if GAP is busy
 *
 ******************************************************************************/
bool GAP_BleReadPeerPrefConnParams(const RawAddress& peer_bda) {
  return accept_client_operation(peer_bda, GATT_UUID_GAP_PREF_CONN_PARAM, NULL);
}

/*******************************************************************************
 *
 * Function         GAP_BleReadPeerDevName
 *
 * Description      Start a process to read a connected peripheral's device
 *                  name.
 *
 * Returns          true if request accepted
 *
 ******************************************************************************/
bool GAP_BleReadPeerDevName(const RawAddress& peer_bda, tGAP_BLE_CMPL_CBACK* p_cback) {
  return accept_client_operation(peer_bda, GATT_UUID_GAP_DEVICE_NAME, p_cback);
}

/*******************************************************************************
 *
 * Function         GAP_BleCancelReadPeerDevName
 *
 * Description      Cancel reading a peripheral's device name.
 *
 * Returns          true if request accepted
 *
 ******************************************************************************/
bool GAP_BleCancelReadPeerDevName(const RawAddress& peer_bda) {
  tGAP_CLCB* p_clcb = find_clcb_by_bd_addr(peer_bda);

  if (p_clcb == NULL) {
    log::error("Cannot cancel current op is not get dev name");
    return false;
  }

  if (!p_clcb->connected) {
    if (!GATT_CancelConnect(gatt_if, peer_bda, true)) {
      log::error("Cannot cancel where No connection id");
      return false;
    }
  }

  cl_op_cmpl(*p_clcb, false, 0, NULL);

<<<<<<< HEAD
  return (true);
}

void gap_ble_config_cccd_enc_key_cmpl(bool status, const RawAddress& bda,
                                      uint16_t length, char* p_name) {
  tGAP_CLCB* p_clcb = find_clcb_by_bd_addr(bda);

  if (p_clcb == NULL) {
    log::debug("p_clcb is NULL for {}", ADDRESS_TO_LOGGABLE_CSTR(bda));
    return;
  }

  p_clcb->enc_key_result = 0;

  log::debug("curr enc key char handle: {}", p_clcb->curr_enc_key_char_handle);

  std::vector<uint16_t>::iterator it = std::find(
      p_clcb->enc_key_char_handles.begin(), p_clcb->enc_key_char_handles.end(),
      p_clcb->curr_enc_key_char_handle);

  // Check if next enc key char handle available, then discover and configure
  // CCCD for it
  if (it == p_clcb->enc_key_char_handles.end()) {
    return;
  }

  std::vector<uint16_t>::iterator it_next = std::next(it, 1);
  if ((it_next) != p_clcb->enc_key_char_handles.end()) {
    p_clcb->enc_key_stage = GAP_ENC_KEY_CCCD;
    p_clcb->curr_enc_key_char_handle = *(it_next);
    gap_cl_get_enc_key_info(p_clcb);
  } else {
    log::debug(" next enc key char handle is NOT available");
    p_clcb->is_enc_key_info_in_progress = false;
  }
}

/*******************************************************************************
 *
 * Function         GAP_BleConfigCccdForKeyMaterial
 *
 * Description      Start configuration of CCC Descriptor of Encryption Key
 *                  Material characteristic for indications
 *
 * Returns          true if read started, else false if GAP is busy
 *
 ******************************************************************************/
bool GAP_BleConfigCccdForKeyMaterial(const RawAddress& peer_bda,
                                     uint16_t handle,
                                     tGAP_BLE_CMPL_CBACK* p_cback) {
  return accept_client_operation(peer_bda, GATT_UUID_CHAR_CLIENT_CONFIG, handle,
                                 GATTC_OPTYPE_WRITE, 0, p_cback);
}

/*******************************************************************************
 *
 * Function         GAP_BleDiscEncKeyMaterialCCCD
 *
 * Description      Start discvoery of CCC Descriptor of Encryption Key
 *                  Material characteristic
 *
 * Returns          true if read started, else false if GAP is busy
 *
 ******************************************************************************/
bool GAP_BleDiscEncKeyMaterialCCCD(const RawAddress& peer_bda) {
  log::debug("peer_bda: {}", ADDRESS_TO_LOGGABLE_CSTR(peer_bda));
  return accept_client_operation(peer_bda, 0, 0, GATTC_OPTYPE_DISCOVERY,
                                 GATT_DISC_CHAR_DSCPT, NULL);
}

void btm_ble_read_enc_key_cmpl(bool status, const RawAddress& bda,
                               uint16_t length, char* p_data) {
  tGAP_CLCB* p_clcb = find_clcb_by_bd_addr(bda);
  if (p_clcb == NULL) {
    log::debug("p_clcb is NULL: ");
    return;
  }

  if (!status) {
    log::debug("status is false");
    /* Status false(error) implies that read of enc key chars are completed,
     * Go to next stage(desc) now.*/
    if (p_clcb->enc_key_char_handles.empty()) {
      log::debug("enc_key_char_handles empty ");
      p_clcb->is_enc_key_info_in_progress = false;
      return;
    }
    p_clcb->enc_key_stage++;

    // Pick first enc key char handle, and find CCCD desc for it to configure
    if (!p_clcb->enc_key_char_handles.empty()) {
      p_clcb->curr_enc_key_char_handle = p_clcb->enc_key_char_handles[0];
    }

    gap_cl_get_enc_key_info(p_clcb);
    return;
  }

  log::info("curr_enc_key_char_handle: 0x{:04x}, len: {}",
            p_clcb->curr_enc_key_char_handle, length);

  char reversekeyiv[ENC_KEY_MATERIAL_LEN];
  char* reversekeyiv_ptr = reversekeyiv;
  REVERSE_ARRAY_TO_STREAM(reversekeyiv_ptr, p_data, ENC_KEY_LEN);
  REVERSE_ARRAY_TO_STREAM(reversekeyiv_ptr, p_data + 16, ENC_IV_LEN);
  memcpy(p_data, reversekeyiv, ENC_KEY_MATERIAL_LEN);
  size_t len = btif_storage_get_enc_key_material_length(&bda);
  if (len <= 0) {
    log::debug("prev enc key char value NOT available ");
    btif_storage_set_enc_key_material(bda, (uint8_t*)p_data, length);
  } else {
    uint8_t concat_enc_key_material[length + len];
    if (btif_storage_get_enc_key_material(&bda, concat_enc_key_material,
                                          &len) == BT_STATUS_SUCCESS) {
      if (length > 0) {
        memcpy(concat_enc_key_material + len, p_data, length);
        btif_storage_remove_enc_key_material(&bda);
        btif_storage_set_enc_key_material(bda, concat_enc_key_material,
                                          (length + len));
      }
    }
  }

  /* Don't increment p_clcb->enc_key_stage as we want to be in Read enc key
   * material char state to read multiple other enc key material char values and
   * concatenate them */
  gap_cl_get_enc_key_info(p_clcb);
}

/*******************************************************************************
 *
 * Function         GAP_BleReadEncKeyMaterial
 *
 * Description      Start a process to read a connected peripheral's Encryption
 *                  Key material characteristic
 *
 * Returns          true if read started, else false if GAP is busy
 *
 ******************************************************************************/
bool GAP_BleReadEncKeyMaterial(const RawAddress& peer_bda, uint16_t handle,
                               tGAP_BLE_CMPL_CBACK* p_cback) {
  return accept_client_operation(peer_bda, GATT_UUID_GAP_ENC_KEY_MATERIAL,
                                 handle, GATTC_OPTYPE_READ, 0, p_cback);
}

/*******************************************************************************
 *
 * Function         GAP_BleGetEncKeyMaterialInfo
 *
 * Description      Get Encryption Key Material information characteristic value
 *                  from remote device
 *
 * Returns          none
 *
 ******************************************************************************/
void GAP_BleGetEncKeyMaterialInfo(const RawAddress& remote_bda) {
  tBTM_SEC_DEV_REC* p_dev_rec = btm_find_dev(remote_bda);

  /*
   * If remote device is encrypted, then only get the encrypt key material
   * information
   */
  if (p_dev_rec && (p_dev_rec->sec_rec.sec_flags & BTM_SEC_LE_ENCRYPTED)) {
    log::debug("Encryption is done, read enc key values");
    tGAP_CLCB* p_clcb = find_clcb_by_bd_addr(remote_bda);
    if (p_clcb == NULL) {
      p_clcb = clcb_alloc(remote_bda);
      if (p_clcb == NULL) return;
    }

    if (p_clcb->is_enc_key_info_in_progress) {
      log::debug("Enc key info already in progress");
      return;
    }

    // TODO need to check
    // btif_storage_remove_enc_key_material(&remote_bda);

    p_clcb->is_enc_key_info_in_progress = true;
    p_clcb->enc_key_stage = GAP_ENC_KEY_CONNECTING;
    p_clcb->curr_enc_key_char_handle = 0;
    p_clcb->curr_cccd_handle = 0;
    p_clcb->enc_key_char_handles.clear();

    p_clcb->enc_key_stage++;
    gap_cl_get_enc_key_info(p_clcb);
  } else {
    tGATT_TCB* p_tcb = gatt_find_tcb_by_addr(remote_bda, BT_TRANSPORT_LE);
    if (p_tcb) {
      p_tcb->is_read_enc_key_pending = true;
      log::debug("Encryption is not done, don't read enc key values");
    }
  }
=======
  return true;
>>>>>>> 15c04564
}<|MERGE_RESOLUTION|>--- conflicted
+++ resolved
@@ -48,25 +48,22 @@
 #include "types/bt_transport.h"
 #include "types/raw_address.h"
 
-#define GAP_ENC_KEY_CONNECTING 1 /* wait for connection */
-#define GAP_ENC_KEY_CHARACTERISTIC \
-  2                               /* Read for Enc Key Material Characteristic */
-#define GAP_ENC_KEY_CCCD 3        /* Discover CCCD */
-#define GAP_ENC_KEY_CONFIG_CCCD 4 /* Write CCCD */
+#define GAP_ENC_KEY_CONNECTING 1     /* wait for connection */
+#define GAP_ENC_KEY_CHARACTERISTIC 2 /* Read for Enc Key Material Characteristic */
+#define GAP_ENC_KEY_CCCD 3           /* Discover CCCD */
+#define GAP_ENC_KEY_CONFIG_CCCD 4    /* Write CCCD */
 
 using bluetooth::Uuid;
 using namespace bluetooth;
 extern tBTM_CB btm_cb;
 
-void btm_ble_read_enc_key_cmpl(bool status, const RawAddress& bda,
-                               uint16_t length, char* p_data);
+void btm_ble_read_enc_key_cmpl(bool status, const RawAddress& bda, uint16_t length, char* p_data);
 bool GAP_BleDiscEncKeyMaterialCCCD(const RawAddress& peer_bda);
-void gap_ble_config_cccd_enc_key_cmpl(bool status, const RawAddress& bda,
-                                      uint16_t length, char* p_name);
+void gap_ble_config_cccd_enc_key_cmpl(bool status, const RawAddress& bda, uint16_t length,
+                                      char* p_name);
 bool GAP_BleReadEncKeyMaterial(const RawAddress& peer_bda, uint16_t handle,
                                tGAP_BLE_CMPL_CBACK* p_cback);
-bool GAP_BleConfigCccdForKeyMaterial(const RawAddress& peer_bda,
-                                     uint16_t handle,
+bool GAP_BleConfigCccdForKeyMaterial(const RawAddress& peer_bda, uint16_t handle,
                                      tGAP_BLE_CMPL_CBACK* p_cback);
 
 namespace {
@@ -103,46 +100,25 @@
   tGAP_BLE_ATTR_VALUE attr_value;
 } tGAP_ATTR;
 
-<<<<<<< HEAD
-void server_attr_request_cback(uint16_t, uint32_t, tGATTS_REQ_TYPE,
-                               tGATTS_DATA*);
-void client_connect_cback(tGATT_IF, const RawAddress&, uint16_t, bool,
-                          tGATT_DISCONN_REASON, tBT_TRANSPORT);
-void client_cmpl_cback(uint16_t, tGATTC_OPTYPE, tGATT_STATUS,
-                       tGATT_CL_COMPLETE*);
-void client_disc_res_cback(uint16_t, tGATT_DISC_TYPE, tGATT_DISC_RES*);
-void client_disc_cmpl_cback(uint16_t, tGATT_DISC_TYPE, tGATT_STATUS);
-void gap_cl_get_enc_key_info(tGAP_CLCB* p_clcb);
-
-tGATT_CBACK gap_cback = {
-    .p_conn_cb = client_connect_cback,
-    .p_cmpl_cb = client_cmpl_cback,
-    .p_disc_res_cb = client_disc_res_cback,
-    .p_disc_cmpl_cb = client_disc_cmpl_cback,
-    .p_req_cb = server_attr_request_cback,
-    .p_enc_cmpl_cb = nullptr,
-    .p_congestion_cb = nullptr,
-    .p_phy_update_cb = nullptr,
-    .p_conn_update_cb = nullptr,
-    .p_subrate_chg_cb = nullptr,
-=======
 void server_attr_request_cback(uint16_t, uint32_t, tGATTS_REQ_TYPE, tGATTS_DATA*);
 void client_connect_cback(tGATT_IF, const RawAddress&, uint16_t, bool, tGATT_DISCONN_REASON,
                           tBT_TRANSPORT);
 void client_cmpl_cback(uint16_t, tGATTC_OPTYPE, tGATT_STATUS, tGATT_CL_COMPLETE*);
+void client_disc_res_cback(uint16_t, tGATT_DISC_TYPE, tGATT_DISC_RES*);
+void client_disc_cmpl_cback(uint16_t, tGATT_DISC_TYPE, tGATT_STATUS);
+void gap_cl_get_enc_key_info(tGAP_CLCB* p_clcb);
 
 tGATT_CBACK gap_cback = {
         .p_conn_cb = client_connect_cback,
         .p_cmpl_cb = client_cmpl_cback,
-        .p_disc_res_cb = nullptr,
-        .p_disc_cmpl_cb = nullptr,
+        .p_disc_res_cb = client_disc_res_cback,
+        .p_disc_cmpl_cb = client_disc_cmpl_cback,
         .p_req_cb = server_attr_request_cback,
         .p_enc_cmpl_cb = nullptr,
         .p_congestion_cb = nullptr,
         .p_phy_update_cb = nullptr,
         .p_conn_update_cb = nullptr,
         .p_subrate_chg_cb = nullptr,
->>>>>>> 15c04564
 };
 
 constexpr int GAP_CHAR_DEV_NAME_SIZE = BD_NAME_LEN;
@@ -206,25 +182,21 @@
   for (const tGAP_ATTR& db_attr : gatt_attr) {
     const tGAP_BLE_ATTR_VALUE& attr_value = db_attr.attr_value;
     if (handle == db_attr.handle) {
-<<<<<<< HEAD
       if (btm_cb.encrypted_advertising_data_supported) {
         if (is_long) {
           if (db_attr.uuid == GATT_UUID_GAP_DEVICE_NAME ||
               db_attr.uuid == GATT_UUID_GAP_ENC_KEY_MATERIAL) {
             log::info(
-                "read request for GATT_UUID_GAP_DEVICE_NAME or "
-                "GATT_UUID_GAP_ENC_KEY_MATERIAL");
+                    "read request for GATT_UUID_GAP_DEVICE_NAME or "
+                    "GATT_UUID_GAP_ENC_KEY_MATERIAL");
           } else {
             return GATT_NOT_LONG;
           }
         }
       } else {
-        if (db_attr.uuid != GATT_UUID_GAP_DEVICE_NAME && is_long)
+        if (db_attr.uuid != GATT_UUID_GAP_DEVICE_NAME && is_long) {
           return GATT_NOT_LONG;
-=======
-      if (db_attr.uuid != GATT_UUID_GAP_DEVICE_NAME && is_long) {
-        return GATT_NOT_LONG;
->>>>>>> 15c04564
+        }
       }
 
       switch (db_attr.uuid) {
@@ -272,11 +244,9 @@
             uint8_t* p_encr_material = p;
             uint8_t* p_temp = p_encr_material;
 
-            REVERSE_ARRAY_TO_STREAM(p_encr_material,
-                                    attr_value.enc_key_material.session_key,
+            REVERSE_ARRAY_TO_STREAM(p_encr_material, attr_value.enc_key_material.session_key,
                                     ENC_KEY_LEN);
-            REVERSE_ARRAY_TO_STREAM(p_encr_material,
-                                    attr_value.enc_key_material.init_vector,
+            REVERSE_ARRAY_TO_STREAM(p_encr_material, attr_value.enc_key_material.init_vector,
                                     ENC_IV_LEN);
             if (offset > ENC_KEY_MATERIAL_LEN) {
               log::error(" GATT_INVALID_OFFSET");
@@ -317,8 +287,7 @@
 }
 
 /** GAP ATT server process a write request */
-tGATT_STATUS proc_write_req(tGATTS_REQ_TYPE, tGATT_WRITE_REQ* p_data,
-                            uint16_t conn_id) {
+tGATT_STATUS proc_write_req(tGATTS_REQ_TYPE, tGATT_WRITE_REQ* p_data, uint16_t conn_id) {
   for (const auto& db_addr : gatt_attr) {
     if (p_data->handle != db_addr.handle) {
       continue;
@@ -404,8 +373,8 @@
   uint16_t s_handle = (clcb.curr_enc_key_char_handle + 1);
   uint16_t e_handle = (clcb.curr_enc_key_char_handle + 2);
 
-  GATTC_Discover(clcb.conn_id, static_cast<tGATT_DISC_TYPE>(disc_type),
-                 s_handle, e_handle, char_uuid);
+  GATTC_Discover(clcb.conn_id, static_cast<tGATT_DISC_TYPE>(disc_type), s_handle, e_handle,
+                 char_uuid);
   return true;
 }
 
@@ -460,9 +429,9 @@
   clcb.requests.pop();
 
   tGATT_VALUE ccc_value{
-      .handle = handle,
-      .len = 2,
-      .value[0] = GATT_CLT_CONFIG_INDICATION,
+          .handle = handle,
+          .len = 2,
+          .value[0] = GATT_CLT_CONFIG_INDICATION,
   };
 
   GATTC_Write(clcb.conn_id, GATT_WRITE, &ccc_value);
@@ -501,8 +470,7 @@
   /* if no further activity is requested in callback, drop the link */
   if (clcb.connected) {
     if (btm_cb.encrypted_advertising_data_supported) {
-      if (!send_cl_request(clcb) &&
-          (clcb.enc_key_stage <= GAP_ENC_KEY_CONNECTING)) {
+      if (!send_cl_request(clcb) && (clcb.enc_key_stage <= GAP_ENC_KEY_CONNECTING)) {
         log::debug(" Calling GATT Disconnect");
         GATT_Disconnect(clcb.conn_id);
         clcb_dealloc(clcb);
@@ -556,13 +524,13 @@
  * Returns          void
  *
  ******************************************************************************/
-void client_disc_res_cback(uint16_t conn_id, tGATT_DISC_TYPE disc_type,
-                           tGATT_DISC_RES* p_data) {
+void client_disc_res_cback(uint16_t conn_id, tGATT_DISC_TYPE disc_type, tGATT_DISC_RES* p_data) {
   tGAP_CLCB* p_clcb = ble_find_clcb_by_conn_id(conn_id);
-  if (p_clcb == NULL) return;
-
-  log::debug("disc type: {} enc_key_stage: {} ", disc_type,
-             p_clcb->enc_key_stage);
+  if (p_clcb == NULL) {
+    return;
+  }
+
+  log::debug("disc type: {} enc_key_stage: {} ", disc_type, p_clcb->enc_key_stage);
   switch (disc_type) {
     case GATT_DISC_CHAR_DSCPT: /* stage 3 */
       if (p_data->type == Uuid::From16Bit(GATT_UUID_CHAR_CLIENT_CONFIG)) {
@@ -586,10 +554,11 @@
  * Returns          void
  *
  ******************************************************************************/
-void client_disc_cmpl_cback(uint16_t conn_id, tGATT_DISC_TYPE disc_type,
-                            tGATT_STATUS status) {
+void client_disc_cmpl_cback(uint16_t conn_id, tGATT_DISC_TYPE disc_type, tGATT_STATUS status) {
   tGAP_CLCB* p_clcb = ble_find_clcb_by_conn_id(conn_id);
-  if (p_clcb == NULL) return;
+  if (p_clcb == NULL) {
+    return;
+  }
 
   log::debug("status={}, enc_key_stage={}", status, p_clcb->enc_key_stage);
 
@@ -673,8 +642,7 @@
       log::info("Received Indication in GAP profile");
       uint16_t handle = p_data->att_value.handle;
 
-      if (std::find(p_clcb->enc_key_char_handles.begin(),
-                    p_clcb->enc_key_char_handles.end(),
+      if (std::find(p_clcb->enc_key_char_handles.begin(), p_clcb->enc_key_char_handles.end(),
                     handle) != p_clcb->enc_key_char_handles.end()) {
         log::info("Received Indication for Enc key material char in GAP profile");
         GAP_BleGetEncKeyMaterialInfo(p_clcb->bda);
@@ -712,21 +680,20 @@
   }
 }
 
-bool accept_client_operation(const RawAddress& peer_bda, uint16_t uuid,
-                             uint16_t handle, uint8_t op, uint8_t disc_type,
-                             tGAP_BLE_CMPL_CBACK* p_cback) {
+bool accept_client_operation(const RawAddress& peer_bda, uint16_t uuid, uint16_t handle, uint8_t op,
+                             uint8_t disc_type, tGAP_BLE_CMPL_CBACK* p_cback) {
   tGAP_CLCB* p_clcb = find_clcb_by_bd_addr(peer_bda);
   if (p_clcb == NULL) {
     p_clcb = clcb_alloc(peer_bda);
   }
 
-  if (GATT_GetConnIdIfConnected(gatt_if, peer_bda, &p_clcb->conn_id,
-                                BT_TRANSPORT_LE))
+  if (GATT_GetConnIdIfConnected(gatt_if, peer_bda, &p_clcb->conn_id, BT_TRANSPORT_LE)) {
     p_clcb->connected = true;
-
-  if (!GATT_Connect(gatt_if, p_clcb->bda, BTM_BLE_DIRECT_CONNECTION,
-                    BT_TRANSPORT_LE, true))
+  }
+
+  if (!GATT_Connect(gatt_if, p_clcb->bda, BTM_BLE_DIRECT_CONNECTION, BT_TRANSPORT_LE, true)) {
     return false;
+  }
 
   /* enqueue the request */
   if (op == GATTC_OPTYPE_READ) {
@@ -737,8 +704,8 @@
     p_clcb->requests.push({.handle = handle, .p_cback = p_cback});
   } else if (op == GATTC_OPTYPE_DISCOVERY) {
     /* enqueue the disc request */
-    p_clcb->requests.push({.disc_type = static_cast<tGATT_DISC_TYPE>(disc_type),
-                           .p_cback = p_cback});
+    p_clcb->requests.push(
+            {.disc_type = static_cast<tGATT_DISC_TYPE>(disc_type), .p_cback = p_cback});
   }
 
   if (p_clcb->connected && p_clcb->cl_op_uuid == 0) {
@@ -769,8 +736,7 @@
   log::debug("stage: {}", p_clcb->enc_key_stage);
   switch (p_clcb->enc_key_stage) {
     case GAP_ENC_KEY_CHARACTERISTIC: /* Read Enc Key Material Char */
-      GAP_BleReadEncKeyMaterial(p_clcb->bda,
-                                (p_clcb->curr_enc_key_char_handle + 1),
+      GAP_BleReadEncKeyMaterial(p_clcb->bda, (p_clcb->curr_enc_key_char_handle + 1),
                                 btm_ble_read_enc_key_cmpl);
       break;
 
@@ -817,41 +783,40 @@
   if (btm_cb.encrypted_advertising_data_supported) {
     Uuid encr_data_uuid = Uuid::From16Bit(GATT_UUID_GAP_ENC_KEY_MATERIAL);
     btgatt_db_element_t service[] = {
-      {
-          .uuid = svc_uuid,
-          .type = BTGATT_DB_PRIMARY_SERVICE,
-      },
-      {.uuid = name_uuid,
-       .type = BTGATT_DB_CHARACTERISTIC,
-       .properties = GATT_CHAR_PROP_BIT_READ,
-       .permissions = GATT_PERM_READ_IF_ENCRYPTED_OR_DISCOVERABLE},
-      {.uuid = icon_uuid,
-       .type = BTGATT_DB_CHARACTERISTIC,
-       .properties = GATT_CHAR_PROP_BIT_READ,
-       .permissions = GATT_PERM_READ},
-      {.uuid = addr_res_uuid,
-       .type = BTGATT_DB_CHARACTERISTIC,
-       .properties = GATT_CHAR_PROP_BIT_READ,
-       .permissions = GATT_PERM_READ},
-      {.uuid = encr_data_uuid,
-       .type = BTGATT_DB_CHARACTERISTIC,
-       .properties = GATT_CHAR_PROP_BIT_READ | GATT_CHAR_PROP_BIT_INDICATE,
-       .permissions = GATT_READ_AUTH_REQUIRED},
-      {.uuid = cccd_uuid,
-       .type = BTGATT_DB_DESCRIPTOR,
-       .permissions = (GATT_PERM_READ | GATT_PERM_WRITE)}
+            {
+                    .uuid = svc_uuid,
+                    .type = BTGATT_DB_PRIMARY_SERVICE,
+            },
+            {.uuid = name_uuid,
+             .type = BTGATT_DB_CHARACTERISTIC,
+             .properties = GATT_CHAR_PROP_BIT_READ,
+             .permissions = GATT_PERM_READ_IF_ENCRYPTED_OR_DISCOVERABLE},
+            {.uuid = icon_uuid,
+             .type = BTGATT_DB_CHARACTERISTIC,
+             .properties = GATT_CHAR_PROP_BIT_READ,
+             .permissions = GATT_PERM_READ},
+            {.uuid = addr_res_uuid,
+             .type = BTGATT_DB_CHARACTERISTIC,
+             .properties = GATT_CHAR_PROP_BIT_READ,
+             .permissions = GATT_PERM_READ},
+            {.uuid = encr_data_uuid,
+             .type = BTGATT_DB_CHARACTERISTIC,
+             .properties = GATT_CHAR_PROP_BIT_READ | GATT_CHAR_PROP_BIT_INDICATE,
+             .permissions = GATT_READ_AUTH_REQUIRED},
+            {.uuid = cccd_uuid,
+             .type = BTGATT_DB_DESCRIPTOR,
+             .permissions = (GATT_PERM_READ | GATT_PERM_WRITE)}
 #if (BTM_PERIPHERAL_ENABLED == TRUE) /* Only needed for peripheral testing */
-      ,
-      {.uuid = Uuid::From16Bit(GATT_UUID_GAP_PREF_CONN_PARAM),
-       .type = BTGATT_DB_CHARACTERISTIC,
-       .properties = GATT_CHAR_PROP_BIT_READ,
-       .permissions = GATT_PERM_READ}
+            ,
+            {.uuid = Uuid::From16Bit(GATT_UUID_GAP_PREF_CONN_PARAM),
+             .type = BTGATT_DB_CHARACTERISTIC,
+             .properties = GATT_CHAR_PROP_BIT_READ,
+             .permissions = GATT_PERM_READ}
 #endif
     };
 
     /* Add a GAP service */
-    GATTS_AddService(gatt_if, service,
-                     sizeof(service) / sizeof(btgatt_db_element_t));
+    GATTS_AddService(gatt_if, service, sizeof(service) / sizeof(btgatt_db_element_t));
 
     gatt_attr[0].uuid = GATT_UUID_GAP_DEVICE_NAME;
     gatt_attr[0].handle = service[1].attribute_handle;
@@ -871,14 +836,10 @@
 #if (BTM_PERIPHERAL_ENABLED == TRUE) /*  Only needed for peripheral testing */
 
     gatt_attr[5].uuid = GATT_UUID_GAP_PREF_CONN_PARAM;
-    gatt_attr[5].attr_value.conn_param.int_max =
-        GAP_PREFER_CONN_INT_MAX; /* 6 */
-    gatt_attr[5].attr_value.conn_param.int_min =
-        GAP_PREFER_CONN_INT_MIN; /* 0 */
-    gatt_attr[5].attr_value.conn_param.latency =
-        GAP_PREFER_CONN_LATENCY; /* 0 */
-    gatt_attr[5].attr_value.conn_param.sp_tout =
-        GAP_PREFER_CONN_SP_TOUT; /* 2000 */
+    gatt_attr[5].attr_value.conn_param.int_max = GAP_PREFER_CONN_INT_MAX; /* 6 */
+    gatt_attr[5].attr_value.conn_param.int_min = GAP_PREFER_CONN_INT_MIN; /* 0 */
+    gatt_attr[5].attr_value.conn_param.latency = GAP_PREFER_CONN_LATENCY; /* 0 */
+    gatt_attr[5].attr_value.conn_param.sp_tout = GAP_PREFER_CONN_SP_TOUT; /* 2000 */
     gatt_attr[5].handle = service[6].attribute_handle;
 #endif
     return;
@@ -950,10 +911,8 @@
   }
 
   uint8_t encr_material[ENC_KEY_MATERIAL_LEN];
-  memcpy(encr_material, &db_attr.attr_value.enc_key_material,
-         ENC_KEY_MATERIAL_LEN);
-  GATTS_HandleValueIndication(conn_id, db_attr.handle, sizeof(encr_material),
-                              encr_material);
+  memcpy(encr_material, &db_attr.attr_value.enc_key_material, ENC_KEY_MATERIAL_LEN);
+  GATTS_HandleValueIndication(conn_id, db_attr.handle, sizeof(encr_material), encr_material);
 }
 
 /*******************************************************************************
@@ -994,8 +953,7 @@
               db_attr.attr_value.enc_key_material = p_value->enc_key_material;
               for (auto& cb : gap_clcbs) {
                 if (cb.connected) {
-                  log::debug(" BDA: {} conn_id: {}",
-                             ADDRESS_TO_LOGGABLE_CSTR(cb.bda), cb.conn_id);
+                  log::debug(" BDA: {} conn_id: {}", ADDRESS_TO_LOGGABLE_CSTR(cb.bda), cb.conn_id);
                   gap_chk_encr_data(cb.bda, cb.conn_id, db_attr);
                 }
               }
@@ -1064,12 +1022,11 @@
 
   cl_op_cmpl(*p_clcb, false, 0, NULL);
 
-<<<<<<< HEAD
-  return (true);
-}
-
-void gap_ble_config_cccd_enc_key_cmpl(bool status, const RawAddress& bda,
-                                      uint16_t length, char* p_name) {
+  return true;
+}
+
+void gap_ble_config_cccd_enc_key_cmpl(bool status, const RawAddress& bda, uint16_t length,
+                                      char* p_name) {
   tGAP_CLCB* p_clcb = find_clcb_by_bd_addr(bda);
 
   if (p_clcb == NULL) {
@@ -1081,9 +1038,9 @@
 
   log::debug("curr enc key char handle: {}", p_clcb->curr_enc_key_char_handle);
 
-  std::vector<uint16_t>::iterator it = std::find(
-      p_clcb->enc_key_char_handles.begin(), p_clcb->enc_key_char_handles.end(),
-      p_clcb->curr_enc_key_char_handle);
+  std::vector<uint16_t>::iterator it =
+          std::find(p_clcb->enc_key_char_handles.begin(), p_clcb->enc_key_char_handles.end(),
+                    p_clcb->curr_enc_key_char_handle);
 
   // Check if next enc key char handle available, then discover and configure
   // CCCD for it
@@ -1112,11 +1069,10 @@
  * Returns          true if read started, else false if GAP is busy
  *
  ******************************************************************************/
-bool GAP_BleConfigCccdForKeyMaterial(const RawAddress& peer_bda,
-                                     uint16_t handle,
+bool GAP_BleConfigCccdForKeyMaterial(const RawAddress& peer_bda, uint16_t handle,
                                      tGAP_BLE_CMPL_CBACK* p_cback) {
-  return accept_client_operation(peer_bda, GATT_UUID_CHAR_CLIENT_CONFIG, handle,
-                                 GATTC_OPTYPE_WRITE, 0, p_cback);
+  return accept_client_operation(peer_bda, GATT_UUID_CHAR_CLIENT_CONFIG, handle, GATTC_OPTYPE_WRITE,
+                                 0, p_cback);
 }
 
 /*******************************************************************************
@@ -1131,12 +1087,11 @@
  ******************************************************************************/
 bool GAP_BleDiscEncKeyMaterialCCCD(const RawAddress& peer_bda) {
   log::debug("peer_bda: {}", ADDRESS_TO_LOGGABLE_CSTR(peer_bda));
-  return accept_client_operation(peer_bda, 0, 0, GATTC_OPTYPE_DISCOVERY,
-                                 GATT_DISC_CHAR_DSCPT, NULL);
-}
-
-void btm_ble_read_enc_key_cmpl(bool status, const RawAddress& bda,
-                               uint16_t length, char* p_data) {
+  return accept_client_operation(peer_bda, 0, 0, GATTC_OPTYPE_DISCOVERY, GATT_DISC_CHAR_DSCPT,
+                                 NULL);
+}
+
+void btm_ble_read_enc_key_cmpl(bool status, const RawAddress& bda, uint16_t length, char* p_data) {
   tGAP_CLCB* p_clcb = find_clcb_by_bd_addr(bda);
   if (p_clcb == NULL) {
     log::debug("p_clcb is NULL: ");
@@ -1163,8 +1118,8 @@
     return;
   }
 
-  log::info("curr_enc_key_char_handle: 0x{:04x}, len: {}",
-            p_clcb->curr_enc_key_char_handle, length);
+  log::info("curr_enc_key_char_handle: 0x{:04x}, len: {}", p_clcb->curr_enc_key_char_handle,
+            length);
 
   char reversekeyiv[ENC_KEY_MATERIAL_LEN];
   char* reversekeyiv_ptr = reversekeyiv;
@@ -1177,13 +1132,12 @@
     btif_storage_set_enc_key_material(bda, (uint8_t*)p_data, length);
   } else {
     uint8_t concat_enc_key_material[length + len];
-    if (btif_storage_get_enc_key_material(&bda, concat_enc_key_material,
-                                          &len) == BT_STATUS_SUCCESS) {
+    if (btif_storage_get_enc_key_material(&bda, concat_enc_key_material, &len) ==
+        BT_STATUS_SUCCESS) {
       if (length > 0) {
         memcpy(concat_enc_key_material + len, p_data, length);
         btif_storage_remove_enc_key_material(&bda);
-        btif_storage_set_enc_key_material(bda, concat_enc_key_material,
-                                          (length + len));
+        btif_storage_set_enc_key_material(bda, concat_enc_key_material, (length + len));
       }
     }
   }
@@ -1206,8 +1160,8 @@
  ******************************************************************************/
 bool GAP_BleReadEncKeyMaterial(const RawAddress& peer_bda, uint16_t handle,
                                tGAP_BLE_CMPL_CBACK* p_cback) {
-  return accept_client_operation(peer_bda, GATT_UUID_GAP_ENC_KEY_MATERIAL,
-                                 handle, GATTC_OPTYPE_READ, 0, p_cback);
+  return accept_client_operation(peer_bda, GATT_UUID_GAP_ENC_KEY_MATERIAL, handle,
+                                 GATTC_OPTYPE_READ, 0, p_cback);
 }
 
 /*******************************************************************************
@@ -1232,7 +1186,9 @@
     tGAP_CLCB* p_clcb = find_clcb_by_bd_addr(remote_bda);
     if (p_clcb == NULL) {
       p_clcb = clcb_alloc(remote_bda);
-      if (p_clcb == NULL) return;
+      if (p_clcb == NULL) {
+        return;
+      }
     }
 
     if (p_clcb->is_enc_key_info_in_progress) {
@@ -1258,7 +1214,4 @@
       log::debug("Encryption is not done, don't read enc key values");
     }
   }
-=======
-  return true;
->>>>>>> 15c04564
 }