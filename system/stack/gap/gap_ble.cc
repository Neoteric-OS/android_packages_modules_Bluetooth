--- conflicted
+++ resolved
@@ -48,17 +48,11 @@
 #include "types/bt_transport.h"
 #include "types/raw_address.h"
 
-<<<<<<< HEAD
 #define GAP_ENC_KEY_CONNECTING 1     /* wait for connection */
 #define GAP_ENC_KEY_CHARACTERISTIC 2 /* Read for Enc Key Material Characteristic */
 #define GAP_ENC_KEY_CCCD 3           /* Discover CCCD */
 #define GAP_ENC_KEY_CONFIG_CCCD 4    /* Write CCCD */
 
-// TODO(b/369381361) Enfore -Wmissing-prototypes
-#pragma GCC diagnostic ignored "-Wmissing-prototypes"
-
-=======
->>>>>>> bb487467
 using bluetooth::Uuid;
 using namespace bluetooth;
 extern tBTM_CB btm_cb;
@@ -106,20 +100,13 @@
   tGAP_BLE_ATTR_VALUE attr_value;
 } tGAP_ATTR;
 
-<<<<<<< HEAD
-void server_attr_request_cback(tCONN_ID, uint32_t, tGATTS_REQ_TYPE, tGATTS_DATA*);
-void client_connect_cback(tGATT_IF, const RawAddress&, tCONN_ID, bool, tGATT_DISCONN_REASON,
-                          tBT_TRANSPORT);
-void client_cmpl_cback(tCONN_ID, tGATTC_OPTYPE, tGATT_STATUS, tGATT_CL_COMPLETE*);
-void client_disc_res_cback(uint16_t, tGATT_DISC_TYPE, tGATT_DISC_RES*);
-void client_disc_cmpl_cback(uint16_t, tGATT_DISC_TYPE, tGATT_STATUS);
-void gap_cl_get_enc_key_info(tGAP_CLCB* p_clcb);
-=======
 static void server_attr_request_cback(tCONN_ID, uint32_t, tGATTS_REQ_TYPE, tGATTS_DATA*);
 static void client_connect_cback(tGATT_IF, const RawAddress&, tCONN_ID, bool, tGATT_DISCONN_REASON,
                                  tBT_TRANSPORT);
 static void client_cmpl_cback(tCONN_ID, tGATTC_OPTYPE, tGATT_STATUS, tGATT_CL_COMPLETE*);
->>>>>>> bb487467
+void client_disc_res_cback(uint16_t, tGATT_DISC_TYPE, tGATT_DISC_RES*);
+void client_disc_cmpl_cback(uint16_t, tGATT_DISC_TYPE, tGATT_STATUS);
+void gap_cl_get_enc_key_info(tGAP_CLCB* p_clcb);
 
 tGATT_CBACK gap_cback = {
         .p_conn_cb = client_connect_cback,
