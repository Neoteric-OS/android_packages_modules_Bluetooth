/*
 * Copyright 2016 The Android Open Source Project
 *
 * Licensed under the Apache License, Version 2.0 (the "License");
 * you may not use this file except in compliance with the License.
 * You may obtain a copy of the License at
 *
 *      http://www.apache.org/licenses/LICENSE-2.0
 *
 * Unless required by applicable law or agreed to in writing, software
 * distributed under the License is distributed on an "AS IS" BASIS,
 * WITHOUT WARRANTIES OR CONDITIONS OF ANY KIND, either express or implied.
 * See the License for the specific language governing permissions and
 * limitations under the License.
 */

/******************************************************************************
 *
 *  Utility functions to help build and parse the LDAC Codec Information
 *  Element and Media Payload.
 *
 ******************************************************************************/

#define LOG_TAG "bluetooth-a2dp"

#include "a2dp_vendor_ldac.h"

#include <bluetooth/log.h>
#include <string.h>

#include "a2dp_vendor_ldac_decoder.h"
#include "a2dp_vendor_ldac_encoder.h"
#include "btif/include/btif_av_co.h"
#include "internal_include/bt_trace.h"
#include "os/log.h"
#include "osi/include/osi.h"
#include "stack/include/bt_hdr.h"

using namespace bluetooth;

// data type for the LDAC Codec Information Element */
// NOTE: bits_per_sample is needed only for LDAC encoder initialization.
typedef struct {
  uint32_t vendorId;
  uint16_t codecId;    /* Codec ID for LDAC */
  uint8_t sampleRate;  /* Sampling Frequency */
  uint8_t channelMode; /* STEREO/DUAL/MONO */
  btav_a2dp_codec_bits_per_sample_t bits_per_sample;
} tA2DP_LDAC_CIE;

/* LDAC Source codec capabilities */
static const tA2DP_LDAC_CIE a2dp_ldac_source_caps = {
        A2DP_LDAC_VENDOR_ID,  // vendorId
        A2DP_LDAC_CODEC_ID,   // codecId
        // sampleRate
        (A2DP_LDAC_SAMPLING_FREQ_44100 | A2DP_LDAC_SAMPLING_FREQ_48000 |
         A2DP_LDAC_SAMPLING_FREQ_88200 | A2DP_LDAC_SAMPLING_FREQ_96000),
        // channelMode
        (A2DP_LDAC_CHANNEL_MODE_DUAL | A2DP_LDAC_CHANNEL_MODE_STEREO),
        // bits_per_sample
        (BTAV_A2DP_CODEC_BITS_PER_SAMPLE_16 | BTAV_A2DP_CODEC_BITS_PER_SAMPLE_24 |
         BTAV_A2DP_CODEC_BITS_PER_SAMPLE_32)};

/* LDAC Sink codec capabilities */
static const tA2DP_LDAC_CIE a2dp_ldac_sink_caps = {
        A2DP_LDAC_VENDOR_ID,  // vendorId
        A2DP_LDAC_CODEC_ID,   // codecId
        // sampleRate
        (A2DP_LDAC_SAMPLING_FREQ_44100 | A2DP_LDAC_SAMPLING_FREQ_48000 |
         A2DP_LDAC_SAMPLING_FREQ_88200 | A2DP_LDAC_SAMPLING_FREQ_96000),
        // channelMode
        (A2DP_LDAC_CHANNEL_MODE_MONO | A2DP_LDAC_CHANNEL_MODE_DUAL | A2DP_LDAC_CHANNEL_MODE_STEREO),
        // bits_per_sample
        (BTAV_A2DP_CODEC_BITS_PER_SAMPLE_16 | BTAV_A2DP_CODEC_BITS_PER_SAMPLE_24 |
         BTAV_A2DP_CODEC_BITS_PER_SAMPLE_32)};

/* Default LDAC codec configuration */
static const tA2DP_LDAC_CIE a2dp_ldac_default_config = {
        A2DP_LDAC_VENDOR_ID,                // vendorId
        A2DP_LDAC_CODEC_ID,                 // codecId
        A2DP_LDAC_SAMPLING_FREQ_96000,      // sampleRate
        A2DP_LDAC_CHANNEL_MODE_STEREO,      // channelMode
        BTAV_A2DP_CODEC_BITS_PER_SAMPLE_32  // bits_per_sample
};

static const tA2DP_ENCODER_INTERFACE a2dp_encoder_interface_ldac = {
        a2dp_vendor_ldac_encoder_init,
        a2dp_vendor_ldac_encoder_cleanup,
        a2dp_vendor_ldac_feeding_reset,
        a2dp_vendor_ldac_feeding_flush,
        a2dp_vendor_ldac_get_encoder_interval_ms,
        a2dp_vendor_ldac_get_effective_frame_size,
        a2dp_vendor_ldac_send_frames,
        a2dp_vendor_ldac_set_transmit_queue_length};

static const tA2DP_DECODER_INTERFACE a2dp_decoder_interface_ldac = {
        a2dp_vendor_ldac_decoder_init,          a2dp_vendor_ldac_decoder_cleanup,
        a2dp_vendor_ldac_decoder_decode_packet, a2dp_vendor_ldac_decoder_start,
        a2dp_vendor_ldac_decoder_suspend,       a2dp_vendor_ldac_decoder_configure,
};

static tA2DP_STATUS A2DP_CodecInfoMatchesCapabilityLdac(const tA2DP_LDAC_CIE* p_cap,
                                                        const uint8_t* p_codec_info,
                                                        bool is_peer_codec_info);

// Builds the LDAC Media Codec Capabilities byte sequence beginning from the
// LOSC octet. |media_type| is the media type |AVDT_MEDIA_TYPE_*|.
// |p_ie| is a pointer to the LDAC Codec Information Element information.
// The result is stored in |p_result|. Returns A2DP_SUCCESS on success,
// otherwise the corresponding A2DP error status code.
static tA2DP_STATUS A2DP_BuildInfoLdac(uint8_t media_type, const tA2DP_LDAC_CIE* p_ie,
                                       uint8_t* p_result) {
  if (p_ie == NULL || p_result == NULL) {
    return A2DP_INVALID_PARAMS;
  }

  *p_result++ = A2DP_LDAC_CODEC_LEN;
  *p_result++ = (media_type << 4);
  *p_result++ = A2DP_MEDIA_CT_NON_A2DP;

  // Vendor ID and Codec ID
  *p_result++ = (uint8_t)(p_ie->vendorId & 0x000000FF);
  *p_result++ = (uint8_t)((p_ie->vendorId & 0x0000FF00) >> 8);
  *p_result++ = (uint8_t)((p_ie->vendorId & 0x00FF0000) >> 16);
  *p_result++ = (uint8_t)((p_ie->vendorId & 0xFF000000) >> 24);
  *p_result++ = (uint8_t)(p_ie->codecId & 0x00FF);
  *p_result++ = (uint8_t)((p_ie->codecId & 0xFF00) >> 8);

  // Sampling Frequency
  *p_result = (uint8_t)(p_ie->sampleRate & A2DP_LDAC_SAMPLING_FREQ_MASK);
  if (*p_result == 0) {
    return A2DP_INVALID_PARAMS;
  }
  p_result++;

  // Channel Mode
  *p_result = (uint8_t)(p_ie->channelMode & A2DP_LDAC_CHANNEL_MODE_MASK);
  if (*p_result == 0) {
    return A2DP_INVALID_PARAMS;
  }

  return A2DP_SUCCESS;
}

// Parses the LDAC Media Codec Capabilities byte sequence beginning from the
// LOSC octet. The result is stored in |p_ie|. The byte sequence to parse is
// |p_codec_info|. If |is_capability| is true, the byte sequence is
// codec capabilities, otherwise is codec configuration.
// Returns A2DP_SUCCESS on success, otherwise the corresponding A2DP error
// status code.
static tA2DP_STATUS A2DP_ParseInfoLdac(tA2DP_LDAC_CIE* p_ie, const uint8_t* p_codec_info,
                                       bool is_capability) {
  uint8_t losc;
  uint8_t media_type;
  tA2DP_CODEC_TYPE codec_type;

  if (p_ie == NULL || p_codec_info == NULL) {
    return A2DP_INVALID_PARAMS;
  }

  // Check the codec capability length
  losc = *p_codec_info++;
  if (losc != A2DP_LDAC_CODEC_LEN) {
    return A2DP_WRONG_CODEC;
  }

  media_type = (*p_codec_info++) >> 4;
  codec_type = *p_codec_info++;
  /* Check the Media Type and Media Codec Type */
  if (media_type != AVDT_MEDIA_TYPE_AUDIO || codec_type != A2DP_MEDIA_CT_NON_A2DP) {
    return A2DP_WRONG_CODEC;
  }

  // Check the Vendor ID and Codec ID */
  p_ie->vendorId = (*p_codec_info & 0x000000FF) | (*(p_codec_info + 1) << 8 & 0x0000FF00) |
                   (*(p_codec_info + 2) << 16 & 0x00FF0000) |
                   (*(p_codec_info + 3) << 24 & 0xFF000000);
  p_codec_info += 4;
  p_ie->codecId = (*p_codec_info & 0x00FF) | (*(p_codec_info + 1) << 8 & 0xFF00);
  p_codec_info += 2;
  if (p_ie->vendorId != A2DP_LDAC_VENDOR_ID || p_ie->codecId != A2DP_LDAC_CODEC_ID) {
    return A2DP_WRONG_CODEC;
  }

  p_ie->sampleRate = *p_codec_info++ & A2DP_LDAC_SAMPLING_FREQ_MASK;
  p_ie->channelMode = *p_codec_info++ & A2DP_LDAC_CHANNEL_MODE_MASK;

  if (is_capability) {
    // NOTE: The checks here are very liberal. We should be using more
    // pedantic checks specific to the SRC or SNK as specified in the spec.
    if (A2DP_BitsSet(p_ie->sampleRate) == A2DP_SET_ZERO_BIT) {
      return A2DP_BAD_SAMP_FREQ;
    }
    if (A2DP_BitsSet(p_ie->channelMode) == A2DP_SET_ZERO_BIT) {
      return A2DP_BAD_CH_MODE;
    }

    return A2DP_SUCCESS;
  }

  if (A2DP_BitsSet(p_ie->sampleRate) != A2DP_SET_ONE_BIT) {
    return A2DP_BAD_SAMP_FREQ;
  }
  if (A2DP_BitsSet(p_ie->channelMode) != A2DP_SET_ONE_BIT) {
    return A2DP_BAD_CH_MODE;
  }

  return A2DP_SUCCESS;
}

// Build the LDAC Media Payload Header.
// |p_dst| points to the location where the header should be written to.
// If |frag| is true, the media payload frame is fragmented.
// |start| is true for the first packet of a fragmented frame.
// |last| is true for the last packet of a fragmented frame.
// If |frag| is false, |num| is the number of number of frames in the packet,
// otherwise is the number of remaining fragments (including this one).
static void A2DP_BuildMediaPayloadHeaderLdac(uint8_t* p_dst, bool frag, bool start, bool last,
                                             uint8_t num) {
  if (p_dst == NULL) {
    return;
  }

  *p_dst = 0;
  if (frag) {
    *p_dst |= A2DP_LDAC_HDR_F_MSK;
  }
  if (start) {
    *p_dst |= A2DP_LDAC_HDR_S_MSK;
  }
  if (last) {
    *p_dst |= A2DP_LDAC_HDR_L_MSK;
  }
  *p_dst |= (A2DP_LDAC_HDR_NUM_MSK & num);
}

bool A2DP_IsVendorSourceCodecValidLdac(const uint8_t* p_codec_info) {
  tA2DP_LDAC_CIE cfg_cie;

  /* Use a liberal check when parsing the codec info */
  return (A2DP_ParseInfoLdac(&cfg_cie, p_codec_info, false) == A2DP_SUCCESS) ||
         (A2DP_ParseInfoLdac(&cfg_cie, p_codec_info, true) == A2DP_SUCCESS);
}

bool A2DP_IsVendorSinkCodecValidLdac(const uint8_t* p_codec_info) {
  tA2DP_LDAC_CIE cfg_cie;

  /* Use a liberal check when parsing the codec info */
  return (A2DP_ParseInfoLdac(&cfg_cie, p_codec_info, false) == A2DP_SUCCESS) ||
         (A2DP_ParseInfoLdac(&cfg_cie, p_codec_info, true) == A2DP_SUCCESS);
}

bool A2DP_IsVendorPeerSourceCodecValidLdac(const uint8_t* p_codec_info) {
  tA2DP_LDAC_CIE cfg_cie;

  /* Use a liberal check when parsing the codec info */
  return (A2DP_ParseInfoLdac(&cfg_cie, p_codec_info, false) == A2DP_SUCCESS) ||
         (A2DP_ParseInfoLdac(&cfg_cie, p_codec_info, true) == A2DP_SUCCESS);
}

bool A2DP_IsVendorPeerSinkCodecValidLdac(const uint8_t* p_codec_info) {
  tA2DP_LDAC_CIE cfg_cie;

  /* Use a liberal check when parsing the codec info */
  return (A2DP_ParseInfoLdac(&cfg_cie, p_codec_info, false) == A2DP_SUCCESS) ||
         (A2DP_ParseInfoLdac(&cfg_cie, p_codec_info, true) == A2DP_SUCCESS);
}

bool A2DP_IsVendorSinkCodecSupportedLdac(const uint8_t* p_codec_info) {
  return A2DP_CodecInfoMatchesCapabilityLdac(&a2dp_ldac_sink_caps, p_codec_info, false) ==
         A2DP_SUCCESS;
}
bool A2DP_IsPeerSourceCodecSupportedLdac(const uint8_t* p_codec_info) {
  return A2DP_CodecInfoMatchesCapabilityLdac(&a2dp_ldac_sink_caps, p_codec_info, true) ==
         A2DP_SUCCESS;
}

// Checks whether A2DP LDAC codec configuration matches with a device's codec
// capabilities. |p_cap| is the LDAC codec configuration. |p_codec_info| is
// the device's codec capabilities.
// If |is_capability| is true, the byte sequence is codec capabilities,
// otherwise is codec configuration.
// |p_codec_info| contains the codec capabilities for a peer device that
// is acting as an A2DP source.
// Returns A2DP_SUCCESS if the codec configuration matches with capabilities,
// otherwise the corresponding A2DP error status code.
static tA2DP_STATUS A2DP_CodecInfoMatchesCapabilityLdac(const tA2DP_LDAC_CIE* p_cap,
                                                        const uint8_t* p_codec_info,
                                                        bool is_capability) {
  tA2DP_STATUS status;
  tA2DP_LDAC_CIE cfg_cie;

  /* parse configuration */
  status = A2DP_ParseInfoLdac(&cfg_cie, p_codec_info, is_capability);
  if (status != A2DP_SUCCESS) {
    log::error("parsing failed {}", status);
    return status;
  }

  /* verify that each parameter is in range */

  log::verbose("FREQ peer: 0x{:x}, capability 0x{:x}", cfg_cie.sampleRate, p_cap->sampleRate);
  log::verbose("CH_MODE peer: 0x{:x}, capability 0x{:x}", cfg_cie.channelMode, p_cap->channelMode);

  /* sampling frequency */
  if ((cfg_cie.sampleRate & p_cap->sampleRate) == 0) {
    return A2DP_NS_SAMP_FREQ;
  }

  /* channel mode */
  if ((cfg_cie.channelMode & p_cap->channelMode) == 0) {
    return A2DP_NS_CH_MODE;
  }

  return A2DP_SUCCESS;
}

bool A2DP_VendorUsesRtpHeaderLdac(bool /* content_protection_enabled */,
                                  const uint8_t* /* p_codec_info */) {
  // TODO: Is this correct? The RTP header is always included?
  return true;
}

const char* A2DP_VendorCodecNameLdac(const uint8_t* /* p_codec_info */) { return "LDAC"; }

bool A2DP_VendorCodecTypeEqualsLdac(const uint8_t* p_codec_info_a, const uint8_t* p_codec_info_b) {
  tA2DP_LDAC_CIE ldac_cie_a;
  tA2DP_LDAC_CIE ldac_cie_b;

  // Check whether the codec info contains valid data
  tA2DP_STATUS a2dp_status = A2DP_ParseInfoLdac(&ldac_cie_a, p_codec_info_a, true);
  if (a2dp_status != A2DP_SUCCESS) {
    log::error("cannot decode codec information: {}", a2dp_status);
    return false;
  }
  a2dp_status = A2DP_ParseInfoLdac(&ldac_cie_b, p_codec_info_b, true);
  if (a2dp_status != A2DP_SUCCESS) {
    log::error("cannot decode codec information: {}", a2dp_status);
    return false;
  }

  return true;
}

bool A2DP_VendorCodecEqualsLdac(const uint8_t* p_codec_info_a, const uint8_t* p_codec_info_b) {
  tA2DP_LDAC_CIE ldac_cie_a;
  tA2DP_LDAC_CIE ldac_cie_b;

  // Check whether the codec info contains valid data
  tA2DP_STATUS a2dp_status = A2DP_ParseInfoLdac(&ldac_cie_a, p_codec_info_a, true);
  if (a2dp_status != A2DP_SUCCESS) {
    log::error("cannot decode codec information: {}", a2dp_status);
    return false;
  }
  a2dp_status = A2DP_ParseInfoLdac(&ldac_cie_b, p_codec_info_b, true);
  if (a2dp_status != A2DP_SUCCESS) {
    log::error("cannot decode codec information: {}", a2dp_status);
    return false;
  }

  return (ldac_cie_a.sampleRate == ldac_cie_b.sampleRate) &&
         (ldac_cie_a.channelMode == ldac_cie_b.channelMode);
}

int A2DP_VendorGetBitRateLdac(const uint8_t* p_codec_info) {
  A2dpCodecConfig* current_codec = bta_av_get_a2dp_current_codec();
  btav_a2dp_codec_config_t codec_config_ = current_codec->getCodecConfig();
  int samplerate = A2DP_GetTrackSampleRate(p_codec_info);
<<<<<<< HEAD
  switch (codec_config_.codec_specific_1) {
    case 1000:
      if (samplerate == 44100 || samplerate == 88200)
=======
  switch (codec_config_.codec_specific_1 % 10) {
    case 0:
      if (samplerate == 44100 || samplerate == 88200) {
>>>>>>> 15c04564
        return 909000;
      } else {
        return 990000;
<<<<<<< HEAD
    case 1001:
      if (samplerate == 44100 || samplerate == 88200)
=======
      }
    case 1:
      if (samplerate == 44100 || samplerate == 88200) {
>>>>>>> 15c04564
        return 606000;
      } else {
        return 660000;
<<<<<<< HEAD
    case 1002:
      if (samplerate == 44100 || samplerate == 88200)
=======
      }
    case 2:
      if (samplerate == 44100 || samplerate == 88200) {
>>>>>>> 15c04564
        return 303000;
      } else {
        return 330000;
<<<<<<< HEAD
    case 1003:
    default:
        return 0;
=======
      }
    case 3:
    default:
      if (samplerate == 44100 || samplerate == 88200) {
        return 909000;
      } else {
        return 990000;
      }
>>>>>>> 15c04564
  }
  return 0;
}

int A2DP_VendorGetTrackSampleRateLdac(const uint8_t* p_codec_info) {
  tA2DP_LDAC_CIE ldac_cie;

  // Check whether the codec info contains valid data
  tA2DP_STATUS a2dp_status = A2DP_ParseInfoLdac(&ldac_cie, p_codec_info, false);
  if (a2dp_status != A2DP_SUCCESS) {
    log::error("cannot decode codec information: {}", a2dp_status);
    return -1;
  }

  switch (ldac_cie.sampleRate) {
    case A2DP_LDAC_SAMPLING_FREQ_44100:
      return 44100;
    case A2DP_LDAC_SAMPLING_FREQ_48000:
      return 48000;
    case A2DP_LDAC_SAMPLING_FREQ_88200:
      return 88200;
    case A2DP_LDAC_SAMPLING_FREQ_96000:
      return 96000;
    case A2DP_LDAC_SAMPLING_FREQ_176400:
      return 176400;
    case A2DP_LDAC_SAMPLING_FREQ_192000:
      return 192000;
  }

  return -1;
}

int A2DP_VendorGetTrackBitsPerSampleLdac(const uint8_t* p_codec_info) {
  tA2DP_LDAC_CIE ldac_cie;

  // Check whether the codec info contains valid data
  tA2DP_STATUS a2dp_status = A2DP_ParseInfoLdac(&ldac_cie, p_codec_info, false);
  if (a2dp_status != A2DP_SUCCESS) {
    log::error("cannot decode codec information: {}", a2dp_status);
    return -1;
  }

#if 1
  return 32;
#else
  // TODO : Implement proc to care about bit per sample in A2DP_ParseInfoLdac()

  switch (ldac_cie.bits_per_sample) {
    case BTAV_A2DP_CODEC_BITS_PER_SAMPLE_16:
      return 16;
    case BTAV_A2DP_CODEC_BITS_PER_SAMPLE_24:
      return 24;
    case BTAV_A2DP_CODEC_BITS_PER_SAMPLE_32:
      return 32;
    case BTAV_A2DP_CODEC_BITS_PER_SAMPLE_NONE:
      return -1;
  }
#endif
}

int A2DP_VendorGetTrackChannelCountLdac(const uint8_t* p_codec_info) {
  tA2DP_LDAC_CIE ldac_cie;

  // Check whether the codec info contains valid data
  tA2DP_STATUS a2dp_status = A2DP_ParseInfoLdac(&ldac_cie, p_codec_info, false);
  if (a2dp_status != A2DP_SUCCESS) {
    log::error("cannot decode codec information: {}", a2dp_status);
    return -1;
  }

  switch (ldac_cie.channelMode) {
    case A2DP_LDAC_CHANNEL_MODE_MONO:
      return 1;
    case A2DP_LDAC_CHANNEL_MODE_DUAL:
      return 2;
    case A2DP_LDAC_CHANNEL_MODE_STEREO:
      return 2;
  }

  return -1;
}

int A2DP_VendorGetSinkTrackChannelTypeLdac(const uint8_t* p_codec_info) {
  tA2DP_LDAC_CIE ldac_cie;

  // Check whether the codec info contains valid data
  tA2DP_STATUS a2dp_status = A2DP_ParseInfoLdac(&ldac_cie, p_codec_info, false);
  if (a2dp_status != A2DP_SUCCESS) {
    log::error("cannot decode codec information: {}", a2dp_status);
    return -1;
  }

  switch (ldac_cie.channelMode) {
    case A2DP_LDAC_CHANNEL_MODE_MONO:
      return 1;
    case A2DP_LDAC_CHANNEL_MODE_DUAL:
      return 3;
    case A2DP_LDAC_CHANNEL_MODE_STEREO:
      return 3;
  }

  return -1;
}

int A2DP_VendorGetChannelModeCodeLdac(const uint8_t* p_codec_info) {
  tA2DP_LDAC_CIE ldac_cie;

  // Check whether the codec info contains valid data
  tA2DP_STATUS a2dp_status = A2DP_ParseInfoLdac(&ldac_cie, p_codec_info, false);
  if (a2dp_status != A2DP_SUCCESS) {
    log::error("cannot decode codec information: {}", a2dp_status);
    return -1;
  }

  switch (ldac_cie.channelMode) {
    case A2DP_LDAC_CHANNEL_MODE_MONO:
    case A2DP_LDAC_CHANNEL_MODE_DUAL:
    case A2DP_LDAC_CHANNEL_MODE_STEREO:
      return ldac_cie.channelMode;
    default:
      break;
  }

  return -1;
}

bool A2DP_VendorGetPacketTimestampLdac(const uint8_t* /* p_codec_info */, const uint8_t* p_data,
                                       uint32_t* p_timestamp) {
  // TODO: Is this function really codec-specific?
  *p_timestamp = *(const uint32_t*)p_data;
  return true;
}

bool A2DP_VendorBuildCodecHeaderLdac(const uint8_t* /* p_codec_info */, BT_HDR* p_buf,
                                     uint16_t frames_per_packet) {
  uint8_t* p;

  // there is a 4 byte timestamp right following p_buf
  if (p_buf->offset < 4 + A2DP_LDAC_MPL_HDR_LEN) {
    return false;
  }

  p_buf->offset -= A2DP_LDAC_MPL_HDR_LEN;
  p = (uint8_t*)(p_buf + 1) + p_buf->offset;
  p_buf->len += A2DP_LDAC_MPL_HDR_LEN;
  A2DP_BuildMediaPayloadHeaderLdac(p, false, false, false, (uint8_t)frames_per_packet);

  return true;
}

std::string A2DP_VendorCodecInfoStringLdac(const uint8_t* p_codec_info) {
  std::stringstream res;
  std::string field;
  tA2DP_STATUS a2dp_status;
  tA2DP_LDAC_CIE ldac_cie;

  a2dp_status = A2DP_ParseInfoLdac(&ldac_cie, p_codec_info, true);
  if (a2dp_status != A2DP_SUCCESS) {
    res << "A2DP_ParseInfoLdac fail: " << loghex(static_cast<uint8_t>(a2dp_status));
    return res.str();
  }

  res << "\tname: LDAC\n";

  // Sample frequency
  field.clear();
  AppendField(&field, (ldac_cie.sampleRate == 0), "NONE");
  AppendField(&field, (ldac_cie.sampleRate & A2DP_LDAC_SAMPLING_FREQ_44100), "44100");
  AppendField(&field, (ldac_cie.sampleRate & A2DP_LDAC_SAMPLING_FREQ_48000), "48000");
  AppendField(&field, (ldac_cie.sampleRate & A2DP_LDAC_SAMPLING_FREQ_88200), "88200");
  AppendField(&field, (ldac_cie.sampleRate & A2DP_LDAC_SAMPLING_FREQ_96000), "96000");
  AppendField(&field, (ldac_cie.sampleRate & A2DP_LDAC_SAMPLING_FREQ_176400), "176400");
  AppendField(&field, (ldac_cie.sampleRate & A2DP_LDAC_SAMPLING_FREQ_192000), "192000");
  res << "\tsamp_freq: " << field << " (" << loghex(ldac_cie.sampleRate) << ")\n";

  // Channel mode
  field.clear();
  AppendField(&field, (ldac_cie.channelMode == 0), "NONE");
  AppendField(&field, (ldac_cie.channelMode & A2DP_LDAC_CHANNEL_MODE_MONO), "Mono");
  AppendField(&field, (ldac_cie.channelMode & A2DP_LDAC_CHANNEL_MODE_DUAL), "Dual");
  AppendField(&field, (ldac_cie.channelMode & A2DP_LDAC_CHANNEL_MODE_STEREO), "Stereo");
  res << "\tch_mode: " << field << " (" << loghex(ldac_cie.channelMode) << ")\n";

  return res.str();
}

const tA2DP_ENCODER_INTERFACE* A2DP_VendorGetEncoderInterfaceLdac(const uint8_t* p_codec_info) {
  if (!A2DP_IsVendorSourceCodecValidLdac(p_codec_info)) {
    return NULL;
  }

  return &a2dp_encoder_interface_ldac;
}

const tA2DP_DECODER_INTERFACE* A2DP_VendorGetDecoderInterfaceLdac(const uint8_t* p_codec_info) {
  if (!A2DP_IsVendorSinkCodecValidLdac(p_codec_info)) {
    return NULL;
  }

  return &a2dp_decoder_interface_ldac;
}

bool A2DP_VendorAdjustCodecLdac(uint8_t* p_codec_info) {
  tA2DP_LDAC_CIE cfg_cie;

  // Nothing to do: just verify the codec info is valid
  if (A2DP_ParseInfoLdac(&cfg_cie, p_codec_info, true) != A2DP_SUCCESS) {
    return false;
  }

  return true;
}

btav_a2dp_codec_index_t A2DP_VendorSourceCodecIndexLdac(const uint8_t* /* p_codec_info */) {
  return BTAV_A2DP_CODEC_INDEX_SOURCE_LDAC;
}

btav_a2dp_codec_index_t A2DP_VendorSinkCodecIndexLdac(const uint8_t* /* p_codec_info */) {
  return BTAV_A2DP_CODEC_INDEX_SINK_LDAC;
}

const char* A2DP_VendorCodecIndexStrLdac(void) { return "LDAC"; }

const char* A2DP_VendorCodecIndexStrLdacSink(void) { return "LDAC SINK"; }

bool A2DP_VendorInitCodecConfigLdac(AvdtpSepConfig* p_cfg) {
  if (A2DP_BuildInfoLdac(AVDT_MEDIA_TYPE_AUDIO, &a2dp_ldac_source_caps, p_cfg->codec_info) !=
      A2DP_SUCCESS) {
    return false;
  }

  return true;
}

bool A2DP_VendorInitCodecConfigLdacSink(AvdtpSepConfig* p_cfg) {
  return A2DP_BuildInfoLdac(AVDT_MEDIA_TYPE_AUDIO, &a2dp_ldac_sink_caps, p_cfg->codec_info) ==
         A2DP_SUCCESS;
}

UNUSED_ATTR static void build_codec_config(const tA2DP_LDAC_CIE& config_cie,
                                           btav_a2dp_codec_config_t* result) {
  if (config_cie.sampleRate & A2DP_LDAC_SAMPLING_FREQ_44100) {
    result->sample_rate |= BTAV_A2DP_CODEC_SAMPLE_RATE_44100;
  }
  if (config_cie.sampleRate & A2DP_LDAC_SAMPLING_FREQ_48000) {
    result->sample_rate |= BTAV_A2DP_CODEC_SAMPLE_RATE_48000;
  }
  if (config_cie.sampleRate & A2DP_LDAC_SAMPLING_FREQ_88200) {
    result->sample_rate |= BTAV_A2DP_CODEC_SAMPLE_RATE_88200;
  }
  if (config_cie.sampleRate & A2DP_LDAC_SAMPLING_FREQ_96000) {
    result->sample_rate |= BTAV_A2DP_CODEC_SAMPLE_RATE_96000;
  }
  if (config_cie.sampleRate & A2DP_LDAC_SAMPLING_FREQ_176400) {
    result->sample_rate |= BTAV_A2DP_CODEC_SAMPLE_RATE_176400;
  }
  if (config_cie.sampleRate & A2DP_LDAC_SAMPLING_FREQ_192000) {
    result->sample_rate |= BTAV_A2DP_CODEC_SAMPLE_RATE_192000;
  }

  result->bits_per_sample = config_cie.bits_per_sample;

  if (config_cie.channelMode & A2DP_LDAC_CHANNEL_MODE_MONO) {
    result->channel_mode |= BTAV_A2DP_CODEC_CHANNEL_MODE_MONO;
  }
  if (config_cie.channelMode & (A2DP_LDAC_CHANNEL_MODE_DUAL | A2DP_LDAC_CHANNEL_MODE_STEREO)) {
    result->channel_mode |= BTAV_A2DP_CODEC_CHANNEL_MODE_STEREO;
  }
}

A2dpCodecConfigLdacSource::A2dpCodecConfigLdacSource(btav_a2dp_codec_priority_t codec_priority)
    : A2dpCodecConfigLdacBase(BTAV_A2DP_CODEC_INDEX_SOURCE_LDAC, A2DP_VendorCodecIndexStrLdac(),
                              codec_priority, true) {
  // Compute the local capability
  if (a2dp_ldac_source_caps.sampleRate & A2DP_LDAC_SAMPLING_FREQ_44100) {
    codec_local_capability_.sample_rate |= BTAV_A2DP_CODEC_SAMPLE_RATE_44100;
  }
  if (a2dp_ldac_source_caps.sampleRate & A2DP_LDAC_SAMPLING_FREQ_48000) {
    codec_local_capability_.sample_rate |= BTAV_A2DP_CODEC_SAMPLE_RATE_48000;
  }
  if (a2dp_ldac_source_caps.sampleRate & A2DP_LDAC_SAMPLING_FREQ_88200) {
    codec_local_capability_.sample_rate |= BTAV_A2DP_CODEC_SAMPLE_RATE_88200;
  }
  if (a2dp_ldac_source_caps.sampleRate & A2DP_LDAC_SAMPLING_FREQ_96000) {
    codec_local_capability_.sample_rate |= BTAV_A2DP_CODEC_SAMPLE_RATE_96000;
  }
  if (a2dp_ldac_source_caps.sampleRate & A2DP_LDAC_SAMPLING_FREQ_176400) {
    codec_local_capability_.sample_rate |= BTAV_A2DP_CODEC_SAMPLE_RATE_176400;
  }
  if (a2dp_ldac_source_caps.sampleRate & A2DP_LDAC_SAMPLING_FREQ_192000) {
    codec_local_capability_.sample_rate |= BTAV_A2DP_CODEC_SAMPLE_RATE_192000;
  }
  codec_local_capability_.bits_per_sample = a2dp_ldac_source_caps.bits_per_sample;
  if (a2dp_ldac_source_caps.channelMode & A2DP_LDAC_CHANNEL_MODE_MONO) {
    codec_local_capability_.channel_mode |= BTAV_A2DP_CODEC_CHANNEL_MODE_MONO;
  }
  if (a2dp_ldac_source_caps.channelMode & A2DP_LDAC_CHANNEL_MODE_STEREO) {
    codec_local_capability_.channel_mode |= BTAV_A2DP_CODEC_CHANNEL_MODE_STEREO;
  }
  if (a2dp_ldac_source_caps.channelMode & A2DP_LDAC_CHANNEL_MODE_DUAL) {
    codec_local_capability_.channel_mode |= BTAV_A2DP_CODEC_CHANNEL_MODE_STEREO;
  }
}

A2dpCodecConfigLdacSource::~A2dpCodecConfigLdacSource() {}

bool A2dpCodecConfigLdacSource::init() {
  if (!isValid()) {
    return false;
  }

  // Load the encoder
  if (!A2DP_VendorLoadEncoderLdac()) {
    log::error("cannot load the encoder");
    return false;
  }

  return true;
}

bool A2dpCodecConfigLdacSource::useRtpHeaderMarkerBit() const { return false; }

//
// Selects the best sample rate from |sampleRate|.
// The result is stored in |p_result| and |p_codec_config|.
// Returns true if a selection was made, otherwise false.
//
static bool select_best_sample_rate(uint8_t sampleRate, tA2DP_LDAC_CIE* p_result,
                                    btav_a2dp_codec_config_t* p_codec_config) {
  if (sampleRate & A2DP_LDAC_SAMPLING_FREQ_192000) {
    p_result->sampleRate = A2DP_LDAC_SAMPLING_FREQ_192000;
    p_codec_config->sample_rate = BTAV_A2DP_CODEC_SAMPLE_RATE_192000;
    return true;
  }
  if (sampleRate & A2DP_LDAC_SAMPLING_FREQ_176400) {
    p_result->sampleRate = A2DP_LDAC_SAMPLING_FREQ_176400;
    p_codec_config->sample_rate = BTAV_A2DP_CODEC_SAMPLE_RATE_176400;
    return true;
  }
  if (sampleRate & A2DP_LDAC_SAMPLING_FREQ_96000) {
    p_result->sampleRate = A2DP_LDAC_SAMPLING_FREQ_96000;
    p_codec_config->sample_rate = BTAV_A2DP_CODEC_SAMPLE_RATE_96000;
    return true;
  }
  if (sampleRate & A2DP_LDAC_SAMPLING_FREQ_88200) {
    p_result->sampleRate = A2DP_LDAC_SAMPLING_FREQ_88200;
    p_codec_config->sample_rate = BTAV_A2DP_CODEC_SAMPLE_RATE_88200;
    return true;
  }
  if (sampleRate & A2DP_LDAC_SAMPLING_FREQ_48000) {
    p_result->sampleRate = A2DP_LDAC_SAMPLING_FREQ_48000;
    p_codec_config->sample_rate = BTAV_A2DP_CODEC_SAMPLE_RATE_48000;
    return true;
  }
  if (sampleRate & A2DP_LDAC_SAMPLING_FREQ_44100) {
    p_result->sampleRate = A2DP_LDAC_SAMPLING_FREQ_44100;
    p_codec_config->sample_rate = BTAV_A2DP_CODEC_SAMPLE_RATE_44100;
    return true;
  }
  return false;
}

//
// Selects the audio sample rate from |p_codec_audio_config|.
// |sampleRate| contains the capability.
// The result is stored in |p_result| and |p_codec_config|.
// Returns true if a selection was made, otherwise false.
//
static bool select_audio_sample_rate(const btav_a2dp_codec_config_t* p_codec_audio_config,
                                     uint8_t sampleRate, tA2DP_LDAC_CIE* p_result,
                                     btav_a2dp_codec_config_t* p_codec_config) {
  switch (p_codec_audio_config->sample_rate) {
    case BTAV_A2DP_CODEC_SAMPLE_RATE_44100:
      if (sampleRate & A2DP_LDAC_SAMPLING_FREQ_44100) {
        p_result->sampleRate = A2DP_LDAC_SAMPLING_FREQ_44100;
        p_codec_config->sample_rate = BTAV_A2DP_CODEC_SAMPLE_RATE_44100;
        return true;
      }
      break;
    case BTAV_A2DP_CODEC_SAMPLE_RATE_48000:
      if (sampleRate & A2DP_LDAC_SAMPLING_FREQ_48000) {
        p_result->sampleRate = A2DP_LDAC_SAMPLING_FREQ_48000;
        p_codec_config->sample_rate = BTAV_A2DP_CODEC_SAMPLE_RATE_48000;
        return true;
      }
      break;
    case BTAV_A2DP_CODEC_SAMPLE_RATE_88200:
      if (sampleRate & A2DP_LDAC_SAMPLING_FREQ_88200) {
        p_result->sampleRate = A2DP_LDAC_SAMPLING_FREQ_88200;
        p_codec_config->sample_rate = BTAV_A2DP_CODEC_SAMPLE_RATE_88200;
        return true;
      }
      break;
    case BTAV_A2DP_CODEC_SAMPLE_RATE_96000:
      if (sampleRate & A2DP_LDAC_SAMPLING_FREQ_96000) {
        p_result->sampleRate = A2DP_LDAC_SAMPLING_FREQ_96000;
        p_codec_config->sample_rate = BTAV_A2DP_CODEC_SAMPLE_RATE_96000;
        return true;
      }
      break;
    case BTAV_A2DP_CODEC_SAMPLE_RATE_176400:
      if (sampleRate & A2DP_LDAC_SAMPLING_FREQ_176400) {
        p_result->sampleRate = A2DP_LDAC_SAMPLING_FREQ_176400;
        p_codec_config->sample_rate = BTAV_A2DP_CODEC_SAMPLE_RATE_176400;
        return true;
      }
      break;
    case BTAV_A2DP_CODEC_SAMPLE_RATE_192000:
      if (sampleRate & A2DP_LDAC_SAMPLING_FREQ_192000) {
        p_result->sampleRate = A2DP_LDAC_SAMPLING_FREQ_192000;
        p_codec_config->sample_rate = BTAV_A2DP_CODEC_SAMPLE_RATE_192000;
        return true;
      }
      break;
    case BTAV_A2DP_CODEC_SAMPLE_RATE_16000:
    case BTAV_A2DP_CODEC_SAMPLE_RATE_24000:
    case BTAV_A2DP_CODEC_SAMPLE_RATE_32000:
    case BTAV_A2DP_CODEC_SAMPLE_RATE_8000:
    case BTAV_A2DP_CODEC_SAMPLE_RATE_NONE:
      break;
  }
  return false;
}

//
// Selects the best bits per sample from |bits_per_sample|.
// |bits_per_sample| contains the capability.
// The result is stored in |p_result| and |p_codec_config|.
// Returns true if a selection was made, otherwise false.
//
static bool select_best_bits_per_sample(btav_a2dp_codec_bits_per_sample_t bits_per_sample,
                                        tA2DP_LDAC_CIE* p_result,
                                        btav_a2dp_codec_config_t* p_codec_config) {
  if (bits_per_sample & BTAV_A2DP_CODEC_BITS_PER_SAMPLE_32) {
    p_codec_config->bits_per_sample = BTAV_A2DP_CODEC_BITS_PER_SAMPLE_32;
    p_result->bits_per_sample = BTAV_A2DP_CODEC_BITS_PER_SAMPLE_32;
    return true;
  }
  if (bits_per_sample & BTAV_A2DP_CODEC_BITS_PER_SAMPLE_24) {
    p_codec_config->bits_per_sample = BTAV_A2DP_CODEC_BITS_PER_SAMPLE_24;
    p_result->bits_per_sample = BTAV_A2DP_CODEC_BITS_PER_SAMPLE_24;
    return true;
  }
  if (bits_per_sample & BTAV_A2DP_CODEC_BITS_PER_SAMPLE_16) {
    p_codec_config->bits_per_sample = BTAV_A2DP_CODEC_BITS_PER_SAMPLE_16;
    p_result->bits_per_sample = BTAV_A2DP_CODEC_BITS_PER_SAMPLE_16;
    return true;
  }
  return false;
}

//
// Selects the audio bits per sample from |p_codec_audio_config|.
// |bits_per_sample| contains the capability.
// The result is stored in |p_result| and |p_codec_config|.
// Returns true if a selection was made, otherwise false.
//
static bool select_audio_bits_per_sample(const btav_a2dp_codec_config_t* p_codec_audio_config,
                                         btav_a2dp_codec_bits_per_sample_t bits_per_sample,
                                         tA2DP_LDAC_CIE* p_result,
                                         btav_a2dp_codec_config_t* p_codec_config) {
  switch (p_codec_audio_config->bits_per_sample) {
    case BTAV_A2DP_CODEC_BITS_PER_SAMPLE_16:
      if (bits_per_sample & BTAV_A2DP_CODEC_BITS_PER_SAMPLE_16) {
        p_codec_config->bits_per_sample = BTAV_A2DP_CODEC_BITS_PER_SAMPLE_16;
        p_result->bits_per_sample = BTAV_A2DP_CODEC_BITS_PER_SAMPLE_16;
        return true;
      }
      break;
    case BTAV_A2DP_CODEC_BITS_PER_SAMPLE_24:
      if (bits_per_sample & BTAV_A2DP_CODEC_BITS_PER_SAMPLE_24) {
        p_codec_config->bits_per_sample = BTAV_A2DP_CODEC_BITS_PER_SAMPLE_24;
        p_result->bits_per_sample = BTAV_A2DP_CODEC_BITS_PER_SAMPLE_24;
        return true;
      }
      break;
    case BTAV_A2DP_CODEC_BITS_PER_SAMPLE_32:
      if (bits_per_sample & BTAV_A2DP_CODEC_BITS_PER_SAMPLE_32) {
        p_codec_config->bits_per_sample = BTAV_A2DP_CODEC_BITS_PER_SAMPLE_32;
        p_result->bits_per_sample = BTAV_A2DP_CODEC_BITS_PER_SAMPLE_32;
        return true;
      }
      break;
    case BTAV_A2DP_CODEC_BITS_PER_SAMPLE_NONE:
      break;
  }
  return false;
}

//
// Selects the best channel mode from |channelMode|.
// The result is stored in |p_result| and |p_codec_config|.
// Returns true if a selection was made, otherwise false.
//
static bool select_best_channel_mode(uint8_t channelMode, tA2DP_LDAC_CIE* p_result,
                                     btav_a2dp_codec_config_t* p_codec_config) {
  if (channelMode & A2DP_LDAC_CHANNEL_MODE_STEREO) {
    p_result->channelMode = A2DP_LDAC_CHANNEL_MODE_STEREO;
    p_codec_config->channel_mode = BTAV_A2DP_CODEC_CHANNEL_MODE_STEREO;
    return true;
  }
  if (channelMode & A2DP_LDAC_CHANNEL_MODE_DUAL) {
    p_result->channelMode = A2DP_LDAC_CHANNEL_MODE_DUAL;
    p_codec_config->channel_mode = BTAV_A2DP_CODEC_CHANNEL_MODE_STEREO;
    return true;
  }
  if (channelMode & A2DP_LDAC_CHANNEL_MODE_MONO) {
    p_result->channelMode = A2DP_LDAC_CHANNEL_MODE_MONO;
    p_codec_config->channel_mode = BTAV_A2DP_CODEC_CHANNEL_MODE_MONO;
    return true;
  }
  return false;
}

//
// Selects the audio channel mode from |p_codec_audio_config|.
// |channelMode| contains the capability.
// The result is stored in |p_result| and |p_codec_config|.
// Returns true if a selection was made, otherwise false.
//
static bool select_audio_channel_mode(const btav_a2dp_codec_config_t* p_codec_audio_config,
                                      uint8_t channelMode, tA2DP_LDAC_CIE* p_result,
                                      btav_a2dp_codec_config_t* p_codec_config) {
  switch (p_codec_audio_config->channel_mode) {
    case BTAV_A2DP_CODEC_CHANNEL_MODE_MONO:
      if (channelMode & A2DP_LDAC_CHANNEL_MODE_MONO) {
        p_result->channelMode = A2DP_LDAC_CHANNEL_MODE_MONO;
        p_codec_config->channel_mode = BTAV_A2DP_CODEC_CHANNEL_MODE_MONO;
        return true;
      }
      break;
    case BTAV_A2DP_CODEC_CHANNEL_MODE_STEREO:
      if (channelMode & A2DP_LDAC_CHANNEL_MODE_STEREO) {
        p_result->channelMode = A2DP_LDAC_CHANNEL_MODE_STEREO;
        p_codec_config->channel_mode = BTAV_A2DP_CODEC_CHANNEL_MODE_STEREO;
        return true;
      }
      if (channelMode & A2DP_LDAC_CHANNEL_MODE_DUAL) {
        p_result->channelMode = A2DP_LDAC_CHANNEL_MODE_DUAL;
        p_codec_config->channel_mode = BTAV_A2DP_CODEC_CHANNEL_MODE_STEREO;
        return true;
      }
      break;
    case BTAV_A2DP_CODEC_CHANNEL_MODE_NONE:
      break;
  }

  return false;
}

bool A2dpCodecConfigLdacBase::setCodecConfig(const uint8_t* p_peer_codec_info, bool is_capability,
                                             uint8_t* p_result_codec_config) {
  std::lock_guard<std::recursive_mutex> lock(codec_mutex_);
  tA2DP_LDAC_CIE peer_info_cie;
  tA2DP_LDAC_CIE result_config_cie;
  uint8_t channelMode;
  uint8_t sampleRate;
  btav_a2dp_codec_bits_per_sample_t bits_per_sample;
  const tA2DP_LDAC_CIE* p_a2dp_ldac_caps =
          (is_source_) ? &a2dp_ldac_source_caps : &a2dp_ldac_sink_caps;

  // Save the internal state
  btav_a2dp_codec_config_t saved_codec_config = codec_config_;
  btav_a2dp_codec_config_t saved_codec_capability = codec_capability_;
  btav_a2dp_codec_config_t saved_codec_selectable_capability = codec_selectable_capability_;
  btav_a2dp_codec_config_t saved_codec_user_config = codec_user_config_;
  btav_a2dp_codec_config_t saved_codec_audio_config = codec_audio_config_;
  uint8_t saved_ota_codec_config[AVDT_CODEC_SIZE];
  uint8_t saved_ota_codec_peer_capability[AVDT_CODEC_SIZE];
  uint8_t saved_ota_codec_peer_config[AVDT_CODEC_SIZE];
  memcpy(saved_ota_codec_config, ota_codec_config_, sizeof(ota_codec_config_));
  memcpy(saved_ota_codec_peer_capability, ota_codec_peer_capability_,
         sizeof(ota_codec_peer_capability_));
  memcpy(saved_ota_codec_peer_config, ota_codec_peer_config_, sizeof(ota_codec_peer_config_));

  tA2DP_STATUS status = A2DP_ParseInfoLdac(&peer_info_cie, p_peer_codec_info, is_capability);
  if (status != A2DP_SUCCESS) {
    log::error("can't parse peer's capabilities: error = {}", status);
    goto fail;
  }

  //
  // Build the preferred configuration
  //
  memset(&result_config_cie, 0, sizeof(result_config_cie));
  result_config_cie.vendorId = p_a2dp_ldac_caps->vendorId;
  result_config_cie.codecId = p_a2dp_ldac_caps->codecId;

  //
  // Select the sample frequency
  //
  sampleRate = p_a2dp_ldac_caps->sampleRate & peer_info_cie.sampleRate;
  codec_config_.sample_rate = BTAV_A2DP_CODEC_SAMPLE_RATE_NONE;
  switch (codec_user_config_.sample_rate) {
    case BTAV_A2DP_CODEC_SAMPLE_RATE_44100:
      if (sampleRate & A2DP_LDAC_SAMPLING_FREQ_44100) {
        result_config_cie.sampleRate = A2DP_LDAC_SAMPLING_FREQ_44100;
        codec_capability_.sample_rate = codec_user_config_.sample_rate;
        codec_config_.sample_rate = codec_user_config_.sample_rate;
      }
      break;
    case BTAV_A2DP_CODEC_SAMPLE_RATE_48000:
      if (sampleRate & A2DP_LDAC_SAMPLING_FREQ_48000) {
        result_config_cie.sampleRate = A2DP_LDAC_SAMPLING_FREQ_48000;
        codec_capability_.sample_rate = codec_user_config_.sample_rate;
        codec_config_.sample_rate = codec_user_config_.sample_rate;
      }
      break;
    case BTAV_A2DP_CODEC_SAMPLE_RATE_88200:
      if (sampleRate & A2DP_LDAC_SAMPLING_FREQ_88200) {
        result_config_cie.sampleRate = A2DP_LDAC_SAMPLING_FREQ_88200;
        codec_capability_.sample_rate = codec_user_config_.sample_rate;
        codec_config_.sample_rate = codec_user_config_.sample_rate;
      }
      break;
    case BTAV_A2DP_CODEC_SAMPLE_RATE_96000:
      if (sampleRate & A2DP_LDAC_SAMPLING_FREQ_96000) {
        result_config_cie.sampleRate = A2DP_LDAC_SAMPLING_FREQ_96000;
        codec_capability_.sample_rate = codec_user_config_.sample_rate;
        codec_config_.sample_rate = codec_user_config_.sample_rate;
      }
      break;
    case BTAV_A2DP_CODEC_SAMPLE_RATE_176400:
      if (sampleRate & A2DP_LDAC_SAMPLING_FREQ_176400) {
        result_config_cie.sampleRate = A2DP_LDAC_SAMPLING_FREQ_176400;
        codec_capability_.sample_rate = codec_user_config_.sample_rate;
        codec_config_.sample_rate = codec_user_config_.sample_rate;
      }
      break;
    case BTAV_A2DP_CODEC_SAMPLE_RATE_192000:
      if (sampleRate & A2DP_LDAC_SAMPLING_FREQ_192000) {
        result_config_cie.sampleRate = A2DP_LDAC_SAMPLING_FREQ_192000;
        codec_capability_.sample_rate = codec_user_config_.sample_rate;
        codec_config_.sample_rate = codec_user_config_.sample_rate;
      }
      break;
    case BTAV_A2DP_CODEC_SAMPLE_RATE_16000:
    case BTAV_A2DP_CODEC_SAMPLE_RATE_24000:
    case BTAV_A2DP_CODEC_SAMPLE_RATE_32000:
    case BTAV_A2DP_CODEC_SAMPLE_RATE_8000:
    case BTAV_A2DP_CODEC_SAMPLE_RATE_NONE:
      codec_capability_.sample_rate = BTAV_A2DP_CODEC_SAMPLE_RATE_NONE;
      codec_config_.sample_rate = BTAV_A2DP_CODEC_SAMPLE_RATE_NONE;
      break;
  }

  // Select the sample frequency if there is no user preference
  do {
    // Compute the selectable capability
    if (sampleRate & A2DP_LDAC_SAMPLING_FREQ_44100) {
      codec_selectable_capability_.sample_rate |= BTAV_A2DP_CODEC_SAMPLE_RATE_44100;
    }
    if (sampleRate & A2DP_LDAC_SAMPLING_FREQ_48000) {
      codec_selectable_capability_.sample_rate |= BTAV_A2DP_CODEC_SAMPLE_RATE_48000;
    }
    if (sampleRate & A2DP_LDAC_SAMPLING_FREQ_88200) {
      codec_selectable_capability_.sample_rate |= BTAV_A2DP_CODEC_SAMPLE_RATE_88200;
    }
    if (sampleRate & A2DP_LDAC_SAMPLING_FREQ_96000) {
      codec_selectable_capability_.sample_rate |= BTAV_A2DP_CODEC_SAMPLE_RATE_96000;
    }
    if (sampleRate & A2DP_LDAC_SAMPLING_FREQ_176400) {
      codec_selectable_capability_.sample_rate |= BTAV_A2DP_CODEC_SAMPLE_RATE_176400;
    }
    if (sampleRate & A2DP_LDAC_SAMPLING_FREQ_192000) {
      codec_selectable_capability_.sample_rate |= BTAV_A2DP_CODEC_SAMPLE_RATE_192000;
    }

    if (codec_config_.sample_rate != BTAV_A2DP_CODEC_SAMPLE_RATE_NONE) {
      break;
    }

    // Compute the common capability
    if (sampleRate & A2DP_LDAC_SAMPLING_FREQ_44100) {
      codec_capability_.sample_rate |= BTAV_A2DP_CODEC_SAMPLE_RATE_44100;
    }
    if (sampleRate & A2DP_LDAC_SAMPLING_FREQ_48000) {
      codec_capability_.sample_rate |= BTAV_A2DP_CODEC_SAMPLE_RATE_48000;
    }
    if (sampleRate & A2DP_LDAC_SAMPLING_FREQ_88200) {
      codec_capability_.sample_rate |= BTAV_A2DP_CODEC_SAMPLE_RATE_88200;
    }
    if (sampleRate & A2DP_LDAC_SAMPLING_FREQ_96000) {
      codec_capability_.sample_rate |= BTAV_A2DP_CODEC_SAMPLE_RATE_96000;
    }
    if (sampleRate & A2DP_LDAC_SAMPLING_FREQ_176400) {
      codec_capability_.sample_rate |= BTAV_A2DP_CODEC_SAMPLE_RATE_176400;
    }
    if (sampleRate & A2DP_LDAC_SAMPLING_FREQ_192000) {
      codec_capability_.sample_rate |= BTAV_A2DP_CODEC_SAMPLE_RATE_192000;
    }

    // No user preference - try the codec audio config
    if (select_audio_sample_rate(&codec_audio_config_, sampleRate, &result_config_cie,
                                 &codec_config_)) {
      break;
    }

    // No user preference - try the default config
    if (select_best_sample_rate(a2dp_ldac_default_config.sampleRate & peer_info_cie.sampleRate,
                                &result_config_cie, &codec_config_)) {
      break;
    }

    // No user preference - use the best match
    if (select_best_sample_rate(sampleRate, &result_config_cie, &codec_config_)) {
      break;
    }
  } while (false);
  if (codec_config_.sample_rate == BTAV_A2DP_CODEC_SAMPLE_RATE_NONE) {
    log::error("cannot match sample frequency: local caps = 0x{:x} peer info = 0x{:x}",
               p_a2dp_ldac_caps->sampleRate, peer_info_cie.sampleRate);
    goto fail;
  }

  //
  // Select the bits per sample
  //
  // NOTE: this information is NOT included in the LDAC A2DP codec description
  // that is sent OTA.
  bits_per_sample = p_a2dp_ldac_caps->bits_per_sample;
  codec_config_.bits_per_sample = BTAV_A2DP_CODEC_BITS_PER_SAMPLE_NONE;
  switch (codec_user_config_.bits_per_sample) {
    case BTAV_A2DP_CODEC_BITS_PER_SAMPLE_16:
      if (bits_per_sample & BTAV_A2DP_CODEC_BITS_PER_SAMPLE_16) {
        result_config_cie.bits_per_sample = codec_user_config_.bits_per_sample;
        codec_capability_.bits_per_sample = codec_user_config_.bits_per_sample;
        codec_config_.bits_per_sample = codec_user_config_.bits_per_sample;
      }
      break;
    case BTAV_A2DP_CODEC_BITS_PER_SAMPLE_24:
      if (bits_per_sample & BTAV_A2DP_CODEC_BITS_PER_SAMPLE_24) {
        result_config_cie.bits_per_sample = codec_user_config_.bits_per_sample;
        codec_capability_.bits_per_sample = codec_user_config_.bits_per_sample;
        codec_config_.bits_per_sample = codec_user_config_.bits_per_sample;
      }
      break;
    case BTAV_A2DP_CODEC_BITS_PER_SAMPLE_32:
      if (bits_per_sample & BTAV_A2DP_CODEC_BITS_PER_SAMPLE_32) {
        result_config_cie.bits_per_sample = codec_user_config_.bits_per_sample;
        codec_capability_.bits_per_sample = codec_user_config_.bits_per_sample;
        codec_config_.bits_per_sample = codec_user_config_.bits_per_sample;
      }
      break;
    case BTAV_A2DP_CODEC_BITS_PER_SAMPLE_NONE:
      result_config_cie.bits_per_sample = BTAV_A2DP_CODEC_BITS_PER_SAMPLE_NONE;
      codec_capability_.bits_per_sample = BTAV_A2DP_CODEC_BITS_PER_SAMPLE_NONE;
      codec_config_.bits_per_sample = BTAV_A2DP_CODEC_BITS_PER_SAMPLE_NONE;
      break;
  }

  // Select the bits per sample if there is no user preference
  do {
    // Compute the selectable capability
    codec_selectable_capability_.bits_per_sample = p_a2dp_ldac_caps->bits_per_sample;

    if (codec_config_.bits_per_sample != BTAV_A2DP_CODEC_BITS_PER_SAMPLE_NONE) {
      break;
    }

    // Compute the common capability
    codec_capability_.bits_per_sample = bits_per_sample;

    // No user preference - the the codec audio config
    if (select_audio_bits_per_sample(&codec_audio_config_, p_a2dp_ldac_caps->bits_per_sample,
                                     &result_config_cie, &codec_config_)) {
      break;
    }

    // No user preference - try the default config
    if (select_best_bits_per_sample(a2dp_ldac_default_config.bits_per_sample, &result_config_cie,
                                    &codec_config_)) {
      break;
    }

    // No user preference - use the best match
    if (select_best_bits_per_sample(p_a2dp_ldac_caps->bits_per_sample, &result_config_cie,
                                    &codec_config_)) {
      break;
    }
  } while (false);
  if (codec_config_.bits_per_sample == BTAV_A2DP_CODEC_BITS_PER_SAMPLE_NONE) {
    log::error(
            "cannot match bits per sample: default = 0x{:x} user preference = "
            "0x{:x}",
            a2dp_ldac_default_config.bits_per_sample, codec_user_config_.bits_per_sample);
    goto fail;
  }

  //
  // Select the channel mode
  //
  channelMode = p_a2dp_ldac_caps->channelMode & peer_info_cie.channelMode;
  codec_config_.channel_mode = BTAV_A2DP_CODEC_CHANNEL_MODE_NONE;
  switch (codec_user_config_.channel_mode) {
    case BTAV_A2DP_CODEC_CHANNEL_MODE_MONO:
      if (channelMode & A2DP_LDAC_CHANNEL_MODE_MONO) {
        result_config_cie.channelMode = A2DP_LDAC_CHANNEL_MODE_MONO;
        codec_capability_.channel_mode = codec_user_config_.channel_mode;
        codec_config_.channel_mode = codec_user_config_.channel_mode;
      }
      break;
    case BTAV_A2DP_CODEC_CHANNEL_MODE_STEREO:
      if (channelMode & A2DP_LDAC_CHANNEL_MODE_STEREO) {
        result_config_cie.channelMode = A2DP_LDAC_CHANNEL_MODE_STEREO;
        codec_capability_.channel_mode = codec_user_config_.channel_mode;
        codec_config_.channel_mode = codec_user_config_.channel_mode;
        break;
      }
      if (channelMode & A2DP_LDAC_CHANNEL_MODE_DUAL) {
        result_config_cie.channelMode = A2DP_LDAC_CHANNEL_MODE_DUAL;
        codec_capability_.channel_mode = codec_user_config_.channel_mode;
        codec_config_.channel_mode = codec_user_config_.channel_mode;
        break;
      }
      break;
    case BTAV_A2DP_CODEC_CHANNEL_MODE_NONE:
      codec_capability_.channel_mode = BTAV_A2DP_CODEC_CHANNEL_MODE_NONE;
      codec_config_.channel_mode = BTAV_A2DP_CODEC_CHANNEL_MODE_NONE;
      break;
  }

  // Select the channel mode if there is no user preference
  do {
    // Compute the selectable capability
    if (channelMode & A2DP_LDAC_CHANNEL_MODE_MONO) {
      codec_selectable_capability_.channel_mode |= BTAV_A2DP_CODEC_CHANNEL_MODE_MONO;
    }
    if (channelMode & A2DP_LDAC_CHANNEL_MODE_STEREO) {
      codec_selectable_capability_.channel_mode |= BTAV_A2DP_CODEC_CHANNEL_MODE_STEREO;
    }
    if (channelMode & A2DP_LDAC_CHANNEL_MODE_DUAL) {
      codec_selectable_capability_.channel_mode |= BTAV_A2DP_CODEC_CHANNEL_MODE_STEREO;
    }

    if (codec_config_.channel_mode != BTAV_A2DP_CODEC_CHANNEL_MODE_NONE) {
      break;
    }

    // Compute the common capability
    if (channelMode & A2DP_LDAC_CHANNEL_MODE_MONO) {
      codec_capability_.channel_mode |= BTAV_A2DP_CODEC_CHANNEL_MODE_MONO;
    }
    if (channelMode & (A2DP_LDAC_CHANNEL_MODE_STEREO | A2DP_LDAC_CHANNEL_MODE_DUAL)) {
      codec_capability_.channel_mode |= BTAV_A2DP_CODEC_CHANNEL_MODE_STEREO;
    }

    // No user preference - try the codec audio config
    if (select_audio_channel_mode(&codec_audio_config_, channelMode, &result_config_cie,
                                  &codec_config_)) {
      break;
    }

    // No user preference - try the default config
    if (select_best_channel_mode(a2dp_ldac_default_config.channelMode & peer_info_cie.channelMode,
                                 &result_config_cie, &codec_config_)) {
      break;
    }

    // No user preference - use the best match
    if (select_best_channel_mode(channelMode, &result_config_cie, &codec_config_)) {
      break;
    }
  } while (false);
  if (codec_config_.channel_mode == BTAV_A2DP_CODEC_CHANNEL_MODE_NONE) {
    log::error("cannot match channel mode: local caps = 0x{:x} peer info = 0x{:x}",
               p_a2dp_ldac_caps->channelMode, peer_info_cie.channelMode);
    goto fail;
  }

  if (A2DP_BuildInfoLdac(AVDT_MEDIA_TYPE_AUDIO, &result_config_cie, p_result_codec_config) !=
      A2DP_SUCCESS) {
    goto fail;
  }

  //
  // Copy the codec-specific fields if they are not zero
  //
  if (codec_user_config_.codec_specific_1 != 0) {
    codec_config_.codec_specific_1 = codec_user_config_.codec_specific_1;
  }
  if (codec_user_config_.codec_specific_2 != 0) {
    codec_config_.codec_specific_2 = codec_user_config_.codec_specific_2;
  }
  if (codec_user_config_.codec_specific_3 != 0) {
    codec_config_.codec_specific_3 = codec_user_config_.codec_specific_3;
  }
  if (codec_user_config_.codec_specific_4 != 0) {
    codec_config_.codec_specific_4 = codec_user_config_.codec_specific_4;
  }

  // Create a local copy of the peer codec capability, and the
  // result codec config.
  if (is_capability) {
    status = A2DP_BuildInfoLdac(AVDT_MEDIA_TYPE_AUDIO, &peer_info_cie, ota_codec_peer_capability_);
  } else {
    status = A2DP_BuildInfoLdac(AVDT_MEDIA_TYPE_AUDIO, &peer_info_cie, ota_codec_peer_config_);
  }
  log::assert_that(status == A2DP_SUCCESS, "assert failed: status == A2DP_SUCCESS");
  status = A2DP_BuildInfoLdac(AVDT_MEDIA_TYPE_AUDIO, &result_config_cie, ota_codec_config_);
  log::assert_that(status == A2DP_SUCCESS, "assert failed: status == A2DP_SUCCESS");
  return true;

fail:
  // Restore the internal state
  codec_config_ = saved_codec_config;
  codec_capability_ = saved_codec_capability;
  codec_selectable_capability_ = saved_codec_selectable_capability;
  codec_user_config_ = saved_codec_user_config;
  codec_audio_config_ = saved_codec_audio_config;
  memcpy(ota_codec_config_, saved_ota_codec_config, sizeof(ota_codec_config_));
  memcpy(ota_codec_peer_capability_, saved_ota_codec_peer_capability,
         sizeof(ota_codec_peer_capability_));
  memcpy(ota_codec_peer_config_, saved_ota_codec_peer_config, sizeof(ota_codec_peer_config_));
  return false;
}

bool A2dpCodecConfigLdacBase::setPeerCodecCapabilities(const uint8_t* p_peer_codec_capabilities) {
  std::lock_guard<std::recursive_mutex> lock(codec_mutex_);
  tA2DP_LDAC_CIE peer_info_cie;
  uint8_t channelMode;
  uint8_t sampleRate;
  const tA2DP_LDAC_CIE* p_a2dp_ldac_caps =
          (is_source_) ? &a2dp_ldac_source_caps : &a2dp_ldac_sink_caps;

  // Save the internal state
  btav_a2dp_codec_config_t saved_codec_selectable_capability = codec_selectable_capability_;
  uint8_t saved_ota_codec_peer_capability[AVDT_CODEC_SIZE];
  memcpy(saved_ota_codec_peer_capability, ota_codec_peer_capability_,
         sizeof(ota_codec_peer_capability_));

  tA2DP_STATUS status = A2DP_ParseInfoLdac(&peer_info_cie, p_peer_codec_capabilities, true);
  if (status != A2DP_SUCCESS) {
    log::error("can't parse peer's capabilities: error = {}", status);
    goto fail;
  }

  // Compute the selectable capability - sample rate
  sampleRate = p_a2dp_ldac_caps->sampleRate & peer_info_cie.sampleRate;
  if (sampleRate & A2DP_LDAC_SAMPLING_FREQ_44100) {
    codec_selectable_capability_.sample_rate |= BTAV_A2DP_CODEC_SAMPLE_RATE_44100;
  }
  if (sampleRate & A2DP_LDAC_SAMPLING_FREQ_48000) {
    codec_selectable_capability_.sample_rate |= BTAV_A2DP_CODEC_SAMPLE_RATE_48000;
  }
  if (sampleRate & A2DP_LDAC_SAMPLING_FREQ_88200) {
    codec_selectable_capability_.sample_rate |= BTAV_A2DP_CODEC_SAMPLE_RATE_88200;
  }
  if (sampleRate & A2DP_LDAC_SAMPLING_FREQ_96000) {
    codec_selectable_capability_.sample_rate |= BTAV_A2DP_CODEC_SAMPLE_RATE_96000;
  }
  if (sampleRate & A2DP_LDAC_SAMPLING_FREQ_176400) {
    codec_selectable_capability_.sample_rate |= BTAV_A2DP_CODEC_SAMPLE_RATE_176400;
  }
  if (sampleRate & A2DP_LDAC_SAMPLING_FREQ_192000) {
    codec_selectable_capability_.sample_rate |= BTAV_A2DP_CODEC_SAMPLE_RATE_192000;
  }

  // Compute the selectable capability - bits per sample
  codec_selectable_capability_.bits_per_sample = p_a2dp_ldac_caps->bits_per_sample;

  // Compute the selectable capability - channel mode
  channelMode = p_a2dp_ldac_caps->channelMode & peer_info_cie.channelMode;
  if (channelMode & A2DP_LDAC_CHANNEL_MODE_MONO) {
    codec_selectable_capability_.channel_mode |= BTAV_A2DP_CODEC_CHANNEL_MODE_MONO;
  }
  if (channelMode & A2DP_LDAC_CHANNEL_MODE_STEREO) {
    codec_selectable_capability_.channel_mode |= BTAV_A2DP_CODEC_CHANNEL_MODE_STEREO;
  }
  if (channelMode & A2DP_LDAC_CHANNEL_MODE_DUAL) {
    codec_selectable_capability_.channel_mode |= BTAV_A2DP_CODEC_CHANNEL_MODE_STEREO;
  }

  status = A2DP_BuildInfoLdac(AVDT_MEDIA_TYPE_AUDIO, &peer_info_cie, ota_codec_peer_capability_);
  log::assert_that(status == A2DP_SUCCESS, "assert failed: status == A2DP_SUCCESS");
  return true;

fail:
  // Restore the internal state
  codec_selectable_capability_ = saved_codec_selectable_capability;
  memcpy(ota_codec_peer_capability_, saved_ota_codec_peer_capability,
         sizeof(ota_codec_peer_capability_));
  return false;
}

A2dpCodecConfigLdacSink::A2dpCodecConfigLdacSink(btav_a2dp_codec_priority_t codec_priority)
    : A2dpCodecConfigLdacBase(BTAV_A2DP_CODEC_INDEX_SINK_LDAC, A2DP_VendorCodecIndexStrLdacSink(),
                              codec_priority, false) {}

A2dpCodecConfigLdacSink::~A2dpCodecConfigLdacSink() {}

bool A2dpCodecConfigLdacSink::init() {
  if (!isValid()) {
    return false;
  }

  // Load the decoder
  if (!A2DP_VendorLoadDecoderLdac()) {
    log::error("cannot load the decoder");
    return false;
  }

  return true;
}

bool A2dpCodecConfigLdacSink::useRtpHeaderMarkerBit() const {
  // TODO: This method applies only to Source codecs
  return false;
}<|MERGE_RESOLUTION|>--- conflicted
+++ resolved
@@ -366,54 +366,31 @@
   A2dpCodecConfig* current_codec = bta_av_get_a2dp_current_codec();
   btav_a2dp_codec_config_t codec_config_ = current_codec->getCodecConfig();
   int samplerate = A2DP_GetTrackSampleRate(p_codec_info);
-<<<<<<< HEAD
   switch (codec_config_.codec_specific_1) {
     case 1000:
-      if (samplerate == 44100 || samplerate == 88200)
-=======
-  switch (codec_config_.codec_specific_1 % 10) {
-    case 0:
       if (samplerate == 44100 || samplerate == 88200) {
->>>>>>> 15c04564
         return 909000;
-      } else {
+      }
+      else {
         return 990000;
-<<<<<<< HEAD
+      }
     case 1001:
-      if (samplerate == 44100 || samplerate == 88200)
-=======
-      }
-    case 1:
       if (samplerate == 44100 || samplerate == 88200) {
->>>>>>> 15c04564
         return 606000;
-      } else {
+      }
+      else {
         return 660000;
-<<<<<<< HEAD
+      }
     case 1002:
-      if (samplerate == 44100 || samplerate == 88200)
-=======
-      }
-    case 2:
       if (samplerate == 44100 || samplerate == 88200) {
->>>>>>> 15c04564
         return 303000;
-      } else {
+      }
+      else {
         return 330000;
-<<<<<<< HEAD
+      }
     case 1003:
     default:
-        return 0;
-=======
-      }
-    case 3:
-    default:
-      if (samplerate == 44100 || samplerate == 88200) {
-        return 909000;
-      } else {
-        return 990000;
-      }
->>>>>>> 15c04564
+      return 0;
   }
   return 0;
 }
