/*
 * Copyright 2016 The Android Open Source Project
 *
 * Licensed under the Apache License, Version 2.0 (the "License");
 * you may not use this file except in compliance with the License.
 * You may obtain a copy of the License at
 *
 *      http://www.apache.org/licenses/LICENSE-2.0
 *
 * Unless required by applicable law or agreed to in writing, software
 * distributed under the License is distributed on an "AS IS" BASIS,
 * WITHOUT WARRANTIES OR CONDITIONS OF ANY KIND, either express or implied.
 * See the License for the specific language governing permissions and
 * limitations under the License.
 */

/**
 * A2DP Codecs Configuration
 */

#define LOG_TAG "bluetooth-a2dp"

#include <bluetooth/log.h>

#include "a2dp_aac.h"
#include "a2dp_codec_api.h"
#include "a2dp_ext.h"
#include "a2dp_sbc.h"
#include "a2dp_vendor.h"

#if !defined(EXCLUDE_NONSTANDARD_CODECS)
#include "a2dp_vendor_aptx.h"
#include "a2dp_vendor_aptx_hd.h"
#include "a2dp_vendor_aptx_adaptive.h"
#include "a2dp_vendor_ldac.h"
#include "a2dp_vendor_opus.h"
#endif

#include "audio_hal_interface/a2dp_encoding.h"
#include "bta/av/bta_av_int.h"
#include "device/include/device_iot_config.h"
#include "internal_include/bt_trace.h"
#include "osi/include/properties.h"
#include "stack/include/bt_hdr.h"

/* The Media Type offset within the codec info byte array */
#define A2DP_MEDIA_TYPE_OFFSET 1

// Initializes the codec config.
// |codec_config| is the codec config to initialize.
// |codec_index| and |codec_priority| are the codec type and priority to use
// for the initialization.

using namespace bluetooth;

static void init_btav_a2dp_codec_config(btav_a2dp_codec_config_t* codec_config,
                                        btav_a2dp_codec_index_t codec_index,
                                        btav_a2dp_codec_priority_t codec_priority) {
  memset(codec_config, 0, sizeof(btav_a2dp_codec_config_t));
  codec_config->codec_type = codec_index;
  codec_config->codec_priority = codec_priority;
}

A2dpCodecConfig::A2dpCodecConfig(btav_a2dp_codec_index_t codec_index, uint64_t codec_id,
                                 const std::string& name, btav_a2dp_codec_priority_t codec_priority)
    : codec_index_(codec_index),
      codec_id_(codec_id),
      name_(name),
      default_codec_priority_(codec_priority) {
  setCodecPriority(codec_priority);

  init_btav_a2dp_codec_config(&codec_config_, codec_index_, codecPriority());
  init_btav_a2dp_codec_config(&codec_capability_, codec_index_, codecPriority());
  init_btav_a2dp_codec_config(&codec_local_capability_, codec_index_, codecPriority());
  init_btav_a2dp_codec_config(&codec_selectable_capability_, codec_index_, codecPriority());
  init_btav_a2dp_codec_config(&codec_user_config_, codec_index_, BTAV_A2DP_CODEC_PRIORITY_DEFAULT);
  init_btav_a2dp_codec_config(&codec_audio_config_, codec_index_, BTAV_A2DP_CODEC_PRIORITY_DEFAULT);

  memset(ota_codec_config_, 0, sizeof(ota_codec_config_));
  memset(ota_codec_peer_capability_, 0, sizeof(ota_codec_peer_capability_));
  memset(ota_codec_peer_config_, 0, sizeof(ota_codec_peer_config_));
}

A2dpCodecConfig::~A2dpCodecConfig() {}

void A2dpCodecConfig::setCodecPriority(btav_a2dp_codec_priority_t codec_priority) {
  if (codec_priority == BTAV_A2DP_CODEC_PRIORITY_DEFAULT) {
    // Compute the default codec priority
    setDefaultCodecPriority();
  } else {
    codec_priority_ = codec_priority;
  }
  codec_config_.codec_priority = codec_priority_;
}

void A2dpCodecConfig::setDefaultCodecPriority() {
  if (default_codec_priority_ != BTAV_A2DP_CODEC_PRIORITY_DEFAULT) {
    codec_priority_ = default_codec_priority_;
  } else {
    // Compute the default codec priority
    uint32_t priority = 1000 * (codec_index_ + 1) + 1;
    codec_priority_ = static_cast<btav_a2dp_codec_priority_t>(priority);
  }
  codec_config_.codec_priority = codec_priority_;
}

A2dpCodecConfig* A2dpCodecConfig::createCodec(btav_a2dp_codec_index_t codec_index,
                                              btav_a2dp_codec_priority_t codec_priority) {
  log::info("{}", A2DP_CodecIndexStr(codec_index));

  // Hardware offload codec extensibility:
  // management of the codec is moved under the ProviderInfo
  // class of the aidl audio HAL client.
  if (::bluetooth::audio::a2dp::provider::supports_codec(codec_index)) {
    return new A2dpCodecConfigExt(codec_index, true);
  }

  A2dpCodecConfig* codec_config = nullptr;
  switch (codec_index) {
    case BTAV_A2DP_CODEC_INDEX_SOURCE_SBC:
      codec_config = new A2dpCodecConfigSbcSource(codec_priority);
      break;
    case BTAV_A2DP_CODEC_INDEX_SINK_SBC:
      codec_config = new A2dpCodecConfigSbcSink(codec_priority);
      break;
#if !defined(EXCLUDE_NONSTANDARD_CODECS)
    case BTAV_A2DP_CODEC_INDEX_SOURCE_AAC:
      codec_config = new A2dpCodecConfigAacSource(codec_priority);
      break;
    case BTAV_A2DP_CODEC_INDEX_SINK_AAC:
      codec_config = new A2dpCodecConfigAacSink(codec_priority);
      break;
    case BTAV_A2DP_CODEC_INDEX_SOURCE_APTX:
      codec_config = new A2dpCodecConfigAptx(codec_priority);
      break;
    case BTAV_A2DP_CODEC_INDEX_SOURCE_APTX_HD:
      codec_config = new A2dpCodecConfigAptxHd(codec_priority);
      break;
    case BTAV_A2DP_CODEC_INDEX_SOURCE_APTX_ADAPTIVE:
      codec_config = new A2dpCodecConfigAptxAdaptive(codec_priority);
      break;
    case BTAV_A2DP_CODEC_INDEX_SOURCE_LDAC:
      codec_config = new A2dpCodecConfigLdacSource(codec_priority);
      break;
    case BTAV_A2DP_CODEC_INDEX_SINK_LDAC:
      codec_config = new A2dpCodecConfigLdacSink(codec_priority);
      break;
    case BTAV_A2DP_CODEC_INDEX_SOURCE_OPUS:
      codec_config = new A2dpCodecConfigOpusSource(codec_priority);
      break;
    case BTAV_A2DP_CODEC_INDEX_SINK_OPUS:
      codec_config = new A2dpCodecConfigOpusSink(codec_priority);
      break;
#endif
    case BTAV_A2DP_CODEC_INDEX_MAX:
    default:
      break;
  }

  if (codec_config != nullptr) {
    if (!codec_config->init()) {
      delete codec_config;
      codec_config = nullptr;
    }
  }

  return codec_config;
}

int A2dpCodecConfig::getTrackBitRate() const {
  uint8_t p_codec_info[AVDT_CODEC_SIZE];
  memcpy(p_codec_info, ota_codec_config_, sizeof(ota_codec_config_));
  tA2DP_CODEC_TYPE codec_type = A2DP_GetCodecType(p_codec_info);

  switch (codec_type) {
    case A2DP_MEDIA_CT_SBC:
      return A2DP_GetBitrateSbc();
#if !defined(EXCLUDE_NONSTANDARD_CODECS)
    case A2DP_MEDIA_CT_AAC:
      return A2DP_GetBitRateAac(p_codec_info);
    case A2DP_MEDIA_CT_NON_A2DP:
      return A2DP_VendorGetBitRate(p_codec_info);
#endif
    default:
      break;
  }

  log::error("unsupported codec type 0x{:x}", codec_type);
  return -1;
}

bool A2dpCodecConfig::getCodecSpecificConfig(tBT_A2DP_OFFLOAD* p_a2dp_offload) {
  std::lock_guard<std::recursive_mutex> lock(codec_mutex_);

  uint8_t codec_config[AVDT_CODEC_SIZE];
  uint32_t vendor_id;
  uint16_t codec_id;

  memset(p_a2dp_offload->codec_info, 0, sizeof(p_a2dp_offload->codec_info));

  if (!A2DP_IsSourceCodecValid(ota_codec_config_)) {
    return false;
  }

  memcpy(codec_config, ota_codec_config_, sizeof(ota_codec_config_));
  tA2DP_CODEC_TYPE codec_type = A2DP_GetCodecType(codec_config);
  switch (codec_type) {
    case A2DP_MEDIA_CT_SBC:
      p_a2dp_offload->codec_info[0] = codec_config[4];  // blk_len | subbands | Alloc Method
      p_a2dp_offload->codec_info[1] = codec_config[5];  // Min bit pool
      p_a2dp_offload->codec_info[2] = codec_config[6];  // Max bit pool
      p_a2dp_offload->codec_info[3] = codec_config[3];  // Sample freq | channel mode
      break;
#if !defined(EXCLUDE_NONSTANDARD_CODECS)
    case A2DP_MEDIA_CT_AAC:
      p_a2dp_offload->codec_info[0] = codec_config[3];  // object type
      p_a2dp_offload->codec_info[1] = codec_config[6];  // VBR | BR
      break;
    case A2DP_MEDIA_CT_NON_A2DP:
      vendor_id = A2DP_VendorCodecGetVendorId(codec_config);
      codec_id = A2DP_VendorCodecGetCodecId(codec_config);
      p_a2dp_offload->codec_info[0] = (vendor_id & 0x000000FF);
      p_a2dp_offload->codec_info[1] = (vendor_id & 0x0000FF00) >> 8;
      p_a2dp_offload->codec_info[2] = (vendor_id & 0x00FF0000) >> 16;
      p_a2dp_offload->codec_info[3] = (vendor_id & 0xFF000000) >> 24;
      p_a2dp_offload->codec_info[4] = (codec_id & 0x000000FF);
      p_a2dp_offload->codec_info[5] = (codec_id & 0x0000FF00) >> 8;
      if (vendor_id == A2DP_LDAC_VENDOR_ID && codec_id == A2DP_LDAC_CODEC_ID) {
        if (codec_config_.codec_specific_1 == 0) {                        // default is 0, ABR
          p_a2dp_offload->codec_info[6] = A2DP_LDAC_QUALITY_ABR_OFFLOAD;  // ABR in offload
        } else {
          switch (codec_config_.codec_specific_1 % 10) {
            case 0:
              p_a2dp_offload->codec_info[6] = A2DP_LDAC_QUALITY_HIGH;  // High bitrate
              break;
            case 1:
              p_a2dp_offload->codec_info[6] = A2DP_LDAC_QUALITY_MID;  // Mid birate
              break;
            case 2:
              p_a2dp_offload->codec_info[6] = A2DP_LDAC_QUALITY_LOW;  // Low birate
              break;
            case 3:
              FALLTHROUGH_INTENDED; /* FALLTHROUGH */
            default:
              p_a2dp_offload->codec_info[6] = A2DP_LDAC_QUALITY_ABR_OFFLOAD;  // ABR in offload
              break;
          }
        }
        p_a2dp_offload->codec_info[7] = codec_config[10];  // LDAC specific channel mode
        log::verbose("Ldac specific channelmode ={}", p_a2dp_offload->codec_info[7]);
      }
      break;
#endif
    default:
      break;
  }
  return true;
}

bool A2dpCodecConfig::isValid() const { return true; }

bool A2dpCodecConfig::copyOutOtaCodecConfig(uint8_t* p_codec_info) {
  std::lock_guard<std::recursive_mutex> lock(codec_mutex_);
  for (int i = 0; i < AVDT_CODEC_SIZE; i++)
    LOG(ERROR) << __func__ << ": type of ota_codec_config_[" << i <<"]: "
               <<", ota_codec_config_float_ + " << i <<": " << (float) *(ota_codec_config_+i)
               <<", ota_codec_config_hex_ + " << i <<": " << std::hex << *(ota_codec_config_+i);
  // TODO: We should use a mechanism to verify codec config,
  // not codec capability.
  if (!A2DP_IsSourceCodecValid(ota_codec_config_)) {
    return false;
  }
  LOG(ERROR) << __func__ << ": sizeof(ota_codec_config_): " << sizeof(ota_codec_config_);
  for (int i = 0; i < AVDT_CODEC_SIZE; i++)
    LOG(ERROR) << __func__ << ": type of ota_codec_config___[" << i <<"]: "
               <<", ota_codec_config_float_ + " << i <<": " << (float) *(ota_codec_config_+i);
  memcpy(p_codec_info, ota_codec_config_, sizeof(ota_codec_config_));
  for (int i = 0; i < AVDT_CODEC_SIZE; i++)
    LOG(ERROR) << __func__ << ": type of p_codec_info[" << i <<"]: "
               <<", p_codec_info[" << i <<"]: " << (float)p_codec_info[i] ;
  return true;
}

btav_a2dp_codec_config_t A2dpCodecConfig::getCodecConfig() {
  std::lock_guard<std::recursive_mutex> lock(codec_mutex_);

  // TODO: We should check whether the codec config is valid
  return codec_config_;
}

btav_a2dp_codec_config_t A2dpCodecConfig::getCodecCapability() {
  std::lock_guard<std::recursive_mutex> lock(codec_mutex_);

  // TODO: We should check whether the codec capability is valid
  return codec_capability_;
}

btav_a2dp_codec_config_t A2dpCodecConfig::getCodecLocalCapability() {
  std::lock_guard<std::recursive_mutex> lock(codec_mutex_);

  // TODO: We should check whether the codec capability is valid
  return codec_local_capability_;
}

btav_a2dp_codec_config_t A2dpCodecConfig::getCodecSelectableCapability() {
  std::lock_guard<std::recursive_mutex> lock(codec_mutex_);

  // TODO: We should check whether the codec capability is valid
  return codec_selectable_capability_;
}

btav_a2dp_codec_config_t A2dpCodecConfig::getCodecUserConfig() {
  std::lock_guard<std::recursive_mutex> lock(codec_mutex_);

  return codec_user_config_;
}

btav_a2dp_codec_config_t A2dpCodecConfig::getCodecAudioConfig() {
  std::lock_guard<std::recursive_mutex> lock(codec_mutex_);

  return codec_audio_config_;
}

uint8_t A2dpCodecConfig::getAudioBitsPerSample() {
  std::lock_guard<std::recursive_mutex> lock(codec_mutex_);

  switch (codec_config_.bits_per_sample) {
    case BTAV_A2DP_CODEC_BITS_PER_SAMPLE_16:
      return 16;
    case BTAV_A2DP_CODEC_BITS_PER_SAMPLE_24:
      return 24;
    case BTAV_A2DP_CODEC_BITS_PER_SAMPLE_32:
      return 32;
    case BTAV_A2DP_CODEC_BITS_PER_SAMPLE_NONE:
      break;
  }
  return 0;
}

bool A2dpCodecConfig::isCodecConfigEmpty(const btav_a2dp_codec_config_t& codec_config) {
  return (codec_config.codec_priority == BTAV_A2DP_CODEC_PRIORITY_DEFAULT) &&
         (codec_config.sample_rate == BTAV_A2DP_CODEC_SAMPLE_RATE_NONE) &&
         (codec_config.bits_per_sample == BTAV_A2DP_CODEC_BITS_PER_SAMPLE_NONE) &&
         (codec_config.channel_mode == BTAV_A2DP_CODEC_CHANNEL_MODE_NONE) &&
         (codec_config.codec_specific_1 == 0) && (codec_config.codec_specific_2 == 0) &&
         (codec_config.codec_specific_3 == 0) && (codec_config.codec_specific_4 == 0);
}

bool A2dpCodecConfig::setCodecUserConfig(const btav_a2dp_codec_config_t& codec_user_config,
                                         const btav_a2dp_codec_config_t& codec_audio_config,
                                         const tA2DP_ENCODER_INIT_PEER_PARAMS* p_peer_params,
                                         const uint8_t* p_peer_codec_info, bool is_capability,
                                         uint8_t* p_result_codec_config, bool* p_restart_input,
                                         bool* p_restart_output, bool* p_config_updated) {
  std::lock_guard<std::recursive_mutex> lock(codec_mutex_);
  *p_restart_input = false;
  *p_restart_output = false;
  *p_config_updated = false;

  // Save copies of the current codec config, and the OTA codec config, so they
  // can be compared for changes.
  btav_a2dp_codec_config_t saved_codec_config = getCodecConfig();
  uint8_t saved_ota_codec_config[AVDT_CODEC_SIZE];
  memcpy(saved_ota_codec_config, ota_codec_config_, sizeof(ota_codec_config_));

  btav_a2dp_codec_config_t saved_codec_user_config = codec_user_config_;
  codec_user_config_ = codec_user_config;
  btav_a2dp_codec_config_t saved_codec_audio_config = codec_audio_config_;
  codec_audio_config_ = codec_audio_config;
  bool success = setCodecConfig(p_peer_codec_info, is_capability, p_result_codec_config);
  if (!success) {
    // Restore the local copy of the user and audio config
    codec_user_config_ = saved_codec_user_config;
    codec_audio_config_ = saved_codec_audio_config;
    return false;
  }

  //
  // The input (audio data) should be restarted if the audio format has changed
  //
  btav_a2dp_codec_config_t new_codec_config = getCodecConfig();
  if ((saved_codec_config.sample_rate != new_codec_config.sample_rate) ||
      (saved_codec_config.bits_per_sample != new_codec_config.bits_per_sample) ||
      (saved_codec_config.channel_mode != new_codec_config.channel_mode)) {
    *p_restart_input = true;
  }

  //
  // The output (the connection) should be restarted if OTA codec config
  // has changed.
  //
  if (!A2DP_CodecEquals(saved_ota_codec_config, p_result_codec_config)) {
    *p_restart_output = true;
  }

  if (*p_restart_input || *p_restart_output) {
    *p_config_updated = true;
  }

  return true;
}

bool A2dpCodecConfig::codecConfigIsValid(const btav_a2dp_codec_config_t& codec_config) {
  return (codec_config.codec_type < BTAV_A2DP_CODEC_INDEX_MAX) &&
         (codec_config.sample_rate != BTAV_A2DP_CODEC_SAMPLE_RATE_NONE) &&
         (codec_config.bits_per_sample != BTAV_A2DP_CODEC_BITS_PER_SAMPLE_NONE) &&
         (codec_config.channel_mode != BTAV_A2DP_CODEC_CHANNEL_MODE_NONE);
}

std::string A2dpCodecConfig::codecConfig2Str(const btav_a2dp_codec_config_t& codec_config) {
  std::string result;

  if (!codecConfigIsValid(codec_config)) {
    return "Invalid";
  }

  result.append("Rate=");
  result.append(codecSampleRate2Str(codec_config.sample_rate));
  result.append(" Bits=");
  result.append(codecBitsPerSample2Str(codec_config.bits_per_sample));
  result.append(" Mode=");
  result.append(codecChannelMode2Str(codec_config.channel_mode));

  return result;
}

std::string A2dpCodecConfig::codecSampleRate2Str(btav_a2dp_codec_sample_rate_t codec_sample_rate) {
  std::string result;

  if (codec_sample_rate & BTAV_A2DP_CODEC_SAMPLE_RATE_44100) {
    if (!result.empty()) {
      result += "|";
    }
    result += "44100";
  }
  if (codec_sample_rate & BTAV_A2DP_CODEC_SAMPLE_RATE_48000) {
    if (!result.empty()) {
      result += "|";
    }
    result += "48000";
  }
  if (codec_sample_rate & BTAV_A2DP_CODEC_SAMPLE_RATE_88200) {
    if (!result.empty()) {
      result += "|";
    }
    result += "88200";
  }
  if (codec_sample_rate & BTAV_A2DP_CODEC_SAMPLE_RATE_96000) {
    if (!result.empty()) {
      result += "|";
    }
    result += "96000";
  }
  if (codec_sample_rate & BTAV_A2DP_CODEC_SAMPLE_RATE_176400) {
    if (!result.empty()) {
      result += "|";
    }
    result += "176400";
  }
  if (codec_sample_rate & BTAV_A2DP_CODEC_SAMPLE_RATE_192000) {
    if (!result.empty()) {
      result += "|";
    }
    result += "192000";
  }
  if (result.empty()) {
    std::stringstream ss;
    ss << "UnknownSampleRate(0x" << std::hex << codec_sample_rate << ")";
    ss >> result;
  }

  return result;
}

std::string A2dpCodecConfig::codecBitsPerSample2Str(
        btav_a2dp_codec_bits_per_sample_t codec_bits_per_sample) {
  std::string result;

  if (codec_bits_per_sample & BTAV_A2DP_CODEC_BITS_PER_SAMPLE_16) {
    if (!result.empty()) {
      result += "|";
    }
    result += "16";
  }
  if (codec_bits_per_sample & BTAV_A2DP_CODEC_BITS_PER_SAMPLE_24) {
    if (!result.empty()) {
      result += "|";
    }
    result += "24";
  }
  if (codec_bits_per_sample & BTAV_A2DP_CODEC_BITS_PER_SAMPLE_32) {
    if (!result.empty()) {
      result += "|";
    }
    result += "32";
  }
  if (result.empty()) {
    std::stringstream ss;
    ss << "UnknownBitsPerSample(0x" << std::hex << codec_bits_per_sample << ")";
    ss >> result;
  }

  return result;
}

std::string A2dpCodecConfig::codecChannelMode2Str(
        btav_a2dp_codec_channel_mode_t codec_channel_mode) {
  std::string result;

  if (codec_channel_mode & BTAV_A2DP_CODEC_CHANNEL_MODE_MONO) {
    if (!result.empty()) {
      result += "|";
    }
    result += "MONO";
  }
  if (codec_channel_mode & BTAV_A2DP_CODEC_CHANNEL_MODE_STEREO) {
    if (!result.empty()) {
      result += "|";
    }
    result += "STEREO";
  }
  if (result.empty()) {
    std::stringstream ss;
    ss << "UnknownChannelMode(0x" << std::hex << codec_channel_mode << ")";
    ss >> result;
  }

  return result;
}

void A2dpCodecConfig::debug_codec_dump(int fd) {
  std::string result;
  dprintf(fd, "\nA2DP %s State:\n", name().c_str());
  dprintf(fd, "  Priority: %d\n", codecPriority());

  result = codecConfig2Str(getCodecConfig());
  dprintf(fd, "  Config: %s\n", result.c_str());

  result = codecConfig2Str(getCodecSelectableCapability());
  dprintf(fd, "  Selectable: %s\n", result.c_str());

  result = codecConfig2Str(getCodecLocalCapability());
  dprintf(fd, "  Local capability: %s\n", result.c_str());
}

int A2DP_IotGetPeerSinkCodecType(const uint8_t* p_codec_info) {
  int peer_codec_type = 0;
  tA2DP_CODEC_TYPE codec_type = A2DP_GetCodecType(p_codec_info);
  log::verbose("codec_type = 0x{:x}", codec_type);
  switch (codec_type) {
    case A2DP_MEDIA_CT_SBC:
      peer_codec_type = IOT_CONF_VAL_A2DP_CODECTYPE_SBC;
      break;
#if !defined(EXCLUDE_NONSTANDARD_CODECS)
    case A2DP_MEDIA_CT_NON_A2DP: {
      uint16_t codec_id = A2DP_VendorCodecGetCodecId(p_codec_info);
      uint32_t vendor_id = A2DP_VendorCodecGetVendorId(p_codec_info);

      log::verbose("codec_id = {}", codec_id);
      log::verbose("vendor_id = {:x}", vendor_id);

      if (codec_id == A2DP_APTX_CODEC_ID_BLUETOOTH && vendor_id == A2DP_APTX_VENDOR_ID) {
        peer_codec_type = IOT_CONF_VAL_A2DP_CODECTYPE_APTX;
      } else if (codec_id == A2DP_APTX_HD_CODEC_ID_BLUETOOTH &&
                 vendor_id == A2DP_APTX_HD_VENDOR_ID) {
        peer_codec_type = IOT_CONF_VAL_A2DP_CODECTYPE_APTXHD;
      } else if (codec_id == A2DP_LDAC_CODEC_ID && vendor_id == A2DP_LDAC_VENDOR_ID) {
        peer_codec_type = IOT_CONF_VAL_A2DP_CODECTYPE_LDAC;
      } else if (codec_id == A2DP_APTX_ADAPTIVE_CODEC_ID_BLUETOOTH &&
                 vendor_id == A2DP_APTX_ADAPTIVE_VENDOR_ID) {
        peer_codec_type = IOT_CONF_VAL_A2DP_CODECTYPE_APTXADAPTIVE;
      }
      break;
    }
    case A2DP_MEDIA_CT_AAC:
      peer_codec_type = IOT_CONF_VAL_A2DP_CODECTYPE_AAC;
      break;
#endif
    default:
      break;
  }
  return peer_codec_type;
}

//
// Compares two codecs |lhs| and |rhs| based on their priority.
// Returns true if |lhs| has higher priority (larger priority value).
// If |lhs| and |rhs| have same priority, the unique codec index is used
// as a tie-breaker: larger codec index value means higher priority.
//
static bool compare_codec_priority(const A2dpCodecConfig* lhs, const A2dpCodecConfig* rhs) {
  if (lhs->codecPriority() > rhs->codecPriority()) {
    return true;
  }
  if (lhs->codecPriority() < rhs->codecPriority()) {
    return false;
  }
  return lhs->codecIndex() > rhs->codecIndex();
}

A2dpCodecs::A2dpCodecs(const std::vector<btav_a2dp_codec_config_t>& codec_priorities)
    : current_codec_config_(nullptr) {
  for (auto config : codec_priorities) {
    codec_priorities_.insert(std::make_pair(config.codec_type, config.codec_priority));
  }
}

A2dpCodecs::~A2dpCodecs() {
  std::unique_lock<std::recursive_mutex> lock(codec_mutex_);
  for (const auto& iter : indexed_codecs_) {
    delete iter.second;
  }
  for (const auto& iter : disabled_codecs_) {
    delete iter.second;
  }
  lock.unlock();
}

bool A2dpCodecs::init() {
  log::info("");
  std::lock_guard<std::recursive_mutex> lock(codec_mutex_);

  bool opus_enabled = osi_property_get_bool("persist.bluetooth.opus.enabled", false);

  for (int i = BTAV_A2DP_CODEC_INDEX_MIN; i < BTAV_A2DP_CODEC_INDEX_MAX; i++) {
    btav_a2dp_codec_index_t codec_index = static_cast<btav_a2dp_codec_index_t>(i);

    // Select the codec priority if explicitly configured
    btav_a2dp_codec_priority_t codec_priority = BTAV_A2DP_CODEC_PRIORITY_DEFAULT;
    auto cp_iter = codec_priorities_.find(codec_index);
    if (cp_iter != codec_priorities_.end()) {
      codec_priority = cp_iter->second;
    }

#if !defined(UNIT_TESTS)
    if (codec_index == BTAV_A2DP_CODEC_INDEX_SOURCE_OPUS) {
      if (!bluetooth::audio::a2dp::is_opus_supported()) {
        // We are using HIDL HAL which does not support OPUS codec
        // Mark OPUS as disabled
        opus_enabled = false;
      }
    }
#endif

    // If OPUS is not supported it is disabled
    if (codec_index == BTAV_A2DP_CODEC_INDEX_SOURCE_OPUS && !opus_enabled) {
      codec_priority = BTAV_A2DP_CODEC_PRIORITY_DISABLED;
      log::info("OPUS codec disabled, updated priority to {}", codec_priority);
    }

    A2dpCodecConfig* codec_config = A2dpCodecConfig::createCodec(codec_index, codec_priority);
    if (codec_config == nullptr) {
      continue;
    }

    if (codec_priority != BTAV_A2DP_CODEC_PRIORITY_DEFAULT) {
      log::info("updated {} codec priority to {}", codec_config->name(), codec_priority);
    }

    // Test if the codec is disabled
    if (codec_config->codecPriority() == BTAV_A2DP_CODEC_PRIORITY_DISABLED) {
      disabled_codecs_.insert(std::make_pair(codec_index, codec_config));
      continue;
    }

    indexed_codecs_.insert(std::make_pair(codec_index, codec_config));

    if (codec_index < BTAV_A2DP_CODEC_INDEX_SOURCE_EXT_MIN) {
      ordered_source_codecs_.push_back(codec_config);
      ordered_source_codecs_.sort(compare_codec_priority);
    } else {
      ordered_sink_codecs_.push_back(codec_config);
      ordered_sink_codecs_.sort(compare_codec_priority);
    }
  }

  if (ordered_source_codecs_.empty()) {
    log::error("no Source codecs were initialized");
  } else {
    for (auto iter : ordered_source_codecs_) {
      log::info("initialized Source codec {}, idx {}", iter->name(), iter->codecIndex());
    }
  }
  if (ordered_sink_codecs_.empty()) {
    log::error("no Sink codecs were initialized");
  } else {
    for (auto iter : ordered_sink_codecs_) {
      log::info("initialized Sink codec {}, idx {}", iter->name(), iter->codecIndex());
    }
  }

  return !ordered_source_codecs_.empty() && !ordered_sink_codecs_.empty();
}

A2dpCodecConfig* A2dpCodecs::findSourceCodecConfig(const uint8_t* p_codec_info) {
  std::lock_guard<std::recursive_mutex> lock(codec_mutex_);
  btav_a2dp_codec_index_t codec_index = A2DP_SourceCodecIndex(p_codec_info);
  if (codec_index == BTAV_A2DP_CODEC_INDEX_MAX) {
    return nullptr;
  }

  auto iter = indexed_codecs_.find(codec_index);
  if (iter == indexed_codecs_.end()) {
    return nullptr;
  }
  return iter->second;
}

A2dpCodecConfig* A2dpCodecs::findSourceCodecConfig(btav_a2dp_codec_index_t codec_index) {
  std::lock_guard<std::recursive_mutex> lock(codec_mutex_);

  auto iter = indexed_codecs_.find(codec_index);
  if (iter == indexed_codecs_.end()) {
    return nullptr;
  }
  return iter->second;
}

A2dpCodecConfig* A2dpCodecs::findSinkCodecConfig(const uint8_t* p_codec_info) {
  std::lock_guard<std::recursive_mutex> lock(codec_mutex_);
  btav_a2dp_codec_index_t codec_index = A2DP_SinkCodecIndex(p_codec_info);
  if (codec_index == BTAV_A2DP_CODEC_INDEX_MAX) {
    return nullptr;
  }

  auto iter = indexed_codecs_.find(codec_index);
  if (iter == indexed_codecs_.end()) {
    return nullptr;
  }
  return iter->second;
}

bool A2dpCodecs::isSupportedCodec(btav_a2dp_codec_index_t codec_index) {
  std::lock_guard<std::recursive_mutex> lock(codec_mutex_);
  return indexed_codecs_.find(codec_index) != indexed_codecs_.end();
}

bool A2dpCodecs::setCodecConfig(const uint8_t* p_peer_codec_info, bool is_capability,
                                uint8_t* p_result_codec_config, bool select_current_codec) {
  std::lock_guard<std::recursive_mutex> lock(codec_mutex_);
  A2dpCodecConfig* a2dp_codec_config = findSourceCodecConfig(p_peer_codec_info);
  if (a2dp_codec_config == nullptr) {
    return false;
  }
  if (!a2dp_codec_config->setCodecConfig(p_peer_codec_info, is_capability, p_result_codec_config)) {
    return false;
  }
  if (select_current_codec) {
    current_codec_config_ = a2dp_codec_config;
  }
  return true;
}

bool A2dpCodecs::setSinkCodecConfig(const uint8_t* p_peer_codec_info, bool is_capability,
                                    uint8_t* p_result_codec_config, bool select_current_codec) {
  std::lock_guard<std::recursive_mutex> lock(codec_mutex_);
  A2dpCodecConfig* a2dp_codec_config = findSinkCodecConfig(p_peer_codec_info);
  if (a2dp_codec_config == nullptr) {
    return false;
  }
  if (!a2dp_codec_config->setCodecConfig(p_peer_codec_info, is_capability, p_result_codec_config)) {
    return false;
  }
  if (select_current_codec) {
    current_codec_config_ = a2dp_codec_config;
  }
  return true;
}

bool A2dpCodecs::setCodecUserConfig(const btav_a2dp_codec_config_t& codec_user_config,
                                    const tA2DP_ENCODER_INIT_PEER_PARAMS* p_peer_params,
                                    const uint8_t* p_peer_sink_capabilities,
                                    uint8_t* p_result_codec_config, bool* p_restart_input,
                                    bool* p_restart_output, bool* p_config_updated) {
  std::lock_guard<std::recursive_mutex> lock(codec_mutex_);
  btav_a2dp_codec_config_t codec_audio_config;
  A2dpCodecConfig* a2dp_codec_config = nullptr;
  A2dpCodecConfig* last_codec_config = current_codec_config_;
  *p_restart_input = false;
  *p_restart_output = false;
  *p_config_updated = false;

  log::info("Configuring: {}", codec_user_config.ToString());

  if (codec_user_config.codec_type < BTAV_A2DP_CODEC_INDEX_MAX) {
    auto iter = indexed_codecs_.find(codec_user_config.codec_type);
    if (iter == indexed_codecs_.end()) {
      goto fail;
    }
    a2dp_codec_config = iter->second;
  } else {
    // Update the default codec
    a2dp_codec_config = current_codec_config_;
  }
  if (a2dp_codec_config == nullptr) {
    goto fail;
  }

  // Reuse the existing codec audio config
  codec_audio_config = a2dp_codec_config->getCodecAudioConfig();
  if (!a2dp_codec_config->setCodecUserConfig(codec_user_config, codec_audio_config, p_peer_params,
                                             p_peer_sink_capabilities, true, p_result_codec_config,
                                             p_restart_input, p_restart_output, p_config_updated)) {
    goto fail;
  }

  // Update the codec priorities, and eventually restart the connection
  // if a new codec needs to be selected.
  do {
    // Update the codec priority
    btav_a2dp_codec_priority_t old_priority = a2dp_codec_config->codecPriority();
    btav_a2dp_codec_priority_t new_priority = codec_user_config.codec_priority;
    a2dp_codec_config->setCodecPriority(new_priority);
    // Get the actual (recomputed) priority
    new_priority = a2dp_codec_config->codecPriority();

    // Check if there was no previous codec
    if (last_codec_config == nullptr) {
      current_codec_config_ = a2dp_codec_config;
      *p_restart_input = true;
      *p_restart_output = true;
      break;
    }

    // Check if the priority of the current codec was updated
    if (a2dp_codec_config == last_codec_config) {
      if (old_priority == new_priority) {
        break;  // No change in priority
      }

      *p_config_updated = true;
      if (new_priority < old_priority) {
        // The priority has become lower - restart the connection to
        // select a new codec.
        *p_restart_output = true;
      }
      break;
    }

    if (new_priority <= old_priority) {
      // No change in priority, or the priority has become lower.
      // This wasn't the current codec, so we shouldn't select a new codec.
      if (*p_restart_input || *p_restart_output || (old_priority != new_priority)) {
        *p_config_updated = true;
      }
      *p_restart_input = false;
      *p_restart_output = false;
      break;
    }

    *p_config_updated = true;
    if (new_priority >= last_codec_config->codecPriority()) {
      // The new priority is higher than the current codec. Restart the
      // connection to select a new codec.
      current_codec_config_ = a2dp_codec_config;
      last_codec_config->setDefaultCodecPriority();
      *p_restart_input = true;
      *p_restart_output = true;
    }
  } while (false);
  ordered_source_codecs_.sort(compare_codec_priority);

  if (*p_restart_input || *p_restart_output) {
    *p_config_updated = true;
  }

  log::info("Configured: restart_input = {} restart_output = {} config_updated = {}",
            *p_restart_input, *p_restart_output, *p_config_updated);

  return true;

fail:
  current_codec_config_ = last_codec_config;
  return false;
}

bool A2dpCodecs::setCodecAudioConfig(const btav_a2dp_codec_config_t& codec_audio_config,
                                     const tA2DP_ENCODER_INIT_PEER_PARAMS* p_peer_params,
                                     const uint8_t* p_peer_sink_capabilities,
                                     uint8_t* p_result_codec_config, bool* p_restart_output,
                                     bool* p_config_updated) {
  std::lock_guard<std::recursive_mutex> lock(codec_mutex_);
  btav_a2dp_codec_config_t codec_user_config;
  A2dpCodecConfig* a2dp_codec_config = current_codec_config_;
  *p_restart_output = false;
  *p_config_updated = false;

  if (a2dp_codec_config == nullptr) {
    return false;
  }

  // Reuse the existing codec user config
  codec_user_config = a2dp_codec_config->getCodecUserConfig();
  bool restart_input = false;  // Flag ignored - input was just restarted
  if (!a2dp_codec_config->setCodecUserConfig(codec_user_config, codec_audio_config, p_peer_params,
                                             p_peer_sink_capabilities, true, p_result_codec_config,
                                             &restart_input, p_restart_output, p_config_updated)) {
    return false;
  }

  return true;
}

bool A2dpCodecs::setCodecOtaConfig(const uint8_t* p_ota_codec_config,
                                   const tA2DP_ENCODER_INIT_PEER_PARAMS* p_peer_params,
                                   uint8_t* p_result_codec_config, bool* p_restart_input,
                                   bool* p_restart_output, bool* p_config_updated) {
  std::lock_guard<std::recursive_mutex> lock(codec_mutex_);
  btav_a2dp_codec_index_t codec_type;
  btav_a2dp_codec_config_t codec_user_config;
  btav_a2dp_codec_config_t codec_audio_config;
  A2dpCodecConfig* a2dp_codec_config = nullptr;
  A2dpCodecConfig* last_codec_config = current_codec_config_;
  *p_restart_input = false;
  *p_restart_output = false;
  *p_config_updated = false;

  // Check whether the current codec config is explicitly configured by
  // user configuration. If yes, then the OTA codec configuration is ignored.
  if (current_codec_config_ != nullptr) {
    codec_user_config = current_codec_config_->getCodecUserConfig();
    if (!A2dpCodecConfig::isCodecConfigEmpty(codec_user_config)) {
      log::warn(
              "ignoring peer OTA configuration for codec {}: existing user "
              "configuration for current codec {}",
              A2DP_CodecName(p_ota_codec_config), current_codec_config_->name());
      goto fail;
    }
  }

  // Check whether the codec config for the same codec is explicitly configured
  // by user configuration. If yes, then the OTA codec configuration is
  // ignored.
  codec_type = A2DP_SourceCodecIndex(p_ota_codec_config);
  if (codec_type == BTAV_A2DP_CODEC_INDEX_MAX) {
    log::warn("ignoring peer OTA codec configuration: invalid codec");
    goto fail;  // Invalid codec
  } else {
    auto iter = indexed_codecs_.find(codec_type);
    if (iter == indexed_codecs_.end()) {
      log::warn("cannot find codec configuration for peer OTA codec {}",
                A2DP_CodecName(p_ota_codec_config));
      goto fail;
    }
    a2dp_codec_config = iter->second;
  }
  if (a2dp_codec_config == nullptr) {
    goto fail;
  }
  codec_user_config = a2dp_codec_config->getCodecUserConfig();
  if (!A2dpCodecConfig::isCodecConfigEmpty(codec_user_config)) {
    log::warn(
            "ignoring peer OTA configuration for codec {}: existing user "
            "configuration for same codec",
            A2DP_CodecName(p_ota_codec_config));
    goto fail;
  }
  current_codec_config_ = a2dp_codec_config;

  // Reuse the existing codec user config and codec audio config
  codec_audio_config = a2dp_codec_config->getCodecAudioConfig();
  if (!a2dp_codec_config->setCodecUserConfig(codec_user_config, codec_audio_config, p_peer_params,
                                             p_ota_codec_config, false, p_result_codec_config,
                                             p_restart_input, p_restart_output, p_config_updated)) {
    log::warn("cannot set codec configuration for peer OTA codec {}",
              A2DP_CodecName(p_ota_codec_config));
    goto fail;
  }
  log::assert_that(current_codec_config_ != nullptr,
                   "assert failed: current_codec_config_ != nullptr");

  if (*p_restart_input || *p_restart_output) {
    *p_config_updated = true;
  }

  return true;

fail:
  current_codec_config_ = last_codec_config;
  return false;
}

bool A2dpCodecs::setPeerSinkCodecCapabilities(const uint8_t* p_peer_codec_capabilities) {
  std::lock_guard<std::recursive_mutex> lock(codec_mutex_);

  A2dpCodecConfig* a2dp_codec_config = findSourceCodecConfig(p_peer_codec_capabilities);
  if (a2dp_codec_config == nullptr) {
    return false;
  }

  // Bypass the validation for codecs that are offloaded:
  // the stack does not need to know about the peer capabilities,
  // since the validation and selection will be performed by the
  // bluetooth audio HAL for offloaded codecs.
  if (!::bluetooth::audio::a2dp::provider::supports_codec(a2dp_codec_config->codecIndex()) &&
      !A2DP_IsPeerSinkCodecValid(p_peer_codec_capabilities)) {
    return false;
  }

  return a2dp_codec_config->setPeerCodecCapabilities(p_peer_codec_capabilities);
}

bool A2dpCodecs::setPeerSourceCodecCapabilities(const uint8_t* p_peer_codec_capabilities) {
  std::lock_guard<std::recursive_mutex> lock(codec_mutex_);

  if (!A2DP_IsPeerSourceCodecValid(p_peer_codec_capabilities)) {
    return false;
  }
  A2dpCodecConfig* a2dp_codec_config = findSinkCodecConfig(p_peer_codec_capabilities);
  if (a2dp_codec_config == nullptr) {
    return false;
  }
  return a2dp_codec_config->setPeerCodecCapabilities(p_peer_codec_capabilities);
}

bool A2dpCodecs::getCodecConfigAndCapabilities(
        btav_a2dp_codec_config_t* p_codec_config,
        std::vector<btav_a2dp_codec_config_t>* p_codecs_local_capabilities,
        std::vector<btav_a2dp_codec_config_t>* p_codecs_selectable_capabilities) {
  std::lock_guard<std::recursive_mutex> lock(codec_mutex_);

  if (current_codec_config_ != nullptr) {
    *p_codec_config = current_codec_config_->getCodecConfig();
  } else {
    btav_a2dp_codec_config_t codec_config;
    memset(&codec_config, 0, sizeof(codec_config));
    *p_codec_config = codec_config;
  }

  std::vector<btav_a2dp_codec_config_t> codecs_capabilities;
  for (auto codec : orderedSourceCodecs()) {
    codecs_capabilities.push_back(codec->getCodecLocalCapability());
  }
  *p_codecs_local_capabilities = codecs_capabilities;

  codecs_capabilities.clear();
  for (auto codec : orderedSourceCodecs()) {
    btav_a2dp_codec_config_t codec_capability = codec->getCodecSelectableCapability();
    // Don't add entries that cannot be used
    if ((codec_capability.sample_rate == BTAV_A2DP_CODEC_SAMPLE_RATE_NONE) ||
        (codec_capability.bits_per_sample == BTAV_A2DP_CODEC_BITS_PER_SAMPLE_NONE) ||
        (codec_capability.channel_mode == BTAV_A2DP_CODEC_CHANNEL_MODE_NONE)) {
      continue;
    }
    codecs_capabilities.push_back(codec_capability);
  }
  *p_codecs_selectable_capabilities = codecs_capabilities;

  return true;
}

void A2dpCodecs::debug_codec_dump(int fd) {
  std::lock_guard<std::recursive_mutex> lock(codec_mutex_);
  dprintf(fd, "\nA2DP Codecs State:\n");

  // Print the current codec name
  if (current_codec_config_ != nullptr) {
    dprintf(fd, "  Current Codec: %s\n", current_codec_config_->name().c_str());
  } else {
    dprintf(fd, "  Current Codec: None\n");
  }

  // Print the codec-specific state
  for (auto codec_config : ordered_source_codecs_) {
    codec_config->debug_codec_dump(fd);
  }
}

tA2DP_CODEC_TYPE A2DP_GetCodecType(const uint8_t* p_codec_info) {
  return (tA2DP_CODEC_TYPE)(p_codec_info[AVDT_CODEC_TYPE_INDEX]);
}

bool A2DP_IsSourceCodecValid(const uint8_t* p_codec_info) {
  tA2DP_CODEC_TYPE codec_type = A2DP_GetCodecType(p_codec_info);

  switch (codec_type) {
    case A2DP_MEDIA_CT_SBC:
      return A2DP_IsSourceCodecValidSbc(p_codec_info);
#if !defined(EXCLUDE_NONSTANDARD_CODECS)
    case A2DP_MEDIA_CT_AAC:
      return A2DP_IsSourceCodecValidAac(p_codec_info);
    case A2DP_MEDIA_CT_NON_A2DP:
      return A2DP_IsVendorSourceCodecValid(p_codec_info);
#endif
    default:
      break;
  }

  return false;
}

bool A2DP_IsSinkCodecValid(const uint8_t* p_codec_info) {
  tA2DP_CODEC_TYPE codec_type = A2DP_GetCodecType(p_codec_info);

  switch (codec_type) {
    case A2DP_MEDIA_CT_SBC:
      return A2DP_IsSinkCodecValidSbc(p_codec_info);
#if !defined(EXCLUDE_NONSTANDARD_CODECS)
    case A2DP_MEDIA_CT_AAC:
      return A2DP_IsSinkCodecValidAac(p_codec_info);
    case A2DP_MEDIA_CT_NON_A2DP:
      return A2DP_IsVendorSinkCodecValid(p_codec_info);
#endif
    default:
      break;
  }

  return false;
}

bool A2DP_IsPeerSourceCodecValid(const uint8_t* p_codec_info) {
  tA2DP_CODEC_TYPE codec_type = A2DP_GetCodecType(p_codec_info);

  switch (codec_type) {
    case A2DP_MEDIA_CT_SBC:
      return A2DP_IsPeerSourceCodecValidSbc(p_codec_info);
#if !defined(EXCLUDE_NONSTANDARD_CODECS)
    case A2DP_MEDIA_CT_AAC:
      return A2DP_IsPeerSourceCodecValidAac(p_codec_info);
    case A2DP_MEDIA_CT_NON_A2DP:
      return A2DP_IsVendorPeerSourceCodecValid(p_codec_info);
#endif
    default:
      break;
  }

  return false;
}

bool A2DP_IsPeerSinkCodecValid(const uint8_t* p_codec_info) {
  tA2DP_CODEC_TYPE codec_type = A2DP_GetCodecType(p_codec_info);

  switch (codec_type) {
    case A2DP_MEDIA_CT_SBC:
      return A2DP_IsPeerSinkCodecValidSbc(p_codec_info);
#if !defined(EXCLUDE_NONSTANDARD_CODECS)
    case A2DP_MEDIA_CT_AAC:
      return A2DP_IsPeerSinkCodecValidAac(p_codec_info);
    case A2DP_MEDIA_CT_NON_A2DP:
      return A2DP_IsVendorPeerSinkCodecValid(p_codec_info);
#endif
    default:
      break;
  }

  return false;
}

bool A2DP_IsSinkCodecSupported(const uint8_t* p_codec_info) {
  tA2DP_CODEC_TYPE codec_type = A2DP_GetCodecType(p_codec_info);

  switch (codec_type) {
    case A2DP_MEDIA_CT_SBC:
      return A2DP_IsSinkCodecSupportedSbc(p_codec_info);
#if !defined(EXCLUDE_NONSTANDARD_CODECS)
    case A2DP_MEDIA_CT_AAC:
      return A2DP_IsSinkCodecSupportedAac(p_codec_info);
    case A2DP_MEDIA_CT_NON_A2DP:
      return A2DP_IsVendorSinkCodecSupported(p_codec_info);
#endif
    default:
      break;
  }

  log::error("unsupported codec type 0x{:x}", codec_type);
  return false;
}

bool A2DP_IsPeerSourceCodecSupported(const uint8_t* p_codec_info) {
  tA2DP_CODEC_TYPE codec_type = A2DP_GetCodecType(p_codec_info);

  switch (codec_type) {
    case A2DP_MEDIA_CT_SBC:
      return A2DP_IsPeerSourceCodecSupportedSbc(p_codec_info);
#if !defined(EXCLUDE_NONSTANDARD_CODECS)
    case A2DP_MEDIA_CT_AAC:
      return A2DP_IsPeerSourceCodecSupportedAac(p_codec_info);
    case A2DP_MEDIA_CT_NON_A2DP:
      return A2DP_IsVendorPeerSourceCodecSupported(p_codec_info);
#endif
    default:
      break;
  }

  log::error("unsupported codec type 0x{:x}", codec_type);
  return false;
}

void A2DP_InitDefaultCodec(uint8_t* p_codec_info) { A2DP_InitDefaultCodecSbc(p_codec_info); }

bool A2DP_UsesRtpHeader(bool content_protection_enabled, const uint8_t* p_codec_info) {
  tA2DP_CODEC_TYPE codec_type = A2DP_GetCodecType(p_codec_info);

  if (codec_type != A2DP_MEDIA_CT_NON_A2DP) {
    return true;
  }

#if !defined(EXCLUDE_NONSTANDARD_CODECS)
  return A2DP_VendorUsesRtpHeader(content_protection_enabled, p_codec_info);
#else
  return true;
#endif
}

uint8_t A2DP_GetMediaType(const uint8_t* p_codec_info) {
  uint8_t media_type = (p_codec_info[A2DP_MEDIA_TYPE_OFFSET] >> 4) & 0x0f;
  return media_type;
}

const char* A2DP_CodecName(const uint8_t* p_codec_info) {
  tA2DP_CODEC_TYPE codec_type = A2DP_GetCodecType(p_codec_info);

  switch (codec_type) {
    case A2DP_MEDIA_CT_SBC:
      return A2DP_CodecNameSbc(p_codec_info);
#if !defined(EXCLUDE_NONSTANDARD_CODECS)
    case A2DP_MEDIA_CT_AAC:
      return A2DP_CodecNameAac(p_codec_info);
    case A2DP_MEDIA_CT_NON_A2DP:
      return A2DP_VendorCodecName(p_codec_info);
#endif
    default:
      break;
  }

  log::error("unsupported codec type 0x{:x}", codec_type);
  return "UNKNOWN CODEC";
}

bool A2DP_CodecTypeEquals(const uint8_t* p_codec_info_a, const uint8_t* p_codec_info_b) {
  tA2DP_CODEC_TYPE codec_type_a = A2DP_GetCodecType(p_codec_info_a);
  tA2DP_CODEC_TYPE codec_type_b = A2DP_GetCodecType(p_codec_info_b);

  if (codec_type_a != codec_type_b) {
    return false;
  }

  switch (codec_type_a) {
    case A2DP_MEDIA_CT_SBC:
      return A2DP_CodecTypeEqualsSbc(p_codec_info_a, p_codec_info_b);
#if !defined(EXCLUDE_NONSTANDARD_CODECS)
    case A2DP_MEDIA_CT_AAC:
      return A2DP_CodecTypeEqualsAac(p_codec_info_a, p_codec_info_b);
    case A2DP_MEDIA_CT_NON_A2DP:
      return A2DP_VendorCodecTypeEquals(p_codec_info_a, p_codec_info_b);
#endif
    default:
      break;
  }

  log::error("unsupported codec type 0x{:x}", codec_type_a);
  return false;
}

bool A2DP_CodecEquals(const uint8_t* p_codec_info_a, const uint8_t* p_codec_info_b) {
  tA2DP_CODEC_TYPE codec_type_a = A2DP_GetCodecType(p_codec_info_a);
  tA2DP_CODEC_TYPE codec_type_b = A2DP_GetCodecType(p_codec_info_b);

  if (codec_type_a != codec_type_b) {
    return false;
  }

  switch (codec_type_a) {
    case A2DP_MEDIA_CT_SBC:
      return A2DP_CodecEqualsSbc(p_codec_info_a, p_codec_info_b);
#if !defined(EXCLUDE_NONSTANDARD_CODECS)
    case A2DP_MEDIA_CT_AAC:
      return A2DP_CodecEqualsAac(p_codec_info_a, p_codec_info_b);
    case A2DP_MEDIA_CT_NON_A2DP:
      return A2DP_VendorCodecEquals(p_codec_info_a, p_codec_info_b);
#endif
    default:
      break;
  }

  log::error("unsupported codec type 0x{:x}", codec_type_a);
  return false;
}

int A2DP_GetTrackSampleRate(const uint8_t* p_codec_info) {
  tA2DP_CODEC_TYPE codec_type = A2DP_GetCodecType(p_codec_info);

  switch (codec_type) {
    case A2DP_MEDIA_CT_SBC:
      return A2DP_GetTrackSampleRateSbc(p_codec_info);
#if !defined(EXCLUDE_NONSTANDARD_CODECS)
    case A2DP_MEDIA_CT_AAC:
      return A2DP_GetTrackSampleRateAac(p_codec_info);
    case A2DP_MEDIA_CT_NON_A2DP:
      return A2DP_VendorGetTrackSampleRate(p_codec_info);
#endif
    default:
      break;
  }

  log::error("unsupported codec type 0x{:x}", codec_type);
  return -1;
}

int A2DP_GetTrackBitsPerSample(const uint8_t* p_codec_info) {
  tA2DP_CODEC_TYPE codec_type = A2DP_GetCodecType(p_codec_info);

  switch (codec_type) {
    case A2DP_MEDIA_CT_SBC:
      return A2DP_GetTrackBitsPerSampleSbc(p_codec_info);
#if !defined(EXCLUDE_NONSTANDARD_CODECS)
    case A2DP_MEDIA_CT_AAC:
      return A2DP_GetTrackBitsPerSampleAac(p_codec_info);
    case A2DP_MEDIA_CT_NON_A2DP:
      return A2DP_VendorGetTrackBitsPerSample(p_codec_info);
#endif
    default:
      break;
  }

  log::error("unsupported codec type 0x{:x}", codec_type);
  return -1;
}

int A2DP_GetTrackChannelCount(const uint8_t* p_codec_info) {
  tA2DP_CODEC_TYPE codec_type = A2DP_GetCodecType(p_codec_info);

  switch (codec_type) {
    case A2DP_MEDIA_CT_SBC:
      return A2DP_GetTrackChannelCountSbc(p_codec_info);
#if !defined(EXCLUDE_NONSTANDARD_CODECS)
    case A2DP_MEDIA_CT_AAC:
      return A2DP_GetTrackChannelCountAac(p_codec_info);
    case A2DP_MEDIA_CT_NON_A2DP:
      return A2DP_VendorGetTrackChannelCount(p_codec_info);
#endif
    default:
      break;
  }

  log::error("unsupported codec type 0x{:x}", codec_type);
  return -1;
}

int A2DP_GetSinkTrackChannelType(const uint8_t* p_codec_info) {
  tA2DP_CODEC_TYPE codec_type = A2DP_GetCodecType(p_codec_info);

  switch (codec_type) {
    case A2DP_MEDIA_CT_SBC:
      return A2DP_GetSinkTrackChannelTypeSbc(p_codec_info);
#if !defined(EXCLUDE_NONSTANDARD_CODECS)
    case A2DP_MEDIA_CT_AAC:
      return A2DP_GetSinkTrackChannelTypeAac(p_codec_info);
    case A2DP_MEDIA_CT_NON_A2DP:
      return A2DP_VendorGetSinkTrackChannelType(p_codec_info);
#endif
    default:
      break;
  }

  log::error("unsupported codec type 0x{:x}", codec_type);
  return -1;
}

bool A2DP_GetPacketTimestamp(const uint8_t* p_codec_info, const uint8_t* p_data,
                             uint32_t* p_timestamp) {
  tA2DP_CODEC_TYPE codec_type = A2DP_GetCodecType(p_codec_info);

  switch (codec_type) {
    case A2DP_MEDIA_CT_SBC:
      return A2DP_GetPacketTimestampSbc(p_codec_info, p_data, p_timestamp);
#if !defined(EXCLUDE_NONSTANDARD_CODECS)
    case A2DP_MEDIA_CT_AAC:
      return A2DP_GetPacketTimestampAac(p_codec_info, p_data, p_timestamp);
    case A2DP_MEDIA_CT_NON_A2DP:
      return A2DP_VendorGetPacketTimestamp(p_codec_info, p_data, p_timestamp);
#endif
    default:
      break;
  }

  log::error("unsupported codec type 0x{:x}", codec_type);
  return false;
}

bool A2DP_BuildCodecHeader(const uint8_t* p_codec_info, BT_HDR* p_buf, uint16_t frames_per_packet) {
  tA2DP_CODEC_TYPE codec_type = A2DP_GetCodecType(p_codec_info);

  switch (codec_type) {
    case A2DP_MEDIA_CT_SBC:
      return A2DP_BuildCodecHeaderSbc(p_codec_info, p_buf, frames_per_packet);
#if !defined(EXCLUDE_NONSTANDARD_CODECS)
    case A2DP_MEDIA_CT_AAC:
      return A2DP_BuildCodecHeaderAac(p_codec_info, p_buf, frames_per_packet);
    case A2DP_MEDIA_CT_NON_A2DP:
      return A2DP_VendorBuildCodecHeader(p_codec_info, p_buf, frames_per_packet);
#endif
    default:
      break;
  }

  log::error("unsupported codec type 0x{:x}", codec_type);
  return false;
}

const tA2DP_ENCODER_INTERFACE* A2DP_GetEncoderInterface(const uint8_t* p_codec_info) {
  tA2DP_CODEC_TYPE codec_type = A2DP_GetCodecType(p_codec_info);

  if (::bluetooth::audio::a2dp::provider::supports_codec(A2DP_SourceCodecIndex(p_codec_info))) {
    return A2DP_GetEncoderInterfaceExt(p_codec_info);
  }

  switch (codec_type) {
    case A2DP_MEDIA_CT_SBC:
      return A2DP_GetEncoderInterfaceSbc(p_codec_info);
#if !defined(EXCLUDE_NONSTANDARD_CODECS)
    case A2DP_MEDIA_CT_AAC:
      return A2DP_GetEncoderInterfaceAac(p_codec_info);
    case A2DP_MEDIA_CT_NON_A2DP:
      return A2DP_VendorGetEncoderInterface(p_codec_info);
#endif
    default:
      break;
  }

  log::error("unsupported codec type 0x{:x}", codec_type);
  return NULL;
}

const tA2DP_DECODER_INTERFACE* A2DP_GetDecoderInterface(const uint8_t* p_codec_info) {
  tA2DP_CODEC_TYPE codec_type = A2DP_GetCodecType(p_codec_info);

  switch (codec_type) {
    case A2DP_MEDIA_CT_SBC:
      return A2DP_GetDecoderInterfaceSbc(p_codec_info);
#if !defined(EXCLUDE_NONSTANDARD_CODECS)
    case A2DP_MEDIA_CT_AAC:
      return A2DP_GetDecoderInterfaceAac(p_codec_info);
    case A2DP_MEDIA_CT_NON_A2DP:
      return A2DP_VendorGetDecoderInterface(p_codec_info);
#endif
    default:
      break;
  }

  log::error("unsupported codec type 0x{:x}", codec_type);
  return NULL;
}

bool A2DP_AdjustCodec(uint8_t* p_codec_info) {
  tA2DP_CODEC_TYPE codec_type = A2DP_GetCodecType(p_codec_info);

  switch (codec_type) {
    case A2DP_MEDIA_CT_SBC:
      return A2DP_AdjustCodecSbc(p_codec_info);
#if !defined(EXCLUDE_NONSTANDARD_CODECS)
    case A2DP_MEDIA_CT_AAC:
      return A2DP_AdjustCodecAac(p_codec_info);
    case A2DP_MEDIA_CT_NON_A2DP:
      return A2DP_VendorAdjustCodec(p_codec_info);
#endif
    default:
      break;
  }

  log::error("unsupported codec type 0x{:x}", codec_type);
  return false;
}

btav_a2dp_codec_index_t A2DP_SourceCodecIndex(const uint8_t* p_codec_info) {
  tA2DP_CODEC_TYPE codec_type = A2DP_GetCodecType(p_codec_info);

  auto ext_codec_index = bluetooth::audio::a2dp::provider::source_codec_index(p_codec_info);
  if (ext_codec_index.has_value()) {
    return ext_codec_index.value();
  }

  switch (codec_type) {
    case A2DP_MEDIA_CT_SBC:
      return A2DP_SourceCodecIndexSbc(p_codec_info);
#if !defined(EXCLUDE_NONSTANDARD_CODECS)
    case A2DP_MEDIA_CT_AAC:
      return A2DP_SourceCodecIndexAac(p_codec_info);
    case A2DP_MEDIA_CT_NON_A2DP:
      return A2DP_VendorSourceCodecIndex(p_codec_info);
#endif
    default:
      break;
  }

  log::error("unsupported codec type 0x{:x}", codec_type);
  return BTAV_A2DP_CODEC_INDEX_MAX;
}

btav_a2dp_codec_index_t A2DP_SinkCodecIndex(const uint8_t* p_codec_info) {
  tA2DP_CODEC_TYPE codec_type = A2DP_GetCodecType(p_codec_info);

  auto ext_codec_index = bluetooth::audio::a2dp::provider::sink_codec_index(p_codec_info);
  if (ext_codec_index.has_value()) {
    return ext_codec_index.value();
  }

  switch (codec_type) {
    case A2DP_MEDIA_CT_SBC:
      return A2DP_SinkCodecIndexSbc(p_codec_info);
#if !defined(EXCLUDE_NONSTANDARD_CODECS)
    case A2DP_MEDIA_CT_AAC:
      return A2DP_SinkCodecIndexAac(p_codec_info);
    case A2DP_MEDIA_CT_NON_A2DP:
      return A2DP_VendorSinkCodecIndex(p_codec_info);
#endif
    default:
      break;
  }

  log::error("unsupported codec type 0x{:x}", codec_type);
  return BTAV_A2DP_CODEC_INDEX_MAX;
}

const char* A2DP_CodecIndexStr(btav_a2dp_codec_index_t codec_index) {
  if ((codec_index >= BTAV_A2DP_CODEC_INDEX_SOURCE_EXT_MIN &&
       codec_index < BTAV_A2DP_CODEC_INDEX_SOURCE_EXT_MAX) ||
      (codec_index >= BTAV_A2DP_CODEC_INDEX_SINK_EXT_MIN &&
       codec_index < BTAV_A2DP_CODEC_INDEX_SINK_EXT_MAX)) {
    auto codec_index_str = bluetooth::audio::a2dp::provider::codec_index_str(codec_index);
    if (codec_index_str.has_value()) {
      return codec_index_str.value();
    }
  }

  switch (codec_index) {
    case BTAV_A2DP_CODEC_INDEX_SOURCE_SBC:
      return A2DP_CodecIndexStrSbc();
    case BTAV_A2DP_CODEC_INDEX_SINK_SBC:
      return A2DP_CodecIndexStrSbcSink();
#if !defined(EXCLUDE_NONSTANDARD_CODECS)
    case BTAV_A2DP_CODEC_INDEX_SOURCE_AAC:
      return A2DP_CodecIndexStrAac();
    case BTAV_A2DP_CODEC_INDEX_SINK_AAC:
      return A2DP_CodecIndexStrAacSink();
#endif
    default:
      break;
  }

#if !defined(EXCLUDE_NONSTANDARD_CODECS)
  if (codec_index < BTAV_A2DP_CODEC_INDEX_MAX) {
    return A2DP_VendorCodecIndexStr(codec_index);
  }
#endif

  return "UNKNOWN CODEC INDEX";
}

bool A2DP_InitCodecConfig(btav_a2dp_codec_index_t codec_index, AvdtpSepConfig* p_cfg) {
  log::verbose("codec {}", A2DP_CodecIndexStr(codec_index));

  /* Default: no content protection info */
  p_cfg->num_protect = 0;
  p_cfg->protect_info[0] = 0;

  if (::bluetooth::audio::a2dp::provider::supports_codec(codec_index)) {
    return ::bluetooth::audio::a2dp::provider::codec_info(codec_index, nullptr, p_cfg->codec_info,
                                                          nullptr);
  }

  switch (codec_index) {
    case BTAV_A2DP_CODEC_INDEX_SOURCE_SBC:
      return A2DP_InitCodecConfigSbc(p_cfg);
    case BTAV_A2DP_CODEC_INDEX_SINK_SBC:
      return A2DP_InitCodecConfigSbcSink(p_cfg);
#if !defined(EXCLUDE_NONSTANDARD_CODECS)
    case BTAV_A2DP_CODEC_INDEX_SOURCE_AAC:
      return A2DP_InitCodecConfigAac(p_cfg);
    case BTAV_A2DP_CODEC_INDEX_SINK_AAC:
      return A2DP_InitCodecConfigAacSink(p_cfg);
#endif
    default:
      break;
  }

#if !defined(EXCLUDE_NONSTANDARD_CODECS)
  if (codec_index < BTAV_A2DP_CODEC_INDEX_MAX) {
    return A2DP_VendorInitCodecConfig(codec_index, p_cfg);
  }
#endif

  return false;
}

std::string A2DP_CodecInfoString(const uint8_t* p_codec_info) {
  tA2DP_CODEC_TYPE codec_type = A2DP_GetCodecType(p_codec_info);

  switch (codec_type) {
    case A2DP_MEDIA_CT_SBC:
      return A2DP_CodecInfoStringSbc(p_codec_info);
#if !defined(EXCLUDE_NONSTANDARD_CODECS)
    case A2DP_MEDIA_CT_AAC:
      return A2DP_CodecInfoStringAac(p_codec_info);
    case A2DP_MEDIA_CT_NON_A2DP:
      return A2DP_VendorCodecInfoString(p_codec_info);
#endif
    default:
      break;
  }

  return "Unsupported codec type: " + loghex(codec_type);
}

int A2DP_GetEecoderEffectiveFrameSize(const uint8_t* p_codec_info) {
<<<<<<< HEAD
  const tA2DP_ENCODER_INTERFACE* a2dp_encoder_interface =
      A2DP_GetEncoderInterface(p_codec_info);
  return a2dp_encoder_interface
             ? a2dp_encoder_interface->get_effective_frame_size()
             : 0;
}

uint8_t A2dp_SendSetConfigRspErrorCodeForPTS() {

  log::info("");

  char is_a2dp_pts_enable[PROPERTY_VALUE_MAX] = "false";
  char value[PROPERTY_VALUE_MAX] = {'\0'};
  uint8_t error_code = 0;

  osi_property_get("persist.vendor.bt.a2dp.pts_enable", is_a2dp_pts_enable, "false");
  log::info("is_a2dp_pts_enable: {}", is_a2dp_pts_enable);

  osi_property_get("persist.vendor.bt.a2dp.set_config_error_code", value, "0");

  int res = sscanf(value, "%hhu", &error_code);

  log::info("res: {}", res);
  log::info("error_code: {}", error_code);

  if (!strncmp("true", is_a2dp_pts_enable, 4) &&
      (res == 1) && (error_code != 0)) {
    log::info("error_code : {}", error_code);
    return error_code;
  }
  return error_code;
=======
  const tA2DP_ENCODER_INTERFACE* a2dp_encoder_interface = A2DP_GetEncoderInterface(p_codec_info);
  return a2dp_encoder_interface ? a2dp_encoder_interface->get_effective_frame_size() : 0;
>>>>>>> 15c04564
}<|MERGE_RESOLUTION|>--- conflicted
+++ resolved
@@ -30,8 +30,8 @@
 
 #if !defined(EXCLUDE_NONSTANDARD_CODECS)
 #include "a2dp_vendor_aptx.h"
+#include "a2dp_vendor_aptx_adaptive.h"
 #include "a2dp_vendor_aptx_hd.h"
-#include "a2dp_vendor_aptx_adaptive.h"
 #include "a2dp_vendor_ldac.h"
 #include "a2dp_vendor_opus.h"
 #endif
@@ -261,23 +261,28 @@
 
 bool A2dpCodecConfig::copyOutOtaCodecConfig(uint8_t* p_codec_info) {
   std::lock_guard<std::recursive_mutex> lock(codec_mutex_);
-  for (int i = 0; i < AVDT_CODEC_SIZE; i++)
-    LOG(ERROR) << __func__ << ": type of ota_codec_config_[" << i <<"]: "
-               <<", ota_codec_config_float_ + " << i <<": " << (float) *(ota_codec_config_+i)
-               <<", ota_codec_config_hex_ + " << i <<": " << std::hex << *(ota_codec_config_+i);
+  for (int i = 0; i < AVDT_CODEC_SIZE; i++) {
+    LOG(ERROR) << __func__ << ": type of ota_codec_config_[" << i
+               << "]: " << ", ota_codec_config_float_ + " << i << ": "
+               << (float)*(ota_codec_config_ + i) << ", ota_codec_config_hex_ + " << i << ": "
+               << std::hex << *(ota_codec_config_ + i);
+  }
   // TODO: We should use a mechanism to verify codec config,
   // not codec capability.
   if (!A2DP_IsSourceCodecValid(ota_codec_config_)) {
     return false;
   }
   LOG(ERROR) << __func__ << ": sizeof(ota_codec_config_): " << sizeof(ota_codec_config_);
-  for (int i = 0; i < AVDT_CODEC_SIZE; i++)
-    LOG(ERROR) << __func__ << ": type of ota_codec_config___[" << i <<"]: "
-               <<", ota_codec_config_float_ + " << i <<": " << (float) *(ota_codec_config_+i);
+  for (int i = 0; i < AVDT_CODEC_SIZE; i++) {
+    LOG(ERROR) << __func__ << ": type of ota_codec_config___[" << i
+               << "]: " << ", ota_codec_config_float_ + " << i << ": "
+               << (float)*(ota_codec_config_ + i);
+  }
   memcpy(p_codec_info, ota_codec_config_, sizeof(ota_codec_config_));
-  for (int i = 0; i < AVDT_CODEC_SIZE; i++)
-    LOG(ERROR) << __func__ << ": type of p_codec_info[" << i <<"]: "
-               <<", p_codec_info[" << i <<"]: " << (float)p_codec_info[i] ;
+  for (int i = 0; i < AVDT_CODEC_SIZE; i++) {
+    LOG(ERROR) << __func__ << ": type of p_codec_info[" << i << "]: " << ", p_codec_info[" << i
+               << "]: " << (float)p_codec_info[i];
+  }
   return true;
 }
 
@@ -1603,16 +1608,11 @@
 }
 
 int A2DP_GetEecoderEffectiveFrameSize(const uint8_t* p_codec_info) {
-<<<<<<< HEAD
-  const tA2DP_ENCODER_INTERFACE* a2dp_encoder_interface =
-      A2DP_GetEncoderInterface(p_codec_info);
-  return a2dp_encoder_interface
-             ? a2dp_encoder_interface->get_effective_frame_size()
-             : 0;
+  const tA2DP_ENCODER_INTERFACE* a2dp_encoder_interface = A2DP_GetEncoderInterface(p_codec_info);
+  return a2dp_encoder_interface ? a2dp_encoder_interface->get_effective_frame_size() : 0;
 }
 
 uint8_t A2dp_SendSetConfigRspErrorCodeForPTS() {
-
   log::info("");
 
   char is_a2dp_pts_enable[PROPERTY_VALUE_MAX] = "false";
@@ -1629,14 +1629,9 @@
   log::info("res: {}", res);
   log::info("error_code: {}", error_code);
 
-  if (!strncmp("true", is_a2dp_pts_enable, 4) &&
-      (res == 1) && (error_code != 0)) {
+  if (!strncmp("true", is_a2dp_pts_enable, 4) && (res == 1) && (error_code != 0)) {
     log::info("error_code : {}", error_code);
     return error_code;
   }
   return error_code;
-=======
-  const tA2DP_ENCODER_INTERFACE* a2dp_encoder_interface = A2DP_GetEncoderInterface(p_codec_info);
-  return a2dp_encoder_interface ? a2dp_encoder_interface->get_effective_frame_size() : 0;
->>>>>>> 15c04564
 }