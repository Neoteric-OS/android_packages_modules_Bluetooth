/*
 * Copyright 2016 The Android Open Source Project
 *
 * Licensed under the Apache License, Version 2.0 (the "License");
 * you may not use this file except in compliance with the License.
 * You may obtain a copy of the License at
 *
 *      http://www.apache.org/licenses/LICENSE-2.0
 *
 * Unless required by applicable law or agreed to in writing, software
 * distributed under the License is distributed on an "AS IS" BASIS,
 * WITHOUT WARRANTIES OR CONDITIONS OF ANY KIND, either express or implied.
 * See the License for the specific language governing permissions and
 * limitations under the License.
 */

/**
 * A2DP Codecs Configuration
 */

#define LOG_TAG "a2dp_codec"

#include <bluetooth/log.h>

#include "a2dp_aac.h"
#include "a2dp_codec_api.h"
#include "a2dp_ext.h"
#include "a2dp_sbc.h"
#include "a2dp_vendor.h"
#include "include/check.h"

#if !defined(EXCLUDE_NONSTANDARD_CODECS)
#include "a2dp_vendor_aptx.h"
#include "a2dp_vendor_aptx_hd.h"
#include "a2dp_vendor_aptx_adaptive.h"
#include "a2dp_vendor_ldac.h"
#include "a2dp_vendor_opus.h"
#endif

#include "audio_hal_interface/a2dp_encoding.h"
#include "bta/av/bta_av_int.h"
#include "device/include/device_iot_config.h"
#include "internal_include/bt_trace.h"
#include "osi/include/properties.h"
#include "stack/include/bt_hdr.h"

/* The Media Type offset within the codec info byte array */
#define A2DP_MEDIA_TYPE_OFFSET 1

// Initializes the codec config.
// |codec_config| is the codec config to initialize.
// |codec_index| and |codec_priority| are the codec type and priority to use
// for the initialization.

using namespace bluetooth;

static void init_btav_a2dp_codec_config(
    btav_a2dp_codec_config_t* codec_config, btav_a2dp_codec_index_t codec_index,
    btav_a2dp_codec_priority_t codec_priority) {
  memset(codec_config, 0, sizeof(btav_a2dp_codec_config_t));
  codec_config->codec_type = codec_index;
  codec_config->codec_priority = codec_priority;
}

A2dpCodecConfig::A2dpCodecConfig(btav_a2dp_codec_index_t codec_index,
                                 uint64_t codec_id, const std::string& name,
                                 btav_a2dp_codec_priority_t codec_priority)
    : codec_index_(codec_index),
      codec_id_(codec_id),
      name_(name),
      default_codec_priority_(codec_priority) {
  setCodecPriority(codec_priority);

  init_btav_a2dp_codec_config(&codec_config_, codec_index_, codecPriority());
  init_btav_a2dp_codec_config(&codec_capability_, codec_index_,
                              codecPriority());
  init_btav_a2dp_codec_config(&codec_local_capability_, codec_index_,
                              codecPriority());
  init_btav_a2dp_codec_config(&codec_selectable_capability_, codec_index_,
                              codecPriority());
  init_btav_a2dp_codec_config(&codec_user_config_, codec_index_,
                              BTAV_A2DP_CODEC_PRIORITY_DEFAULT);
  init_btav_a2dp_codec_config(&codec_audio_config_, codec_index_,
                              BTAV_A2DP_CODEC_PRIORITY_DEFAULT);

  memset(ota_codec_config_, 0, sizeof(ota_codec_config_));
  memset(ota_codec_peer_capability_, 0, sizeof(ota_codec_peer_capability_));
  memset(ota_codec_peer_config_, 0, sizeof(ota_codec_peer_config_));
}

A2dpCodecConfig::~A2dpCodecConfig() {}

void A2dpCodecConfig::setCodecPriority(
    btav_a2dp_codec_priority_t codec_priority) {
  if (codec_priority == BTAV_A2DP_CODEC_PRIORITY_DEFAULT) {
    // Compute the default codec priority
    setDefaultCodecPriority();
  } else {
    codec_priority_ = codec_priority;
  }
  codec_config_.codec_priority = codec_priority_;
}

void A2dpCodecConfig::setDefaultCodecPriority() {
  if (default_codec_priority_ != BTAV_A2DP_CODEC_PRIORITY_DEFAULT) {
    codec_priority_ = default_codec_priority_;
  } else {
    // Compute the default codec priority
    uint32_t priority = 1000 * (codec_index_ + 1) + 1;
    codec_priority_ = static_cast<btav_a2dp_codec_priority_t>(priority);
  }
  codec_config_.codec_priority = codec_priority_;
}

A2dpCodecConfig* A2dpCodecConfig::createCodec(
    btav_a2dp_codec_index_t codec_index,
    btav_a2dp_codec_priority_t codec_priority) {
  log::info("{}", A2DP_CodecIndexStr(codec_index));

  // Hardware offload codec extensibility:
  // management of the codec is moved under the ProviderInfo
  // class of the aidl audio HAL client.
  if (::bluetooth::audio::a2dp::provider::supports_codec(codec_index)) {
    return new A2dpCodecConfigExt(codec_index, true);
  }

  A2dpCodecConfig* codec_config = nullptr;
  switch (codec_index) {
    case BTAV_A2DP_CODEC_INDEX_SOURCE_SBC:
      codec_config = new A2dpCodecConfigSbcSource(codec_priority);
      break;
    case BTAV_A2DP_CODEC_INDEX_SINK_SBC:
      codec_config = new A2dpCodecConfigSbcSink(codec_priority);
      break;
#if !defined(EXCLUDE_NONSTANDARD_CODECS)
    case BTAV_A2DP_CODEC_INDEX_SOURCE_AAC:
      codec_config = new A2dpCodecConfigAacSource(codec_priority);
      break;
    case BTAV_A2DP_CODEC_INDEX_SINK_AAC:
      codec_config = new A2dpCodecConfigAacSink(codec_priority);
      break;
    case BTAV_A2DP_CODEC_INDEX_SOURCE_APTX:
      codec_config = new A2dpCodecConfigAptx(codec_priority);
      break;
    case BTAV_A2DP_CODEC_INDEX_SOURCE_APTX_HD:
      codec_config = new A2dpCodecConfigAptxHd(codec_priority);
      break;
    case BTAV_A2DP_CODEC_INDEX_SOURCE_APTX_ADAPTIVE:
      codec_config = new A2dpCodecConfigAptxAdaptive(codec_priority);
      break;
    case BTAV_A2DP_CODEC_INDEX_SOURCE_LDAC:
      codec_config = new A2dpCodecConfigLdacSource(codec_priority);
      break;
    case BTAV_A2DP_CODEC_INDEX_SINK_LDAC:
      codec_config = new A2dpCodecConfigLdacSink(codec_priority);
      break;
    case BTAV_A2DP_CODEC_INDEX_SOURCE_OPUS:
      codec_config = new A2dpCodecConfigOpusSource(codec_priority);
      break;
    case BTAV_A2DP_CODEC_INDEX_SINK_OPUS:
      codec_config = new A2dpCodecConfigOpusSink(codec_priority);
      break;
#endif
    case BTAV_A2DP_CODEC_INDEX_MAX:
    default:
      break;
  }

  if (codec_config != nullptr) {
    if (!codec_config->init()) {
      delete codec_config;
      codec_config = nullptr;
    }
  }

  return codec_config;
}

int A2dpCodecConfig::getTrackBitRate() const {
  uint8_t p_codec_info[AVDT_CODEC_SIZE];
  memcpy(p_codec_info, ota_codec_config_, sizeof(ota_codec_config_));
  tA2DP_CODEC_TYPE codec_type = A2DP_GetCodecType(p_codec_info);

  log::verbose("codec_type = 0x{:x}", codec_type);

  switch (codec_type) {
    case A2DP_MEDIA_CT_SBC:
      return A2DP_GetBitrateSbc();
#if !defined(EXCLUDE_NONSTANDARD_CODECS)
    case A2DP_MEDIA_CT_AAC:
      return A2DP_GetBitRateAac(p_codec_info);
    case A2DP_MEDIA_CT_NON_A2DP:
      return A2DP_VendorGetBitRate(p_codec_info);
#endif
    default:
      break;
  }

  log::error("unsupported codec type 0x{:x}", codec_type);
  return -1;
}

bool A2dpCodecConfig::getCodecSpecificConfig(tBT_A2DP_OFFLOAD* p_a2dp_offload) {
  std::lock_guard<std::recursive_mutex> lock(codec_mutex_);

  uint8_t codec_config[AVDT_CODEC_SIZE];
  uint32_t vendor_id;
  uint16_t codec_id;

  memset(p_a2dp_offload->codec_info, 0, sizeof(p_a2dp_offload->codec_info));

  if (!A2DP_IsSourceCodecValid(ota_codec_config_)) {
    return false;
  }

  memcpy(codec_config, ota_codec_config_, sizeof(ota_codec_config_));
  tA2DP_CODEC_TYPE codec_type = A2DP_GetCodecType(codec_config);
  switch (codec_type) {
    case A2DP_MEDIA_CT_SBC:
      p_a2dp_offload->codec_info[0] =
          codec_config[4];  // blk_len | subbands | Alloc Method
      p_a2dp_offload->codec_info[1] = codec_config[5];  // Min bit pool
      p_a2dp_offload->codec_info[2] = codec_config[6];  // Max bit pool
      p_a2dp_offload->codec_info[3] =
          codec_config[3];  // Sample freq | channel mode
      break;
#if !defined(EXCLUDE_NONSTANDARD_CODECS)
    case A2DP_MEDIA_CT_AAC:
      p_a2dp_offload->codec_info[0] = codec_config[3];  // object type
      p_a2dp_offload->codec_info[1] = codec_config[6];  // VBR | BR
      break;
    case A2DP_MEDIA_CT_NON_A2DP:
      vendor_id = A2DP_VendorCodecGetVendorId(codec_config);
      codec_id = A2DP_VendorCodecGetCodecId(codec_config);
      p_a2dp_offload->codec_info[0] = (vendor_id & 0x000000FF);
      p_a2dp_offload->codec_info[1] = (vendor_id & 0x0000FF00) >> 8;
      p_a2dp_offload->codec_info[2] = (vendor_id & 0x00FF0000) >> 16;
      p_a2dp_offload->codec_info[3] = (vendor_id & 0xFF000000) >> 24;
      p_a2dp_offload->codec_info[4] = (codec_id & 0x000000FF);
      p_a2dp_offload->codec_info[5] = (codec_id & 0x0000FF00) >> 8;
      if (vendor_id == A2DP_LDAC_VENDOR_ID && codec_id == A2DP_LDAC_CODEC_ID) {
        if (codec_config_.codec_specific_1 == 0) {  // default is 0, ABR
          p_a2dp_offload->codec_info[6] =
              A2DP_LDAC_QUALITY_ABR_OFFLOAD;  // ABR in offload
        } else {
          switch (codec_config_.codec_specific_1 % 10) {
            case 0:
              p_a2dp_offload->codec_info[6] =
                  A2DP_LDAC_QUALITY_HIGH;  // High bitrate
              break;
            case 1:
              p_a2dp_offload->codec_info[6] =
                  A2DP_LDAC_QUALITY_MID;  // Mid birate
              break;
            case 2:
              p_a2dp_offload->codec_info[6] =
                  A2DP_LDAC_QUALITY_LOW;  // Low birate
              break;
            case 3:
              FALLTHROUGH_INTENDED; /* FALLTHROUGH */
            default:
              p_a2dp_offload->codec_info[6] =
                  A2DP_LDAC_QUALITY_ABR_OFFLOAD;  // ABR in offload
              break;
          }
        }
        p_a2dp_offload->codec_info[7] =
            codec_config[10];  // LDAC specific channel mode
        log::verbose("Ldac specific channelmode ={}",
                     p_a2dp_offload->codec_info[7]);
      }
      break;
#endif
    default:
      break;
  }
  return true;
}

bool A2dpCodecConfig::isValid() const { return true; }

bool A2dpCodecConfig::copyOutOtaCodecConfig(uint8_t* p_codec_info) {
  std::lock_guard<std::recursive_mutex> lock(codec_mutex_);
  for (int i = 0; i < AVDT_CODEC_SIZE; i++)
    LOG(ERROR) << __func__ << ": type of ota_codec_config_[" << i <<"]: "
               <<", ota_codec_config_float_ + " << i <<": " << (float) *(ota_codec_config_+i)
               <<", ota_codec_config_hex_ + " << i <<": " << std::hex << *(ota_codec_config_+i);
  // TODO: We should use a mechanism to verify codec config,
  // not codec capability.
  if (!A2DP_IsSourceCodecValid(ota_codec_config_)) {
    return false;
  }
  LOG(ERROR) << __func__ << ": sizeof(ota_codec_config_): " << sizeof(ota_codec_config_);
  for (int i = 0; i < AVDT_CODEC_SIZE; i++)
    LOG(ERROR) << __func__ << ": type of ota_codec_config___[" << i <<"]: "
               <<", ota_codec_config_float_ + " << i <<": " << (float) *(ota_codec_config_+i);
  memcpy(p_codec_info, ota_codec_config_, sizeof(ota_codec_config_));
  for (int i = 0; i < AVDT_CODEC_SIZE; i++)
    LOG(ERROR) << __func__ << ": type of p_codec_info[" << i <<"]: "
               <<", p_codec_info[" << i <<"]: " << (float)p_codec_info[i] ;
  return true;
}

btav_a2dp_codec_config_t A2dpCodecConfig::getCodecConfig() {
  std::lock_guard<std::recursive_mutex> lock(codec_mutex_);

  // TODO: We should check whether the codec config is valid
  return codec_config_;
}

btav_a2dp_codec_config_t A2dpCodecConfig::getCodecCapability() {
  std::lock_guard<std::recursive_mutex> lock(codec_mutex_);

  // TODO: We should check whether the codec capability is valid
  return codec_capability_;
}

btav_a2dp_codec_config_t A2dpCodecConfig::getCodecLocalCapability() {
  std::lock_guard<std::recursive_mutex> lock(codec_mutex_);

  // TODO: We should check whether the codec capability is valid
  return codec_local_capability_;
}

btav_a2dp_codec_config_t A2dpCodecConfig::getCodecSelectableCapability() {
  std::lock_guard<std::recursive_mutex> lock(codec_mutex_);

  // TODO: We should check whether the codec capability is valid
  return codec_selectable_capability_;
}

btav_a2dp_codec_config_t A2dpCodecConfig::getCodecUserConfig() {
  std::lock_guard<std::recursive_mutex> lock(codec_mutex_);

  return codec_user_config_;
}

btav_a2dp_codec_config_t A2dpCodecConfig::getCodecAudioConfig() {
  std::lock_guard<std::recursive_mutex> lock(codec_mutex_);

  return codec_audio_config_;
}

uint8_t A2dpCodecConfig::getAudioBitsPerSample() {
  std::lock_guard<std::recursive_mutex> lock(codec_mutex_);

  switch (codec_config_.bits_per_sample) {
    case BTAV_A2DP_CODEC_BITS_PER_SAMPLE_16:
      return 16;
    case BTAV_A2DP_CODEC_BITS_PER_SAMPLE_24:
      return 24;
    case BTAV_A2DP_CODEC_BITS_PER_SAMPLE_32:
      return 32;
    case BTAV_A2DP_CODEC_BITS_PER_SAMPLE_NONE:
      break;
  }
  return 0;
}

bool A2dpCodecConfig::isCodecConfigEmpty(
    const btav_a2dp_codec_config_t& codec_config) {
  return (
      (codec_config.codec_priority == BTAV_A2DP_CODEC_PRIORITY_DEFAULT) &&
      (codec_config.sample_rate == BTAV_A2DP_CODEC_SAMPLE_RATE_NONE) &&
      (codec_config.bits_per_sample == BTAV_A2DP_CODEC_BITS_PER_SAMPLE_NONE) &&
      (codec_config.channel_mode == BTAV_A2DP_CODEC_CHANNEL_MODE_NONE) &&
      (codec_config.codec_specific_1 == 0) &&
      (codec_config.codec_specific_2 == 0) &&
      (codec_config.codec_specific_3 == 0) &&
      (codec_config.codec_specific_4 == 0));
}

bool A2dpCodecConfig::setCodecUserConfig(
    const btav_a2dp_codec_config_t& codec_user_config,
    const btav_a2dp_codec_config_t& codec_audio_config,
    const tA2DP_ENCODER_INIT_PEER_PARAMS* p_peer_params,
    const uint8_t* p_peer_codec_info, bool is_capability,
    uint8_t* p_result_codec_config, bool* p_restart_input,
    bool* p_restart_output, bool* p_config_updated) {
  std::lock_guard<std::recursive_mutex> lock(codec_mutex_);
  *p_restart_input = false;
  *p_restart_output = false;
  *p_config_updated = false;

  // Save copies of the current codec config, and the OTA codec config, so they
  // can be compared for changes.
  btav_a2dp_codec_config_t saved_codec_config = getCodecConfig();
  uint8_t saved_ota_codec_config[AVDT_CODEC_SIZE];
  memcpy(saved_ota_codec_config, ota_codec_config_, sizeof(ota_codec_config_));

  btav_a2dp_codec_config_t saved_codec_user_config = codec_user_config_;
  codec_user_config_ = codec_user_config;
  btav_a2dp_codec_config_t saved_codec_audio_config = codec_audio_config_;
  codec_audio_config_ = codec_audio_config;
  bool success =
      setCodecConfig(p_peer_codec_info, is_capability, p_result_codec_config);
  if (!success) {
    // Restore the local copy of the user and audio config
    codec_user_config_ = saved_codec_user_config;
    codec_audio_config_ = saved_codec_audio_config;
    return false;
  }

  //
  // The input (audio data) should be restarted if the audio format has changed
  //
  btav_a2dp_codec_config_t new_codec_config = getCodecConfig();
  if ((saved_codec_config.sample_rate != new_codec_config.sample_rate) ||
      (saved_codec_config.bits_per_sample !=
       new_codec_config.bits_per_sample) ||
      (saved_codec_config.channel_mode != new_codec_config.channel_mode)) {
    *p_restart_input = true;
  }

  //
  // The output (the connection) should be restarted if OTA codec config
  // has changed.
  //
  if (!A2DP_CodecEquals(saved_ota_codec_config, p_result_codec_config)) {
    *p_restart_output = true;
  }

  if (*p_restart_input || *p_restart_output) *p_config_updated = true;

  return true;
}

bool A2dpCodecConfig::codecConfigIsValid(
    const btav_a2dp_codec_config_t& codec_config) {
  return (codec_config.codec_type < BTAV_A2DP_CODEC_INDEX_MAX) &&
         (codec_config.sample_rate != BTAV_A2DP_CODEC_SAMPLE_RATE_NONE) &&
         (codec_config.bits_per_sample !=
          BTAV_A2DP_CODEC_BITS_PER_SAMPLE_NONE) &&
         (codec_config.channel_mode != BTAV_A2DP_CODEC_CHANNEL_MODE_NONE);
}

std::string A2dpCodecConfig::codecConfig2Str(
    const btav_a2dp_codec_config_t& codec_config) {
  std::string result;

  if (!codecConfigIsValid(codec_config)) return "Invalid";

  result.append("Rate=");
  result.append(codecSampleRate2Str(codec_config.sample_rate));
  result.append(" Bits=");
  result.append(codecBitsPerSample2Str(codec_config.bits_per_sample));
  result.append(" Mode=");
  result.append(codecChannelMode2Str(codec_config.channel_mode));

  return result;
}

std::string A2dpCodecConfig::codecSampleRate2Str(
    btav_a2dp_codec_sample_rate_t codec_sample_rate) {
  std::string result;

  if (codec_sample_rate & BTAV_A2DP_CODEC_SAMPLE_RATE_44100) {
    if (!result.empty()) result += "|";
    result += "44100";
  }
  if (codec_sample_rate & BTAV_A2DP_CODEC_SAMPLE_RATE_48000) {
    if (!result.empty()) result += "|";
    result += "48000";
  }
  if (codec_sample_rate & BTAV_A2DP_CODEC_SAMPLE_RATE_88200) {
    if (!result.empty()) result += "|";
    result += "88200";
  }
  if (codec_sample_rate & BTAV_A2DP_CODEC_SAMPLE_RATE_96000) {
    if (!result.empty()) result += "|";
    result += "96000";
  }
  if (codec_sample_rate & BTAV_A2DP_CODEC_SAMPLE_RATE_176400) {
    if (!result.empty()) result += "|";
    result += "176400";
  }
  if (codec_sample_rate & BTAV_A2DP_CODEC_SAMPLE_RATE_192000) {
    if (!result.empty()) result += "|";
    result += "192000";
  }
  if (result.empty()) {
    std::stringstream ss;
    ss << "UnknownSampleRate(0x" << std::hex << codec_sample_rate << ")";
    ss >> result;
  }

  return result;
}

std::string A2dpCodecConfig::codecBitsPerSample2Str(
    btav_a2dp_codec_bits_per_sample_t codec_bits_per_sample) {
  std::string result;

  if (codec_bits_per_sample & BTAV_A2DP_CODEC_BITS_PER_SAMPLE_16) {
    if (!result.empty()) result += "|";
    result += "16";
  }
  if (codec_bits_per_sample & BTAV_A2DP_CODEC_BITS_PER_SAMPLE_24) {
    if (!result.empty()) result += "|";
    result += "24";
  }
  if (codec_bits_per_sample & BTAV_A2DP_CODEC_BITS_PER_SAMPLE_32) {
    if (!result.empty()) result += "|";
    result += "32";
  }
  if (result.empty()) {
    std::stringstream ss;
    ss << "UnknownBitsPerSample(0x" << std::hex << codec_bits_per_sample << ")";
    ss >> result;
  }

  return result;
}

std::string A2dpCodecConfig::codecChannelMode2Str(
    btav_a2dp_codec_channel_mode_t codec_channel_mode) {
  std::string result;

  if (codec_channel_mode & BTAV_A2DP_CODEC_CHANNEL_MODE_MONO) {
    if (!result.empty()) result += "|";
    result += "MONO";
  }
  if (codec_channel_mode & BTAV_A2DP_CODEC_CHANNEL_MODE_STEREO) {
    if (!result.empty()) result += "|";
    result += "STEREO";
  }
  if (result.empty()) {
    std::stringstream ss;
    ss << "UnknownChannelMode(0x" << std::hex << codec_channel_mode << ")";
    ss >> result;
  }

  return result;
}

void A2dpCodecConfig::debug_codec_dump(int fd) {
  std::string result;
  dprintf(fd, "\nA2DP %s State:\n", name().c_str());
  dprintf(fd, "  Priority: %d\n", codecPriority());

  result = codecConfig2Str(getCodecConfig());
  dprintf(fd, "  Config: %s\n", result.c_str());

  result = codecConfig2Str(getCodecSelectableCapability());
  dprintf(fd, "  Selectable: %s\n", result.c_str());

  result = codecConfig2Str(getCodecLocalCapability());
  dprintf(fd, "  Local capability: %s\n", result.c_str());
}

int A2DP_IotGetPeerSinkCodecType(const uint8_t* p_codec_info) {
  int peer_codec_type = 0;
  tA2DP_CODEC_TYPE codec_type = A2DP_GetCodecType(p_codec_info);
  log::verbose("codec_type = 0x{:x}", codec_type);
  switch (codec_type) {
    case A2DP_MEDIA_CT_SBC:
      peer_codec_type = IOT_CONF_VAL_A2DP_CODECTYPE_SBC;
      break;
#if !defined(EXCLUDE_NONSTANDARD_CODECS)
    case A2DP_MEDIA_CT_NON_A2DP: {
      uint16_t codec_id = A2DP_VendorCodecGetCodecId(p_codec_info);
      uint32_t vendor_id = A2DP_VendorCodecGetVendorId(p_codec_info);

      log::verbose("codec_id = {}", codec_id);
      log::verbose("vendor_id = {:x}", vendor_id);

      if (codec_id == A2DP_APTX_CODEC_ID_BLUETOOTH &&
          vendor_id == A2DP_APTX_VENDOR_ID) {
        peer_codec_type = IOT_CONF_VAL_A2DP_CODECTYPE_APTX;
      } else if (codec_id == A2DP_APTX_HD_CODEC_ID_BLUETOOTH &&
                 vendor_id == A2DP_APTX_HD_VENDOR_ID) {
        peer_codec_type = IOT_CONF_VAL_A2DP_CODECTYPE_APTXHD;
      } else if (codec_id == A2DP_LDAC_CODEC_ID &&
                 vendor_id == A2DP_LDAC_VENDOR_ID) {
        peer_codec_type = IOT_CONF_VAL_A2DP_CODECTYPE_LDAC;
      } else if (codec_id == A2DP_APTX_ADAPTIVE_CODEC_ID_BLUETOOTH &&
                 vendor_id == A2DP_APTX_ADAPTIVE_VENDOR_ID) {
        peer_codec_type = IOT_CONF_VAL_A2DP_CODECTYPE_APTXADAPTIVE;
      }
      break;
    }
    case A2DP_MEDIA_CT_AAC:
      peer_codec_type = IOT_CONF_VAL_A2DP_CODECTYPE_AAC;
      break;
#endif
    default:
      break;
  }
  return peer_codec_type;
}

//
// Compares two codecs |lhs| and |rhs| based on their priority.
// Returns true if |lhs| has higher priority (larger priority value).
// If |lhs| and |rhs| have same priority, the unique codec index is used
// as a tie-breaker: larger codec index value means higher priority.
//
static bool compare_codec_priority(const A2dpCodecConfig* lhs,
                                   const A2dpCodecConfig* rhs) {
  if (lhs->codecPriority() > rhs->codecPriority()) return true;
  if (lhs->codecPriority() < rhs->codecPriority()) return false;
  return (lhs->codecIndex() > rhs->codecIndex());
}

A2dpCodecs::A2dpCodecs(
    const std::vector<btav_a2dp_codec_config_t>& codec_priorities)
    : current_codec_config_(nullptr) {
  for (auto config : codec_priorities) {
    codec_priorities_.insert(
        std::make_pair(config.codec_type, config.codec_priority));
  }
}

A2dpCodecs::~A2dpCodecs() {
  std::unique_lock<std::recursive_mutex> lock(codec_mutex_);
  for (const auto& iter : indexed_codecs_) {
    delete iter.second;
  }
  for (const auto& iter : disabled_codecs_) {
    delete iter.second;
  }
  lock.unlock();
}

bool A2dpCodecs::init() {
  log::info("");
  std::lock_guard<std::recursive_mutex> lock(codec_mutex_);

  bool opus_enabled =
      osi_property_get_bool("persist.bluetooth.opus.enabled", false);

  for (int i = BTAV_A2DP_CODEC_INDEX_MIN; i < BTAV_A2DP_CODEC_INDEX_MAX; i++) {
    btav_a2dp_codec_index_t codec_index =
        static_cast<btav_a2dp_codec_index_t>(i);

    // Select the codec priority if explicitly configured
    btav_a2dp_codec_priority_t codec_priority =
        BTAV_A2DP_CODEC_PRIORITY_DEFAULT;
    auto cp_iter = codec_priorities_.find(codec_index);
    if (cp_iter != codec_priorities_.end()) {
      codec_priority = cp_iter->second;
    }

#if !defined(UNIT_TESTS)
    if (codec_index == BTAV_A2DP_CODEC_INDEX_SOURCE_OPUS) {
      if (!bluetooth::audio::a2dp::is_opus_supported()) {
        // We are using HIDL HAL which does not support OPUS codec
        // Mark OPUS as disabled
        opus_enabled = false;
      }
    }
#endif

    // If OPUS is not supported it is disabled
    if (codec_index == BTAV_A2DP_CODEC_INDEX_SOURCE_OPUS && !opus_enabled) {
      codec_priority = BTAV_A2DP_CODEC_PRIORITY_DISABLED;
      log::info("OPUS codec disabled, updated priority to {}", codec_priority);
    }

    A2dpCodecConfig* codec_config =
        A2dpCodecConfig::createCodec(codec_index, codec_priority);
    if (codec_config == nullptr) continue;

    if (codec_priority != BTAV_A2DP_CODEC_PRIORITY_DEFAULT) {
      log::info("updated {} codec priority to {}", codec_config->name().c_str(),
                codec_priority);
    }

    // Test if the codec is disabled
    if (codec_config->codecPriority() == BTAV_A2DP_CODEC_PRIORITY_DISABLED) {
      disabled_codecs_.insert(std::make_pair(codec_index, codec_config));
      continue;
    }

    indexed_codecs_.insert(std::make_pair(codec_index, codec_config));

    if (codec_index < BTAV_A2DP_CODEC_INDEX_SOURCE_EXT_MIN) {
      ordered_source_codecs_.push_back(codec_config);
      ordered_source_codecs_.sort(compare_codec_priority);
    } else {
      ordered_sink_codecs_.push_back(codec_config);
      ordered_sink_codecs_.sort(compare_codec_priority);
    }
  }

  if (ordered_source_codecs_.empty()) {
    log::error("no Source codecs were initialized");
  } else {
    for (auto iter : ordered_source_codecs_) {
      log::info("initialized Source codec {}, idx {}", iter->name().c_str(),
                iter->codecIndex());
    }
  }
  if (ordered_sink_codecs_.empty()) {
    log::error("no Sink codecs were initialized");
  } else {
    for (auto iter : ordered_sink_codecs_) {
      log::info("initialized Sink codec {}, idx {}", iter->name().c_str(),
                iter->codecIndex());
    }
  }

  return (!ordered_source_codecs_.empty() && !ordered_sink_codecs_.empty());
}

A2dpCodecConfig* A2dpCodecs::findSourceCodecConfig(
    const uint8_t* p_codec_info) {
  std::lock_guard<std::recursive_mutex> lock(codec_mutex_);
  btav_a2dp_codec_index_t codec_index = A2DP_SourceCodecIndex(p_codec_info);
  if (codec_index == BTAV_A2DP_CODEC_INDEX_MAX) return nullptr;

  auto iter = indexed_codecs_.find(codec_index);
  if (iter == indexed_codecs_.end()) return nullptr;
  return iter->second;
}

A2dpCodecConfig* A2dpCodecs::findSourceCodecConfig(
    btav_a2dp_codec_index_t codec_index) {
  std::lock_guard<std::recursive_mutex> lock(codec_mutex_);

  auto iter = indexed_codecs_.find(codec_index);
  if (iter == indexed_codecs_.end()) return nullptr;
  return iter->second;
}

A2dpCodecConfig* A2dpCodecs::findSinkCodecConfig(const uint8_t* p_codec_info) {
  std::lock_guard<std::recursive_mutex> lock(codec_mutex_);
  btav_a2dp_codec_index_t codec_index = A2DP_SinkCodecIndex(p_codec_info);
  if (codec_index == BTAV_A2DP_CODEC_INDEX_MAX) return nullptr;

  auto iter = indexed_codecs_.find(codec_index);
  if (iter == indexed_codecs_.end()) return nullptr;
  return iter->second;
}

bool A2dpCodecs::isSupportedCodec(btav_a2dp_codec_index_t codec_index) {
  std::lock_guard<std::recursive_mutex> lock(codec_mutex_);
  return indexed_codecs_.find(codec_index) != indexed_codecs_.end();
}

bool A2dpCodecs::setCodecConfig(const uint8_t* p_peer_codec_info,
                                bool is_capability,
                                uint8_t* p_result_codec_config,
                                bool select_current_codec) {
  std::lock_guard<std::recursive_mutex> lock(codec_mutex_);
  A2dpCodecConfig* a2dp_codec_config = findSourceCodecConfig(p_peer_codec_info);
  if (a2dp_codec_config == nullptr) return false;
  if (!a2dp_codec_config->setCodecConfig(p_peer_codec_info, is_capability,
                                         p_result_codec_config)) {
    return false;
  }
  if (select_current_codec) {
    current_codec_config_ = a2dp_codec_config;
  }
  return true;
}

bool A2dpCodecs::setSinkCodecConfig(const uint8_t* p_peer_codec_info,
                                    bool is_capability,
                                    uint8_t* p_result_codec_config,
                                    bool select_current_codec) {
  std::lock_guard<std::recursive_mutex> lock(codec_mutex_);
  A2dpCodecConfig* a2dp_codec_config = findSinkCodecConfig(p_peer_codec_info);
  if (a2dp_codec_config == nullptr) return false;
  if (!a2dp_codec_config->setCodecConfig(p_peer_codec_info, is_capability,
                                         p_result_codec_config)) {
    return false;
  }
  if (select_current_codec) {
    current_codec_config_ = a2dp_codec_config;
  }
  return true;
}

bool A2dpCodecs::setCodecUserConfig(
    const btav_a2dp_codec_config_t& codec_user_config,
    const tA2DP_ENCODER_INIT_PEER_PARAMS* p_peer_params,
    const uint8_t* p_peer_sink_capabilities, uint8_t* p_result_codec_config,
    bool* p_restart_input, bool* p_restart_output, bool* p_config_updated) {
  std::lock_guard<std::recursive_mutex> lock(codec_mutex_);
  btav_a2dp_codec_config_t codec_audio_config;
  A2dpCodecConfig* a2dp_codec_config = nullptr;
  A2dpCodecConfig* last_codec_config = current_codec_config_;
  *p_restart_input = false;
  *p_restart_output = false;
  *p_config_updated = false;

  log::info("Configuring: {}", codec_user_config.ToString().c_str());

  if (codec_user_config.codec_type < BTAV_A2DP_CODEC_INDEX_MAX) {
    auto iter = indexed_codecs_.find(codec_user_config.codec_type);
    if (iter == indexed_codecs_.end()) goto fail;
    a2dp_codec_config = iter->second;
  } else {
    // Update the default codec
    a2dp_codec_config = current_codec_config_;
  }
  if (a2dp_codec_config == nullptr) goto fail;

  // Reuse the existing codec audio config
  codec_audio_config = a2dp_codec_config->getCodecAudioConfig();
  if (!a2dp_codec_config->setCodecUserConfig(
          codec_user_config, codec_audio_config, p_peer_params,
          p_peer_sink_capabilities, true, p_result_codec_config,
          p_restart_input, p_restart_output, p_config_updated)) {
    goto fail;
  }

  // Update the codec priorities, and eventually restart the connection
  // if a new codec needs to be selected.
  do {
    // Update the codec priority
    btav_a2dp_codec_priority_t old_priority =
        a2dp_codec_config->codecPriority();
    btav_a2dp_codec_priority_t new_priority = codec_user_config.codec_priority;
    a2dp_codec_config->setCodecPriority(new_priority);
    // Get the actual (recomputed) priority
    new_priority = a2dp_codec_config->codecPriority();

    // Check if there was no previous codec
    if (last_codec_config == nullptr) {
      current_codec_config_ = a2dp_codec_config;
      *p_restart_input = true;
      *p_restart_output = true;
      break;
    }

    // Check if the priority of the current codec was updated
    if (a2dp_codec_config == last_codec_config) {
      if (old_priority == new_priority) break;  // No change in priority

      *p_config_updated = true;
      if (new_priority < old_priority) {
        // The priority has become lower - restart the connection to
        // select a new codec.
        *p_restart_output = true;
      }
      break;
    }

    if (new_priority <= old_priority) {
      // No change in priority, or the priority has become lower.
      // This wasn't the current codec, so we shouldn't select a new codec.
      if (*p_restart_input || *p_restart_output ||
          (old_priority != new_priority)) {
        *p_config_updated = true;
      }
      *p_restart_input = false;
      *p_restart_output = false;
      break;
    }

    *p_config_updated = true;
    if (new_priority >= last_codec_config->codecPriority()) {
      // The new priority is higher than the current codec. Restart the
      // connection to select a new codec.
      current_codec_config_ = a2dp_codec_config;
      last_codec_config->setDefaultCodecPriority();
      *p_restart_input = true;
      *p_restart_output = true;
    }
  } while (false);
  ordered_source_codecs_.sort(compare_codec_priority);

  if (*p_restart_input || *p_restart_output) *p_config_updated = true;

  log::info(
      "Configured: restart_input = {} restart_output = {} config_updated = {}",
      *p_restart_input, *p_restart_output, *p_config_updated);

  return true;

fail:
  current_codec_config_ = last_codec_config;
  return false;
}

bool A2dpCodecs::setCodecAudioConfig(
    const btav_a2dp_codec_config_t& codec_audio_config,
    const tA2DP_ENCODER_INIT_PEER_PARAMS* p_peer_params,
    const uint8_t* p_peer_sink_capabilities, uint8_t* p_result_codec_config,
    bool* p_restart_output, bool* p_config_updated) {
  std::lock_guard<std::recursive_mutex> lock(codec_mutex_);
  btav_a2dp_codec_config_t codec_user_config;
  A2dpCodecConfig* a2dp_codec_config = current_codec_config_;
  *p_restart_output = false;
  *p_config_updated = false;

  if (a2dp_codec_config == nullptr) return false;

  // Reuse the existing codec user config
  codec_user_config = a2dp_codec_config->getCodecUserConfig();
  bool restart_input = false;  // Flag ignored - input was just restarted
  if (!a2dp_codec_config->setCodecUserConfig(
          codec_user_config, codec_audio_config, p_peer_params,
          p_peer_sink_capabilities, true, p_result_codec_config, &restart_input,
          p_restart_output, p_config_updated)) {
    return false;
  }

  return true;
}

bool A2dpCodecs::setCodecOtaConfig(
    const uint8_t* p_ota_codec_config,
    const tA2DP_ENCODER_INIT_PEER_PARAMS* p_peer_params,
    uint8_t* p_result_codec_config, bool* p_restart_input,
    bool* p_restart_output, bool* p_config_updated) {
  std::lock_guard<std::recursive_mutex> lock(codec_mutex_);
  btav_a2dp_codec_index_t codec_type;
  btav_a2dp_codec_config_t codec_user_config;
  btav_a2dp_codec_config_t codec_audio_config;
  A2dpCodecConfig* a2dp_codec_config = nullptr;
  A2dpCodecConfig* last_codec_config = current_codec_config_;
  *p_restart_input = false;
  *p_restart_output = false;
  *p_config_updated = false;

  // Check whether the current codec config is explicitly configured by
  // user configuration. If yes, then the OTA codec configuration is ignored.
  if (current_codec_config_ != nullptr) {
    codec_user_config = current_codec_config_->getCodecUserConfig();
    if (!A2dpCodecConfig::isCodecConfigEmpty(codec_user_config)) {
      log::warn(
          "ignoring peer OTA configuration for codec {}: existing user "
          "configuration for current codec {}",
          A2DP_CodecName(p_ota_codec_config),
          current_codec_config_->name().c_str());
      goto fail;
    }
  }

  // Check whether the codec config for the same codec is explicitly configured
  // by user configuration. If yes, then the OTA codec configuration is
  // ignored.
  codec_type = A2DP_SourceCodecIndex(p_ota_codec_config);
  if (codec_type == BTAV_A2DP_CODEC_INDEX_MAX) {
    log::warn("ignoring peer OTA codec configuration: invalid codec");
    goto fail;  // Invalid codec
  } else {
    auto iter = indexed_codecs_.find(codec_type);
    if (iter == indexed_codecs_.end()) {
      log::warn("cannot find codec configuration for peer OTA codec {}",
                A2DP_CodecName(p_ota_codec_config));
      goto fail;
    }
    a2dp_codec_config = iter->second;
  }
  if (a2dp_codec_config == nullptr) goto fail;
  codec_user_config = a2dp_codec_config->getCodecUserConfig();
  if (!A2dpCodecConfig::isCodecConfigEmpty(codec_user_config)) {
    log::warn(
        "ignoring peer OTA configuration for codec {}: existing user "
        "configuration for same codec",
        A2DP_CodecName(p_ota_codec_config));
    goto fail;
  }
  current_codec_config_ = a2dp_codec_config;

  // Reuse the existing codec user config and codec audio config
  codec_audio_config = a2dp_codec_config->getCodecAudioConfig();
  if (!a2dp_codec_config->setCodecUserConfig(
          codec_user_config, codec_audio_config, p_peer_params,
          p_ota_codec_config, false, p_result_codec_config, p_restart_input,
          p_restart_output, p_config_updated)) {
    log::warn("cannot set codec configuration for peer OTA codec {}",
              A2DP_CodecName(p_ota_codec_config));
    goto fail;
  }
  CHECK(current_codec_config_ != nullptr);

  if (*p_restart_input || *p_restart_output) *p_config_updated = true;

  return true;

fail:
  current_codec_config_ = last_codec_config;
  return false;
}

bool A2dpCodecs::setPeerSinkCodecCapabilities(
    const uint8_t* p_peer_codec_capabilities) {
  std::lock_guard<std::recursive_mutex> lock(codec_mutex_);

  A2dpCodecConfig* a2dp_codec_config =
      findSourceCodecConfig(p_peer_codec_capabilities);
  if (a2dp_codec_config == nullptr) return false;

  // Bypass the validation for codecs that are offloaded:
  // the stack does not need to know about the peer capabilities,
  // since the validation and selection will be performed by the
  // bluetooth audio HAL for offloaded codecs.
  if (!::bluetooth::audio::a2dp::provider::supports_codec(
          a2dp_codec_config->codecIndex()) &&
      !A2DP_IsPeerSinkCodecValid(p_peer_codec_capabilities))
    return false;

  return a2dp_codec_config->setPeerCodecCapabilities(p_peer_codec_capabilities);
}

bool A2dpCodecs::setPeerSourceCodecCapabilities(
    const uint8_t* p_peer_codec_capabilities) {
  std::lock_guard<std::recursive_mutex> lock(codec_mutex_);

  if (!A2DP_IsPeerSourceCodecValid(p_peer_codec_capabilities)) return false;
  A2dpCodecConfig* a2dp_codec_config =
      findSinkCodecConfig(p_peer_codec_capabilities);
  if (a2dp_codec_config == nullptr) return false;
  return a2dp_codec_config->setPeerCodecCapabilities(p_peer_codec_capabilities);
}

bool A2dpCodecs::getCodecConfigAndCapabilities(
    btav_a2dp_codec_config_t* p_codec_config,
    std::vector<btav_a2dp_codec_config_t>* p_codecs_local_capabilities,
    std::vector<btav_a2dp_codec_config_t>* p_codecs_selectable_capabilities) {
  std::lock_guard<std::recursive_mutex> lock(codec_mutex_);

  if (current_codec_config_ != nullptr) {
    *p_codec_config = current_codec_config_->getCodecConfig();
  } else {
    btav_a2dp_codec_config_t codec_config;
    memset(&codec_config, 0, sizeof(codec_config));
    *p_codec_config = codec_config;
  }

  std::vector<btav_a2dp_codec_config_t> codecs_capabilities;
  for (auto codec : orderedSourceCodecs()) {
    codecs_capabilities.push_back(codec->getCodecLocalCapability());
  }
  *p_codecs_local_capabilities = codecs_capabilities;

  codecs_capabilities.clear();
  for (auto codec : orderedSourceCodecs()) {
    btav_a2dp_codec_config_t codec_capability =
        codec->getCodecSelectableCapability();
    // Don't add entries that cannot be used
    if ((codec_capability.sample_rate == BTAV_A2DP_CODEC_SAMPLE_RATE_NONE) ||
        (codec_capability.bits_per_sample ==
         BTAV_A2DP_CODEC_BITS_PER_SAMPLE_NONE) ||
        (codec_capability.channel_mode == BTAV_A2DP_CODEC_CHANNEL_MODE_NONE)) {
      continue;
    }
    codecs_capabilities.push_back(codec_capability);
  }
  *p_codecs_selectable_capabilities = codecs_capabilities;

  return true;
}

void A2dpCodecs::debug_codec_dump(int fd) {
  std::lock_guard<std::recursive_mutex> lock(codec_mutex_);
  dprintf(fd, "\nA2DP Codecs State:\n");

  // Print the current codec name
  if (current_codec_config_ != nullptr) {
    dprintf(fd, "  Current Codec: %s\n", current_codec_config_->name().c_str());
  } else {
    dprintf(fd, "  Current Codec: None\n");
  }

  // Print the codec-specific state
  for (auto codec_config : ordered_source_codecs_) {
    codec_config->debug_codec_dump(fd);
  }
}

tA2DP_CODEC_TYPE A2DP_GetCodecType(const uint8_t* p_codec_info) {
  return (tA2DP_CODEC_TYPE)(p_codec_info[AVDT_CODEC_TYPE_INDEX]);
}

bool A2DP_IsSourceCodecValid(const uint8_t* p_codec_info) {
  tA2DP_CODEC_TYPE codec_type = A2DP_GetCodecType(p_codec_info);

<<<<<<< HEAD
  LOG_VERBOSE("%s: codec_type = 0x%x", __func__, codec_type);
  LOG(INFO) << __func__ << ": codec_type = " << codec_type;
=======
  log::verbose("codec_type = 0x{:x}", codec_type);
>>>>>>> 6473a21f

  switch (codec_type) {
    case A2DP_MEDIA_CT_SBC:
      return A2DP_IsSourceCodecValidSbc(p_codec_info);
#if !defined(EXCLUDE_NONSTANDARD_CODECS)
    case A2DP_MEDIA_CT_AAC:
      return A2DP_IsSourceCodecValidAac(p_codec_info);
    case A2DP_MEDIA_CT_NON_A2DP:
      return A2DP_IsVendorSourceCodecValid(p_codec_info);
#endif
    default:
      break;
  }

  return false;
}

bool A2DP_IsSinkCodecValid(const uint8_t* p_codec_info) {
  tA2DP_CODEC_TYPE codec_type = A2DP_GetCodecType(p_codec_info);

  log::verbose("codec_type = 0x{:x}", codec_type);

  switch (codec_type) {
    case A2DP_MEDIA_CT_SBC:
      return A2DP_IsSinkCodecValidSbc(p_codec_info);
#if !defined(EXCLUDE_NONSTANDARD_CODECS)
    case A2DP_MEDIA_CT_AAC:
      return A2DP_IsSinkCodecValidAac(p_codec_info);
    case A2DP_MEDIA_CT_NON_A2DP:
      return A2DP_IsVendorSinkCodecValid(p_codec_info);
#endif
    default:
      break;
  }

  return false;
}

bool A2DP_IsPeerSourceCodecValid(const uint8_t* p_codec_info) {
  tA2DP_CODEC_TYPE codec_type = A2DP_GetCodecType(p_codec_info);

  log::verbose("codec_type = 0x{:x}", codec_type);

  switch (codec_type) {
    case A2DP_MEDIA_CT_SBC:
      return A2DP_IsPeerSourceCodecValidSbc(p_codec_info);
#if !defined(EXCLUDE_NONSTANDARD_CODECS)
    case A2DP_MEDIA_CT_AAC:
      return A2DP_IsPeerSourceCodecValidAac(p_codec_info);
    case A2DP_MEDIA_CT_NON_A2DP:
      return A2DP_IsVendorPeerSourceCodecValid(p_codec_info);
#endif
    default:
      break;
  }

  return false;
}

bool A2DP_IsPeerSinkCodecValid(const uint8_t* p_codec_info) {
  tA2DP_CODEC_TYPE codec_type = A2DP_GetCodecType(p_codec_info);

  log::verbose("codec_type = 0x{:x}", codec_type);

  switch (codec_type) {
    case A2DP_MEDIA_CT_SBC:
      return A2DP_IsPeerSinkCodecValidSbc(p_codec_info);
#if !defined(EXCLUDE_NONSTANDARD_CODECS)
    case A2DP_MEDIA_CT_AAC:
      return A2DP_IsPeerSinkCodecValidAac(p_codec_info);
    case A2DP_MEDIA_CT_NON_A2DP:
      return A2DP_IsVendorPeerSinkCodecValid(p_codec_info);
#endif
    default:
      break;
  }

  return false;
}

bool A2DP_IsSinkCodecSupported(const uint8_t* p_codec_info) {
  tA2DP_CODEC_TYPE codec_type = A2DP_GetCodecType(p_codec_info);

  log::verbose("codec_type = 0x{:x}", codec_type);

  switch (codec_type) {
    case A2DP_MEDIA_CT_SBC:
      return A2DP_IsSinkCodecSupportedSbc(p_codec_info);
#if !defined(EXCLUDE_NONSTANDARD_CODECS)
    case A2DP_MEDIA_CT_AAC:
      return A2DP_IsSinkCodecSupportedAac(p_codec_info);
    case A2DP_MEDIA_CT_NON_A2DP:
      return A2DP_IsVendorSinkCodecSupported(p_codec_info);
#endif
    default:
      break;
  }

  log::error("unsupported codec type 0x{:x}", codec_type);
  return false;
}

bool A2DP_IsPeerSourceCodecSupported(const uint8_t* p_codec_info) {
  tA2DP_CODEC_TYPE codec_type = A2DP_GetCodecType(p_codec_info);

  log::verbose("codec_type = 0x{:x}", codec_type);

  switch (codec_type) {
    case A2DP_MEDIA_CT_SBC:
      return A2DP_IsPeerSourceCodecSupportedSbc(p_codec_info);
#if !defined(EXCLUDE_NONSTANDARD_CODECS)
    case A2DP_MEDIA_CT_AAC:
      return A2DP_IsPeerSourceCodecSupportedAac(p_codec_info);
    case A2DP_MEDIA_CT_NON_A2DP:
      return A2DP_IsVendorPeerSourceCodecSupported(p_codec_info);
#endif
    default:
      break;
  }

  log::error("unsupported codec type 0x{:x}", codec_type);
  return false;
}

void A2DP_InitDefaultCodec(uint8_t* p_codec_info) {
  A2DP_InitDefaultCodecSbc(p_codec_info);
}

bool A2DP_UsesRtpHeader(bool content_protection_enabled,
                        const uint8_t* p_codec_info) {
  tA2DP_CODEC_TYPE codec_type = A2DP_GetCodecType(p_codec_info);

  if (codec_type != A2DP_MEDIA_CT_NON_A2DP) return true;

#if !defined(EXCLUDE_NONSTANDARD_CODECS)
  return A2DP_VendorUsesRtpHeader(content_protection_enabled, p_codec_info);
#else
  return true;
#endif
}

uint8_t A2DP_GetMediaType(const uint8_t* p_codec_info) {
  uint8_t media_type = (p_codec_info[A2DP_MEDIA_TYPE_OFFSET] >> 4) & 0x0f;
  return media_type;
}

const char* A2DP_CodecName(const uint8_t* p_codec_info) {
  tA2DP_CODEC_TYPE codec_type = A2DP_GetCodecType(p_codec_info);

  log::verbose("codec_type = 0x{:x}", codec_type);

  switch (codec_type) {
    case A2DP_MEDIA_CT_SBC:
      return A2DP_CodecNameSbc(p_codec_info);
#if !defined(EXCLUDE_NONSTANDARD_CODECS)
    case A2DP_MEDIA_CT_AAC:
      return A2DP_CodecNameAac(p_codec_info);
    case A2DP_MEDIA_CT_NON_A2DP:
      return A2DP_VendorCodecName(p_codec_info);
#endif
    default:
      break;
  }

  log::error("unsupported codec type 0x{:x}", codec_type);
  return "UNKNOWN CODEC";
}

bool A2DP_CodecTypeEquals(const uint8_t* p_codec_info_a,
                          const uint8_t* p_codec_info_b) {
  tA2DP_CODEC_TYPE codec_type_a = A2DP_GetCodecType(p_codec_info_a);
  tA2DP_CODEC_TYPE codec_type_b = A2DP_GetCodecType(p_codec_info_b);

  if (codec_type_a != codec_type_b) return false;

  switch (codec_type_a) {
    case A2DP_MEDIA_CT_SBC:
      return A2DP_CodecTypeEqualsSbc(p_codec_info_a, p_codec_info_b);
#if !defined(EXCLUDE_NONSTANDARD_CODECS)
    case A2DP_MEDIA_CT_AAC:
      return A2DP_CodecTypeEqualsAac(p_codec_info_a, p_codec_info_b);
    case A2DP_MEDIA_CT_NON_A2DP:
      return A2DP_VendorCodecTypeEquals(p_codec_info_a, p_codec_info_b);
#endif
    default:
      break;
  }

  log::error("unsupported codec type 0x{:x}", codec_type_a);
  return false;
}

bool A2DP_CodecEquals(const uint8_t* p_codec_info_a,
                      const uint8_t* p_codec_info_b) {
  tA2DP_CODEC_TYPE codec_type_a = A2DP_GetCodecType(p_codec_info_a);
  tA2DP_CODEC_TYPE codec_type_b = A2DP_GetCodecType(p_codec_info_b);

  if (codec_type_a != codec_type_b) return false;

  switch (codec_type_a) {
    case A2DP_MEDIA_CT_SBC:
      return A2DP_CodecEqualsSbc(p_codec_info_a, p_codec_info_b);
#if !defined(EXCLUDE_NONSTANDARD_CODECS)
    case A2DP_MEDIA_CT_AAC:
      return A2DP_CodecEqualsAac(p_codec_info_a, p_codec_info_b);
    case A2DP_MEDIA_CT_NON_A2DP:
      return A2DP_VendorCodecEquals(p_codec_info_a, p_codec_info_b);
#endif
    default:
      break;
  }

  log::error("unsupported codec type 0x{:x}", codec_type_a);
  return false;
}

int A2DP_GetTrackSampleRate(const uint8_t* p_codec_info) {
  tA2DP_CODEC_TYPE codec_type = A2DP_GetCodecType(p_codec_info);

  log::verbose("codec_type = 0x{:x}", codec_type);

  switch (codec_type) {
    case A2DP_MEDIA_CT_SBC:
      return A2DP_GetTrackSampleRateSbc(p_codec_info);
#if !defined(EXCLUDE_NONSTANDARD_CODECS)
    case A2DP_MEDIA_CT_AAC:
      return A2DP_GetTrackSampleRateAac(p_codec_info);
    case A2DP_MEDIA_CT_NON_A2DP:
      return A2DP_VendorGetTrackSampleRate(p_codec_info);
#endif
    default:
      break;
  }

  log::error("unsupported codec type 0x{:x}", codec_type);
  return -1;
}

int A2DP_GetTrackBitsPerSample(const uint8_t* p_codec_info) {
  tA2DP_CODEC_TYPE codec_type = A2DP_GetCodecType(p_codec_info);

  log::verbose("codec_type = 0x{:x}", codec_type);

  switch (codec_type) {
    case A2DP_MEDIA_CT_SBC:
      return A2DP_GetTrackBitsPerSampleSbc(p_codec_info);
#if !defined(EXCLUDE_NONSTANDARD_CODECS)
    case A2DP_MEDIA_CT_AAC:
      return A2DP_GetTrackBitsPerSampleAac(p_codec_info);
    case A2DP_MEDIA_CT_NON_A2DP:
      return A2DP_VendorGetTrackBitsPerSample(p_codec_info);
#endif
    default:
      break;
  }

  log::error("unsupported codec type 0x{:x}", codec_type);
  return -1;
}

int A2DP_GetTrackChannelCount(const uint8_t* p_codec_info) {
  tA2DP_CODEC_TYPE codec_type = A2DP_GetCodecType(p_codec_info);

  log::verbose("codec_type = 0x{:x}", codec_type);

  switch (codec_type) {
    case A2DP_MEDIA_CT_SBC:
      return A2DP_GetTrackChannelCountSbc(p_codec_info);
#if !defined(EXCLUDE_NONSTANDARD_CODECS)
    case A2DP_MEDIA_CT_AAC:
      return A2DP_GetTrackChannelCountAac(p_codec_info);
    case A2DP_MEDIA_CT_NON_A2DP:
      return A2DP_VendorGetTrackChannelCount(p_codec_info);
#endif
    default:
      break;
  }

  log::error("unsupported codec type 0x{:x}", codec_type);
  return -1;
}

int A2DP_GetSinkTrackChannelType(const uint8_t* p_codec_info) {
  tA2DP_CODEC_TYPE codec_type = A2DP_GetCodecType(p_codec_info);

  log::verbose("codec_type = 0x{:x}", codec_type);

  switch (codec_type) {
    case A2DP_MEDIA_CT_SBC:
      return A2DP_GetSinkTrackChannelTypeSbc(p_codec_info);
#if !defined(EXCLUDE_NONSTANDARD_CODECS)
    case A2DP_MEDIA_CT_AAC:
      return A2DP_GetSinkTrackChannelTypeAac(p_codec_info);
    case A2DP_MEDIA_CT_NON_A2DP:
      return A2DP_VendorGetSinkTrackChannelType(p_codec_info);
#endif
    default:
      break;
  }

  log::error("unsupported codec type 0x{:x}", codec_type);
  return -1;
}

bool A2DP_GetPacketTimestamp(const uint8_t* p_codec_info, const uint8_t* p_data,
                             uint32_t* p_timestamp) {
  tA2DP_CODEC_TYPE codec_type = A2DP_GetCodecType(p_codec_info);

  switch (codec_type) {
    case A2DP_MEDIA_CT_SBC:
      return A2DP_GetPacketTimestampSbc(p_codec_info, p_data, p_timestamp);
#if !defined(EXCLUDE_NONSTANDARD_CODECS)
    case A2DP_MEDIA_CT_AAC:
      return A2DP_GetPacketTimestampAac(p_codec_info, p_data, p_timestamp);
    case A2DP_MEDIA_CT_NON_A2DP:
      return A2DP_VendorGetPacketTimestamp(p_codec_info, p_data, p_timestamp);
#endif
    default:
      break;
  }

  log::error("unsupported codec type 0x{:x}", codec_type);
  return false;
}

bool A2DP_BuildCodecHeader(const uint8_t* p_codec_info, BT_HDR* p_buf,
                           uint16_t frames_per_packet) {
  tA2DP_CODEC_TYPE codec_type = A2DP_GetCodecType(p_codec_info);

  switch (codec_type) {
    case A2DP_MEDIA_CT_SBC:
      return A2DP_BuildCodecHeaderSbc(p_codec_info, p_buf, frames_per_packet);
#if !defined(EXCLUDE_NONSTANDARD_CODECS)
    case A2DP_MEDIA_CT_AAC:
      return A2DP_BuildCodecHeaderAac(p_codec_info, p_buf, frames_per_packet);
    case A2DP_MEDIA_CT_NON_A2DP:
      return A2DP_VendorBuildCodecHeader(p_codec_info, p_buf,
                                         frames_per_packet);
#endif
    default:
      break;
  }

  log::error("unsupported codec type 0x{:x}", codec_type);
  return false;
}

const tA2DP_ENCODER_INTERFACE* A2DP_GetEncoderInterface(
    const uint8_t* p_codec_info) {
  tA2DP_CODEC_TYPE codec_type = A2DP_GetCodecType(p_codec_info);

  log::verbose("codec_type = 0x{:x}", codec_type);

  if (::bluetooth::audio::a2dp::provider::supports_codec(
          A2DP_SourceCodecIndex(p_codec_info))) {
    return A2DP_GetEncoderInterfaceExt(p_codec_info);
  }

  switch (codec_type) {
    case A2DP_MEDIA_CT_SBC:
      return A2DP_GetEncoderInterfaceSbc(p_codec_info);
#if !defined(EXCLUDE_NONSTANDARD_CODECS)
    case A2DP_MEDIA_CT_AAC:
      return A2DP_GetEncoderInterfaceAac(p_codec_info);
    case A2DP_MEDIA_CT_NON_A2DP:
      return A2DP_VendorGetEncoderInterface(p_codec_info);
#endif
    default:
      break;
  }

  log::error("unsupported codec type 0x{:x}", codec_type);
  return NULL;
}

const tA2DP_DECODER_INTERFACE* A2DP_GetDecoderInterface(
    const uint8_t* p_codec_info) {
  tA2DP_CODEC_TYPE codec_type = A2DP_GetCodecType(p_codec_info);

  log::verbose("codec_type = 0x{:x}", codec_type);

  switch (codec_type) {
    case A2DP_MEDIA_CT_SBC:
      return A2DP_GetDecoderInterfaceSbc(p_codec_info);
#if !defined(EXCLUDE_NONSTANDARD_CODECS)
    case A2DP_MEDIA_CT_AAC:
      return A2DP_GetDecoderInterfaceAac(p_codec_info);
    case A2DP_MEDIA_CT_NON_A2DP:
      return A2DP_VendorGetDecoderInterface(p_codec_info);
#endif
    default:
      break;
  }

  log::error("unsupported codec type 0x{:x}", codec_type);
  return NULL;
}

bool A2DP_AdjustCodec(uint8_t* p_codec_info) {
  tA2DP_CODEC_TYPE codec_type = A2DP_GetCodecType(p_codec_info);

  switch (codec_type) {
    case A2DP_MEDIA_CT_SBC:
      return A2DP_AdjustCodecSbc(p_codec_info);
#if !defined(EXCLUDE_NONSTANDARD_CODECS)
    case A2DP_MEDIA_CT_AAC:
      return A2DP_AdjustCodecAac(p_codec_info);
    case A2DP_MEDIA_CT_NON_A2DP:
      return A2DP_VendorAdjustCodec(p_codec_info);
#endif
    default:
      break;
  }

  log::error("unsupported codec type 0x{:x}", codec_type);
  return false;
}

btav_a2dp_codec_index_t A2DP_SourceCodecIndex(const uint8_t* p_codec_info) {
  tA2DP_CODEC_TYPE codec_type = A2DP_GetCodecType(p_codec_info);

  log::verbose("codec_type = 0x{:x}", codec_type);

  auto ext_codec_index =
      bluetooth::audio::a2dp::provider::source_codec_index(p_codec_info);
  if (ext_codec_index.has_value()) {
    return ext_codec_index.value();
  }

  switch (codec_type) {
    case A2DP_MEDIA_CT_SBC:
      return A2DP_SourceCodecIndexSbc(p_codec_info);
#if !defined(EXCLUDE_NONSTANDARD_CODECS)
    case A2DP_MEDIA_CT_AAC:
      return A2DP_SourceCodecIndexAac(p_codec_info);
    case A2DP_MEDIA_CT_NON_A2DP:
      return A2DP_VendorSourceCodecIndex(p_codec_info);
#endif
    default:
      break;
  }

  log::error("unsupported codec type 0x{:x}", codec_type);
  return BTAV_A2DP_CODEC_INDEX_MAX;
}

btav_a2dp_codec_index_t A2DP_SinkCodecIndex(const uint8_t* p_codec_info) {
  tA2DP_CODEC_TYPE codec_type = A2DP_GetCodecType(p_codec_info);

  log::verbose("codec_type = 0x{:x}", codec_type);

  auto ext_codec_index =
      bluetooth::audio::a2dp::provider::sink_codec_index(p_codec_info);
  if (ext_codec_index.has_value()) {
    return ext_codec_index.value();
  }

  switch (codec_type) {
    case A2DP_MEDIA_CT_SBC:
      return A2DP_SinkCodecIndexSbc(p_codec_info);
#if !defined(EXCLUDE_NONSTANDARD_CODECS)
    case A2DP_MEDIA_CT_AAC:
      return A2DP_SinkCodecIndexAac(p_codec_info);
    case A2DP_MEDIA_CT_NON_A2DP:
      return A2DP_VendorSinkCodecIndex(p_codec_info);
#endif
    default:
      break;
  }

  log::error("unsupported codec type 0x{:x}", codec_type);
  return BTAV_A2DP_CODEC_INDEX_MAX;
}

const char* A2DP_CodecIndexStr(btav_a2dp_codec_index_t codec_index) {
  if ((codec_index >= BTAV_A2DP_CODEC_INDEX_SOURCE_EXT_MIN &&
       codec_index < BTAV_A2DP_CODEC_INDEX_SOURCE_EXT_MAX) ||
      (codec_index >= BTAV_A2DP_CODEC_INDEX_SINK_EXT_MIN &&
       codec_index < BTAV_A2DP_CODEC_INDEX_SINK_EXT_MAX)) {
    auto codec_index_str =
        bluetooth::audio::a2dp::provider::codec_index_str(codec_index);
    if (codec_index_str.has_value()) {
      return codec_index_str.value();
    }
  }

  switch (codec_index) {
    case BTAV_A2DP_CODEC_INDEX_SOURCE_SBC:
      return A2DP_CodecIndexStrSbc();
    case BTAV_A2DP_CODEC_INDEX_SINK_SBC:
      return A2DP_CodecIndexStrSbcSink();
#if !defined(EXCLUDE_NONSTANDARD_CODECS)
    case BTAV_A2DP_CODEC_INDEX_SOURCE_AAC:
      return A2DP_CodecIndexStrAac();
    case BTAV_A2DP_CODEC_INDEX_SINK_AAC:
      return A2DP_CodecIndexStrAacSink();
#endif
    default:
      break;
  }

#if !defined(EXCLUDE_NONSTANDARD_CODECS)
  if (codec_index < BTAV_A2DP_CODEC_INDEX_MAX)
    return A2DP_VendorCodecIndexStr(codec_index);
#endif

  return "UNKNOWN CODEC INDEX";
}

bool A2DP_InitCodecConfig(btav_a2dp_codec_index_t codec_index,
                          AvdtpSepConfig* p_cfg) {
  log::verbose("codec {}", A2DP_CodecIndexStr(codec_index));

  /* Default: no content protection info */
  p_cfg->num_protect = 0;
  p_cfg->protect_info[0] = 0;

  if (::bluetooth::audio::a2dp::provider::supports_codec(codec_index)) {
    return ::bluetooth::audio::a2dp::provider::codec_info(
        codec_index, nullptr, p_cfg->codec_info, nullptr);
  }

  switch (codec_index) {
    case BTAV_A2DP_CODEC_INDEX_SOURCE_SBC:
      return A2DP_InitCodecConfigSbc(p_cfg);
    case BTAV_A2DP_CODEC_INDEX_SINK_SBC:
      return A2DP_InitCodecConfigSbcSink(p_cfg);
#if !defined(EXCLUDE_NONSTANDARD_CODECS)
    case BTAV_A2DP_CODEC_INDEX_SOURCE_AAC:
      return A2DP_InitCodecConfigAac(p_cfg);
    case BTAV_A2DP_CODEC_INDEX_SINK_AAC:
      return A2DP_InitCodecConfigAacSink(p_cfg);
#endif
    default:
      break;
  }

#if !defined(EXCLUDE_NONSTANDARD_CODECS)
  if (codec_index < BTAV_A2DP_CODEC_INDEX_MAX)
    return A2DP_VendorInitCodecConfig(codec_index, p_cfg);
#endif

  return false;
}

std::string A2DP_CodecInfoString(const uint8_t* p_codec_info) {
  tA2DP_CODEC_TYPE codec_type = A2DP_GetCodecType(p_codec_info);

  switch (codec_type) {
    case A2DP_MEDIA_CT_SBC:
      return A2DP_CodecInfoStringSbc(p_codec_info);
#if !defined(EXCLUDE_NONSTANDARD_CODECS)
    case A2DP_MEDIA_CT_AAC:
      return A2DP_CodecInfoStringAac(p_codec_info);
    case A2DP_MEDIA_CT_NON_A2DP:
      return A2DP_VendorCodecInfoString(p_codec_info);
#endif
    default:
      break;
  }

  return "Unsupported codec type: " + loghex(codec_type);
}

int A2DP_GetEecoderEffectiveFrameSize(const uint8_t* p_codec_info) {
  const tA2DP_ENCODER_INTERFACE* a2dp_encoder_interface =
      A2DP_GetEncoderInterface(p_codec_info);
  return a2dp_encoder_interface
             ? a2dp_encoder_interface->get_effective_frame_size()
             : 0;
}<|MERGE_RESOLUTION|>--- conflicted
+++ resolved
@@ -20,7 +20,7 @@
 
 #define LOG_TAG "a2dp_codec"
 
-#include <bluetooth/log.h>
+#include <base/logging.h>
 
 #include "a2dp_aac.h"
 #include "a2dp_codec_api.h"
@@ -41,6 +41,7 @@
 #include "bta/av/bta_av_int.h"
 #include "device/include/device_iot_config.h"
 #include "internal_include/bt_trace.h"
+#include "os/log.h"
 #include "osi/include/properties.h"
 #include "stack/include/bt_hdr.h"
 
@@ -51,8 +52,6 @@
 // |codec_config| is the codec config to initialize.
 // |codec_index| and |codec_priority| are the codec type and priority to use
 // for the initialization.
-
-using namespace bluetooth;
 
 static void init_btav_a2dp_codec_config(
     btav_a2dp_codec_config_t* codec_config, btav_a2dp_codec_index_t codec_index,
@@ -115,7 +114,7 @@
 A2dpCodecConfig* A2dpCodecConfig::createCodec(
     btav_a2dp_codec_index_t codec_index,
     btav_a2dp_codec_priority_t codec_priority) {
-  log::info("{}", A2DP_CodecIndexStr(codec_index));
+  LOG_INFO("%s", A2DP_CodecIndexStr(codec_index));
 
   // Hardware offload codec extensibility:
   // management of the codec is moved under the ProviderInfo
@@ -181,7 +180,7 @@
   memcpy(p_codec_info, ota_codec_config_, sizeof(ota_codec_config_));
   tA2DP_CODEC_TYPE codec_type = A2DP_GetCodecType(p_codec_info);
 
-  log::verbose("codec_type = 0x{:x}", codec_type);
+  LOG_VERBOSE("%s: codec_type = 0x%x", __func__, codec_type);
 
   switch (codec_type) {
     case A2DP_MEDIA_CT_SBC:
@@ -196,7 +195,7 @@
       break;
   }
 
-  log::error("unsupported codec type 0x{:x}", codec_type);
+  LOG_ERROR("%s: unsupported codec type 0x%x", __func__, codec_type);
   return -1;
 }
 
@@ -266,8 +265,8 @@
         }
         p_a2dp_offload->codec_info[7] =
             codec_config[10];  // LDAC specific channel mode
-        log::verbose("Ldac specific channelmode ={}",
-                     p_a2dp_offload->codec_info[7]);
+        LOG_VERBOSE("%s: Ldac specific channelmode =%d", __func__,
+                    p_a2dp_offload->codec_info[7]);
       }
       break;
 #endif
@@ -551,7 +550,7 @@
 int A2DP_IotGetPeerSinkCodecType(const uint8_t* p_codec_info) {
   int peer_codec_type = 0;
   tA2DP_CODEC_TYPE codec_type = A2DP_GetCodecType(p_codec_info);
-  log::verbose("codec_type = 0x{:x}", codec_type);
+  LOG_VERBOSE("%s: codec_type = 0x%x", __func__, codec_type);
   switch (codec_type) {
     case A2DP_MEDIA_CT_SBC:
       peer_codec_type = IOT_CONF_VAL_A2DP_CODECTYPE_SBC;
@@ -561,8 +560,8 @@
       uint16_t codec_id = A2DP_VendorCodecGetCodecId(p_codec_info);
       uint32_t vendor_id = A2DP_VendorCodecGetVendorId(p_codec_info);
 
-      log::verbose("codec_id = {}", codec_id);
-      log::verbose("vendor_id = {:x}", vendor_id);
+      LOG_VERBOSE("%s codec_id = %d", __func__, codec_id);
+      LOG_VERBOSE("%s vendor_id = %x", __func__, vendor_id);
 
       if (codec_id == A2DP_APTX_CODEC_ID_BLUETOOTH &&
           vendor_id == A2DP_APTX_VENDOR_ID) {
@@ -623,7 +622,7 @@
 }
 
 bool A2dpCodecs::init() {
-  log::info("");
+  LOG_INFO("%s", __func__);
   std::lock_guard<std::recursive_mutex> lock(codec_mutex_);
 
   bool opus_enabled =
@@ -654,7 +653,8 @@
     // If OPUS is not supported it is disabled
     if (codec_index == BTAV_A2DP_CODEC_INDEX_SOURCE_OPUS && !opus_enabled) {
       codec_priority = BTAV_A2DP_CODEC_PRIORITY_DISABLED;
-      log::info("OPUS codec disabled, updated priority to {}", codec_priority);
+      LOG_INFO("%s: OPUS codec disabled, updated priority to %d", __func__,
+               codec_priority);
     }
 
     A2dpCodecConfig* codec_config =
@@ -662,8 +662,8 @@
     if (codec_config == nullptr) continue;
 
     if (codec_priority != BTAV_A2DP_CODEC_PRIORITY_DEFAULT) {
-      log::info("updated {} codec priority to {}", codec_config->name().c_str(),
-                codec_priority);
+      LOG_INFO("%s: updated %s codec priority to %d", __func__,
+               codec_config->name().c_str(), codec_priority);
     }
 
     // Test if the codec is disabled
@@ -684,19 +684,19 @@
   }
 
   if (ordered_source_codecs_.empty()) {
-    log::error("no Source codecs were initialized");
+    LOG_ERROR("%s: no Source codecs were initialized", __func__);
   } else {
     for (auto iter : ordered_source_codecs_) {
-      log::info("initialized Source codec {}, idx {}", iter->name().c_str(),
-                iter->codecIndex());
+      LOG_INFO("%s: initialized Source codec %s, idx %d", __func__,
+               iter->name().c_str(), iter->codecIndex());
     }
   }
   if (ordered_sink_codecs_.empty()) {
-    log::error("no Sink codecs were initialized");
+    LOG_ERROR("%s: no Sink codecs were initialized", __func__);
   } else {
     for (auto iter : ordered_sink_codecs_) {
-      log::info("initialized Sink codec {}, idx {}", iter->name().c_str(),
-                iter->codecIndex());
+      LOG_INFO("%s: initialized Sink codec %s, idx %d", __func__,
+               iter->name().c_str(), iter->codecIndex());
     }
   }
 
@@ -785,7 +785,8 @@
   *p_restart_output = false;
   *p_config_updated = false;
 
-  log::info("Configuring: {}", codec_user_config.ToString().c_str());
+  LOG_INFO("%s: Configuring: %s", __func__,
+           codec_user_config.ToString().c_str());
 
   if (codec_user_config.codec_type < BTAV_A2DP_CODEC_INDEX_MAX) {
     auto iter = indexed_codecs_.find(codec_user_config.codec_type);
@@ -864,9 +865,10 @@
 
   if (*p_restart_input || *p_restart_output) *p_config_updated = true;
 
-  log::info(
-      "Configured: restart_input = {} restart_output = {} config_updated = {}",
-      *p_restart_input, *p_restart_output, *p_config_updated);
+  LOG_INFO(
+      "%s: Configured: restart_input = %d restart_output = %d "
+      "config_updated = %d",
+      __func__, *p_restart_input, *p_restart_output, *p_config_updated);
 
   return true;
 
@@ -921,10 +923,10 @@
   if (current_codec_config_ != nullptr) {
     codec_user_config = current_codec_config_->getCodecUserConfig();
     if (!A2dpCodecConfig::isCodecConfigEmpty(codec_user_config)) {
-      log::warn(
-          "ignoring peer OTA configuration for codec {}: existing user "
-          "configuration for current codec {}",
-          A2DP_CodecName(p_ota_codec_config),
+      LOG_WARN(
+          "%s: ignoring peer OTA configuration for codec %s: "
+          "existing user configuration for current codec %s",
+          __func__, A2DP_CodecName(p_ota_codec_config),
           current_codec_config_->name().c_str());
       goto fail;
     }
@@ -935,13 +937,16 @@
   // ignored.
   codec_type = A2DP_SourceCodecIndex(p_ota_codec_config);
   if (codec_type == BTAV_A2DP_CODEC_INDEX_MAX) {
-    log::warn("ignoring peer OTA codec configuration: invalid codec");
+    LOG_WARN(
+        "%s: ignoring peer OTA codec configuration: "
+        "invalid codec",
+        __func__);
     goto fail;  // Invalid codec
   } else {
     auto iter = indexed_codecs_.find(codec_type);
     if (iter == indexed_codecs_.end()) {
-      log::warn("cannot find codec configuration for peer OTA codec {}",
-                A2DP_CodecName(p_ota_codec_config));
+      LOG_WARN("%s: cannot find codec configuration for peer OTA codec %s",
+               __func__, A2DP_CodecName(p_ota_codec_config));
       goto fail;
     }
     a2dp_codec_config = iter->second;
@@ -949,10 +954,10 @@
   if (a2dp_codec_config == nullptr) goto fail;
   codec_user_config = a2dp_codec_config->getCodecUserConfig();
   if (!A2dpCodecConfig::isCodecConfigEmpty(codec_user_config)) {
-    log::warn(
-        "ignoring peer OTA configuration for codec {}: existing user "
-        "configuration for same codec",
-        A2DP_CodecName(p_ota_codec_config));
+    LOG_WARN(
+        "%s: ignoring peer OTA configuration for codec %s: "
+        "existing user configuration for same codec",
+        __func__, A2DP_CodecName(p_ota_codec_config));
     goto fail;
   }
   current_codec_config_ = a2dp_codec_config;
@@ -963,8 +968,8 @@
           codec_user_config, codec_audio_config, p_peer_params,
           p_ota_codec_config, false, p_result_codec_config, p_restart_input,
           p_restart_output, p_config_updated)) {
-    log::warn("cannot set codec configuration for peer OTA codec {}",
-              A2DP_CodecName(p_ota_codec_config));
+    LOG_WARN("%s: cannot set codec configuration for peer OTA codec %s",
+             __func__, A2DP_CodecName(p_ota_codec_config));
     goto fail;
   }
   CHECK(current_codec_config_ != nullptr);
@@ -1071,12 +1076,7 @@
 bool A2DP_IsSourceCodecValid(const uint8_t* p_codec_info) {
   tA2DP_CODEC_TYPE codec_type = A2DP_GetCodecType(p_codec_info);
 
-<<<<<<< HEAD
   LOG_VERBOSE("%s: codec_type = 0x%x", __func__, codec_type);
-  LOG(INFO) << __func__ << ": codec_type = " << codec_type;
-=======
-  log::verbose("codec_type = 0x{:x}", codec_type);
->>>>>>> 6473a21f
 
   switch (codec_type) {
     case A2DP_MEDIA_CT_SBC:
@@ -1097,7 +1097,7 @@
 bool A2DP_IsSinkCodecValid(const uint8_t* p_codec_info) {
   tA2DP_CODEC_TYPE codec_type = A2DP_GetCodecType(p_codec_info);
 
-  log::verbose("codec_type = 0x{:x}", codec_type);
+  LOG_VERBOSE("%s: codec_type = 0x%x", __func__, codec_type);
 
   switch (codec_type) {
     case A2DP_MEDIA_CT_SBC:
@@ -1118,7 +1118,7 @@
 bool A2DP_IsPeerSourceCodecValid(const uint8_t* p_codec_info) {
   tA2DP_CODEC_TYPE codec_type = A2DP_GetCodecType(p_codec_info);
 
-  log::verbose("codec_type = 0x{:x}", codec_type);
+  LOG_VERBOSE("%s: codec_type = 0x%x", __func__, codec_type);
 
   switch (codec_type) {
     case A2DP_MEDIA_CT_SBC:
@@ -1139,7 +1139,7 @@
 bool A2DP_IsPeerSinkCodecValid(const uint8_t* p_codec_info) {
   tA2DP_CODEC_TYPE codec_type = A2DP_GetCodecType(p_codec_info);
 
-  log::verbose("codec_type = 0x{:x}", codec_type);
+  LOG_VERBOSE("%s: codec_type = 0x%x", __func__, codec_type);
 
   switch (codec_type) {
     case A2DP_MEDIA_CT_SBC:
@@ -1160,7 +1160,7 @@
 bool A2DP_IsSinkCodecSupported(const uint8_t* p_codec_info) {
   tA2DP_CODEC_TYPE codec_type = A2DP_GetCodecType(p_codec_info);
 
-  log::verbose("codec_type = 0x{:x}", codec_type);
+  LOG_VERBOSE("%s: codec_type = 0x%x", __func__, codec_type);
 
   switch (codec_type) {
     case A2DP_MEDIA_CT_SBC:
@@ -1175,14 +1175,14 @@
       break;
   }
 
-  log::error("unsupported codec type 0x{:x}", codec_type);
+  LOG_ERROR("%s: unsupported codec type 0x%x", __func__, codec_type);
   return false;
 }
 
 bool A2DP_IsPeerSourceCodecSupported(const uint8_t* p_codec_info) {
   tA2DP_CODEC_TYPE codec_type = A2DP_GetCodecType(p_codec_info);
 
-  log::verbose("codec_type = 0x{:x}", codec_type);
+  LOG_VERBOSE("%s: codec_type = 0x%x", __func__, codec_type);
 
   switch (codec_type) {
     case A2DP_MEDIA_CT_SBC:
@@ -1197,7 +1197,7 @@
       break;
   }
 
-  log::error("unsupported codec type 0x{:x}", codec_type);
+  LOG_ERROR("%s: unsupported codec type 0x%x", __func__, codec_type);
   return false;
 }
 
@@ -1226,7 +1226,7 @@
 const char* A2DP_CodecName(const uint8_t* p_codec_info) {
   tA2DP_CODEC_TYPE codec_type = A2DP_GetCodecType(p_codec_info);
 
-  log::verbose("codec_type = 0x{:x}", codec_type);
+  LOG_VERBOSE("%s: codec_type = 0x%x", __func__, codec_type);
 
   switch (codec_type) {
     case A2DP_MEDIA_CT_SBC:
@@ -1241,7 +1241,7 @@
       break;
   }
 
-  log::error("unsupported codec type 0x{:x}", codec_type);
+  LOG_ERROR("%s: unsupported codec type 0x%x", __func__, codec_type);
   return "UNKNOWN CODEC";
 }
 
@@ -1265,7 +1265,7 @@
       break;
   }
 
-  log::error("unsupported codec type 0x{:x}", codec_type_a);
+  LOG_ERROR("%s: unsupported codec type 0x%x", __func__, codec_type_a);
   return false;
 }
 
@@ -1289,14 +1289,14 @@
       break;
   }
 
-  log::error("unsupported codec type 0x{:x}", codec_type_a);
+  LOG_ERROR("%s: unsupported codec type 0x%x", __func__, codec_type_a);
   return false;
 }
 
 int A2DP_GetTrackSampleRate(const uint8_t* p_codec_info) {
   tA2DP_CODEC_TYPE codec_type = A2DP_GetCodecType(p_codec_info);
 
-  log::verbose("codec_type = 0x{:x}", codec_type);
+  LOG_VERBOSE("%s: codec_type = 0x%x", __func__, codec_type);
 
   switch (codec_type) {
     case A2DP_MEDIA_CT_SBC:
@@ -1311,14 +1311,14 @@
       break;
   }
 
-  log::error("unsupported codec type 0x{:x}", codec_type);
+  LOG_ERROR("%s: unsupported codec type 0x%x", __func__, codec_type);
   return -1;
 }
 
 int A2DP_GetTrackBitsPerSample(const uint8_t* p_codec_info) {
   tA2DP_CODEC_TYPE codec_type = A2DP_GetCodecType(p_codec_info);
 
-  log::verbose("codec_type = 0x{:x}", codec_type);
+  LOG_VERBOSE("%s: codec_type = 0x%x", __func__, codec_type);
 
   switch (codec_type) {
     case A2DP_MEDIA_CT_SBC:
@@ -1333,14 +1333,14 @@
       break;
   }
 
-  log::error("unsupported codec type 0x{:x}", codec_type);
+  LOG_ERROR("%s: unsupported codec type 0x%x", __func__, codec_type);
   return -1;
 }
 
 int A2DP_GetTrackChannelCount(const uint8_t* p_codec_info) {
   tA2DP_CODEC_TYPE codec_type = A2DP_GetCodecType(p_codec_info);
 
-  log::verbose("codec_type = 0x{:x}", codec_type);
+  LOG_VERBOSE("%s: codec_type = 0x%x", __func__, codec_type);
 
   switch (codec_type) {
     case A2DP_MEDIA_CT_SBC:
@@ -1355,14 +1355,14 @@
       break;
   }
 
-  log::error("unsupported codec type 0x{:x}", codec_type);
+  LOG_ERROR("%s: unsupported codec type 0x%x", __func__, codec_type);
   return -1;
 }
 
 int A2DP_GetSinkTrackChannelType(const uint8_t* p_codec_info) {
   tA2DP_CODEC_TYPE codec_type = A2DP_GetCodecType(p_codec_info);
 
-  log::verbose("codec_type = 0x{:x}", codec_type);
+  LOG_VERBOSE("%s: codec_type = 0x%x", __func__, codec_type);
 
   switch (codec_type) {
     case A2DP_MEDIA_CT_SBC:
@@ -1377,7 +1377,7 @@
       break;
   }
 
-  log::error("unsupported codec type 0x{:x}", codec_type);
+  LOG_ERROR("%s: unsupported codec type 0x%x", __func__, codec_type);
   return -1;
 }
 
@@ -1398,7 +1398,7 @@
       break;
   }
 
-  log::error("unsupported codec type 0x{:x}", codec_type);
+  LOG_ERROR("%s: unsupported codec type 0x%x", __func__, codec_type);
   return false;
 }
 
@@ -1420,7 +1420,7 @@
       break;
   }
 
-  log::error("unsupported codec type 0x{:x}", codec_type);
+  LOG_ERROR("%s: unsupported codec type 0x%x", __func__, codec_type);
   return false;
 }
 
@@ -1428,7 +1428,7 @@
     const uint8_t* p_codec_info) {
   tA2DP_CODEC_TYPE codec_type = A2DP_GetCodecType(p_codec_info);
 
-  log::verbose("codec_type = 0x{:x}", codec_type);
+  LOG_VERBOSE("%s: codec_type = 0x%x", __func__, codec_type);
 
   if (::bluetooth::audio::a2dp::provider::supports_codec(
           A2DP_SourceCodecIndex(p_codec_info))) {
@@ -1448,7 +1448,7 @@
       break;
   }
 
-  log::error("unsupported codec type 0x{:x}", codec_type);
+  LOG_ERROR("%s: unsupported codec type 0x%x", __func__, codec_type);
   return NULL;
 }
 
@@ -1456,7 +1456,7 @@
     const uint8_t* p_codec_info) {
   tA2DP_CODEC_TYPE codec_type = A2DP_GetCodecType(p_codec_info);
 
-  log::verbose("codec_type = 0x{:x}", codec_type);
+  LOG_VERBOSE("%s: codec_type = 0x%x", __func__, codec_type);
 
   switch (codec_type) {
     case A2DP_MEDIA_CT_SBC:
@@ -1471,7 +1471,7 @@
       break;
   }
 
-  log::error("unsupported codec type 0x{:x}", codec_type);
+  LOG_ERROR("%s: unsupported codec type 0x%x", __func__, codec_type);
   return NULL;
 }
 
@@ -1491,14 +1491,14 @@
       break;
   }
 
-  log::error("unsupported codec type 0x{:x}", codec_type);
+  LOG_ERROR("%s: unsupported codec type 0x%x", __func__, codec_type);
   return false;
 }
 
 btav_a2dp_codec_index_t A2DP_SourceCodecIndex(const uint8_t* p_codec_info) {
   tA2DP_CODEC_TYPE codec_type = A2DP_GetCodecType(p_codec_info);
 
-  log::verbose("codec_type = 0x{:x}", codec_type);
+  LOG_VERBOSE("%s: codec_type = 0x%x", __func__, codec_type);
 
   auto ext_codec_index =
       bluetooth::audio::a2dp::provider::source_codec_index(p_codec_info);
@@ -1519,14 +1519,14 @@
       break;
   }
 
-  log::error("unsupported codec type 0x{:x}", codec_type);
+  LOG_ERROR("%s: unsupported codec type 0x%x", __func__, codec_type);
   return BTAV_A2DP_CODEC_INDEX_MAX;
 }
 
 btav_a2dp_codec_index_t A2DP_SinkCodecIndex(const uint8_t* p_codec_info) {
   tA2DP_CODEC_TYPE codec_type = A2DP_GetCodecType(p_codec_info);
 
-  log::verbose("codec_type = 0x{:x}", codec_type);
+  LOG_VERBOSE("%s: codec_type = 0x%x", __func__, codec_type);
 
   auto ext_codec_index =
       bluetooth::audio::a2dp::provider::sink_codec_index(p_codec_info);
@@ -1547,7 +1547,7 @@
       break;
   }
 
-  log::error("unsupported codec type 0x{:x}", codec_type);
+  LOG_ERROR("%s: unsupported codec type 0x%x", __func__, codec_type);
   return BTAV_A2DP_CODEC_INDEX_MAX;
 }
 
@@ -1588,7 +1588,7 @@
 
 bool A2DP_InitCodecConfig(btav_a2dp_codec_index_t codec_index,
                           AvdtpSepConfig* p_cfg) {
-  log::verbose("codec {}", A2DP_CodecIndexStr(codec_index));
+  LOG_VERBOSE("%s: codec %s", __func__, A2DP_CodecIndexStr(codec_index));
 
   /* Default: no content protection info */
   p_cfg->num_protect = 0;
