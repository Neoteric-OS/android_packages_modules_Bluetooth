/*
 * Copyright 2020 The Android Open Source Project
 *
 * Licensed under the Apache License, Version 2.0 (the "License");
 * you may not use this file except in compliance with the License.
 * You may obtain a copy of the License at
 *
 *      http://www.apache.org/licenses/LICENSE-2.0
 *
 * Unless required by applicable law or agreed to in writing, software
 * distributed under the License is distributed on an "AS IS" BASIS,
 * WITHOUT WARRANTIES OR CONDITIONS OF ANY KIND, either express or implied.
 * See the License for the specific language governing permissions and
 * limitations under the License.
 */
#include "stack/include/btm_client_interface.h"

#include <bluetooth/log.h>

#include "security_client_callbacks.h"
#include "stack/btm/btm_ble_int.h"
#include "stack/include/acl_api.h"
#include "stack/include/btm_api.h"
#include "stack/include/btm_ble_api.h"
#include "stack/include/btm_ble_sec_api.h"
#include "stack/include/btm_vendor_api.h"

struct btm_client_interface_t btm_client_interface = {
    .lifecycle =
        {
            .BTM_PmRegister = ::BTM_PmRegister,
            .ACL_RegisterClient = ::ACL_RegisterClient,
            .ACL_UnregisterClient = ::ACL_UnregisterClient,
            .btm_init = ::btm_init,
            .btm_free = ::btm_free,
            .btm_ble_init = ::btm_ble_init,
            .btm_ble_free = ::btm_ble_free,
            .BTM_reset_complete = ::BTM_reset_complete,
        },

    // Acl peer and lifecycle
    .peer =
        {
            .BTM_IsAclConnectionUp = ::BTM_IsAclConnectionUp,
            .BTM_ReadConnectedTransportAddress =
                ::BTM_ReadConnectedTransportAddress,
            .BTM_CancelRemoteDeviceName = ::BTM_CancelRemoteDeviceName,
            .BTM_ReadRemoteDeviceName = ::BTM_ReadRemoteDeviceName,
            .BTM_ReadRemoteFeatures = ::BTM_ReadRemoteFeatures,
            .BTM_ReadDevInfo = ::BTM_ReadDevInfo,
            .BTM_GetMaxPacketSize = ::BTM_GetMaxPacketSize,
            .BTM_ReadRemoteVersion = ::BTM_ReadRemoteVersion,
            .BTM_GetPeerDeviceTypeFromFeatures =
                ::BTM_GetPeerDeviceTypeFromFeatures,
            .BTM_RequestPeerSCA = ::BTM_RequestPeerSCA,
            .BTM_GetPeerSCA = ::BTM_GetPeerSCA,
            .BTM_IsPhy2mSupported = ::BTM_IsPhy2mSupported,
            .BTM_GetHCIConnHandle = ::BTM_GetHCIConnHandle,
        },

    .link_policy =
        {
            .BTM_GetRole = ::BTM_GetRole,
            .BTM_SetPowerMode = ::BTM_SetPowerMode,
            .BTM_SetSsrParams = ::BTM_SetSsrParams,
            .BTM_SwitchRoleToCentral = ::BTM_SwitchRoleToCentral,
            .BTM_block_role_switch_for = ::BTM_block_role_switch_for,
            .BTM_block_sniff_mode_for = ::BTM_block_sniff_mode_for,
            .BTM_default_unblock_role_switch =
                ::BTM_default_unblock_role_switch,
            .BTM_unblock_role_switch_for = ::BTM_unblock_role_switch_for,
            .BTM_unblock_sniff_mode_for = ::BTM_unblock_sniff_mode_for,
            .BTM_WritePageTimeout = ::BTM_WritePageTimeout,
        },

    .link_controller =
        {
            .BTM_GetLinkSuperTout = ::BTM_GetLinkSuperTout,
            .BTM_ReadRSSI = ::BTM_ReadRSSI,
        },

    .security = get_security_client_interface(),

    .ble =
        {
            .BTM_BleGetEnergyInfo = ::BTM_BleGetEnergyInfo,
            .BTM_BleObserve = ::BTM_BleObserve,
            .BTM_SetBleDataLength = ::BTM_SetBleDataLength,
            .BTM_BleReadControllerFeatures = ::BTM_BleReadControllerFeatures,
            .BTM_BleSetPhy = ::BTM_BleSetPhy,
            .BTM_BleSetPrefConnParams = ::BTM_BleSetPrefConnParams,
            .BTM_UseLeLink = ::BTM_UseLeLink,
            .BTM_IsRemoteVersionReceived = ::BTM_IsRemoteVersionReceived,
            .BTM_SetConsolidationCallback = ::BTM_SetConsolidationCallback,
        },

    .sco =
        {
            .BTM_CreateSco = ::BTM_CreateSco,
            .BTM_RegForEScoEvts = ::BTM_RegForEScoEvts,
            .BTM_RemoveSco = ::BTM_RemoveSco,
            .BTM_WriteVoiceSettings = ::BTM_WriteVoiceSettings,
            .BTM_EScoConnRsp = ::BTM_EScoConnRsp,
            .BTM_GetNumScoLinks = ::BTM_GetNumScoLinks,
            .BTM_SetEScoMode = ::BTM_SetEScoMode,
            .BTM_GetScoDebugDump = ::BTM_GetScoDebugDump,
            .BTM_IsScoActiveByBdaddr = ::BTM_IsScoActiveByBdaddr,
        },

    .local =
        {
            .BTM_ReadLocalDeviceName = ::BTM_ReadLocalDeviceName,
            .BTM_ReadLocalDeviceNameFromController =
                ::BTM_ReadLocalDeviceNameFromController,
            .BTM_SetLocalDeviceName = ::BTM_SetLocalDeviceName,
            .BTM_SetDeviceClass = ::BTM_SetDeviceClass,
            .BTM_IsDeviceUp = ::BTM_IsDeviceUp,
            .BTM_ReadDeviceClass = ::BTM_ReadDeviceClass,
        },

    .eir =
        {
            .BTM_WriteEIR = ::BTM_WriteEIR,
            .BTM_GetEirSupportedServices = ::BTM_GetEirSupportedServices,
            .BTM_GetEirUuidList = ::BTM_GetEirUuidList,
            .BTM_AddEirService = ::BTM_AddEirService,
            .BTM_RemoveEirService = ::BTM_RemoveEirService,
        },
    .db =
        {
            .BTM_InqDbRead = ::BTM_InqDbRead,
            .BTM_InqDbFirst = ::BTM_InqDbFirst,
            .BTM_InqDbNext = ::BTM_InqDbNext,
            .BTM_ClearInqDb = ::BTM_ClearInqDb,
        },
    .vendor =
        {
<<<<<<< HEAD
            .BTM_ReadVendorAddOnFeatures = BTM_ReadVendorAddOnFeatures,
            .BTM_GetSocAddOnFeatures = BTM_GetSocAddOnFeatures,
            .BTM_GetHostAddOnFeatures = BTM_GetHostAddOnFeatures,
            .BTM_GetQllLocalSupportedFeatures = BTM_GetQllLocalSupportedFeatures,
            .BTM_GetA2dpOffloadCapablity = BTM_GetA2dpOffloadCapablity,
            .BTM_IsSpiltA2dpSupported = BTM_IsSpiltA2dpSupported,
            .BTM_IsAACFrameCtrlEnabled = BTM_IsAACFrameCtrlEnabled,
            .BTM_GetScramblingSupportedFreqs = BTM_GetScramblingSupportedFreqs,
            .BTM_IsQHSPhySupported = BTM_IsQHSPhySupported,
            .BTM_SetPowerBackOffState = BTM_SetPowerBackOffState,
        }

=======
            .BTM_VendorSpecificCommand = ::BTM_VendorSpecificCommand,
        },
>>>>>>> 86f8f1a2
};

struct btm_client_interface_t& get_btm_client_interface() {
  return btm_client_interface;
}<|MERGE_RESOLUTION|>--- conflicted
+++ resolved
@@ -135,7 +135,6 @@
         },
     .vendor =
         {
-<<<<<<< HEAD
             .BTM_ReadVendorAddOnFeatures = BTM_ReadVendorAddOnFeatures,
             .BTM_GetSocAddOnFeatures = BTM_GetSocAddOnFeatures,
             .BTM_GetHostAddOnFeatures = BTM_GetHostAddOnFeatures,
@@ -146,12 +145,9 @@
             .BTM_GetScramblingSupportedFreqs = BTM_GetScramblingSupportedFreqs,
             .BTM_IsQHSPhySupported = BTM_IsQHSPhySupported,
             .BTM_SetPowerBackOffState = BTM_SetPowerBackOffState,
+            .BTM_VendorSpecificCommand = ::BTM_VendorSpecificCommand,
         }
 
-=======
-            .BTM_VendorSpecificCommand = ::BTM_VendorSpecificCommand,
-        },
->>>>>>> 86f8f1a2
 };
 
 struct btm_client_interface_t& get_btm_client_interface() {
