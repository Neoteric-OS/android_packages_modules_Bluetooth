--- conflicted
+++ resolved
@@ -2432,184 +2432,6 @@
 }
 
 /**
-<<<<<<< HEAD
- * This function is called when extended advertising report event is received .
- * It updates the inquiry database. If the inquiry database is full, the oldest
- * entry is discarded.
- */
-void btm_ble_process_ext_adv_pkt(uint8_t data_len, const uint8_t* data) {
-  RawAddress bda, direct_address;
-  const uint8_t* p = data;
-  uint8_t addr_type, num_reports, pkt_data_len, primary_phy, secondary_phy,
-      advertising_sid;
-  int8_t rssi, tx_power;
-  uint16_t event_type, periodic_adv_int, direct_address_type;
-  size_t bytes_to_process;
-
-  /* Only process the results if the inquiry is still active */
-  if (!btm_cb.ble_ctr_cb.is_ble_scan_active()) return;
-
-  bytes_to_process = 1;
-
-  if (data_len < bytes_to_process) {
-    LOG(ERROR) << "Malformed LE extended advertising packet: not enough room "
-                  "for num reports";
-    return;
-  }
-
-  /* Extract the number of reports in this event. */
-  STREAM_TO_UINT8(num_reports, p);
-
-  while (num_reports--) {
-    bytes_to_process += 24;
-    if (data_len < bytes_to_process) {
-      LOG(ERROR) << "Malformed LE extended advertising packet: not enough room "
-                    "for metadata";
-      return;
-    }
-
-    /* Extract inquiry results */
-    STREAM_TO_UINT16(event_type, p);
-    STREAM_TO_UINT8(addr_type, p);
-    STREAM_TO_BDADDR(bda, p);
-    STREAM_TO_UINT8(primary_phy, p);
-    STREAM_TO_UINT8(secondary_phy, p);
-    STREAM_TO_UINT8(advertising_sid, p);
-    STREAM_TO_INT8(tx_power, p);
-    STREAM_TO_INT8(rssi, p);
-    STREAM_TO_UINT16(periodic_adv_int, p);
-    STREAM_TO_UINT8(direct_address_type, p);
-    STREAM_TO_BDADDR(direct_address, p);
-    STREAM_TO_UINT8(pkt_data_len, p);
-
-    const uint8_t* pkt_data = p;
-    p += pkt_data_len; /* Advance to the the next packet*/
-
-    bytes_to_process += pkt_data_len;
-    if (data_len < bytes_to_process) {
-      LOG(ERROR) << "Malformed LE extended advertising packet: not enough room "
-                    "for packet data";
-      return;
-    }
-
-    if (rssi >= 21 && rssi <= 126) {
-      LOG_ERROR("%s: bad rssi value in advertising report: %d", __func__, rssi);
-    }
-
-    // Store this to pass up the callback chain to GattService#onScanResult for
-    // the check in ScanFilter#matches
-    RawAddress original_bda = bda;
-
-    if (addr_type != BLE_ADDR_ANONYMOUS) {
-      btm_ble_process_adv_addr(bda, &addr_type);
-    }
-
-    btm_ble_process_adv_pkt_cont(
-        event_type, addr_type, bda, primary_phy, secondary_phy, advertising_sid,
-        tx_power, rssi, periodic_adv_int, pkt_data_len, pkt_data, original_bda);
-  }
-}
-
-/**
- * This function is called when advertising report event is received. It updates
- * the inquiry database. If the inquiry database is full, the oldest entry is
- * discarded.
- */
-void btm_ble_process_adv_pkt(uint8_t data_len, const uint8_t* data) {
-  RawAddress bda;
-  const uint8_t* p = data;
-  uint8_t legacy_evt_type, addr_type, num_reports, pkt_data_len;
-  int8_t rssi;
-  size_t bytes_to_process;
-
-  /* Only process the results if the inquiry is still active */
-  if (!btm_cb.ble_ctr_cb.is_ble_scan_active()) return;
-
-  bytes_to_process = 1;
-
-  if (data_len < bytes_to_process) {
-    LOG(ERROR)
-        << "Malformed LE advertising packet: not enough room for num reports";
-    return;
-  }
-
-  /* Extract the number of reports in this event. */
-  STREAM_TO_UINT8(num_reports, p);
-
-  while (num_reports--) {
-    bytes_to_process += 9;
-
-    if (data_len < bytes_to_process) {
-      LOG(ERROR)
-          << "Malformed LE advertising packet: not enough room for metadata";
-      return;
-    }
-
-    /* Extract inquiry results */
-    STREAM_TO_UINT8(legacy_evt_type, p);
-    STREAM_TO_UINT8(addr_type, p);
-    STREAM_TO_BDADDR(bda, p);
-    STREAM_TO_UINT8(pkt_data_len, p);
-
-    const uint8_t* pkt_data = p;
-    p += pkt_data_len; /* Advance to the the rssi byte */
-
-    // include rssi for this check
-    bytes_to_process += pkt_data_len + 1;
-    if (data_len < bytes_to_process) {
-      LOG(ERROR) << "Malformed LE advertising packet: not enough room for "
-                    "packet data and/or RSSI";
-      return;
-    }
-
-    STREAM_TO_INT8(rssi, p);
-
-    if (rssi >= 21 && rssi <= 126) {
-      LOG_ERROR("%s: bad rssi value in advertising report: %d", __func__, rssi);
-    }
-
-    // Pass up the address to GattService#onScanResult to use in
-    // ScanFilter#matches
-    RawAddress original_bda = bda;
-
-    btm_ble_process_adv_addr(bda, &addr_type);
-
-    uint16_t event_type;
-    event_type = 1 << BLE_EVT_LEGACY_BIT;
-    if (legacy_evt_type == BTM_BLE_ADV_IND_EVT) {
-      event_type |=
-          (1 << BLE_EVT_CONNECTABLE_BIT) | (1 << BLE_EVT_SCANNABLE_BIT);
-    } else if (legacy_evt_type == BTM_BLE_ADV_DIRECT_IND_EVT) {
-      event_type |=
-          (1 << BLE_EVT_CONNECTABLE_BIT) | (1 << BLE_EVT_DIRECTED_BIT);
-    } else if (legacy_evt_type == BTM_BLE_ADV_SCAN_IND_EVT) {
-      event_type |= (1 << BLE_EVT_SCANNABLE_BIT);
-    } else if (legacy_evt_type == BTM_BLE_ADV_NONCONN_IND_EVT) {
-      event_type = (1 << BLE_EVT_LEGACY_BIT);              // 0x0010;
-    } else if (legacy_evt_type == BTM_BLE_SCAN_RSP_EVT) {  // SCAN_RSP;
-      // We can't distinguish between "SCAN_RSP to an ADV_IND", and "SCAN_RSP to
-      // an ADV_SCAN_IND", so always return "SCAN_RSP to an ADV_IND"
-      event_type |= (1 << BLE_EVT_CONNECTABLE_BIT) |
-                    (1 << BLE_EVT_SCANNABLE_BIT) |
-                    (1 << BLE_EVT_SCAN_RESPONSE_BIT);
-    } else {
-      LOG_ERROR(
-          "Malformed LE Advertising Report Event - unsupported "
-          "legacy_event_type 0x%02x",
-          legacy_evt_type);
-      return;
-    }
-
-    btm_ble_process_adv_pkt_cont(
-        event_type, addr_type, bda, PHY_LE_1M, PHY_LE_NO_PACKET, NO_ADI_PRESENT,
-        TX_POWER_NOT_PRESENT, rssi, 0x00 /* no periodic adv */, pkt_data_len,
-        pkt_data, original_bda);
-  }
-}
-
-/**
-=======
->>>>>>> 90545eb9
  * This function is called after random address resolution is done, and proceed
  * to process adv packet.
  */
