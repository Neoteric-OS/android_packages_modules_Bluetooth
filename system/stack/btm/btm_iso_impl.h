--- conflicted
+++ resolved
@@ -616,11 +616,7 @@
                                       hci_error_code_text((tHCI_REASON)(reason)).c_str()));
     cis_hdl_to_addr.erase(handle);
 
-<<<<<<< HEAD
-    if ((cis->state_flags & kStateFlagIsConnected) || (cis->state_flags & kStateFlagIsConnecting)) {
-=======
     if (cis->state_flags & kStateFlagIsConnected || cis->state_flags & kStateFlagIsCancelled) {
->>>>>>> 63de348b
       cis_disconnected_evt evt = {
               .reason = reason,
               .cig_id = cis->cig_id,
@@ -629,11 +625,7 @@
 
       cig_callbacks_->OnCisEvent(kIsoEventCisDisconnected, &evt);
       cis->state_flags &= ~kStateFlagIsConnected;
-<<<<<<< HEAD
-      cis->state_flags &= ~kStateFlagIsConnecting;
-=======
       cis->state_flags &= ~kStateFlagIsCancelled;
->>>>>>> 63de348b
 
       /* return used credits */
       iso_credits_ += cis->used_credits;
