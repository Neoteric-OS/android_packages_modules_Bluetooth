--- conflicted
+++ resolved
@@ -281,11 +281,7 @@
 
   tBTM_SEC_DEV_REC* p_dev_rec = btm_sec_allocate_dev_rec();
 
-<<<<<<< HEAD
-  if (!p_dev_rec) {
-=======
   if (p_dev_rec == nullptr) {
->>>>>>> 526743fd
     log::warn("device record allocation failed bd_addr:{}", bd_addr);
     return NULL;
   }
