--- conflicted
+++ resolved
@@ -2425,14 +2425,8 @@
 
   BTM_TRACE_EVENT("%s: State: %s", __func__,
                   btm_pair_state_descr(btm_cb.pairing_state));
-<<<<<<< HEAD
 
   BTM_TRACE_DEBUG("%s:Security mode: %d", __func__, btm_cb.security_mode);
-=======
- 
-  BTM_TRACE_DEBUG("%s:Security mode: %d, Num Read Remote Feat pages: %d",
-                  __func__, btm_cb.security_mode, p_dev_rec->num_read_pages);
->>>>>>> 1eb39b6b
 
   p_dev_rec->sm4 |= BTM_SM4_TRUE;
 
