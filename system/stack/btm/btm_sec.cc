/******************************************************************************
 *
 *  Copyright 1999-2012 Broadcom Corporation
 *
 *  Licensed under the Apache License, Version 2.0 (the "License");
 *  you may not use this file except in compliance with the License.
 *  You may obtain a copy of the License at:
 *
 *  http://www.apache.org/licenses/LICENSE-2.0
 *
 *  Unless required by applicable law or agreed to in writing, software
 *  distributed under the License is distributed on an "AS IS" BASIS,
 *  WITHOUT WARRANTIES OR CONDITIONS OF ANY KIND, either express or implied.
 *  See the License for the specific language governing permissions and
 *  limitations under the License.
 *
 ******************************************************************************/

/******************************************************************************
 *
 *  This file contains functions for the Bluetooth Security Manager
 *
 ******************************************************************************/

#define LOG_TAG "bt_btm_sec"

#include "stack/btm/btm_sec.h"

#include <android_bluetooth_sysprop.h>
#include <base/functional/bind.h>
#include <bluetooth/log.h>
#include <com_android_bluetooth_flags.h>

#include <cstddef>
#include <cstdint>
#include <string>

#include "bta/dm/bta_dm_act.h"
#include "bta/dm/bta_dm_sec_int.h"
#include "btif/include/btif_storage.h"
#include "common/metrics.h"
#include "common/time_util.h"
#include "device/include/device_iot_config.h"
#include "device/include/interop.h"
#include "hci/controller_interface.h"
#include "internal_include/bt_target.h"
#include "main/shim/acl_api.h"
#include "main/shim/entry.h"
#include "main/shim/helpers.h"
#include "metrics/bluetooth_event.h"
#include "osi/include/allocator.h"
#include "osi/include/properties.h"
#include "stack/btm/btm_ble_int.h"
#include "stack/btm/btm_ble_sec.h"
#include "stack/btm/btm_dev.h"
#include "stack/btm/btm_int_types.h"
#include "stack/btm/btm_sec_cb.h"
#include "stack/btm/btm_sec_int_types.h"
#include "stack/btm/security_device_record.h"
#include "stack/include/acl_api.h"
#include "stack/include/bt_dev_class.h"
#include "stack/include/bt_psm_types.h"
#include "stack/include/bt_types.h"
#include "stack/include/btm_ble_addr.h"
#include "stack/include/btm_ble_api.h"
#include "stack/include/btm_ble_privacy.h"
#include "stack/include/btm_client_interface.h"
#include "stack/include/btm_log_history.h"
#include "stack/include/btm_sec_api.h"
#include "stack/include/btm_status.h"
#include "stack/include/hci_error_code.h"
#include "stack/include/l2cap_interface.h"
#include "stack/include/l2cap_security_interface.h"
#include "stack/include/l2cdefs.h"
#include "stack/include/main_thread.h"
#include "stack/include/rnr_interface.h"
#include "stack/include/smp_api.h"
#include "stack/include/stack_metrics_logging.h"
#include "types/bt_transport.h"
#include "types/raw_address.h"

namespace {
constexpr char kBtmLogTag[] = "SEC";
}

using namespace bluetooth;

extern tBTM_CB btm_cb;

#define BTM_SEC_MAX_COLLISION_DELAY (5000)
#define BTM_SEC_START_AUTH_DELAY (200)

#define BTM_SEC_IS_SM4(sm) ((bool)(BTM_SM4_TRUE == ((sm) & BTM_SM4_TRUE)))
#define BTM_SEC_IS_SM4_LEGACY(sm) ((bool)(BTM_SM4_KNOWN == ((sm) & BTM_SM4_TRUE)))
#define BTM_SEC_IS_SM4_UNKNOWN(sm) ((bool)(BTM_SM4_UNKNOWN == ((sm) & BTM_SM4_TRUE)))

#define BTM_SEC_LE_MASK                                                          \
  (BTM_SEC_LE_AUTHENTICATED | BTM_SEC_LE_ENCRYPTED | BTM_SEC_LE_LINK_KEY_KNOWN | \
   BTM_SEC_LE_LINK_KEY_AUTHED)

static bool btm_sec_start_get_name(tBTM_SEC_DEV_REC* p_dev_rec);
static void btm_sec_wait_and_start_authentication(tBTM_SEC_DEV_REC* p_dev_rec);
static void btm_sec_auth_timer_timeout(void* data);
static void btm_sec_collision_timeout(void* data);
static void btm_restore_mode(void);
static void btm_sec_pairing_timeout(void* data);
static tBTM_STATUS btm_sec_dd_create_conn(tBTM_SEC_DEV_REC* p_dev_rec);

static void btm_sec_check_pending_reqs(void);
static bool btm_sec_queue_mx_request(const RawAddress& bd_addr, uint16_t psm, bool is_orig,
                                     uint16_t security_required, tBTM_SEC_CALLBACK* p_callback,
                                     void* p_ref_data);
static void btm_sec_bond_cancel_complete(void);
static void btm_send_link_key_notif(tBTM_SEC_DEV_REC* p_dev_rec);
static bool btm_sec_check_prefetch_pin(tBTM_SEC_DEV_REC* p_dev_rec);

static tBTM_STATUS btm_sec_send_hci_disconnect(tBTM_SEC_DEV_REC* p_dev_rec, tHCI_STATUS reason,
                                               uint16_t conn_handle, std::string comment);

static bool btm_dev_authenticated(const tBTM_SEC_DEV_REC* p_dev_rec);
static bool btm_dev_encrypted(const tBTM_SEC_DEV_REC* p_dev_rec);
static uint16_t btm_sec_set_serv_level4_flags(uint16_t cur_security, bool is_originator);

static void btm_sec_queue_encrypt_request(const RawAddress& bd_addr, tBT_TRANSPORT transport,
                                          tBTM_SEC_CALLBACK* p_callback, void* p_ref_data,
                                          tBTM_BLE_SEC_ACT sec_act);
static void btm_sec_check_pending_enc_req(tBTM_SEC_DEV_REC* p_dev_rec, tBT_TRANSPORT transport,
                                          uint8_t encr_enable);

static bool btm_sec_use_smp_br_chnl(tBTM_SEC_DEV_REC* p_dev_rec);

/* true - authenticated link key is possible */
static const bool btm_sec_io_map[BTM_IO_CAP_MAX][BTM_IO_CAP_MAX] = {
        /*   OUT,    IO,     IN,     NONE */
        /* OUT  */ {false, false, true, false},
        /* IO   */ {false, true, true, false},
        /* IN   */ {true, true, true, false},
        /* NONE */ {false, false, false, false}};
/*  BTM_IO_CAP_OUT      0   DisplayOnly */
/*  BTM_IO_CAP_IO       1   DisplayYesNo */
/*  BTM_IO_CAP_IN       2   KeyboardOnly */
/*  BTM_IO_CAP_NONE     3   NoInputNoOutput */

static void NotifyBondingChange(tBTM_SEC_DEV_REC& p_dev_rec, tHCI_STATUS status) {
  if (btm_sec_cb.api.p_auth_complete_callback != nullptr) {
    (*btm_sec_cb.api.p_auth_complete_callback)(p_dev_rec.bd_addr, p_dev_rec.dev_class,
                                               p_dev_rec.sec_bd_name, status);
  }
}

static bool concurrentPeerAuthIsEnabled() {
  // Was previously named BTM_DISABLE_CONCURRENT_PEER_AUTH.
  // Renamed to ENABLED for homogeneity with system properties
  static const bool sCONCURRENT_PEER_AUTH_IS_ENABLED =
          osi_property_get_bool("bluetooth.btm.sec.concurrent_peer_auth.enabled", true);
  return sCONCURRENT_PEER_AUTH_IS_ENABLED;
}

/**
 * Whether we should handle encryption change events from a peer device, while
 * we are in the IDLE state. This matters if we are waiting to retry encryption
 * following an LMP timeout, and then we get an encryption change event from the
 * peer.
 */
static bool handleUnexpectedEncryptionChange() {
  static const bool sHandleUnexpectedEncryptionChange = osi_property_get_bool(
          "bluetooth.btm.sec.handle_unexpected_encryption_change.enabled", false);
  return sHandleUnexpectedEncryptionChange;
}

void btm_conn_proc_timer_timeout(void* /* data */) { log::warn("btm_conn_proc_timer expired"); }

/*******************************************************************************
 *
 * Function         btm_dev_authenticated
 *
 * Description      check device is authenticated on BR/EDR
 *
 * Returns          bool    true or false
 *
 ******************************************************************************/
static bool btm_dev_authenticated(const tBTM_SEC_DEV_REC* p_dev_rec) {
  return p_dev_rec->sec_rec.sec_flags & BTM_SEC_AUTHENTICATED;
}

/*******************************************************************************
 *
 * Function         btm_dev_encrypted
 *
 * Description      check device is encrypted on BR/EDR
 *
 * Returns          bool    true or false
 *
 ******************************************************************************/
static bool btm_dev_encrypted(const tBTM_SEC_DEV_REC* p_dev_rec) {
  return p_dev_rec->sec_rec.sec_flags & BTM_SEC_ENCRYPTED;
}

/*******************************************************************************
 *
 * Function         btm_dev_16_digit_authenticated
 *
 * Description      check device is authenticated by using 16 digit pin or MITM (BR/EDR)
 *
 * Returns          bool    true or false
 *
 ******************************************************************************/
static bool btm_dev_16_digit_authenticated(const tBTM_SEC_DEV_REC* p_dev_rec) {
  // BTM_SEC_16_DIGIT_PIN_AUTHED is set if MITM or 16 digit pin is used
  return p_dev_rec->sec_rec.sec_flags & BTM_SEC_16_DIGIT_PIN_AUTHED;
}

static bool is_sec_state_equal(void* data, void* context) {
  tBTM_SEC_DEV_REC* p_dev_rec = static_cast<tBTM_SEC_DEV_REC*>(data);
  tSECURITY_STATE* state = static_cast<tSECURITY_STATE*>(context);

  if (p_dev_rec->sec_rec.classic_link == *state) {
    return false;
  }

  return true;
}

/*******************************************************************************
 *
 * Function         btm_sec_find_dev_by_sec_state
 *
 * Description      Look for the record in the device database for the device
 *                  which is being authenticated or encrypted
 *
 * Returns          Pointer to the record or NULL
 *
 ******************************************************************************/
static tBTM_SEC_DEV_REC* btm_sec_find_dev_by_sec_state(tSECURITY_STATE state) {
  list_node_t* n = list_foreach(btm_sec_cb.sec_dev_rec, is_sec_state_equal, &state);
  if (n) {
    return static_cast<tBTM_SEC_DEV_REC*>(list_node(n));
  }

  return nullptr;
}

/*******************************************************************************
 *
 * Function         btm_sec_store_device_sc_support
 *
 * Description      Save Secure Connections support for this device to file
 *
 ******************************************************************************/

static void btm_sec_store_device_sc_support(uint16_t hci_handle,
                                            bool secure_connections_supported) {
  tBTM_SEC_DEV_REC* p_dev_rec = btm_find_dev_by_handle(hci_handle);
  if (p_dev_rec == nullptr) {
    return;
  }

  uint8_t property_val = (uint8_t)secure_connections_supported;
  bt_property_t property = {.type = BT_PROPERTY_REMOTE_SECURE_CONNECTIONS_SUPPORTED,
                            .len = sizeof(uint8_t),
                            .val = &property_val};

  btif_storage_set_remote_device_property(&p_dev_rec->bd_addr, &property);
}

/*******************************************************************************
 *
 * Function         btm_sec_is_session_key_size_downgrade
 *
 * Description      Check if there is a stored device record matching this
 *                  handle, and return true if the stored record has a lower
 *                  session key size than the candidate device.
 *
 * Returns          bool
 *
 ******************************************************************************/
static bool btm_sec_is_session_key_size_downgrade(uint16_t hci_handle, uint8_t key_size) {
  tBTM_SEC_DEV_REC* p_dev_rec = btm_find_dev_by_handle(hci_handle);
  if (p_dev_rec == nullptr) {
    return false;
  }

  uint8_t property_val = 0;
  bt_property_t property = {.type = BT_PROPERTY_REMOTE_MAX_SESSION_KEY_SIZE,
                            .len = sizeof(uint8_t),
                            .val = &property_val};

  bt_status_t cached = btif_storage_get_remote_device_property(&p_dev_rec->bd_addr, &property);

  if (cached == BT_STATUS_FAIL) {
    return false;
  }

  return property_val > key_size;
}

/*******************************************************************************
 *
 * Function         btm_sec_update_session_key_size
 *
 * Description      Store the max session key size to disk, if possible.
 *
 ******************************************************************************/
static void btm_sec_update_session_key_size(uint16_t hci_handle, uint8_t key_size) {
  tBTM_SEC_DEV_REC* p_dev_rec = btm_find_dev_by_handle(hci_handle);
  if (p_dev_rec == nullptr) {
    return;
  }

  uint8_t property_val = key_size;
  bt_property_t property = {.type = BT_PROPERTY_REMOTE_MAX_SESSION_KEY_SIZE,
                            .len = sizeof(uint8_t),
                            .val = &property_val};

  btif_storage_set_remote_device_property(&p_dev_rec->bd_addr, &property);
}

/*******************************************************************************
 *
 * Function         access_secure_service_from_temp_bond
 *
 * Description      a utility function to test whether an access to
 *                  secure service from temp bonding is happening
 *
 * Returns          true if the aforementioned condition holds,
 *                  false otherwise
 *
 ******************************************************************************/
static bool access_secure_service_from_temp_bond(const tBTM_SEC_DEV_REC* p_dev_rec,
                                                 bool locally_initiated, uint16_t security_req) {
  return !locally_initiated && (security_req & BTM_SEC_IN_AUTHENTICATE) &&
         p_dev_rec->sec_rec.is_bond_type_temporary();
}

/*******************************************************************************
 *
 * Function         BTM_SecRegister
 *
 * Description      Application manager calls this function to register for
 *                  security services.  There can be one and only one
 *                  application saving link keys.  BTM allows only first
 *                  registration.
 *
 * Returns          true if registered OK, else false
 *
 ******************************************************************************/
bool BTM_SecRegister(const tBTM_APPL_INFO* p_cb_info) {
  log::info("p_cb_info->p_le_callback == 0x{}", std::format_ptr(p_cb_info->p_le_callback));
  if (p_cb_info->p_le_callback) {
    log::verbose("SMP_Register( btm_proc_smp_cback )");
    SMP_Register(btm_proc_smp_cback);
    Octet16 zero{0};
    /* if no IR is loaded, need to regenerate all the keys */
    if (btm_sec_cb.devcb.id_keys.ir == zero) {
      btm_ble_reset_id();
    }
  } else {
    log::warn("p_cb_info->p_le_callback == NULL");
  }

  btm_sec_cb.api = *p_cb_info;
  log::info("btm_sec_cb.api.p_le_callback = 0x{}", std::format_ptr(btm_sec_cb.api.p_le_callback));
  log::verbose("application registered");
  return true;
}

bool BTM_IsEncrypted(const RawAddress& bd_addr, tBT_TRANSPORT transport) {
  return btm_sec_cb.IsDeviceEncrypted(bd_addr, transport);
}

bool BTM_IsLinkKeyAuthed(const RawAddress& bd_addr, tBT_TRANSPORT transport) {
  return btm_sec_cb.IsLinkKeyAuthenticated(bd_addr, transport);
}

bool BTM_IsBonded(const RawAddress& bd_addr, tBT_TRANSPORT transport) {
  return btm_sec_cb.IsDeviceBonded(bd_addr, transport);
}

bool BTM_IsAuthenticated(const RawAddress& bd_addr, tBT_TRANSPORT transport) {
  return btm_sec_cb.IsDeviceAuthenticated(bd_addr, transport);
}

bool BTM_CanReadDiscoverableCharacteristics(const RawAddress& bd_addr) {
  auto p_dev_rec = btm_find_dev(bd_addr);
  if (p_dev_rec != nullptr) {
    return p_dev_rec->can_read_discoverable;
  } else {
    log::error(
            "BTM_CanReadDiscoverableCharacteristics invoked for an invalid "
            "BD_ADDR");
    return false;
  }
}

/*******************************************************************************
 *
 * Function         BTM_SetPinType
 *
 * Description      Set PIN type for the device.
 *
 * Returns          void
 *
 ******************************************************************************/
void BTM_SetPinType(uint8_t pin_type, PIN_CODE pin_code, uint8_t pin_code_len) {
  log::verbose("BTM_SetPinType: pin type {} [variable-0, fixed-1], code {}, length {}", pin_type,
               (char*)pin_code, pin_code_len);

  /* If device is not up security mode will be set as a part of startup */
  if ((btm_sec_cb.cfg.pin_type != pin_type) && bluetooth::shim::GetController() != nullptr) {
    btsnd_hcic_write_pin_type(pin_type);
  }

  btm_sec_cb.cfg.pin_type = pin_type;
  btm_sec_cb.cfg.pin_code_len = pin_code_len;
  memcpy(btm_sec_cb.cfg.pin_code, pin_code, pin_code_len);
}

/*******************************************************************************
 *
 * Function         BTM_SetSecurityLevel
 *
 * Description      Register service security level with Security Manager
 *
 * Parameters:      is_originator - true if originating the connection
 *                  p_name      - Name of the service relevant only if
 *                                authorization will show this name to user.
 *                                Ignored if BT_MAX_SERVICE_NAME_LEN is 0.
 *                  service_id  - service ID for the service passed to
 *                                authorization callback
 *                  sec_level   - bit mask of the security features
 *                  psm         - L2CAP PSM
 *                  mx_proto_id - protocol ID of multiplexing proto below
 *                  mx_chan_id  - channel ID of multiplexing proto below
 *
 * Returns          true if registered OK, else false
 *
 ******************************************************************************/
bool BTM_SetSecurityLevel(bool is_originator, const char* p_name, uint8_t service_id,
                          uint16_t sec_level, uint16_t psm, uint32_t mx_proto_id,
                          uint32_t mx_chan_id) {
  return btm_sec_cb.AddService(is_originator, p_name, service_id, sec_level, psm, mx_proto_id,
                               mx_chan_id);
}

/*******************************************************************************
 *
 * Function         BTM_SecClrService
 *
 * Description      Removes specified service record(s) from the security
 *                  database. All service records with the specified name are
 *                  removed. Typically used only by devices with limited RAM so
 *                  that it can reuse an old security service record.
 *
 *                  Note: Unpredictable results may occur if a service is
 *                      cleared that is still in use by an application/profile.
 *
 * Parameters       Service ID - Id of the service to remove. '0' removes all
 *                          service records (except SDP).
 *
 * Returns          Number of records that were freed.
 *
 ******************************************************************************/
uint8_t BTM_SecClrService(uint8_t service_id) { return btm_sec_cb.RemoveServiceById(service_id); }

/*******************************************************************************
 *
 * Function         BTM_SecClrServiceByPsm
 *
 * Description      Removes specified service record from the security database.
 *                  All service records with the specified psm are removed.
 *                  Typically used by L2CAP to free up the service record used
 *                  by dynamic PSM clients when the channel is closed.
 *                  The given psm must be a virtual psm.
 *
 * Parameters       Service ID - Id of the service to remove. '0' removes all
 *                          service records (except SDP).
 *
 * Returns          Number of records that were freed.
 *
 ******************************************************************************/
uint8_t BTM_SecClrServiceByPsm(uint16_t psm) { return btm_sec_cb.RemoveServiceByPsm(psm); }

/*******************************************************************************
 *
 * Function         BTM_PINCodeReply
 *
 * Description      This function is called after Security Manager submitted
 *                  PIN code request to the UI.
 *
 * Parameters:      bd_addr      - Address of the device for which PIN was
 *                                 requested
 *                  res          - result of the operation tBTM_STATUS::BTM_SUCCESS
 *                                 if success
 *                  pin_len      - length in bytes of the PIN Code
 *                  p_pin        - pointer to array with the PIN Code
 *
 ******************************************************************************/
void BTM_PINCodeReply(const RawAddress& bd_addr, tBTM_STATUS res, uint8_t pin_len, uint8_t* p_pin) {
  tBTM_SEC_DEV_REC* p_dev_rec;

  log::verbose(
          "BTM_PINCodeReply(): PairState: {}   PairFlags: 0x{:02x}  PinLen:{}  "
          "Result:{}",
          tBTM_SEC_CB::btm_pair_state_descr(btm_sec_cb.pairing_state), btm_sec_cb.pairing_flags,
          pin_len, res);

  /* If timeout already expired or has been canceled, ignore the reply */
  if (btm_sec_cb.pairing_state != BTM_PAIR_STATE_WAIT_LOCAL_PIN) {
    log::warn("BTM_PINCodeReply() - Wrong State: {}", btm_sec_cb.pairing_state);
    return;
  }

  if (bd_addr != btm_sec_cb.pairing_bda) {
    log::error("BTM_PINCodeReply() - Wrong BD Addr");
    return;
  }

  p_dev_rec = btm_find_dev(bd_addr);
  if (p_dev_rec == nullptr) {
    log::error("BTM_PINCodeReply() - no dev CB");
    return;
  }

  if ((pin_len > PIN_CODE_LEN) || (pin_len == 0) || (p_pin == NULL)) {
    res = tBTM_STATUS::BTM_ILLEGAL_VALUE;
  }

  if (res != tBTM_STATUS::BTM_SUCCESS) {
    /* if peer started dd OR we started dd and pre-fetch pin was not used send
     * negative reply */
    if ((btm_sec_cb.pairing_flags & BTM_PAIR_FLAGS_PEER_STARTED_DD) ||
        ((btm_sec_cb.pairing_flags & BTM_PAIR_FLAGS_WE_STARTED_DD) &&
         (btm_sec_cb.pairing_flags & BTM_PAIR_FLAGS_DISC_WHEN_DONE))) {
      /* use BTM_PAIR_STATE_WAIT_AUTH_COMPLETE to report authentication failed
       * event */
      btm_sec_cb.change_pairing_state(BTM_PAIR_STATE_WAIT_AUTH_COMPLETE);
      acl_set_disconnect_reason(HCI_ERR_HOST_REJECT_SECURITY);

      btsnd_hcic_pin_code_neg_reply(bd_addr);
    } else {
      p_dev_rec->sec_rec.security_required = BTM_SEC_NONE;
      btm_sec_cb.change_pairing_state(BTM_PAIR_STATE_IDLE);
    }
    return;
  }
  p_dev_rec->sec_rec.sec_flags |= BTM_SEC_LINK_KEY_AUTHED;
  p_dev_rec->sec_rec.pin_code_length = pin_len;
  if (pin_len >= 16) {
    p_dev_rec->sec_rec.sec_flags |= BTM_SEC_16_DIGIT_PIN_AUTHED;
  }

  if ((btm_sec_cb.pairing_flags & BTM_PAIR_FLAGS_WE_STARTED_DD) &&
      (p_dev_rec->hci_handle == HCI_INVALID_HANDLE) && (!btm_sec_cb.security_mode_changed)) {
    /* This is start of the dedicated bonding if local device is 2.0 */
    btm_sec_cb.pin_code_len = pin_len;
    memcpy(btm_sec_cb.pin_code, p_pin, pin_len);

    btm_sec_cb.security_mode_changed = true;
    btsnd_hcic_write_auth_enable(true);

    acl_set_disconnect_reason(HCI_ERR_UNDEFINED);

    /* if we rejected incoming connection request, we have to wait
     * HCI_Connection_Complete event */
    /*  before originating  */
    if (btm_sec_cb.pairing_flags & BTM_PAIR_FLAGS_REJECTED_CONNECT) {
      log::warn(
              "BTM_PINCodeReply(): waiting HCI_Connection_Complete after rejected "
              "incoming connection");
      /* we change state little bit early so btm_sec_connected() will originate
       * connection */
      /*   when existing ACL link is down completely */
      btm_sec_cb.change_pairing_state(BTM_PAIR_STATE_WAIT_PIN_REQ);
    } else if (p_dev_rec->sm4 & BTM_SM4_CONN_PEND) {
      /* if we already accepted incoming connection from pairing device */
      log::warn(
              "BTM_PINCodeReply(): link is connecting so wait pin code request "
              "from peer");
      btm_sec_cb.change_pairing_state(BTM_PAIR_STATE_WAIT_PIN_REQ);
    } else if (btm_sec_dd_create_conn(p_dev_rec) != tBTM_STATUS::BTM_CMD_STARTED) {
      btm_sec_cb.change_pairing_state(BTM_PAIR_STATE_IDLE);
      p_dev_rec->sec_rec.sec_flags &= ~BTM_SEC_LINK_KEY_AUTHED;

      NotifyBondingChange(*p_dev_rec, HCI_ERR_AUTH_FAILURE);
    }
    return;
  }

  btm_sec_cb.change_pairing_state(BTM_PAIR_STATE_WAIT_AUTH_COMPLETE);
  acl_set_disconnect_reason(HCI_SUCCESS);

  btsnd_hcic_pin_code_req_reply(bd_addr, pin_len, p_pin);
}

/*******************************************************************************
 *
 * Function         btm_sec_bond_by_transport
 *
 * Description      this is the bond function that will start either SSP or SMP.
 *
 * Parameters:      bd_addr      - Address of the device to bond
 *                  addr_type    - type of the address
 *                  transport    - transport on which to create bond
 *
 *  Note: After 2.1 parameters are not used and preserved here not to change API
 ******************************************************************************/
tBTM_STATUS btm_sec_bond_by_transport(const RawAddress& bd_addr, tBLE_ADDR_TYPE addr_type,
                                      tBT_TRANSPORT transport) {
  tBTM_SEC_DEV_REC* p_dev_rec;
  tBTM_STATUS status;
  log::info("Transport used {}, bd_addr={}", transport, bd_addr);

  /* Other security process is in progress */
  if (btm_sec_cb.pairing_state != BTM_PAIR_STATE_IDLE) {
    log::error("BTM_SecBond: already busy in state: {}",
               tBTM_SEC_CB::btm_pair_state_descr(btm_sec_cb.pairing_state));
    return tBTM_STATUS::BTM_WRONG_MODE;
  }

  p_dev_rec = btm_find_or_alloc_dev(bd_addr);
  if (p_dev_rec == nullptr) {
    log::error("No memory to allocate new p_dev_rec");
    return tBTM_STATUS::BTM_NO_RESOURCES;
  }

  if (bluetooth::shim::GetController() == nullptr) {
    log::error("controller module is not ready");
    return tBTM_STATUS::BTM_NO_RESOURCES;
  }

  log::verbose("before update sec_flags=0x{:x}", p_dev_rec->sec_rec.sec_flags);

  /* Finished if connection is active and already paired */
  if (((p_dev_rec->hci_handle != HCI_INVALID_HANDLE) && transport == BT_TRANSPORT_BR_EDR &&
<<<<<<< HEAD
       (p_dev_rec->sec_rec.sec_flags & BTM_SEC_AUTHENTICATED) &&
       (btm_get_bond_type_dev(bd_addr) == BOND_TYPE_PERSISTENT)) ||
=======
       (btm_get_bond_type_dev(bd_addr) == BOND_TYPE_PERSISTENT) &&
       (p_dev_rec->sec_rec.sec_flags & BTM_SEC_AUTHENTICATED)) ||
>>>>>>> 1908fb7e
      ((p_dev_rec->ble_hci_handle != HCI_INVALID_HANDLE) && transport == BT_TRANSPORT_LE &&
       (p_dev_rec->sec_rec.sec_flags & BTM_SEC_LE_AUTHENTICATED))) {
    log::warn("BTM_SecBond -> Already Paired");
    return tBTM_STATUS::BTM_SUCCESS;
  }

  /* Tell controller to get rid of the link key if it has one stored */
  if ((BTM_DeleteStoredLinkKey(&bd_addr, NULL)) != tBTM_STATUS::BTM_SUCCESS) {
    log::error("Failed to delete stored link keys");
    return tBTM_STATUS::BTM_NO_RESOURCES;
  }

  btm_sec_cb.pairing_bda = bd_addr;

  btm_sec_cb.pairing_flags = BTM_PAIR_FLAGS_WE_STARTED_DD;

  p_dev_rec->sec_rec.security_required = BTM_SEC_OUT_AUTHENTICATE;
  p_dev_rec->is_originator = true;

  BTM_LogHistory(kBtmLogTag, bd_addr, "Bonding initiated", bt_transport_text(transport));

  if (transport == BT_TRANSPORT_LE) {
    btm_ble_init_pseudo_addr(p_dev_rec, bd_addr);
    p_dev_rec->sec_rec.sec_flags &= ~BTM_SEC_LE_MASK;

    if (SMP_Pair(bd_addr, addr_type) == SMP_STARTED) {
      btm_sec_cb.pairing_flags |= BTM_PAIR_FLAGS_LE_ACTIVE;
      p_dev_rec->sec_rec.le_link = tSECURITY_STATE::AUTHENTICATING;
      btm_sec_cb.change_pairing_state(BTM_PAIR_STATE_WAIT_AUTH_COMPLETE);
      return tBTM_STATUS::BTM_CMD_STARTED;
    }

    btm_sec_cb.pairing_flags = 0;
    return tBTM_STATUS::BTM_NO_RESOURCES;
  }

  p_dev_rec->sec_rec.sec_flags &=
          ~(BTM_SEC_LINK_KEY_KNOWN | BTM_SEC_AUTHENTICATED | BTM_SEC_ENCRYPTED |
            BTM_SEC_ROLE_SWITCHED | BTM_SEC_LINK_KEY_AUTHED);

  log::verbose("after update sec_flags=0x{:x}", p_dev_rec->sec_rec.sec_flags);
  if (!bluetooth::shim::GetController()->SupportsSimplePairing()) {
    /* The special case when we authenticate keyboard.  Set pin type to fixed */
    /* It would be probably better to do it from the application, but it is */
    /* complicated */
    if (((p_dev_rec->dev_class[1] & BTM_COD_MAJOR_CLASS_MASK) == BTM_COD_MAJOR_PERIPHERAL) &&
        (p_dev_rec->dev_class[2] & BTM_COD_MINOR_KEYBOARD) &&
        (btm_sec_cb.cfg.pin_type != HCI_PIN_TYPE_FIXED)) {
      btm_sec_cb.pin_type_changed = true;
      btsnd_hcic_write_pin_type(HCI_PIN_TYPE_FIXED);
    }
  }

  log::verbose("BTM_SecBond: Remote sm4: 0x{:x}  HCI Handle: 0x{:04x}", p_dev_rec->sm4,
               p_dev_rec->hci_handle);

  /* If connection already exists... */
  if (get_btm_client_interface().peer.BTM_IsAclConnectionUpAndHandleValid(bd_addr, transport)) {
    log::debug("An ACL connection currently exists peer:{} transport:{}", bd_addr,
               bt_transport_text(transport));
    btm_sec_wait_and_start_authentication(p_dev_rec);

    btm_sec_cb.change_pairing_state(BTM_PAIR_STATE_WAIT_PIN_REQ);

    /* Mark lcb as bonding */
    l2cu_update_lcb_4_bonding(bd_addr, true);
    return tBTM_STATUS::BTM_CMD_STARTED;
  }
  log::debug("An ACL connection does not currently exist peer:{} transport:{}", bd_addr,
             bt_transport_text(transport));

  log::verbose("sec mode: {} sm4:x{:x}", btm_sec_cb.security_mode, p_dev_rec->sm4);
  if (!bluetooth::shim::GetController()->SupportsSimplePairing() ||
      (p_dev_rec->sm4 == BTM_SM4_KNOWN)) {
    if (btm_sec_check_prefetch_pin(p_dev_rec)) {
      log::debug("Class of device used to check for pin peer:{} transport:{}", bd_addr,
                 bt_transport_text(transport));
      return tBTM_STATUS::BTM_CMD_STARTED;
    }
  }
  if ((btm_sec_cb.security_mode == BTM_SEC_MODE_SP ||
       btm_sec_cb.security_mode == BTM_SEC_MODE_SC) &&
      BTM_SEC_IS_SM4_UNKNOWN(p_dev_rec->sm4)) {
    /* local is 2.1 and peer is unknown */
    if ((p_dev_rec->sm4 & BTM_SM4_CONN_PEND) == 0) {
      /* we are not accepting connection request from peer
       * -> RNR (to learn if peer is 2.1)
       * RNR when no ACL causes HCI_RMT_HOST_SUP_FEAT_NOTIFY_EVT */
      btm_sec_cb.change_pairing_state(BTM_PAIR_STATE_GET_REM_NAME);
      status = get_stack_rnr_interface().BTM_ReadRemoteDeviceName(bd_addr, NULL,
                                                                  BT_TRANSPORT_BR_EDR);
    } else {
      /* We are accepting connection request from peer */
      btm_sec_cb.change_pairing_state(BTM_PAIR_STATE_WAIT_PIN_REQ);
      status = tBTM_STATUS::BTM_CMD_STARTED;
    }
    log::verbose("State:{} sm4: 0x{:x} le_link_state:{} classic_link_state:{}",
                 tBTM_SEC_CB::btm_pair_state_descr(btm_sec_cb.pairing_state), p_dev_rec->sm4,
                 p_dev_rec->sec_rec.le_link, p_dev_rec->sec_rec.classic_link);
  } else {
    /* both local and peer are 2.1  */
    status = btm_sec_dd_create_conn(p_dev_rec);
  }

  if (status != tBTM_STATUS::BTM_CMD_STARTED) {
    log::error("BTM_ReadRemoteDeviceName or btm_sec_dd_create_conn error: 0x{:x}", (int)status);
    btm_sec_cb.change_pairing_state(BTM_PAIR_STATE_IDLE);
  }

  return status;
}

/*******************************************************************************
 *
 * Function         BTM_SecBond
 *
 * Description      This function is called to perform bonding with peer device.
 *                  If the connection is already up, but not secure, pairing
 *                  is attempted.  If already paired tBTM_STATUS::BTM_SUCCESS is returned.
 *
 * Parameters:      bd_addr      - Address of the device to bond
 *                  transport    - doing SSP over BR/EDR or SMP over LE
 *
 *  Note: After 2.1 parameters are not used and preserved here not to change API
 ******************************************************************************/
tBTM_STATUS BTM_SecBond(const RawAddress& bd_addr, tBLE_ADDR_TYPE addr_type,
                        tBT_TRANSPORT transport, tBT_DEVICE_TYPE /* device_type */) {
  if (transport == BT_TRANSPORT_AUTO) {
    if (addr_type == BLE_ADDR_PUBLIC) {
      bool is_discovered_over_le_only = false;
      tBTM_INQ_INFO* p_inq_info = BTM_InqDbRead(bd_addr);
      if (p_inq_info != nullptr && com::android::bluetooth::flags::auto_transport_pairing()) {
        uint8_t inq_result_type = 0;
        inq_result_type = p_inq_info->results.inq_result_type;
        is_discovered_over_le_only = (inq_result_type == BT_DEVICE_TYPE_BLE);
      }
      transport = (get_btm_client_interface().ble.BTM_UseLeLink(bd_addr) ||
                   is_discovered_over_le_only) ? BT_TRANSPORT_LE: BT_TRANSPORT_BR_EDR;
    } else {
      log::info("Forcing transport LE (was auto) because of the address type");
      transport = BT_TRANSPORT_LE;
    }
  }
  tBT_DEVICE_TYPE dev_type;

  BTM_ReadDevInfo(bd_addr, &dev_type, &addr_type);
  /* LE device, do SMP pairing */
  if ((transport == BT_TRANSPORT_LE && (dev_type & BT_DEVICE_TYPE_BLE) == 0) ||
      (transport == BT_TRANSPORT_BR_EDR && (dev_type & BT_DEVICE_TYPE_BREDR) == 0)) {
    log::warn("Requested transport and supported transport don't match");
    bluetooth::os::LogMetricBluetoothEvent(ToGdAddress(bd_addr),
                                           android::bluetooth::EventType::TRANSPORT_MATCH,
                                           android::bluetooth::State::FAIL);
  }

  bluetooth::os::LogMetricBluetoothEvent(
          ToGdAddress(bd_addr), android::bluetooth::EventType::TRANSPORT,
          transport == BT_TRANSPORT_LE ? android::bluetooth::State::LE
                                       : android::bluetooth::State::CLASSIC);

  return btm_sec_bond_by_transport(bd_addr, addr_type, transport);
}

/*******************************************************************************
 *
 * Function         BTM_SecBondCancel
 *
 * Description      This function is called to cancel ongoing bonding process
 *                  with peer device.
 *
 * Parameters:      bd_addr      - Address of the peer device
 *                  transport    - false for BR/EDR link; true for LE link
 *
 ******************************************************************************/
tBTM_STATUS BTM_SecBondCancel(const RawAddress& bd_addr) {
  tBTM_SEC_DEV_REC* p_dev_rec;

  log::verbose("BTM_SecBondCancel()  State: {} flags:0x{:x}",
               tBTM_SEC_CB::btm_pair_state_descr(btm_sec_cb.pairing_state),
               btm_sec_cb.pairing_flags);
  p_dev_rec = btm_find_dev(bd_addr);
  if (!p_dev_rec || btm_sec_cb.pairing_bda != bd_addr) {
    return tBTM_STATUS::BTM_UNKNOWN_ADDR;
  }

  if (btm_sec_cb.pairing_flags & BTM_PAIR_FLAGS_LE_ACTIVE) {
    if (p_dev_rec->sec_rec.le_link == tSECURITY_STATE::AUTHENTICATING) {
      log::verbose("Cancel LE pairing");
      if (SMP_PairCancel(bd_addr)) {
        return tBTM_STATUS::BTM_CMD_STARTED;
      }
    }
    return tBTM_STATUS::BTM_WRONG_MODE;
  }

  log::verbose("hci_handle:0x{:x} le_link:{} classic_link:{}", p_dev_rec->hci_handle,
               p_dev_rec->sec_rec.le_link, p_dev_rec->sec_rec.classic_link);
  if (BTM_PAIR_STATE_WAIT_LOCAL_PIN == btm_sec_cb.pairing_state &&
      BTM_PAIR_FLAGS_WE_STARTED_DD & btm_sec_cb.pairing_flags) {
    /* pre-fetching pin for dedicated bonding */
    btm_sec_bond_cancel_complete();
    return tBTM_STATUS::BTM_SUCCESS;
  }

  /* If this BDA is in a bonding procedure */
  if ((btm_sec_cb.pairing_state != BTM_PAIR_STATE_IDLE) &&
      (btm_sec_cb.pairing_flags & BTM_PAIR_FLAGS_WE_STARTED_DD)) {
    /* If the HCI link is up */
    if (p_dev_rec->hci_handle != HCI_INVALID_HANDLE) {
      /* If some other thread disconnecting, we do not send second command */
      if (p_dev_rec->sec_rec.classic_link == tSECURITY_STATE::DISCONNECTING) {
        return tBTM_STATUS::BTM_CMD_STARTED;
      }

      /* If the HCI link was set up by Bonding process */
      if (btm_sec_cb.pairing_flags & BTM_PAIR_FLAGS_DISC_WHEN_DONE) {
        return btm_sec_send_hci_disconnect(p_dev_rec, HCI_ERR_PEER_USER, p_dev_rec->hci_handle,
                                           "stack::btm::btm_sec::BTM_SecBondCancel");
      } else {
        l2cu_update_lcb_4_bonding(bd_addr, false);
      }

      return tBTM_STATUS::BTM_NOT_AUTHORIZED;
    } else /*HCI link is not up */
    {
      /* If the HCI link creation was started by Bonding process */
      if (btm_sec_cb.pairing_flags & BTM_PAIR_FLAGS_DISC_WHEN_DONE) {
        btsnd_hcic_create_conn_cancel(bd_addr);
        return tBTM_STATUS::BTM_CMD_STARTED;
      }
      if (btm_sec_cb.pairing_state == BTM_PAIR_STATE_GET_REM_NAME) {
        if (get_stack_rnr_interface().BTM_CancelRemoteDeviceName() != tBTM_STATUS::BTM_SUCCESS) {
          log::warn("Unable to cancel RNR");
        }
        btm_sec_cb.pairing_flags |= BTM_PAIR_FLAGS_WE_CANCEL_DD;
        return tBTM_STATUS::BTM_CMD_STARTED;
      }
      btm_sec_cb.change_pairing_state(BTM_PAIR_STATE_IDLE);
      return tBTM_STATUS::BTM_NOT_AUTHORIZED;
    }
  }

  return tBTM_STATUS::BTM_WRONG_MODE;
}

/*******************************************************************************
 *
 * Function         BTM_SecGetDeviceLinkKeyType
 *
 * Description      This function is called to obtain link key type for the
 *                  device.
 *                  it returns tBTM_STATUS::BTM_SUCCESS if link key is available, or
 *                  tBTM_STATUS::BTM_UNKNOWN_ADDR if Security Manager does not know about
 *                  the device or device record does not contain link key info
 *
 * Returns          BTM_LKEY_TYPE_IGNORE if link key is unknown, link type
 *                  otherwise.
 *
 ******************************************************************************/
tBTM_LINK_KEY_TYPE BTM_SecGetDeviceLinkKeyType(const RawAddress& bd_addr) {
  tBTM_SEC_DEV_REC* p_dev_rec = btm_find_dev(bd_addr);

  if ((p_dev_rec != NULL) && (p_dev_rec->sec_rec.sec_flags & BTM_SEC_LINK_KEY_KNOWN)) {
    return p_dev_rec->sec_rec.link_key_type;
  }
  return BTM_LKEY_TYPE_IGNORE;
}

/*******************************************************************************
 *
 * Function         BTM_SetEncryption
 *
 * Description      This function is called to ensure that connection is
 *                  encrypted.  Should be called only on an open connection.
 *                  Typically only needed for connections that first want to
 *                  bring up unencrypted links, then later encrypt them.
 *
 * Parameters:      bd_addr       - Address of the peer device
 *                  transport     - Link transport
 *                  p_callback    - Pointer to callback function called after
 *                                  required procedures are completed. Can be
 *                                  set to NULL if status is not desired.
 *                  p_ref_data    - pointer to any data the caller wishes to
 *                                  receive in the callback function upon
 *                                  completion. can be set to NULL if not used.
 *                  sec_act       - LE security action, unused for BR/EDR
 *
 * Returns          tBTM_STATUS::BTM_SUCCESS   - already encrypted
 *                  BTM_PENDING   - command will be returned in the callback
 *                  tBTM_STATUS::BTM_WRONG_MODE- connection not up.
 *                  tBTM_STATUS::BTM_BUSY      - security procedures are currently active
 *                  tBTM_STATUS::BTM_MODE_UNSUPPORTED - if security manager not linked in.
 *
 ******************************************************************************/
tBTM_STATUS BTM_SetEncryption(const RawAddress& bd_addr, tBT_TRANSPORT transport,
                              tBTM_SEC_CALLBACK* p_callback, void* p_ref_data,
                              tBTM_BLE_SEC_ACT sec_act) {
  tBTM_SEC_DEV_REC* p_dev_rec = btm_find_dev(bd_addr);
  if (p_dev_rec == nullptr) {
    log::error("Unable to set encryption for unknown device");
    return tBTM_STATUS::BTM_WRONG_MODE;
  }

  switch (transport) {
    case BT_TRANSPORT_BR_EDR:
      if (p_dev_rec->hci_handle == HCI_INVALID_HANDLE) {
        log::warn(
                "Security Manager: BTM_SetEncryption not connected peer:{} "
                "transport:{}",
                bd_addr, bt_transport_text(transport));
        if (p_callback) {
          do_in_main_thread(base::BindOnce(p_callback, bd_addr, transport, p_ref_data,
                                           tBTM_STATUS::BTM_WRONG_MODE));
        }
        return tBTM_STATUS::BTM_WRONG_MODE;
      }
      if (p_dev_rec->sec_rec.sec_flags & BTM_SEC_ENCRYPTED) {
        log::debug(
                "Security Manager: BTM_SetEncryption already encrypted peer:{} "
                "transport:{}",
                bd_addr, bt_transport_text(transport));
        if (p_callback) {
          do_in_main_thread(base::BindOnce(p_callback, bd_addr, transport, p_ref_data,
                                           tBTM_STATUS::BTM_SUCCESS));
        }
        return tBTM_STATUS::BTM_SUCCESS;
      }
      break;

    case BT_TRANSPORT_LE:
      if (p_dev_rec->ble_hci_handle == HCI_INVALID_HANDLE) {
        log::warn(
                "Security Manager: BTM_SetEncryption not connected peer:{} "
                "transport:{}",
                bd_addr, bt_transport_text(transport));
        if (p_callback) {
          do_in_main_thread(base::BindOnce(p_callback, bd_addr, transport, p_ref_data,
                                           tBTM_STATUS::BTM_WRONG_MODE));
        }
        return tBTM_STATUS::BTM_WRONG_MODE;
      }
      if (p_dev_rec->sec_rec.sec_flags & BTM_SEC_LE_ENCRYPTED) {
        log::debug(
                "Security Manager: BTM_SetEncryption already encrypted peer:{} "
                "transport:{}",
                bd_addr, bt_transport_text(transport));
        if (p_callback) {
          do_in_main_thread(base::BindOnce(p_callback, bd_addr, transport, p_ref_data,
                                           tBTM_STATUS::BTM_SUCCESS));
        }
        return tBTM_STATUS::BTM_SUCCESS;
      }
      break;

    default:
      log::error("Unknown transport");
      break;
  }

  tSECURITY_STATE& state = (transport == BT_TRANSPORT_LE) ? p_dev_rec->sec_rec.le_link
                                                          : p_dev_rec->sec_rec.classic_link;

  /* Enqueue security request if security is active */
  if (!com::android::bluetooth::flags::le_enc_on_reconnect()) {
    if (p_dev_rec->sec_rec.p_callback ||
        (p_dev_rec->sec_rec.le_link != tSECURITY_STATE::IDLE &&
         p_dev_rec->sec_rec.classic_link != tSECURITY_STATE::IDLE)) {
      log::warn("Security Manager: BTM_SetEncryption busy, enqueue request");
      btm_sec_queue_encrypt_request(bd_addr, transport, p_callback, p_ref_data, sec_act);
      log::info("Queued start encryption");
      return tBTM_STATUS::BTM_CMD_STARTED;
    }
  } else {
    if (p_dev_rec->sec_rec.p_callback || state != tSECURITY_STATE::IDLE) {
      log::warn("Security Manager: BTM_SetEncryption busy, enqueue request");
      btm_sec_queue_encrypt_request(bd_addr, transport, p_callback, p_ref_data, sec_act);
      log::info("Queued start encryption");
      return tBTM_STATUS::BTM_CMD_STARTED;
    }
  }

  p_dev_rec->sec_rec.p_callback = p_callback;
  p_dev_rec->sec_rec.p_ref_data = p_ref_data;
  p_dev_rec->sec_rec.security_required |= (BTM_SEC_IN_AUTHENTICATE | BTM_SEC_IN_ENCRYPT);
  p_dev_rec->is_originator = false;

  log::debug(
          "Security Manager: BTM_SetEncryption classic_handle:0x{:04x} "
          "ble_handle:0x{:04x} le_link:{} classic_link:{} flags:0x{:x} required:0x{:x} "
          "p_callback={:c}",
          p_dev_rec->hci_handle, p_dev_rec->ble_hci_handle, p_dev_rec->sec_rec.le_link,
          p_dev_rec->sec_rec.classic_link, p_dev_rec->sec_rec.sec_flags,
          p_dev_rec->sec_rec.security_required, (p_callback) ? 'T' : 'F');

  tBTM_STATUS rc = tBTM_STATUS::BTM_SUCCESS;
  switch (transport) {
    case BT_TRANSPORT_LE:
      if (get_btm_client_interface().peer.BTM_IsAclConnectionUp(bd_addr, BT_TRANSPORT_LE)) {
        rc = btm_ble_set_encryption(bd_addr, sec_act,
                                    stack::l2cap::get_interface().L2CA_GetBleConnRole(bd_addr));
      } else {
        rc = tBTM_STATUS::BTM_WRONG_MODE;
        log::warn("cannot call btm_ble_set_encryption, p is NULL");
      }
      break;

    case BT_TRANSPORT_BR_EDR:
      rc = btm_sec_execute_procedure(p_dev_rec);
      break;

    default:
      log::error("Unknown transport");
      break;
  }

  switch (rc) {
    case tBTM_STATUS::BTM_CMD_STARTED:
    case tBTM_STATUS::BTM_BUSY:
      break;

    default:
      if (p_callback) {
        log::debug("Executing encryption callback peer:{} transport:{}", bd_addr,
                   bt_transport_text(transport));
        p_dev_rec->sec_rec.p_callback = nullptr;
        do_in_main_thread(
                base::BindOnce(p_callback, bd_addr, transport, p_dev_rec->sec_rec.p_ref_data, rc));
      }
      break;
  }
  return rc;
}

bool BTM_SecIsLeSecurityPending(const RawAddress& bd_addr) {
  tBTM_SEC_DEV_REC* p_dev_rec = btm_find_dev(bd_addr);
  return p_dev_rec && (p_dev_rec->sec_rec.is_security_state_le_encrypting() ||
                       p_dev_rec->sec_rec.le_link == tSECURITY_STATE::AUTHENTICATING);
}

/*******************************************************************************
 * disconnect the ACL link, if it's not done yet.
 ******************************************************************************/
static tBTM_STATUS btm_sec_send_hci_disconnect(tBTM_SEC_DEV_REC* p_dev_rec, tHCI_STATUS reason,
                                               uint16_t conn_handle, std::string comment) {
  if (conn_handle == p_dev_rec->hci_handle) {
    if (p_dev_rec->sec_rec.classic_link == tSECURITY_STATE::DISCONNECTING) {
      // Already sent classic disconnect
      return tBTM_STATUS::BTM_CMD_STARTED;
    }
    p_dev_rec->sec_rec.classic_link = tSECURITY_STATE::DISCONNECTING;
  } else if (conn_handle == p_dev_rec->ble_hci_handle) {
    if (p_dev_rec->sec_rec.le_link == tSECURITY_STATE::DISCONNECTING) {
      // Already sent ble disconnect
      return tBTM_STATUS::BTM_CMD_STARTED;
    }
    p_dev_rec->sec_rec.le_link = tSECURITY_STATE::DISCONNECTING;
  } else {
    log::error(
            "Handle doesn't match security record! classic_handle: {}  ble_handle: {}, "
            "requested_handle: {}",
            p_dev_rec->hci_handle, p_dev_rec->ble_hci_handle, conn_handle);
  }

  log::debug("Send hci disconnect handle:0x{:04x} reason:{}", conn_handle,
             hci_reason_code_text(reason));
  acl_disconnect_after_role_switch(conn_handle, reason, comment);

  return tBTM_STATUS::BTM_CMD_STARTED;
}

/*******************************************************************************
 *
 * Function         BTM_ConfirmReqReply
 *
 * Description      This function is called to confirm the numeric value for
 *                  Simple Pairing in response to BTM_SP_CFM_REQ_EVT
 *
 * Parameters:      res           - result of the operation tBTM_STATUS::BTM_SUCCESS if
 *                                  success
 *                  bd_addr       - Address of the peer device
 *
 ******************************************************************************/
void BTM_ConfirmReqReply(tBTM_STATUS res, const RawAddress& bd_addr) {
  log::verbose("BTM_ConfirmReqReply() State: {}  Res: {}",
               tBTM_SEC_CB::btm_pair_state_descr(btm_sec_cb.pairing_state), res);

  /* If timeout already expired or has been canceled, ignore the reply */
  if ((btm_sec_cb.pairing_state != BTM_PAIR_STATE_WAIT_NUMERIC_CONFIRM) ||
      (btm_sec_cb.pairing_bda != bd_addr)) {
    log::warn("Unexpected pairing confirm for {}, pairing_state: {}, pairing_bda: {}", bd_addr,
              tBTM_SEC_CB::btm_pair_state_descr(btm_sec_cb.pairing_state), btm_sec_cb.pairing_bda);
    return;
  }

  BTM_LogHistory(kBtmLogTag, bd_addr, "Confirm reply",
                 std::format("status:{}", btm_status_text(res)));

  btm_sec_cb.change_pairing_state(BTM_PAIR_STATE_WAIT_AUTH_COMPLETE);

  if ((res == tBTM_STATUS::BTM_SUCCESS) || (res == tBTM_STATUS::BTM_SUCCESS_NO_SECURITY)) {
    acl_set_disconnect_reason(HCI_SUCCESS);

    btsnd_hcic_user_conf_reply(bd_addr, true);
  } else {
    /* Report authentication failed event from state
     * BTM_PAIR_STATE_WAIT_AUTH_COMPLETE */
    acl_set_disconnect_reason(HCI_ERR_HOST_REJECT_SECURITY);
    btsnd_hcic_user_conf_reply(bd_addr, false);
  }
}

/*******************************************************************************
 *
 * Function         BTM_PasskeyReqReply
 *
 * Description      This function is called to provide the passkey for
 *                  Simple Pairing in response to BTM_SP_KEY_REQ_EVT
 *
 * Parameters:      res     - result of the operation tBTM_STATUS::BTM_SUCCESS if success
 *                  bd_addr - Address of the peer device
 *                  passkey - numeric value in the range of
 *                  BTM_MIN_PASSKEY_VAL(0) -
 *                  BTM_MAX_PASSKEY_VAL(999999(0xF423F)).
 *
 ******************************************************************************/
void BTM_PasskeyReqReply(tBTM_STATUS res, const RawAddress& bd_addr, uint32_t passkey) {
  log::verbose("BTM_PasskeyReqReply: State: {}  res:{}",
               tBTM_SEC_CB::btm_pair_state_descr(btm_sec_cb.pairing_state), res);

  if ((btm_sec_cb.pairing_state == BTM_PAIR_STATE_IDLE) || (btm_sec_cb.pairing_bda != bd_addr)) {
    return;
  }

  /* If timeout already expired or has been canceled, ignore the reply */
  if ((btm_sec_cb.pairing_state == BTM_PAIR_STATE_WAIT_AUTH_COMPLETE) &&
      (res != tBTM_STATUS::BTM_SUCCESS)) {
    tBTM_SEC_DEV_REC* p_dev_rec = btm_find_dev(bd_addr);
    if (p_dev_rec != NULL) {
      acl_set_disconnect_reason(HCI_ERR_HOST_REJECT_SECURITY);

      if (p_dev_rec->hci_handle != HCI_INVALID_HANDLE) {
        btm_sec_send_hci_disconnect(p_dev_rec, HCI_ERR_AUTH_FAILURE, p_dev_rec->hci_handle,
                                    "stack::btm::btm_sec::BTM_PasskeyReqReply Invalid handle");
      } else {
        BTM_SecBondCancel(bd_addr);
      }

      p_dev_rec->sec_rec.sec_flags &= ~(BTM_SEC_LINK_KEY_AUTHED | BTM_SEC_LINK_KEY_KNOWN);

      btm_sec_cb.change_pairing_state(BTM_PAIR_STATE_IDLE);
      return;
    }
  } else if (btm_sec_cb.pairing_state != BTM_PAIR_STATE_KEY_ENTRY) {
    return;
  }

  if (passkey > BTM_MAX_PASSKEY_VAL) {
    res = tBTM_STATUS::BTM_ILLEGAL_VALUE;
  }

  btm_sec_cb.change_pairing_state(BTM_PAIR_STATE_WAIT_AUTH_COMPLETE);

  if (res != tBTM_STATUS::BTM_SUCCESS) {
    /* use BTM_PAIR_STATE_WAIT_AUTH_COMPLETE to report authentication failed
     * event */
    acl_set_disconnect_reason(HCI_ERR_HOST_REJECT_SECURITY);
    btsnd_hcic_user_passkey_neg_reply(bd_addr);
  } else {
    acl_set_disconnect_reason(HCI_SUCCESS);
    btsnd_hcic_user_passkey_reply(bd_addr, passkey);
  }
}

/*******************************************************************************
 *
 * Function         BTM_ReadLocalOobData
 *
 * Description      This function is called to read the local OOB data from
 *                  LM
 *
 ******************************************************************************/
void BTM_ReadLocalOobData(void) {
  if (bluetooth::shim::GetController()->SupportsSecureConnections()) {
    btsnd_hcic_read_local_oob_extended_data();
  } else {
    btsnd_hcic_read_local_oob_data();
  }
}

/*******************************************************************************
 *
 * Function         BTM_RemoteOobDataReply
 *
 * Description      This function is called to provide the remote OOB data for
 *                  Simple Pairing in response to BTM_SP_RMT_OOB_EVT
 *
 * Parameters:      bd_addr     - Address of the peer device
 *                  c           - simple pairing Hash C.
 *                  r           - simple pairing Randomizer  C.
 *
 ******************************************************************************/
void BTM_RemoteOobDataReply(tBTM_STATUS res, const RawAddress& bd_addr, const Octet16& c,
                            const Octet16& r) {
  log::verbose("State: {} res: {}", tBTM_SEC_CB::btm_pair_state_descr(btm_sec_cb.pairing_state),
               res);

  /* If timeout already expired or has been canceled, ignore the reply */
  if (btm_sec_cb.pairing_state != BTM_PAIR_STATE_WAIT_LOCAL_OOB_RSP) {
    return;
  }

  btm_sec_cb.change_pairing_state(BTM_PAIR_STATE_WAIT_AUTH_COMPLETE);

  if (res != tBTM_STATUS::BTM_SUCCESS) {
    /* use BTM_PAIR_STATE_WAIT_AUTH_COMPLETE to report authentication failed
     * event */
    acl_set_disconnect_reason(HCI_ERR_HOST_REJECT_SECURITY);
    btsnd_hcic_rem_oob_neg_reply(bd_addr);
  } else {
    acl_set_disconnect_reason(HCI_SUCCESS);
    btsnd_hcic_rem_oob_reply(bd_addr, c, r);
  }
}

/*******************************************************************************
 *
 * Function         BTM_PeerSupportsSecureConnections
 *
 * Description      This function is called to check if the peer supports
 *                  BR/EDR Secure Connections.
 *
 * Parameters:      bd_addr - address of the peer
 *
 * Returns          true if BR/EDR Secure Connections are supported by the peer,
 *                  else false.
 *
 ******************************************************************************/
bool BTM_PeerSupportsSecureConnections(const RawAddress& bd_addr) {
  tBTM_SEC_DEV_REC* p_dev_rec;

  p_dev_rec = btm_find_dev(bd_addr);
  if (p_dev_rec == nullptr) {
    log::warn("unknown BDA: {}", bd_addr);
    return false;
  }

  return p_dev_rec->SupportsSecureConnections();
}

/*******************************************************************************
 *
 * Function         BTM_GetPeerDeviceTypeFromFeatures
 *
 * Description      This function is called to retrieve the peer device type
 *                  by referencing the remote features.
 *
 * Parameters:      bd_addr - address of the peer
 *
 * Returns          BT_DEVICE_TYPE_DUMO if both BR/EDR and BLE transports are
 *                  supported by the peer,
 *                  BT_DEVICE_TYPE_BREDR if only BR/EDR transport is supported,
 *                  BT_DEVICE_TYPE_BLE if only BLE transport is supported.
 *
 ******************************************************************************/
tBT_DEVICE_TYPE BTM_GetPeerDeviceTypeFromFeatures(const RawAddress& bd_addr) {
  tBTM_SEC_DEV_REC* p_dev_rec = btm_find_dev(bd_addr);
  if (p_dev_rec == nullptr) {
    log::warn("Unknown BDA:{}", bd_addr);
  } else {
    if (p_dev_rec->remote_supports_ble && p_dev_rec->remote_supports_bredr) {
      return BT_DEVICE_TYPE_DUMO;
    } else if (p_dev_rec->remote_supports_bredr) {
      return BT_DEVICE_TYPE_BREDR;
    } else if (p_dev_rec->remote_supports_ble) {
      return BT_DEVICE_TYPE_BLE;
    } else {
      log::warn("Device features does not support BR/EDR and BLE:{}", bd_addr);
    }
  }
  return BT_DEVICE_TYPE_BREDR;
}

/*******************************************************************************
 *
 * Function         BTM_GetInitialSecurityMode
 *
 * Description      This function is called to retrieve the configured
 *                  security mode.
 *
 ******************************************************************************/
uint8_t BTM_GetSecurityMode() { return btm_sec_cb.security_mode; }

/************************************************************************
 *              I N T E R N A L     F U N C T I O N S
 ************************************************************************/
/*******************************************************************************
 *
 * Function         btm_sec_is_upgrade_possible
 *
 * Description      This function returns true if the existing link key
 *                  can be upgraded or if the link key does not exist.
 *
 * Returns          bool
 *
 ******************************************************************************/
static bool btm_sec_is_upgrade_possible(tBTM_SEC_DEV_REC* p_dev_rec, bool is_originator) {
  uint16_t mtm_check = is_originator ? BTM_SEC_OUT_MITM : BTM_SEC_IN_MITM;
  bool is_possible = true;

  if (p_dev_rec->sec_rec.sec_flags & BTM_SEC_LINK_KEY_KNOWN) {
    is_possible = false;
    /* Already have a link key to the connected peer. Is the link key secure
     *enough?
     ** Is a link key upgrade even possible?
     */
    if ((p_dev_rec->sec_rec.security_required & mtm_check) /* needs MITM */
        && ((p_dev_rec->sec_rec.link_key_type == BTM_LKEY_TYPE_UNAUTH_COMB) ||
            (p_dev_rec->sec_rec.link_key_type == BTM_LKEY_TYPE_UNAUTH_COMB_P_256))
        /* has unauthenticated
        link key */
        && (p_dev_rec->sec_rec.rmt_io_caps < BTM_IO_CAP_MAX) /* a valid peer IO cap */
        && (btm_sec_io_map[p_dev_rec->sec_rec.rmt_io_caps][btm_sec_cb.devcb.loc_io_caps]))
    /* authenticated
    link key is possible */
    {
      /* upgrade is possible: check if the application wants the upgrade.
       * If the application is configured to use a global MITM flag,
       * it probably would not want to upgrade the link key based on the
       * security level database */
      is_possible = true;
    }

    /*if authentication is requirement & currently on temp bonding
     * trigger pairing */
    if (com::android::bluetooth::flags::upgrade_temp_bonding_on_auth_req() &&
        (p_dev_rec->sec_rec.security_required & BTM_SEC_OUT_AUTHENTICATE) &&
        p_dev_rec->sec_rec.is_bond_type_temporary()) {
      is_possible = true;
    }
  }
  log::verbose("is_possible: {} sec_flags: 0x{:x}", is_possible, p_dev_rec->sec_rec.sec_flags);
  return is_possible;
}

/*******************************************************************************
 *
 * Function         btm_sec_check_upgrade
 *
 * Description      This function is called to check if the existing link key
 *                  needs to be upgraded.
 *
 * Returns          void
 *
 ******************************************************************************/
static void btm_sec_check_upgrade(tBTM_SEC_DEV_REC* p_dev_rec, bool is_originator) {
  log::verbose("verify whether the link key should be upgraded");

  /* Only check if link key already exists */
  if (!(p_dev_rec->sec_rec.sec_flags & BTM_SEC_LINK_KEY_KNOWN)) {
    return;
  }

  if (btm_sec_is_upgrade_possible(p_dev_rec, is_originator)) {
    log::verbose("need upgrade!! sec_flags:0x{:x}", p_dev_rec->sec_rec.sec_flags);
    /* if the application confirms the upgrade, set the upgrade bit */
    p_dev_rec->sm4 |= BTM_SM4_UPGRADE;

    /* Clear the link key known to go through authentication/pairing again */
    p_dev_rec->sec_rec.sec_flags &= ~(BTM_SEC_LINK_KEY_KNOWN | BTM_SEC_LINK_KEY_AUTHED);
    p_dev_rec->sec_rec.sec_flags &= ~BTM_SEC_AUTHENTICATED;
    log::verbose("sec_flags:0x{:x}", p_dev_rec->sec_rec.sec_flags);
  }
}

tBTM_STATUS btm_sec_l2cap_access_req_by_requirement(const RawAddress& bd_addr,
                                                    uint16_t security_required, bool is_originator,
                                                    tBTM_SEC_CALLBACK* p_callback,
                                                    void* p_ref_data) {
  log::debug(
          "Checking l2cap access requirements peer:{} security:0x{:x} "
          "is_initiator:{}",
          bd_addr, security_required, is_originator);

  tBTM_STATUS rc = tBTM_STATUS::BTM_SUCCESS;
  bool chk_acp_auth_done = false;
  /* should check PSM range in LE connection oriented L2CAP connection */
  constexpr tBT_TRANSPORT transport = BT_TRANSPORT_BR_EDR;

  /* Find or get oldest record */
  tBTM_SEC_DEV_REC* p_dev_rec = btm_find_or_alloc_dev(bd_addr);
  if (p_dev_rec == NULL) {
    return tBTM_STATUS::BTM_NO_RESOURCES;
  }

  if (p_dev_rec == nullptr) {
    log::error("No memory to allocate new p_dev_rec");
    return tBTM_STATUS::BTM_NO_RESOURCES;
  }

  p_dev_rec->hci_handle =
          get_btm_client_interface().peer.BTM_GetHCIConnHandle(bd_addr, BT_TRANSPORT_BR_EDR);

  if ((!is_originator) && (security_required & BTM_SEC_MODE4_LEVEL4)) {
    bool local_supports_sc = bluetooth::shim::GetController()->SupportsSecureConnections();
    /* acceptor receives L2CAP Channel Connect Request for Secure Connections
     * Only service */
    if (!local_supports_sc || !p_dev_rec->SupportsSecureConnections()) {
      log::warn(
              "Policy requires mode 4 level 4, but local_support_for_sc={}, "
              "rmt_support_for_sc={}, failing connection",
              local_supports_sc, p_dev_rec->SupportsSecureConnections());
      if (p_callback) {
        (*p_callback)(bd_addr, transport, (void*)p_ref_data,
                      tBTM_STATUS::BTM_MODE4_LEVEL4_NOT_SUPPORTED);
      }
      return tBTM_STATUS::BTM_MODE4_LEVEL4_NOT_SUPPORTED;
    }
  }

  /* there are some devices (moto KRZR) which connects to several services at
   * the same time */
  /* we will process one after another */
  if ((p_dev_rec->sec_rec.p_callback) || (btm_sec_cb.pairing_state != BTM_PAIR_STATE_IDLE)) {
    log::debug("security_flags:x{:x}, sec_flags:x{:x}", security_required,
               p_dev_rec->sec_rec.sec_flags);
    rc = tBTM_STATUS::BTM_CMD_STARTED;
    if ((btm_sec_cb.security_mode == BTM_SEC_MODE_SERVICE) || (BTM_SM4_KNOWN == p_dev_rec->sm4) ||
        (BTM_SEC_IS_SM4(p_dev_rec->sm4) &&
         (!btm_sec_is_upgrade_possible(p_dev_rec, is_originator)))) {
      /* legacy mode - local is legacy or local is lisbon/peer is legacy
       * or SM4 with no possibility of link key upgrade */
      if (is_originator) {
        if (((security_required & BTM_SEC_OUT_FLAGS) == 0) ||
            (((security_required & BTM_SEC_OUT_FLAGS) == BTM_SEC_OUT_AUTHENTICATE) &&
             btm_dev_authenticated(p_dev_rec)) ||
            (((security_required & BTM_SEC_OUT_FLAGS) ==
              (BTM_SEC_OUT_AUTHENTICATE | BTM_SEC_OUT_ENCRYPT)) &&
             btm_dev_encrypted(p_dev_rec))) {
          rc = tBTM_STATUS::BTM_SUCCESS;
        }
      } else {
        if (((security_required & BTM_SEC_IN_FLAGS) == 0) ||
            (((security_required & BTM_SEC_IN_FLAGS) == BTM_SEC_IN_AUTHENTICATE) &&
             btm_dev_authenticated(p_dev_rec)) ||
            (((security_required & BTM_SEC_IN_FLAGS) ==
              (BTM_SEC_IN_AUTHENTICATE | BTM_SEC_IN_ENCRYPT)) &&
             btm_dev_encrypted(p_dev_rec))) {
          // Check for 16 digits (or MITM)
          if (((security_required & BTM_SEC_IN_MIN_16_DIGIT_PIN) == 0) ||
              (((security_required & BTM_SEC_IN_MIN_16_DIGIT_PIN) == BTM_SEC_IN_MIN_16_DIGIT_PIN) &&
               btm_dev_16_digit_authenticated(p_dev_rec))) {
            rc = tBTM_STATUS::BTM_SUCCESS;
          }
        }
      }

      if ((rc == tBTM_STATUS::BTM_SUCCESS) && (security_required & BTM_SEC_MODE4_LEVEL4) &&
          (p_dev_rec->sec_rec.link_key_type != BTM_LKEY_TYPE_AUTH_COMB_P_256)) {
        rc = tBTM_STATUS::BTM_CMD_STARTED;
      }

      if (rc == tBTM_STATUS::BTM_SUCCESS) {
        if (access_secure_service_from_temp_bond(p_dev_rec, is_originator, security_required)) {
          log::error(
                  "Trying to access a secure service from a temp bonding, "
                  "rejecting");
          rc = tBTM_STATUS::BTM_FAILED_ON_SECURITY;
        }

        if (p_callback) {
          (*p_callback)(bd_addr, transport, (void*)p_ref_data, rc);
        }
        return rc;
      }
    }

    btm_sec_cb.sec_req_pending = true;
    return tBTM_STATUS::BTM_CMD_STARTED;
  }

  if (security_required & BTM_SEC_OUT_AUTHENTICATE) {
    security_required |= BTM_SEC_OUT_MITM;
  }
  if (security_required & BTM_SEC_IN_AUTHENTICATE) {
    security_required |= BTM_SEC_IN_MITM;
  }

  /* Save the security requirements in case a pairing is needed */
  p_dev_rec->sec_rec.required_security_flags_for_pairing = security_required;

  log::warn("save sec req for pairing: sec_flags:0x{:x}, security_required:0x{:x} ",
               p_dev_rec->sec_rec.sec_flags, security_required);

  /* Modify security_required in btm_sec_l2cap_access_req for Lisbon */
  if (btm_sec_cb.security_mode == BTM_SEC_MODE_SP || btm_sec_cb.security_mode == BTM_SEC_MODE_SC) {
    if (BTM_SEC_IS_SM4(p_dev_rec->sm4)) {
      if (is_originator) {
        /* SM4 to SM4 -> always encrypt */
        security_required |= BTM_SEC_OUT_ENCRYPT;
      } else /* acceptor */
      {
        /* SM4 to SM4: the acceptor needs to make sure the authentication is
         * already done */
        chk_acp_auth_done = true;
        /* SM4 to SM4 -> always encrypt */
        security_required |= BTM_SEC_IN_ENCRYPT;
      }
    } else if (!(BTM_SM4_KNOWN & p_dev_rec->sm4)) {
      /* the remote features are not known yet */
      log::debug("Remote features have not yet been received sec_flags:0x{:02x} {}",
                 p_dev_rec->sec_rec.sec_flags, (is_originator) ? "initiator" : "acceptor");

      p_dev_rec->sm4 |= BTM_SM4_REQ_PEND;
      return tBTM_STATUS::BTM_CMD_STARTED;
    }
  }

  log::verbose("sm4:0x{:x}, sec_flags:0x{:x}, security_required:0x{:x} chk:{}", p_dev_rec->sm4,
               p_dev_rec->sec_rec.sec_flags, security_required, chk_acp_auth_done);

  p_dev_rec->sec_rec.security_required = security_required;
  p_dev_rec->sec_rec.p_ref_data = p_ref_data;
  p_dev_rec->is_originator = is_originator;

  if (chk_acp_auth_done) {
    log::verbose(
            "(SM4 to SM4) btm_sec_l2cap_access_req rspd. authenticated: x{:x}, "
            "enc: x{:x}",
            p_dev_rec->sec_rec.sec_flags & BTM_SEC_AUTHENTICATED,
            p_dev_rec->sec_rec.sec_flags & BTM_SEC_ENCRYPTED);

    if (!com::android::bluetooth::flags::trigger_sec_proc_on_inc_access_req()) {
      /* SM4, but we do not know for sure which level of security we need.
       * as long as we have a link key, it's OK */
      if ((0 == (p_dev_rec->sec_rec.sec_flags & BTM_SEC_AUTHENTICATED)) ||
         (0 == (p_dev_rec->sec_rec.sec_flags & BTM_SEC_ENCRYPTED))) {
        rc = tBTM_STATUS::BTM_DELAY_CHECK;
        /*
        2046 may report HCI_Encryption_Change and L2C Connection Request out of
        sequence
        because of data path issues. Delay this disconnect a little bit
        */
        log::info("peer should have initiated security process by now (SM4 to SM4)");
        p_dev_rec->sec_rec.p_callback = p_callback;
        p_dev_rec->sec_rec.classic_link = tSECURITY_STATE::DELAY_FOR_ENC;
        (*p_callback)(bd_addr, transport, p_ref_data, rc);

        return tBTM_STATUS::BTM_SUCCESS;
      }
    } else {
       log::debug("force fallthrough to trigger sec proceudure");
    }
  }

  p_dev_rec->sec_rec.p_callback = p_callback;

  if (BTM_SEC_IS_SM4(p_dev_rec->sm4)) {
    if ((p_dev_rec->sec_rec.security_required & BTM_SEC_MODE4_LEVEL4) &&
        (p_dev_rec->sec_rec.link_key_type != BTM_LKEY_TYPE_AUTH_COMB_P_256)) {
      /* BTM_LKEY_TYPE_AUTH_COMB_P_256 is the only acceptable key in this case
       */
      if ((p_dev_rec->sec_rec.sec_flags & BTM_SEC_LINK_KEY_KNOWN) != 0) {
        p_dev_rec->sm4 |= BTM_SM4_UPGRADE;
      }
      p_dev_rec->sec_rec.sec_flags &=
              ~(BTM_SEC_LINK_KEY_KNOWN | BTM_SEC_LINK_KEY_AUTHED | BTM_SEC_AUTHENTICATED);
      log::verbose("sec_flags:0x{:x}", p_dev_rec->sec_rec.sec_flags);
    } else {
      /* If we already have a link key to the connected peer, is it secure
       * enough? */
      btm_sec_check_upgrade(p_dev_rec, is_originator);
    }
  }

  rc = btm_sec_execute_procedure(p_dev_rec);
  if (rc != tBTM_STATUS::BTM_CMD_STARTED) {
    log::verbose("p_dev_rec={}, clearing callback. old p_callback={}", std::format_ptr(p_dev_rec),
                 std::format_ptr(p_dev_rec->sec_rec.p_callback));
    p_dev_rec->sec_rec.p_callback = NULL;
    (*p_callback)(bd_addr, transport, p_dev_rec->sec_rec.p_ref_data, rc);
  }

  return rc;
}

/*******************************************************************************
 *
 * Function         btm_sec_l2cap_access_req
 *
 * Description      This function is called by the L2CAP to grant permission to
 *                  establish L2CAP connection to or from the peer device.
 *
 * Parameters:      bd_addr       - Address of the peer device
 *                  psm           - L2CAP PSM
 *                  is_originator - true if protocol above L2CAP originates
 *                                  connection
 *                  p_callback    - Pointer to callback function called if
 *                                  this function returns PENDING after required
 *                                  procedures are complete. MUST NOT BE NULL.
 *
 * Returns          tBTM_STATUS
 *
 ******************************************************************************/
tBTM_STATUS btm_sec_l2cap_access_req(const RawAddress& bd_addr, uint16_t psm, bool is_originator,
                                     tBTM_SEC_CALLBACK* p_callback, void* p_ref_data) {
  // should check PSM range in LE connection oriented L2CAP connection
  constexpr tBT_TRANSPORT transport = BT_TRANSPORT_BR_EDR;

  log::debug("is_originator:{}, psm=0x{:04x}", is_originator, psm);

  // Find the service record for the PSM
  tBTM_SEC_SERV_REC* p_serv_rec = btm_sec_cb.find_first_serv_rec(is_originator, psm);

  // If there is no application registered with this PSM do not allow connection
  if (!p_serv_rec) {
    log::warn("PSM: 0x{:04x} no application registered", psm);
    (*p_callback)(bd_addr, transport, p_ref_data, tBTM_STATUS::BTM_MODE_UNSUPPORTED);
    return tBTM_STATUS::BTM_MODE_UNSUPPORTED;
  }

  /* Services level0 by default have no security */
  if (psm == BT_PSM_SDP) {
    log::debug("No security required for SDP");
    (*p_callback)(bd_addr, transport, p_ref_data, tBTM_STATUS::BTM_SUCCESS_NO_SECURITY);
    return tBTM_STATUS::BTM_SUCCESS;
  }

  uint16_t security_required;
  if (btm_sec_cb.security_mode == BTM_SEC_MODE_SC) {
    security_required = btm_sec_set_serv_level4_flags(p_serv_rec->security_flags, is_originator);
  } else {
    security_required = p_serv_rec->security_flags;
  }

  return btm_sec_l2cap_access_req_by_requirement(bd_addr, security_required, is_originator,
                                                 p_callback, p_ref_data);
}

/*******************************************************************************
 *
 * Function         btm_sec_mx_access_request
 *
 * Description      This function is called by all Multiplexing Protocols during
 *                  establishing connection to or from peer device to grant
 *                  permission to establish application connection.
 *
 * Parameters:      bd_addr       - Address of the peer device
 *                  psm           - L2CAP PSM
 *                  is_originator - true if protocol above L2CAP originates
 *                                  connection
 *                  mx_proto_id   - protocol ID of the multiplexer
 *                  mx_chan_id    - multiplexer channel to reach application
 *                  p_callback    - Pointer to callback function called if
 *                                  this function returns PENDING after required
 *                                  procedures are completed
 *                  p_ref_data    - Pointer to any reference data needed by the
 *                                  the callback function.
 *
 * Returns          tBTM_STATUS::BTM_CMD_STARTED
 *
 ******************************************************************************/
tBTM_STATUS btm_sec_mx_access_request(const RawAddress& bd_addr, bool is_originator,
                                      uint16_t security_required, tBTM_SEC_CALLBACK* p_callback,
                                      void* p_ref_data) {
  tBTM_SEC_DEV_REC* p_dev_rec;
  tBTM_STATUS rc;
  tBT_TRANSPORT transport = BT_TRANSPORT_AUTO; /* should check PSM range in LE connection oriented
                                                  L2CAP connection */
  log::debug("Multiplex access request device:{}", bd_addr);

  /* Find or get oldest record */
  p_dev_rec = btm_find_or_alloc_dev(bd_addr);

  if (p_dev_rec == nullptr) {
    log::error("No memory to allocate new p_dev_rec");
    return tBTM_STATUS::BTM_NO_RESOURCES;
  }

  /* there are some devices (moto phone) which connects to several services at
   * the same time */
  /* we will process one after another */
  if ((p_dev_rec->sec_rec.p_callback) || (btm_sec_cb.pairing_state != BTM_PAIR_STATE_IDLE)) {
    log::debug("Pairing in progress pairing_state:{}",
               tBTM_SEC_CB::btm_pair_state_descr(btm_sec_cb.pairing_state));

    rc = tBTM_STATUS::BTM_CMD_STARTED;

    if ((btm_sec_cb.security_mode == BTM_SEC_MODE_SERVICE) || (BTM_SM4_KNOWN == p_dev_rec->sm4) ||
        (BTM_SEC_IS_SM4(p_dev_rec->sm4) &&
         (!btm_sec_is_upgrade_possible(p_dev_rec, is_originator)))) {
      /* legacy mode - local is legacy or local is lisbon/peer is legacy
       * or SM4 with no possibility of link key upgrade */
      if (is_originator) {
        if (((security_required & BTM_SEC_OUT_FLAGS) == 0) ||
            (((security_required & BTM_SEC_OUT_FLAGS) == BTM_SEC_OUT_AUTHENTICATE) &&
             btm_dev_authenticated(p_dev_rec)) ||
            (((security_required & BTM_SEC_OUT_FLAGS) ==
              (BTM_SEC_OUT_AUTHENTICATE | BTM_SEC_OUT_ENCRYPT)) &&
             btm_dev_encrypted(p_dev_rec))) {
          rc = tBTM_STATUS::BTM_SUCCESS;
        }
      } else {
        if (((security_required & BTM_SEC_IN_FLAGS) == 0) ||
            (((security_required & BTM_SEC_IN_FLAGS) == BTM_SEC_IN_AUTHENTICATE) &&
             btm_dev_authenticated(p_dev_rec)) ||
            (((security_required & BTM_SEC_IN_FLAGS) ==
              (BTM_SEC_IN_AUTHENTICATE | BTM_SEC_IN_ENCRYPT)) &&
             btm_dev_encrypted(p_dev_rec))) {
          // Check for 16 digits (or MITM)
          if (((security_required & BTM_SEC_IN_MIN_16_DIGIT_PIN) == 0) ||
              (((security_required & BTM_SEC_IN_MIN_16_DIGIT_PIN) == BTM_SEC_IN_MIN_16_DIGIT_PIN) &&
               btm_dev_16_digit_authenticated(p_dev_rec))) {
            rc = tBTM_STATUS::BTM_SUCCESS;
          }
        }
      }
      if ((rc == tBTM_STATUS::BTM_SUCCESS) && (security_required & BTM_SEC_MODE4_LEVEL4) &&
          (p_dev_rec->sec_rec.link_key_type != BTM_LKEY_TYPE_AUTH_COMB_P_256)) {
        rc = tBTM_STATUS::BTM_CMD_STARTED;
      }
    }

    /* the new security request */
    if (p_dev_rec->sec_rec.classic_link != tSECURITY_STATE::IDLE) {
      log::debug("A pending security procedure in progress");
      rc = tBTM_STATUS::BTM_CMD_STARTED;
    }
    if (rc == tBTM_STATUS::BTM_CMD_STARTED) {
      btm_sec_queue_mx_request(bd_addr, BT_PSM_RFCOMM, is_originator, security_required, p_callback,
                               p_ref_data);
    } else /* rc == tBTM_STATUS::BTM_SUCCESS */
    {
      if (access_secure_service_from_temp_bond(p_dev_rec, is_originator, security_required)) {
        log::error(
                "Trying to access a secure rfcomm service from a temp bonding, "
                "rejecting");
        rc = tBTM_STATUS::BTM_FAILED_ON_SECURITY;
      }
      if (p_callback) {
        log::debug("Notifying client that security access has been granted");
        (*p_callback)(bd_addr, transport, p_ref_data, rc);
      }
    }
    return rc;
  }

  if ((!is_originator) && ((security_required & BTM_SEC_MODE4_LEVEL4) ||
                           (btm_sec_cb.security_mode == BTM_SEC_MODE_SC))) {
    bool local_supports_sc = bluetooth::shim::GetController()->SupportsSecureConnections();
    /* acceptor receives service connection establishment Request for */
    /* Secure Connections Only service */
    if (!(local_supports_sc) || !(p_dev_rec->SupportsSecureConnections())) {
      log::debug(
              "Secure Connection only mode unsupported local_SC_support:{} "
              "remote_SC_support:{}",
              local_supports_sc, p_dev_rec->SupportsSecureConnections());
      if (p_callback) {
        (*p_callback)(bd_addr, transport, (void*)p_ref_data,
                      tBTM_STATUS::BTM_MODE4_LEVEL4_NOT_SUPPORTED);
      }

      return tBTM_STATUS::BTM_MODE4_LEVEL4_NOT_SUPPORTED;
    }
  }

  if (security_required & BTM_SEC_OUT_AUTHENTICATE) {
    security_required |= BTM_SEC_OUT_MITM;
  }
  if (security_required & BTM_SEC_IN_AUTHENTICATE) {
    security_required |= BTM_SEC_IN_MITM;
  }

  p_dev_rec->sec_rec.required_security_flags_for_pairing = security_required;
  p_dev_rec->sec_rec.security_required = security_required;

  if (btm_sec_cb.security_mode == BTM_SEC_MODE_SP || btm_sec_cb.security_mode == BTM_SEC_MODE_SC) {
    if (BTM_SEC_IS_SM4(p_dev_rec->sm4)) {
      if ((p_dev_rec->sec_rec.security_required & BTM_SEC_MODE4_LEVEL4) &&
          (p_dev_rec->sec_rec.link_key_type != BTM_LKEY_TYPE_AUTH_COMB_P_256)) {
        /* BTM_LKEY_TYPE_AUTH_COMB_P_256 is the only acceptable key in this case
         */
        if ((p_dev_rec->sec_rec.sec_flags & BTM_SEC_LINK_KEY_KNOWN) != 0) {
          p_dev_rec->sm4 |= BTM_SM4_UPGRADE;
        }

        p_dev_rec->sec_rec.sec_flags &=
                ~(BTM_SEC_LINK_KEY_KNOWN | BTM_SEC_LINK_KEY_AUTHED | BTM_SEC_AUTHENTICATED);
        log::verbose("sec_flags:0x{:x}", p_dev_rec->sec_rec.sec_flags);
      } else {
        log::debug("Already have link key; checking if link key is sufficient");
        btm_sec_check_upgrade(p_dev_rec, is_originator);
      }
    }
  }

  p_dev_rec->is_originator = is_originator;
  p_dev_rec->sec_rec.p_callback = p_callback;
  p_dev_rec->sec_rec.p_ref_data = p_ref_data;

  rc = btm_sec_execute_procedure(p_dev_rec);
  log::debug("Started security procedure peer:{} btm_status:{}", p_dev_rec->RemoteAddress(),
             btm_status_text(rc));
  if (rc != tBTM_STATUS::BTM_CMD_STARTED) {
    if (p_callback) {
      p_dev_rec->sec_rec.p_callback = NULL;
      (*p_callback)(bd_addr, transport, p_ref_data, rc);
    }
  }

  return rc;
}

/*******************************************************************************
 *
 * Function         btm_sec_conn_req
 *
 * Description      This function is when the peer device is requesting
 *                  connection
 *
 * Returns          void
 *
 ******************************************************************************/
void btm_sec_conn_req(const RawAddress& bda, const DEV_CLASS dc) {
  tBTM_SEC_DEV_REC* p_dev_rec = nullptr;
  tHCI_ROLE role = HCI_ROLE_UNKNOWN;

  if ((btm_sec_cb.pairing_state != BTM_PAIR_STATE_IDLE) &&
      (btm_sec_cb.pairing_flags & BTM_PAIR_FLAGS_WE_STARTED_DD) &&
      (btm_sec_cb.pairing_bda == bda)) {
    log::verbose("Security Manager: reject connect request from bonding device");

    /* incoming connection from bonding device is rejected */
    btm_sec_cb.pairing_flags |= BTM_PAIR_FLAGS_REJECTED_CONNECT;
    btsnd_hcic_reject_conn(bda, HCI_ERR_HOST_REJECT_DEVICE);
    return;
  }

  /* accept the incoming connection from bonding device */
  if (interop_match_addr(INTEROP_DISABLE_ROLE_SWITCH, &bda) || (BTM_GetNumBredrAclLinks() < 1)) {
    role = HCI_ROLE_PERIPHERAL;
  } else {
    role = HCI_ROLE_CENTRAL;
  }
  btsnd_hcic_accept_conn(bda, role);

  /* Host is not interested or approved connection.  Save BDA and DC and */
  /* pass request to L2CAP */
  btm_sec_cb.connecting_bda = bda;
  btm_sec_cb.connecting_dc = dc;

  p_dev_rec = btm_find_or_alloc_dev(bda);

  if (p_dev_rec == nullptr) {
    log::error("No memory to allocate new p_dev_rec");
    return;
  }
  p_dev_rec->sm4 |= BTM_SM4_CONN_PEND;
}

/*******************************************************************************
 *
 * Function         btm_sec_bond_cancel_complete
 *
 * Description      This function is called to report bond cancel complete
 *                  event.
 *
 * Returns          void
 *
 ******************************************************************************/
static void btm_sec_bond_cancel_complete(void) {
  tBTM_SEC_DEV_REC* p_dev_rec;

  if ((btm_sec_cb.pairing_flags & BTM_PAIR_FLAGS_DISC_WHEN_DONE) ||
      (BTM_PAIR_STATE_WAIT_LOCAL_PIN == btm_sec_cb.pairing_state &&
       BTM_PAIR_FLAGS_WE_STARTED_DD & btm_sec_cb.pairing_flags) ||
      (btm_sec_cb.pairing_state == BTM_PAIR_STATE_GET_REM_NAME &&
       BTM_PAIR_FLAGS_WE_CANCEL_DD & btm_sec_cb.pairing_flags)) {
    /* for dedicated bonding in legacy mode, authentication happens at "link
     * level"
     * btm_sec_connected is called with failed status.
     * In theory, the code that handles is_pairing_device/true should clean out
     * security related code.
     * However, this function may clean out the security related flags and
     * btm_sec_connected would not know
     * this function also needs to do proper clean up.
     */
    p_dev_rec = btm_find_dev(btm_sec_cb.pairing_bda);
    if (p_dev_rec != NULL) {
      p_dev_rec->sec_rec.security_required = BTM_SEC_NONE;
    }
    btm_sec_cb.change_pairing_state(BTM_PAIR_STATE_IDLE);

    /* Notify application that the cancel succeeded */
    if (btm_sec_cb.api.p_bond_cancel_cmpl_callback) {
      btm_sec_cb.api.p_bond_cancel_cmpl_callback(tBTM_STATUS::BTM_SUCCESS);
    }
  }
}

/*******************************************************************************
 *
 * Function         btm_create_conn_cancel_complete
 *
 * Description      This function is called when the command complete message
 *                  is received from the HCI for the create connection cancel
 *                  command.
 *
 * Returns          void
 *
 ******************************************************************************/
void btm_create_conn_cancel_complete(uint8_t status, const RawAddress bd_addr) {
  log::verbose("btm_create_conn_cancel_complete(): in State: {}  status:{}",
               tBTM_SEC_CB::btm_pair_state_descr(btm_sec_cb.pairing_state), status);
  log_link_layer_connection_event(
          &bd_addr, bluetooth::common::kUnknownConnectionHandle,
          android::bluetooth::DIRECTION_OUTGOING, android::bluetooth::LINK_TYPE_ACL,
          android::bluetooth::hci::CMD_CREATE_CONNECTION_CANCEL,
          android::bluetooth::hci::EVT_COMMAND_COMPLETE, android::bluetooth::hci::BLE_EVT_UNKNOWN,
          status, android::bluetooth::hci::STATUS_UNKNOWN);

  /* if the create conn cancel cmd was issued by the bond cancel,
  ** the application needs to be notified that bond cancel succeeded
  */
  switch (status) {
    case HCI_SUCCESS:
      btm_sec_bond_cancel_complete();
      break;
    case HCI_ERR_CONNECTION_EXISTS:
    case HCI_ERR_NO_CONNECTION:
    default:
      /* Notify application of the error */
      if (btm_sec_cb.api.p_bond_cancel_cmpl_callback) {
        btm_sec_cb.api.p_bond_cancel_cmpl_callback(tBTM_STATUS::BTM_ERR_PROCESSING);
      }
      break;
  }
}

/*******************************************************************************
 *
 * Function         btm_sec_check_pending_reqs
 *
 * Description      This function is called at the end of the security procedure
 *                  to let L2CAP and RFCOMM know to re-submit any pending
 *                  requests
 *
 * Returns          void
 *
 ******************************************************************************/
static void btm_sec_check_pending_reqs(void) {
  if (btm_sec_cb.pairing_state == BTM_PAIR_STATE_IDLE) {
    /* First, resubmit L2CAP requests */
    if (btm_sec_cb.sec_req_pending) {
      btm_sec_cb.sec_req_pending = false;
      l2cu_resubmit_pending_sec_req(nullptr);
    }

    /* Now, re-submit anything in the mux queue */
    fixed_queue_t* bq = btm_sec_cb.sec_pending_q;

    btm_sec_cb.sec_pending_q = fixed_queue_new(SIZE_MAX);

    tBTM_SEC_QUEUE_ENTRY* p_e;
    while ((p_e = (tBTM_SEC_QUEUE_ENTRY*)fixed_queue_try_dequeue(bq)) != NULL) {
      /* Check that the ACL is still up before starting security procedures */
      if (get_btm_client_interface().peer.BTM_IsAclConnectionUp(p_e->bd_addr, p_e->transport)) {
        if (p_e->psm != 0) {
          log::verbose("PSM:0x{:04x} Is_Orig:{}", p_e->psm, p_e->is_orig);

          btm_sec_mx_access_request(p_e->bd_addr, p_e->is_orig, p_e->rfcomm_security_requirement,
                                    p_e->p_callback, p_e->p_ref_data);
        } else {
          BTM_SetEncryption(p_e->bd_addr, p_e->transport, p_e->p_callback, p_e->p_ref_data,
                            p_e->sec_act);
        }
      }

      osi_free(p_e);
    }
    fixed_queue_free(bq, NULL);
  }
}

/*******************************************************************************
 *
 * Function         btm_sec_dev_reset
 *
 * Description      This function should be called after device reset
 *
 * Returns          void
 *
 ******************************************************************************/
void btm_sec_dev_reset(void) {
  log::assert_that(bluetooth::shim::GetController()->SupportsSimplePairing(),
                   "only controllers with SSP is supported");

  /* set the default IO capabilities */
  btm_sec_cb.devcb.loc_io_caps = BTM_IO_CAP_IO;
  /* add mx service to use no security */
  BTM_SetSecurityLevel(false, "RFC_MUX", BTM_SEC_SERVICE_RFC_MUX, BTM_SEC_NONE, BT_PSM_RFCOMM,
                       BTM_SEC_PROTO_RFCOMM, 0);
  BTM_SetSecurityLevel(true, "RFC_MUX", BTM_SEC_SERVICE_RFC_MUX, BTM_SEC_NONE, BT_PSM_RFCOMM,
                       BTM_SEC_PROTO_RFCOMM, 0);
  log::verbose("btm_sec_dev_reset sec mode: {}", btm_sec_cb.security_mode);
}

/*******************************************************************************
 *
 * Function         btm_sec_abort_access_req
 *
 * Description      This function is called by the L2CAP or RFCOMM to abort
 *                  the pending operation.
 *
 * Parameters:      bd_addr       - Address of the peer device
 *
 * Returns          void
 *
 ******************************************************************************/
void btm_sec_abort_access_req(const RawAddress& bd_addr) {
  tBTM_SEC_DEV_REC* p_dev_rec = btm_find_dev(bd_addr);

  if (!p_dev_rec) {
    return;
  }

  if ((p_dev_rec->sec_rec.classic_link != tSECURITY_STATE::AUTHORIZING) &&
      (p_dev_rec->sec_rec.classic_link != tSECURITY_STATE::AUTHENTICATING)) {
    return;
  }

  p_dev_rec->sec_rec.classic_link = tSECURITY_STATE::IDLE;

  log::verbose("clearing callback. p_dev_rec={}, p_callback={}", std::format_ptr(p_dev_rec),
               std::format_ptr(p_dev_rec->sec_rec.p_callback));
  p_dev_rec->sec_rec.p_callback = NULL;
}

/*******************************************************************************
 *
 * Function         btm_sec_dd_create_conn
 *
 * Description      This function is called to create an ACL connection for
 *                  the dedicated bonding process
 *
 * Returns          tBTM_STATUS::BTM_SUCCESS if an ACL connection is already up
 *                  tBTM_STATUS::BTM_CMD_STARTED if the ACL connection has been requested
 *                  tBTM_STATUS::BTM_NO_RESOURCES if failed to start the ACL connection
 *
 ******************************************************************************/
static tBTM_STATUS btm_sec_dd_create_conn(tBTM_SEC_DEV_REC* p_dev_rec) {
  tBTM_STATUS status = l2cu_ConnectAclForSecurity(p_dev_rec->bd_addr);
  if (status == tBTM_STATUS::BTM_CMD_STARTED) {
    btm_sec_cb.change_pairing_state(BTM_PAIR_STATE_WAIT_PIN_REQ);
    /* If already connected, start pending security procedure */
    if (get_btm_client_interface().peer.BTM_IsAclConnectionUp(p_dev_rec->bd_addr,
                                                              BT_TRANSPORT_BR_EDR)) {
      return tBTM_STATUS::BTM_SUCCESS;
    }
    return tBTM_STATUS::BTM_CMD_STARTED;
  } else if (status == tBTM_STATUS::BTM_NO_RESOURCES) {
    return tBTM_STATUS::BTM_NO_RESOURCES;
  }

  /* set up the control block to indicated dedicated bonding */
  btm_sec_cb.pairing_flags |= BTM_PAIR_FLAGS_DISC_WHEN_DONE;

  log::info("Security Manager: {}", p_dev_rec->bd_addr);

  btm_sec_cb.change_pairing_state(BTM_PAIR_STATE_WAIT_PIN_REQ);

  return tBTM_STATUS::BTM_CMD_STARTED;
}

/*******************************************************************************
 *
 * Function         call_registered_rmt_name_callbacks
 *
 * Description      When an RNR event is received from the controller execute
 *                  the registered RNR callbacks.
 *
 * Returns          None
 *
 ******************************************************************************/
static void call_registered_rmt_name_callbacks(const RawAddress* p_bd_addr,
                                               const DEV_CLASS& dev_class, uint8_t* p_bd_name,
                                               tHCI_STATUS status) {
  int i;

  if (p_bd_addr == nullptr) {
    // TODO Still need to send status back to get SDP state machine
    // running
    log::error("Unable to issue callback with unknown address status:{}",
               hci_status_code_text(status));
    return;
  }

  if (p_bd_name == nullptr) {
    p_bd_name = (uint8_t*)kBtmBdNameEmpty;
  }

  /* Notify all clients waiting for name to be resolved even if not found so
   * clients can continue */
  for (i = 0; i < BTM_SEC_MAX_RMT_NAME_CALLBACKS; i++) {
    if (btm_cb.rnr.p_rmt_name_callback[i]) {
      (*btm_cb.rnr.p_rmt_name_callback[i])(*p_bd_addr, dev_class, p_bd_name);
    }
  }
}

/*******************************************************************************
 *
 * Function         btm_rnr_add_name_to_security_record
 *
 * Description      When an RNR event is received from the controller,
 *                  if valid, add the name to the device record.
 *
 * Returns          SecurityDeviceRecord pointer if record is found for
 *                    given bluetooth device address.  If hci status was
 *                    successful bd_name is updated in security device record.
 *                  nullptr if record is not found
 *
 ******************************************************************************/
static tBTM_SEC_DEV_REC* btm_rnr_add_name_to_security_record(const RawAddress* p_bd_addr,
                                                             const uint8_t* p_bd_name,
                                                             tHCI_STATUS hci_status) {
  /* If remote name request failed, p_bd_addr is null and we need to search */
  /* based on state assuming that we are doing 1 at a time */
  tBTM_SEC_DEV_REC* p_dev_rec = nullptr;
  if (p_bd_addr) {
    p_dev_rec = btm_find_dev(*p_bd_addr);
  } else {
    log::info(
            "Remote read request complete with no address so searching device "
            "database");
    p_dev_rec = btm_sec_find_dev_by_sec_state(tSECURITY_STATE::GETTING_NAME);
    if (p_dev_rec) {
      p_bd_addr = &p_dev_rec->bd_addr;
    }
  }

  if (!p_bd_name) {
    p_bd_name = (const uint8_t*)kBtmBdNameEmpty;
  }

  BTM_LogHistory(kBtmLogTag, (p_bd_addr) ? *p_bd_addr : RawAddress::kEmpty, "RNR complete",
                 std::format("hci_status:{} name:{}", hci_error_code_text(hci_status),
                             reinterpret_cast<char const*>(p_bd_name)));

  if (p_dev_rec == nullptr) {
    // We need to send the callbacks to complete the RNR cycle despite failure
    call_registered_rmt_name_callbacks(p_bd_addr, kDevClassEmpty, nullptr, hci_status);
    return nullptr;
  }

  // We are guaranteed to have an address at this point
  const RawAddress bd_addr(*p_bd_addr);

  if (hci_status == HCI_SUCCESS) {
    log::debug(
            "Remote read request complete for known device pairing_state:{} "
            "name:{} classic_link:{}",
            tBTM_SEC_CB::btm_pair_state_descr(btm_sec_cb.pairing_state),
            reinterpret_cast<char const*>(p_bd_name), p_dev_rec->sec_rec.classic_link);
    bd_name_copy(p_dev_rec->sec_bd_name, p_bd_name);
    p_dev_rec->sec_rec.sec_flags |= BTM_SEC_NAME_KNOWN;
    log::verbose("setting BTM_SEC_NAME_KNOWN sec_flags:0x{:x}", p_dev_rec->sec_rec.sec_flags);
  } else {
    log::warn(
            "Remote read request failed for known device pairing_state:{} "
            "hci_status:{} name:{} classic_link:{}",
            tBTM_SEC_CB::btm_pair_state_descr(btm_sec_cb.pairing_state),
            hci_status_code_text(hci_status), reinterpret_cast<char const*>(p_bd_name),
            p_dev_rec->sec_rec.classic_link);

    /* Notify all clients waiting for name to be resolved even if it failed so
     * clients can continue */
    p_dev_rec->sec_bd_name[0] = 0;
  }

  bluetooth::metrics::LogRemoteNameRequestCompletion(bd_addr, hci_status);

  /* Notify all clients waiting for name to be resolved */
  call_registered_rmt_name_callbacks(&bd_addr, p_dev_rec->dev_class, p_dev_rec->sec_bd_name,
                                     hci_status);
  return p_dev_rec;
}

/*******************************************************************************
 *
 * Function         btm_sec_rmt_name_request_complete
 *
 * Description      This function is called when remote name was obtained from
 *                  the peer device
 *
 * Returns          void
 *
 ******************************************************************************/
void btm_sec_rmt_name_request_complete(const RawAddress* p_bd_addr, const uint8_t* p_bd_name,
                                       tHCI_STATUS hci_status) {
  log::info("btm_sec_rmt_name_request_complete for {}",
            p_bd_addr ? p_bd_addr->ToRedactedStringForLogging() : "null");

  if ((!p_bd_addr && !get_btm_client_interface().peer.BTM_IsAclConnectionUp(
                             btm_sec_cb.connecting_bda, BT_TRANSPORT_BR_EDR)) ||
      (p_bd_addr &&
       !get_btm_client_interface().peer.BTM_IsAclConnectionUp(*p_bd_addr, BT_TRANSPORT_BR_EDR))) {
    log::warn("Remote read request complete with no underlying link connection");
  }

  tBTM_SEC_DEV_REC* p_dev_rec =
          btm_rnr_add_name_to_security_record(p_bd_addr, p_bd_name, hci_status);
  if (p_dev_rec == nullptr) {
    log::warn(
            "Remote read request complete for unknown device peer:{} "
            "pairing_state:{} hci_status:{} name:{}",
            p_bd_addr ? p_bd_addr->ToRedactedStringForLogging() : "null",
            tBTM_SEC_CB::btm_pair_state_descr(btm_sec_cb.pairing_state),
            hci_status_code_text(hci_status), reinterpret_cast<char const*>(p_bd_name));
    return;
  }
  const RawAddress bd_addr(p_dev_rec->RemoteAddress());

  // Security procedure resumes
  const bool is_security_state_getting_name =
          (p_dev_rec->sec_rec.classic_link == tSECURITY_STATE::GETTING_NAME);
  if (is_security_state_getting_name) {
    p_dev_rec->sec_rec.classic_link = tSECURITY_STATE::IDLE;
  }

  /* If we were delaying asking UI for a PIN because name was not resolved,
   * ask now */
  if ((btm_sec_cb.pairing_state == BTM_PAIR_STATE_WAIT_LOCAL_PIN) &&
      (btm_sec_cb.pairing_bda == bd_addr)) {
    log::verbose("delayed pin now being requested flags:0x{:x}, (p_pin_callback=0x{})",
                 btm_sec_cb.pairing_flags, std::format_ptr(btm_sec_cb.api.p_pin_callback));

    if ((btm_sec_cb.pairing_flags & BTM_PAIR_FLAGS_PIN_REQD) == 0 &&
        btm_sec_cb.api.p_pin_callback) {
      log::verbose("calling pin_callback");
      btm_sec_cb.pairing_flags |= BTM_PAIR_FLAGS_PIN_REQD;
      (*btm_sec_cb.api.p_pin_callback)(p_dev_rec->bd_addr, p_dev_rec->dev_class,
                                       p_dev_rec->sec_bd_name,
                                       (p_dev_rec->sec_rec.required_security_flags_for_pairing &
                                        BTM_SEC_IN_MIN_16_DIGIT_PIN));
    }

    /* Set the same state again to force the timer to be restarted */
    btm_sec_cb.change_pairing_state(BTM_PAIR_STATE_WAIT_LOCAL_PIN);
    return;
  }

  /* Check if we were delaying bonding because name was not resolved */
  if (btm_sec_cb.pairing_state == BTM_PAIR_STATE_GET_REM_NAME) {
    if (btm_sec_cb.pairing_bda != bd_addr) {
      log::warn("wrong BDA, retry with pairing BDA");
      tBTM_STATUS btm_status = get_stack_rnr_interface().BTM_ReadRemoteDeviceName(
              btm_sec_cb.pairing_bda, NULL, BT_TRANSPORT_BR_EDR);
      if (btm_status != tBTM_STATUS::BTM_CMD_STARTED) {
        log::warn("failed ({}) to restart remote name request for pairing, must be already queued",
                  btm_status_text(btm_status));
      }
      return;
    }

    log::verbose("continue bonding sm4: 0x{:04x}, hci_status:{}", p_dev_rec->sm4,
                 hci_error_code_text(hci_status));
    if (btm_sec_cb.pairing_flags & BTM_PAIR_FLAGS_WE_CANCEL_DD) {
      btm_sec_bond_cancel_complete();
      return;
    }

    if (hci_status != HCI_SUCCESS) {
      btm_sec_cb.change_pairing_state(BTM_PAIR_STATE_IDLE);

      return NotifyBondingChange(*p_dev_rec, hci_status);
    }

      /* if peer is very old legacy devices, HCI_RMT_HOST_SUP_FEAT_NOTIFY_EVT is
       * not reported */
      if (BTM_SEC_IS_SM4_UNKNOWN(p_dev_rec->sm4)) {
        /* set the KNOWN flag only if BTM_PAIR_FLAGS_REJECTED_CONNECT is not
         * set.*/
        /* If it is set, there may be a race condition */
        log::verbose("IS_SM4_UNKNOWN Flags:0x{:04x}", btm_sec_cb.pairing_flags);
        if ((btm_sec_cb.pairing_flags & BTM_PAIR_FLAGS_REJECTED_CONNECT) == 0) {
          p_dev_rec->sm4 |= BTM_SM4_KNOWN;
        }
      }

      log::verbose("SM4 Value: {:x}, Legacy:{},IS SM4:{}, Unknown:{}", p_dev_rec->sm4,
                   BTM_SEC_IS_SM4_LEGACY(p_dev_rec->sm4), BTM_SEC_IS_SM4(p_dev_rec->sm4),
                   BTM_SEC_IS_SM4_UNKNOWN(p_dev_rec->sm4));

      bool await_connection = true;
      /* BT 2.1 or carkit, bring up the connection to force the peer to request
       *PIN.
       ** Else prefetch (btm_sec_check_prefetch_pin will do the prefetching if
       *needed)
       */
      if ((p_dev_rec->sm4 != BTM_SM4_KNOWN) || !btm_sec_check_prefetch_pin(p_dev_rec)) {
        /* if we rejected incoming connection request, we have to wait
         * HCI_Connection_Complete event */
        /*  before originating  */
        if (btm_sec_cb.pairing_flags & BTM_PAIR_FLAGS_REJECTED_CONNECT) {
          log::warn("waiting HCI_Connection_Complete after rejecting connection");
        } else {
          /* Both we and the peer are 2.1 - continue to create connection */
          tBTM_STATUS req_status = btm_sec_dd_create_conn(p_dev_rec);
          bluetooth::metrics::LogAclAfterRemoteNameRequest(bd_addr, req_status);
          if (req_status == tBTM_STATUS::BTM_SUCCESS) {
            await_connection = false;
          } else if (req_status != tBTM_STATUS::BTM_CMD_STARTED) {
            log::warn("failed to start connection");

            btm_sec_cb.change_pairing_state(BTM_PAIR_STATE_IDLE);

            NotifyBondingChange(*p_dev_rec, HCI_ERR_MEMORY_FULL);
          }
        }
      }

      if (await_connection) {
        log::debug("Wait for connection to begin pairing");
        return;
      }
  }

  /* check if we were delaying link_key_callback because name was not resolved
   */
  if (p_dev_rec->sec_rec.link_key_not_sent) {
    /* If HCI connection complete has not arrived, wait for it */
    if (p_dev_rec->hci_handle == HCI_INVALID_HANDLE) {
      return;
    }

    p_dev_rec->sec_rec.link_key_not_sent = false;
    btm_send_link_key_notif(p_dev_rec);
  }

  /* If this is a bonding procedure can disconnect the link now */
  if ((btm_sec_cb.pairing_flags & BTM_PAIR_FLAGS_WE_STARTED_DD) &&
      (p_dev_rec->sec_rec.sec_flags & BTM_SEC_AUTHENTICATED)) {
    log::warn("btm_sec_rmt_name_request_complete (none/ce)");
    p_dev_rec->sec_rec.security_required &= ~(BTM_SEC_OUT_AUTHENTICATE);
    l2cu_start_post_bond_timer(p_dev_rec->hci_handle);
    return;
  }

  if (!is_security_state_getting_name) {
    log::warn("Security manager received RNR event when not in expected state");
    return;
  }

  /* If get name failed, notify the waiting layer */
  if (hci_status != HCI_SUCCESS) {
    btm_sec_dev_rec_cback_event(p_dev_rec, tBTM_STATUS::BTM_ERR_PROCESSING, false);
    return;
  }

  if (p_dev_rec->sm4 & BTM_SM4_REQ_PEND) {
    log::verbose("waiting for remote features!!");
    return;
  }

  /* Remote Name succeeded, execute the next security procedure, if any */
  tBTM_STATUS btm_status = btm_sec_execute_procedure(p_dev_rec);

  /* If result is pending reply from the user or from the device is pending */
  if (btm_status == tBTM_STATUS::BTM_CMD_STARTED) {
    return;
  }

  /* There is no next procedure or start of procedure failed, notify the waiting
   * layer */
  btm_sec_dev_rec_cback_event(p_dev_rec, btm_status, false);
}

/*******************************************************************************
 *
 * Function         btm_sec_rmt_host_support_feat_evt
 *
 * Description      This function is called when the
 *                  HCI_RMT_HOST_SUP_FEAT_NOTIFY_EVT is received
 *
 * Returns          void
 *
 ******************************************************************************/
void btm_sec_rmt_host_support_feat_evt(const RawAddress bd_addr, uint8_t features_0) {
  tBTM_SEC_DEV_REC* p_dev_rec;

  p_dev_rec = btm_find_or_alloc_dev(bd_addr);
  if (p_dev_rec == NULL) {
    return;
  }

  if (p_dev_rec == nullptr) {
    log::error("No memory to allocate new p_dev_rec");
    return;
  }

  log::info("Got btm_sec_rmt_host_support_feat_evt from {}", bd_addr);

  log::verbose("btm_sec_rmt_host_support_feat_evt  sm4: 0x{:x}  p[0]: 0x{:x}", p_dev_rec->sm4,
               features_0);

  if (BTM_SEC_IS_SM4_UNKNOWN(p_dev_rec->sm4)) {
    p_dev_rec->sm4 = BTM_SM4_KNOWN;
    if (HCI_SSP_HOST_SUPPORTED(&features_0)) {
      p_dev_rec->sm4 = BTM_SM4_TRUE;
    }
    log::verbose("btm_sec_rmt_host_support_feat_evt sm4: 0x{:x} features[0]: 0x{:x}",
                 p_dev_rec->sm4, features_0);
  }
}

/*******************************************************************************
 *
 * Function         btm_io_capabilities_req
 *
 * Description      This function is called when LM request for the IO
 *                  capability of the local device and
 *                  if the OOB data is present for the device in the event
 *
 * Returns          void
 *
 ******************************************************************************/
void btm_io_capabilities_req(RawAddress p) {
  if (btm_sec_is_a_bonded_dev(p)) {
    auto p_dev_rec = btm_find_dev(p);
    ASSERT(p_dev_rec != NULL);

    /* If device is bonded, and encrypted it's upgrading security and it's ok.
     * If it's bonded and not encrypted, it's remote missing keys scenario */
    if (!p_dev_rec->sec_rec.is_device_encrypted() &&
        com::android::bluetooth::flags::key_missing_classic_device()) {
      log::warn("Incoming bond request, but {} is already bonded (notifying user)", p);
      bta_dm_remote_key_missing(p);
      btm_sec_disconnect(p_dev_rec->hci_handle, HCI_ERR_AUTH_FAILURE,
                         "btm_io_capabilities_req for bonded device");
      return;
    }

    log::warn("Incoming bond request, but {} is already bonded (removing)", p);
    bta_dm_process_remove_device(p);
  }

  tBTM_SEC_DEV_REC* p_dev_rec = btm_find_or_alloc_dev(p);
  if (p_dev_rec == NULL) {
    return;
  }

  if (p_dev_rec == nullptr) {
    log::error("No memory to allocate new p_dev_rec");
    return;
  }

  if ((btm_sec_cb.security_mode == BTM_SEC_MODE_SC) && (!p_dev_rec->remote_feature_received)) {
    log::verbose(
            "Device security mode is SC only.To continue need to know remote "
            "features.");

    // ACL calls back to btm_sec_set_peer_sec_caps after it gets data
    p_dev_rec->remote_features_needed = true;
    return;
  }

  tBTM_SP_IO_REQ evt_data;
  evt_data.bd_addr = p;

  /* setup the default response according to compile options */
  /* assume that the local IO capability does not change
   * loc_io_caps is initialized with the default value */
  evt_data.io_cap = btm_sec_cb.devcb.loc_io_caps;
  // TODO(optedoblivion): Inject OOB_DATA_PRESENT Flag
  evt_data.oob_data = BTM_OOB_NONE;
  evt_data.auth_req = BTM_AUTH_SP_NO;

  p_dev_rec->sm4 |= BTM_SM4_TRUE;

  log::verbose("State: {}, Security Mode: {}, Device security Flags: 0x{:04x}",
               tBTM_SEC_CB::btm_pair_state_descr(btm_sec_cb.pairing_state),
               btm_sec_cb.security_mode, btm_sec_cb.pairing_flags);

  uint8_t err_code = 0;
  bool is_orig = true;
  switch (btm_sec_cb.pairing_state) {
    /* initiator connecting */
    case BTM_PAIR_STATE_IDLE:
      // TODO: Handle Idle pairing state
      // security_required = p_dev_rec->sec_rec.security_required;
      break;

    /* received IO capability response already->acceptor */
    case BTM_PAIR_STATE_INCOMING_SSP:
      is_orig = false;

      if (btm_sec_cb.pairing_flags & BTM_PAIR_FLAGS_PEER_STARTED_DD) {
        /* acceptor in dedicated bonding */
        evt_data.auth_req = BTM_AUTH_AP_YES;
      }
      break;

    /* initiator, at this point it is expected to be dedicated bonding
    initiated by local device */
    case BTM_PAIR_STATE_WAIT_PIN_REQ:
      if (evt_data.bd_addr == btm_sec_cb.pairing_bda) {
        evt_data.auth_req = BTM_AUTH_AP_YES;
      } else {
        err_code = HCI_ERR_HOST_BUSY_PAIRING;
      }
      break;

    /* any other state is unexpected */
    default:
      err_code = HCI_ERR_HOST_BUSY_PAIRING;
      log::error("Unexpected Pairing state received {}", btm_sec_cb.pairing_state);
      break;
  }

  if (btm_sec_cb.pairing_disabled) {
    /* pairing is not allowed */
    log::verbose("Pairing is not allowed -> fail pairing.");
    err_code = HCI_ERR_PAIRING_NOT_ALLOWED;
  } else if (btm_sec_cb.security_mode == BTM_SEC_MODE_SC) {
    bool local_supports_sc = bluetooth::shim::GetController()->SupportsSecureConnections();
    /* device in Secure Connections Only mode */
    if (!(local_supports_sc) || !(p_dev_rec->SupportsSecureConnections())) {
      log::debug(
              "SC only service, local_support_for_sc:{}, remote_support_for_sc:{} "
              "-> fail pairing",
              local_supports_sc, p_dev_rec->SupportsSecureConnections());
      err_code = HCI_ERR_PAIRING_NOT_ALLOWED;
    }
  }

  if (err_code != 0) {
    btsnd_hcic_io_cap_req_neg_reply(evt_data.bd_addr, err_code);
    return;
  }

  evt_data.is_orig = is_orig;

  if (is_orig) {
    /* local device initiated the pairing non-bonding -> use
     * required_security_flags_for_pairing */
    if (!(btm_sec_cb.pairing_flags & BTM_PAIR_FLAGS_WE_STARTED_DD) &&
        (p_dev_rec->sec_rec.required_security_flags_for_pairing & BTM_SEC_OUT_AUTHENTICATE)) {
      if (btm_sec_cb.security_mode == BTM_SEC_MODE_SC) {
        /* SC only mode device requires MITM protection */
        evt_data.auth_req = BTM_AUTH_SPGB_YES;
      } else {
        evt_data.auth_req =
            (p_dev_rec->sec_rec.required_security_flags_for_pairing &
             BTM_SEC_OUT_MITM)
                ? BTM_AUTH_SPGB_YES
                : BTM_AUTH_SPGB_NO;
      }
    }
  }

  /* Notify L2CAP to increase timeout */
  l2c_pin_code_request(evt_data.bd_addr);

  btm_sec_cb.pairing_bda = evt_data.bd_addr;

  if (evt_data.bd_addr == btm_sec_cb.connecting_bda) {
    p_dev_rec->dev_class = btm_sec_cb.connecting_dc;
  }

  btm_sec_cb.change_pairing_state(BTM_PAIR_STATE_WAIT_LOCAL_IOCAPS);

  if (p_dev_rec->sm4 & BTM_SM4_UPGRADE) {
    p_dev_rec->sm4 &= ~BTM_SM4_UPGRADE;

    /* link key upgrade: always use SPGB_YES - assuming we want to save the link
     * key */
    evt_data.auth_req = BTM_AUTH_SPGB_YES;
  } else if (btm_sec_cb.api.p_sp_callback) {
    /* the callback function implementation may change the IO capability... */
    (*btm_sec_cb.api.p_sp_callback)(BTM_SP_IO_REQ_EVT, (tBTM_SP_EVT_DATA*)&evt_data);
  }

  if (btm_sec_cb.pairing_flags & BTM_PAIR_FLAGS_WE_STARTED_DD) {
    evt_data.auth_req = (BTM_AUTH_DD_BOND | (evt_data.auth_req & BTM_AUTH_YN_BIT));
  }

  if (btm_sec_cb.security_mode == BTM_SEC_MODE_SC) {
    /* At this moment we know that both sides are SC capable, device in */
    /* SC only mode requires MITM for any service so let's set MITM bit */
    evt_data.auth_req |= BTM_AUTH_YN_BIT;
    log::verbose("for device in \"SC only\" mode set auth_req to 0x{:02x}", evt_data.auth_req);
  }

  /* if the user does not indicate "reply later" by setting the oob_data to
   * unknown */
  /* send the response right now. Save the current IO capability in the
   * control block */
  btm_sec_cb.devcb.loc_auth_req = evt_data.auth_req;
  btm_sec_cb.devcb.loc_io_caps = evt_data.io_cap;

  log::verbose("State: {}  IO_CAP:{} oob_data:{} auth_req:{}",
               tBTM_SEC_CB::btm_pair_state_descr(btm_sec_cb.pairing_state), evt_data.io_cap,
               evt_data.oob_data, evt_data.auth_req);

  btsnd_hcic_io_cap_req_reply(evt_data.bd_addr, evt_data.io_cap, evt_data.oob_data,
                              evt_data.auth_req);
}

/*******************************************************************************
 *
 * Function         btm_io_capabilities_rsp
 *
 * Description      This function is called when the IO capability of the
 *                  specified device is received
 *
 * Returns          void
 *
 ******************************************************************************/
void btm_io_capabilities_rsp(const tBTM_SP_IO_RSP evt_data) {
  /* Allocate a new device record or reuse the oldest one */
  tBTM_SEC_DEV_REC* p_dev_rec = btm_find_or_alloc_dev(evt_data.bd_addr);
  if (p_dev_rec == NULL) {
    return;
  }

  if (p_dev_rec == nullptr) {
    log::error("No memory to allocate new p_dev_rec");
    return;
  }

  /* If device is bonded, and encrypted it's upgrading security and it's ok.
   * If it's bonded and not encrypted, it's remote missing keys scenario */
  if (btm_sec_is_a_bonded_dev(evt_data.bd_addr) && !p_dev_rec->sec_rec.is_device_encrypted() &&
      com::android::bluetooth::flags::key_missing_classic_device()) {
    log::warn("Incoming bond request, but {} is already bonded (notifying user)", evt_data.bd_addr);
    bta_dm_remote_key_missing(evt_data.bd_addr);
    btm_sec_disconnect(p_dev_rec->hci_handle, HCI_ERR_AUTH_FAILURE,
                       "btm_io_capabilities_rsp for bonded device");
    return;
  }

  /* If no security is in progress, this indicates incoming security */
  if (btm_sec_cb.pairing_state == BTM_PAIR_STATE_IDLE) {
    btm_sec_cb.pairing_bda = evt_data.bd_addr;

    btm_sec_cb.change_pairing_state(BTM_PAIR_STATE_INCOMING_SSP);
  }

  /* Notify L2CAP to increase timeout */
  l2c_pin_code_request(evt_data.bd_addr);

  /* We must have a device record here.
   * Use the connecting device's CoD for the connection */
  if (evt_data.bd_addr == btm_sec_cb.connecting_bda) {
    p_dev_rec->dev_class = btm_sec_cb.connecting_dc;
  }

  /* peer sets dedicated bonding bit and we did not initiate dedicated bonding
   */
  if (btm_sec_cb.pairing_state == BTM_PAIR_STATE_INCOMING_SSP /* peer initiated bonding */
      && (evt_data.auth_req & BTM_AUTH_DD_BOND))              /* and dedicated bonding bit is set */
  {
    btm_sec_cb.pairing_flags |= BTM_PAIR_FLAGS_PEER_STARTED_DD;
  }

  /* save the IO capability in the device record */
  p_dev_rec->sec_rec.rmt_io_caps = evt_data.io_cap;
  p_dev_rec->sec_rec.rmt_auth_req = evt_data.auth_req;

  if (btm_sec_cb.api.p_sp_callback) {
    (*btm_sec_cb.api.p_sp_callback)(BTM_SP_IO_RSP_EVT, (tBTM_SP_EVT_DATA*)&evt_data);
  }
}

/*******************************************************************************
 *
 * Function         btm_proc_sp_req_evt
 *
 * Description      This function is called to process/report
 *                  HCI_USER_CONFIRMATION_REQUEST_EVT
 *                  or HCI_USER_PASSKEY_REQUEST_EVT
 *                  or HCI_USER_PASSKEY_NOTIFY_EVT
 *
 * Returns          void
 *
 ******************************************************************************/
void btm_proc_sp_req_evt(tBTM_SP_EVT event, const RawAddress bda, const uint32_t value) {
  tBTM_STATUS status = tBTM_STATUS::BTM_ERR_PROCESSING;
  tBTM_SP_EVT_DATA evt_data;
  RawAddress& p_bda = evt_data.cfm_req.bd_addr;
  tBTM_SEC_DEV_REC* p_dev_rec;

  p_bda = bda;
  log::debug("BDA:{}, event:{}, state:{}", p_bda, sp_evt_to_text(event),
             tBTM_SEC_CB::btm_pair_state_descr(btm_sec_cb.pairing_state));

  p_dev_rec = btm_find_dev(p_bda);
  if ((p_dev_rec != NULL) && (btm_sec_cb.pairing_state != BTM_PAIR_STATE_IDLE) &&
      (btm_sec_cb.pairing_bda == p_bda)) {
    evt_data.cfm_req.bd_addr = p_dev_rec->bd_addr;
    evt_data.cfm_req.dev_class = p_dev_rec->dev_class;
    log::info("CoD: evt_data.cfm_req.dev_class = {}", dev_class_text(evt_data.cfm_req.dev_class));
    bd_name_copy(evt_data.cfm_req.bd_name, p_dev_rec->sec_bd_name);

    switch (event) {
      case BTM_SP_CFM_REQ_EVT:
        /* Numeric confirmation. Need user to conf the passkey */
        btm_sec_cb.change_pairing_state(BTM_PAIR_STATE_WAIT_NUMERIC_CONFIRM);

        /* The device record must be allocated in the "IO cap exchange" step */
        evt_data.cfm_req.num_val = value;
        log::verbose("num_val:{}", evt_data.cfm_req.num_val);

        evt_data.cfm_req.just_works = true;

        /* process user confirm req in association with the auth_req param */
        if (btm_sec_cb.devcb.loc_io_caps == BTM_IO_CAP_IO) {
          if (p_dev_rec->sec_rec.rmt_io_caps == BTM_IO_CAP_UNKNOWN) {
            log::error(
                    "did not receive IO cap response prior to BTM_SP_CFM_REQ_EVT, "
                    "failing pairing request");
            status = tBTM_STATUS::BTM_WRONG_MODE;
            BTM_ConfirmReqReply(status, p_bda);
            return;
          }

          if ((p_dev_rec->sec_rec.rmt_io_caps == BTM_IO_CAP_IO ||
               p_dev_rec->sec_rec.rmt_io_caps == BTM_IO_CAP_OUT) &&
              (btm_sec_cb.devcb.loc_io_caps == BTM_IO_CAP_IO) &&
              ((p_dev_rec->sec_rec.rmt_auth_req & BTM_AUTH_SP_YES) ||
               (btm_sec_cb.devcb.loc_auth_req & BTM_AUTH_SP_YES))) {
            /* Use Numeric Comparison if
             * 1. Local IO capability is DisplayYesNo,
             * 2. Remote IO capability is DisplayOnly or DisplayYesNo, and
             * 3. Either of the devices have requested authenticated link key */
            evt_data.cfm_req.just_works = false;
          }
        }

        log::verbose("just_works:{}, io loc:{}, rmt:{}, auth loc:{}, rmt:{}",
                     evt_data.cfm_req.just_works, btm_sec_cb.devcb.loc_io_caps,
                     p_dev_rec->sec_rec.rmt_io_caps, btm_sec_cb.devcb.loc_auth_req,
                     p_dev_rec->sec_rec.rmt_auth_req);

        evt_data.cfm_req.loc_auth_req = btm_sec_cb.devcb.loc_auth_req;
        evt_data.cfm_req.rmt_auth_req = p_dev_rec->sec_rec.rmt_auth_req;
        evt_data.cfm_req.loc_io_caps = btm_sec_cb.devcb.loc_io_caps;
        evt_data.cfm_req.rmt_io_caps = p_dev_rec->sec_rec.rmt_io_caps;
        break;

      case BTM_SP_KEY_NOTIF_EVT:
        /* Passkey notification (other side is a keyboard) */
        evt_data.key_notif.passkey = value;
        log::verbose("passkey:{}", evt_data.key_notif.passkey);

        btm_sec_cb.change_pairing_state(BTM_PAIR_STATE_WAIT_AUTH_COMPLETE);
        break;

      case BTM_SP_KEY_REQ_EVT:
        if (btm_sec_cb.devcb.loc_io_caps != BTM_IO_CAP_NONE) {
          /* HCI_USER_PASSKEY_REQUEST_EVT */
          btm_sec_cb.change_pairing_state(BTM_PAIR_STATE_KEY_ENTRY);
        }
        break;
      default:
        log::warn("unhandled event:{}", sp_evt_to_text(event));
        break;
    }

    if (btm_sec_cb.api.p_sp_callback) {
      status = (*btm_sec_cb.api.p_sp_callback)(event, &evt_data);
      if (status != tBTM_STATUS::BTM_NOT_AUTHORIZED) {
        return;
      }
      /* else tBTM_STATUS::BTM_NOT_AUTHORIZED means when the app wants to reject the req
       * right now */
    } else if ((event == BTM_SP_CFM_REQ_EVT) && (evt_data.cfm_req.just_works)) {
      /* automatically reply with just works if no sp_cback */
      status = tBTM_STATUS::BTM_SUCCESS;
    }

    if (event == BTM_SP_CFM_REQ_EVT) {
      log::verbose("calling BTM_ConfirmReqReply with status: {}", status);
      BTM_ConfirmReqReply(status, p_bda);
    } else if (btm_sec_cb.devcb.loc_io_caps != BTM_IO_CAP_NONE && event == BTM_SP_KEY_REQ_EVT) {
      BTM_PasskeyReqReply(status, p_bda, 0);
    }
    return;
  }

  /* Something bad. we can only fail this connection */
  acl_set_disconnect_reason(HCI_ERR_HOST_REJECT_SECURITY);

  if (BTM_SP_CFM_REQ_EVT == event) {
    btsnd_hcic_user_conf_reply(p_bda, false);
  } else if (BTM_SP_KEY_NOTIF_EVT == event) {
    /* do nothing -> it very unlikely to happen.
    This event is most likely to be received by a HID host when it first
    connects to a HID device.
    Usually the Host initiated the connection in this case.
    On Mobile platforms, if there's a security process happening,
    the host probably can not initiate another connection.
    BTW (PC) is another story.  */
    p_dev_rec = btm_find_dev(p_bda);
    if (p_dev_rec != NULL) {
      btm_sec_disconnect(p_dev_rec->hci_handle, HCI_ERR_AUTH_FAILURE,
                         "stack::btm::btm_sec::btm_proc_sp_req_evt Security failure");
    }
  } else if (btm_sec_cb.devcb.loc_io_caps != BTM_IO_CAP_NONE) {
    btsnd_hcic_user_passkey_neg_reply(p_bda);
  }
}

/*******************************************************************************
 *
 * Function         btm_simple_pair_complete
 *
 * Description      This function is called when simple pairing process is
 *                  complete
 *
 * Returns          void
 *
 ******************************************************************************/
void btm_simple_pair_complete(const RawAddress bd_addr, uint8_t status) {
  tBTM_SEC_DEV_REC* p_dev_rec;
  bool disc = false;

  p_dev_rec = btm_find_dev(bd_addr);
  if (p_dev_rec == nullptr) {
    log::error("unknown BDA: {}", bd_addr);
    return;
  }

  log::verbose("btm_simple_pair_complete()  Pair State: {}  Status:{}  classic_link:{}",
               tBTM_SEC_CB::btm_pair_state_descr(btm_sec_cb.pairing_state), status,
               p_dev_rec->sec_rec.classic_link);

  if (status == HCI_SUCCESS) {
    p_dev_rec->sec_rec.sec_flags |= BTM_SEC_AUTHENTICATED;
  } else if (status == HCI_ERR_PAIRING_NOT_ALLOWED) {

    if (btm_sec_cb.pairing_state != BTM_PAIR_STATE_IDLE) {
      /* The test spec wants the peer device to get this failure code. */
      btm_sec_cb.change_pairing_state(BTM_PAIR_STATE_WAIT_DISCONNECT);
    }

    /* Change the timer to 1 second */
    alarm_set_on_mloop(btm_sec_cb.pairing_timer, BT_1SEC_TIMEOUT_MS, btm_sec_pairing_timeout, NULL);
  } else if (btm_sec_cb.pairing_bda == bd_addr) {
    /* stop the timer */
    alarm_cancel(btm_sec_cb.pairing_timer);

    if (p_dev_rec->sec_rec.classic_link != tSECURITY_STATE::AUTHENTICATING) {
      /* the initiating side: will receive auth complete event. disconnect ACL
       * at that time */
      disc = true;
    }
  } else {
    disc = true;
  }

  if (disc) {
    /* simple pairing failed */
    /* Avoid sending disconnect on HCI_ERR_PEER_USER */
    if ((status != HCI_ERR_PEER_USER) && (status != HCI_ERR_CONN_CAUSE_LOCAL_HOST)) {
      btm_sec_send_hci_disconnect(p_dev_rec, HCI_ERR_AUTH_FAILURE, p_dev_rec->hci_handle,
                                  "stack::btm::btm_sec::btm_simple_pair_complete Auth fail");
    }
  }
}

/*******************************************************************************
 *
 * Function         btm_rem_oob_req
 *
 * Description      This function is called to process/report
 *                  HCI_REMOTE_OOB_DATA_REQUEST_EVT
 *
 * Returns          void
 *
 ******************************************************************************/
void btm_rem_oob_req(const RawAddress bd_addr) {
  tBTM_SP_RMT_OOB evt_data;
  tBTM_SEC_DEV_REC* p_dev_rec;
  Octet16 c;
  Octet16 r;

  evt_data.bd_addr = bd_addr;
  RawAddress& p_bda = evt_data.bd_addr;

  log::verbose("BDA: {}", p_bda);
  p_dev_rec = btm_find_dev(p_bda);
  if ((p_dev_rec != NULL) && btm_sec_cb.api.p_sp_callback) {
    evt_data.bd_addr = p_dev_rec->bd_addr;
    evt_data.dev_class = p_dev_rec->dev_class;
    bd_name_copy(evt_data.bd_name, p_dev_rec->sec_bd_name);

    btm_sec_cb.change_pairing_state(BTM_PAIR_STATE_WAIT_LOCAL_OOB_RSP);
    if ((*btm_sec_cb.api.p_sp_callback)(BTM_SP_RMT_OOB_EVT, (tBTM_SP_EVT_DATA*)&evt_data) ==
        tBTM_STATUS::BTM_NOT_AUTHORIZED) {
      BTM_RemoteOobDataReply(static_cast<tBTM_STATUS>(true), p_bda, c, r);
    }
    return;
  }

  /* something bad. we can only fail this connection */
  acl_set_disconnect_reason(HCI_ERR_HOST_REJECT_SECURITY);
  btsnd_hcic_rem_oob_neg_reply(p_bda);
}

/*******************************************************************************
 *
 * Function         btm_read_local_oob_complete
 *
 * Description      This function is called when read local oob data is
 *                  completed by the LM
 *
 * Returns          void
 *
 ******************************************************************************/
void btm_read_local_oob_complete(const tBTM_SP_LOC_OOB evt_data) {
  log::verbose("btm_read_local_oob_complete:{}", evt_data.status);

  if (btm_sec_cb.api.p_sp_callback) {
    tBTM_SP_EVT_DATA btm_sp_evt_data;
    btm_sp_evt_data.loc_oob = evt_data;
    (*btm_sec_cb.api.p_sp_callback)(BTM_SP_LOC_OOB_EVT, &btm_sp_evt_data);
  }
}

/*******************************************************************************
 *
 * Function         btm_sec_auth_collision
 *
 * Description      This function is called when authentication or encryption
 *                  needs to be retried at a later time.
 *
 * Returns          void
 *
 ******************************************************************************/
static void btm_sec_auth_collision(uint16_t handle) {
  tBTM_SEC_DEV_REC* p_dev_rec;

  if (!btm_sec_cb.collision_start_time) {
    btm_sec_cb.collision_start_time = bluetooth::common::time_get_os_boottime_ms();
  }

  if ((bluetooth::common::time_get_os_boottime_ms() - btm_sec_cb.collision_start_time) <
      BTM_SEC_MAX_COLLISION_DELAY) {
    if (handle == HCI_INVALID_HANDLE) {
      p_dev_rec = btm_sec_find_dev_by_sec_state(tSECURITY_STATE::AUTHENTICATING);
      if (p_dev_rec == nullptr) {
        p_dev_rec = btm_sec_find_dev_by_sec_state(tSECURITY_STATE::ENCRYPTING);
      }
    } else {
      p_dev_rec = btm_find_dev_by_handle(handle);
    }

    if (p_dev_rec != NULL) {
      log::verbose("btm_sec_auth_collision: state {} (retrying in a moment...)",
                   p_dev_rec->sec_rec.classic_link);
      /* We will restart authentication after timeout */
      if (p_dev_rec->sec_rec.classic_link == tSECURITY_STATE::AUTHENTICATING ||
          p_dev_rec->sec_rec.is_security_state_bredr_encrypting()) {
        p_dev_rec->sec_rec.classic_link = tSECURITY_STATE::IDLE;
      }

      btm_sec_cb.p_collided_dev_rec = p_dev_rec;
      alarm_set_on_mloop(btm_sec_cb.sec_collision_timer, BT_1SEC_TIMEOUT_MS,
                         btm_sec_collision_timeout, NULL);
    }
  }
}

/******************************************************************************
 *
 * Function         btm_sec_auth_retry
 *
 * Description      This function is called when authentication or encryption
 *                  needs to be retried at a later time.
 *
 * Returns          TRUE if a security retry required
 *
 *****************************************************************************/
static bool btm_sec_auth_retry(uint16_t handle, uint8_t status) {
  tBTM_SEC_DEV_REC* p_dev_rec = btm_find_dev_by_handle(handle);
  if (!p_dev_rec) {
    return false;
  }

  /* keep the old sm4 flag and clear the retry bit in control block */
  uint8_t old_sm4 = p_dev_rec->sm4;
  p_dev_rec->sm4 &= ~BTM_SM4_RETRY;

  if ((btm_sec_cb.pairing_state == BTM_PAIR_STATE_IDLE) && ((old_sm4 & BTM_SM4_RETRY) == 0) &&
      (HCI_ERR_KEY_MISSING == status) && BTM_SEC_IS_SM4(p_dev_rec->sm4)) {
    /* This retry for missing key is for Lisbon or later only.
       Legacy device do not need this. the controller will drive the retry
       automatically
       set the retry bit */
    btm_sec_cb.collision_start_time = 0;
    btm_restore_mode();
    p_dev_rec->sm4 |= BTM_SM4_RETRY;
    p_dev_rec->sec_rec.sec_flags &= ~BTM_SEC_LINK_KEY_KNOWN;
    log::verbose("Retry for missing key sm4:x{:x} sec_flags:0x{:x} sec_req_flags:0x{:x}",
                 p_dev_rec->sm4, p_dev_rec->sec_rec.sec_flags, p_dev_rec->sec_rec.security_required);

    /* With BRCM controller, we do not need to delete the stored link key in
       controller.
       If the stack may sit on top of other controller, we may need this
       BTM_DeleteStoredLinkKey (bd_addr, NULL); */
    p_dev_rec->sec_rec.classic_link = tSECURITY_STATE::IDLE;
    p_dev_rec->sec_rec.required_security_flags_for_pairing = p_dev_rec->sec_rec.security_required;
    btm_sec_execute_procedure(p_dev_rec);
    return true;
  }

  return false;
}

void btm_sec_auth_complete(uint16_t handle, tHCI_STATUS status) {
  tBTM_PAIRING_STATE old_state = btm_sec_cb.pairing_state;
  tBTM_SEC_DEV_REC* p_dev_rec = btm_find_dev_by_handle(handle);
  bool are_bonding = false;
  bool was_authenticating = false;

  if (p_dev_rec) {
    bluetooth::metrics::LogAuthenticationComplete(p_dev_rec->bd_addr, status);
    log::verbose(
            "Security Manager: in state: {}, handle: {}, status: {}, "
            "dev->sec_rec.classic_link:{}, bda: {}, RName: {}",
            tBTM_SEC_CB::btm_pair_state_descr(btm_sec_cb.pairing_state), handle, status,
            p_dev_rec->sec_rec.classic_link, p_dev_rec->bd_addr,
            reinterpret_cast<char const*>(p_dev_rec->sec_bd_name));

    if (status == HCI_ERR_KEY_MISSING &&
        com::android::bluetooth::flags::key_missing_classic_device()) {
      log::warn("auth_complete KEY_MISSING {} is already bonded (notifying user)",
                p_dev_rec->bd_addr);
      bta_dm_remote_key_missing(p_dev_rec->bd_addr);
      btm_sec_disconnect(handle, HCI_ERR_AUTH_FAILURE, "auth_cmpl KEY_MISSING for bonded device");
      return;
    }

  } else {
    log::verbose("Security Manager: in state: {}, handle: {}, status: {}",
                 tBTM_SEC_CB::btm_pair_state_descr(btm_sec_cb.pairing_state), handle, status);
  }

  /* For transaction collision we need to wait and repeat.  There is no need */
  /* for random timeout because only peripheral should receive the result */
  if ((status == HCI_ERR_LMP_ERR_TRANS_COLLISION) ||
      (status == HCI_ERR_DIFF_TRANSACTION_COLLISION)) {
    btm_sec_auth_collision(handle);
    return;
  } else if (btm_sec_auth_retry(handle, status)) {
    return;
  }

  if (com::android::bluetooth::flags::clear_auth_collision_state_on_pairing_complete()) {
    if (p_dev_rec && btm_sec_cb.p_collided_dev_rec &&
        p_dev_rec->bd_addr == btm_sec_cb.p_collided_dev_rec->bd_addr) {
      btm_sec_cb.collision_start_time = 0;
      btm_sec_cb.p_collided_dev_rec = NULL;
      if (alarm_is_scheduled(btm_sec_cb.sec_collision_timer))
        alarm_cancel(btm_sec_cb.sec_collision_timer);
    }
  } else {
    btm_sec_cb.collision_start_time = 0;
  }

  btm_restore_mode();

  /* Check if connection was made just to do bonding.  If we authenticate
     the connection that is up, this is the last event received.
  */
  if (p_dev_rec && (btm_sec_cb.pairing_flags & BTM_PAIR_FLAGS_WE_STARTED_DD) &&
      !(btm_sec_cb.pairing_flags & BTM_PAIR_FLAGS_DISC_WHEN_DONE)) {
    p_dev_rec->sec_rec.security_required &= ~BTM_SEC_OUT_AUTHENTICATE;

    l2cu_start_post_bond_timer(p_dev_rec->hci_handle);
  }

  if (!p_dev_rec) {
    return;
  }

  if (p_dev_rec->sec_rec.classic_link == tSECURITY_STATE::AUTHENTICATING) {
    p_dev_rec->sec_rec.classic_link = tSECURITY_STATE::IDLE;
    was_authenticating = true;
    /* There can be a race condition, when we are starting authentication
     * and the peer device is doing encryption.
     * If first we receive encryption change up, then initiated
     * authentication can not be performed.
     * According to the spec we can not do authentication on the
     * encrypted link, so device is correct.
     */
    if ((status == HCI_ERR_COMMAND_DISALLOWED) &&
        ((p_dev_rec->sec_rec.sec_flags & (BTM_SEC_AUTHENTICATED | BTM_SEC_ENCRYPTED)) ==
         (BTM_SEC_AUTHENTICATED | BTM_SEC_ENCRYPTED))) {
      status = HCI_SUCCESS;
    }
    if (status == HCI_SUCCESS) {
      p_dev_rec->sec_rec.sec_flags |= BTM_SEC_AUTHENTICATED;
    }
  }

  if ((btm_sec_cb.pairing_state != BTM_PAIR_STATE_IDLE) &&
      (p_dev_rec->bd_addr == btm_sec_cb.pairing_bda)) {
    if (btm_sec_cb.pairing_flags & BTM_PAIR_FLAGS_WE_STARTED_DD) {
      are_bonding = true;
    }
    btm_sec_cb.change_pairing_state(BTM_PAIR_STATE_IDLE);
  }

  if (was_authenticating == false) {
    if (status != HCI_SUCCESS && old_state != BTM_PAIR_STATE_IDLE) {
      NotifyBondingChange(*p_dev_rec, status);
    }
    return;
  }

  /* Currently we do not notify user if it is a keyboard which connects */
  /* User probably Disabled the keyboard while it was asleap.  Let them try */
  if (btm_sec_cb.api.p_auth_complete_callback) {
    /* report the suthentication status */
    if ((old_state != BTM_PAIR_STATE_IDLE) || (status != HCI_SUCCESS)) {
      (*btm_sec_cb.api.p_auth_complete_callback)(p_dev_rec->bd_addr, p_dev_rec->dev_class,
                                                 p_dev_rec->sec_bd_name, status);
    }
  }

  /* If this is a bonding procedure can disconnect the link now */
  if (are_bonding) {
    p_dev_rec->sec_rec.security_required &= ~BTM_SEC_OUT_AUTHENTICATE;

    if (status != HCI_SUCCESS) {
      if ((status != HCI_ERR_PEER_USER) && (status != HCI_ERR_CONN_CAUSE_LOCAL_HOST)) {
        btm_sec_send_hci_disconnect(
                p_dev_rec, HCI_ERR_PEER_USER, p_dev_rec->hci_handle,
                "stack::btm::btm_sec::btm_sec_auth_retry Auth fail while bonding");
      }
    } else {
      BTM_LogHistory(kBtmLogTag, p_dev_rec->bd_addr, "Bonding completed",
                     hci_error_code_text(status));

      tHCI_ROLE role = HCI_ROLE_UNKNOWN;
      if (get_btm_client_interface().link_policy.BTM_GetRole(p_dev_rec->bd_addr, &role) !=
          tBTM_STATUS::BTM_SUCCESS) {
        log::warn("Unable to get link role peer:{}", p_dev_rec->bd_addr);
      }
      if (role == HCI_ROLE_CENTRAL) {
        // Encryption is required to start SM over BR/EDR
        // indicate that this is encryption after authentication
        BTM_SetEncryption(p_dev_rec->bd_addr, BT_TRANSPORT_BR_EDR, NULL, NULL, BTM_BLE_SEC_NONE);
      } else if (p_dev_rec->IsLocallyInitiated()) {
        // Encryption will be set in role_changed callback
        log::info(
                "auth completed in role=peripheral, try to switch role and "
                "encrypt");
        if (get_btm_client_interface().link_policy.BTM_SwitchRoleToCentral(
                    p_dev_rec->RemoteAddress()) != tBTM_STATUS::BTM_CMD_STARTED) {
          log::warn("Unable to switch role to central peer:{}", p_dev_rec->RemoteAddress());
        }
      }

      l2cu_start_post_bond_timer(p_dev_rec->hci_handle);
    }

    return;
  }

  /* If authentication failed, notify the waiting layer */
  if (status != HCI_SUCCESS) {
    btm_sec_dev_rec_cback_event(p_dev_rec, tBTM_STATUS::BTM_ERR_PROCESSING, false);

    if (btm_sec_cb.pairing_flags & BTM_PAIR_FLAGS_DISC_WHEN_DONE) {
      btm_sec_send_hci_disconnect(p_dev_rec, HCI_ERR_AUTH_FAILURE, p_dev_rec->hci_handle,
                                  "stack::btm::btm_sec::btm_sec_auth_retry Auth failed");
    }
    return;
  }

  if (p_dev_rec->sec_rec.pin_code_length >= 16 ||
      p_dev_rec->sec_rec.link_key_type == BTM_LKEY_TYPE_AUTH_COMB ||
      p_dev_rec->sec_rec.link_key_type == BTM_LKEY_TYPE_AUTH_COMB_P_256) {
    // If we have MITM protection we have a higher level of security than
    // provided by 16 digits PIN
    p_dev_rec->sec_rec.sec_flags |= BTM_SEC_16_DIGIT_PIN_AUTHED;
  }

  /* Authentication succeeded, execute the next security procedure, if any */
  tBTM_STATUS btm_status = btm_sec_execute_procedure(p_dev_rec);

  /* If there is no next procedure, or procedure failed to start, notify the
   * caller */
  if (btm_status != tBTM_STATUS::BTM_CMD_STARTED) {
    btm_sec_dev_rec_cback_event(p_dev_rec, btm_status, false);
  }
}

/*******************************************************************************
 *
 * Function         btm_sec_encrypt_change
 *
 * Description      This function is when encryption of the connection is
 *                  completed by the LM
 *
 * Returns          void
 *
 ******************************************************************************/
void btm_sec_encrypt_change(uint16_t handle, tHCI_STATUS status, uint8_t encr_enable,
                            uint8_t key_size, bool from_key_refresh = false) {
  /* For transaction collision we need to wait and repeat.  There is no need */
  /* for random timeout because only peripheral should receive the result */
  if ((status == HCI_ERR_LMP_ERR_TRANS_COLLISION) ||
      (status == HCI_ERR_DIFF_TRANSACTION_COLLISION)) {
    log::error("Encryption collision failed status:{}", hci_error_code_text(status));
    btm_sec_auth_collision(handle);
    return;
  }
  btm_sec_cb.collision_start_time = 0;

  tBTM_SEC_DEV_REC* p_dev_rec = btm_find_dev_by_handle(handle);
  if (p_dev_rec == nullptr) {
    log::warn(
            "Received encryption change for unknown device handle:0x{:04x} "
            "status:{} enable:0x{:x}",
            handle, hci_status_code_text(status), encr_enable);
    return;
  }

  const tBT_TRANSPORT transport =
          BTM_IsBleConnection(handle) ? BT_TRANSPORT_LE : BT_TRANSPORT_BR_EDR;

  if (transport == BT_TRANSPORT_LE) {
    key_size = p_dev_rec->sec_rec.ble_keys.key_size;
    if (key_size == 0 && status == HCI_SUCCESS && encr_enable == HCI_ENCRYPT_MODE_ON) {
      /* Only case when key size is 0 during successfull encryption is pairing - for this case look
       * up the key size */
      key_size = SMP_GetPendingPairingKeySize();
    }
  }

  log::debug(
          "Security Manager encryption change request hci_status:{} request:{} "
          "state: le_link:{} classic_link:{} sec_flags:0x{:x} key_size:{}",
          hci_status_code_text(status), (encr_enable) ? "encrypt" : "unencrypt",
          p_dev_rec->sec_rec.le_link, p_dev_rec->sec_rec.classic_link, p_dev_rec->sec_rec.sec_flags,
          key_size);

  if (status == HCI_SUCCESS) {
    if (encr_enable) {
      if (p_dev_rec->hci_handle == handle) {  // classic
        p_dev_rec->sec_rec.sec_flags |= (BTM_SEC_AUTHENTICATED | BTM_SEC_ENCRYPTED);
        if (p_dev_rec->sec_rec.pin_code_length >= 16 ||
            p_dev_rec->sec_rec.link_key_type == BTM_LKEY_TYPE_AUTH_COMB ||
            p_dev_rec->sec_rec.link_key_type == BTM_LKEY_TYPE_AUTH_COMB_P_256) {
          p_dev_rec->sec_rec.sec_flags |= BTM_SEC_16_DIGIT_PIN_AUTHED;
        }
      } else if (p_dev_rec->ble_hci_handle == handle) {  // BLE
        p_dev_rec->sec_rec.set_le_device_encrypted();
        if (p_dev_rec->sec_rec.is_le_link_key_authenticated()) {
          p_dev_rec->sec_rec.set_le_device_authenticated();
        }
      } else {
        log::error(
                "Received encryption change for unknown device handle:0x{:04x} "
                "status:{} enable:0x{:x}",
                handle, hci_status_code_text(status), encr_enable);
      }
    } else {
      log::info("Encryption was not enabled locally resetting encryption state");
      /* It is possible that we decrypted the link to perform role switch */
      /* mark link not to be encrypted, so that when we execute security next
       * time it will kick in again */
      if (p_dev_rec->hci_handle == handle) {  // classic
        p_dev_rec->sec_rec.sec_flags &= ~BTM_SEC_ENCRYPTED;
      } else if (p_dev_rec->ble_hci_handle == handle) {  // BLE
        p_dev_rec->sec_rec.sec_flags &= ~BTM_SEC_LE_ENCRYPTED;
      } else {
        log::error(
                "Received encryption change for unknown device handle:0x{:04x} "
                "status:{} enable:0x{:x}",
                handle, hci_status_code_text(status), encr_enable);
      }
    }
  }

  const bool is_encrypted = (transport == BT_TRANSPORT_LE)
                                    ? p_dev_rec->sec_rec.is_le_device_encrypted()
                                    : p_dev_rec->sec_rec.is_device_encrypted();
  BTM_LogHistory(
          kBtmLogTag,
          (transport == BT_TRANSPORT_LE) ? p_dev_rec->ble.pseudo_addr : p_dev_rec->bd_addr,
          (status == HCI_SUCCESS) ? "Encryption success" : "Encryption failed",
          std::format("status:{} transport:{} is_encrypted:{:c}", hci_status_code_text(status),
                      bt_transport_text(transport), is_encrypted ? 'T' : 'F'));

  log::debug("after update p_dev_rec->sec_rec.sec_flags=0x{:x}", p_dev_rec->sec_rec.sec_flags);

  btm_sec_check_pending_enc_req(p_dev_rec, transport, encr_enable);

  if (!from_key_refresh) {
    bta_dm_on_encryption_change(bt_encryption_change_evt{p_dev_rec->bd_addr, status,
                                                         (bool)encr_enable, key_size, transport,
                                                         p_dev_rec->SupportsSecureConnections()});
  }

  if (transport == BT_TRANSPORT_LE) {
    if (status == HCI_ERR_KEY_MISSING || status == HCI_ERR_AUTH_FAILURE ||
        status == HCI_ERR_ENCRY_MODE_NOT_ACCEPTABLE) {
      if (com::android::bluetooth::flags::sec_dont_clear_keys_on_encryption_err()) {
        log::error("{} encrypt failure status 0x{:x}", p_dev_rec->bd_addr, status);
      } else {
        p_dev_rec->sec_rec.sec_flags &= ~(BTM_SEC_LE_LINK_KEY_KNOWN);
        p_dev_rec->sec_rec.ble_keys.key_type = BTM_LE_KEY_NONE;
      }
    }
    p_dev_rec->sec_rec.sec_status = status;
    btm_ble_link_encrypted(p_dev_rec->ble.pseudo_addr, encr_enable);

    if (status == HCI_ERR_KEY_MISSING) {
      log::info("Remote key missing - will report");
      bta_dm_remote_key_missing(p_dev_rec->ble.pseudo_addr);
      if (com::android::bluetooth::flags::sec_disconnect_on_le_key_missing()) {
        btm_sec_send_hci_disconnect(p_dev_rec, HCI_ERR_HOST_REJECT_SECURITY,
                                    p_dev_rec->ble_hci_handle, "encryption_change:key_missing");
      }
      return;
    }

    return;
  } else {
    /* BR/EDR connection, update the encryption key size to be 16 as always */
    p_dev_rec->sec_rec.enc_key_size = 16;
  }

  log::debug("in new_encr_key_256 is {}", p_dev_rec->sec_rec.new_encryption_key_is_p256);

  if ((status == HCI_SUCCESS) && encr_enable && (p_dev_rec->hci_handle == handle)) {
    /* if BR key is temporary no need for LE LTK derivation */
    bool derive_ltk = true;
    if (p_dev_rec->sec_rec.rmt_auth_req == BTM_AUTH_SP_NO &&
        btm_sec_cb.devcb.loc_auth_req == BTM_AUTH_SP_NO) {
      derive_ltk = false;
      log::verbose("BR key is temporary, skip derivation of LE LTK");
    }
    tHCI_ROLE role = HCI_ROLE_UNKNOWN;
    if (get_btm_client_interface().link_policy.BTM_GetRole(p_dev_rec->bd_addr, &role) !=
        tBTM_STATUS::BTM_SUCCESS) {
      log::warn("Unable to get link policy role peer:{}", p_dev_rec->bd_addr);
    }
    if (p_dev_rec->sec_rec.new_encryption_key_is_p256) {
      if (btm_sec_use_smp_br_chnl(p_dev_rec) && role == HCI_ROLE_CENTRAL &&
          /* if LE key is not known, do deriving */
          (!(p_dev_rec->sec_rec.sec_flags & BTM_SEC_LE_LINK_KEY_KNOWN) ||
           /* or BR key is higher security than existing LE keys */
           (!(p_dev_rec->sec_rec.sec_flags & BTM_SEC_LE_LINK_KEY_AUTHED) &&
            (p_dev_rec->sec_rec.sec_flags & BTM_SEC_LINK_KEY_AUTHED))) &&
          derive_ltk) {
        /* BR/EDR is encrypted with LK that can be used to derive LE LTK */
        p_dev_rec->sec_rec.new_encryption_key_is_p256 = false;

        if (!interop_match_addr(INTEROP_DISABLE_OUTGOING_BR_SMP, &p_dev_rec->bd_addr)) {
          log::verbose("start SM over BR/EDR");
          SMP_BR_PairWith(p_dev_rec->bd_addr);
        }
      }
    }
  }

  /* If this encryption was started by peer do not need to do anything */
  if (!p_dev_rec->sec_rec.is_security_state_bredr_encrypting()) {
    if (tSECURITY_STATE::DELAY_FOR_ENC == p_dev_rec->sec_rec.classic_link) {
      p_dev_rec->sec_rec.classic_link = tSECURITY_STATE::IDLE;
      log::verbose("clearing callback. p_dev_rec={}, p_callback={}", std::format_ptr(p_dev_rec),
                   std::format_ptr(p_dev_rec->sec_rec.p_callback));
      p_dev_rec->sec_rec.p_callback = NULL;
      l2cu_resubmit_pending_sec_req(&p_dev_rec->bd_addr);
      return;
    } else if (!concurrentPeerAuthIsEnabled() &&
               p_dev_rec->sec_rec.classic_link == tSECURITY_STATE::AUTHENTICATING) {
      p_dev_rec->sec_rec.classic_link = tSECURITY_STATE::IDLE;
      return;
    }
    if (!handleUnexpectedEncryptionChange()) {
      return;
    }
  }

  p_dev_rec->sec_rec.classic_link = tSECURITY_STATE::IDLE;
  /* If encryption setup failed, notify the waiting layer */
  if (status != HCI_SUCCESS) {
    btm_sec_dev_rec_cback_event(p_dev_rec, tBTM_STATUS::BTM_ERR_PROCESSING, false);
    return;
  }

  /* Encryption setup succeeded, execute the next security procedure, if any */
  tBTM_STATUS btm_status = btm_sec_execute_procedure(p_dev_rec);
  /* If there is no next procedure, or procedure failed to start, notify the
   * caller */
  if (btm_status != tBTM_STATUS::BTM_CMD_STARTED){
    btm_sec_dev_rec_cback_event(p_dev_rec, btm_status, false);
  }
}

constexpr int MIN_KEY_SIZE = 7;
constexpr int MIN_KEY_SIZE_DEFAULT = MIN_KEY_SIZE;
constexpr int MAX_KEY_SIZE = 16;
static uint8_t get_min_enc_key_size() {
  static uint8_t min_key_size = (uint8_t)std::min(
          std::max(android::sysprop::bluetooth::Gap::min_key_size().value_or(MIN_KEY_SIZE_DEFAULT),
                   MIN_KEY_SIZE),
          MAX_KEY_SIZE);
  return min_key_size;
}

static void read_encryption_key_size_complete_after_encryption_change(uint8_t status,
                                                                      uint16_t handle,
                                                                      uint8_t key_size) {
  if (status == HCI_ERR_INSUFFCIENT_SECURITY) {
    /* If remote device stop the encryption before we call "Read Encryption Key
     * Size", we might receive Insufficient Security, which means that link is
     * no longer encrypted. */
    log::info("encryption stopped on link:0x{:x}", handle);
    return;
  }

  if (status != HCI_SUCCESS) {
    log::error("disconnecting, status:0x{:x}", status);
    acl_disconnect_from_handle(handle, HCI_ERR_PEER_USER,
                               "stack::btu::btu_hcif::read_encryption_key_size_"
                               "complete_after_encryption_change Bad key size");
    return;
  }

  if (key_size < get_min_enc_key_size()) {
    log::error("encryption key too short, disconnecting. handle:0x{:x},key_size:{}", handle,
               key_size);

    acl_disconnect_from_handle(handle, HCI_ERR_HOST_REJECT_SECURITY,
                               "stack::btu::btu_hcif::read_encryption_key_size_complete_after_"
                               "encryption_change Key Too Short");
    return;
  }

  if (btm_sec_is_session_key_size_downgrade(handle, key_size)) {
    log::error(
            "encryption key size lower than cached value, disconnecting. "
            "handle: 0x{:x} attempted key size: {}",
            handle, key_size);
    acl_disconnect_from_handle(handle, HCI_ERR_HOST_REJECT_SECURITY,
                               "stack::btu::btu_hcif::read_encryption_key_size_complete_after_"
                               "encryption_change Key Size Downgrade");
    return;
  }

  btm_sec_update_session_key_size(handle, key_size);

  // good key size - succeed
  btm_acl_encrypt_change(handle, static_cast<tHCI_STATUS>(status), 1 /* enable */);
  btm_sec_encrypt_change(handle, static_cast<tHCI_STATUS>(status), 1 /* enable */, key_size);
}

/*******************************************************************************
 *
 * Function         btm_encryption_change_evt
 *
 * Description      Process event HCI_ENCRYPTION_CHANGE_EVT
 *
 * Returns          void
 *
 ******************************************************************************/
void btm_sec_encryption_change_evt(uint16_t handle, tHCI_STATUS status, uint8_t encr_enable,
                                   uint8_t key_size) {
  if (status == HCI_SUCCESS && encr_enable != 0 && !BTM_IsBleConnection(handle)) {
    if (key_size != 0) {
      read_encryption_key_size_complete_after_encryption_change(status, handle, key_size);
      return;
    }

    if (bluetooth::shim::GetController()->IsSupported(
                bluetooth::hci::OpCode::READ_ENCRYPTION_KEY_SIZE)) {
      btsnd_hcic_read_encryption_key_size(
              handle, base::Bind(&read_encryption_key_size_complete_after_encryption_change));
      return;
    }
  }

  if (status == HCI_ERR_CONNECTION_TOUT) {
    smp_cancel_start_encryption_attempt();
    return;
  }

  if (com::android::bluetooth::flags::disconnect_on_encryption_failure()) {
    if (status != HCI_SUCCESS && encr_enable == 0) {
      log::error("Encryption failure {}, disconnecting {}", status, handle);
      if (!com::android::bluetooth::flags::disconnect_reason_for_encryption_failure()) {
        btm_sec_disconnect(handle, HCI_ERR_AUTH_FAILURE,
                           "stack::btu::btu_hcif::encryption_change_evt Encryption Failure");
      } else {
        btm_sec_disconnect(handle, status,
                           "stack::btu::btu_hcif::encryption_change_evt Encryption Failure");
      }
    }
  }
  btm_acl_encrypt_change(handle, static_cast<tHCI_STATUS>(status), encr_enable);
  btm_sec_encrypt_change(handle, static_cast<tHCI_STATUS>(status), encr_enable, 0);
}
/*******************************************************************************
 *
 * Function         btm_sec_connect_after_reject_timeout
 *
 * Description      This function is used to re-initiate an outgoing ACL
 *                  connection in case the ACL connection for bonding failed,
 *                  e.g., because of the collision.
 *
 * Returns          void
 *
 ******************************************************************************/
static void btm_sec_connect_after_reject_timeout(void* /* data */) {
  tBTM_SEC_DEV_REC* p_dev_rec = btm_sec_cb.p_collided_dev_rec;

  log::verbose("restarting ACL connection");
  btm_sec_cb.p_collided_dev_rec = 0;

  if (btm_sec_dd_create_conn(p_dev_rec) != tBTM_STATUS::BTM_CMD_STARTED) {
    log::warn("Security Manager: failed to start connection");

    btm_sec_cb.change_pairing_state(BTM_PAIR_STATE_IDLE);

    NotifyBondingChange(*p_dev_rec, HCI_ERR_MEMORY_FULL);
  }
}

/*******************************************************************************
 *
 * Function         btm_sec_connected
 *
 * Description      This function is called when a (BR/EDR) ACL connection to
 *                  the peer device is established
 *
 * Returns          void
 *
 ******************************************************************************/
void btm_sec_connected(const RawAddress& bda, uint16_t handle, tHCI_STATUS status, uint8_t enc_mode,
                       tHCI_ROLE assigned_role) {
  uint8_t bit_shift = 0;

  tBTM_SEC_DEV_REC* p_dev_rec = btm_find_dev(bda);
  if (p_dev_rec == nullptr) {
    log::debug(
            "Connected to new device state:{} handle:0x{:04x} status:{} "
            "enc_mode:{} bda:{}",
            tBTM_SEC_CB::btm_pair_state_descr(btm_sec_cb.pairing_state), handle,
            hci_status_code_text(status), enc_mode, bda);

    if (status == HCI_SUCCESS) {
      p_dev_rec = btm_sec_alloc_dev(bda);
      if (p_dev_rec == nullptr) {
        log::debug("new device record Allocation failed for new connection peer:{}", bda);
        return;
      } else {
        log::debug("Allocated new device record for new connection peer:{}", bda);
      }
    } else {
      /* If the device matches with stored paring address
       * reset the paring state to idle */
      if ((btm_sec_cb.pairing_state != BTM_PAIR_STATE_IDLE) && btm_sec_cb.pairing_bda == bda) {
        log::warn("Connection failed during bonding attempt peer:{} reason:{}", bda,
                  hci_error_code_text(status));
        btm_sec_cb.change_pairing_state(BTM_PAIR_STATE_IDLE);
      }

      log::debug("Ignoring failed device connection peer:{} reason:{}", bda,
                 hci_error_code_text(status));
      return;
    }
  } else {
    log::debug(
            "Connected to known device state:{} handle:0x{:04x} status:{} "
            "enc_mode:{} bda:{} RName:{}",
            tBTM_SEC_CB::btm_pair_state_descr(btm_sec_cb.pairing_state), handle,
            hci_status_code_text(status), enc_mode, bda,
            reinterpret_cast<char const*>(p_dev_rec->sec_bd_name));

    bit_shift = (handle == p_dev_rec->ble_hci_handle) ? 8 : 0;
    /* Update the timestamp for this device */
    p_dev_rec->timestamp = btm_sec_cb.dev_rec_count++;
    if (p_dev_rec->sm4 & BTM_SM4_CONN_PEND) {
      if ((btm_sec_cb.pairing_state != BTM_PAIR_STATE_IDLE) &&
          (btm_sec_cb.pairing_bda == p_dev_rec->bd_addr) &&
          (btm_sec_cb.pairing_flags & BTM_PAIR_FLAGS_WE_STARTED_DD)) {
        /* if incoming acl connection failed while pairing, then try to connect
         * and continue */
        /* Motorola S9 disconnects without asking pin code */
        if ((status != HCI_SUCCESS) && (btm_sec_cb.pairing_state == BTM_PAIR_STATE_WAIT_PIN_REQ)) {
          log::warn(
                  "Security Manager: btm_sec_connected: incoming connection failed "
                  "without asking PIN");

          p_dev_rec->sm4 &= ~BTM_SM4_CONN_PEND;
          if (p_dev_rec->sec_rec.sec_flags & BTM_SEC_NAME_KNOWN) {
            /* remote device name is known, start a new acl connection */

            /* Start timer with 0 to initiate connection with new LCB */
            /* because L2CAP will delete current LCB with this event  */
            btm_sec_cb.p_collided_dev_rec = p_dev_rec;
            alarm_set_on_mloop(btm_sec_cb.sec_collision_timer, 0,
                               btm_sec_connect_after_reject_timeout, NULL);
          } else {
            /* remote device name is unknowm, start getting remote name first */

            btm_sec_cb.change_pairing_state(BTM_PAIR_STATE_GET_REM_NAME);
            if (get_stack_rnr_interface().BTM_ReadRemoteDeviceName(p_dev_rec->bd_addr, NULL,
                                                                   BT_TRANSPORT_BR_EDR) !=
                tBTM_STATUS::BTM_CMD_STARTED) {
              log::error("cannot read remote name");
              btm_sec_cb.change_pairing_state(BTM_PAIR_STATE_IDLE);
            }
          }
          return;
        } else {
          /* tell L2CAP it's a bonding connection. */
          l2cu_update_lcb_4_bonding(p_dev_rec->bd_addr, true);
        }
      }
      /* always clear the pending flag */
      p_dev_rec->sm4 &= ~BTM_SM4_CONN_PEND;
    }
  }

  alarm_set_on_mloop(btm_cb.devcb.conn_proc_timer, BTM_SEC_CONN_PROC_TIMEOUT_MS,
                     btm_conn_proc_timer_timeout, NULL);

  log::warn("btm_conn_proc_timer_timeout started");

  p_dev_rec->device_type |= BT_DEVICE_TYPE_BREDR;
  bool is_pairing_device = false;
  const bool addr_matched = (btm_sec_cb.pairing_bda == bda);

  if ((btm_sec_cb.pairing_state != BTM_PAIR_STATE_IDLE) && addr_matched) {
    /* if we rejected incoming connection from bonding device */
    if ((status == HCI_ERR_HOST_REJECT_DEVICE) &&
        (btm_sec_cb.pairing_flags & BTM_PAIR_FLAGS_REJECTED_CONNECT)) {
      log::warn(
              "Security Manager: btm_sec_connected: HCI_Conn_Comp Flags:0x{:04x}, "
              "sm4: 0x{:x}",
              btm_sec_cb.pairing_flags, p_dev_rec->sm4);

      btm_sec_cb.pairing_flags &= ~BTM_PAIR_FLAGS_REJECTED_CONNECT;
      if (BTM_SEC_IS_SM4_UNKNOWN(p_dev_rec->sm4)) {
        /* Try again: RNR when no ACL causes HCI_RMT_HOST_SUP_FEAT_NOTIFY_EVT */
        btm_sec_cb.change_pairing_state(BTM_PAIR_STATE_GET_REM_NAME);
        if (get_stack_rnr_interface().BTM_ReadRemoteDeviceName(bda, NULL, BT_TRANSPORT_BR_EDR) !=
            tBTM_STATUS::BTM_CMD_STARTED) {
          log::error("cannot read remote name");
          btm_sec_cb.change_pairing_state(BTM_PAIR_STATE_IDLE);
        }
        return;
      }

      /* if we already have pin code */
      if (btm_sec_cb.pairing_state != BTM_PAIR_STATE_WAIT_LOCAL_PIN) {
        /* Start timer with 0 to initiate connection with new LCB */
        /* because L2CAP will delete current LCB with this event  */
        btm_sec_cb.p_collided_dev_rec = p_dev_rec;
        alarm_set_on_mloop(btm_sec_cb.sec_collision_timer, 0, btm_sec_connect_after_reject_timeout,
                           NULL);
      }
      return;
    } else if (status == HCI_ERR_CONNECTION_EXISTS) {
      /* wait for incoming connection without resetting pairing state */
      log::warn("Security Manager: btm_sec_connected: Wait for incoming connection");
      return;
    }
    is_pairing_device = true;
  }

  /* If connection was made to do bonding restore link security if changed */
  btm_restore_mode();

  /* if connection fails during pin request, notify application */
  if (status != HCI_SUCCESS) {
    /* If connection failed because of during pairing, need to tell user */
    if (is_pairing_device) {
      p_dev_rec->sec_rec.security_required &= ~BTM_SEC_OUT_AUTHENTICATE;
      p_dev_rec->sec_rec.sec_flags &=
              ~((BTM_SEC_LINK_KEY_KNOWN | BTM_SEC_LINK_KEY_AUTHED) << bit_shift);
      log::verbose("security_required:{:x}", p_dev_rec->sec_rec.security_required);

      btm_sec_cb.change_pairing_state(BTM_PAIR_STATE_IDLE);

      /* We need to notify host that the key is not known any more */
      NotifyBondingChange(*p_dev_rec, status);
    } else if ((p_dev_rec->sec_rec.link_key_type <= BTM_LKEY_TYPE_REMOTE_UNIT) &&
               ((status == HCI_ERR_AUTH_FAILURE) || (status == HCI_ERR_KEY_MISSING) ||
                (status == HCI_ERR_HOST_REJECT_SECURITY) ||
                (status == HCI_ERR_PAIRING_NOT_ALLOWED) || (status == HCI_ERR_UNIT_KEY_USED) ||
                (status == HCI_ERR_PAIRING_WITH_UNIT_KEY_NOT_SUPPORTED) ||
                (status == HCI_ERR_ENCRY_MODE_NOT_ACCEPTABLE) ||
                (status == HCI_ERR_REPEATED_ATTEMPTS))) {
      /*
          Do not send authentication failure, if following conditions hold good
           1.  BTM Sec Pairing state is idle
           2.  Link key for the remote device is present.
           3.  Remote is SSP capable.
       */
      p_dev_rec->sec_rec.security_required &= ~BTM_SEC_OUT_AUTHENTICATE;
      p_dev_rec->sec_rec.sec_flags &= ~(BTM_SEC_LE_LINK_KEY_KNOWN << bit_shift);

#ifdef BRCM_NOT_4_BTE
      /* If we rejected pairing, pass this special result code */
      if (acl_set_disconnect_reason(HCI_ERR_HOST_REJECT_SECURITY)) {
        status = HCI_ERR_HOST_REJECT_SECURITY;
      }
#endif

      /* We need to notify host that the key is not known any more */
      NotifyBondingChange(*p_dev_rec, status);
    }

    /* p_auth_complete_callback might have freed the p_dev_rec, ensure it exists
     * before accessing */
    p_dev_rec = btm_find_dev(bda);
    if (!p_dev_rec) {
      /* Don't callback when device security record was removed */
      log::debug(
              "device security record associated with this bda has been removed! "
              "bda={}, do not callback",
              bda);
      return;
    }

    if (status == HCI_ERR_CONNECTION_TOUT || status == HCI_ERR_LMP_RESPONSE_TIMEOUT ||
        status == HCI_ERR_UNSPECIFIED || status == HCI_ERR_PAGE_TIMEOUT) {
      btm_sec_dev_rec_cback_event(p_dev_rec, tBTM_STATUS::BTM_DEVICE_TIMEOUT, false);
    } else {
      btm_sec_dev_rec_cback_event(p_dev_rec, tBTM_STATUS::BTM_ERR_PROCESSING, false);
    }

    return;
  }

  /*
   * The device is still in the pairing state machine and we now have the
   * link key.  If we have not sent the link key, send it now and remove
   * the authenticate requirement bit.  Reset the pairing state machine
   * and inform l2cap if the directed bonding was initiated.
   */
  if (is_pairing_device && (p_dev_rec->sec_rec.sec_flags & BTM_SEC_LINK_KEY_KNOWN)) {
    if (p_dev_rec->sec_rec.link_key_not_sent) {
      p_dev_rec->sec_rec.link_key_not_sent = false;
      btm_send_link_key_notif(p_dev_rec);
    }

    p_dev_rec->sec_rec.security_required &= ~BTM_SEC_OUT_AUTHENTICATE;

    /* remember flag before it is initialized */
    const bool is_pair_flags_we_started_dd =
            btm_sec_cb.pairing_flags & BTM_PAIR_FLAGS_WE_STARTED_DD;
    btm_sec_cb.change_pairing_state(BTM_PAIR_STATE_IDLE);

    if (is_pair_flags_we_started_dd) {
      /* Let l2cap start bond timer */
      l2cu_update_lcb_4_bonding(p_dev_rec->bd_addr, true);
    }
    log::info("Connection complete during pairing process peer:{}", bda);
    BTM_LogHistory(
            kBtmLogTag, bda, "Dedicated bonding",
            std::format("Initiated:{:c} pairing_flag:0x{:02x}",
                        (is_pair_flags_we_started_dd) ? 'T' : 'F', p_dev_rec->sec_rec.sec_flags));
  }

  p_dev_rec->hci_handle = handle;
  btm_acl_created(bda, handle, assigned_role, BT_TRANSPORT_BR_EDR);

  /* role may not be correct here, it will be updated by l2cap, but we need to
   */
  /* notify btm_acl that link is up, so starting of rmt name request will not */
  /* set paging flag up */
  /* whatever is in btm_establish_continue() without reporting the
   * BTM_BL_CONN_EVT event */
  /* For now there are a some devices that do not like sending */
  /* commands events and data at the same time. */
  /* Set the packet types to the default allowed by the device */
  btm_set_packet_types_from_address(bda, acl_get_supported_packet_types());

  /* Initialize security flags.  We need to do that because some            */
  /* authorization complete could have come after the connection is dropped */
  /* and that would set wrong flag that link has been authorized already    */
  p_dev_rec->sec_rec.sec_flags &=
          ~((BTM_SEC_AUTHENTICATED | BTM_SEC_ENCRYPTED | BTM_SEC_ROLE_SWITCHED) << bit_shift);

  if (enc_mode != HCI_ENCRYPT_MODE_DISABLED) {
    p_dev_rec->sec_rec.sec_flags |= ((BTM_SEC_AUTHENTICATED | BTM_SEC_ENCRYPTED) << bit_shift);
  }

  if (p_dev_rec->sec_rec.pin_code_length >= 16 ||
      p_dev_rec->sec_rec.link_key_type == BTM_LKEY_TYPE_AUTH_COMB ||
      p_dev_rec->sec_rec.link_key_type == BTM_LKEY_TYPE_AUTH_COMB_P_256) {
    p_dev_rec->sec_rec.sec_flags |= (BTM_SEC_16_DIGIT_PIN_AUTHED << bit_shift);
  }

  /* After connection is established we perform security if we do not know */
  /* the name, or if we are originator because some procedure can have */
  /* been scheduled while connection was down */
  log::debug("Is connection locally initiated:{}", p_dev_rec->is_originator);
}

tBTM_STATUS btm_sec_disconnect(uint16_t handle, tHCI_STATUS reason, std::string comment) {
  tBTM_SEC_DEV_REC* p_dev_rec = btm_find_dev_by_handle(handle);

  /* In some weird race condition we may not have a record */
  if (!p_dev_rec) {
    acl_disconnect_from_handle(handle, reason,
                               "stack::btm::btm_sec::btm_sec_disconnect No security record");
    return tBTM_STATUS::BTM_SUCCESS;
  }

  /* If we are in the process of bonding we need to tell client that auth failed
   */
  if ((btm_sec_cb.pairing_state != BTM_PAIR_STATE_IDLE) &&
      (btm_sec_cb.pairing_bda == p_dev_rec->bd_addr) &&
      (btm_sec_cb.pairing_flags & BTM_PAIR_FLAGS_WE_STARTED_DD)) {
    /* we are currently doing bonding.  Link will be disconnected when done */
    btm_sec_cb.pairing_flags |= BTM_PAIR_FLAGS_DISC_WHEN_DONE;
    return tBTM_STATUS::BTM_BUSY;
  }

  return btm_sec_send_hci_disconnect(p_dev_rec, reason, handle, comment);
}

void btm_sec_disconnected(uint16_t handle, tHCI_REASON reason, std::string comment) {
  if ((reason != HCI_ERR_CONN_CAUSE_LOCAL_HOST) && (reason != HCI_ERR_PEER_USER) &&
      (reason != HCI_ERR_REMOTE_POWER_OFF)) {
    log::warn("Got uncommon disconnection reason:{} handle:0x{:04x} comment:{}",
              hci_error_code_text(reason), handle, comment);
  }

  tBTM_SEC_DEV_REC* p_dev_rec = btm_find_dev_by_handle(handle);
  if (p_dev_rec == nullptr) {
    log::warn("Got disconnect for unknown device record handle:0x{:04x}", handle);
    return;
  }

  alarm_set_on_mloop(btm_cb.devcb.conn_proc_timer, BTM_SEC_CONN_PROC_TIMEOUT_MS,
                     btm_conn_proc_timer_timeout, NULL);

  const tBT_TRANSPORT transport =
          (handle == p_dev_rec->hci_handle) ? BT_TRANSPORT_BR_EDR : BT_TRANSPORT_LE;

  tBT_TRANSPORT pairing_transport = (btm_sec_cb.pairing_flags & BTM_PAIR_FLAGS_LE_ACTIVE) == 0
                                            ? BT_TRANSPORT_BR_EDR
                                            : BT_TRANSPORT_LE;
  bool pairing_transport_matches = (transport == pairing_transport);

  /* clear unused flags */
  p_dev_rec->sm4 &= BTM_SM4_TRUE;

  if (com::android::bluetooth::flags::clear_auth_collision_state_on_pairing_complete()) {
    if (btm_sec_cb.p_collided_dev_rec &&
        p_dev_rec->bd_addr == btm_sec_cb.p_collided_dev_rec->bd_addr) {
      log::debug("clear auth collision info after disconnection");
      btm_sec_cb.collision_start_time = 0;
      btm_sec_cb.p_collided_dev_rec = NULL;
      if (alarm_is_scheduled(btm_sec_cb.sec_collision_timer))
        alarm_cancel(btm_sec_cb.sec_collision_timer);
    }
  }
  /* If we are in the process of bonding we need to tell client that auth failed
   */
  const uint8_t old_pairing_flags = btm_sec_cb.pairing_flags;
  if (btm_sec_cb.pairing_state != BTM_PAIR_STATE_IDLE &&
      btm_sec_cb.pairing_bda == p_dev_rec->bd_addr && pairing_transport_matches) {
    log::debug("Disconnected while pairing process active handle:0x{:04x}", handle);
    btm_sec_cb.change_pairing_state(BTM_PAIR_STATE_IDLE);
    p_dev_rec->sec_rec.sec_flags &= ~BTM_SEC_LINK_KEY_KNOWN;

    /* If the disconnection reason is REPEATED_ATTEMPTS,
       send this error message to complete callback function
       to display the error message of Repeated attempts.
       All others, send HCI_ERR_AUTH_FAILURE. */
    tHCI_STATUS status = HCI_ERR_AUTH_FAILURE;
    if (reason == HCI_ERR_REPEATED_ATTEMPTS) {
      status = HCI_ERR_REPEATED_ATTEMPTS;
    } else if (old_pairing_flags & BTM_PAIR_FLAGS_WE_STARTED_DD) {
      status = HCI_ERR_HOST_REJECT_SECURITY;
    } else {
      DEVICE_IOT_CONFIG_ADDR_INT_ADD_ONE(p_dev_rec->bd_addr, IOT_CONF_KEY_GAP_DISC_AUTHFAIL_COUNT);
    }

    NotifyBondingChange(*p_dev_rec, status);

    p_dev_rec = btm_find_dev_by_handle(handle);
    if (p_dev_rec == nullptr) {
      // |btm_sec_cb.api.p_auth_complete_callback| may cause |p_dev_rec| to be
      // deallocated.
      log::warn("Device record was deallocated after user callback");
      return;
    }
  }

  log::debug(
          "Disconnection complete device:{} name:{} state:{} reason:{} "
          "sec_req:{:x}",
          p_dev_rec->bd_addr, reinterpret_cast<char const*>(p_dev_rec->sec_bd_name),
          tBTM_SEC_CB::btm_pair_state_descr(btm_sec_cb.pairing_state), hci_reason_code_text(reason),
          p_dev_rec->sec_rec.security_required);

  // TODO Should this be gated by the transport check below ?
  btm_ble_update_mode_operation(HCI_ROLE_UNKNOWN, &p_dev_rec->bd_addr, HCI_SUCCESS);
  /* see sec_flags processing in btm_acl_removed */

  if (transport == BT_TRANSPORT_LE) {
    p_dev_rec->ble_hci_handle = HCI_INVALID_HANDLE;
    p_dev_rec->sec_rec.sec_flags &=
            ~(BTM_SEC_LE_AUTHENTICATED | BTM_SEC_LE_ENCRYPTED | BTM_SEC_ROLE_SWITCHED);
    p_dev_rec->sec_rec.enc_key_size = 0;
    p_dev_rec->suggested_tx_octets = 0;

    if ((p_dev_rec->sec_rec.sec_flags & BTM_SEC_LE_LINK_KEY_KNOWN) == 0) {
      p_dev_rec->sec_rec.sec_flags &= ~(BTM_SEC_LE_LINK_KEY_AUTHED | BTM_SEC_LE_AUTHENTICATED);
    }
  } else {
    p_dev_rec->hci_handle = HCI_INVALID_HANDLE;
    p_dev_rec->sec_rec.sec_flags &= ~(BTM_SEC_AUTHENTICATED | BTM_SEC_ENCRYPTED |
                                      BTM_SEC_ROLE_SWITCHED | BTM_SEC_16_DIGIT_PIN_AUTHED);

    // Remove temporary key.
    if (p_dev_rec->sec_rec.bond_type == BOND_TYPE_TEMPORARY) {
      p_dev_rec->sec_rec.sec_flags &= ~(BTM_SEC_LINK_KEY_KNOWN);
    }
  }

  /* Some devices hardcode sample LTK value from spec, instead of generating
   * one. Treat such devices as insecure, and remove such bonds on
   * disconnection.
   */
  if (is_sample_ltk(p_dev_rec->sec_rec.ble_keys.pltk)) {
    log::info("removing bond to device that used sample LTK: {}", p_dev_rec->bd_addr);

    bta_dm_remove_device(p_dev_rec->bd_addr);
    return;
  }

  if (transport == BT_TRANSPORT_LE) {
    p_dev_rec->sec_rec.le_link = tSECURITY_STATE::IDLE;
  } else if (transport == BT_TRANSPORT_BR_EDR) {
    p_dev_rec->sec_rec.classic_link = tSECURITY_STATE::IDLE;
  }

  if (p_dev_rec->sec_rec.classic_link == tSECURITY_STATE::DISCONNECTING ||
      p_dev_rec->sec_rec.le_link == tSECURITY_STATE::DISCONNECTING) {
    log::debug("Waiting for other transport to disconnect current:{}",
               bt_transport_text(transport));
    return;
  }

  if (btm_sec_cb.pairing_state != BTM_PAIR_STATE_IDLE &&
      btm_sec_cb.pairing_bda == p_dev_rec->bd_addr && !pairing_transport_matches) {
    log::debug("Disconnection on the other transport while pairing");
    return;
  }

  if (p_dev_rec->sec_rec.le_link == tSECURITY_STATE::ENCRYPTING && transport != BT_TRANSPORT_LE) {
    log::debug("Disconnection on the other transport while encrypting LE");
    return;
  }

  if ((p_dev_rec->sec_rec.classic_link == tSECURITY_STATE::AUTHENTICATING ||
       p_dev_rec->sec_rec.classic_link == tSECURITY_STATE::ENCRYPTING) &&
      transport != BT_TRANSPORT_BR_EDR) {
    log::debug("Disconnection on the other transport while encrypting BR/EDR");
    return;
  }

  p_dev_rec->sec_rec.classic_link = tSECURITY_STATE::IDLE;
  p_dev_rec->sec_rec.le_link = tSECURITY_STATE::IDLE;
  p_dev_rec->sec_rec.security_required = BTM_SEC_NONE;
  if (com::android::bluetooth::flags::reset_security_flags_on_pairing_failure() &&
      !btm_sec_is_a_bonded_dev(p_dev_rec->bd_addr)) {
    p_dev_rec->sec_rec.sec_flags = 0;
  }

  if (p_dev_rec->sec_rec.p_callback != nullptr) {
    tBTM_SEC_CALLBACK* p_callback = p_dev_rec->sec_rec.p_callback;
    /* when the peer device time out the authentication before
       we do, this call back must be reset here */
    p_dev_rec->sec_rec.p_callback = nullptr;
    (*p_callback)(p_dev_rec->bd_addr, transport, p_dev_rec->sec_rec.p_ref_data,
                  tBTM_STATUS::BTM_ERR_PROCESSING);
    log::debug("Cleaned up pending security state device:{} transport:{}", p_dev_rec->bd_addr,
               bt_transport_text(transport));
  }
}

void btm_sec_role_changed(tHCI_STATUS hci_status, const RawAddress& bd_addr, tHCI_ROLE new_role) {
  tBTM_SEC_DEV_REC* p_dev_rec = btm_find_dev(bd_addr);

  if (p_dev_rec == nullptr || hci_status != HCI_SUCCESS) {
    return;
  }
  if (new_role == HCI_ROLE_CENTRAL && btm_dev_authenticated(p_dev_rec) &&
      !btm_dev_encrypted(p_dev_rec)) {

    btm_sec_check_pending_reqs();

  }
}

static void read_encryption_key_size_complete_after_key_refresh(uint8_t status, uint16_t handle,
                                                                uint8_t key_size) {
  if (status == HCI_ERR_INSUFFCIENT_SECURITY) {
    /* If remote device stop the encryption before we call "Read Encryption Key
     * Size", we might receive Insufficient Security, which means that link is
     * no longer encrypted. */
    log::info("encryption stopped on link: 0x{:x}", handle);
    return;
  }

  if (status != HCI_SUCCESS) {
    log::info("disconnecting, status: 0x{:x}", status);
    acl_disconnect_from_handle(handle, HCI_ERR_PEER_USER, "stack::btu_hcif Key size fail");
    return;
  }

  if (key_size < get_min_enc_key_size()) {
    log::error("encryption key too short, disconnecting. handle: 0x{:x} key_size {}", handle,
               key_size);

    acl_disconnect_from_handle(handle, HCI_ERR_HOST_REJECT_SECURITY,
                               "stack::btu::btu_hcif::read_encryption_key_size_"
                               "complete_after_key_refresh Key size too small");
    return;
  }

  btm_sec_encrypt_change(handle, static_cast<tHCI_STATUS>(status), 1 /* enc_enable */, key_size);
}

void btm_sec_encryption_key_refresh_complete(uint16_t handle, tHCI_STATUS status) {
  if (status != HCI_SUCCESS || BTM_IsBleConnection(handle) ||
      // Skip encryption key size check when using set_min_encryption_key_size
      bluetooth::shim::GetController()->IsSupported(
              bluetooth::hci::OpCode::SET_MIN_ENCRYPTION_KEY_SIZE)) {
    btm_sec_encrypt_change(handle, static_cast<tHCI_STATUS>(status),
                           (status == HCI_SUCCESS) ? 1 : 0, 0, true);
  } else {
    btsnd_hcic_read_encryption_key_size(
            handle, base::Bind(&read_encryption_key_size_complete_after_key_refresh));
  }
}

/** This function is called when a new connection link key is generated */
void btm_sec_link_key_notification(const RawAddress& p_bda, const Octet16& link_key,
                                   uint8_t key_type) {
  tBTM_SEC_DEV_REC* p_dev_rec = btm_find_or_alloc_dev(p_bda);

  if (p_dev_rec == nullptr) {
    log::error("No memory to allocate new p_dev_rec");
    return;
  }
  bool we_are_bonding = false;
  bool ltk_derived_lk = false;

  log::debug("New link key generated device:{} key_type:{}", p_bda, key_type);

  if ((key_type >= BTM_LTK_DERIVED_LKEY_OFFSET + BTM_LKEY_TYPE_COMBINATION) &&
      (key_type <= BTM_LTK_DERIVED_LKEY_OFFSET + BTM_LKEY_TYPE_AUTH_COMB_P_256)) {
    ltk_derived_lk = true;
    key_type -= BTM_LTK_DERIVED_LKEY_OFFSET;
  }
  /* If connection was made to do bonding restore link security if changed */
  btm_restore_mode();

  if (key_type != BTM_LKEY_TYPE_CHANGED_COMB) {
    p_dev_rec->sec_rec.link_key_type = key_type;
  }

  p_dev_rec->sec_rec.sec_flags |= BTM_SEC_LINK_KEY_KNOWN;

  /*
   * Until this point in time, we do not know if MITM was enabled, hence we
   * add the extended security flag here.
   */
  if (p_dev_rec->sec_rec.pin_code_length >= 16 ||
      p_dev_rec->sec_rec.link_key_type == BTM_LKEY_TYPE_AUTH_COMB ||
      p_dev_rec->sec_rec.link_key_type == BTM_LKEY_TYPE_AUTH_COMB_P_256) {
    p_dev_rec->sec_rec.sec_flags |= BTM_SEC_LINK_KEY_AUTHED;
    p_dev_rec->sec_rec.sec_flags |= BTM_SEC_16_DIGIT_PIN_AUTHED;
  }

  /* BR/EDR connection, update the encryption key size to be 16 as always */
  p_dev_rec->sec_rec.enc_key_size = 16;
  p_dev_rec->sec_rec.link_key = link_key;

  if ((btm_sec_cb.pairing_state != BTM_PAIR_STATE_IDLE) && (btm_sec_cb.pairing_bda == p_bda)) {
    if (btm_sec_cb.pairing_flags & BTM_PAIR_FLAGS_WE_STARTED_DD) {
      we_are_bonding = true;
    } else {
      btm_sec_cb.change_pairing_state(BTM_PAIR_STATE_IDLE);
    }
  }

  /* save LTK derived LK no matter what */
  if (ltk_derived_lk) {
    if (btm_sec_cb.api.p_link_key_callback) {
      log::verbose("Save LTK derived LK (key_type = {})", p_dev_rec->sec_rec.link_key_type);
      (*btm_sec_cb.api.p_link_key_callback)(p_bda, p_dev_rec->dev_class, p_dev_rec->sec_bd_name,
                                            link_key, p_dev_rec->sec_rec.link_key_type,
                                            true /* is_ctkd */);
    }
  } else {
    if ((p_dev_rec->sec_rec.link_key_type == BTM_LKEY_TYPE_UNAUTH_COMB_P_256) ||
        (p_dev_rec->sec_rec.link_key_type == BTM_LKEY_TYPE_AUTH_COMB_P_256)) {
      p_dev_rec->sec_rec.new_encryption_key_is_p256 = true;
      log::verbose("set new_encr_key_256 to {}", p_dev_rec->sec_rec.new_encryption_key_is_p256);
    }
  }

  if (p_dev_rec->sec_rec.is_bond_type_persistent() &&
      (p_dev_rec->is_device_type_br_edr() || p_dev_rec->is_device_type_dual_mode())) {
    btm_sec_store_device_sc_support(p_dev_rec->get_br_edr_hci_handle(),
                                    p_dev_rec->SupportsSecureConnections());
  }

  /* If name is not known at this point delay calling callback until the name is
   */
  /* resolved. Unless it is a HID Device and we really need to send all link
   * keys. */
  if ((!(p_dev_rec->sec_rec.sec_flags & BTM_SEC_NAME_KNOWN) &&
       ((p_dev_rec->dev_class[1] & BTM_COD_MAJOR_CLASS_MASK) != BTM_COD_MAJOR_PERIPHERAL)) &&
      !ltk_derived_lk) {
    log::verbose("Delayed BDA: {}, Type: {}", p_bda, key_type);

    p_dev_rec->sec_rec.link_key_not_sent = true;

    /* If it is for bonding nothing else will follow, so we need to start name
     * resolution */
    if (we_are_bonding) {
      bluetooth::shim::ACL_RemoteNameRequest(p_bda, HCI_PAGE_SCAN_REP_MODE_R1,
                                             HCI_MANDATARY_PAGE_SCAN_MODE, 0);
    }

    log::verbose("rmt_io_caps:{}, sec_flags:x{:x}, dev_class[1]:x{:02x}",
                 p_dev_rec->sec_rec.rmt_io_caps, p_dev_rec->sec_rec.sec_flags,
                 p_dev_rec->dev_class[1]);
    return;
  }

/* We will save link key only if the user authorized it - BTE report link key in
 * all cases */
#ifdef BRCM_NONE_BTE
  if (p_dev_rec->sec_rec.sec_flags & BTM_SEC_LINK_KEY_AUTHED)
#endif
  {
    if (btm_sec_cb.api.p_link_key_callback) {
      if (ltk_derived_lk) {
        log::verbose(
                "btm_sec_link_key_notification()  LTK derived LK is saved already "
                "(key_type = {})",
                p_dev_rec->sec_rec.link_key_type);
      } else {
        (*btm_sec_cb.api.p_link_key_callback)(p_bda, p_dev_rec->dev_class, p_dev_rec->sec_bd_name,
                                              link_key, p_dev_rec->sec_rec.link_key_type,
                                              false /* is_ctkd */);
      }
    }
  }
}

/*******************************************************************************
 *
 * Function         btm_sec_link_key_request
 *
 * Description      This function is called when controller requests link key
 *
 * Returns          Pointer to the record or NULL
 *
 ******************************************************************************/
void btm_sec_link_key_request(const RawAddress bda) {
  tBTM_SEC_DEV_REC* p_dev_rec = btm_find_or_alloc_dev(bda);
  if (p_dev_rec == NULL) {
    return;
  }

  if (p_dev_rec == nullptr) {
    log::error("No memory to allocate new p_dev_rec");
    return;
  }

  log::verbose("bda: {}", bda);
  if (!concurrentPeerAuthIsEnabled()) {
    p_dev_rec->sec_rec.classic_link = tSECURITY_STATE::AUTHENTICATING;
  }

  if ((btm_sec_cb.pairing_state == BTM_PAIR_STATE_WAIT_PIN_REQ) &&
      (btm_sec_cb.collision_start_time != 0) &&
      (btm_sec_cb.p_collided_dev_rec && btm_sec_cb.p_collided_dev_rec->bd_addr == bda)) {
    log::verbose(
            "btm_sec_link_key_request() rejecting link key req State: {} "
            "START_TIMEOUT : {}",
            btm_sec_cb.pairing_state, btm_sec_cb.collision_start_time);
    btsnd_hcic_link_key_neg_reply(bda);
    return;
  }
  if (p_dev_rec->sec_rec.sec_flags & BTM_SEC_LINK_KEY_KNOWN) {
    btsnd_hcic_link_key_req_reply(bda, p_dev_rec->sec_rec.link_key);
    return;
  }

  /* Notify L2CAP to increase timeout */
  l2c_pin_code_request(bda);

  /* The link key is not in the database and it is not known to the manager */
  btsnd_hcic_link_key_neg_reply(bda);
}

/*******************************************************************************
 *
 * Function         btm_sec_pairing_timeout
 *
 * Description      This function is called when host does not provide PIN
 *                  within requested time
 *
 * Returns          Pointer to the TLE struct
 *
 ******************************************************************************/
static void btm_sec_pairing_timeout(void* /* data */) {
  tBTM_SEC_CB* p_cb = &btm_sec_cb;
  tBTM_SEC_DEV_REC* p_dev_rec;
  tBTM_AUTH_REQ auth_req =
          (btm_sec_cb.devcb.loc_io_caps == BTM_IO_CAP_NONE) ? BTM_AUTH_AP_NO : BTM_AUTH_AP_YES;
  BD_NAME name;

  p_dev_rec = btm_find_dev(p_cb->pairing_bda);

  log::verbose("State: {}   Flags: {}", tBTM_SEC_CB::btm_pair_state_descr(p_cb->pairing_state),
               p_cb->pairing_flags);

  switch (p_cb->pairing_state) {
    case BTM_PAIR_STATE_WAIT_PIN_REQ:
      btm_sec_bond_cancel_complete();
      break;

    case BTM_PAIR_STATE_WAIT_LOCAL_PIN:
      if ((btm_sec_cb.pairing_flags & BTM_PAIR_FLAGS_PRE_FETCH_PIN) == 0) {
        btsnd_hcic_pin_code_neg_reply(p_cb->pairing_bda);
      }
      btm_sec_cb.change_pairing_state(BTM_PAIR_STATE_IDLE);
      /* We need to notify the UI that no longer need the PIN */
      if (btm_sec_cb.api.p_auth_complete_callback) {
        if (p_dev_rec == nullptr) {
          name[0] = 0;
          (*btm_sec_cb.api.p_auth_complete_callback)(p_cb->pairing_bda, kDevClassEmpty, name,
                                                     HCI_ERR_CONNECTION_TOUT);
        } else {
          NotifyBondingChange(*p_dev_rec, HCI_ERR_CONNECTION_TOUT);
        }
      }
      break;

    case BTM_PAIR_STATE_WAIT_NUMERIC_CONFIRM:
      btsnd_hcic_user_conf_reply(p_cb->pairing_bda, false);
      /* btm_sec_cb.change_pairing_state (BTM_PAIR_STATE_IDLE); */
      break;

    case BTM_PAIR_STATE_KEY_ENTRY:
      if (btm_sec_cb.devcb.loc_io_caps != BTM_IO_CAP_NONE) {
        btsnd_hcic_user_passkey_neg_reply(p_cb->pairing_bda);
      } else {
        btm_sec_cb.change_pairing_state(BTM_PAIR_STATE_IDLE);
      }
      break;

    case BTM_PAIR_STATE_WAIT_LOCAL_IOCAPS:
      // TODO(optedoblivion): Inject OOB_DATA_PRESENT Flag
      btsnd_hcic_io_cap_req_reply(p_cb->pairing_bda, btm_sec_cb.devcb.loc_io_caps, BTM_OOB_NONE,
                                  auth_req);
      btm_sec_cb.change_pairing_state(BTM_PAIR_STATE_IDLE);
      break;

    case BTM_PAIR_STATE_WAIT_LOCAL_OOB_RSP:
      btsnd_hcic_rem_oob_neg_reply(p_cb->pairing_bda);
      btm_sec_cb.change_pairing_state(BTM_PAIR_STATE_IDLE);
      break;

    case BTM_PAIR_STATE_WAIT_DISCONNECT:
      /* simple pairing failed. Started a 1-sec timer at simple pairing
       * complete.
       * now it's time to tear down the ACL link*/
      if (p_dev_rec == nullptr) {
        log::error("BTM_PAIR_STATE_WAIT_DISCONNECT unknown BDA: {}", p_cb->pairing_bda);
        break;
      }
      btm_sec_send_hci_disconnect(p_dev_rec, HCI_ERR_AUTH_FAILURE, p_dev_rec->hci_handle,
                                  "stack::btm::btm_sec::btm_sec_pairing_timeout");
      btm_sec_cb.change_pairing_state(BTM_PAIR_STATE_IDLE);
      break;

    case BTM_PAIR_STATE_WAIT_AUTH_COMPLETE:
    case BTM_PAIR_STATE_GET_REM_NAME:
      /* We need to notify the UI that timeout has happened while waiting for
       * authentication*/
      btm_sec_cb.change_pairing_state(BTM_PAIR_STATE_IDLE);
      if (btm_sec_cb.api.p_auth_complete_callback) {
        if (p_dev_rec == nullptr) {
          name[0] = 0;
          (*btm_sec_cb.api.p_auth_complete_callback)(p_cb->pairing_bda, kDevClassEmpty, name,
                                                     HCI_ERR_CONNECTION_TOUT);
        } else {
          NotifyBondingChange(*p_dev_rec, HCI_ERR_CONNECTION_TOUT);
        }
      }
      break;

    default:
      log::warn("not processed state: {}",
                tBTM_SEC_CB::btm_pair_state_descr(btm_sec_cb.pairing_state));
      btm_sec_cb.change_pairing_state(BTM_PAIR_STATE_IDLE);
      break;
  }
}

/*******************************************************************************
 *
 * Function         btm_sec_pin_code_request
 *
 * Description      This function is called when controller requests PIN code
 *
 * Returns          Pointer to the record or NULL
 *
 ******************************************************************************/
void btm_sec_pin_code_request(const RawAddress p_bda) {
  tBTM_SEC_DEV_REC* p_dev_rec;
  tBTM_SEC_CB* p_cb = &btm_sec_cb;

  /* Tell L2CAP that there was a PIN code request,  */
  /* it may need to stretch timeouts                */
  l2c_pin_code_request(p_bda);

  log::debug("Controller requests PIN code device:{} state:{}", p_bda,
             tBTM_SEC_CB::btm_pair_state_descr(btm_sec_cb.pairing_state));

  RawAddress local_bd_addr =
          bluetooth::ToRawAddress(bluetooth::shim::GetController()->GetMacAddress());
  if (p_bda == local_bd_addr) {
    btsnd_hcic_pin_code_neg_reply(p_bda);
    return;
  }

  if (btm_sec_cb.pairing_state != BTM_PAIR_STATE_IDLE) {
    if ((p_bda == btm_sec_cb.pairing_bda) &&
        (btm_sec_cb.pairing_state == BTM_PAIR_STATE_WAIT_AUTH_COMPLETE)) {
      btsnd_hcic_pin_code_neg_reply(p_bda);
      return;
    } else if ((btm_sec_cb.pairing_state != BTM_PAIR_STATE_WAIT_PIN_REQ) ||
               p_bda != btm_sec_cb.pairing_bda) {
      log::warn("btm_sec_pin_code_request() rejected - state: {}",
                tBTM_SEC_CB::btm_pair_state_descr(btm_sec_cb.pairing_state));
      btsnd_hcic_pin_code_neg_reply(p_bda);
      return;
    }
  }

  p_dev_rec = btm_find_or_alloc_dev(p_bda);

  if (p_dev_rec == nullptr) {
    log::error("No memory to allocate new p_dev_rec");
    return;
  }
  /* received PIN code request. must be non-sm4 */
  p_dev_rec->sm4 = BTM_SM4_KNOWN;

  if (btm_sec_cb.pairing_state == BTM_PAIR_STATE_IDLE) {
    btm_sec_cb.pairing_bda = p_bda;

    btm_sec_cb.pairing_flags = BTM_PAIR_FLAGS_PEER_STARTED_DD;
  }

  if (!p_cb->pairing_disabled && (p_cb->cfg.pin_type == HCI_PIN_TYPE_FIXED)) {
    log::verbose("btm_sec_pin_code_request fixed pin replying");
    btm_sec_cb.change_pairing_state(BTM_PAIR_STATE_WAIT_AUTH_COMPLETE);
    btsnd_hcic_pin_code_req_reply(p_bda, p_cb->cfg.pin_code_len, p_cb->cfg.pin_code);
    return;
  }

  /* Use the connecting device's CoD for the connection */
  if ((p_bda == p_cb->connecting_bda) && (p_cb->connecting_dc != kDevClassEmpty)) {
    log::info("CoD: previous value {}, replaced with {}", dev_class_text(p_dev_rec->dev_class),
              dev_class_text(p_cb->connecting_dc));
    p_dev_rec->dev_class = p_cb->connecting_dc;
  }

  /* We could have started connection after asking user for the PIN code */
  if (btm_sec_cb.pin_code_len != 0) {
    log::verbose("btm_sec_pin_code_request bonding sending reply");
    btsnd_hcic_pin_code_req_reply(p_bda, btm_sec_cb.pin_code_len, p_cb->pin_code);

    /* Mark that we forwarded received from the user PIN code */
    btm_sec_cb.pin_code_len = 0;

    /* We can change mode back right away, that other connection being
     * established */
    /* is not forced to be secure - found a FW issue, so we can not do this
    btm_restore_mode(); */

    btm_sec_cb.change_pairing_state(BTM_PAIR_STATE_WAIT_AUTH_COMPLETE);
  } else if (p_cb->pairing_disabled || (p_cb->api.p_pin_callback == NULL) ||
             (!p_dev_rec->IsLocallyInitiated() &&
              ((p_dev_rec->dev_class[1] & BTM_COD_MAJOR_CLASS_MASK) == BTM_COD_MAJOR_PERIPHERAL) &&
              (p_dev_rec->dev_class[2] & BTM_COD_MINOR_KEYBOARD))) {
    /* If pairing disabled
     * OR no PIN callback and not bonding
     * OR we could not allocate entry in the database reject pairing request
     * OR Microsoft keyboard can for some reason try to establish connection the only thing we can
     *    do here is to shut it up. Normally we will be originator for keyboard bonding */
    log::warn(
            "btm_sec_pin_code_request(): Pairing disabled:{}; PIN callback:{}, Dev "
            "Rec:{}!",
            p_cb->pairing_disabled, std::format_ptr(p_cb->api.p_pin_callback),
            std::format_ptr(p_dev_rec));

    btsnd_hcic_pin_code_neg_reply(p_bda);
  } else {
    /* Notify upper layer of PIN request and start expiration timer */
    btm_sec_cb.change_pairing_state(BTM_PAIR_STATE_WAIT_LOCAL_PIN);
    /* Pin code request can not come at the same time as connection request */
    p_cb->connecting_bda = p_bda;
    p_cb->connecting_dc = p_dev_rec->dev_class;

    /* Check if the name is known */
    /* Even if name is not known we might not be able to get one */
    /* this is the case when we are already getting something from the */
    /* device, so HCI level is flow controlled */
    /* Also cannot send remote name request while paging, i.e. connection is not
     * completed */
    if (p_dev_rec->sec_rec.sec_flags & BTM_SEC_NAME_KNOWN) {
      log::verbose("btm_sec_pin_code_request going for callback");

      btm_sec_cb.pairing_flags |= BTM_PAIR_FLAGS_PIN_REQD;
      if (p_cb->api.p_pin_callback) {
        (*p_cb->api.p_pin_callback)(p_bda, p_dev_rec->dev_class, p_dev_rec->sec_bd_name,
                                    (p_dev_rec->sec_rec.required_security_flags_for_pairing &
                                     BTM_SEC_IN_MIN_16_DIGIT_PIN));
      }
    } else {
      log::verbose("btm_sec_pin_code_request going for remote name");

      /* We received PIN code request for the device with unknown name */
      /* it is not user friendly just to ask for the PIN without name */
      /* try to get name at first */
      bluetooth::shim::ACL_RemoteNameRequest(p_dev_rec->bd_addr, HCI_PAGE_SCAN_REP_MODE_R1,
                                             HCI_MANDATARY_PAGE_SCAN_MODE, 0);
    }
  }

  return;
}

/*******************************************************************************
 *
 * Function         btm_sec_update_clock_offset
 *
 * Description      This function is called to update clock offset
 *
 * Returns          void
 *
 ******************************************************************************/
void btm_sec_update_clock_offset(uint16_t handle, uint16_t clock_offset) {
  tBTM_SEC_DEV_REC* p_dev_rec;
  tBTM_INQ_INFO* p_inq_info;

  p_dev_rec = btm_find_dev_by_handle(handle);
  if (p_dev_rec == nullptr) {
    return;
  }

  p_dev_rec->clock_offset = clock_offset | BTM_CLOCK_OFFSET_VALID;

  p_inq_info = BTM_InqDbRead(p_dev_rec->bd_addr);
  if (p_inq_info == NULL) {
    return;
  }

  p_inq_info->results.clock_offset = clock_offset | BTM_CLOCK_OFFSET_VALID;
}

/******************************************************************
 * S T A T I C     F U N C T I O N S
 ******************************************************************/

/*******************************************************************************
 *
 * Function         btm_sec_execute_procedure
 *
 * Description      This function is called to start required security
 *                  procedure.  There is a case when multiplexing protocol
 *                  calls this function on the originating side, connection to
 *                  the peer will not be established.  This function in this
 *                  case performs only authorization.
 *
 * Returns          tBTM_STATUS::BTM_SUCCESS     - permission is granted
 *                  tBTM_STATUS::BTM_CMD_STARTED - in process
 *                  tBTM_STATUS::BTM_NO_RESOURCES  - permission declined
 *
 ******************************************************************************/
tBTM_STATUS btm_sec_execute_procedure(tBTM_SEC_DEV_REC* p_dev_rec) {
  log::assert_that(p_dev_rec != nullptr, "assert failed: p_dev_rec != nullptr");
  log::debug("security_required:0x{:x} security_flags:0x{:x} le_link:{} classic_link:{}",
             p_dev_rec->sec_rec.security_required, p_dev_rec->sec_rec.sec_flags,
             p_dev_rec->sec_rec.le_link, p_dev_rec->sec_rec.classic_link);

  if (p_dev_rec->sec_rec.classic_link != tSECURITY_STATE::IDLE) {
    log::info("No immediate action taken in busy state: le_link={} classic_link={}",
              p_dev_rec->sec_rec.le_link, p_dev_rec->sec_rec.classic_link);
    return tBTM_STATUS::BTM_CMD_STARTED;
  }

  /* If any security is required, get the name first */
  if (!(p_dev_rec->sec_rec.sec_flags & BTM_SEC_NAME_KNOWN) &&
      (p_dev_rec->hci_handle != HCI_INVALID_HANDLE)) {
    log::debug("Security Manager: Start get name");
    if (!btm_sec_start_get_name(p_dev_rec)) {
      log::warn("Unable to start remote name request");
      return tBTM_STATUS::BTM_NO_RESOURCES;
    }
    return tBTM_STATUS::BTM_CMD_STARTED;
  }

  /* If connection is not authenticated and authentication is required */
  /* start authentication and return PENDING to the caller */
  if (p_dev_rec->hci_handle != HCI_INVALID_HANDLE) {
    bool start_auth = false;

    // Check link status of BR/EDR
    if (!(p_dev_rec->sec_rec.sec_flags & BTM_SEC_AUTHENTICATED)) {
      if (p_dev_rec->IsLocallyInitiated()) {
        if (p_dev_rec->sec_rec.security_required &
            (BTM_SEC_OUT_AUTHENTICATE | BTM_SEC_OUT_ENCRYPT)) {
          log::debug("Outgoing authentication/encryption Required");
          start_auth = true;
        }
      } else {
        if (p_dev_rec->sec_rec.security_required & (BTM_SEC_IN_AUTHENTICATE | BTM_SEC_IN_ENCRYPT)) {
          log::debug("Incoming authentication/encryption Required");
          start_auth = true;
        }
      }
    }

    if (!(p_dev_rec->sec_rec.sec_flags & BTM_SEC_16_DIGIT_PIN_AUTHED)) {
      /*
       * We rely on BTM_SEC_16_DIGIT_PIN_AUTHED being set if MITM is in use,
       * as 16 DIGIT is only needed if MITM is not used. Unfortunately, the
       * BTM_SEC_AUTHENTICATED is used for both MITM and non-MITM
       * authenticated connections, hence we cannot distinguish here.
       */
      if (!p_dev_rec->IsLocallyInitiated()) {
        if (p_dev_rec->sec_rec.security_required & BTM_SEC_IN_MIN_16_DIGIT_PIN) {
          log::debug("BTM_SEC_IN_MIN_16_DIGIT_PIN Required");
          start_auth = true;
        }
      }
    }

    if (start_auth) {
      if (com::android::bluetooth::flags::ignore_auth_req_when_collision_timer_active() &&
          alarm_is_scheduled(btm_sec_cb.sec_collision_timer) &&
          (btm_sec_cb.p_collided_dev_rec->bd_addr == p_dev_rec->bd_addr)) {
        log::debug(
                "Security Manager: Authentication will be executed after collision "
                "timer expired");
        return tBTM_STATUS::BTM_CMD_STARTED;
      }
      log::debug("Security Manager: Start authentication");

      /*
       * If we do have a link-key, but we end up here because we need an
       * upgrade, then clear the link-key known and authenticated flag before
       * restarting authentication.
       * WARNING: If the controller has link-key, it is optional and
       * recommended for the controller to send a Link_Key_Request.
       * In case we need an upgrade, the only alternative would be to delete
       * the existing link-key. That could lead to very bad user experience
       * or even IOP issues, if a reconnect causes a new connection that
       * requires an upgrade.
       */
      if ((p_dev_rec->sec_rec.sec_flags & BTM_SEC_LINK_KEY_KNOWN) &&
          (!(p_dev_rec->sec_rec.sec_flags & BTM_SEC_16_DIGIT_PIN_AUTHED) &&
           (!p_dev_rec->IsLocallyInitiated() &&
            (p_dev_rec->sec_rec.security_required & BTM_SEC_IN_MIN_16_DIGIT_PIN)))) {
        p_dev_rec->sec_rec.sec_flags &=
                ~(BTM_SEC_LINK_KEY_KNOWN | BTM_SEC_LINK_KEY_AUTHED | BTM_SEC_AUTHENTICATED);
      }

      btm_sec_wait_and_start_authentication(p_dev_rec);
      return tBTM_STATUS::BTM_CMD_STARTED;
    }
  }

  /* If connection is not encrypted and encryption is required */
  /* start encryption and return PENDING to the caller */
  if (!(p_dev_rec->sec_rec.sec_flags & BTM_SEC_ENCRYPTED) &&
      ((p_dev_rec->IsLocallyInitiated() &&
        (p_dev_rec->sec_rec.security_required & BTM_SEC_OUT_ENCRYPT)) ||
       (!p_dev_rec->IsLocallyInitiated() &&
        (p_dev_rec->sec_rec.security_required & BTM_SEC_IN_ENCRYPT))) &&
      (p_dev_rec->hci_handle != HCI_INVALID_HANDLE)) {
    log::verbose("Security Manager: Start encryption");

    btsnd_hcic_set_conn_encrypt(p_dev_rec->hci_handle, true);
    p_dev_rec->sec_rec.classic_link = tSECURITY_STATE::ENCRYPTING;
    return tBTM_STATUS::BTM_CMD_STARTED;
  } else {
    log::debug("Encryption not required");
  }

  if ((p_dev_rec->sec_rec.security_required & BTM_SEC_MODE4_LEVEL4) &&
      (p_dev_rec->sec_rec.link_key_type != BTM_LKEY_TYPE_AUTH_COMB_P_256)) {
    log::verbose(
            "Security Manager: SC only service, but link key type is 0x{:02x} "
            "-security failure",
            p_dev_rec->sec_rec.link_key_type);
    return tBTM_STATUS::BTM_FAILED_ON_SECURITY;
  }

  if (access_secure_service_from_temp_bond(p_dev_rec, p_dev_rec->IsLocallyInitiated(),
                                           p_dev_rec->sec_rec.security_required)) {
    log::error("Trying to access a secure service from a temp bonding, rejecting");
    return tBTM_STATUS::BTM_FAILED_ON_SECURITY;
  }

  /* All required  security procedures already established */
  p_dev_rec->sec_rec.security_required &= ~(BTM_SEC_OUT_AUTHENTICATE | BTM_SEC_IN_AUTHENTICATE |
                                            BTM_SEC_OUT_ENCRYPT | BTM_SEC_IN_ENCRYPT);

  log::verbose("Security Manager: access granted");

  return tBTM_STATUS::BTM_SUCCESS;
}

/*******************************************************************************
 *
 * Function         btm_sec_start_get_name
 *
 * Description      This function is called to start get name procedure
 *
 * Returns          true if started
 *
 ******************************************************************************/
static bool btm_sec_start_get_name(tBTM_SEC_DEV_REC* p_dev_rec) {
  if (!get_btm_client_interface().local.BTM_IsDeviceUp()) {
    return false;
  }

  p_dev_rec->sec_rec.classic_link = tSECURITY_STATE::GETTING_NAME;

  /* 0 and NULL are as timeout and callback params because they are not used in
   * security get name case */
  bluetooth::shim::ACL_RemoteNameRequest(p_dev_rec->bd_addr, HCI_PAGE_SCAN_REP_MODE_R1,
                                         HCI_MANDATARY_PAGE_SCAN_MODE, 0);
  return true;
}

/*******************************************************************************
 *
 * Function         btm_sec_wait_and_start_authentication
 *
 * Description      This function is called to add an alarm to wait and start
 *                  authentication
 *
 ******************************************************************************/
static void btm_sec_wait_and_start_authentication(tBTM_SEC_DEV_REC* p_dev_rec) {
  auto addr = new RawAddress(p_dev_rec->bd_addr);
  int32_t delay_auth = osi_property_get_int32("bluetooth.btm.sec.delay_auth_ms.value", 0);

  /* Overwrite the system-wide authentication delay if device-specific
   * interoperability delay is needed. */
  if (interop_match_addr(INTEROP_DELAY_AUTH, addr) ||
      interop_match_name(INTEROP_DELAY_AUTH,
                         reinterpret_cast<char const*>(p_dev_rec->sec_bd_name))) {
    delay_auth = BTM_SEC_START_AUTH_DELAY;
  }

  bt_status_t status = do_in_main_thread_delayed(base::Bind(&btm_sec_auth_timer_timeout, addr),
                                                 std::chrono::milliseconds(delay_auth));
  if (status != BT_STATUS_SUCCESS) {
    log::error("do_in_main_thread_delayed failed. directly calling");
    btm_sec_auth_timer_timeout(addr);
  }
}

/*******************************************************************************
 *
 * Function         btm_sec_auth_timer_timeout
 *
 * Description      called after wait timeout to request authentication
 *
 ******************************************************************************/
static void btm_sec_auth_timer_timeout(void* data) {
  RawAddress* p_addr = (RawAddress*)data;
  tBTM_SEC_DEV_REC* p_dev_rec = btm_find_dev(*p_addr);
  delete p_addr;
  if (p_dev_rec == nullptr) {
    log::info("invalid device or not found");
  } else if (btm_dev_authenticated(p_dev_rec)) {
    log::info("device is already authenticated");
    if (p_dev_rec->sec_rec.p_callback) {
      (*p_dev_rec->sec_rec.p_callback)(p_dev_rec->bd_addr, BT_TRANSPORT_BR_EDR,
                                       p_dev_rec->sec_rec.p_ref_data, tBTM_STATUS::BTM_SUCCESS);
    }
  } else if (p_dev_rec->sec_rec.classic_link == tSECURITY_STATE::AUTHENTICATING) {
    log::info("device is in the process of authenticating");
  } else {
    log::info("starting authentication");
    p_dev_rec->sec_rec.classic_link = tSECURITY_STATE::AUTHENTICATING;
    btsnd_hcic_auth_request(p_dev_rec->hci_handle);
  }
}

/*******************************************************************************
 *
 * Function         btm_sec_collision_timeout
 *
 * Description      Encryption could not start because of the collision
 *                  try to do it again
 *
 * Returns          Pointer to the TLE struct
 *
 ******************************************************************************/
static void btm_sec_collision_timeout(void* /* data */) {
  log::verbose("restaring security process after collision");

  tBTM_STATUS status = btm_sec_execute_procedure(btm_sec_cb.p_collided_dev_rec);

  /* If result is pending reply from the user or from the device is pending */
  if (status != tBTM_STATUS::BTM_CMD_STARTED) {
    /* There is no next procedure or start of procedure failed, notify the
     * waiting layer */
    btm_sec_dev_rec_cback_event(btm_sec_cb.p_collided_dev_rec, status, false);
  }
}

/*******************************************************************************
 *
 * Function         btm_send_link_key_notif
 *
 * Description      Call the link key callback.
 *
 * Returns          void
 *
 ******************************************************************************/
static void btm_send_link_key_notif(tBTM_SEC_DEV_REC* p_dev_rec) {
  if (btm_sec_cb.api.p_link_key_callback) {
    (*btm_sec_cb.api.p_link_key_callback)(p_dev_rec->bd_addr, p_dev_rec->dev_class,
                                          p_dev_rec->sec_bd_name, p_dev_rec->sec_rec.link_key,
                                          p_dev_rec->sec_rec.link_key_type, false);
  }
}

/*******************************************************************************
 *
 * Function         btm_restore_mode
 *
 * Description      This function returns the security mode to previous setting
 *                  if it was changed during bonding.
 *
 *
 * Parameters:      void
 *
 ******************************************************************************/
static void btm_restore_mode(void) {
  if (btm_sec_cb.security_mode_changed) {
    btm_sec_cb.security_mode_changed = false;
    btsnd_hcic_write_auth_enable(false);
  }

  if (btm_sec_cb.pin_type_changed) {
    btm_sec_cb.pin_type_changed = false;
    btsnd_hcic_write_pin_type(btm_sec_cb.cfg.pin_type);
  }
}

/*******************************************************************************
 *
 * Function         change_pairing_state
 *
 * Description      This function is called to change pairing state
 *
 ******************************************************************************/
void tBTM_SEC_CB::change_pairing_state(tBTM_PAIRING_STATE new_state) {
  tBTM_PAIRING_STATE old_state = pairing_state;

  log::debug("Pairing state changed {} => {} pairing_flags:0x{:x}",
             tBTM_SEC_CB::btm_pair_state_descr(pairing_state),
             tBTM_SEC_CB::btm_pair_state_descr(new_state), pairing_flags);

  if (pairing_state != new_state) {
    BTM_LogHistory(kBtmLogTag, btm_sec_cb.pairing_bda, "Pairing state changed",
                   std::format("{} => {}", tBTM_SEC_CB::btm_pair_state_descr(pairing_state),
                               tBTM_SEC_CB::btm_pair_state_descr(new_state)));
  }
  pairing_state = new_state;

  if (new_state == BTM_PAIR_STATE_IDLE) {
    alarm_cancel(pairing_timer);

    pairing_flags = 0;
    pin_code_len = 0;

    /* Make sure the the lcb shows we are not bonding */
    l2cu_update_lcb_4_bonding(pairing_bda, false);

    btm_restore_mode();
    btm_sec_check_pending_reqs();

    pairing_bda = RawAddress::kAny;
  } else {
    /* If transitioning out of idle, mark the lcb as bonding */
    if (old_state == BTM_PAIR_STATE_IDLE) {
      l2cu_update_lcb_4_bonding(pairing_bda, true);
    }

    alarm_set_on_mloop(btm_sec_cb.pairing_timer, BTM_SEC_TIMEOUT_VALUE * 1000,
                       btm_sec_pairing_timeout, NULL);
  }
}

/*******************************************************************************
 *
 * Function         btm_pair_state_descr
 *
 * Description      Return state description for tracing
 *
 ******************************************************************************/
const char* tBTM_SEC_CB::btm_pair_state_descr(tBTM_PAIRING_STATE state) {
  switch (state) {
    case BTM_PAIR_STATE_IDLE:
      return "IDLE";
    case BTM_PAIR_STATE_GET_REM_NAME:
      return "GET_REM_NAME";
    case BTM_PAIR_STATE_WAIT_PIN_REQ:
      return "WAIT_PIN_REQ";
    case BTM_PAIR_STATE_WAIT_LOCAL_PIN:
      return "WAIT_LOCAL_PIN";
    case BTM_PAIR_STATE_WAIT_NUMERIC_CONFIRM:
      return "WAIT_NUM_CONFIRM";
    case BTM_PAIR_STATE_KEY_ENTRY:
      return "KEY_ENTRY";
    case BTM_PAIR_STATE_WAIT_LOCAL_OOB_RSP:
      return "WAIT_LOCAL_OOB_RSP";
    case BTM_PAIR_STATE_WAIT_LOCAL_IOCAPS:
      return "WAIT_LOCAL_IOCAPS";
    case BTM_PAIR_STATE_INCOMING_SSP:
      return "INCOMING_SSP";
    case BTM_PAIR_STATE_WAIT_AUTH_COMPLETE:
      return "WAIT_AUTH_COMPLETE";
    case BTM_PAIR_STATE_WAIT_DISCONNECT:
      return "WAIT_DISCONNECT";
  }

  return "???";
}

/*******************************************************************************
 *
 * Function         btm_sec_dev_rec_cback_event
 *
 * Description      This function calls the callback function with the given
 *                  result and clear the callback function.
 *
 * Parameters:      void
 *
 ******************************************************************************/
void btm_sec_dev_rec_cback_event(tBTM_SEC_DEV_REC* p_dev_rec, tBTM_STATUS btm_status,
                                 bool is_le_transport) {
  log::assert_that(p_dev_rec != nullptr, "assert failed: p_dev_rec != nullptr");
  log::debug("transport={}, btm_status={}", is_le_transport ? "le" : "classic",
             btm_status_text(btm_status));

  tBTM_SEC_CALLBACK* p_callback = p_dev_rec->sec_rec.p_callback;
  p_dev_rec->sec_rec.p_callback = NULL;
  if (p_callback != nullptr) {
    if (is_le_transport) {
      (*p_callback)(p_dev_rec->ble.pseudo_addr, BT_TRANSPORT_LE, p_dev_rec->sec_rec.p_ref_data,
                    btm_status);
    } else {
      (*p_callback)(p_dev_rec->bd_addr, BT_TRANSPORT_BR_EDR, p_dev_rec->sec_rec.p_ref_data,
                    btm_status);
    }
  }

  btm_sec_check_pending_reqs();
}

void btm_sec_cr_loc_oob_data_cback_event(const RawAddress& address,
                                         tSMP_LOC_OOB_DATA loc_oob_data) {
  tBTM_LE_EVT_DATA evt_data = {
          .local_oob_data = loc_oob_data,
  };
  BTM_BLE_SEC_CALLBACK(BTM_LE_SC_LOC_OOB_EVT, address, &evt_data);
}

/*******************************************************************************
 *
 * Function         btm_sec_queue_mx_request
 *
 * Description      Return state description for tracing
 *
 ******************************************************************************/
static bool btm_sec_queue_mx_request(const RawAddress& bd_addr, uint16_t psm, bool is_orig,
                                     uint16_t security_required, tBTM_SEC_CALLBACK* p_callback,
                                     void* p_ref_data) {
  tBTM_SEC_QUEUE_ENTRY* p_e = (tBTM_SEC_QUEUE_ENTRY*)osi_malloc(sizeof(tBTM_SEC_QUEUE_ENTRY));

  p_e->psm = psm;
  p_e->is_orig = is_orig;
  p_e->p_callback = p_callback;
  p_e->p_ref_data = p_ref_data;
  p_e->transport = BT_TRANSPORT_BR_EDR;
  p_e->sec_act = BTM_BLE_SEC_NONE;
  p_e->bd_addr = bd_addr;
  p_e->rfcomm_security_requirement = security_required;

  log::verbose("PSM: 0x{:04x}  Is_Orig: {}  security_required: 0x{:x}", psm, is_orig,
               security_required);

  fixed_queue_enqueue(btm_sec_cb.sec_pending_q, p_e);

  return true;
}

static bool btm_sec_check_prefetch_pin(tBTM_SEC_DEV_REC* p_dev_rec) {
  uint8_t major = (uint8_t)(p_dev_rec->dev_class[1] & BTM_COD_MAJOR_CLASS_MASK);
  uint8_t minor = (uint8_t)(p_dev_rec->dev_class[2] & BTM_COD_MINOR_CLASS_MASK);
  bool rv = false;

  if ((major == BTM_COD_MAJOR_AUDIO) &&
      ((minor == BTM_COD_MINOR_CONFM_HANDSFREE) || (minor == BTM_COD_MINOR_CAR_AUDIO))) {
    log::verbose("Skipping pre-fetch PIN for carkit COD Major: 0x{:02x} Minor: 0x{:02x}", major,
                 minor);

    if (!btm_sec_cb.security_mode_changed) {
      btm_sec_cb.security_mode_changed = true;
      btsnd_hcic_write_auth_enable(true);
    }
  } else {
    btm_sec_cb.change_pairing_state(BTM_PAIR_STATE_WAIT_LOCAL_PIN);

    /* If we got a PIN, use that, else try to get one */
    if (btm_sec_cb.pin_code_len) {
      BTM_PINCodeReply(p_dev_rec->bd_addr, tBTM_STATUS::BTM_SUCCESS, btm_sec_cb.pin_code_len,
                       btm_sec_cb.pin_code);
    } else {
      /* pin was not supplied - pre-fetch pin code now */
      if (btm_sec_cb.api.p_pin_callback &&
          ((btm_sec_cb.pairing_flags & BTM_PAIR_FLAGS_PIN_REQD) == 0)) {
        log::verbose("PIN code callback called");
        if (get_btm_client_interface().peer.BTM_IsAclConnectionUp(p_dev_rec->bd_addr,
                                                                  BT_TRANSPORT_BR_EDR)) {
          btm_sec_cb.pairing_flags |= BTM_PAIR_FLAGS_PIN_REQD;
        }
        (btm_sec_cb.api.p_pin_callback)(p_dev_rec->bd_addr, p_dev_rec->dev_class,
                                        p_dev_rec->sec_bd_name,
                                        (p_dev_rec->sec_rec.required_security_flags_for_pairing &
                                         BTM_SEC_IN_MIN_16_DIGIT_PIN));
      }
    }

    rv = true;
  }

  return rv;
}

/*******************************************************************************
 *
 * Function         btm_sec_queue_encrypt_request
 *
 * Description      encqueue encryption request when device has active security
 *                  process pending.
 *
 ******************************************************************************/
static void btm_sec_queue_encrypt_request(const RawAddress& bd_addr, tBT_TRANSPORT transport,
                                          tBTM_SEC_CALLBACK* p_callback, void* p_ref_data,
                                          tBTM_BLE_SEC_ACT sec_act) {
  tBTM_SEC_QUEUE_ENTRY* p_e = (tBTM_SEC_QUEUE_ENTRY*)osi_malloc(sizeof(tBTM_SEC_QUEUE_ENTRY) + 1);

  p_e->psm = 0; /* if PSM 0, encryption request */
  p_e->p_callback = p_callback;
  p_e->p_ref_data = p_ref_data;
  p_e->transport = transport;
  p_e->sec_act = sec_act;
  p_e->bd_addr = bd_addr;
  fixed_queue_enqueue(btm_sec_cb.sec_pending_q, p_e);
}

/*******************************************************************************
 *
 * Function         btm_sec_check_pending_enc_req
 *
 * Description      This function is called to send pending encryption callback
 *                  if waiting
 *
 * Returns          void
 *
 ******************************************************************************/
static void btm_sec_check_pending_enc_req(tBTM_SEC_DEV_REC* p_dev_rec, tBT_TRANSPORT transport,
                                          uint8_t encr_enable) {
  if (fixed_queue_is_empty(btm_sec_cb.sec_pending_q)) {
    return;
  }

  const tBTM_STATUS res = encr_enable ? tBTM_STATUS::BTM_SUCCESS : tBTM_STATUS::BTM_ERR_PROCESSING;
  list_t* list = fixed_queue_get_list(btm_sec_cb.sec_pending_q);
  for (const list_node_t* node = list_begin(list); node != list_end(list);) {
    tBTM_SEC_QUEUE_ENTRY* p_e = (tBTM_SEC_QUEUE_ENTRY*)list_node(node);
    node = list_next(node);
    log::debug("btm_sec_check_pending_enc_req : sec_act=0x{:x}", p_e->sec_act);
    if (p_e->bd_addr == p_dev_rec->bd_addr && p_e->psm == 0 && p_e->transport == transport) {
      if (!com::android::bluetooth::flags::le_enc_on_reconnect()) {
        if (encr_enable == 0 || transport == BT_TRANSPORT_BR_EDR ||
            p_e->sec_act == BTM_BLE_SEC_ENCRYPT || p_e->sec_act == BTM_BLE_SEC_ENCRYPT_NO_MITM ||
            (p_e->sec_act == BTM_BLE_SEC_ENCRYPT_MITM &&
             p_dev_rec->sec_rec.sec_flags & BTM_SEC_LE_AUTHENTICATED)) {
          if (p_e->p_callback) {
            (*p_e->p_callback)(p_dev_rec->bd_addr, transport, p_e->p_ref_data, res);
          }
          fixed_queue_try_remove_from_queue(btm_sec_cb.sec_pending_q, (void*)p_e);
          osi_free(p_e);
        }
      } else {
        /*pending LE encryption requests can have sec_act as BTM_BLE_SEC_NONE*/
        if (encr_enable == 0 || transport == BT_TRANSPORT_BR_EDR ||
            p_e->sec_act == BTM_BLE_SEC_NONE || p_e->sec_act == BTM_BLE_SEC_ENCRYPT ||
            p_e->sec_act == BTM_BLE_SEC_ENCRYPT_NO_MITM ||
            (p_e->sec_act == BTM_BLE_SEC_ENCRYPT_MITM &&
             p_dev_rec->sec_rec.sec_flags & BTM_SEC_LE_AUTHENTICATED)) {
          if (p_e->p_callback) {
            (*p_e->p_callback)(p_dev_rec->bd_addr, transport, p_e->p_ref_data, res);
          }
          fixed_queue_try_remove_from_queue(btm_sec_cb.sec_pending_q, (void*)p_e);
          osi_free(p_e);
        }
      }
    }
  }
}

/*******************************************************************************
 *
 * Function         btm_sec_set_serv_level4_flags
 *
 * Description      This function is called to set security mode 4 level 4
 *                  flags.
 *
 * Returns          service security requirements updated to include secure
 *                  connections only mode.
 *
 ******************************************************************************/
static uint16_t btm_sec_set_serv_level4_flags(uint16_t cur_security, bool is_originator) {
  uint16_t sec_level4_flags = is_originator ? BTM_SEC_OUT_LEVEL4_FLAGS : BTM_SEC_IN_LEVEL4_FLAGS;

  return cur_security | sec_level4_flags;
}

/*******************************************************************************
 *
 * Function         btm_sec_clear_ble_keys
 *
 * Description      This function is called to clear out the BLE keys.
 *                  Typically when devices are removed in BTM_SecDeleteDevice,
 *                  or when a new BT Link key is generated.
 *
 * Returns          void
 *
 ******************************************************************************/
void btm_sec_clear_ble_keys(tBTM_SEC_DEV_REC* p_dev_rec) {
  log::verbose("Clearing BLE Keys");
  memset(&p_dev_rec->sec_rec.ble_keys, 0, sizeof(tBTM_SEC_BLE_KEYS));

  btm_ble_resolving_list_remove_dev(p_dev_rec);
}

/*******************************************************************************
 *
 * Function         btm_sec_is_a_bonded_dev_by_transport
 *
 * Description       Is the specified device is a bonded device on a specific
 *transport
 *
 * Returns          true - dev is bonded
 *
 ******************************************************************************/
bool btm_sec_is_a_bonded_dev_by_transport(const RawAddress& bda, tBT_TRANSPORT transport) {
  tBTM_SEC_DEV_REC* p_dev_rec = btm_find_dev(bda);
  bool is_bonded = false;

  if (p_dev_rec) {
    if ((transport == BT_TRANSPORT_LE) &&
        (p_dev_rec->sec_rec.ble_keys.key_type &&
         (p_dev_rec->sec_rec.sec_flags & BTM_SEC_LE_LINK_KEY_KNOWN))) {
      is_bonded = true;
    } else if ((transport == BT_TRANSPORT_BR_EDR) &&
               (p_dev_rec->sec_rec.sec_flags & BTM_SEC_LINK_KEY_KNOWN)) {
      is_bonded = true;
    }
  }
  log::debug("is_bonded={}, transport={}", is_bonded, transport);
  return is_bonded;
}

/*******************************************************************************
 *
 * Function         btm_sec_is_a_bonded_dev
 *
 * Description       Is the specified device is a bonded device
 *                   (either on BR/EDR or LE)
 *
 * Returns          true - dev is bonded
 *
 ******************************************************************************/
bool btm_sec_is_a_bonded_dev(const RawAddress& bda) { return btm_sec_cb.IsDeviceBonded(bda); }

/*******************************************************************************
 *
 * Function         btm_sec_use_smp_br_chnl
 *
 * Description      The function checks if SMP BR connection can be used with
 *                  the peer.
 *                  Is called when authentication for dedicated bonding is
 *                  successfully completed.
 *
 * Returns          true - if SMP BR connection can be used (the link key is
 *                         generated from P-256 and the peer supports Security
 *                         Manager over BR).
 *
 ******************************************************************************/
static bool btm_sec_use_smp_br_chnl(tBTM_SEC_DEV_REC* p_dev_rec) {
  uint32_t ext_feat;
  uint8_t chnl_mask[L2CAP_FIXED_CHNL_ARRAY_SIZE];

  log::verbose("link_key_type = 0x{:x}", p_dev_rec->sec_rec.link_key_type);

  if ((p_dev_rec->sec_rec.link_key_type != BTM_LKEY_TYPE_UNAUTH_COMB_P_256) &&
      (p_dev_rec->sec_rec.link_key_type != BTM_LKEY_TYPE_AUTH_COMB_P_256)) {
    return false;
  }

  if (!stack::l2cap::get_interface().L2CA_GetPeerFeatures(p_dev_rec->bd_addr, &ext_feat,
                                                          chnl_mask)) {
    return false;
  }

  if (!(chnl_mask[0] & L2CAP_FIXED_CHNL_SMP_BR_BIT)) {
    return false;
  }

  return true;
}

/*******************************************************************************
 *
 * Function         btm_sec_set_peer_sec_caps
 *
 * Description      This function is called to set sm4 and rmt_sec_caps fields
 *                  based on the available peer device features.
 *
 * Returns          void
 *
 ******************************************************************************/
void btm_sec_set_peer_sec_caps(uint16_t hci_handle, bool ssp_supported, bool sc_supported,
                               bool hci_role_switch_supported, bool br_edr_supported,
                               bool le_supported) {
  tBTM_SEC_DEV_REC* p_dev_rec = btm_find_dev_by_handle(hci_handle);
  if (p_dev_rec == nullptr) {
    return;
  }

  p_dev_rec->remote_feature_received = true;
  p_dev_rec->remote_supports_hci_role_switch = hci_role_switch_supported;

  uint8_t req_pend = (p_dev_rec->sm4 & BTM_SM4_REQ_PEND);

  if (!(p_dev_rec->sec_rec.sec_flags & BTM_SEC_NAME_KNOWN) || p_dev_rec->is_originator) {
    tBTM_STATUS btm_status = btm_sec_execute_procedure(p_dev_rec);
    if (btm_status != tBTM_STATUS::BTM_CMD_STARTED) {
      log::warn("Security procedure not started! status:{}", btm_status_text(btm_status));
      btm_sec_dev_rec_cback_event(p_dev_rec, btm_status, false);
    }
  }

  /* Store the Peer Security Capabilities (in SM4 and rmt_sec_caps) */
  if ((btm_sec_cb.security_mode == BTM_SEC_MODE_SP ||
       btm_sec_cb.security_mode == BTM_SEC_MODE_SC) &&
      ssp_supported) {
    p_dev_rec->sm4 = BTM_SM4_TRUE;
    p_dev_rec->remote_supports_secure_connections = sc_supported;
  } else {
    p_dev_rec->sm4 = BTM_SM4_KNOWN;
    p_dev_rec->remote_supports_secure_connections = false;
  }

  if (p_dev_rec->remote_features_needed) {
    log::debug("Now device in SC Only mode, waiting for peer remote features!");
    btm_io_capabilities_req(p_dev_rec->bd_addr);
    p_dev_rec->remote_features_needed = false;
  }

  if (req_pend) {
    /* Request for remaining Security Features (if any) */
    l2cu_resubmit_pending_sec_req(&p_dev_rec->bd_addr);
  }

  p_dev_rec->remote_supports_bredr = br_edr_supported;
  p_dev_rec->remote_supports_ble = le_supported;
}

// Return DEV_CLASS (uint8_t[3]) of bda. If record doesn't exist, create one.
DEV_CLASS btm_get_dev_class(const RawAddress& bda) {
  tBTM_SEC_DEV_REC* p_dev_rec = btm_find_or_alloc_dev(bda);

  if (p_dev_rec == nullptr) {
    log::error("No memory to allocate new p_dev_rec");
    return kDevClassEmpty;
  }

  return p_dev_rec->dev_class;
}

void BTM_update_version_info(const RawAddress& bd_addr,
                             const remote_version_info& remote_version_info) {
  tBTM_SEC_DEV_REC* p_dev_rec = btm_find_dev(bd_addr);
  if (p_dev_rec == nullptr) {
    return;
  }

  p_dev_rec->remote_version_info = remote_version_info;
}<|MERGE_RESOLUTION|>--- conflicted
+++ resolved
@@ -632,13 +632,8 @@
 
   /* Finished if connection is active and already paired */
   if (((p_dev_rec->hci_handle != HCI_INVALID_HANDLE) && transport == BT_TRANSPORT_BR_EDR &&
-<<<<<<< HEAD
-       (p_dev_rec->sec_rec.sec_flags & BTM_SEC_AUTHENTICATED) &&
-       (btm_get_bond_type_dev(bd_addr) == BOND_TYPE_PERSISTENT)) ||
-=======
        (btm_get_bond_type_dev(bd_addr) == BOND_TYPE_PERSISTENT) &&
        (p_dev_rec->sec_rec.sec_flags & BTM_SEC_AUTHENTICATED)) ||
->>>>>>> 1908fb7e
       ((p_dev_rec->ble_hci_handle != HCI_INVALID_HANDLE) && transport == BT_TRANSPORT_LE &&
        (p_dev_rec->sec_rec.sec_flags & BTM_SEC_LE_AUTHENTICATED))) {
     log::warn("BTM_SecBond -> Already Paired");
