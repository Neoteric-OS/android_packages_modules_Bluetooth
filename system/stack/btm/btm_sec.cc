/******************************************************************************
 *
 *  Copyright 1999-2012 Broadcom Corporation
 *
 *  Licensed under the Apache License, Version 2.0 (the "License");
 *  you may not use this file except in compliance with the License.
 *  You may obtain a copy of the License at:
 *
 *  http://www.apache.org/licenses/LICENSE-2.0
 *
 *  Unless required by applicable law or agreed to in writing, software
 *  distributed under the License is distributed on an "AS IS" BASIS,
 *  WITHOUT WARRANTIES OR CONDITIONS OF ANY KIND, either express or implied.
 *  See the License for the specific language governing permissions and
 *  limitations under the License.
 *
 ******************************************************************************/

/******************************************************************************
 *
 *  This file contains functions for the Bluetooth Security Manager
 *
 ******************************************************************************/

#define LOG_TAG "bt_btm_sec"

#include "stack/btm/btm_sec.h"

#include <android_bluetooth_sysprop.h>
#include <base/functional/bind.h>
#include <bluetooth/log.h>
#include <com_android_bluetooth_flags.h>

#include <cstddef>
#include <cstdint>
#include <string>

#include "bta/dm/bta_dm_act.h"
#include "bta/dm/bta_dm_sec_int.h"
#include "btif/include/btif_storage.h"
#include "common/metrics.h"
#include "common/time_util.h"
#include "device/include/device_iot_config.h"
#include "device/include/interop.h"
#include "hci/controller_interface.h"
#include "internal_include/bt_target.h"
#include "main/shim/acl_api.h"
#include "main/shim/entry.h"
#include "main/shim/helpers.h"
#include "metrics/bluetooth_event.h"
#include "osi/include/allocator.h"
#include "osi/include/properties.h"
#include "stack/btm/btm_ble_int.h"
#include "stack/btm/btm_ble_sec.h"
#include "stack/btm/btm_dev.h"
#include "stack/btm/btm_int_types.h"
#include "stack/btm/btm_sec_cb.h"
#include "stack/btm/btm_sec_int_types.h"
#include "stack/btm/security_device_record.h"
#include "stack/include/acl_api.h"
#include "stack/include/bt_dev_class.h"
#include "stack/include/bt_psm_types.h"
#include "stack/include/bt_types.h"
#include "stack/include/btm_ble_addr.h"
#include "stack/include/btm_ble_api.h"
#include "stack/include/btm_ble_privacy.h"
#include "stack/include/btm_client_interface.h"
#include "stack/include/btm_log_history.h"
#include "stack/include/btm_sec_api.h"
#include "stack/include/btm_status.h"
#include "stack/include/hci_error_code.h"
#include "stack/include/l2cap_interface.h"
#include "stack/include/l2cap_security_interface.h"
#include "stack/include/l2cdefs.h"
#include "stack/include/main_thread.h"
#include "stack/include/rnr_interface.h"
#include "stack/include/smp_api.h"
#include "stack/include/stack_metrics_logging.h"
#include "types/bt_transport.h"
#include "types/raw_address.h"

namespace {
constexpr char kBtmLogTag[] = "SEC";
}

using namespace bluetooth;

extern tBTM_CB btm_cb;

#define BTM_SEC_MAX_COLLISION_DELAY (5000)
#define BTM_SEC_START_AUTH_DELAY (200)

#define BTM_SEC_IS_SM4(sm) ((bool)(BTM_SM4_TRUE == ((sm) & BTM_SM4_TRUE)))
#define BTM_SEC_IS_SM4_LEGACY(sm) ((bool)(BTM_SM4_KNOWN == ((sm) & BTM_SM4_TRUE)))
#define BTM_SEC_IS_SM4_UNKNOWN(sm) ((bool)(BTM_SM4_UNKNOWN == ((sm) & BTM_SM4_TRUE)))

#define BTM_SEC_LE_MASK                                                          \
  (BTM_SEC_LE_AUTHENTICATED | BTM_SEC_LE_ENCRYPTED | BTM_SEC_LE_LINK_KEY_KNOWN | \
   BTM_SEC_LE_LINK_KEY_AUTHED)

static bool btm_sec_start_get_name(tBTM_SEC_DEV_REC* p_dev_rec);
static void btm_sec_wait_and_start_authentication(tBTM_SEC_DEV_REC* p_dev_rec);
static void btm_sec_auth_timer_timeout(void* data);
static void btm_sec_collision_timeout(void* data);
static void btm_restore_mode(void);
static void btm_sec_pairing_timeout(void* data);
static tBTM_STATUS btm_sec_dd_create_conn(tBTM_SEC_DEV_REC* p_dev_rec);

static void btm_sec_check_pending_reqs(void);
static bool btm_sec_queue_mx_request(const RawAddress& bd_addr, uint16_t psm, bool is_orig,
                                     uint16_t security_required, tBTM_SEC_CALLBACK* p_callback,
                                     void* p_ref_data);
static void btm_sec_bond_cancel_complete(void);
static void btm_send_link_key_notif(tBTM_SEC_DEV_REC* p_dev_rec);
static bool btm_sec_check_prefetch_pin(tBTM_SEC_DEV_REC* p_dev_rec);

static tBTM_STATUS btm_sec_send_hci_disconnect(tBTM_SEC_DEV_REC* p_dev_rec, tHCI_STATUS reason,
                                               uint16_t conn_handle, std::string comment);

static bool btm_dev_authenticated(const tBTM_SEC_DEV_REC* p_dev_rec);
static bool btm_dev_encrypted(const tBTM_SEC_DEV_REC* p_dev_rec);
static uint16_t btm_sec_set_serv_level4_flags(uint16_t cur_security, bool is_originator);

static void btm_sec_queue_encrypt_request(const RawAddress& bd_addr, tBT_TRANSPORT transport,
                                          tBTM_SEC_CALLBACK* p_callback, void* p_ref_data,
                                          tBTM_BLE_SEC_ACT sec_act);
static void btm_sec_check_pending_enc_req(tBTM_SEC_DEV_REC* p_dev_rec, tBT_TRANSPORT transport,
                                          uint8_t encr_enable);

static bool btm_sec_use_smp_br_chnl(tBTM_SEC_DEV_REC* p_dev_rec);

/* true - authenticated link key is possible */
static const bool btm_sec_io_map[BTM_IO_CAP_MAX][BTM_IO_CAP_MAX] = {
        /*   OUT,    IO,     IN,     NONE */
        /* OUT  */ {false, false, true, false},
        /* IO   */ {false, true, true, false},
        /* IN   */ {true, true, true, false},
        /* NONE */ {false, false, false, false}};
/*  BTM_IO_CAP_OUT      0   DisplayOnly */
/*  BTM_IO_CAP_IO       1   DisplayYesNo */
/*  BTM_IO_CAP_IN       2   KeyboardOnly */
/*  BTM_IO_CAP_NONE     3   NoInputNoOutput */

static void NotifyBondingChange(tBTM_SEC_DEV_REC& p_dev_rec, tHCI_STATUS status) {
  if (btm_sec_cb.api.p_auth_complete_callback != nullptr) {
    (*btm_sec_cb.api.p_auth_complete_callback)(p_dev_rec.bd_addr, p_dev_rec.dev_class,
                                               p_dev_rec.sec_bd_name, status);
  }
}

static bool concurrentPeerAuthIsEnabled() {
  // Was previously named BTM_DISABLE_CONCURRENT_PEER_AUTH.
  // Renamed to ENABLED for homogeneity with system properties
  static const bool sCONCURRENT_PEER_AUTH_IS_ENABLED =
          osi_property_get_bool("bluetooth.btm.sec.concurrent_peer_auth.enabled", true);
  return sCONCURRENT_PEER_AUTH_IS_ENABLED;
}

/**
 * Whether we should handle encryption change events from a peer device, while
 * we are in the IDLE state. This matters if we are waiting to retry encryption
 * following an LMP timeout, and then we get an encryption change event from the
 * peer.
 */
static bool handleUnexpectedEncryptionChange() {
  static const bool sHandleUnexpectedEncryptionChange = osi_property_get_bool(
          "bluetooth.btm.sec.handle_unexpected_encryption_change.enabled", false);
  return sHandleUnexpectedEncryptionChange;
}

void btm_conn_proc_timer_timeout(void* /* data */) { log::warn("btm_conn_proc_timer expired"); }

/*******************************************************************************
 *
 * Function         btm_dev_authenticated
 *
 * Description      check device is authenticated on BR/EDR
 *
 * Returns          bool    true or false
 *
 ******************************************************************************/
static bool btm_dev_authenticated(const tBTM_SEC_DEV_REC* p_dev_rec) {
  return p_dev_rec->sec_rec.sec_flags & BTM_SEC_AUTHENTICATED;
}

/*******************************************************************************
 *
 * Function         btm_dev_encrypted
 *
 * Description      check device is encrypted on BR/EDR
 *
 * Returns          bool    true or false
 *
 ******************************************************************************/
static bool btm_dev_encrypted(const tBTM_SEC_DEV_REC* p_dev_rec) {
  return p_dev_rec->sec_rec.sec_flags & BTM_SEC_ENCRYPTED;
}

/*******************************************************************************
 *
 * Function         btm_dev_16_digit_authenticated
 *
 * Description      check device is authenticated by using 16 digit pin or MITM (BR/EDR)
 *
 * Returns          bool    true or false
 *
 ******************************************************************************/
static bool btm_dev_16_digit_authenticated(const tBTM_SEC_DEV_REC* p_dev_rec) {
  // BTM_SEC_16_DIGIT_PIN_AUTHED is set if MITM or 16 digit pin is used
  return p_dev_rec->sec_rec.sec_flags & BTM_SEC_16_DIGIT_PIN_AUTHED;
}

static bool is_sec_state_equal(void* data, void* context) {
  tBTM_SEC_DEV_REC* p_dev_rec = static_cast<tBTM_SEC_DEV_REC*>(data);
  tSECURITY_STATE* state = static_cast<tSECURITY_STATE*>(context);

  if (p_dev_rec->sec_rec.classic_link == *state) {
    return false;
  }

  return true;
}

/*******************************************************************************
 *
 * Function         btm_sec_find_dev_by_sec_state
 *
 * Description      Look for the record in the device database for the device
 *                  which is being authenticated or encrypted
 *
 * Returns          Pointer to the record or NULL
 *
 ******************************************************************************/
static tBTM_SEC_DEV_REC* btm_sec_find_dev_by_sec_state(tSECURITY_STATE state) {
  list_node_t* n = list_foreach(btm_sec_cb.sec_dev_rec, is_sec_state_equal, &state);
  if (n) {
    return static_cast<tBTM_SEC_DEV_REC*>(list_node(n));
  }

  return nullptr;
}

/*******************************************************************************
 *
 * Function         btm_sec_is_device_sc_downgrade
 *
 * Description      Check for a stored device record matching the candidate
 *                  device, and return true if the stored device has reported
 *                  that it supports Secure Connections mode and the candidate
 *                  device reports that it does not.  Otherwise, return false.
 *
 * Returns          bool
 *
 ******************************************************************************/
static bool btm_sec_is_device_sc_downgrade(uint16_t hci_handle, bool secure_connections_supported) {
  if (secure_connections_supported) {
    return false;
  }

  tBTM_SEC_DEV_REC* p_dev_rec = btm_find_dev_by_handle(hci_handle);
  if (p_dev_rec == nullptr) {
    return false;
  }

  uint8_t property_val = 0;
  bt_property_t property = {.type = BT_PROPERTY_REMOTE_SECURE_CONNECTIONS_SUPPORTED,
                            .len = sizeof(uint8_t),
                            .val = &property_val};

  bt_status_t cached = btif_storage_get_remote_device_property(&p_dev_rec->bd_addr, &property);

  if (cached == BT_STATUS_FAIL) {
    return false;
  }

  return (bool)property_val;
}

/*******************************************************************************
 *
 * Function         btm_sec_store_device_sc_support
 *
 * Description      Save Secure Connections support for this device to file
 *
 ******************************************************************************/

static void btm_sec_store_device_sc_support(uint16_t hci_handle,
                                            bool secure_connections_supported) {
  tBTM_SEC_DEV_REC* p_dev_rec = btm_find_dev_by_handle(hci_handle);
  if (p_dev_rec == nullptr) {
    return;
  }

  uint8_t property_val = (uint8_t)secure_connections_supported;
  bt_property_t property = {.type = BT_PROPERTY_REMOTE_SECURE_CONNECTIONS_SUPPORTED,
                            .len = sizeof(uint8_t),
                            .val = &property_val};

  btif_storage_set_remote_device_property(&p_dev_rec->bd_addr, &property);
}

/*******************************************************************************
 *
 * Function         btm_sec_is_session_key_size_downgrade
 *
 * Description      Check if there is a stored device record matching this
 *                  handle, and return true if the stored record has a lower
 *                  session key size than the candidate device.
 *
 * Returns          bool
 *
 ******************************************************************************/
static bool btm_sec_is_session_key_size_downgrade(uint16_t hci_handle, uint8_t key_size) {
  tBTM_SEC_DEV_REC* p_dev_rec = btm_find_dev_by_handle(hci_handle);
  if (p_dev_rec == nullptr) {
    return false;
  }

  uint8_t property_val = 0;
  bt_property_t property = {.type = BT_PROPERTY_REMOTE_MAX_SESSION_KEY_SIZE,
                            .len = sizeof(uint8_t),
                            .val = &property_val};

  bt_status_t cached = btif_storage_get_remote_device_property(&p_dev_rec->bd_addr, &property);

  if (cached == BT_STATUS_FAIL) {
    return false;
  }

  return property_val > key_size;
}

/*******************************************************************************
 *
 * Function         btm_sec_update_session_key_size
 *
 * Description      Store the max session key size to disk, if possible.
 *
 ******************************************************************************/
static void btm_sec_update_session_key_size(uint16_t hci_handle, uint8_t key_size) {
  tBTM_SEC_DEV_REC* p_dev_rec = btm_find_dev_by_handle(hci_handle);
  if (p_dev_rec == nullptr) {
    return;
  }

  uint8_t property_val = key_size;
  bt_property_t property = {.type = BT_PROPERTY_REMOTE_MAX_SESSION_KEY_SIZE,
                            .len = sizeof(uint8_t),
                            .val = &property_val};

  btif_storage_set_remote_device_property(&p_dev_rec->bd_addr, &property);
}

/*******************************************************************************
 *
 * Function         access_secure_service_from_temp_bond
 *
 * Description      a utility function to test whether an access to
 *                  secure service from temp bonding is happening
 *
 * Returns          true if the aforementioned condition holds,
 *                  false otherwise
 *
 ******************************************************************************/
static bool access_secure_service_from_temp_bond(const tBTM_SEC_DEV_REC* p_dev_rec,
                                                 bool locally_initiated, uint16_t security_req) {
  return !locally_initiated && (security_req & BTM_SEC_IN_AUTHENTICATE) &&
         p_dev_rec->sec_rec.is_bond_type_temporary();
}

/*******************************************************************************
 *
 * Function         BTM_SecRegister
 *
 * Description      Application manager calls this function to register for
 *                  security services.  There can be one and only one
 *                  application saving link keys.  BTM allows only first
 *                  registration.
 *
 * Returns          true if registered OK, else false
 *
 ******************************************************************************/
bool BTM_SecRegister(const tBTM_APPL_INFO* p_cb_info) {
  log::info("p_cb_info->p_le_callback == 0x{}", std::format_ptr(p_cb_info->p_le_callback));
  if (p_cb_info->p_le_callback) {
    log::verbose("SMP_Register( btm_proc_smp_cback )");
    SMP_Register(btm_proc_smp_cback);
    Octet16 zero{0};
    /* if no IR is loaded, need to regenerate all the keys */
    if (btm_sec_cb.devcb.id_keys.ir == zero) {
      btm_ble_reset_id();
    }
  } else {
    log::warn("p_cb_info->p_le_callback == NULL");
  }

  btm_sec_cb.api = *p_cb_info;
  log::info("btm_sec_cb.api.p_le_callback = 0x{}", std::format_ptr(btm_sec_cb.api.p_le_callback));
  log::verbose("application registered");
  return true;
}

bool BTM_IsEncrypted(const RawAddress& bd_addr, tBT_TRANSPORT transport) {
  return btm_sec_cb.IsDeviceEncrypted(bd_addr, transport);
}

bool BTM_IsLinkKeyAuthed(const RawAddress& bd_addr, tBT_TRANSPORT transport) {
  return btm_sec_cb.IsLinkKeyAuthenticated(bd_addr, transport);
}

bool BTM_IsLinkKeyKnown(const RawAddress& bd_addr, tBT_TRANSPORT transport) {
  return btm_sec_cb.IsLinkKeyKnown(bd_addr, transport);
}

bool BTM_IsAuthenticated(const RawAddress& bd_addr, tBT_TRANSPORT transport) {
  return btm_sec_cb.IsDeviceAuthenticated(bd_addr, transport);
}

bool BTM_CanReadDiscoverableCharacteristics(const RawAddress& bd_addr) {
  auto p_dev_rec = btm_find_dev(bd_addr);
  if (p_dev_rec != nullptr) {
    return p_dev_rec->can_read_discoverable;
  } else {
    log::error(
            "BTM_CanReadDiscoverableCharacteristics invoked for an invalid "
            "BD_ADDR");
    return false;
  }
}

/*******************************************************************************
 *
 * Function         BTM_SetPinType
 *
 * Description      Set PIN type for the device.
 *
 * Returns          void
 *
 ******************************************************************************/
void BTM_SetPinType(uint8_t pin_type, PIN_CODE pin_code, uint8_t pin_code_len) {
  log::verbose("BTM_SetPinType: pin type {} [variable-0, fixed-1], code {}, length {}", pin_type,
               (char*)pin_code, pin_code_len);

  /* If device is not up security mode will be set as a part of startup */
  if ((btm_sec_cb.cfg.pin_type != pin_type) && bluetooth::shim::GetController() != nullptr) {
    btsnd_hcic_write_pin_type(pin_type);
  }

  btm_sec_cb.cfg.pin_type = pin_type;
  btm_sec_cb.cfg.pin_code_len = pin_code_len;
  memcpy(btm_sec_cb.cfg.pin_code, pin_code, pin_code_len);
}

/*******************************************************************************
 *
 * Function         BTM_SetSecurityLevel
 *
 * Description      Register service security level with Security Manager
 *
 * Parameters:      is_originator - true if originating the connection
 *                  p_name      - Name of the service relevant only if
 *                                authorization will show this name to user.
 *                                Ignored if BT_MAX_SERVICE_NAME_LEN is 0.
 *                  service_id  - service ID for the service passed to
 *                                authorization callback
 *                  sec_level   - bit mask of the security features
 *                  psm         - L2CAP PSM
 *                  mx_proto_id - protocol ID of multiplexing proto below
 *                  mx_chan_id  - channel ID of multiplexing proto below
 *
 * Returns          true if registered OK, else false
 *
 ******************************************************************************/
bool BTM_SetSecurityLevel(bool is_originator, const char* p_name, uint8_t service_id,
                          uint16_t sec_level, uint16_t psm, uint32_t mx_proto_id,
                          uint32_t mx_chan_id) {
  return btm_sec_cb.AddService(is_originator, p_name, service_id, sec_level, psm, mx_proto_id,
                               mx_chan_id);
}

/*******************************************************************************
 *
 * Function         BTM_SecClrService
 *
 * Description      Removes specified service record(s) from the security
 *                  database. All service records with the specified name are
 *                  removed. Typically used only by devices with limited RAM so
 *                  that it can reuse an old security service record.
 *
 *                  Note: Unpredictable results may occur if a service is
 *                      cleared that is still in use by an application/profile.
 *
 * Parameters       Service ID - Id of the service to remove. '0' removes all
 *                          service records (except SDP).
 *
 * Returns          Number of records that were freed.
 *
 ******************************************************************************/
uint8_t BTM_SecClrService(uint8_t service_id) { return btm_sec_cb.RemoveServiceById(service_id); }

/*******************************************************************************
 *
 * Function         BTM_SecClrServiceByPsm
 *
 * Description      Removes specified service record from the security database.
 *                  All service records with the specified psm are removed.
 *                  Typically used by L2CAP to free up the service record used
 *                  by dynamic PSM clients when the channel is closed.
 *                  The given psm must be a virtual psm.
 *
 * Parameters       Service ID - Id of the service to remove. '0' removes all
 *                          service records (except SDP).
 *
 * Returns          Number of records that were freed.
 *
 ******************************************************************************/
uint8_t BTM_SecClrServiceByPsm(uint16_t psm) { return btm_sec_cb.RemoveServiceByPsm(psm); }

/*******************************************************************************
 *
 * Function         BTM_PINCodeReply
 *
 * Description      This function is called after Security Manager submitted
 *                  PIN code request to the UI.
 *
 * Parameters:      bd_addr      - Address of the device for which PIN was
 *                                 requested
 *                  res          - result of the operation tBTM_STATUS::BTM_SUCCESS
 *                                 if success
 *                  pin_len      - length in bytes of the PIN Code
 *                  p_pin        - pointer to array with the PIN Code
 *
 ******************************************************************************/
void BTM_PINCodeReply(const RawAddress& bd_addr, tBTM_STATUS res, uint8_t pin_len, uint8_t* p_pin) {
  tBTM_SEC_DEV_REC* p_dev_rec;

  log::verbose(
          "BTM_PINCodeReply(): PairState: {}   PairFlags: 0x{:02x}  PinLen:{}  "
          "Result:{}",
          tBTM_SEC_CB::btm_pair_state_descr(btm_sec_cb.pairing_state), btm_sec_cb.pairing_flags,
          pin_len, res);

  /* If timeout already expired or has been canceled, ignore the reply */
  if (btm_sec_cb.pairing_state != BTM_PAIR_STATE_WAIT_LOCAL_PIN) {
    log::warn("BTM_PINCodeReply() - Wrong State: {}", btm_sec_cb.pairing_state);
    return;
  }

  if (bd_addr != btm_sec_cb.pairing_bda) {
    log::error("BTM_PINCodeReply() - Wrong BD Addr");
    return;
  }

  p_dev_rec = btm_find_dev(bd_addr);
  if (p_dev_rec == nullptr) {
    log::error("BTM_PINCodeReply() - no dev CB");
    return;
  }

  if ((pin_len > PIN_CODE_LEN) || (pin_len == 0) || (p_pin == NULL)) {
    res = tBTM_STATUS::BTM_ILLEGAL_VALUE;
  }

  if (res != tBTM_STATUS::BTM_SUCCESS) {
    /* if peer started dd OR we started dd and pre-fetch pin was not used send
     * negative reply */
    if ((btm_sec_cb.pairing_flags & BTM_PAIR_FLAGS_PEER_STARTED_DD) ||
        ((btm_sec_cb.pairing_flags & BTM_PAIR_FLAGS_WE_STARTED_DD) &&
         (btm_sec_cb.pairing_flags & BTM_PAIR_FLAGS_DISC_WHEN_DONE))) {
      /* use BTM_PAIR_STATE_WAIT_AUTH_COMPLETE to report authentication failed
       * event */
      btm_sec_cb.change_pairing_state(BTM_PAIR_STATE_WAIT_AUTH_COMPLETE);
      acl_set_disconnect_reason(HCI_ERR_HOST_REJECT_SECURITY);

      btsnd_hcic_pin_code_neg_reply(bd_addr);
    } else {
      p_dev_rec->sec_rec.security_required = BTM_SEC_NONE;
      btm_sec_cb.change_pairing_state(BTM_PAIR_STATE_IDLE);
    }
    return;
  }
  p_dev_rec->sec_rec.sec_flags |= BTM_SEC_LINK_KEY_AUTHED;
  p_dev_rec->sec_rec.pin_code_length = pin_len;
  if (pin_len >= 16) {
    p_dev_rec->sec_rec.sec_flags |= BTM_SEC_16_DIGIT_PIN_AUTHED;
  }

  if ((btm_sec_cb.pairing_flags & BTM_PAIR_FLAGS_WE_STARTED_DD) &&
      (p_dev_rec->hci_handle == HCI_INVALID_HANDLE) && (!btm_sec_cb.security_mode_changed)) {
    /* This is start of the dedicated bonding if local device is 2.0 */
    btm_sec_cb.pin_code_len = pin_len;
    memcpy(btm_sec_cb.pin_code, p_pin, pin_len);

    btm_sec_cb.security_mode_changed = true;
    btsnd_hcic_write_auth_enable(true);

    acl_set_disconnect_reason(HCI_ERR_UNDEFINED);

    /* if we rejected incoming connection request, we have to wait
     * HCI_Connection_Complete event */
    /*  before originating  */
    if (btm_sec_cb.pairing_flags & BTM_PAIR_FLAGS_REJECTED_CONNECT) {
      log::warn(
              "BTM_PINCodeReply(): waiting HCI_Connection_Complete after rejected "
              "incoming connection");
      /* we change state little bit early so btm_sec_connected() will originate
       * connection */
      /*   when existing ACL link is down completely */
      btm_sec_cb.change_pairing_state(BTM_PAIR_STATE_WAIT_PIN_REQ);
    } else if (p_dev_rec->sm4 & BTM_SM4_CONN_PEND) {
      /* if we already accepted incoming connection from pairing device */
      log::warn(
              "BTM_PINCodeReply(): link is connecting so wait pin code request "
              "from peer");
      btm_sec_cb.change_pairing_state(BTM_PAIR_STATE_WAIT_PIN_REQ);
    } else if (btm_sec_dd_create_conn(p_dev_rec) != tBTM_STATUS::BTM_CMD_STARTED) {
      btm_sec_cb.change_pairing_state(BTM_PAIR_STATE_IDLE);
      p_dev_rec->sec_rec.sec_flags &= ~BTM_SEC_LINK_KEY_AUTHED;

      NotifyBondingChange(*p_dev_rec, HCI_ERR_AUTH_FAILURE);
    }
    return;
  }

  btm_sec_cb.change_pairing_state(BTM_PAIR_STATE_WAIT_AUTH_COMPLETE);
  acl_set_disconnect_reason(HCI_SUCCESS);

  btsnd_hcic_pin_code_req_reply(bd_addr, pin_len, p_pin);
}

/*******************************************************************************
 *
 * Function         btm_sec_bond_by_transport
 *
 * Description      this is the bond function that will start either SSP or SMP.
 *
 * Parameters:      bd_addr      - Address of the device to bond
 *                  addr_type    - type of the address
 *                  transport    - transport on which to create bond
 *
 *  Note: After 2.1 parameters are not used and preserved here not to change API
 ******************************************************************************/
tBTM_STATUS btm_sec_bond_by_transport(const RawAddress& bd_addr, tBLE_ADDR_TYPE addr_type,
                                      tBT_TRANSPORT transport) {
  tBTM_SEC_DEV_REC* p_dev_rec;
  tBTM_STATUS status;
  log::info("Transport used {}, bd_addr={}", transport, bd_addr);

  /* Other security process is in progress */
  if (btm_sec_cb.pairing_state != BTM_PAIR_STATE_IDLE) {
    log::error("BTM_SecBond: already busy in state: {}",
               tBTM_SEC_CB::btm_pair_state_descr(btm_sec_cb.pairing_state));
    return tBTM_STATUS::BTM_WRONG_MODE;
  }

  p_dev_rec = btm_find_or_alloc_dev(bd_addr);
  if (p_dev_rec == nullptr) {
    log::error("No memory to allocate new p_dev_rec");
    return tBTM_STATUS::BTM_NO_RESOURCES;
  }

  if (bluetooth::shim::GetController() == nullptr) {
    log::error("controller module is not ready");
    return tBTM_STATUS::BTM_NO_RESOURCES;
  }

  log::verbose("before update sec_flags=0x{:x}", p_dev_rec->sec_rec.sec_flags);

  /* Finished if connection is active and already paired */
  if (((p_dev_rec->hci_handle != HCI_INVALID_HANDLE) && transport == BT_TRANSPORT_BR_EDR &&
       (p_dev_rec->sec_rec.sec_flags & BTM_SEC_AUTHENTICATED) &&
       (btm_get_bond_type_dev(bd_addr) == BOND_TYPE_PERSISTENT)) ||
      ((p_dev_rec->ble_hci_handle != HCI_INVALID_HANDLE) && transport == BT_TRANSPORT_LE &&
       (p_dev_rec->sec_rec.sec_flags & BTM_SEC_LE_AUTHENTICATED))) {
    log::warn("BTM_SecBond -> Already Paired");
    return tBTM_STATUS::BTM_SUCCESS;
  }

  /* Tell controller to get rid of the link key if it has one stored */
  if ((BTM_DeleteStoredLinkKey(&bd_addr, NULL)) != tBTM_STATUS::BTM_SUCCESS) {
    log::error("Failed to delete stored link keys");
    return tBTM_STATUS::BTM_NO_RESOURCES;
  }

  btm_sec_cb.pairing_bda = bd_addr;

  btm_sec_cb.pairing_flags = BTM_PAIR_FLAGS_WE_STARTED_DD;

  p_dev_rec->sec_rec.security_required = BTM_SEC_OUT_AUTHENTICATE;
  p_dev_rec->is_originator = true;

  BTM_LogHistory(kBtmLogTag, bd_addr, "Bonding initiated", bt_transport_text(transport));

  if (transport == BT_TRANSPORT_LE) {
    btm_ble_init_pseudo_addr(p_dev_rec, bd_addr);
    p_dev_rec->sec_rec.sec_flags &= ~BTM_SEC_LE_MASK;

    if (SMP_Pair(bd_addr, addr_type) == SMP_STARTED) {
      btm_sec_cb.pairing_flags |= BTM_PAIR_FLAGS_LE_ACTIVE;
      p_dev_rec->sec_rec.le_link = tSECURITY_STATE::AUTHENTICATING;
      btm_sec_cb.change_pairing_state(BTM_PAIR_STATE_WAIT_AUTH_COMPLETE);
      return tBTM_STATUS::BTM_CMD_STARTED;
    }

    btm_sec_cb.pairing_flags = 0;
    return tBTM_STATUS::BTM_NO_RESOURCES;
  }

  p_dev_rec->sec_rec.sec_flags &=
          ~(BTM_SEC_LINK_KEY_KNOWN | BTM_SEC_AUTHENTICATED | BTM_SEC_ENCRYPTED |
            BTM_SEC_ROLE_SWITCHED | BTM_SEC_LINK_KEY_AUTHED);

  log::verbose("after update sec_flags=0x{:x}", p_dev_rec->sec_rec.sec_flags);
  if (!bluetooth::shim::GetController()->SupportsSimplePairing()) {
    /* The special case when we authenticate keyboard.  Set pin type to fixed */
    /* It would be probably better to do it from the application, but it is */
    /* complicated */
    if (((p_dev_rec->dev_class[1] & BTM_COD_MAJOR_CLASS_MASK) == BTM_COD_MAJOR_PERIPHERAL) &&
        (p_dev_rec->dev_class[2] & BTM_COD_MINOR_KEYBOARD) &&
        (btm_sec_cb.cfg.pin_type != HCI_PIN_TYPE_FIXED)) {
      btm_sec_cb.pin_type_changed = true;
      btsnd_hcic_write_pin_type(HCI_PIN_TYPE_FIXED);
    }
  }

  log::verbose("BTM_SecBond: Remote sm4: 0x{:x}  HCI Handle: 0x{:04x}", p_dev_rec->sm4,
               p_dev_rec->hci_handle);

  /* If connection already exists... */
  if (get_btm_client_interface().peer.BTM_IsAclConnectionUpAndHandleValid(bd_addr, transport)) {
    log::debug("An ACL connection currently exists peer:{} transport:{}", bd_addr,
               bt_transport_text(transport));
    btm_sec_wait_and_start_authentication(p_dev_rec);

    btm_sec_cb.change_pairing_state(BTM_PAIR_STATE_WAIT_PIN_REQ);

    /* Mark lcb as bonding */
    l2cu_update_lcb_4_bonding(bd_addr, true);
    return tBTM_STATUS::BTM_CMD_STARTED;
  }
  log::debug("An ACL connection does not currently exist peer:{} transport:{}", bd_addr,
             bt_transport_text(transport));

  log::verbose("sec mode: {} sm4:x{:x}", btm_sec_cb.security_mode, p_dev_rec->sm4);
  if (!bluetooth::shim::GetController()->SupportsSimplePairing() ||
      (p_dev_rec->sm4 == BTM_SM4_KNOWN)) {
    if (btm_sec_check_prefetch_pin(p_dev_rec)) {
      log::debug("Class of device used to check for pin peer:{} transport:{}", bd_addr,
                 bt_transport_text(transport));
      return tBTM_STATUS::BTM_CMD_STARTED;
    }
  }
  if ((btm_sec_cb.security_mode == BTM_SEC_MODE_SP ||
       btm_sec_cb.security_mode == BTM_SEC_MODE_SC) &&
      BTM_SEC_IS_SM4_UNKNOWN(p_dev_rec->sm4)) {
    /* local is 2.1 and peer is unknown */
    if ((p_dev_rec->sm4 & BTM_SM4_CONN_PEND) == 0) {
      /* we are not accepting connection request from peer
       * -> RNR (to learn if peer is 2.1)
       * RNR when no ACL causes HCI_RMT_HOST_SUP_FEAT_NOTIFY_EVT */
      btm_sec_cb.change_pairing_state(BTM_PAIR_STATE_GET_REM_NAME);
      status = get_stack_rnr_interface().BTM_ReadRemoteDeviceName(bd_addr, NULL,
                                                                  BT_TRANSPORT_BR_EDR);
    } else {
      /* We are accepting connection request from peer */
      btm_sec_cb.change_pairing_state(BTM_PAIR_STATE_WAIT_PIN_REQ);
      status = tBTM_STATUS::BTM_CMD_STARTED;
    }
    log::verbose("State:{} sm4: 0x{:x} le_link_state:{} classic_link_state:{}",
                 tBTM_SEC_CB::btm_pair_state_descr(btm_sec_cb.pairing_state), p_dev_rec->sm4,
                 p_dev_rec->sec_rec.le_link, p_dev_rec->sec_rec.classic_link);
  } else {
    /* both local and peer are 2.1  */
    status = btm_sec_dd_create_conn(p_dev_rec);
  }

  if (status != tBTM_STATUS::BTM_CMD_STARTED) {
    log::error("BTM_ReadRemoteDeviceName or btm_sec_dd_create_conn error: 0x{:x}", (int)status);
    btm_sec_cb.change_pairing_state(BTM_PAIR_STATE_IDLE);
  }

  return status;
}

/*******************************************************************************
 *
 * Function         BTM_SecBond
 *
 * Description      This function is called to perform bonding with peer device.
 *                  If the connection is already up, but not secure, pairing
 *                  is attempted.  If already paired tBTM_STATUS::BTM_SUCCESS is returned.
 *
 * Parameters:      bd_addr      - Address of the device to bond
 *                  transport    - doing SSP over BR/EDR or SMP over LE
 *
 *  Note: After 2.1 parameters are not used and preserved here not to change API
 ******************************************************************************/
tBTM_STATUS BTM_SecBond(const RawAddress& bd_addr, tBLE_ADDR_TYPE addr_type,
                        tBT_TRANSPORT transport, tBT_DEVICE_TYPE /* device_type */) {
  if (transport == BT_TRANSPORT_AUTO) {
    if (addr_type == BLE_ADDR_PUBLIC) {
      transport = get_btm_client_interface().ble.BTM_UseLeLink(bd_addr) ? BT_TRANSPORT_LE
                                                                        : BT_TRANSPORT_BR_EDR;
    } else {
      log::info("Forcing transport LE (was auto) because of the address type");
      transport = BT_TRANSPORT_LE;
    }
  }
  tBT_DEVICE_TYPE dev_type;

  BTM_ReadDevInfo(bd_addr, &dev_type, &addr_type);
  /* LE device, do SMP pairing */
  if ((transport == BT_TRANSPORT_LE && (dev_type & BT_DEVICE_TYPE_BLE) == 0) ||
      (transport == BT_TRANSPORT_BR_EDR && (dev_type & BT_DEVICE_TYPE_BREDR) == 0)) {
    log::warn("Requested transport and supported transport don't match");
  }
  return btm_sec_bond_by_transport(bd_addr, addr_type, transport);
}

/*******************************************************************************
 *
 * Function         BTM_SecBondCancel
 *
 * Description      This function is called to cancel ongoing bonding process
 *                  with peer device.
 *
 * Parameters:      bd_addr      - Address of the peer device
 *                  transport    - false for BR/EDR link; true for LE link
 *
 ******************************************************************************/
tBTM_STATUS BTM_SecBondCancel(const RawAddress& bd_addr) {
  tBTM_SEC_DEV_REC* p_dev_rec;

  log::verbose("BTM_SecBondCancel()  State: {} flags:0x{:x}",
               tBTM_SEC_CB::btm_pair_state_descr(btm_sec_cb.pairing_state),
               btm_sec_cb.pairing_flags);
  p_dev_rec = btm_find_dev(bd_addr);
  if (!p_dev_rec || btm_sec_cb.pairing_bda != bd_addr) {
    return tBTM_STATUS::BTM_UNKNOWN_ADDR;
  }

  if (btm_sec_cb.pairing_flags & BTM_PAIR_FLAGS_LE_ACTIVE) {
    if (p_dev_rec->sec_rec.le_link == tSECURITY_STATE::AUTHENTICATING) {
      log::verbose("Cancel LE pairing");
      if (SMP_PairCancel(bd_addr)) {
        return tBTM_STATUS::BTM_CMD_STARTED;
      }
    }
    return tBTM_STATUS::BTM_WRONG_MODE;
  }

  log::verbose("hci_handle:0x{:x} le_link:{} classic_link:{}", p_dev_rec->hci_handle,
               p_dev_rec->sec_rec.le_link, p_dev_rec->sec_rec.classic_link);
  if (BTM_PAIR_STATE_WAIT_LOCAL_PIN == btm_sec_cb.pairing_state &&
      BTM_PAIR_FLAGS_WE_STARTED_DD & btm_sec_cb.pairing_flags) {
    /* pre-fetching pin for dedicated bonding */
    btm_sec_bond_cancel_complete();
    return tBTM_STATUS::BTM_SUCCESS;
  }

  /* If this BDA is in a bonding procedure */
  if ((btm_sec_cb.pairing_state != BTM_PAIR_STATE_IDLE) &&
      (btm_sec_cb.pairing_flags & BTM_PAIR_FLAGS_WE_STARTED_DD)) {
    /* If the HCI link is up */
    if (p_dev_rec->hci_handle != HCI_INVALID_HANDLE) {
      /* If some other thread disconnecting, we do not send second command */
      if (p_dev_rec->sec_rec.classic_link == tSECURITY_STATE::DISCONNECTING) {
        return tBTM_STATUS::BTM_CMD_STARTED;
      }

      /* If the HCI link was set up by Bonding process */
      if (btm_sec_cb.pairing_flags & BTM_PAIR_FLAGS_DISC_WHEN_DONE) {
        return btm_sec_send_hci_disconnect(p_dev_rec, HCI_ERR_PEER_USER, p_dev_rec->hci_handle,
                                           "stack::btm::btm_sec::BTM_SecBondCancel");
      } else {
        l2cu_update_lcb_4_bonding(bd_addr, false);
      }

      return tBTM_STATUS::BTM_NOT_AUTHORIZED;
    } else /*HCI link is not up */
    {
      /* If the HCI link creation was started by Bonding process */
      if (btm_sec_cb.pairing_flags & BTM_PAIR_FLAGS_DISC_WHEN_DONE) {
        btsnd_hcic_create_conn_cancel(bd_addr);
        return tBTM_STATUS::BTM_CMD_STARTED;
      }
      if (btm_sec_cb.pairing_state == BTM_PAIR_STATE_GET_REM_NAME) {
        if (get_stack_rnr_interface().BTM_CancelRemoteDeviceName() != tBTM_STATUS::BTM_SUCCESS) {
          log::warn("Unable to cancel RNR");
        }
        btm_sec_cb.pairing_flags |= BTM_PAIR_FLAGS_WE_CANCEL_DD;
        return tBTM_STATUS::BTM_CMD_STARTED;
      }
      btm_sec_cb.change_pairing_state(BTM_PAIR_STATE_IDLE);
      return tBTM_STATUS::BTM_NOT_AUTHORIZED;
    }
  }

  return tBTM_STATUS::BTM_WRONG_MODE;
}

/*******************************************************************************
 *
 * Function         BTM_SecGetDeviceLinkKeyType
 *
 * Description      This function is called to obtain link key type for the
 *                  device.
 *                  it returns tBTM_STATUS::BTM_SUCCESS if link key is available, or
 *                  tBTM_STATUS::BTM_UNKNOWN_ADDR if Security Manager does not know about
 *                  the device or device record does not contain link key info
 *
 * Returns          BTM_LKEY_TYPE_IGNORE if link key is unknown, link type
 *                  otherwise.
 *
 ******************************************************************************/
tBTM_LINK_KEY_TYPE BTM_SecGetDeviceLinkKeyType(const RawAddress& bd_addr) {
  tBTM_SEC_DEV_REC* p_dev_rec = btm_find_dev(bd_addr);

  if ((p_dev_rec != NULL) && (p_dev_rec->sec_rec.sec_flags & BTM_SEC_LINK_KEY_KNOWN)) {
    return p_dev_rec->sec_rec.link_key_type;
  }
  return BTM_LKEY_TYPE_IGNORE;
}

/*******************************************************************************
 *
 * Function         BTM_SetEncryption
 *
 * Description      This function is called to ensure that connection is
 *                  encrypted.  Should be called only on an open connection.
 *                  Typically only needed for connections that first want to
 *                  bring up unencrypted links, then later encrypt them.
 *
 * Parameters:      bd_addr       - Address of the peer device
 *                  transport     - Link transport
 *                  p_callback    - Pointer to callback function called after
 *                                  required procedures are completed. Can be
 *                                  set to NULL if status is not desired.
 *                  p_ref_data    - pointer to any data the caller wishes to
 *                                  receive in the callback function upon
 *                                  completion. can be set to NULL if not used.
 *                  sec_act       - LE security action, unused for BR/EDR
 *
 * Returns          tBTM_STATUS::BTM_SUCCESS   - already encrypted
 *                  BTM_PENDING   - command will be returned in the callback
 *                  tBTM_STATUS::BTM_WRONG_MODE- connection not up.
 *                  tBTM_STATUS::BTM_BUSY      - security procedures are currently active
 *                  tBTM_STATUS::BTM_MODE_UNSUPPORTED - if security manager not linked in.
 *
 ******************************************************************************/
tBTM_STATUS BTM_SetEncryption(const RawAddress& bd_addr, tBT_TRANSPORT transport,
                              tBTM_SEC_CALLBACK* p_callback, void* p_ref_data,
                              tBTM_BLE_SEC_ACT sec_act) {
  tBTM_SEC_DEV_REC* p_dev_rec = btm_find_dev(bd_addr);
  if (p_dev_rec == nullptr) {
    log::error("Unable to set encryption for unknown device");
    return tBTM_STATUS::BTM_WRONG_MODE;
  }

  switch (transport) {
    case BT_TRANSPORT_BR_EDR:
      if (p_dev_rec->hci_handle == HCI_INVALID_HANDLE) {
        log::warn(
                "Security Manager: BTM_SetEncryption not connected peer:{} "
                "transport:{}",
                bd_addr, bt_transport_text(transport));
        if (p_callback) {
          do_in_main_thread(base::BindOnce(p_callback, bd_addr, transport, p_ref_data,
                                           tBTM_STATUS::BTM_WRONG_MODE));
        }
        return tBTM_STATUS::BTM_WRONG_MODE;
      }
      if (p_dev_rec->sec_rec.sec_flags & BTM_SEC_ENCRYPTED) {
        log::debug(
                "Security Manager: BTM_SetEncryption already encrypted peer:{} "
                "transport:{}",
                bd_addr, bt_transport_text(transport));
        if (p_callback) {
          do_in_main_thread(base::BindOnce(p_callback, bd_addr, transport, p_ref_data,
                                           tBTM_STATUS::BTM_SUCCESS));
        }
        return tBTM_STATUS::BTM_SUCCESS;
      }
      break;

    case BT_TRANSPORT_LE:
      if (p_dev_rec->ble_hci_handle == HCI_INVALID_HANDLE) {
        log::warn(
                "Security Manager: BTM_SetEncryption not connected peer:{} "
                "transport:{}",
                bd_addr, bt_transport_text(transport));
        if (p_callback) {
          do_in_main_thread(base::BindOnce(p_callback, bd_addr, transport, p_ref_data,
                                           tBTM_STATUS::BTM_WRONG_MODE));
        }
        return tBTM_STATUS::BTM_WRONG_MODE;
      }
      if (p_dev_rec->sec_rec.sec_flags & BTM_SEC_LE_ENCRYPTED) {
        log::debug(
                "Security Manager: BTM_SetEncryption already encrypted peer:{} "
                "transport:{}",
                bd_addr, bt_transport_text(transport));
        if (p_callback) {
          do_in_main_thread(base::BindOnce(p_callback, bd_addr, transport, p_ref_data,
                                           tBTM_STATUS::BTM_SUCCESS));
        }
        return tBTM_STATUS::BTM_SUCCESS;
      }
      break;

    default:
      log::error("Unknown transport");
      break;
  }

  tSECURITY_STATE& state = (transport == BT_TRANSPORT_LE) ? p_dev_rec->sec_rec.le_link
                                                          : p_dev_rec->sec_rec.classic_link;

  /* Enqueue security request if security is active */
  if (!com::android::bluetooth::flags::le_enc_on_reconnect()) {
    if (p_dev_rec->sec_rec.p_callback ||
        (p_dev_rec->sec_rec.le_link != tSECURITY_STATE::IDLE &&
         p_dev_rec->sec_rec.classic_link != tSECURITY_STATE::IDLE)) {
      log::warn("Security Manager: BTM_SetEncryption busy, enqueue request");
      btm_sec_queue_encrypt_request(bd_addr, transport, p_callback, p_ref_data, sec_act);
      log::info("Queued start encryption");
      return tBTM_STATUS::BTM_CMD_STARTED;
    }
  } else {
    if (p_dev_rec->sec_rec.p_callback || state != tSECURITY_STATE::IDLE) {
      log::warn("Security Manager: BTM_SetEncryption busy, enqueue request");
      btm_sec_queue_encrypt_request(bd_addr, transport, p_callback, p_ref_data, sec_act);
      log::info("Queued start encryption");
      return tBTM_STATUS::BTM_CMD_STARTED;
    }
  }

  p_dev_rec->sec_rec.p_callback = p_callback;
  p_dev_rec->sec_rec.p_ref_data = p_ref_data;
  p_dev_rec->sec_rec.security_required |= (BTM_SEC_IN_AUTHENTICATE | BTM_SEC_IN_ENCRYPT);
  p_dev_rec->is_originator = false;

  log::debug(
          "Security Manager: BTM_SetEncryption classic_handle:0x{:04x} "
          "ble_handle:0x{:04x} le_link:{} classic_link:{} flags:0x{:x} required:0x{:x} "
          "p_callback={:c}",
          p_dev_rec->hci_handle, p_dev_rec->ble_hci_handle, p_dev_rec->sec_rec.le_link,
          p_dev_rec->sec_rec.classic_link, p_dev_rec->sec_rec.sec_flags,
          p_dev_rec->sec_rec.security_required, (p_callback) ? 'T' : 'F');

  tBTM_STATUS rc = tBTM_STATUS::BTM_SUCCESS;
  switch (transport) {
    case BT_TRANSPORT_LE:
      if (get_btm_client_interface().peer.BTM_IsAclConnectionUp(bd_addr, BT_TRANSPORT_LE)) {
        rc = btm_ble_set_encryption(bd_addr, sec_act,
                                    stack::l2cap::get_interface().L2CA_GetBleConnRole(bd_addr));
      } else {
        rc = tBTM_STATUS::BTM_WRONG_MODE;
        log::warn("cannot call btm_ble_set_encryption, p is NULL");
      }
      break;

    case BT_TRANSPORT_BR_EDR:
      rc = btm_sec_execute_procedure(p_dev_rec);
      break;

    default:
      log::error("Unknown transport");
      break;
  }

  switch (rc) {
    case tBTM_STATUS::BTM_CMD_STARTED:
    case tBTM_STATUS::BTM_BUSY:
      break;

    default:
      if (p_callback) {
        log::debug("Executing encryption callback peer:{} transport:{}", bd_addr,
                   bt_transport_text(transport));
        p_dev_rec->sec_rec.p_callback = nullptr;
        do_in_main_thread(
                base::BindOnce(p_callback, bd_addr, transport, p_dev_rec->sec_rec.p_ref_data, rc));
      }
      break;
  }
  return rc;
}

bool BTM_SecIsLeSecurityPending(const RawAddress& bd_addr) {
  tBTM_SEC_DEV_REC* p_dev_rec = btm_find_dev(bd_addr);
  return p_dev_rec && (p_dev_rec->sec_rec.is_security_state_le_encrypting() ||
                       p_dev_rec->sec_rec.le_link == tSECURITY_STATE::AUTHENTICATING);
}

/*******************************************************************************
 * disconnect the ACL link, if it's not done yet.
 ******************************************************************************/
static tBTM_STATUS btm_sec_send_hci_disconnect(tBTM_SEC_DEV_REC* p_dev_rec, tHCI_STATUS reason,
                                               uint16_t conn_handle, std::string comment) {
  if (conn_handle == p_dev_rec->hci_handle) {
    if (p_dev_rec->sec_rec.classic_link == tSECURITY_STATE::DISCONNECTING) {
      // Already sent classic disconnect
      return tBTM_STATUS::BTM_CMD_STARTED;
    }
    p_dev_rec->sec_rec.classic_link = tSECURITY_STATE::DISCONNECTING;
  } else if (conn_handle == p_dev_rec->ble_hci_handle) {
    if (p_dev_rec->sec_rec.le_link == tSECURITY_STATE::DISCONNECTING) {
      // Already sent ble disconnect
      return tBTM_STATUS::BTM_CMD_STARTED;
    }
    p_dev_rec->sec_rec.le_link = tSECURITY_STATE::DISCONNECTING;
  } else {
    log::error(
            "Handle doesn't match security record! classic_handle: {}  ble_handle: {}, "
            "requested_handle: {}",
            p_dev_rec->hci_handle, p_dev_rec->ble_hci_handle, conn_handle);
  }

  log::debug("Send hci disconnect handle:0x{:04x} reason:{}", conn_handle,
             hci_reason_code_text(reason));
  acl_disconnect_after_role_switch(conn_handle, reason, comment);

  return tBTM_STATUS::BTM_CMD_STARTED;
}

/*******************************************************************************
 *
 * Function         BTM_ConfirmReqReply
 *
 * Description      This function is called to confirm the numeric value for
 *                  Simple Pairing in response to BTM_SP_CFM_REQ_EVT
 *
 * Parameters:      res           - result of the operation tBTM_STATUS::BTM_SUCCESS if
 *                                  success
 *                  bd_addr       - Address of the peer device
 *
 ******************************************************************************/
void BTM_ConfirmReqReply(tBTM_STATUS res, const RawAddress& bd_addr) {
  log::verbose("BTM_ConfirmReqReply() State: {}  Res: {}",
               tBTM_SEC_CB::btm_pair_state_descr(btm_sec_cb.pairing_state), res);

  /* If timeout already expired or has been canceled, ignore the reply */
  if ((btm_sec_cb.pairing_state != BTM_PAIR_STATE_WAIT_NUMERIC_CONFIRM) ||
      (btm_sec_cb.pairing_bda != bd_addr)) {
    log::warn("Unexpected pairing confirm for {}, pairing_state: {}, pairing_bda: {}", bd_addr,
              tBTM_SEC_CB::btm_pair_state_descr(btm_sec_cb.pairing_state), btm_sec_cb.pairing_bda);
    return;
  }

  BTM_LogHistory(kBtmLogTag, bd_addr, "Confirm reply",
                 std::format("status:{}", btm_status_text(res)));

  btm_sec_cb.change_pairing_state(BTM_PAIR_STATE_WAIT_AUTH_COMPLETE);

  if ((res == tBTM_STATUS::BTM_SUCCESS) || (res == tBTM_STATUS::BTM_SUCCESS_NO_SECURITY)) {
    acl_set_disconnect_reason(HCI_SUCCESS);

    btsnd_hcic_user_conf_reply(bd_addr, true);
  } else {
    /* Report authentication failed event from state
     * BTM_PAIR_STATE_WAIT_AUTH_COMPLETE */
    acl_set_disconnect_reason(HCI_ERR_HOST_REJECT_SECURITY);
    btsnd_hcic_user_conf_reply(bd_addr, false);
  }
}

/*******************************************************************************
 *
 * Function         BTM_PasskeyReqReply
 *
 * Description      This function is called to provide the passkey for
 *                  Simple Pairing in response to BTM_SP_KEY_REQ_EVT
 *
 * Parameters:      res     - result of the operation tBTM_STATUS::BTM_SUCCESS if success
 *                  bd_addr - Address of the peer device
 *                  passkey - numeric value in the range of
 *                  BTM_MIN_PASSKEY_VAL(0) -
 *                  BTM_MAX_PASSKEY_VAL(999999(0xF423F)).
 *
 ******************************************************************************/
void BTM_PasskeyReqReply(tBTM_STATUS res, const RawAddress& bd_addr, uint32_t passkey) {
  log::verbose("BTM_PasskeyReqReply: State: {}  res:{}",
               tBTM_SEC_CB::btm_pair_state_descr(btm_sec_cb.pairing_state), res);

  if ((btm_sec_cb.pairing_state == BTM_PAIR_STATE_IDLE) || (btm_sec_cb.pairing_bda != bd_addr)) {
    return;
  }

  /* If timeout already expired or has been canceled, ignore the reply */
  if ((btm_sec_cb.pairing_state == BTM_PAIR_STATE_WAIT_AUTH_COMPLETE) &&
      (res != tBTM_STATUS::BTM_SUCCESS)) {
    tBTM_SEC_DEV_REC* p_dev_rec = btm_find_dev(bd_addr);
    if (p_dev_rec != NULL) {
      acl_set_disconnect_reason(HCI_ERR_HOST_REJECT_SECURITY);

      if (p_dev_rec->hci_handle != HCI_INVALID_HANDLE) {
        btm_sec_send_hci_disconnect(p_dev_rec, HCI_ERR_AUTH_FAILURE, p_dev_rec->hci_handle,
                                    "stack::btm::btm_sec::BTM_PasskeyReqReply Invalid handle");
      } else {
        BTM_SecBondCancel(bd_addr);
      }

      p_dev_rec->sec_rec.sec_flags &= ~(BTM_SEC_LINK_KEY_AUTHED | BTM_SEC_LINK_KEY_KNOWN);

      btm_sec_cb.change_pairing_state(BTM_PAIR_STATE_IDLE);
      return;
    }
  } else if (btm_sec_cb.pairing_state != BTM_PAIR_STATE_KEY_ENTRY) {
    return;
  }

  if (passkey > BTM_MAX_PASSKEY_VAL) {
    res = tBTM_STATUS::BTM_ILLEGAL_VALUE;
  }

  btm_sec_cb.change_pairing_state(BTM_PAIR_STATE_WAIT_AUTH_COMPLETE);

  if (res != tBTM_STATUS::BTM_SUCCESS) {
    /* use BTM_PAIR_STATE_WAIT_AUTH_COMPLETE to report authentication failed
     * event */
    acl_set_disconnect_reason(HCI_ERR_HOST_REJECT_SECURITY);
    btsnd_hcic_user_passkey_neg_reply(bd_addr);
  } else {
    acl_set_disconnect_reason(HCI_SUCCESS);
    btsnd_hcic_user_passkey_reply(bd_addr, passkey);
  }
}

/*******************************************************************************
 *
 * Function         BTM_ReadLocalOobData
 *
 * Description      This function is called to read the local OOB data from
 *                  LM
 *
 ******************************************************************************/
void BTM_ReadLocalOobData(void) {
  if (bluetooth::shim::GetController()->SupportsSecureConnections()) {
    btsnd_hcic_read_local_oob_extended_data();
  } else {
    btsnd_hcic_read_local_oob_data();
  }
}

/*******************************************************************************
 *
 * Function         BTM_RemoteOobDataReply
 *
 * Description      This function is called to provide the remote OOB data for
 *                  Simple Pairing in response to BTM_SP_RMT_OOB_EVT
 *
 * Parameters:      bd_addr     - Address of the peer device
 *                  c           - simple pairing Hash C.
 *                  r           - simple pairing Randomizer  C.
 *
 ******************************************************************************/
void BTM_RemoteOobDataReply(tBTM_STATUS res, const RawAddress& bd_addr, const Octet16& c,
                            const Octet16& r) {
  log::verbose("State: {} res: {}", tBTM_SEC_CB::btm_pair_state_descr(btm_sec_cb.pairing_state),
               res);

  /* If timeout already expired or has been canceled, ignore the reply */
  if (btm_sec_cb.pairing_state != BTM_PAIR_STATE_WAIT_LOCAL_OOB_RSP) {
    return;
  }

  btm_sec_cb.change_pairing_state(BTM_PAIR_STATE_WAIT_AUTH_COMPLETE);

  if (res != tBTM_STATUS::BTM_SUCCESS) {
    /* use BTM_PAIR_STATE_WAIT_AUTH_COMPLETE to report authentication failed
     * event */
    acl_set_disconnect_reason(HCI_ERR_HOST_REJECT_SECURITY);
    btsnd_hcic_rem_oob_neg_reply(bd_addr);
  } else {
    acl_set_disconnect_reason(HCI_SUCCESS);
    btsnd_hcic_rem_oob_reply(bd_addr, c, r);
  }
}

/*******************************************************************************
 *
 * Function         BTM_PeerSupportsSecureConnections
 *
 * Description      This function is called to check if the peer supports
 *                  BR/EDR Secure Connections.
 *
 * Parameters:      bd_addr - address of the peer
 *
 * Returns          true if BR/EDR Secure Connections are supported by the peer,
 *                  else false.
 *
 ******************************************************************************/
bool BTM_PeerSupportsSecureConnections(const RawAddress& bd_addr) {
  tBTM_SEC_DEV_REC* p_dev_rec;

  p_dev_rec = btm_find_dev(bd_addr);
  if (p_dev_rec == nullptr) {
    log::warn("unknown BDA: {}", bd_addr);
    return false;
  }

  return p_dev_rec->SupportsSecureConnections();
}

/*******************************************************************************
 *
 * Function         BTM_GetPeerDeviceTypeFromFeatures
 *
 * Description      This function is called to retrieve the peer device type
 *                  by referencing the remote features.
 *
 * Parameters:      bd_addr - address of the peer
 *
 * Returns          BT_DEVICE_TYPE_DUMO if both BR/EDR and BLE transports are
 *                  supported by the peer,
 *                  BT_DEVICE_TYPE_BREDR if only BR/EDR transport is supported,
 *                  BT_DEVICE_TYPE_BLE if only BLE transport is supported.
 *
 ******************************************************************************/
tBT_DEVICE_TYPE BTM_GetPeerDeviceTypeFromFeatures(const RawAddress& bd_addr) {
  tBTM_SEC_DEV_REC* p_dev_rec = btm_find_dev(bd_addr);
  if (p_dev_rec == nullptr) {
    log::warn("Unknown BDA:{}", bd_addr);
  } else {
    if (p_dev_rec->remote_supports_ble && p_dev_rec->remote_supports_bredr) {
      return BT_DEVICE_TYPE_DUMO;
    } else if (p_dev_rec->remote_supports_bredr) {
      return BT_DEVICE_TYPE_BREDR;
    } else if (p_dev_rec->remote_supports_ble) {
      return BT_DEVICE_TYPE_BLE;
    } else {
      log::warn("Device features does not support BR/EDR and BLE:{}", bd_addr);
    }
  }
  return BT_DEVICE_TYPE_BREDR;
}

/*******************************************************************************
 *
 * Function         BTM_GetInitialSecurityMode
 *
 * Description      This function is called to retrieve the configured
 *                  security mode.
 *
 ******************************************************************************/
uint8_t BTM_GetSecurityMode() { return btm_sec_cb.security_mode; }

/************************************************************************
 *              I N T E R N A L     F U N C T I O N S
 ************************************************************************/
/*******************************************************************************
 *
 * Function         btm_sec_is_upgrade_possible
 *
 * Description      This function returns true if the existing link key
 *                  can be upgraded or if the link key does not exist.
 *
 * Returns          bool
 *
 ******************************************************************************/
static bool btm_sec_is_upgrade_possible(tBTM_SEC_DEV_REC* p_dev_rec, bool is_originator) {
  uint16_t mtm_check = is_originator ? BTM_SEC_OUT_MITM : BTM_SEC_IN_MITM;
  bool is_possible = true;

  if (p_dev_rec->sec_rec.sec_flags & BTM_SEC_LINK_KEY_KNOWN) {
    is_possible = false;
    /* Already have a link key to the connected peer. Is the link key secure
     *enough?
     ** Is a link key upgrade even possible?
     */
    if ((p_dev_rec->sec_rec.security_required & mtm_check) /* needs MITM */
        && ((p_dev_rec->sec_rec.link_key_type == BTM_LKEY_TYPE_UNAUTH_COMB) ||
            (p_dev_rec->sec_rec.link_key_type == BTM_LKEY_TYPE_UNAUTH_COMB_P_256))
        /* has unauthenticated
        link key */
        && (p_dev_rec->sec_rec.rmt_io_caps < BTM_IO_CAP_MAX) /* a valid peer IO cap */
        && (btm_sec_io_map[p_dev_rec->sec_rec.rmt_io_caps][btm_sec_cb.devcb.loc_io_caps]))
    /* authenticated
    link key is possible */
    {
      /* upgrade is possible: check if the application wants the upgrade.
       * If the application is configured to use a global MITM flag,
       * it probably would not want to upgrade the link key based on the
       * security level database */
      is_possible = true;
    }

    /*if authentication is requirement & currently on temp bonding
     * trigger pairing */
    if (com::android::bluetooth::flags::upgrade_temp_bonding_on_auth_req() &&
        (p_dev_rec->sec_rec.security_required & BTM_SEC_OUT_AUTHENTICATE) &&
        p_dev_rec->sec_rec.is_bond_type_temporary()) {
      is_possible = true;
    }
  }
  log::verbose("is_possible: {} sec_flags: 0x{:x}", is_possible, p_dev_rec->sec_rec.sec_flags);
  return is_possible;
}

/*******************************************************************************
 *
 * Function         btm_sec_check_upgrade
 *
 * Description      This function is called to check if the existing link key
 *                  needs to be upgraded.
 *
 * Returns          void
 *
 ******************************************************************************/
static void btm_sec_check_upgrade(tBTM_SEC_DEV_REC* p_dev_rec, bool is_originator) {
  log::verbose("verify whether the link key should be upgraded");

  /* Only check if link key already exists */
  if (!(p_dev_rec->sec_rec.sec_flags & BTM_SEC_LINK_KEY_KNOWN)) {
    return;
  }

  if (btm_sec_is_upgrade_possible(p_dev_rec, is_originator)) {
    log::verbose("need upgrade!! sec_flags:0x{:x}", p_dev_rec->sec_rec.sec_flags);
    /* if the application confirms the upgrade, set the upgrade bit */
    p_dev_rec->sm4 |= BTM_SM4_UPGRADE;

    /* Clear the link key known to go through authentication/pairing again */
    p_dev_rec->sec_rec.sec_flags &= ~(BTM_SEC_LINK_KEY_KNOWN | BTM_SEC_LINK_KEY_AUTHED);
    p_dev_rec->sec_rec.sec_flags &= ~BTM_SEC_AUTHENTICATED;
    log::verbose("sec_flags:0x{:x}", p_dev_rec->sec_rec.sec_flags);
  }
}

tBTM_STATUS btm_sec_l2cap_access_req_by_requirement(const RawAddress& bd_addr,
                                                    uint16_t security_required, bool is_originator,
                                                    tBTM_SEC_CALLBACK* p_callback,
                                                    void* p_ref_data) {
  log::debug(
          "Checking l2cap access requirements peer:{} security:0x{:x} "
          "is_initiator:{}",
          bd_addr, security_required, is_originator);

  tBTM_STATUS rc = tBTM_STATUS::BTM_SUCCESS;
  bool chk_acp_auth_done = false;
  /* should check PSM range in LE connection oriented L2CAP connection */
  constexpr tBT_TRANSPORT transport = BT_TRANSPORT_BR_EDR;

  /* Find or get oldest record */
  tBTM_SEC_DEV_REC* p_dev_rec = btm_find_or_alloc_dev(bd_addr);
  if (p_dev_rec == NULL) {
    return tBTM_STATUS::BTM_NO_RESOURCES;
  }

  if (p_dev_rec == nullptr) {
    log::error("No memory to allocate new p_dev_rec");
    return tBTM_STATUS::BTM_NO_RESOURCES;
  }

  p_dev_rec->hci_handle =
          get_btm_client_interface().peer.BTM_GetHCIConnHandle(bd_addr, BT_TRANSPORT_BR_EDR);

  if ((!is_originator) && (security_required & BTM_SEC_MODE4_LEVEL4)) {
    bool local_supports_sc = bluetooth::shim::GetController()->SupportsSecureConnections();
    /* acceptor receives L2CAP Channel Connect Request for Secure Connections
     * Only service */
    if (!local_supports_sc || !p_dev_rec->SupportsSecureConnections()) {
      log::warn(
              "Policy requires mode 4 level 4, but local_support_for_sc={}, "
              "rmt_support_for_sc={}, failing connection",
              local_supports_sc, p_dev_rec->SupportsSecureConnections());
      if (p_callback) {
        (*p_callback)(bd_addr, transport, (void*)p_ref_data,
                      tBTM_STATUS::BTM_MODE4_LEVEL4_NOT_SUPPORTED);
      }
      return tBTM_STATUS::BTM_MODE4_LEVEL4_NOT_SUPPORTED;
    }
  }

  /* there are some devices (moto KRZR) which connects to several services at
   * the same time */
  /* we will process one after another */
  if ((p_dev_rec->sec_rec.p_callback) || (btm_sec_cb.pairing_state != BTM_PAIR_STATE_IDLE)) {
    log::debug("security_flags:x{:x}, sec_flags:x{:x}", security_required,
               p_dev_rec->sec_rec.sec_flags);
    rc = tBTM_STATUS::BTM_CMD_STARTED;
    if ((btm_sec_cb.security_mode == BTM_SEC_MODE_SERVICE) || (BTM_SM4_KNOWN == p_dev_rec->sm4) ||
        (BTM_SEC_IS_SM4(p_dev_rec->sm4) &&
         (!btm_sec_is_upgrade_possible(p_dev_rec, is_originator)))) {
      /* legacy mode - local is legacy or local is lisbon/peer is legacy
       * or SM4 with no possibility of link key upgrade */
      if (is_originator) {
        if (((security_required & BTM_SEC_OUT_FLAGS) == 0) ||
            (((security_required & BTM_SEC_OUT_FLAGS) == BTM_SEC_OUT_AUTHENTICATE) &&
             btm_dev_authenticated(p_dev_rec)) ||
            (((security_required & BTM_SEC_OUT_FLAGS) ==
              (BTM_SEC_OUT_AUTHENTICATE | BTM_SEC_OUT_ENCRYPT)) &&
             btm_dev_encrypted(p_dev_rec))) {
          rc = tBTM_STATUS::BTM_SUCCESS;
        }
      } else {
        if (((security_required & BTM_SEC_IN_FLAGS) == 0) ||
            (((security_required & BTM_SEC_IN_FLAGS) == BTM_SEC_IN_AUTHENTICATE) &&
             btm_dev_authenticated(p_dev_rec)) ||
            (((security_required & BTM_SEC_IN_FLAGS) ==
              (BTM_SEC_IN_AUTHENTICATE | BTM_SEC_IN_ENCRYPT)) &&
             btm_dev_encrypted(p_dev_rec))) {
          // Check for 16 digits (or MITM)
          if (((security_required & BTM_SEC_IN_MIN_16_DIGIT_PIN) == 0) ||
              (((security_required & BTM_SEC_IN_MIN_16_DIGIT_PIN) == BTM_SEC_IN_MIN_16_DIGIT_PIN) &&
               btm_dev_16_digit_authenticated(p_dev_rec))) {
            rc = tBTM_STATUS::BTM_SUCCESS;
          }
        }
      }

      if ((rc == tBTM_STATUS::BTM_SUCCESS) && (security_required & BTM_SEC_MODE4_LEVEL4) &&
          (p_dev_rec->sec_rec.link_key_type != BTM_LKEY_TYPE_AUTH_COMB_P_256)) {
        rc = tBTM_STATUS::BTM_CMD_STARTED;
      }

      if (rc == tBTM_STATUS::BTM_SUCCESS) {
        if (access_secure_service_from_temp_bond(p_dev_rec, is_originator, security_required)) {
          log::error(
                  "Trying to access a secure service from a temp bonding, "
                  "rejecting");
          rc = tBTM_STATUS::BTM_FAILED_ON_SECURITY;
        }

        if (p_callback) {
          (*p_callback)(bd_addr, transport, (void*)p_ref_data, rc);
        }
        return rc;
      }
    }

    btm_sec_cb.sec_req_pending = true;
    return tBTM_STATUS::BTM_CMD_STARTED;
  }

  if (security_required & BTM_SEC_OUT_AUTHENTICATE) {
    security_required |= BTM_SEC_OUT_MITM;
  }
  if (security_required & BTM_SEC_IN_AUTHENTICATE) {
    security_required |= BTM_SEC_IN_MITM;
  }

  /* Save the security requirements in case a pairing is needed */
  p_dev_rec->sec_rec.required_security_flags_for_pairing = security_required;

  log::warn("save sec req for pairing: sec_flags:0x{:x}, security_required:0x{:x} ",
               p_dev_rec->sec_rec.sec_flags, security_required);

  /* Modify security_required in btm_sec_l2cap_access_req for Lisbon */
  if (btm_sec_cb.security_mode == BTM_SEC_MODE_SP || btm_sec_cb.security_mode == BTM_SEC_MODE_SC) {
    if (BTM_SEC_IS_SM4(p_dev_rec->sm4)) {
      if (is_originator) {
        /* SM4 to SM4 -> always encrypt */
        security_required |= BTM_SEC_OUT_ENCRYPT;
      } else /* acceptor */
      {
        /* SM4 to SM4: the acceptor needs to make sure the authentication is
         * already done */
        chk_acp_auth_done = true;
        /* SM4 to SM4 -> always encrypt */
        security_required |= BTM_SEC_IN_ENCRYPT;
      }
    } else if (!(BTM_SM4_KNOWN & p_dev_rec->sm4)) {
      /* the remote features are not known yet */
      log::debug("Remote features have not yet been received sec_flags:0x{:02x} {}",
                 p_dev_rec->sec_rec.sec_flags, (is_originator) ? "initiator" : "acceptor");

      p_dev_rec->sm4 |= BTM_SM4_REQ_PEND;
      return tBTM_STATUS::BTM_CMD_STARTED;
    }
  }

  log::verbose("sm4:0x{:x}, sec_flags:0x{:x}, security_required:0x{:x} chk:{}", p_dev_rec->sm4,
               p_dev_rec->sec_rec.sec_flags, security_required, chk_acp_auth_done);

  p_dev_rec->sec_rec.security_required = security_required;
  p_dev_rec->sec_rec.p_ref_data = p_ref_data;
  p_dev_rec->is_originator = is_originator;

  if (chk_acp_auth_done) {
    log::verbose(
            "(SM4 to SM4) btm_sec_l2cap_access_req rspd. authenticated: x{:x}, "
            "enc: x{:x}",
            p_dev_rec->sec_rec.sec_flags & BTM_SEC_AUTHENTICATED,
            p_dev_rec->sec_rec.sec_flags & BTM_SEC_ENCRYPTED);

    if (!com::android::bluetooth::flags::trigger_sec_proc_on_inc_access_req()) {
      /* SM4, but we do not know for sure which level of security we need.
       * as long as we have a link key, it's OK */
      if ((0 == (p_dev_rec->sec_rec.sec_flags & BTM_SEC_AUTHENTICATED)) ||
         (0 == (p_dev_rec->sec_rec.sec_flags & BTM_SEC_ENCRYPTED))) {
        rc = tBTM_STATUS::BTM_DELAY_CHECK;
        /*
        2046 may report HCI_Encryption_Change and L2C Connection Request out of
        sequence
        because of data path issues. Delay this disconnect a little bit
        */
        log::info("peer should have initiated security process by now (SM4 to SM4)");
        p_dev_rec->sec_rec.p_callback = p_callback;
        p_dev_rec->sec_rec.classic_link = tSECURITY_STATE::DELAY_FOR_ENC;
        (*p_callback)(bd_addr, transport, p_ref_data, rc);

        return tBTM_STATUS::BTM_SUCCESS;
      }
    } else {
       log::debug("force fallthrough to trigger sec proceudure");
    }
  }

  p_dev_rec->sec_rec.p_callback = p_callback;

  if (BTM_SEC_IS_SM4(p_dev_rec->sm4)) {
    if ((p_dev_rec->sec_rec.security_required & BTM_SEC_MODE4_LEVEL4) &&
        (p_dev_rec->sec_rec.link_key_type != BTM_LKEY_TYPE_AUTH_COMB_P_256)) {
      /* BTM_LKEY_TYPE_AUTH_COMB_P_256 is the only acceptable key in this case
       */
      if ((p_dev_rec->sec_rec.sec_flags & BTM_SEC_LINK_KEY_KNOWN) != 0) {
        p_dev_rec->sm4 |= BTM_SM4_UPGRADE;
      }
      p_dev_rec->sec_rec.sec_flags &=
              ~(BTM_SEC_LINK_KEY_KNOWN | BTM_SEC_LINK_KEY_AUTHED | BTM_SEC_AUTHENTICATED);
      log::verbose("sec_flags:0x{:x}", p_dev_rec->sec_rec.sec_flags);
    } else {
      /* If we already have a link key to the connected peer, is it secure
       * enough? */
      btm_sec_check_upgrade(p_dev_rec, is_originator);
    }
  }

  rc = btm_sec_execute_procedure(p_dev_rec);
  if (rc != tBTM_STATUS::BTM_CMD_STARTED) {
    log::verbose("p_dev_rec={}, clearing callback. old p_callback={}", std::format_ptr(p_dev_rec),
                 std::format_ptr(p_dev_rec->sec_rec.p_callback));
    p_dev_rec->sec_rec.p_callback = NULL;
    (*p_callback)(bd_addr, transport, p_dev_rec->sec_rec.p_ref_data, rc);
  }

  return rc;
}

/*******************************************************************************
 *
 * Function         btm_sec_l2cap_access_req
 *
 * Description      This function is called by the L2CAP to grant permission to
 *                  establish L2CAP connection to or from the peer device.
 *
 * Parameters:      bd_addr       - Address of the peer device
 *                  psm           - L2CAP PSM
 *                  is_originator - true if protocol above L2CAP originates
 *                                  connection
 *                  p_callback    - Pointer to callback function called if
 *                                  this function returns PENDING after required
 *                                  procedures are complete. MUST NOT BE NULL.
 *
 * Returns          tBTM_STATUS
 *
 ******************************************************************************/
tBTM_STATUS btm_sec_l2cap_access_req(const RawAddress& bd_addr, uint16_t psm, bool is_originator,
                                     tBTM_SEC_CALLBACK* p_callback, void* p_ref_data) {
  // should check PSM range in LE connection oriented L2CAP connection
  constexpr tBT_TRANSPORT transport = BT_TRANSPORT_BR_EDR;

  log::debug("is_originator:{}, psm=0x{:04x}", is_originator, psm);

  // Find the service record for the PSM
  tBTM_SEC_SERV_REC* p_serv_rec = btm_sec_cb.find_first_serv_rec(is_originator, psm);

  // If there is no application registered with this PSM do not allow connection
  if (!p_serv_rec) {
    log::warn("PSM: 0x{:04x} no application registered", psm);
    (*p_callback)(bd_addr, transport, p_ref_data, tBTM_STATUS::BTM_MODE_UNSUPPORTED);
    return tBTM_STATUS::BTM_MODE_UNSUPPORTED;
  }

  /* Services level0 by default have no security */
  if (psm == BT_PSM_SDP) {
    log::debug("No security required for SDP");
    (*p_callback)(bd_addr, transport, p_ref_data, tBTM_STATUS::BTM_SUCCESS_NO_SECURITY);
    return tBTM_STATUS::BTM_SUCCESS;
  }

  uint16_t security_required;
  if (btm_sec_cb.security_mode == BTM_SEC_MODE_SC) {
    security_required = btm_sec_set_serv_level4_flags(p_serv_rec->security_flags, is_originator);
  } else {
    security_required = p_serv_rec->security_flags;
  }

  return btm_sec_l2cap_access_req_by_requirement(bd_addr, security_required, is_originator,
                                                 p_callback, p_ref_data);
}

/*******************************************************************************
 *
 * Function         btm_sec_mx_access_request
 *
 * Description      This function is called by all Multiplexing Protocols during
 *                  establishing connection to or from peer device to grant
 *                  permission to establish application connection.
 *
 * Parameters:      bd_addr       - Address of the peer device
 *                  psm           - L2CAP PSM
 *                  is_originator - true if protocol above L2CAP originates
 *                                  connection
 *                  mx_proto_id   - protocol ID of the multiplexer
 *                  mx_chan_id    - multiplexer channel to reach application
 *                  p_callback    - Pointer to callback function called if
 *                                  this function returns PENDING after required
 *                                  procedures are completed
 *                  p_ref_data    - Pointer to any reference data needed by the
 *                                  the callback function.
 *
 * Returns          tBTM_STATUS::BTM_CMD_STARTED
 *
 ******************************************************************************/
tBTM_STATUS btm_sec_mx_access_request(const RawAddress& bd_addr, bool is_originator,
                                      uint16_t security_required, tBTM_SEC_CALLBACK* p_callback,
                                      void* p_ref_data) {
  tBTM_SEC_DEV_REC* p_dev_rec;
  tBTM_STATUS rc;
  tBT_TRANSPORT transport = BT_TRANSPORT_AUTO; /* should check PSM range in LE connection oriented
                                                  L2CAP connection */
  log::debug("Multiplex access request device:{}", bd_addr);

  /* Find or get oldest record */
  p_dev_rec = btm_find_or_alloc_dev(bd_addr);
<<<<<<< HEAD
  if (p_dev_rec == NULL) {
    return tBTM_STATUS::BTM_NO_RESOURCES;
  }
=======

  if (p_dev_rec == nullptr) {
    log::error("No memory to allocate new p_dev_rec");
    return tBTM_STATUS::BTM_NO_RESOURCES;
  }

>>>>>>> 526743fd
  /* there are some devices (moto phone) which connects to several services at
   * the same time */
  /* we will process one after another */
  if ((p_dev_rec->sec_rec.p_callback) || (btm_sec_cb.pairing_state != BTM_PAIR_STATE_IDLE)) {
    log::debug("Pairing in progress pairing_state:{}",
               tBTM_SEC_CB::btm_pair_state_descr(btm_sec_cb.pairing_state));

    rc = tBTM_STATUS::BTM_CMD_STARTED;

    if ((btm_sec_cb.security_mode == BTM_SEC_MODE_SERVICE) || (BTM_SM4_KNOWN == p_dev_rec->sm4) ||
        (BTM_SEC_IS_SM4(p_dev_rec->sm4) &&
         (!btm_sec_is_upgrade_possible(p_dev_rec, is_originator)))) {
      /* legacy mode - local is legacy or local is lisbon/peer is legacy
       * or SM4 with no possibility of link key upgrade */
      if (is_originator) {
        if (((security_required & BTM_SEC_OUT_FLAGS) == 0) ||
            (((security_required & BTM_SEC_OUT_FLAGS) == BTM_SEC_OUT_AUTHENTICATE) &&
             btm_dev_authenticated(p_dev_rec)) ||
            (((security_required & BTM_SEC_OUT_FLAGS) ==
              (BTM_SEC_OUT_AUTHENTICATE | BTM_SEC_OUT_ENCRYPT)) &&
             btm_dev_encrypted(p_dev_rec))) {
          rc = tBTM_STATUS::BTM_SUCCESS;
        }
      } else {
        if (((security_required & BTM_SEC_IN_FLAGS) == 0) ||
            (((security_required & BTM_SEC_IN_FLAGS) == BTM_SEC_IN_AUTHENTICATE) &&
             btm_dev_authenticated(p_dev_rec)) ||
            (((security_required & BTM_SEC_IN_FLAGS) ==
              (BTM_SEC_IN_AUTHENTICATE | BTM_SEC_IN_ENCRYPT)) &&
             btm_dev_encrypted(p_dev_rec))) {
          // Check for 16 digits (or MITM)
          if (((security_required & BTM_SEC_IN_MIN_16_DIGIT_PIN) == 0) ||
              (((security_required & BTM_SEC_IN_MIN_16_DIGIT_PIN) == BTM_SEC_IN_MIN_16_DIGIT_PIN) &&
               btm_dev_16_digit_authenticated(p_dev_rec))) {
            rc = tBTM_STATUS::BTM_SUCCESS;
          }
        }
      }
      if ((rc == tBTM_STATUS::BTM_SUCCESS) && (security_required & BTM_SEC_MODE4_LEVEL4) &&
          (p_dev_rec->sec_rec.link_key_type != BTM_LKEY_TYPE_AUTH_COMB_P_256)) {
        rc = tBTM_STATUS::BTM_CMD_STARTED;
      }
    }

    /* the new security request */
    if (p_dev_rec->sec_rec.classic_link != tSECURITY_STATE::IDLE) {
      log::debug("A pending security procedure in progress");
      rc = tBTM_STATUS::BTM_CMD_STARTED;
    }
    if (rc == tBTM_STATUS::BTM_CMD_STARTED) {
      btm_sec_queue_mx_request(bd_addr, BT_PSM_RFCOMM, is_originator, security_required, p_callback,
                               p_ref_data);
    } else /* rc == tBTM_STATUS::BTM_SUCCESS */
    {
      if (access_secure_service_from_temp_bond(p_dev_rec, is_originator, security_required)) {
        log::error(
                "Trying to access a secure rfcomm service from a temp bonding, "
                "rejecting");
        rc = tBTM_STATUS::BTM_FAILED_ON_SECURITY;
      }
      if (p_callback) {
        log::debug("Notifying client that security access has been granted");
        (*p_callback)(bd_addr, transport, p_ref_data, rc);
      }
    }
    return rc;
  }

  if ((!is_originator) && ((security_required & BTM_SEC_MODE4_LEVEL4) ||
                           (btm_sec_cb.security_mode == BTM_SEC_MODE_SC))) {
    bool local_supports_sc = bluetooth::shim::GetController()->SupportsSecureConnections();
    /* acceptor receives service connection establishment Request for */
    /* Secure Connections Only service */
    if (!(local_supports_sc) || !(p_dev_rec->SupportsSecureConnections())) {
      log::debug(
              "Secure Connection only mode unsupported local_SC_support:{} "
              "remote_SC_support:{}",
              local_supports_sc, p_dev_rec->SupportsSecureConnections());
      if (p_callback) {
        (*p_callback)(bd_addr, transport, (void*)p_ref_data,
                      tBTM_STATUS::BTM_MODE4_LEVEL4_NOT_SUPPORTED);
      }

      return tBTM_STATUS::BTM_MODE4_LEVEL4_NOT_SUPPORTED;
    }
  }

  if (security_required & BTM_SEC_OUT_AUTHENTICATE) {
    security_required |= BTM_SEC_OUT_MITM;
  }
  if (security_required & BTM_SEC_IN_AUTHENTICATE) {
    security_required |= BTM_SEC_IN_MITM;
  }

  p_dev_rec->sec_rec.required_security_flags_for_pairing = security_required;
  p_dev_rec->sec_rec.security_required = security_required;

  if (btm_sec_cb.security_mode == BTM_SEC_MODE_SP || btm_sec_cb.security_mode == BTM_SEC_MODE_SC) {
    if (BTM_SEC_IS_SM4(p_dev_rec->sm4)) {
      if ((p_dev_rec->sec_rec.security_required & BTM_SEC_MODE4_LEVEL4) &&
          (p_dev_rec->sec_rec.link_key_type != BTM_LKEY_TYPE_AUTH_COMB_P_256)) {
        /* BTM_LKEY_TYPE_AUTH_COMB_P_256 is the only acceptable key in this case
         */
        if ((p_dev_rec->sec_rec.sec_flags & BTM_SEC_LINK_KEY_KNOWN) != 0) {
          p_dev_rec->sm4 |= BTM_SM4_UPGRADE;
        }

        p_dev_rec->sec_rec.sec_flags &=
                ~(BTM_SEC_LINK_KEY_KNOWN | BTM_SEC_LINK_KEY_AUTHED | BTM_SEC_AUTHENTICATED);
        log::verbose("sec_flags:0x{:x}", p_dev_rec->sec_rec.sec_flags);
      } else {
        log::debug("Already have link key; checking if link key is sufficient");
        btm_sec_check_upgrade(p_dev_rec, is_originator);
      }
    }
  }

  p_dev_rec->is_originator = is_originator;
  p_dev_rec->sec_rec.p_callback = p_callback;
  p_dev_rec->sec_rec.p_ref_data = p_ref_data;

  rc = btm_sec_execute_procedure(p_dev_rec);
  log::debug("Started security procedure peer:{} btm_status:{}", p_dev_rec->RemoteAddress(),
             btm_status_text(rc));
  if (rc != tBTM_STATUS::BTM_CMD_STARTED) {
    if (p_callback) {
      p_dev_rec->sec_rec.p_callback = NULL;
      (*p_callback)(bd_addr, transport, p_ref_data, rc);
    }
  }

  return rc;
}

/*******************************************************************************
 *
 * Function         btm_sec_conn_req
 *
 * Description      This function is when the peer device is requesting
 *                  connection
 *
 * Returns          void
 *
 ******************************************************************************/
void btm_sec_conn_req(const RawAddress& bda, const DEV_CLASS dc) {
  tBTM_SEC_DEV_REC* p_dev_rec = nullptr;
  tHCI_ROLE role = HCI_ROLE_UNKNOWN;

  if ((btm_sec_cb.pairing_state != BTM_PAIR_STATE_IDLE) &&
      (btm_sec_cb.pairing_flags & BTM_PAIR_FLAGS_WE_STARTED_DD) &&
      (btm_sec_cb.pairing_bda == bda)) {
    log::verbose("Security Manager: reject connect request from bonding device");

    /* incoming connection from bonding device is rejected */
    btm_sec_cb.pairing_flags |= BTM_PAIR_FLAGS_REJECTED_CONNECT;
    btsnd_hcic_reject_conn(bda, HCI_ERR_HOST_REJECT_DEVICE);
    return;
  }

  /* accept the incoming connection from bonding device */
  if (interop_match_addr(INTEROP_DISABLE_ROLE_SWITCH, &bda) || (BTM_GetNumBredrAclLinks() < 1)) {
    role = HCI_ROLE_PERIPHERAL;
  } else {
    role = HCI_ROLE_CENTRAL;
  }
  btsnd_hcic_accept_conn(bda, role);

  /* Host is not interested or approved connection.  Save BDA and DC and */
  /* pass request to L2CAP */
  btm_sec_cb.connecting_bda = bda;
  btm_sec_cb.connecting_dc = dc;

  p_dev_rec = btm_find_or_alloc_dev(bda);
<<<<<<< HEAD
  if (p_dev_rec == NULL) {
=======

  if (p_dev_rec == nullptr) {
    log::error("No memory to allocate new p_dev_rec");
>>>>>>> 526743fd
    return;
  }
  p_dev_rec->sm4 |= BTM_SM4_CONN_PEND;
}

/*******************************************************************************
 *
 * Function         btm_sec_bond_cancel_complete
 *
 * Description      This function is called to report bond cancel complete
 *                  event.
 *
 * Returns          void
 *
 ******************************************************************************/
static void btm_sec_bond_cancel_complete(void) {
  tBTM_SEC_DEV_REC* p_dev_rec;

  if ((btm_sec_cb.pairing_flags & BTM_PAIR_FLAGS_DISC_WHEN_DONE) ||
      (BTM_PAIR_STATE_WAIT_LOCAL_PIN == btm_sec_cb.pairing_state &&
       BTM_PAIR_FLAGS_WE_STARTED_DD & btm_sec_cb.pairing_flags) ||
      (btm_sec_cb.pairing_state == BTM_PAIR_STATE_GET_REM_NAME &&
       BTM_PAIR_FLAGS_WE_CANCEL_DD & btm_sec_cb.pairing_flags)) {
    /* for dedicated bonding in legacy mode, authentication happens at "link
     * level"
     * btm_sec_connected is called with failed status.
     * In theory, the code that handles is_pairing_device/true should clean out
     * security related code.
     * However, this function may clean out the security related flags and
     * btm_sec_connected would not know
     * this function also needs to do proper clean up.
     */
    p_dev_rec = btm_find_dev(btm_sec_cb.pairing_bda);
    if (p_dev_rec != NULL) {
      p_dev_rec->sec_rec.security_required = BTM_SEC_NONE;
    }
    btm_sec_cb.change_pairing_state(BTM_PAIR_STATE_IDLE);

    /* Notify application that the cancel succeeded */
    if (btm_sec_cb.api.p_bond_cancel_cmpl_callback) {
      btm_sec_cb.api.p_bond_cancel_cmpl_callback(tBTM_STATUS::BTM_SUCCESS);
    }
  }
}

/*******************************************************************************
 *
 * Function         btm_create_conn_cancel_complete
 *
 * Description      This function is called when the command complete message
 *                  is received from the HCI for the create connection cancel
 *                  command.
 *
 * Returns          void
 *
 ******************************************************************************/
void btm_create_conn_cancel_complete(uint8_t status, const RawAddress bd_addr) {
  log::verbose("btm_create_conn_cancel_complete(): in State: {}  status:{}",
               tBTM_SEC_CB::btm_pair_state_descr(btm_sec_cb.pairing_state), status);
  log_link_layer_connection_event(
          &bd_addr, bluetooth::common::kUnknownConnectionHandle,
          android::bluetooth::DIRECTION_OUTGOING, android::bluetooth::LINK_TYPE_ACL,
          android::bluetooth::hci::CMD_CREATE_CONNECTION_CANCEL,
          android::bluetooth::hci::EVT_COMMAND_COMPLETE, android::bluetooth::hci::BLE_EVT_UNKNOWN,
          status, android::bluetooth::hci::STATUS_UNKNOWN);

  /* if the create conn cancel cmd was issued by the bond cancel,
  ** the application needs to be notified that bond cancel succeeded
  */
  switch (status) {
    case HCI_SUCCESS:
      btm_sec_bond_cancel_complete();
      break;
    case HCI_ERR_CONNECTION_EXISTS:
    case HCI_ERR_NO_CONNECTION:
    default:
      /* Notify application of the error */
      if (btm_sec_cb.api.p_bond_cancel_cmpl_callback) {
        btm_sec_cb.api.p_bond_cancel_cmpl_callback(tBTM_STATUS::BTM_ERR_PROCESSING);
      }
      break;
  }
}

/*******************************************************************************
 *
 * Function         btm_sec_check_pending_reqs
 *
 * Description      This function is called at the end of the security procedure
 *                  to let L2CAP and RFCOMM know to re-submit any pending
 *                  requests
 *
 * Returns          void
 *
 ******************************************************************************/
void btm_sec_check_pending_reqs(void) {
  if (btm_sec_cb.pairing_state == BTM_PAIR_STATE_IDLE) {
    /* First, resubmit L2CAP requests */
    if (btm_sec_cb.sec_req_pending) {
      btm_sec_cb.sec_req_pending = false;
      l2cu_resubmit_pending_sec_req(nullptr);
    }

    /* Now, re-submit anything in the mux queue */
    fixed_queue_t* bq = btm_sec_cb.sec_pending_q;

    btm_sec_cb.sec_pending_q = fixed_queue_new(SIZE_MAX);

    tBTM_SEC_QUEUE_ENTRY* p_e;
    while ((p_e = (tBTM_SEC_QUEUE_ENTRY*)fixed_queue_try_dequeue(bq)) != NULL) {
      /* Check that the ACL is still up before starting security procedures */
      if (get_btm_client_interface().peer.BTM_IsAclConnectionUp(p_e->bd_addr, p_e->transport)) {
        if (p_e->psm != 0) {
          log::verbose("PSM:0x{:04x} Is_Orig:{}", p_e->psm, p_e->is_orig);

          btm_sec_mx_access_request(p_e->bd_addr, p_e->is_orig, p_e->rfcomm_security_requirement,
                                    p_e->p_callback, p_e->p_ref_data);
        } else {
          BTM_SetEncryption(p_e->bd_addr, p_e->transport, p_e->p_callback, p_e->p_ref_data,
                            p_e->sec_act);
        }
      }

      osi_free(p_e);
    }
    fixed_queue_free(bq, NULL);
  }
}

/*******************************************************************************
 *
 * Function         btm_sec_dev_reset
 *
 * Description      This function should be called after device reset
 *
 * Returns          void
 *
 ******************************************************************************/
void btm_sec_dev_reset(void) {
  log::assert_that(bluetooth::shim::GetController()->SupportsSimplePairing(),
                   "only controllers with SSP is supported");

  /* set the default IO capabilities */
  btm_sec_cb.devcb.loc_io_caps = BTM_IO_CAP_IO;
  /* add mx service to use no security */
  BTM_SetSecurityLevel(false, "RFC_MUX", BTM_SEC_SERVICE_RFC_MUX, BTM_SEC_NONE, BT_PSM_RFCOMM,
                       BTM_SEC_PROTO_RFCOMM, 0);
  BTM_SetSecurityLevel(true, "RFC_MUX", BTM_SEC_SERVICE_RFC_MUX, BTM_SEC_NONE, BT_PSM_RFCOMM,
                       BTM_SEC_PROTO_RFCOMM, 0);
  log::verbose("btm_sec_dev_reset sec mode: {}", btm_sec_cb.security_mode);
}

/*******************************************************************************
 *
 * Function         btm_sec_abort_access_req
 *
 * Description      This function is called by the L2CAP or RFCOMM to abort
 *                  the pending operation.
 *
 * Parameters:      bd_addr       - Address of the peer device
 *
 * Returns          void
 *
 ******************************************************************************/
void btm_sec_abort_access_req(const RawAddress& bd_addr) {
  tBTM_SEC_DEV_REC* p_dev_rec = btm_find_dev(bd_addr);

  if (!p_dev_rec) {
    return;
  }

  if ((p_dev_rec->sec_rec.classic_link != tSECURITY_STATE::AUTHORIZING) &&
      (p_dev_rec->sec_rec.classic_link != tSECURITY_STATE::AUTHENTICATING)) {
    return;
  }

  p_dev_rec->sec_rec.classic_link = tSECURITY_STATE::IDLE;

  log::verbose("clearing callback. p_dev_rec={}, p_callback={}", std::format_ptr(p_dev_rec),
               std::format_ptr(p_dev_rec->sec_rec.p_callback));
  p_dev_rec->sec_rec.p_callback = NULL;
}

/*******************************************************************************
 *
 * Function         btm_sec_dd_create_conn
 *
 * Description      This function is called to create an ACL connection for
 *                  the dedicated bonding process
 *
 * Returns          tBTM_STATUS::BTM_SUCCESS if an ACL connection is already up
 *                  tBTM_STATUS::BTM_CMD_STARTED if the ACL connection has been requested
 *                  tBTM_STATUS::BTM_NO_RESOURCES if failed to start the ACL connection
 *
 ******************************************************************************/
static tBTM_STATUS btm_sec_dd_create_conn(tBTM_SEC_DEV_REC* p_dev_rec) {
  tBTM_STATUS status = l2cu_ConnectAclForSecurity(p_dev_rec->bd_addr);
  if (status == tBTM_STATUS::BTM_CMD_STARTED) {
    btm_sec_cb.change_pairing_state(BTM_PAIR_STATE_WAIT_PIN_REQ);
    /* If already connected, start pending security procedure */
    if (get_btm_client_interface().peer.BTM_IsAclConnectionUp(p_dev_rec->bd_addr,
                                                              BT_TRANSPORT_BR_EDR)) {
      return tBTM_STATUS::BTM_SUCCESS;
    }
    return tBTM_STATUS::BTM_CMD_STARTED;
  } else if (status == tBTM_STATUS::BTM_NO_RESOURCES) {
    return tBTM_STATUS::BTM_NO_RESOURCES;
  }

  /* set up the control block to indicated dedicated bonding */
  btm_sec_cb.pairing_flags |= BTM_PAIR_FLAGS_DISC_WHEN_DONE;

  log::info("Security Manager: {}", p_dev_rec->bd_addr);

  btm_sec_cb.change_pairing_state(BTM_PAIR_STATE_WAIT_PIN_REQ);

  return tBTM_STATUS::BTM_CMD_STARTED;
}

/*******************************************************************************
 *
 * Function         call_registered_rmt_name_callbacks
 *
 * Description      When an RNR event is received from the controller execute
 *                  the registered RNR callbacks.
 *
 * Returns          None
 *
 ******************************************************************************/
static void call_registered_rmt_name_callbacks(const RawAddress* p_bd_addr,
                                               const DEV_CLASS& dev_class, uint8_t* p_bd_name,
                                               tHCI_STATUS status) {
  int i;

  if (p_bd_addr == nullptr) {
    // TODO Still need to send status back to get SDP state machine
    // running
    log::error("Unable to issue callback with unknown address status:{}",
               hci_status_code_text(status));
    return;
  }

  if (p_bd_name == nullptr) {
    p_bd_name = (uint8_t*)kBtmBdNameEmpty;
  }

  /* Notify all clients waiting for name to be resolved even if not found so
   * clients can continue */
  for (i = 0; i < BTM_SEC_MAX_RMT_NAME_CALLBACKS; i++) {
    if (btm_cb.rnr.p_rmt_name_callback[i]) {
      (*btm_cb.rnr.p_rmt_name_callback[i])(*p_bd_addr, dev_class, p_bd_name);
    }
  }
}

/*******************************************************************************
 *
 * Function         btm_rnr_add_name_to_security_record
 *
 * Description      When an RNR event is received from the controller,
 *                  if valid, add the name to the device record.
 *
 * Returns          SecurityDeviceRecord pointer if record is found for
 *                    given bluetooth device address.  If hci status was
 *                    successful bd_name is updated in security device record.
 *                  nullptr if record is not found
 *
 ******************************************************************************/
static tBTM_SEC_DEV_REC* btm_rnr_add_name_to_security_record(const RawAddress* p_bd_addr,
                                                             const uint8_t* p_bd_name,
                                                             tHCI_STATUS hci_status) {
  /* If remote name request failed, p_bd_addr is null and we need to search */
  /* based on state assuming that we are doing 1 at a time */
  tBTM_SEC_DEV_REC* p_dev_rec = nullptr;
  if (p_bd_addr) {
    p_dev_rec = btm_find_dev(*p_bd_addr);
  } else {
    log::info(
            "Remote read request complete with no address so searching device "
            "database");
    p_dev_rec = btm_sec_find_dev_by_sec_state(tSECURITY_STATE::GETTING_NAME);
    if (p_dev_rec) {
      p_bd_addr = &p_dev_rec->bd_addr;
    }
  }

  if (!p_bd_name) {
    p_bd_name = (const uint8_t*)kBtmBdNameEmpty;
  }

  BTM_LogHistory(kBtmLogTag, (p_bd_addr) ? *p_bd_addr : RawAddress::kEmpty, "RNR complete",
                 std::format("hci_status:{} name:{}", hci_error_code_text(hci_status),
                             reinterpret_cast<char const*>(p_bd_name)));

  if (p_dev_rec == nullptr) {
    // We need to send the callbacks to complete the RNR cycle despite failure
    call_registered_rmt_name_callbacks(p_bd_addr, kDevClassEmpty, nullptr, hci_status);
    return nullptr;
  }

  // We are guaranteed to have an address at this point
  const RawAddress bd_addr(*p_bd_addr);

  if (hci_status == HCI_SUCCESS) {
    log::debug(
            "Remote read request complete for known device pairing_state:{} "
            "name:{} classic_link:{}",
            tBTM_SEC_CB::btm_pair_state_descr(btm_sec_cb.pairing_state),
            reinterpret_cast<char const*>(p_bd_name), p_dev_rec->sec_rec.classic_link);
    bd_name_copy(p_dev_rec->sec_bd_name, p_bd_name);
    p_dev_rec->sec_rec.sec_flags |= BTM_SEC_NAME_KNOWN;
    log::verbose("setting BTM_SEC_NAME_KNOWN sec_flags:0x{:x}", p_dev_rec->sec_rec.sec_flags);
  } else {
    log::warn(
            "Remote read request failed for known device pairing_state:{} "
            "hci_status:{} name:{} classic_link:{}",
            tBTM_SEC_CB::btm_pair_state_descr(btm_sec_cb.pairing_state),
            hci_status_code_text(hci_status), reinterpret_cast<char const*>(p_bd_name),
            p_dev_rec->sec_rec.classic_link);

    /* Notify all clients waiting for name to be resolved even if it failed so
     * clients can continue */
    p_dev_rec->sec_bd_name[0] = 0;
  }

  bluetooth::metrics::LogRemoteNameRequestCompletion(bd_addr, hci_status);

  /* Notify all clients waiting for name to be resolved */
  call_registered_rmt_name_callbacks(&bd_addr, p_dev_rec->dev_class, p_dev_rec->sec_bd_name,
                                     hci_status);
  return p_dev_rec;
}

/*******************************************************************************
 *
 * Function         btm_sec_rmt_name_request_complete
 *
 * Description      This function is called when remote name was obtained from
 *                  the peer device
 *
 * Returns          void
 *
 ******************************************************************************/
void btm_sec_rmt_name_request_complete(const RawAddress* p_bd_addr, const uint8_t* p_bd_name,
                                       tHCI_STATUS hci_status) {
  log::info("btm_sec_rmt_name_request_complete for {}",
            p_bd_addr ? p_bd_addr->ToRedactedStringForLogging() : "null");

  if ((!p_bd_addr && !get_btm_client_interface().peer.BTM_IsAclConnectionUp(
                             btm_sec_cb.connecting_bda, BT_TRANSPORT_BR_EDR)) ||
      (p_bd_addr &&
       !get_btm_client_interface().peer.BTM_IsAclConnectionUp(*p_bd_addr, BT_TRANSPORT_BR_EDR))) {
    log::warn("Remote read request complete with no underlying link connection");
  }

  tBTM_SEC_DEV_REC* p_dev_rec =
          btm_rnr_add_name_to_security_record(p_bd_addr, p_bd_name, hci_status);
  if (p_dev_rec == nullptr) {
    log::warn(
            "Remote read request complete for unknown device peer:{} "
            "pairing_state:{} hci_status:{} name:{}",
            p_bd_addr ? p_bd_addr->ToRedactedStringForLogging() : "null",
            tBTM_SEC_CB::btm_pair_state_descr(btm_sec_cb.pairing_state),
            hci_status_code_text(hci_status), reinterpret_cast<char const*>(p_bd_name));
    return;
  }
  const RawAddress bd_addr(p_dev_rec->RemoteAddress());

  // Security procedure resumes
  const bool is_security_state_getting_name =
          (p_dev_rec->sec_rec.classic_link == tSECURITY_STATE::GETTING_NAME);
  if (is_security_state_getting_name) {
    p_dev_rec->sec_rec.classic_link = tSECURITY_STATE::IDLE;
  }

  /* If we were delaying asking UI for a PIN because name was not resolved,
   * ask now */
  if ((btm_sec_cb.pairing_state == BTM_PAIR_STATE_WAIT_LOCAL_PIN) &&
      (btm_sec_cb.pairing_bda == bd_addr)) {
    log::verbose("delayed pin now being requested flags:0x{:x}, (p_pin_callback=0x{})",
                 btm_sec_cb.pairing_flags, std::format_ptr(btm_sec_cb.api.p_pin_callback));

    if ((btm_sec_cb.pairing_flags & BTM_PAIR_FLAGS_PIN_REQD) == 0 &&
        btm_sec_cb.api.p_pin_callback) {
      log::verbose("calling pin_callback");
      btm_sec_cb.pairing_flags |= BTM_PAIR_FLAGS_PIN_REQD;
      (*btm_sec_cb.api.p_pin_callback)(p_dev_rec->bd_addr, p_dev_rec->dev_class,
                                       p_dev_rec->sec_bd_name,
                                       (p_dev_rec->sec_rec.required_security_flags_for_pairing &
                                        BTM_SEC_IN_MIN_16_DIGIT_PIN));
    }

    /* Set the same state again to force the timer to be restarted */
    btm_sec_cb.change_pairing_state(BTM_PAIR_STATE_WAIT_LOCAL_PIN);
    return;
  }

  /* Check if we were delaying bonding because name was not resolved */
  if (btm_sec_cb.pairing_state == BTM_PAIR_STATE_GET_REM_NAME) {
    if (btm_sec_cb.pairing_bda != bd_addr) {
      log::warn("wrong BDA, retry with pairing BDA");
      tBTM_STATUS btm_status = get_stack_rnr_interface().BTM_ReadRemoteDeviceName(
              btm_sec_cb.pairing_bda, NULL, BT_TRANSPORT_BR_EDR);
      if (btm_status != tBTM_STATUS::BTM_CMD_STARTED) {
        log::warn("failed ({}) to restart remote name request for pairing, must be already queued",
                  btm_status_text(btm_status));
        if (!com::android::bluetooth::flags::pairing_name_discovery_addresss_mismatch()) {
          NotifyBondingChange(*p_dev_rec, HCI_ERR_MEMORY_FULL);
        }
      }
      return;
    }

    log::verbose("continue bonding sm4: 0x{:04x}, hci_status:{}", p_dev_rec->sm4,
                 hci_error_code_text(hci_status));
    if (btm_sec_cb.pairing_flags & BTM_PAIR_FLAGS_WE_CANCEL_DD) {
      btm_sec_bond_cancel_complete();
      return;
    }

    if (hci_status != HCI_SUCCESS) {
      btm_sec_cb.change_pairing_state(BTM_PAIR_STATE_IDLE);

      return NotifyBondingChange(*p_dev_rec, hci_status);
    }

      /* if peer is very old legacy devices, HCI_RMT_HOST_SUP_FEAT_NOTIFY_EVT is
       * not reported */
      if (BTM_SEC_IS_SM4_UNKNOWN(p_dev_rec->sm4)) {
        /* set the KNOWN flag only if BTM_PAIR_FLAGS_REJECTED_CONNECT is not
         * set.*/
        /* If it is set, there may be a race condition */
        log::verbose("IS_SM4_UNKNOWN Flags:0x{:04x}", btm_sec_cb.pairing_flags);
        if ((btm_sec_cb.pairing_flags & BTM_PAIR_FLAGS_REJECTED_CONNECT) == 0) {
          p_dev_rec->sm4 |= BTM_SM4_KNOWN;
        }
      }

      log::verbose("SM4 Value: {:x}, Legacy:{},IS SM4:{}, Unknown:{}", p_dev_rec->sm4,
                   BTM_SEC_IS_SM4_LEGACY(p_dev_rec->sm4), BTM_SEC_IS_SM4(p_dev_rec->sm4),
                   BTM_SEC_IS_SM4_UNKNOWN(p_dev_rec->sm4));

      bool await_connection = true;
      /* BT 2.1 or carkit, bring up the connection to force the peer to request
       *PIN.
       ** Else prefetch (btm_sec_check_prefetch_pin will do the prefetching if
       *needed)
       */
      if ((p_dev_rec->sm4 != BTM_SM4_KNOWN) || !btm_sec_check_prefetch_pin(p_dev_rec)) {
        /* if we rejected incoming connection request, we have to wait
         * HCI_Connection_Complete event */
        /*  before originating  */
        if (btm_sec_cb.pairing_flags & BTM_PAIR_FLAGS_REJECTED_CONNECT) {
          log::warn("waiting HCI_Connection_Complete after rejecting connection");
        } else {
          /* Both we and the peer are 2.1 - continue to create connection */
          tBTM_STATUS req_status = btm_sec_dd_create_conn(p_dev_rec);
          bluetooth::metrics::LogAclAfterRemoteNameRequest(bd_addr, req_status);
          if (req_status == tBTM_STATUS::BTM_SUCCESS) {
            await_connection = false;
          } else if (req_status != tBTM_STATUS::BTM_CMD_STARTED) {
            log::warn("failed to start connection");

            btm_sec_cb.change_pairing_state(BTM_PAIR_STATE_IDLE);

            NotifyBondingChange(*p_dev_rec, HCI_ERR_MEMORY_FULL);
          }
        }
      }

      if (await_connection) {
        log::debug("Wait for connection to begin pairing");
        return;
      }
  }

  /* check if we were delaying link_key_callback because name was not resolved
   */
  if (p_dev_rec->sec_rec.link_key_not_sent) {
    /* If HCI connection complete has not arrived, wait for it */
    if (p_dev_rec->hci_handle == HCI_INVALID_HANDLE) {
      return;
    }

    p_dev_rec->sec_rec.link_key_not_sent = false;
    btm_send_link_key_notif(p_dev_rec);
  }

  /* If this is a bonding procedure can disconnect the link now */
  if ((btm_sec_cb.pairing_flags & BTM_PAIR_FLAGS_WE_STARTED_DD) &&
      (p_dev_rec->sec_rec.sec_flags & BTM_SEC_AUTHENTICATED)) {
    log::warn("btm_sec_rmt_name_request_complete (none/ce)");
    p_dev_rec->sec_rec.security_required &= ~(BTM_SEC_OUT_AUTHENTICATE);
    l2cu_start_post_bond_timer(p_dev_rec->hci_handle);
    return;
  }

  if (!is_security_state_getting_name) {
    log::warn("Security manager received RNR event when not in expected state");
    return;
  }

  /* If get name failed, notify the waiting layer */
  if (hci_status != HCI_SUCCESS) {
    btm_sec_dev_rec_cback_event(p_dev_rec, tBTM_STATUS::BTM_ERR_PROCESSING, false);
    return;
  }

  if (p_dev_rec->sm4 & BTM_SM4_REQ_PEND) {
    log::verbose("waiting for remote features!!");
    return;
  }

  /* Remote Name succeeded, execute the next security procedure, if any */
  tBTM_STATUS btm_status = btm_sec_execute_procedure(p_dev_rec);

  /* If result is pending reply from the user or from the device is pending */
  if (btm_status == tBTM_STATUS::BTM_CMD_STARTED) {
    return;
  }

  /* There is no next procedure or start of procedure failed, notify the waiting
   * layer */
  btm_sec_dev_rec_cback_event(p_dev_rec, btm_status, false);
}

/*******************************************************************************
 *
 * Function         btm_sec_rmt_host_support_feat_evt
 *
 * Description      This function is called when the
 *                  HCI_RMT_HOST_SUP_FEAT_NOTIFY_EVT is received
 *
 * Returns          void
 *
 ******************************************************************************/
void btm_sec_rmt_host_support_feat_evt(const RawAddress bd_addr, uint8_t features_0) {
  tBTM_SEC_DEV_REC* p_dev_rec;

  p_dev_rec = btm_find_or_alloc_dev(bd_addr);
  if (p_dev_rec == NULL) {
    return;
  }

  if (p_dev_rec == nullptr) {
    log::error("No memory to allocate new p_dev_rec");
    return;
  }

  log::info("Got btm_sec_rmt_host_support_feat_evt from {}", bd_addr);

  log::verbose("btm_sec_rmt_host_support_feat_evt  sm4: 0x{:x}  p[0]: 0x{:x}", p_dev_rec->sm4,
               features_0);

  if (BTM_SEC_IS_SM4_UNKNOWN(p_dev_rec->sm4)) {
    p_dev_rec->sm4 = BTM_SM4_KNOWN;
    if (HCI_SSP_HOST_SUPPORTED(&features_0)) {
      p_dev_rec->sm4 = BTM_SM4_TRUE;
    }
    log::verbose("btm_sec_rmt_host_support_feat_evt sm4: 0x{:x} features[0]: 0x{:x}",
                 p_dev_rec->sm4, features_0);
  }
}

/*******************************************************************************
 *
 * Function         btm_io_capabilities_req
 *
 * Description      This function is called when LM request for the IO
 *                  capability of the local device and
 *                  if the OOB data is present for the device in the event
 *
 * Returns          void
 *
 ******************************************************************************/
void btm_io_capabilities_req(RawAddress p) {
  if (btm_sec_is_a_bonded_dev(p)) {
    auto p_dev_rec = btm_find_dev(p);
    ASSERT(p_dev_rec != NULL);

    /* If device is bonded, and encrypted it's upgrading security and it's ok.
     * If it's bonded and not encrypted, it's remote missing keys scenario */
    if (!p_dev_rec->sec_rec.is_device_encrypted() &&
        com::android::bluetooth::flags::key_missing_classic_device()) {
      log::warn("Incoming bond request, but {} is already bonded (notifying user)", p);
      bta_dm_remote_key_missing(p);
      btm_sec_disconnect(p_dev_rec->hci_handle, HCI_ERR_AUTH_FAILURE,
                         "btm_io_capabilities_req for bonded device");
      return;
    }

    log::warn("Incoming bond request, but {} is already bonded (removing)", p);
    bta_dm_process_remove_device(p);
  }

  tBTM_SEC_DEV_REC* p_dev_rec = btm_find_or_alloc_dev(p);
  if (p_dev_rec == NULL) {
    return;
  }

  if (p_dev_rec == nullptr) {
    log::error("No memory to allocate new p_dev_rec");
    return;
  }

  if ((btm_sec_cb.security_mode == BTM_SEC_MODE_SC) && (!p_dev_rec->remote_feature_received)) {
    log::verbose(
            "Device security mode is SC only.To continue need to know remote "
            "features.");

    // ACL calls back to btm_sec_set_peer_sec_caps after it gets data
    p_dev_rec->remote_features_needed = true;
    return;
  }

  tBTM_SP_IO_REQ evt_data;
  evt_data.bd_addr = p;

  /* setup the default response according to compile options */
  /* assume that the local IO capability does not change
   * loc_io_caps is initialized with the default value */
  evt_data.io_cap = btm_sec_cb.devcb.loc_io_caps;
  // TODO(optedoblivion): Inject OOB_DATA_PRESENT Flag
  evt_data.oob_data = BTM_OOB_NONE;
  evt_data.auth_req = BTM_AUTH_SP_NO;

  p_dev_rec->sm4 |= BTM_SM4_TRUE;

  log::verbose("State: {}, Security Mode: {}, Device security Flags: 0x{:04x}",
               tBTM_SEC_CB::btm_pair_state_descr(btm_sec_cb.pairing_state),
               btm_sec_cb.security_mode, btm_sec_cb.pairing_flags);

  uint8_t err_code = 0;
  bool is_orig = true;
  switch (btm_sec_cb.pairing_state) {
    /* initiator connecting */
    case BTM_PAIR_STATE_IDLE:
      // TODO: Handle Idle pairing state
      // security_required = p_dev_rec->sec_rec.security_required;
      break;

    /* received IO capability response already->acceptor */
    case BTM_PAIR_STATE_INCOMING_SSP:
      is_orig = false;

      if (btm_sec_cb.pairing_flags & BTM_PAIR_FLAGS_PEER_STARTED_DD) {
        /* acceptor in dedicated bonding */
        evt_data.auth_req = BTM_AUTH_AP_YES;
      }
      break;

    /* initiator, at this point it is expected to be dedicated bonding
    initiated by local device */
    case BTM_PAIR_STATE_WAIT_PIN_REQ:
      if (evt_data.bd_addr == btm_sec_cb.pairing_bda) {
        evt_data.auth_req = BTM_AUTH_AP_YES;
      } else {
        err_code = HCI_ERR_HOST_BUSY_PAIRING;
      }
      break;

    /* any other state is unexpected */
    default:
      err_code = HCI_ERR_HOST_BUSY_PAIRING;
      log::error("Unexpected Pairing state received {}", btm_sec_cb.pairing_state);
      break;
  }

  if (btm_sec_cb.pairing_disabled) {
    /* pairing is not allowed */
    log::verbose("Pairing is not allowed -> fail pairing.");
    err_code = HCI_ERR_PAIRING_NOT_ALLOWED;
  } else if (btm_sec_cb.security_mode == BTM_SEC_MODE_SC) {
    bool local_supports_sc = bluetooth::shim::GetController()->SupportsSecureConnections();
    /* device in Secure Connections Only mode */
    if (!(local_supports_sc) || !(p_dev_rec->SupportsSecureConnections())) {
      log::debug(
              "SC only service, local_support_for_sc:{}, remote_support_for_sc:{} "
              "-> fail pairing",
              local_supports_sc, p_dev_rec->SupportsSecureConnections());
      err_code = HCI_ERR_PAIRING_NOT_ALLOWED;
    }
  }

  if (err_code != 0) {
    btsnd_hcic_io_cap_req_neg_reply(evt_data.bd_addr, err_code);
    return;
  }

  evt_data.is_orig = is_orig;

  if (is_orig) {
    /* local device initiated the pairing non-bonding -> use
     * required_security_flags_for_pairing */
    if (!(btm_sec_cb.pairing_flags & BTM_PAIR_FLAGS_WE_STARTED_DD) &&
        (p_dev_rec->sec_rec.required_security_flags_for_pairing & BTM_SEC_OUT_AUTHENTICATE)) {
      if (btm_sec_cb.security_mode == BTM_SEC_MODE_SC) {
        /* SC only mode device requires MITM protection */
        evt_data.auth_req = BTM_AUTH_SPGB_YES;
      } else {
        evt_data.auth_req =
            (p_dev_rec->sec_rec.required_security_flags_for_pairing &
             BTM_SEC_OUT_MITM)
                ? BTM_AUTH_SPGB_YES
                : BTM_AUTH_SPGB_NO;
      }
    }
  }

  /* Notify L2CAP to increase timeout */
  l2c_pin_code_request(evt_data.bd_addr);

  btm_sec_cb.pairing_bda = evt_data.bd_addr;

  if (evt_data.bd_addr == btm_sec_cb.connecting_bda) {
    p_dev_rec->dev_class = btm_sec_cb.connecting_dc;
  }

  btm_sec_cb.change_pairing_state(BTM_PAIR_STATE_WAIT_LOCAL_IOCAPS);

  if (p_dev_rec->sm4 & BTM_SM4_UPGRADE) {
    p_dev_rec->sm4 &= ~BTM_SM4_UPGRADE;

    /* link key upgrade: always use SPGB_YES - assuming we want to save the link
     * key */
    evt_data.auth_req = BTM_AUTH_SPGB_YES;
  } else if (btm_sec_cb.api.p_sp_callback) {
    /* the callback function implementation may change the IO capability... */
    (*btm_sec_cb.api.p_sp_callback)(BTM_SP_IO_REQ_EVT, (tBTM_SP_EVT_DATA*)&evt_data);
  }

  if (btm_sec_cb.pairing_flags & BTM_PAIR_FLAGS_WE_STARTED_DD) {
    evt_data.auth_req = (BTM_AUTH_DD_BOND | (evt_data.auth_req & BTM_AUTH_YN_BIT));
  }

  if (btm_sec_cb.security_mode == BTM_SEC_MODE_SC) {
    /* At this moment we know that both sides are SC capable, device in */
    /* SC only mode requires MITM for any service so let's set MITM bit */
    evt_data.auth_req |= BTM_AUTH_YN_BIT;
    log::verbose("for device in \"SC only\" mode set auth_req to 0x{:02x}", evt_data.auth_req);
  }

  /* if the user does not indicate "reply later" by setting the oob_data to
   * unknown */
  /* send the response right now. Save the current IO capability in the
   * control block */
  btm_sec_cb.devcb.loc_auth_req = evt_data.auth_req;
  btm_sec_cb.devcb.loc_io_caps = evt_data.io_cap;

  log::verbose("State: {}  IO_CAP:{} oob_data:{} auth_req:{}",
               tBTM_SEC_CB::btm_pair_state_descr(btm_sec_cb.pairing_state), evt_data.io_cap,
               evt_data.oob_data, evt_data.auth_req);

  btsnd_hcic_io_cap_req_reply(evt_data.bd_addr, evt_data.io_cap, evt_data.oob_data,
                              evt_data.auth_req);
}

/*******************************************************************************
 *
 * Function         btm_io_capabilities_rsp
 *
 * Description      This function is called when the IO capability of the
 *                  specified device is received
 *
 * Returns          void
 *
 ******************************************************************************/
void btm_io_capabilities_rsp(const tBTM_SP_IO_RSP evt_data) {
  /* Allocate a new device record or reuse the oldest one */
  tBTM_SEC_DEV_REC* p_dev_rec = btm_find_or_alloc_dev(evt_data.bd_addr);
  if (p_dev_rec == NULL) {
    return;
  }

  if (p_dev_rec == nullptr) {
    log::error("No memory to allocate new p_dev_rec");
    return;
  }

  /* If device is bonded, and encrypted it's upgrading security and it's ok.
   * If it's bonded and not encrypted, it's remote missing keys scenario */
  if (btm_sec_is_a_bonded_dev(evt_data.bd_addr) && !p_dev_rec->sec_rec.is_device_encrypted() &&
      com::android::bluetooth::flags::key_missing_classic_device()) {
    log::warn("Incoming bond request, but {} is already bonded (notifying user)", evt_data.bd_addr);
    bta_dm_remote_key_missing(evt_data.bd_addr);
    btm_sec_disconnect(p_dev_rec->hci_handle, HCI_ERR_AUTH_FAILURE,
                       "btm_io_capabilities_rsp for bonded device");
    return;
  }

  /* If no security is in progress, this indicates incoming security */
  if (btm_sec_cb.pairing_state == BTM_PAIR_STATE_IDLE) {
    btm_sec_cb.pairing_bda = evt_data.bd_addr;

    btm_sec_cb.change_pairing_state(BTM_PAIR_STATE_INCOMING_SSP);
  }

  /* Notify L2CAP to increase timeout */
  l2c_pin_code_request(evt_data.bd_addr);

  /* We must have a device record here.
   * Use the connecting device's CoD for the connection */
  if (evt_data.bd_addr == btm_sec_cb.connecting_bda) {
    p_dev_rec->dev_class = btm_sec_cb.connecting_dc;
  }

  /* peer sets dedicated bonding bit and we did not initiate dedicated bonding
   */
  if (btm_sec_cb.pairing_state == BTM_PAIR_STATE_INCOMING_SSP /* peer initiated bonding */
      && (evt_data.auth_req & BTM_AUTH_DD_BOND))              /* and dedicated bonding bit is set */
  {
    btm_sec_cb.pairing_flags |= BTM_PAIR_FLAGS_PEER_STARTED_DD;
  }

  /* save the IO capability in the device record */
  p_dev_rec->sec_rec.rmt_io_caps = evt_data.io_cap;
  p_dev_rec->sec_rec.rmt_auth_req = evt_data.auth_req;

  if (btm_sec_cb.api.p_sp_callback) {
    (*btm_sec_cb.api.p_sp_callback)(BTM_SP_IO_RSP_EVT, (tBTM_SP_EVT_DATA*)&evt_data);
  }
}

/*******************************************************************************
 *
 * Function         btm_proc_sp_req_evt
 *
 * Description      This function is called to process/report
 *                  HCI_USER_CONFIRMATION_REQUEST_EVT
 *                  or HCI_USER_PASSKEY_REQUEST_EVT
 *                  or HCI_USER_PASSKEY_NOTIFY_EVT
 *
 * Returns          void
 *
 ******************************************************************************/
void btm_proc_sp_req_evt(tBTM_SP_EVT event, const RawAddress bda, const uint32_t value) {
  tBTM_STATUS status = tBTM_STATUS::BTM_ERR_PROCESSING;
  tBTM_SP_EVT_DATA evt_data;
  RawAddress& p_bda = evt_data.cfm_req.bd_addr;
  tBTM_SEC_DEV_REC* p_dev_rec;

  p_bda = bda;
  log::debug("BDA:{}, event:{}, state:{}", p_bda, sp_evt_to_text(event),
             tBTM_SEC_CB::btm_pair_state_descr(btm_sec_cb.pairing_state));

  p_dev_rec = btm_find_dev(p_bda);
  if ((p_dev_rec != NULL) && (btm_sec_cb.pairing_state != BTM_PAIR_STATE_IDLE) &&
      (btm_sec_cb.pairing_bda == p_bda)) {
    evt_data.cfm_req.bd_addr = p_dev_rec->bd_addr;
    evt_data.cfm_req.dev_class = p_dev_rec->dev_class;
    log::info("CoD: evt_data.cfm_req.dev_class = {}", dev_class_text(evt_data.cfm_req.dev_class));
    bd_name_copy(evt_data.cfm_req.bd_name, p_dev_rec->sec_bd_name);

    switch (event) {
      case BTM_SP_CFM_REQ_EVT:
        /* Numeric confirmation. Need user to conf the passkey */
        btm_sec_cb.change_pairing_state(BTM_PAIR_STATE_WAIT_NUMERIC_CONFIRM);

        /* The device record must be allocated in the "IO cap exchange" step */
        evt_data.cfm_req.num_val = value;
        log::verbose("num_val:{}", evt_data.cfm_req.num_val);

        evt_data.cfm_req.just_works = true;

        /* process user confirm req in association with the auth_req param */
        if (btm_sec_cb.devcb.loc_io_caps == BTM_IO_CAP_IO) {
          if (p_dev_rec->sec_rec.rmt_io_caps == BTM_IO_CAP_UNKNOWN) {
            log::error(
                    "did not receive IO cap response prior to BTM_SP_CFM_REQ_EVT, "
                    "failing pairing request");
            status = tBTM_STATUS::BTM_WRONG_MODE;
            BTM_ConfirmReqReply(status, p_bda);
            return;
          }

          if ((p_dev_rec->sec_rec.rmt_io_caps == BTM_IO_CAP_IO ||
               p_dev_rec->sec_rec.rmt_io_caps == BTM_IO_CAP_OUT) &&
              (btm_sec_cb.devcb.loc_io_caps == BTM_IO_CAP_IO) &&
              ((p_dev_rec->sec_rec.rmt_auth_req & BTM_AUTH_SP_YES) ||
               (btm_sec_cb.devcb.loc_auth_req & BTM_AUTH_SP_YES))) {
            /* Use Numeric Comparison if
             * 1. Local IO capability is DisplayYesNo,
             * 2. Remote IO capability is DisplayOnly or DisplayYesNo, and
             * 3. Either of the devices have requested authenticated link key */
            evt_data.cfm_req.just_works = false;
          }
        }

        log::verbose("just_works:{}, io loc:{}, rmt:{}, auth loc:{}, rmt:{}",
                     evt_data.cfm_req.just_works, btm_sec_cb.devcb.loc_io_caps,
                     p_dev_rec->sec_rec.rmt_io_caps, btm_sec_cb.devcb.loc_auth_req,
                     p_dev_rec->sec_rec.rmt_auth_req);

        evt_data.cfm_req.loc_auth_req = btm_sec_cb.devcb.loc_auth_req;
        evt_data.cfm_req.rmt_auth_req = p_dev_rec->sec_rec.rmt_auth_req;
        evt_data.cfm_req.loc_io_caps = btm_sec_cb.devcb.loc_io_caps;
        evt_data.cfm_req.rmt_io_caps = p_dev_rec->sec_rec.rmt_io_caps;
        break;

      case BTM_SP_KEY_NOTIF_EVT:
        /* Passkey notification (other side is a keyboard) */
        evt_data.key_notif.passkey = value;
        log::verbose("passkey:{}", evt_data.key_notif.passkey);

        btm_sec_cb.change_pairing_state(BTM_PAIR_STATE_WAIT_AUTH_COMPLETE);
        break;

      case BTM_SP_KEY_REQ_EVT:
        if (btm_sec_cb.devcb.loc_io_caps != BTM_IO_CAP_NONE) {
          /* HCI_USER_PASSKEY_REQUEST_EVT */
          btm_sec_cb.change_pairing_state(BTM_PAIR_STATE_KEY_ENTRY);
        }
        break;
      default:
        log::warn("unhandled event:{}", sp_evt_to_text(event));
        break;
    }

    if (btm_sec_cb.api.p_sp_callback) {
      status = (*btm_sec_cb.api.p_sp_callback)(event, &evt_data);
      if (status != tBTM_STATUS::BTM_NOT_AUTHORIZED) {
        return;
      }
      /* else tBTM_STATUS::BTM_NOT_AUTHORIZED means when the app wants to reject the req
       * right now */
    } else if ((event == BTM_SP_CFM_REQ_EVT) && (evt_data.cfm_req.just_works)) {
      /* automatically reply with just works if no sp_cback */
      status = tBTM_STATUS::BTM_SUCCESS;
    }

    if (event == BTM_SP_CFM_REQ_EVT) {
      log::verbose("calling BTM_ConfirmReqReply with status: {}", status);
      BTM_ConfirmReqReply(status, p_bda);
    } else if (btm_sec_cb.devcb.loc_io_caps != BTM_IO_CAP_NONE && event == BTM_SP_KEY_REQ_EVT) {
      BTM_PasskeyReqReply(status, p_bda, 0);
    }
    return;
  }

  /* Something bad. we can only fail this connection */
  acl_set_disconnect_reason(HCI_ERR_HOST_REJECT_SECURITY);

  if (BTM_SP_CFM_REQ_EVT == event) {
    btsnd_hcic_user_conf_reply(p_bda, false);
  } else if (BTM_SP_KEY_NOTIF_EVT == event) {
    /* do nothing -> it very unlikely to happen.
    This event is most likely to be received by a HID host when it first
    connects to a HID device.
    Usually the Host initiated the connection in this case.
    On Mobile platforms, if there's a security process happening,
    the host probably can not initiate another connection.
    BTW (PC) is another story.  */
    p_dev_rec = btm_find_dev(p_bda);
    if (p_dev_rec != NULL) {
      btm_sec_disconnect(p_dev_rec->hci_handle, HCI_ERR_AUTH_FAILURE,
                         "stack::btm::btm_sec::btm_proc_sp_req_evt Security failure");
    }
  } else if (btm_sec_cb.devcb.loc_io_caps != BTM_IO_CAP_NONE) {
    btsnd_hcic_user_passkey_neg_reply(p_bda);
  }
}

/*******************************************************************************
 *
 * Function         btm_simple_pair_complete
 *
 * Description      This function is called when simple pairing process is
 *                  complete
 *
 * Returns          void
 *
 ******************************************************************************/
void btm_simple_pair_complete(const RawAddress bd_addr, uint8_t status) {
  tBTM_SEC_DEV_REC* p_dev_rec;
  bool disc = false;

  p_dev_rec = btm_find_dev(bd_addr);
  if (p_dev_rec == nullptr) {
    log::error("unknown BDA: {}", bd_addr);
    return;
  }

  log::verbose("btm_simple_pair_complete()  Pair State: {}  Status:{}  classic_link:{}",
               tBTM_SEC_CB::btm_pair_state_descr(btm_sec_cb.pairing_state), status,
               p_dev_rec->sec_rec.classic_link);

  if (status == HCI_SUCCESS) {
    p_dev_rec->sec_rec.sec_flags |= BTM_SEC_AUTHENTICATED;
  } else if (status == HCI_ERR_PAIRING_NOT_ALLOWED) {
    /* The test spec wants the peer device to get this failure code. */
    btm_sec_cb.change_pairing_state(BTM_PAIR_STATE_WAIT_DISCONNECT);

    /* Change the timer to 1 second */
    alarm_set_on_mloop(btm_sec_cb.pairing_timer, BT_1SEC_TIMEOUT_MS, btm_sec_pairing_timeout, NULL);
  } else if (btm_sec_cb.pairing_bda == bd_addr) {
    /* stop the timer */
    alarm_cancel(btm_sec_cb.pairing_timer);

    if (p_dev_rec->sec_rec.classic_link != tSECURITY_STATE::AUTHENTICATING) {
      /* the initiating side: will receive auth complete event. disconnect ACL
       * at that time */
      disc = true;
    }
  } else {
    disc = true;
  }

  if (disc) {
    /* simple pairing failed */
    /* Avoid sending disconnect on HCI_ERR_PEER_USER */
    if ((status != HCI_ERR_PEER_USER) && (status != HCI_ERR_CONN_CAUSE_LOCAL_HOST)) {
      btm_sec_send_hci_disconnect(p_dev_rec, HCI_ERR_AUTH_FAILURE, p_dev_rec->hci_handle,
                                  "stack::btm::btm_sec::btm_simple_pair_complete Auth fail");
    }
  }
}

/*******************************************************************************
 *
 * Function         btm_rem_oob_req
 *
 * Description      This function is called to process/report
 *                  HCI_REMOTE_OOB_DATA_REQUEST_EVT
 *
 * Returns          void
 *
 ******************************************************************************/
void btm_rem_oob_req(const RawAddress bd_addr) {
  tBTM_SP_RMT_OOB evt_data;
  tBTM_SEC_DEV_REC* p_dev_rec;
  Octet16 c;
  Octet16 r;

  evt_data.bd_addr = bd_addr;
  RawAddress& p_bda = evt_data.bd_addr;

  log::verbose("BDA: {}", p_bda);
  p_dev_rec = btm_find_dev(p_bda);
  if ((p_dev_rec != NULL) && btm_sec_cb.api.p_sp_callback) {
    evt_data.bd_addr = p_dev_rec->bd_addr;
    evt_data.dev_class = p_dev_rec->dev_class;
    bd_name_copy(evt_data.bd_name, p_dev_rec->sec_bd_name);

    btm_sec_cb.change_pairing_state(BTM_PAIR_STATE_WAIT_LOCAL_OOB_RSP);
    if ((*btm_sec_cb.api.p_sp_callback)(BTM_SP_RMT_OOB_EVT, (tBTM_SP_EVT_DATA*)&evt_data) ==
        tBTM_STATUS::BTM_NOT_AUTHORIZED) {
      BTM_RemoteOobDataReply(static_cast<tBTM_STATUS>(true), p_bda, c, r);
    }
    return;
  }

  /* something bad. we can only fail this connection */
  acl_set_disconnect_reason(HCI_ERR_HOST_REJECT_SECURITY);
  btsnd_hcic_rem_oob_neg_reply(p_bda);
}

/*******************************************************************************
 *
 * Function         btm_read_local_oob_complete
 *
 * Description      This function is called when read local oob data is
 *                  completed by the LM
 *
 * Returns          void
 *
 ******************************************************************************/
void btm_read_local_oob_complete(const tBTM_SP_LOC_OOB evt_data) {
  log::verbose("btm_read_local_oob_complete:{}", evt_data.status);

  if (btm_sec_cb.api.p_sp_callback) {
    tBTM_SP_EVT_DATA btm_sp_evt_data;
    btm_sp_evt_data.loc_oob = evt_data;
    (*btm_sec_cb.api.p_sp_callback)(BTM_SP_LOC_OOB_EVT, &btm_sp_evt_data);
  }
}

/*******************************************************************************
 *
 * Function         btm_sec_auth_collision
 *
 * Description      This function is called when authentication or encryption
 *                  needs to be retried at a later time.
 *
 * Returns          void
 *
 ******************************************************************************/
static void btm_sec_auth_collision(uint16_t handle) {
  tBTM_SEC_DEV_REC* p_dev_rec;

  if (!btm_sec_cb.collision_start_time) {
    btm_sec_cb.collision_start_time = bluetooth::common::time_get_os_boottime_ms();
  }

  if ((bluetooth::common::time_get_os_boottime_ms() - btm_sec_cb.collision_start_time) <
      BTM_SEC_MAX_COLLISION_DELAY) {
    if (handle == HCI_INVALID_HANDLE) {
      p_dev_rec = btm_sec_find_dev_by_sec_state(tSECURITY_STATE::AUTHENTICATING);
      if (p_dev_rec == nullptr) {
        p_dev_rec = btm_sec_find_dev_by_sec_state(tSECURITY_STATE::ENCRYPTING);
      }
    } else {
      p_dev_rec = btm_find_dev_by_handle(handle);
    }

    if (p_dev_rec != NULL) {
      log::verbose("btm_sec_auth_collision: state {} (retrying in a moment...)",
                   p_dev_rec->sec_rec.classic_link);
      /* We will restart authentication after timeout */
      if (p_dev_rec->sec_rec.classic_link == tSECURITY_STATE::AUTHENTICATING ||
          p_dev_rec->sec_rec.is_security_state_bredr_encrypting()) {
        p_dev_rec->sec_rec.classic_link = tSECURITY_STATE::IDLE;
      }

      btm_sec_cb.p_collided_dev_rec = p_dev_rec;
      alarm_set_on_mloop(btm_sec_cb.sec_collision_timer, BT_1SEC_TIMEOUT_MS,
                         btm_sec_collision_timeout, NULL);
    }
  }
}

/******************************************************************************
 *
 * Function         btm_sec_auth_retry
 *
 * Description      This function is called when authentication or encryption
 *                  needs to be retried at a later time.
 *
 * Returns          TRUE if a security retry required
 *
 *****************************************************************************/
static bool btm_sec_auth_retry(uint16_t handle, uint8_t status) {
  tBTM_SEC_DEV_REC* p_dev_rec = btm_find_dev_by_handle(handle);
  if (!p_dev_rec) {
    return false;
  }

  /* keep the old sm4 flag and clear the retry bit in control block */
  uint8_t old_sm4 = p_dev_rec->sm4;
  p_dev_rec->sm4 &= ~BTM_SM4_RETRY;

  if ((btm_sec_cb.pairing_state == BTM_PAIR_STATE_IDLE) && ((old_sm4 & BTM_SM4_RETRY) == 0) &&
      (HCI_ERR_KEY_MISSING == status) && BTM_SEC_IS_SM4(p_dev_rec->sm4)) {
    /* This retry for missing key is for Lisbon or later only.
       Legacy device do not need this. the controller will drive the retry
       automatically
       set the retry bit */
    btm_sec_cb.collision_start_time = 0;
    btm_restore_mode();
    p_dev_rec->sm4 |= BTM_SM4_RETRY;
    p_dev_rec->sec_rec.sec_flags &= ~BTM_SEC_LINK_KEY_KNOWN;
    log::verbose("Retry for missing key sm4:x{:x} sec_flags:0x{:x} sec_req_flags:0x{:x}",
                 p_dev_rec->sm4, p_dev_rec->sec_rec.sec_flags, p_dev_rec->sec_rec.security_required);

    /* With BRCM controller, we do not need to delete the stored link key in
       controller.
       If the stack may sit on top of other controller, we may need this
       BTM_DeleteStoredLinkKey (bd_addr, NULL); */
    p_dev_rec->sec_rec.classic_link = tSECURITY_STATE::IDLE;
    p_dev_rec->sec_rec.required_security_flags_for_pairing = p_dev_rec->sec_rec.security_required;
    btm_sec_execute_procedure(p_dev_rec);
    return true;
  }

  return false;
}

void btm_sec_auth_complete(uint16_t handle, tHCI_STATUS status) {
  tBTM_PAIRING_STATE old_state = btm_sec_cb.pairing_state;
  tBTM_SEC_DEV_REC* p_dev_rec = btm_find_dev_by_handle(handle);
  bool are_bonding = false;
  bool was_authenticating = false;

  if (p_dev_rec) {
    bluetooth::metrics::LogAuthenticationComplete(p_dev_rec->bd_addr, status);
    log::verbose(
            "Security Manager: in state: {}, handle: {}, status: {}, "
            "dev->sec_rec.classic_link:{}, bda: {}, RName: {}",
            tBTM_SEC_CB::btm_pair_state_descr(btm_sec_cb.pairing_state), handle, status,
            p_dev_rec->sec_rec.classic_link, p_dev_rec->bd_addr,
            reinterpret_cast<char const*>(p_dev_rec->sec_bd_name));

    if (status == HCI_ERR_KEY_MISSING &&
        com::android::bluetooth::flags::key_missing_classic_device()) {
      log::warn("auth_complete KEY_MISSING {} is already bonded (notifying user)",
                p_dev_rec->bd_addr);
      bta_dm_remote_key_missing(p_dev_rec->bd_addr);
      btm_sec_disconnect(handle, HCI_ERR_AUTH_FAILURE, "auth_cmpl KEY_MISSING for bonded device");
      return;
    }

  } else {
    log::verbose("Security Manager: in state: {}, handle: {}, status: {}",
                 tBTM_SEC_CB::btm_pair_state_descr(btm_sec_cb.pairing_state), handle, status);
  }

  /* For transaction collision we need to wait and repeat.  There is no need */
  /* for random timeout because only peripheral should receive the result */
  if ((status == HCI_ERR_LMP_ERR_TRANS_COLLISION) ||
      (status == HCI_ERR_DIFF_TRANSACTION_COLLISION)) {
    btm_sec_auth_collision(handle);
    return;
  } else if (btm_sec_auth_retry(handle, status)) {
    return;
  }

  if (com::android::bluetooth::flags::clear_auth_collision_state_on_pairing_complete()) {
    if (p_dev_rec && btm_sec_cb.p_collided_dev_rec &&
        p_dev_rec->bd_addr == btm_sec_cb.p_collided_dev_rec->bd_addr) {
      btm_sec_cb.collision_start_time = 0;
      btm_sec_cb.p_collided_dev_rec = NULL;
      if (alarm_is_scheduled(btm_sec_cb.sec_collision_timer))
        alarm_cancel(btm_sec_cb.sec_collision_timer);
    }
  } else {
    btm_sec_cb.collision_start_time = 0;
  }

  btm_restore_mode();

  /* Check if connection was made just to do bonding.  If we authenticate
     the connection that is up, this is the last event received.
  */
  if (p_dev_rec && (btm_sec_cb.pairing_flags & BTM_PAIR_FLAGS_WE_STARTED_DD) &&
      !(btm_sec_cb.pairing_flags & BTM_PAIR_FLAGS_DISC_WHEN_DONE)) {
    p_dev_rec->sec_rec.security_required &= ~BTM_SEC_OUT_AUTHENTICATE;

    l2cu_start_post_bond_timer(p_dev_rec->hci_handle);
  }

  if (!p_dev_rec) {
    return;
  }

  if (p_dev_rec->sec_rec.classic_link == tSECURITY_STATE::AUTHENTICATING) {
    p_dev_rec->sec_rec.classic_link = tSECURITY_STATE::IDLE;
    was_authenticating = true;
    /* There can be a race condition, when we are starting authentication
     * and the peer device is doing encryption.
     * If first we receive encryption change up, then initiated
     * authentication can not be performed.
     * According to the spec we can not do authentication on the
     * encrypted link, so device is correct.
     */
    if ((status == HCI_ERR_COMMAND_DISALLOWED) &&
        ((p_dev_rec->sec_rec.sec_flags & (BTM_SEC_AUTHENTICATED | BTM_SEC_ENCRYPTED)) ==
         (BTM_SEC_AUTHENTICATED | BTM_SEC_ENCRYPTED))) {
      status = HCI_SUCCESS;
    }
    if (status == HCI_SUCCESS) {
      p_dev_rec->sec_rec.sec_flags |= BTM_SEC_AUTHENTICATED;
    }
  }

  if ((btm_sec_cb.pairing_state != BTM_PAIR_STATE_IDLE) &&
      (p_dev_rec->bd_addr == btm_sec_cb.pairing_bda)) {
    if (btm_sec_cb.pairing_flags & BTM_PAIR_FLAGS_WE_STARTED_DD) {
      are_bonding = true;
    }
    btm_sec_cb.change_pairing_state(BTM_PAIR_STATE_IDLE);
  }

  if (was_authenticating == false) {
    if (status != HCI_SUCCESS && old_state != BTM_PAIR_STATE_IDLE) {
      NotifyBondingChange(*p_dev_rec, status);
    }
    return;
  }

  /* Currently we do not notify user if it is a keyboard which connects */
  /* User probably Disabled the keyboard while it was asleap.  Let them try */
  if (btm_sec_cb.api.p_auth_complete_callback) {
    /* report the suthentication status */
    if ((old_state != BTM_PAIR_STATE_IDLE) || (status != HCI_SUCCESS)) {
      (*btm_sec_cb.api.p_auth_complete_callback)(p_dev_rec->bd_addr, p_dev_rec->dev_class,
                                                 p_dev_rec->sec_bd_name, status);
    }
  }

  /* If this is a bonding procedure can disconnect the link now */
  if (are_bonding) {
    p_dev_rec->sec_rec.security_required &= ~BTM_SEC_OUT_AUTHENTICATE;

    if (status != HCI_SUCCESS) {
      if ((status != HCI_ERR_PEER_USER) && (status != HCI_ERR_CONN_CAUSE_LOCAL_HOST)) {
        btm_sec_send_hci_disconnect(
                p_dev_rec, HCI_ERR_PEER_USER, p_dev_rec->hci_handle,
                "stack::btm::btm_sec::btm_sec_auth_retry Auth fail while bonding");
      }
    } else {
      BTM_LogHistory(kBtmLogTag, p_dev_rec->bd_addr, "Bonding completed",
                     hci_error_code_text(status));

      tHCI_ROLE role = HCI_ROLE_UNKNOWN;
      if (get_btm_client_interface().link_policy.BTM_GetRole(p_dev_rec->bd_addr, &role) !=
          tBTM_STATUS::BTM_SUCCESS) {
        log::warn("Unable to get link role peer:{}", p_dev_rec->bd_addr);
      }
      if (role == HCI_ROLE_CENTRAL) {
        // Encryption is required to start SM over BR/EDR
        // indicate that this is encryption after authentication
        BTM_SetEncryption(p_dev_rec->bd_addr, BT_TRANSPORT_BR_EDR, NULL, NULL, BTM_BLE_SEC_NONE);
      } else if (p_dev_rec->IsLocallyInitiated()) {
        // Encryption will be set in role_changed callback
        log::info(
                "auth completed in role=peripheral, try to switch role and "
                "encrypt");
        if (get_btm_client_interface().link_policy.BTM_SwitchRoleToCentral(
                    p_dev_rec->RemoteAddress()) != tBTM_STATUS::BTM_CMD_STARTED) {
          log::warn("Unable to switch role to central peer:{}", p_dev_rec->RemoteAddress());
        }
      }

      l2cu_start_post_bond_timer(p_dev_rec->hci_handle);
    }

    return;
  }

  /* If authentication failed, notify the waiting layer */
  if (status != HCI_SUCCESS) {
    btm_sec_dev_rec_cback_event(p_dev_rec, tBTM_STATUS::BTM_ERR_PROCESSING, false);

    if (btm_sec_cb.pairing_flags & BTM_PAIR_FLAGS_DISC_WHEN_DONE) {
      btm_sec_send_hci_disconnect(p_dev_rec, HCI_ERR_AUTH_FAILURE, p_dev_rec->hci_handle,
                                  "stack::btm::btm_sec::btm_sec_auth_retry Auth failed");
    }
    return;
  }

  if (p_dev_rec->sec_rec.pin_code_length >= 16 ||
      p_dev_rec->sec_rec.link_key_type == BTM_LKEY_TYPE_AUTH_COMB ||
      p_dev_rec->sec_rec.link_key_type == BTM_LKEY_TYPE_AUTH_COMB_P_256) {
    // If we have MITM protection we have a higher level of security than
    // provided by 16 digits PIN
    p_dev_rec->sec_rec.sec_flags |= BTM_SEC_16_DIGIT_PIN_AUTHED;
  }

  /* Authentication succeeded, execute the next security procedure, if any */
  tBTM_STATUS btm_status = btm_sec_execute_procedure(p_dev_rec);

  /* If there is no next procedure, or procedure failed to start, notify the
   * caller */
  if (btm_status != tBTM_STATUS::BTM_CMD_STARTED) {
    btm_sec_dev_rec_cback_event(p_dev_rec, btm_status, false);
  }
}

/*******************************************************************************
 *
 * Function         btm_sec_encrypt_change
 *
 * Description      This function is when encryption of the connection is
 *                  completed by the LM
 *
 * Returns          void
 *
 ******************************************************************************/
void btm_sec_encrypt_change(uint16_t handle, tHCI_STATUS status, uint8_t encr_enable,
                            uint8_t key_size, bool from_key_refresh = false) {
  /* For transaction collision we need to wait and repeat.  There is no need */
  /* for random timeout because only peripheral should receive the result */
  if ((status == HCI_ERR_LMP_ERR_TRANS_COLLISION) ||
      (status == HCI_ERR_DIFF_TRANSACTION_COLLISION)) {
    log::error("Encryption collision failed status:{}", hci_error_code_text(status));
    btm_sec_auth_collision(handle);
    return;
  }
  btm_sec_cb.collision_start_time = 0;

  tBTM_SEC_DEV_REC* p_dev_rec = btm_find_dev_by_handle(handle);
  if (p_dev_rec == nullptr) {
    log::warn(
            "Received encryption change for unknown device handle:0x{:04x} "
            "status:{} enable:0x{:x}",
            handle, hci_status_code_text(status), encr_enable);
    return;
  }

  const tBT_TRANSPORT transport =
          BTM_IsBleConnection(handle) ? BT_TRANSPORT_LE : BT_TRANSPORT_BR_EDR;

  if (transport == BT_TRANSPORT_LE) {
    key_size = p_dev_rec->sec_rec.ble_keys.key_size;
    if (key_size == 0 && status == HCI_SUCCESS && encr_enable == HCI_ENCRYPT_MODE_ON) {
      /* Only case when key size is 0 during successfull encryption is pairing - for this case look
       * up the key size */
      key_size = SMP_GetPendingPairingKeySize();
    }
  }

  log::debug(
          "Security Manager encryption change request hci_status:{} request:{} "
          "state: le_link:{} classic_link:{} sec_flags:0x{:x} key_size:{}",
          hci_status_code_text(status), (encr_enable) ? "encrypt" : "unencrypt",
          p_dev_rec->sec_rec.le_link, p_dev_rec->sec_rec.classic_link, p_dev_rec->sec_rec.sec_flags,
          key_size);

  if (status == HCI_SUCCESS) {
    if (encr_enable) {
      if (p_dev_rec->hci_handle == handle) {  // classic
        p_dev_rec->sec_rec.sec_flags |= (BTM_SEC_AUTHENTICATED | BTM_SEC_ENCRYPTED);
        if (p_dev_rec->sec_rec.pin_code_length >= 16 ||
            p_dev_rec->sec_rec.link_key_type == BTM_LKEY_TYPE_AUTH_COMB ||
            p_dev_rec->sec_rec.link_key_type == BTM_LKEY_TYPE_AUTH_COMB_P_256) {
          p_dev_rec->sec_rec.sec_flags |= BTM_SEC_16_DIGIT_PIN_AUTHED;
        }
      } else if (p_dev_rec->ble_hci_handle == handle) {  // BLE
        p_dev_rec->sec_rec.set_le_device_encrypted();
        if (p_dev_rec->sec_rec.is_le_link_key_authenticated()) {
          p_dev_rec->sec_rec.set_le_device_authenticated();
        }
      } else {
        log::error(
                "Received encryption change for unknown device handle:0x{:04x} "
                "status:{} enable:0x{:x}",
                handle, hci_status_code_text(status), encr_enable);
      }
    } else {
      log::info("Encryption was not enabled locally resetting encryption state");
      /* It is possible that we decrypted the link to perform role switch */
      /* mark link not to be encrypted, so that when we execute security next
       * time it will kick in again */
      if (p_dev_rec->hci_handle == handle) {  // classic
        p_dev_rec->sec_rec.sec_flags &= ~BTM_SEC_ENCRYPTED;
      } else if (p_dev_rec->ble_hci_handle == handle) {  // BLE
        p_dev_rec->sec_rec.sec_flags &= ~BTM_SEC_LE_ENCRYPTED;
      } else {
        log::error(
                "Received encryption change for unknown device handle:0x{:04x} "
                "status:{} enable:0x{:x}",
                handle, hci_status_code_text(status), encr_enable);
      }
    }
  }

  const bool is_encrypted = (transport == BT_TRANSPORT_LE)
                                    ? p_dev_rec->sec_rec.is_le_device_encrypted()
                                    : p_dev_rec->sec_rec.is_device_encrypted();
  BTM_LogHistory(
          kBtmLogTag,
          (transport == BT_TRANSPORT_LE) ? p_dev_rec->ble.pseudo_addr : p_dev_rec->bd_addr,
          (status == HCI_SUCCESS) ? "Encryption success" : "Encryption failed",
          std::format("status:{} transport:{} is_encrypted:{:c}", hci_status_code_text(status),
                      bt_transport_text(transport), is_encrypted ? 'T' : 'F'));

  log::debug("after update p_dev_rec->sec_rec.sec_flags=0x{:x}", p_dev_rec->sec_rec.sec_flags);

  btm_sec_check_pending_enc_req(p_dev_rec, transport, encr_enable);

  if (!from_key_refresh) {
    bta_dm_on_encryption_change(bt_encryption_change_evt{p_dev_rec->bd_addr, status,
                                                         (bool)encr_enable, key_size, transport,
                                                         p_dev_rec->SupportsSecureConnections()});
  }

  if (transport == BT_TRANSPORT_LE) {
    if (status == HCI_ERR_KEY_MISSING || status == HCI_ERR_AUTH_FAILURE ||
        status == HCI_ERR_ENCRY_MODE_NOT_ACCEPTABLE) {
      if (com::android::bluetooth::flags::sec_dont_clear_keys_on_encryption_err()) {
        log::error("{} encrypt failure status 0x{:x}", p_dev_rec->bd_addr, status);
      } else {
        p_dev_rec->sec_rec.sec_flags &= ~(BTM_SEC_LE_LINK_KEY_KNOWN);
        p_dev_rec->sec_rec.ble_keys.key_type = BTM_LE_KEY_NONE;
      }
    }
    p_dev_rec->sec_rec.sec_status = status;
    btm_ble_link_encrypted(p_dev_rec->ble.pseudo_addr, encr_enable);

    if (status == HCI_ERR_KEY_MISSING) {
      log::info("Remote key missing - will report");
      bta_dm_remote_key_missing(p_dev_rec->ble.pseudo_addr);
      bta_dm_remove_device(p_dev_rec->ble.pseudo_addr);
      if (com::android::bluetooth::flags::sec_disconnect_on_le_key_missing()) {
        btm_sec_send_hci_disconnect(p_dev_rec, HCI_ERR_HOST_REJECT_SECURITY,
                                    p_dev_rec->ble_hci_handle, "encryption_change:key_missing");
      }
      return;
    }

    return;
  } else {
    /* BR/EDR connection, update the encryption key size to be 16 as always */
    p_dev_rec->sec_rec.enc_key_size = 16;
  }

  log::debug("in new_encr_key_256 is {}", p_dev_rec->sec_rec.new_encryption_key_is_p256);

  if ((status == HCI_SUCCESS) && encr_enable && (p_dev_rec->hci_handle == handle)) {
    /* if BR key is temporary no need for LE LTK derivation */
    bool derive_ltk = true;
    if (p_dev_rec->sec_rec.rmt_auth_req == BTM_AUTH_SP_NO &&
        btm_sec_cb.devcb.loc_auth_req == BTM_AUTH_SP_NO) {
      derive_ltk = false;
      log::verbose("BR key is temporary, skip derivation of LE LTK");
    }
    tHCI_ROLE role = HCI_ROLE_UNKNOWN;
    if (get_btm_client_interface().link_policy.BTM_GetRole(p_dev_rec->bd_addr, &role) !=
        tBTM_STATUS::BTM_SUCCESS) {
      log::warn("Unable to get link policy role peer:{}", p_dev_rec->bd_addr);
    }
    if (p_dev_rec->sec_rec.new_encryption_key_is_p256) {
      if (btm_sec_use_smp_br_chnl(p_dev_rec) && role == HCI_ROLE_CENTRAL &&
          /* if LE key is not known, do deriving */
          (!(p_dev_rec->sec_rec.sec_flags & BTM_SEC_LE_LINK_KEY_KNOWN) ||
           /* or BR key is higher security than existing LE keys */
           (!(p_dev_rec->sec_rec.sec_flags & BTM_SEC_LE_LINK_KEY_AUTHED) &&
            (p_dev_rec->sec_rec.sec_flags & BTM_SEC_LINK_KEY_AUTHED))) &&
          derive_ltk) {
        /* BR/EDR is encrypted with LK that can be used to derive LE LTK */
        p_dev_rec->sec_rec.new_encryption_key_is_p256 = false;

        if (!interop_match_addr(INTEROP_DISABLE_OUTGOING_BR_SMP, &p_dev_rec->bd_addr)) {
          log::verbose("start SM over BR/EDR");
          SMP_BR_PairWith(p_dev_rec->bd_addr);
        }
      }
    }
  }

  /* If this encryption was started by peer do not need to do anything */
  if (!p_dev_rec->sec_rec.is_security_state_bredr_encrypting()) {
    if (tSECURITY_STATE::DELAY_FOR_ENC == p_dev_rec->sec_rec.classic_link) {
      p_dev_rec->sec_rec.classic_link = tSECURITY_STATE::IDLE;
      log::verbose("clearing callback. p_dev_rec={}, p_callback={}", std::format_ptr(p_dev_rec),
                   std::format_ptr(p_dev_rec->sec_rec.p_callback));
      p_dev_rec->sec_rec.p_callback = NULL;
      l2cu_resubmit_pending_sec_req(&p_dev_rec->bd_addr);
      return;
    } else if (!concurrentPeerAuthIsEnabled() &&
               p_dev_rec->sec_rec.classic_link == tSECURITY_STATE::AUTHENTICATING) {
      p_dev_rec->sec_rec.classic_link = tSECURITY_STATE::IDLE;
      return;
    }
    if (!handleUnexpectedEncryptionChange()) {
      return;
    }
  }

  p_dev_rec->sec_rec.classic_link = tSECURITY_STATE::IDLE;
  /* If encryption setup failed, notify the waiting layer */
  if (status != HCI_SUCCESS) {
    btm_sec_dev_rec_cback_event(p_dev_rec, tBTM_STATUS::BTM_ERR_PROCESSING, false);
    return;
  }

  /* Encryption setup succeeded, execute the next security procedure, if any */
  tBTM_STATUS btm_status = btm_sec_execute_procedure(p_dev_rec);
  /* If there is no next procedure, or procedure failed to start, notify the
   * caller */
  if (btm_status != tBTM_STATUS::BTM_CMD_STARTED){
    btm_sec_dev_rec_cback_event(p_dev_rec, btm_status, false);
  }
}

constexpr int MIN_KEY_SIZE = 7;
constexpr int MIN_KEY_SIZE_DEFAULT = MIN_KEY_SIZE;
constexpr int MAX_KEY_SIZE = 16;
static uint8_t get_min_enc_key_size() {
  static uint8_t min_key_size = (uint8_t)std::min(
          std::max(android::sysprop::bluetooth::Gap::min_key_size().value_or(MIN_KEY_SIZE_DEFAULT),
                   MIN_KEY_SIZE),
          MAX_KEY_SIZE);
  return min_key_size;
}

static void read_encryption_key_size_complete_after_encryption_change(uint8_t status,
                                                                      uint16_t handle,
                                                                      uint8_t key_size) {
  if (status == HCI_ERR_INSUFFCIENT_SECURITY) {
    /* If remote device stop the encryption before we call "Read Encryption Key
     * Size", we might receive Insufficient Security, which means that link is
     * no longer encrypted. */
    log::info("encryption stopped on link:0x{:x}", handle);
    return;
  }

  if (status != HCI_SUCCESS) {
    log::error("disconnecting, status:0x{:x}", status);
    acl_disconnect_from_handle(handle, HCI_ERR_PEER_USER,
                               "stack::btu::btu_hcif::read_encryption_key_size_"
                               "complete_after_encryption_change Bad key size");
    return;
  }

  if (key_size < get_min_enc_key_size()) {
    log::error("encryption key too short, disconnecting. handle:0x{:x},key_size:{}", handle,
               key_size);

    acl_disconnect_from_handle(handle, HCI_ERR_HOST_REJECT_SECURITY,
                               "stack::btu::btu_hcif::read_encryption_key_size_complete_after_"
                               "encryption_change Key Too Short");
    return;
  }

  if (btm_sec_is_session_key_size_downgrade(handle, key_size)) {
    log::error(
            "encryption key size lower than cached value, disconnecting. "
            "handle: 0x{:x} attempted key size: {}",
            handle, key_size);
    acl_disconnect_from_handle(handle, HCI_ERR_HOST_REJECT_SECURITY,
                               "stack::btu::btu_hcif::read_encryption_key_size_complete_after_"
                               "encryption_change Key Size Downgrade");
    return;
  }

  btm_sec_update_session_key_size(handle, key_size);

  // good key size - succeed
  btm_acl_encrypt_change(handle, static_cast<tHCI_STATUS>(status), 1 /* enable */);
  btm_sec_encrypt_change(handle, static_cast<tHCI_STATUS>(status), 1 /* enable */, key_size);
}

/*******************************************************************************
 *
 * Function         btm_encryption_change_evt
 *
 * Description      Process event HCI_ENCRYPTION_CHANGE_EVT
 *
 * Returns          void
 *
 ******************************************************************************/
void btm_sec_encryption_change_evt(uint16_t handle, tHCI_STATUS status, uint8_t encr_enable,
                                   uint8_t key_size) {
  if (status == HCI_SUCCESS && encr_enable != 0 && !BTM_IsBleConnection(handle)) {
    if (key_size != 0) {
      read_encryption_key_size_complete_after_encryption_change(status, handle, key_size);
      return;
    }

    if (bluetooth::shim::GetController()->IsSupported(
                bluetooth::hci::OpCode::READ_ENCRYPTION_KEY_SIZE)) {
      btsnd_hcic_read_encryption_key_size(
              handle, base::Bind(&read_encryption_key_size_complete_after_encryption_change));
      return;
    }
  }

  if (status == HCI_ERR_CONNECTION_TOUT) {
    smp_cancel_start_encryption_attempt();
    return;
  }

  if (com::android::bluetooth::flags::disconnect_on_encryption_failure()) {
    if (status != HCI_SUCCESS && encr_enable == 0) {
      log::error("Encryption failure {}, disconnecting {}", status, handle);
      btm_sec_disconnect(handle, HCI_ERR_AUTH_FAILURE,
                         "stack::btu::btu_hcif::encryption_change_evt Encryption Failure");
    }
  }
  btm_acl_encrypt_change(handle, static_cast<tHCI_STATUS>(status), encr_enable);
  btm_sec_encrypt_change(handle, static_cast<tHCI_STATUS>(status), encr_enable, 0);
}
/*******************************************************************************
 *
 * Function         btm_sec_connect_after_reject_timeout
 *
 * Description      This function is used to re-initiate an outgoing ACL
 *                  connection in case the ACL connection for bonding failed,
 *                  e.g., because of the collision.
 *
 * Returns          void
 *
 ******************************************************************************/
static void btm_sec_connect_after_reject_timeout(void* /* data */) {
  tBTM_SEC_DEV_REC* p_dev_rec = btm_sec_cb.p_collided_dev_rec;

  log::verbose("restarting ACL connection");
  btm_sec_cb.p_collided_dev_rec = 0;

  if (btm_sec_dd_create_conn(p_dev_rec) != tBTM_STATUS::BTM_CMD_STARTED) {
    log::warn("Security Manager: failed to start connection");

    btm_sec_cb.change_pairing_state(BTM_PAIR_STATE_IDLE);

    NotifyBondingChange(*p_dev_rec, HCI_ERR_MEMORY_FULL);
  }
}

/*******************************************************************************
 *
 * Function         btm_sec_connected
 *
 * Description      This function is called when a (BR/EDR) ACL connection to
 *                  the peer device is established
 *
 * Returns          void
 *
 ******************************************************************************/
void btm_sec_connected(const RawAddress& bda, uint16_t handle, tHCI_STATUS status, uint8_t enc_mode,
                       tHCI_ROLE assigned_role) {
  uint8_t bit_shift = 0;

  tBTM_SEC_DEV_REC* p_dev_rec = btm_find_dev(bda);
  if (p_dev_rec == nullptr) {
    log::debug(
            "Connected to new device state:{} handle:0x{:04x} status:{} "
            "enc_mode:{} bda:{}",
            tBTM_SEC_CB::btm_pair_state_descr(btm_sec_cb.pairing_state), handle,
            hci_status_code_text(status), enc_mode, bda);

    if (status == HCI_SUCCESS) {
      p_dev_rec = btm_sec_alloc_dev(bda);
<<<<<<< HEAD
      if (p_dev_rec == NULL) {
        return;
      }
      log::debug("Allocated new device record for new connection peer:{}", bda);
=======
      if (p_dev_rec == nullptr) {
        log::debug("new device record Allocation failed for new connection peer:{}", bda);
        return;
      } else {
        log::debug("Allocated new device record for new connection peer:{}", bda);
      }
>>>>>>> 526743fd
    } else {
      /* If the device matches with stored paring address
       * reset the paring state to idle */
      if ((btm_sec_cb.pairing_state != BTM_PAIR_STATE_IDLE) && btm_sec_cb.pairing_bda == bda) {
        log::warn("Connection failed during bonding attempt peer:{} reason:{}", bda,
                  hci_error_code_text(status));
        btm_sec_cb.change_pairing_state(BTM_PAIR_STATE_IDLE);
      }

      log::debug("Ignoring failed device connection peer:{} reason:{}", bda,
                 hci_error_code_text(status));
      return;
    }
  } else {
    log::debug(
            "Connected to known device state:{} handle:0x{:04x} status:{} "
            "enc_mode:{} bda:{} RName:{}",
            tBTM_SEC_CB::btm_pair_state_descr(btm_sec_cb.pairing_state), handle,
            hci_status_code_text(status), enc_mode, bda,
            reinterpret_cast<char const*>(p_dev_rec->sec_bd_name));

    bit_shift = (handle == p_dev_rec->ble_hci_handle) ? 8 : 0;
    /* Update the timestamp for this device */
    p_dev_rec->timestamp = btm_sec_cb.dev_rec_count++;
    if (p_dev_rec->sm4 & BTM_SM4_CONN_PEND) {
      if ((btm_sec_cb.pairing_state != BTM_PAIR_STATE_IDLE) &&
          (btm_sec_cb.pairing_bda == p_dev_rec->bd_addr) &&
          (btm_sec_cb.pairing_flags & BTM_PAIR_FLAGS_WE_STARTED_DD)) {
        /* if incoming acl connection failed while pairing, then try to connect
         * and continue */
        /* Motorola S9 disconnects without asking pin code */
        if ((status != HCI_SUCCESS) && (btm_sec_cb.pairing_state == BTM_PAIR_STATE_WAIT_PIN_REQ)) {
          log::warn(
                  "Security Manager: btm_sec_connected: incoming connection failed "
                  "without asking PIN");

          p_dev_rec->sm4 &= ~BTM_SM4_CONN_PEND;
          if (p_dev_rec->sec_rec.sec_flags & BTM_SEC_NAME_KNOWN) {
            /* remote device name is known, start a new acl connection */

            /* Start timer with 0 to initiate connection with new LCB */
            /* because L2CAP will delete current LCB with this event  */
            btm_sec_cb.p_collided_dev_rec = p_dev_rec;
            alarm_set_on_mloop(btm_sec_cb.sec_collision_timer, 0,
                               btm_sec_connect_after_reject_timeout, NULL);
          } else {
            /* remote device name is unknowm, start getting remote name first */

            btm_sec_cb.change_pairing_state(BTM_PAIR_STATE_GET_REM_NAME);
            if (get_stack_rnr_interface().BTM_ReadRemoteDeviceName(p_dev_rec->bd_addr, NULL,
                                                                   BT_TRANSPORT_BR_EDR) !=
                tBTM_STATUS::BTM_CMD_STARTED) {
              log::error("cannot read remote name");
              btm_sec_cb.change_pairing_state(BTM_PAIR_STATE_IDLE);
            }
          }
          return;
        } else {
          /* tell L2CAP it's a bonding connection. */
          l2cu_update_lcb_4_bonding(p_dev_rec->bd_addr, true);
        }
      }
      /* always clear the pending flag */
      p_dev_rec->sm4 &= ~BTM_SM4_CONN_PEND;
    }
  }

  alarm_set_on_mloop(btm_cb.devcb.conn_proc_timer, BTM_SEC_CONN_PROC_TIMEOUT_MS,
                     btm_conn_proc_timer_timeout, NULL);

  log::warn("btm_conn_proc_timer_timeout started");

  p_dev_rec->device_type |= BT_DEVICE_TYPE_BREDR;
  bool is_pairing_device = false;
  const bool addr_matched = (btm_sec_cb.pairing_bda == bda);

  if ((btm_sec_cb.pairing_state != BTM_PAIR_STATE_IDLE) && addr_matched) {
    /* if we rejected incoming connection from bonding device */
    if ((status == HCI_ERR_HOST_REJECT_DEVICE) &&
        (btm_sec_cb.pairing_flags & BTM_PAIR_FLAGS_REJECTED_CONNECT)) {
      log::warn(
              "Security Manager: btm_sec_connected: HCI_Conn_Comp Flags:0x{:04x}, "
              "sm4: 0x{:x}",
              btm_sec_cb.pairing_flags, p_dev_rec->sm4);

      btm_sec_cb.pairing_flags &= ~BTM_PAIR_FLAGS_REJECTED_CONNECT;
      if (BTM_SEC_IS_SM4_UNKNOWN(p_dev_rec->sm4)) {
        /* Try again: RNR when no ACL causes HCI_RMT_HOST_SUP_FEAT_NOTIFY_EVT */
        btm_sec_cb.change_pairing_state(BTM_PAIR_STATE_GET_REM_NAME);
        if (get_stack_rnr_interface().BTM_ReadRemoteDeviceName(bda, NULL, BT_TRANSPORT_BR_EDR) !=
            tBTM_STATUS::BTM_CMD_STARTED) {
          log::error("cannot read remote name");
          btm_sec_cb.change_pairing_state(BTM_PAIR_STATE_IDLE);
        }
        return;
      }

      /* if we already have pin code */
      if (btm_sec_cb.pairing_state != BTM_PAIR_STATE_WAIT_LOCAL_PIN) {
        /* Start timer with 0 to initiate connection with new LCB */
        /* because L2CAP will delete current LCB with this event  */
        btm_sec_cb.p_collided_dev_rec = p_dev_rec;
        alarm_set_on_mloop(btm_sec_cb.sec_collision_timer, 0, btm_sec_connect_after_reject_timeout,
                           NULL);
      }
      return;
    } else if (status == HCI_ERR_CONNECTION_EXISTS) {
      /* wait for incoming connection without resetting pairing state */
      log::warn("Security Manager: btm_sec_connected: Wait for incoming connection");
      return;
    }
    is_pairing_device = true;
  }

  /* If connection was made to do bonding restore link security if changed */
  btm_restore_mode();

  /* if connection fails during pin request, notify application */
  if (status != HCI_SUCCESS) {
    /* If connection failed because of during pairing, need to tell user */
    if (is_pairing_device) {
      p_dev_rec->sec_rec.security_required &= ~BTM_SEC_OUT_AUTHENTICATE;
      p_dev_rec->sec_rec.sec_flags &=
              ~((BTM_SEC_LINK_KEY_KNOWN | BTM_SEC_LINK_KEY_AUTHED) << bit_shift);
      log::verbose("security_required:{:x}", p_dev_rec->sec_rec.security_required);

      btm_sec_cb.change_pairing_state(BTM_PAIR_STATE_IDLE);

      /* We need to notify host that the key is not known any more */
      NotifyBondingChange(*p_dev_rec, status);
    } else if ((p_dev_rec->sec_rec.link_key_type <= BTM_LKEY_TYPE_REMOTE_UNIT) &&
               ((status == HCI_ERR_AUTH_FAILURE) || (status == HCI_ERR_KEY_MISSING) ||
                (status == HCI_ERR_HOST_REJECT_SECURITY) ||
                (status == HCI_ERR_PAIRING_NOT_ALLOWED) || (status == HCI_ERR_UNIT_KEY_USED) ||
                (status == HCI_ERR_PAIRING_WITH_UNIT_KEY_NOT_SUPPORTED) ||
                (status == HCI_ERR_ENCRY_MODE_NOT_ACCEPTABLE) ||
                (status == HCI_ERR_REPEATED_ATTEMPTS))) {
      /*
          Do not send authentication failure, if following conditions hold good
           1.  BTM Sec Pairing state is idle
           2.  Link key for the remote device is present.
           3.  Remote is SSP capable.
       */
      p_dev_rec->sec_rec.security_required &= ~BTM_SEC_OUT_AUTHENTICATE;
      p_dev_rec->sec_rec.sec_flags &= ~(BTM_SEC_LE_LINK_KEY_KNOWN << bit_shift);

#ifdef BRCM_NOT_4_BTE
      /* If we rejected pairing, pass this special result code */
      if (acl_set_disconnect_reason(HCI_ERR_HOST_REJECT_SECURITY)) {
        status = HCI_ERR_HOST_REJECT_SECURITY;
      }
#endif

      /* We need to notify host that the key is not known any more */
      NotifyBondingChange(*p_dev_rec, status);
    }

    /* p_auth_complete_callback might have freed the p_dev_rec, ensure it exists
     * before accessing */
    p_dev_rec = btm_find_dev(bda);
    if (!p_dev_rec) {
      /* Don't callback when device security record was removed */
      log::debug(
              "device security record associated with this bda has been removed! "
              "bda={}, do not callback",
              bda);
      return;
    }

    if (status == HCI_ERR_CONNECTION_TOUT || status == HCI_ERR_LMP_RESPONSE_TIMEOUT ||
        status == HCI_ERR_UNSPECIFIED || status == HCI_ERR_PAGE_TIMEOUT) {
      btm_sec_dev_rec_cback_event(p_dev_rec, tBTM_STATUS::BTM_DEVICE_TIMEOUT, false);
    } else {
      btm_sec_dev_rec_cback_event(p_dev_rec, tBTM_STATUS::BTM_ERR_PROCESSING, false);
    }

    return;
  }

  /*
   * The device is still in the pairing state machine and we now have the
   * link key.  If we have not sent the link key, send it now and remove
   * the authenticate requirement bit.  Reset the pairing state machine
   * and inform l2cap if the directed bonding was initiated.
   */
  if (is_pairing_device && (p_dev_rec->sec_rec.sec_flags & BTM_SEC_LINK_KEY_KNOWN)) {
    if (p_dev_rec->sec_rec.link_key_not_sent) {
      p_dev_rec->sec_rec.link_key_not_sent = false;
      btm_send_link_key_notif(p_dev_rec);
    }

    p_dev_rec->sec_rec.security_required &= ~BTM_SEC_OUT_AUTHENTICATE;

    /* remember flag before it is initialized */
    const bool is_pair_flags_we_started_dd =
            btm_sec_cb.pairing_flags & BTM_PAIR_FLAGS_WE_STARTED_DD;
    btm_sec_cb.change_pairing_state(BTM_PAIR_STATE_IDLE);

    if (is_pair_flags_we_started_dd) {
      /* Let l2cap start bond timer */
      l2cu_update_lcb_4_bonding(p_dev_rec->bd_addr, true);
    }
    log::info("Connection complete during pairing process peer:{}", bda);
    BTM_LogHistory(
            kBtmLogTag, bda, "Dedicated bonding",
            std::format("Initiated:{:c} pairing_flag:0x{:02x}",
                        (is_pair_flags_we_started_dd) ? 'T' : 'F', p_dev_rec->sec_rec.sec_flags));
  }

  p_dev_rec->hci_handle = handle;
  btm_acl_created(bda, handle, assigned_role, BT_TRANSPORT_BR_EDR);

  /* role may not be correct here, it will be updated by l2cap, but we need to
   */
  /* notify btm_acl that link is up, so starting of rmt name request will not */
  /* set paging flag up */
  /* whatever is in btm_establish_continue() without reporting the
   * BTM_BL_CONN_EVT event */
  /* For now there are a some devices that do not like sending */
  /* commands events and data at the same time. */
  /* Set the packet types to the default allowed by the device */
  btm_set_packet_types_from_address(bda, acl_get_supported_packet_types());

  /* Initialize security flags.  We need to do that because some            */
  /* authorization complete could have come after the connection is dropped */
  /* and that would set wrong flag that link has been authorized already    */
  p_dev_rec->sec_rec.sec_flags &=
          ~((BTM_SEC_AUTHENTICATED | BTM_SEC_ENCRYPTED | BTM_SEC_ROLE_SWITCHED) << bit_shift);

  if (enc_mode != HCI_ENCRYPT_MODE_DISABLED) {
    p_dev_rec->sec_rec.sec_flags |= ((BTM_SEC_AUTHENTICATED | BTM_SEC_ENCRYPTED) << bit_shift);
  }

  if (p_dev_rec->sec_rec.pin_code_length >= 16 ||
      p_dev_rec->sec_rec.link_key_type == BTM_LKEY_TYPE_AUTH_COMB ||
      p_dev_rec->sec_rec.link_key_type == BTM_LKEY_TYPE_AUTH_COMB_P_256) {
    p_dev_rec->sec_rec.sec_flags |= (BTM_SEC_16_DIGIT_PIN_AUTHED << bit_shift);
  }

  /* After connection is established we perform security if we do not know */
  /* the name, or if we are originator because some procedure can have */
  /* been scheduled while connection was down */
  log::debug("Is connection locally initiated:{}", p_dev_rec->is_originator);
}

tBTM_STATUS btm_sec_disconnect(uint16_t handle, tHCI_STATUS reason, std::string comment) {
  tBTM_SEC_DEV_REC* p_dev_rec = btm_find_dev_by_handle(handle);

  /* In some weird race condition we may not have a record */
  if (!p_dev_rec) {
    acl_disconnect_from_handle(handle, reason,
                               "stack::btm::btm_sec::btm_sec_disconnect No security record");
    return tBTM_STATUS::BTM_SUCCESS;
  }

  /* If we are in the process of bonding we need to tell client that auth failed
   */
  if ((btm_sec_cb.pairing_state != BTM_PAIR_STATE_IDLE) &&
      (btm_sec_cb.pairing_bda == p_dev_rec->bd_addr) &&
      (btm_sec_cb.pairing_flags & BTM_PAIR_FLAGS_WE_STARTED_DD)) {
    /* we are currently doing bonding.  Link will be disconnected when done */
    btm_sec_cb.pairing_flags |= BTM_PAIR_FLAGS_DISC_WHEN_DONE;
    return tBTM_STATUS::BTM_BUSY;
  }

  return btm_sec_send_hci_disconnect(p_dev_rec, reason, handle, comment);
}

void btm_sec_disconnected(uint16_t handle, tHCI_REASON reason, std::string comment) {
  if ((reason != HCI_ERR_CONN_CAUSE_LOCAL_HOST) && (reason != HCI_ERR_PEER_USER) &&
      (reason != HCI_ERR_REMOTE_POWER_OFF)) {
    log::warn("Got uncommon disconnection reason:{} handle:0x{:04x} comment:{}",
              hci_error_code_text(reason), handle, comment);
  }

  tBTM_SEC_DEV_REC* p_dev_rec = btm_find_dev_by_handle(handle);
  if (p_dev_rec == nullptr) {
    log::warn("Got disconnect for unknown device record handle:0x{:04x}", handle);
    return;
  }

  alarm_set_on_mloop(btm_cb.devcb.conn_proc_timer, BTM_SEC_CONN_PROC_TIMEOUT_MS,
                     btm_conn_proc_timer_timeout, NULL);

  const tBT_TRANSPORT transport =
          (handle == p_dev_rec->hci_handle) ? BT_TRANSPORT_BR_EDR : BT_TRANSPORT_LE;

  bool pairing_transport_matches = true;
  if (com::android::bluetooth::flags::cancel_pairing_only_on_disconnected_transport()) {
    tBT_TRANSPORT pairing_transport = (btm_sec_cb.pairing_flags & BTM_PAIR_FLAGS_LE_ACTIVE) == 0
                                              ? BT_TRANSPORT_BR_EDR
                                              : BT_TRANSPORT_LE;
    pairing_transport_matches = (transport == pairing_transport);
  }

  /* clear unused flags */
  p_dev_rec->sm4 &= BTM_SM4_TRUE;

  if (com::android::bluetooth::flags::clear_auth_collision_state_on_pairing_complete()) {
    if (btm_sec_cb.p_collided_dev_rec &&
        p_dev_rec->bd_addr == btm_sec_cb.p_collided_dev_rec->bd_addr) {
      log::debug("clear auth collision info after disconnection");
      btm_sec_cb.collision_start_time = 0;
      btm_sec_cb.p_collided_dev_rec = NULL;
      if (alarm_is_scheduled(btm_sec_cb.sec_collision_timer))
        alarm_cancel(btm_sec_cb.sec_collision_timer);
    }
  }
  /* If we are in the process of bonding we need to tell client that auth failed
   */
  const uint8_t old_pairing_flags = btm_sec_cb.pairing_flags;
  if (btm_sec_cb.pairing_state != BTM_PAIR_STATE_IDLE &&
      btm_sec_cb.pairing_bda == p_dev_rec->bd_addr && pairing_transport_matches) {
    log::debug("Disconnected while pairing process active handle:0x{:04x}", handle);
    btm_sec_cb.change_pairing_state(BTM_PAIR_STATE_IDLE);
    p_dev_rec->sec_rec.sec_flags &= ~BTM_SEC_LINK_KEY_KNOWN;

    /* If the disconnection reason is REPEATED_ATTEMPTS,
       send this error message to complete callback function
       to display the error message of Repeated attempts.
       All others, send HCI_ERR_AUTH_FAILURE. */
    tHCI_STATUS status = HCI_ERR_AUTH_FAILURE;
    if (reason == HCI_ERR_REPEATED_ATTEMPTS) {
      status = HCI_ERR_REPEATED_ATTEMPTS;
    } else if (old_pairing_flags & BTM_PAIR_FLAGS_WE_STARTED_DD) {
      status = HCI_ERR_HOST_REJECT_SECURITY;
    } else {
      DEVICE_IOT_CONFIG_ADDR_INT_ADD_ONE(p_dev_rec->bd_addr, IOT_CONF_KEY_GAP_DISC_AUTHFAIL_COUNT);
    }

    NotifyBondingChange(*p_dev_rec, status);

    p_dev_rec = btm_find_dev_by_handle(handle);
    if (p_dev_rec == nullptr) {
      // |btm_sec_cb.api.p_auth_complete_callback| may cause |p_dev_rec| to be
      // deallocated.
      log::warn("Device record was deallocated after user callback");
      return;
    }
  }

  log::debug(
          "Disconnection complete device:{} name:{} state:{} reason:{} "
          "sec_req:{:x}",
          p_dev_rec->bd_addr, reinterpret_cast<char const*>(p_dev_rec->sec_bd_name),
          tBTM_SEC_CB::btm_pair_state_descr(btm_sec_cb.pairing_state), hci_reason_code_text(reason),
          p_dev_rec->sec_rec.security_required);

  // TODO Should this be gated by the transport check below ?
  btm_ble_update_mode_operation(HCI_ROLE_UNKNOWN, &p_dev_rec->bd_addr, HCI_SUCCESS);
  /* see sec_flags processing in btm_acl_removed */

  if (transport == BT_TRANSPORT_LE) {
    p_dev_rec->ble_hci_handle = HCI_INVALID_HANDLE;
    p_dev_rec->sec_rec.sec_flags &=
            ~(BTM_SEC_LE_AUTHENTICATED | BTM_SEC_LE_ENCRYPTED | BTM_SEC_ROLE_SWITCHED);
    p_dev_rec->sec_rec.enc_key_size = 0;
    p_dev_rec->suggested_tx_octets = 0;

    if ((p_dev_rec->sec_rec.sec_flags & BTM_SEC_LE_LINK_KEY_KNOWN) == 0) {
      p_dev_rec->sec_rec.sec_flags &= ~(BTM_SEC_LE_LINK_KEY_AUTHED | BTM_SEC_LE_AUTHENTICATED);
    }
  } else {
    p_dev_rec->hci_handle = HCI_INVALID_HANDLE;
    p_dev_rec->sec_rec.sec_flags &= ~(BTM_SEC_AUTHENTICATED | BTM_SEC_ENCRYPTED |
                                      BTM_SEC_ROLE_SWITCHED | BTM_SEC_16_DIGIT_PIN_AUTHED);

    // Remove temporary key.
    if (p_dev_rec->sec_rec.bond_type == BOND_TYPE_TEMPORARY) {
      p_dev_rec->sec_rec.sec_flags &= ~(BTM_SEC_LINK_KEY_KNOWN);
    }
  }

  /* Some devices hardcode sample LTK value from spec, instead of generating
   * one. Treat such devices as insecure, and remove such bonds on
   * disconnection.
   */
  if (is_sample_ltk(p_dev_rec->sec_rec.ble_keys.pltk)) {
    log::info("removing bond to device that used sample LTK: {}", p_dev_rec->bd_addr);

    bta_dm_remove_device(p_dev_rec->bd_addr);
    return;
  }

  if (transport == BT_TRANSPORT_LE) {
    p_dev_rec->sec_rec.le_link = tSECURITY_STATE::IDLE;
  } else if (transport == BT_TRANSPORT_BR_EDR) {
    p_dev_rec->sec_rec.classic_link = tSECURITY_STATE::IDLE;
  }

  if (p_dev_rec->sec_rec.classic_link == tSECURITY_STATE::DISCONNECTING ||
      p_dev_rec->sec_rec.le_link == tSECURITY_STATE::DISCONNECTING) {
    log::debug("Waiting for other transport to disconnect current:{}",
               bt_transport_text(transport));
    return;
  }

  if (com::android::bluetooth::flags::cancel_pairing_only_on_disconnected_transport()) {
    if (btm_sec_cb.pairing_state != BTM_PAIR_STATE_IDLE &&
        btm_sec_cb.pairing_bda == p_dev_rec->bd_addr && !pairing_transport_matches) {
      log::debug("Disconnection on the other transport while pairing");
      return;
    }

    if (p_dev_rec->sec_rec.le_link == tSECURITY_STATE::ENCRYPTING && transport != BT_TRANSPORT_LE) {
      log::debug("Disconnection on the other transport while encrypting LE");
      return;
    }

    if ((p_dev_rec->sec_rec.classic_link == tSECURITY_STATE::AUTHENTICATING ||
         p_dev_rec->sec_rec.classic_link == tSECURITY_STATE::ENCRYPTING) &&
        transport != BT_TRANSPORT_BR_EDR) {
      log::debug("Disconnection on the other transport while encrypting BR/EDR");
      return;
    }
  }

  p_dev_rec->sec_rec.classic_link = tSECURITY_STATE::IDLE;
  p_dev_rec->sec_rec.le_link = tSECURITY_STATE::IDLE;
  p_dev_rec->sec_rec.security_required = BTM_SEC_NONE;

  if (p_dev_rec->sec_rec.p_callback != nullptr) {
    tBTM_SEC_CALLBACK* p_callback = p_dev_rec->sec_rec.p_callback;
    /* when the peer device time out the authentication before
       we do, this call back must be reset here */
    p_dev_rec->sec_rec.p_callback = nullptr;
    (*p_callback)(p_dev_rec->bd_addr, transport, p_dev_rec->sec_rec.p_ref_data,
                  tBTM_STATUS::BTM_ERR_PROCESSING);
    log::debug("Cleaned up pending security state device:{} transport:{}", p_dev_rec->bd_addr,
               bt_transport_text(transport));
  }
}

void btm_sec_role_changed(tHCI_STATUS hci_status, const RawAddress& bd_addr, tHCI_ROLE new_role) {
  tBTM_SEC_DEV_REC* p_dev_rec = btm_find_dev(bd_addr);

  if (p_dev_rec == nullptr || hci_status != HCI_SUCCESS) {
    return;
  }
  if (new_role == HCI_ROLE_CENTRAL && btm_dev_authenticated(p_dev_rec) &&
      !btm_dev_encrypted(p_dev_rec)) {

    btm_sec_check_pending_reqs();

  }
}

static void read_encryption_key_size_complete_after_key_refresh(uint8_t status, uint16_t handle,
                                                                uint8_t key_size) {
  if (status == HCI_ERR_INSUFFCIENT_SECURITY) {
    /* If remote device stop the encryption before we call "Read Encryption Key
     * Size", we might receive Insufficient Security, which means that link is
     * no longer encrypted. */
    log::info("encryption stopped on link: 0x{:x}", handle);
    return;
  }

  if (status != HCI_SUCCESS) {
    log::info("disconnecting, status: 0x{:x}", status);
    acl_disconnect_from_handle(handle, HCI_ERR_PEER_USER, "stack::btu_hcif Key size fail");
    return;
  }

  if (key_size < get_min_enc_key_size()) {
    log::error("encryption key too short, disconnecting. handle: 0x{:x} key_size {}", handle,
               key_size);

    acl_disconnect_from_handle(handle, HCI_ERR_HOST_REJECT_SECURITY,
                               "stack::btu::btu_hcif::read_encryption_key_size_"
                               "complete_after_key_refresh Key size too small");
    return;
  }

  btm_sec_encrypt_change(handle, static_cast<tHCI_STATUS>(status), 1 /* enc_enable */, key_size);
}

void btm_sec_encryption_key_refresh_complete(uint16_t handle, tHCI_STATUS status) {
  if (status != HCI_SUCCESS || BTM_IsBleConnection(handle) ||
      // Skip encryption key size check when using set_min_encryption_key_size
      bluetooth::shim::GetController()->IsSupported(
              bluetooth::hci::OpCode::SET_MIN_ENCRYPTION_KEY_SIZE)) {
    btm_sec_encrypt_change(handle, static_cast<tHCI_STATUS>(status),
                           (status == HCI_SUCCESS) ? 1 : 0, 0, true);
  } else {
    btsnd_hcic_read_encryption_key_size(
            handle, base::Bind(&read_encryption_key_size_complete_after_key_refresh));
  }
}

/** This function is called when a new connection link key is generated */
void btm_sec_link_key_notification(const RawAddress& p_bda, const Octet16& link_key,
                                   uint8_t key_type) {
  tBTM_SEC_DEV_REC* p_dev_rec = btm_find_or_alloc_dev(p_bda);
<<<<<<< HEAD
  if (p_dev_rec == NULL) {
=======

  if (p_dev_rec == nullptr) {
    log::error("No memory to allocate new p_dev_rec");
>>>>>>> 526743fd
    return;
  }
  bool we_are_bonding = false;
  bool ltk_derived_lk = false;

  log::debug("New link key generated device:{} key_type:{}", p_bda, key_type);

  if ((key_type >= BTM_LTK_DERIVED_LKEY_OFFSET + BTM_LKEY_TYPE_COMBINATION) &&
      (key_type <= BTM_LTK_DERIVED_LKEY_OFFSET + BTM_LKEY_TYPE_AUTH_COMB_P_256)) {
    ltk_derived_lk = true;
    key_type -= BTM_LTK_DERIVED_LKEY_OFFSET;
  }
  /* If connection was made to do bonding restore link security if changed */
  btm_restore_mode();

  if (key_type != BTM_LKEY_TYPE_CHANGED_COMB) {
    p_dev_rec->sec_rec.link_key_type = key_type;
  }

  p_dev_rec->sec_rec.sec_flags |= BTM_SEC_LINK_KEY_KNOWN;

  /*
   * Until this point in time, we do not know if MITM was enabled, hence we
   * add the extended security flag here.
   */
  if (p_dev_rec->sec_rec.pin_code_length >= 16 ||
      p_dev_rec->sec_rec.link_key_type == BTM_LKEY_TYPE_AUTH_COMB ||
      p_dev_rec->sec_rec.link_key_type == BTM_LKEY_TYPE_AUTH_COMB_P_256) {
    p_dev_rec->sec_rec.sec_flags |= BTM_SEC_LINK_KEY_AUTHED;
    p_dev_rec->sec_rec.sec_flags |= BTM_SEC_16_DIGIT_PIN_AUTHED;
  }

  /* BR/EDR connection, update the encryption key size to be 16 as always */
  p_dev_rec->sec_rec.enc_key_size = 16;
  p_dev_rec->sec_rec.link_key = link_key;

  if ((btm_sec_cb.pairing_state != BTM_PAIR_STATE_IDLE) && (btm_sec_cb.pairing_bda == p_bda)) {
    if (btm_sec_cb.pairing_flags & BTM_PAIR_FLAGS_WE_STARTED_DD) {
      we_are_bonding = true;
    } else {
      btm_sec_cb.change_pairing_state(BTM_PAIR_STATE_IDLE);
    }
  }

  /* save LTK derived LK no matter what */
  if (ltk_derived_lk) {
    if (btm_sec_cb.api.p_link_key_callback) {
      log::verbose("Save LTK derived LK (key_type = {})", p_dev_rec->sec_rec.link_key_type);
      (*btm_sec_cb.api.p_link_key_callback)(p_bda, p_dev_rec->dev_class, p_dev_rec->sec_bd_name,
                                            link_key, p_dev_rec->sec_rec.link_key_type,
                                            true /* is_ctkd */);
    }
  } else {
    if ((p_dev_rec->sec_rec.link_key_type == BTM_LKEY_TYPE_UNAUTH_COMB_P_256) ||
        (p_dev_rec->sec_rec.link_key_type == BTM_LKEY_TYPE_AUTH_COMB_P_256)) {
      p_dev_rec->sec_rec.new_encryption_key_is_p256 = true;
      log::verbose("set new_encr_key_256 to {}", p_dev_rec->sec_rec.new_encryption_key_is_p256);
    }
  }

  if (p_dev_rec->sec_rec.is_bond_type_persistent() &&
      (p_dev_rec->is_device_type_br_edr() || p_dev_rec->is_device_type_dual_mode())) {
    btm_sec_store_device_sc_support(p_dev_rec->get_br_edr_hci_handle(),
                                    p_dev_rec->SupportsSecureConnections());
  }

  /* If name is not known at this point delay calling callback until the name is
   */
  /* resolved. Unless it is a HID Device and we really need to send all link
   * keys. */
  if ((!(p_dev_rec->sec_rec.sec_flags & BTM_SEC_NAME_KNOWN) &&
       ((p_dev_rec->dev_class[1] & BTM_COD_MAJOR_CLASS_MASK) != BTM_COD_MAJOR_PERIPHERAL)) &&
      !ltk_derived_lk) {
    log::verbose("Delayed BDA: {}, Type: {}", p_bda, key_type);

    p_dev_rec->sec_rec.link_key_not_sent = true;

    /* If it is for bonding nothing else will follow, so we need to start name
     * resolution */
    if (we_are_bonding) {
      bluetooth::shim::ACL_RemoteNameRequest(p_bda, HCI_PAGE_SCAN_REP_MODE_R1,
                                             HCI_MANDATARY_PAGE_SCAN_MODE, 0);
    }

    log::verbose("rmt_io_caps:{}, sec_flags:x{:x}, dev_class[1]:x{:02x}",
                 p_dev_rec->sec_rec.rmt_io_caps, p_dev_rec->sec_rec.sec_flags,
                 p_dev_rec->dev_class[1]);
    return;
  }

/* We will save link key only if the user authorized it - BTE report link key in
 * all cases */
#ifdef BRCM_NONE_BTE
  if (p_dev_rec->sec_rec.sec_flags & BTM_SEC_LINK_KEY_AUTHED)
#endif
  {
    if (btm_sec_cb.api.p_link_key_callback) {
      if (ltk_derived_lk) {
        log::verbose(
                "btm_sec_link_key_notification()  LTK derived LK is saved already "
                "(key_type = {})",
                p_dev_rec->sec_rec.link_key_type);
      } else {
        (*btm_sec_cb.api.p_link_key_callback)(p_bda, p_dev_rec->dev_class, p_dev_rec->sec_bd_name,
                                              link_key, p_dev_rec->sec_rec.link_key_type,
                                              false /* is_ctkd */);
      }
    }
  }
}

/*******************************************************************************
 *
 * Function         btm_sec_link_key_request
 *
 * Description      This function is called when controller requests link key
 *
 * Returns          Pointer to the record or NULL
 *
 ******************************************************************************/
void btm_sec_link_key_request(const RawAddress bda) {
  tBTM_SEC_DEV_REC* p_dev_rec = btm_find_or_alloc_dev(bda);
  if (p_dev_rec == NULL) {
    return;
  }

  if (p_dev_rec == nullptr) {
    log::error("No memory to allocate new p_dev_rec");
    return;
  }

  log::verbose("bda: {}", bda);
  if (!concurrentPeerAuthIsEnabled()) {
    p_dev_rec->sec_rec.classic_link = tSECURITY_STATE::AUTHENTICATING;
  }

  if ((btm_sec_cb.pairing_state == BTM_PAIR_STATE_WAIT_PIN_REQ) &&
      (btm_sec_cb.collision_start_time != 0) &&
      (btm_sec_cb.p_collided_dev_rec && btm_sec_cb.p_collided_dev_rec->bd_addr == bda)) {
    log::verbose(
            "btm_sec_link_key_request() rejecting link key req State: {} "
            "START_TIMEOUT : {}",
            btm_sec_cb.pairing_state, btm_sec_cb.collision_start_time);
    btsnd_hcic_link_key_neg_reply(bda);
    return;
  }
  if (p_dev_rec->sec_rec.sec_flags & BTM_SEC_LINK_KEY_KNOWN) {
    btsnd_hcic_link_key_req_reply(bda, p_dev_rec->sec_rec.link_key);
    return;
  }

  /* Notify L2CAP to increase timeout */
  l2c_pin_code_request(bda);

  /* The link key is not in the database and it is not known to the manager */
  btsnd_hcic_link_key_neg_reply(bda);
}

/*******************************************************************************
 *
 * Function         btm_sec_pairing_timeout
 *
 * Description      This function is called when host does not provide PIN
 *                  within requested time
 *
 * Returns          Pointer to the TLE struct
 *
 ******************************************************************************/
static void btm_sec_pairing_timeout(void* /* data */) {
  tBTM_SEC_CB* p_cb = &btm_sec_cb;
  tBTM_SEC_DEV_REC* p_dev_rec;
  tBTM_AUTH_REQ auth_req =
          (btm_sec_cb.devcb.loc_io_caps == BTM_IO_CAP_NONE) ? BTM_AUTH_AP_NO : BTM_AUTH_AP_YES;
  BD_NAME name;

  p_dev_rec = btm_find_dev(p_cb->pairing_bda);

  log::verbose("State: {}   Flags: {}", tBTM_SEC_CB::btm_pair_state_descr(p_cb->pairing_state),
               p_cb->pairing_flags);

  switch (p_cb->pairing_state) {
    case BTM_PAIR_STATE_WAIT_PIN_REQ:
      btm_sec_bond_cancel_complete();
      break;

    case BTM_PAIR_STATE_WAIT_LOCAL_PIN:
      if ((btm_sec_cb.pairing_flags & BTM_PAIR_FLAGS_PRE_FETCH_PIN) == 0) {
        btsnd_hcic_pin_code_neg_reply(p_cb->pairing_bda);
      }
      btm_sec_cb.change_pairing_state(BTM_PAIR_STATE_IDLE);
      /* We need to notify the UI that no longer need the PIN */
      if (btm_sec_cb.api.p_auth_complete_callback) {
        if (p_dev_rec == nullptr) {
          name[0] = 0;
          (*btm_sec_cb.api.p_auth_complete_callback)(p_cb->pairing_bda, kDevClassEmpty, name,
                                                     HCI_ERR_CONNECTION_TOUT);
        } else {
          NotifyBondingChange(*p_dev_rec, HCI_ERR_CONNECTION_TOUT);
        }
      }
      break;

    case BTM_PAIR_STATE_WAIT_NUMERIC_CONFIRM:
      btsnd_hcic_user_conf_reply(p_cb->pairing_bda, false);
      /* btm_sec_cb.change_pairing_state (BTM_PAIR_STATE_IDLE); */
      break;

    case BTM_PAIR_STATE_KEY_ENTRY:
      if (btm_sec_cb.devcb.loc_io_caps != BTM_IO_CAP_NONE) {
        btsnd_hcic_user_passkey_neg_reply(p_cb->pairing_bda);
      } else {
        btm_sec_cb.change_pairing_state(BTM_PAIR_STATE_IDLE);
      }
      break;

    case BTM_PAIR_STATE_WAIT_LOCAL_IOCAPS:
      // TODO(optedoblivion): Inject OOB_DATA_PRESENT Flag
      btsnd_hcic_io_cap_req_reply(p_cb->pairing_bda, btm_sec_cb.devcb.loc_io_caps, BTM_OOB_NONE,
                                  auth_req);
      btm_sec_cb.change_pairing_state(BTM_PAIR_STATE_IDLE);
      break;

    case BTM_PAIR_STATE_WAIT_LOCAL_OOB_RSP:
      btsnd_hcic_rem_oob_neg_reply(p_cb->pairing_bda);
      btm_sec_cb.change_pairing_state(BTM_PAIR_STATE_IDLE);
      break;

    case BTM_PAIR_STATE_WAIT_DISCONNECT:
      /* simple pairing failed. Started a 1-sec timer at simple pairing
       * complete.
       * now it's time to tear down the ACL link*/
      if (p_dev_rec == nullptr) {
        log::error("BTM_PAIR_STATE_WAIT_DISCONNECT unknown BDA: {}", p_cb->pairing_bda);
        break;
      }
      btm_sec_send_hci_disconnect(p_dev_rec, HCI_ERR_AUTH_FAILURE, p_dev_rec->hci_handle,
                                  "stack::btm::btm_sec::btm_sec_pairing_timeout");
      btm_sec_cb.change_pairing_state(BTM_PAIR_STATE_IDLE);
      break;

    case BTM_PAIR_STATE_WAIT_AUTH_COMPLETE:
    case BTM_PAIR_STATE_GET_REM_NAME:
      /* We need to notify the UI that timeout has happened while waiting for
       * authentication*/
      btm_sec_cb.change_pairing_state(BTM_PAIR_STATE_IDLE);
      if (btm_sec_cb.api.p_auth_complete_callback) {
        if (p_dev_rec == nullptr) {
          name[0] = 0;
          (*btm_sec_cb.api.p_auth_complete_callback)(p_cb->pairing_bda, kDevClassEmpty, name,
                                                     HCI_ERR_CONNECTION_TOUT);
        } else {
          NotifyBondingChange(*p_dev_rec, HCI_ERR_CONNECTION_TOUT);
        }
      }
      break;

    default:
      log::warn("not processed state: {}",
                tBTM_SEC_CB::btm_pair_state_descr(btm_sec_cb.pairing_state));
      btm_sec_cb.change_pairing_state(BTM_PAIR_STATE_IDLE);
      break;
  }
}

/*******************************************************************************
 *
 * Function         btm_sec_pin_code_request
 *
 * Description      This function is called when controller requests PIN code
 *
 * Returns          Pointer to the record or NULL
 *
 ******************************************************************************/
void btm_sec_pin_code_request(const RawAddress p_bda) {
  tBTM_SEC_DEV_REC* p_dev_rec;
  tBTM_SEC_CB* p_cb = &btm_sec_cb;

  /* Tell L2CAP that there was a PIN code request,  */
  /* it may need to stretch timeouts                */
  l2c_pin_code_request(p_bda);

  log::debug("Controller requests PIN code device:{} state:{}", p_bda,
             tBTM_SEC_CB::btm_pair_state_descr(btm_sec_cb.pairing_state));

  RawAddress local_bd_addr =
          bluetooth::ToRawAddress(bluetooth::shim::GetController()->GetMacAddress());
  if (p_bda == local_bd_addr) {
    btsnd_hcic_pin_code_neg_reply(p_bda);
    return;
  }

  if (btm_sec_cb.pairing_state != BTM_PAIR_STATE_IDLE) {
    if ((p_bda == btm_sec_cb.pairing_bda) &&
        (btm_sec_cb.pairing_state == BTM_PAIR_STATE_WAIT_AUTH_COMPLETE)) {
      btsnd_hcic_pin_code_neg_reply(p_bda);
      return;
    } else if ((btm_sec_cb.pairing_state != BTM_PAIR_STATE_WAIT_PIN_REQ) ||
               p_bda != btm_sec_cb.pairing_bda) {
      log::warn("btm_sec_pin_code_request() rejected - state: {}",
                tBTM_SEC_CB::btm_pair_state_descr(btm_sec_cb.pairing_state));
      btsnd_hcic_pin_code_neg_reply(p_bda);
      return;
    }
  }

  p_dev_rec = btm_find_or_alloc_dev(p_bda);
<<<<<<< HEAD
  if (p_dev_rec == NULL) {
=======

  if (p_dev_rec == nullptr) {
    log::error("No memory to allocate new p_dev_rec");
>>>>>>> 526743fd
    return;
  }
  /* received PIN code request. must be non-sm4 */
  p_dev_rec->sm4 = BTM_SM4_KNOWN;

  if (btm_sec_cb.pairing_state == BTM_PAIR_STATE_IDLE) {
    btm_sec_cb.pairing_bda = p_bda;

    btm_sec_cb.pairing_flags = BTM_PAIR_FLAGS_PEER_STARTED_DD;
  }

  if (!p_cb->pairing_disabled && (p_cb->cfg.pin_type == HCI_PIN_TYPE_FIXED)) {
    log::verbose("btm_sec_pin_code_request fixed pin replying");
    btm_sec_cb.change_pairing_state(BTM_PAIR_STATE_WAIT_AUTH_COMPLETE);
    btsnd_hcic_pin_code_req_reply(p_bda, p_cb->cfg.pin_code_len, p_cb->cfg.pin_code);
    return;
  }

  /* Use the connecting device's CoD for the connection */
  if ((p_bda == p_cb->connecting_bda) && (p_cb->connecting_dc != kDevClassEmpty)) {
    log::info("CoD: previous value {}, replaced with {}", dev_class_text(p_dev_rec->dev_class),
              dev_class_text(p_cb->connecting_dc));
    p_dev_rec->dev_class = p_cb->connecting_dc;
  }

  /* We could have started connection after asking user for the PIN code */
  if (btm_sec_cb.pin_code_len != 0) {
    log::verbose("btm_sec_pin_code_request bonding sending reply");
    btsnd_hcic_pin_code_req_reply(p_bda, btm_sec_cb.pin_code_len, p_cb->pin_code);

    /* Mark that we forwarded received from the user PIN code */
    btm_sec_cb.pin_code_len = 0;

    /* We can change mode back right away, that other connection being
     * established */
    /* is not forced to be secure - found a FW issue, so we can not do this
    btm_restore_mode(); */

    btm_sec_cb.change_pairing_state(BTM_PAIR_STATE_WAIT_AUTH_COMPLETE);
  } else if (p_cb->pairing_disabled || (p_cb->api.p_pin_callback == NULL) ||
             (!p_dev_rec->IsLocallyInitiated() &&
              ((p_dev_rec->dev_class[1] & BTM_COD_MAJOR_CLASS_MASK) == BTM_COD_MAJOR_PERIPHERAL) &&
              (p_dev_rec->dev_class[2] & BTM_COD_MINOR_KEYBOARD))) {
    /* If pairing disabled
     * OR no PIN callback and not bonding
     * OR we could not allocate entry in the database reject pairing request
     * OR Microsoft keyboard can for some reason try to establish connection the only thing we can
     *    do here is to shut it up. Normally we will be originator for keyboard bonding */
    log::warn(
            "btm_sec_pin_code_request(): Pairing disabled:{}; PIN callback:{}, Dev "
            "Rec:{}!",
            p_cb->pairing_disabled, std::format_ptr(p_cb->api.p_pin_callback),
            std::format_ptr(p_dev_rec));

    btsnd_hcic_pin_code_neg_reply(p_bda);
  } else {
    /* Notify upper layer of PIN request and start expiration timer */
    btm_sec_cb.change_pairing_state(BTM_PAIR_STATE_WAIT_LOCAL_PIN);
    /* Pin code request can not come at the same time as connection request */
    p_cb->connecting_bda = p_bda;
    p_cb->connecting_dc = p_dev_rec->dev_class;

    /* Check if the name is known */
    /* Even if name is not known we might not be able to get one */
    /* this is the case when we are already getting something from the */
    /* device, so HCI level is flow controlled */
    /* Also cannot send remote name request while paging, i.e. connection is not
     * completed */
    if (p_dev_rec->sec_rec.sec_flags & BTM_SEC_NAME_KNOWN) {
      log::verbose("btm_sec_pin_code_request going for callback");

      btm_sec_cb.pairing_flags |= BTM_PAIR_FLAGS_PIN_REQD;
      if (p_cb->api.p_pin_callback) {
        (*p_cb->api.p_pin_callback)(p_bda, p_dev_rec->dev_class, p_dev_rec->sec_bd_name,
                                    (p_dev_rec->sec_rec.required_security_flags_for_pairing &
                                     BTM_SEC_IN_MIN_16_DIGIT_PIN));
      }
    } else {
      log::verbose("btm_sec_pin_code_request going for remote name");

      /* We received PIN code request for the device with unknown name */
      /* it is not user friendly just to ask for the PIN without name */
      /* try to get name at first */
      bluetooth::shim::ACL_RemoteNameRequest(p_dev_rec->bd_addr, HCI_PAGE_SCAN_REP_MODE_R1,
                                             HCI_MANDATARY_PAGE_SCAN_MODE, 0);
    }
  }

  return;
}

/*******************************************************************************
 *
 * Function         btm_sec_update_clock_offset
 *
 * Description      This function is called to update clock offset
 *
 * Returns          void
 *
 ******************************************************************************/
void btm_sec_update_clock_offset(uint16_t handle, uint16_t clock_offset) {
  tBTM_SEC_DEV_REC* p_dev_rec;
  tBTM_INQ_INFO* p_inq_info;

  p_dev_rec = btm_find_dev_by_handle(handle);
  if (p_dev_rec == nullptr) {
    return;
  }

  p_dev_rec->clock_offset = clock_offset | BTM_CLOCK_OFFSET_VALID;

  p_inq_info = BTM_InqDbRead(p_dev_rec->bd_addr);
  if (p_inq_info == NULL) {
    return;
  }

  p_inq_info->results.clock_offset = clock_offset | BTM_CLOCK_OFFSET_VALID;
}

/******************************************************************
 * S T A T I C     F U N C T I O N S
 ******************************************************************/

/*******************************************************************************
 *
 * Function         btm_sec_execute_procedure
 *
 * Description      This function is called to start required security
 *                  procedure.  There is a case when multiplexing protocol
 *                  calls this function on the originating side, connection to
 *                  the peer will not be established.  This function in this
 *                  case performs only authorization.
 *
 * Returns          tBTM_STATUS::BTM_SUCCESS     - permission is granted
 *                  tBTM_STATUS::BTM_CMD_STARTED - in process
 *                  tBTM_STATUS::BTM_NO_RESOURCES  - permission declined
 *
 ******************************************************************************/
tBTM_STATUS btm_sec_execute_procedure(tBTM_SEC_DEV_REC* p_dev_rec) {
  log::assert_that(p_dev_rec != nullptr, "assert failed: p_dev_rec != nullptr");
  log::debug("security_required:0x{:x} security_flags:0x{:x} le_link:{} classic_link:{}",
             p_dev_rec->sec_rec.security_required, p_dev_rec->sec_rec.sec_flags,
             p_dev_rec->sec_rec.le_link, p_dev_rec->sec_rec.classic_link);

  if (p_dev_rec->sec_rec.classic_link != tSECURITY_STATE::IDLE) {
    log::info("No immediate action taken in busy state: le_link={} classic_link={}",
              p_dev_rec->sec_rec.le_link, p_dev_rec->sec_rec.classic_link);
    return tBTM_STATUS::BTM_CMD_STARTED;
  }

  /* If any security is required, get the name first */
  if (!(p_dev_rec->sec_rec.sec_flags & BTM_SEC_NAME_KNOWN) &&
      (p_dev_rec->hci_handle != HCI_INVALID_HANDLE)) {
    log::debug("Security Manager: Start get name");
    if (!btm_sec_start_get_name(p_dev_rec)) {
      log::warn("Unable to start remote name request");
      return tBTM_STATUS::BTM_NO_RESOURCES;
    }
    return tBTM_STATUS::BTM_CMD_STARTED;
  }

  /* If connection is not authenticated and authentication is required */
  /* start authentication and return PENDING to the caller */
  if (p_dev_rec->hci_handle != HCI_INVALID_HANDLE) {
    bool start_auth = false;

    // Check link status of BR/EDR
    if (!(p_dev_rec->sec_rec.sec_flags & BTM_SEC_AUTHENTICATED)) {
      if (p_dev_rec->IsLocallyInitiated()) {
        if (p_dev_rec->sec_rec.security_required &
            (BTM_SEC_OUT_AUTHENTICATE | BTM_SEC_OUT_ENCRYPT)) {
          log::debug("Outgoing authentication/encryption Required");
          start_auth = true;
        }
      } else {
        if (p_dev_rec->sec_rec.security_required & (BTM_SEC_IN_AUTHENTICATE | BTM_SEC_IN_ENCRYPT)) {
          log::debug("Incoming authentication/encryption Required");
          start_auth = true;
        }
      }
    }

    if (!(p_dev_rec->sec_rec.sec_flags & BTM_SEC_16_DIGIT_PIN_AUTHED)) {
      /*
       * We rely on BTM_SEC_16_DIGIT_PIN_AUTHED being set if MITM is in use,
       * as 16 DIGIT is only needed if MITM is not used. Unfortunately, the
       * BTM_SEC_AUTHENTICATED is used for both MITM and non-MITM
       * authenticated connections, hence we cannot distinguish here.
       */
      if (!p_dev_rec->IsLocallyInitiated()) {
        if (p_dev_rec->sec_rec.security_required & BTM_SEC_IN_MIN_16_DIGIT_PIN) {
          log::debug("BTM_SEC_IN_MIN_16_DIGIT_PIN Required");
          start_auth = true;
        }
      }
    }

    if (start_auth) {
      if (com::android::bluetooth::flags::ignore_auth_req_when_collision_timer_active() &&
          alarm_is_scheduled(btm_sec_cb.sec_collision_timer) &&
          (btm_sec_cb.p_collided_dev_rec->bd_addr == p_dev_rec->bd_addr)) {
        log::debug(
                "Security Manager: Authentication will be executed after collision "
                "timer expired");
        return tBTM_STATUS::BTM_CMD_STARTED;
      }
      log::debug("Security Manager: Start authentication");

      /*
       * If we do have a link-key, but we end up here because we need an
       * upgrade, then clear the link-key known and authenticated flag before
       * restarting authentication.
       * WARNING: If the controller has link-key, it is optional and
       * recommended for the controller to send a Link_Key_Request.
       * In case we need an upgrade, the only alternative would be to delete
       * the existing link-key. That could lead to very bad user experience
       * or even IOP issues, if a reconnect causes a new connection that
       * requires an upgrade.
       */
      if ((p_dev_rec->sec_rec.sec_flags & BTM_SEC_LINK_KEY_KNOWN) &&
          (!(p_dev_rec->sec_rec.sec_flags & BTM_SEC_16_DIGIT_PIN_AUTHED) &&
           (!p_dev_rec->IsLocallyInitiated() &&
            (p_dev_rec->sec_rec.security_required & BTM_SEC_IN_MIN_16_DIGIT_PIN)))) {
        p_dev_rec->sec_rec.sec_flags &=
                ~(BTM_SEC_LINK_KEY_KNOWN | BTM_SEC_LINK_KEY_AUTHED | BTM_SEC_AUTHENTICATED);
      }

      btm_sec_wait_and_start_authentication(p_dev_rec);
      return tBTM_STATUS::BTM_CMD_STARTED;
    }
  }

  /* If connection is not encrypted and encryption is required */
  /* start encryption and return PENDING to the caller */
  if (!(p_dev_rec->sec_rec.sec_flags & BTM_SEC_ENCRYPTED) &&
      ((p_dev_rec->IsLocallyInitiated() &&
        (p_dev_rec->sec_rec.security_required & BTM_SEC_OUT_ENCRYPT)) ||
       (!p_dev_rec->IsLocallyInitiated() &&
        (p_dev_rec->sec_rec.security_required & BTM_SEC_IN_ENCRYPT))) &&
      (p_dev_rec->hci_handle != HCI_INVALID_HANDLE)) {
    log::verbose("Security Manager: Start encryption");

    btsnd_hcic_set_conn_encrypt(p_dev_rec->hci_handle, true);
    p_dev_rec->sec_rec.classic_link = tSECURITY_STATE::ENCRYPTING;
    return tBTM_STATUS::BTM_CMD_STARTED;
  } else {
    log::debug("Encryption not required");
  }

  if ((p_dev_rec->sec_rec.security_required & BTM_SEC_MODE4_LEVEL4) &&
      (p_dev_rec->sec_rec.link_key_type != BTM_LKEY_TYPE_AUTH_COMB_P_256)) {
    log::verbose(
            "Security Manager: SC only service, but link key type is 0x{:02x} "
            "-security failure",
            p_dev_rec->sec_rec.link_key_type);
    return tBTM_STATUS::BTM_FAILED_ON_SECURITY;
  }

  if (access_secure_service_from_temp_bond(p_dev_rec, p_dev_rec->IsLocallyInitiated(),
                                           p_dev_rec->sec_rec.security_required)) {
    log::error("Trying to access a secure service from a temp bonding, rejecting");
    return tBTM_STATUS::BTM_FAILED_ON_SECURITY;
  }

  /* All required  security procedures already established */
  p_dev_rec->sec_rec.security_required &= ~(BTM_SEC_OUT_AUTHENTICATE | BTM_SEC_IN_AUTHENTICATE |
                                            BTM_SEC_OUT_ENCRYPT | BTM_SEC_IN_ENCRYPT);

  log::verbose("Security Manager: access granted");

  return tBTM_STATUS::BTM_SUCCESS;
}

/*******************************************************************************
 *
 * Function         btm_sec_start_get_name
 *
 * Description      This function is called to start get name procedure
 *
 * Returns          true if started
 *
 ******************************************************************************/
static bool btm_sec_start_get_name(tBTM_SEC_DEV_REC* p_dev_rec) {
  if (!get_btm_client_interface().local.BTM_IsDeviceUp()) {
    return false;
  }

  p_dev_rec->sec_rec.classic_link = tSECURITY_STATE::GETTING_NAME;

  /* 0 and NULL are as timeout and callback params because they are not used in
   * security get name case */
  bluetooth::shim::ACL_RemoteNameRequest(p_dev_rec->bd_addr, HCI_PAGE_SCAN_REP_MODE_R1,
                                         HCI_MANDATARY_PAGE_SCAN_MODE, 0);
  return true;
}

/*******************************************************************************
 *
 * Function         btm_sec_wait_and_start_authentication
 *
 * Description      This function is called to add an alarm to wait and start
 *                  authentication
 *
 ******************************************************************************/
static void btm_sec_wait_and_start_authentication(tBTM_SEC_DEV_REC* p_dev_rec) {
  auto addr = new RawAddress(p_dev_rec->bd_addr);
  int32_t delay_auth = osi_property_get_int32("bluetooth.btm.sec.delay_auth_ms.value", 0);

  /* Overwrite the system-wide authentication delay if device-specific
   * interoperability delay is needed. */
  if (interop_match_addr(INTEROP_DELAY_AUTH, addr) ||
      interop_match_name(INTEROP_DELAY_AUTH,
                         reinterpret_cast<char const*>(p_dev_rec->sec_bd_name))) {
    delay_auth = BTM_SEC_START_AUTH_DELAY;
  }

  bt_status_t status = do_in_main_thread_delayed(base::Bind(&btm_sec_auth_timer_timeout, addr),
                                                 std::chrono::milliseconds(delay_auth));
  if (status != BT_STATUS_SUCCESS) {
    log::error("do_in_main_thread_delayed failed. directly calling");
    btm_sec_auth_timer_timeout(addr);
  }
}

/*******************************************************************************
 *
 * Function         btm_sec_auth_timer_timeout
 *
 * Description      called after wait timeout to request authentication
 *
 ******************************************************************************/
static void btm_sec_auth_timer_timeout(void* data) {
  RawAddress* p_addr = (RawAddress*)data;
  tBTM_SEC_DEV_REC* p_dev_rec = btm_find_dev(*p_addr);
  delete p_addr;
  if (p_dev_rec == nullptr) {
    log::info("invalid device or not found");
  } else if (btm_dev_authenticated(p_dev_rec)) {
    log::info("device is already authenticated");
    if (p_dev_rec->sec_rec.p_callback) {
      (*p_dev_rec->sec_rec.p_callback)(p_dev_rec->bd_addr, BT_TRANSPORT_BR_EDR,
                                       p_dev_rec->sec_rec.p_ref_data, tBTM_STATUS::BTM_SUCCESS);
    }
  } else if (p_dev_rec->sec_rec.classic_link == tSECURITY_STATE::AUTHENTICATING) {
    log::info("device is in the process of authenticating");
  } else {
    log::info("starting authentication");
    p_dev_rec->sec_rec.classic_link = tSECURITY_STATE::AUTHENTICATING;
    btsnd_hcic_auth_request(p_dev_rec->hci_handle);
  }
}

/*******************************************************************************
 *
 * Function         btm_sec_collision_timeout
 *
 * Description      Encryption could not start because of the collision
 *                  try to do it again
 *
 * Returns          Pointer to the TLE struct
 *
 ******************************************************************************/
static void btm_sec_collision_timeout(void* /* data */) {
  log::verbose("restaring security process after collision");

  tBTM_STATUS status = btm_sec_execute_procedure(btm_sec_cb.p_collided_dev_rec);

  /* If result is pending reply from the user or from the device is pending */
  if (status != tBTM_STATUS::BTM_CMD_STARTED) {
    /* There is no next procedure or start of procedure failed, notify the
     * waiting layer */
    btm_sec_dev_rec_cback_event(btm_sec_cb.p_collided_dev_rec, status, false);
  }
}

/*******************************************************************************
 *
 * Function         btm_send_link_key_notif
 *
 * Description      Call the link key callback.
 *
 * Returns          void
 *
 ******************************************************************************/
static void btm_send_link_key_notif(tBTM_SEC_DEV_REC* p_dev_rec) {
  if (btm_sec_cb.api.p_link_key_callback) {
    (*btm_sec_cb.api.p_link_key_callback)(p_dev_rec->bd_addr, p_dev_rec->dev_class,
                                          p_dev_rec->sec_bd_name, p_dev_rec->sec_rec.link_key,
                                          p_dev_rec->sec_rec.link_key_type, false);
  }
}

/*******************************************************************************
 *
 * Function         btm_restore_mode
 *
 * Description      This function returns the security mode to previous setting
 *                  if it was changed during bonding.
 *
 *
 * Parameters:      void
 *
 ******************************************************************************/
static void btm_restore_mode(void) {
  if (btm_sec_cb.security_mode_changed) {
    btm_sec_cb.security_mode_changed = false;
    btsnd_hcic_write_auth_enable(false);
  }

  if (btm_sec_cb.pin_type_changed) {
    btm_sec_cb.pin_type_changed = false;
    btsnd_hcic_write_pin_type(btm_sec_cb.cfg.pin_type);
  }
}

/*******************************************************************************
 *
 * Function         change_pairing_state
 *
 * Description      This function is called to change pairing state
 *
 ******************************************************************************/
void tBTM_SEC_CB::change_pairing_state(tBTM_PAIRING_STATE new_state) {
  tBTM_PAIRING_STATE old_state = pairing_state;

  log::debug("Pairing state changed {} => {} pairing_flags:0x{:x}",
             tBTM_SEC_CB::btm_pair_state_descr(pairing_state),
             tBTM_SEC_CB::btm_pair_state_descr(new_state), pairing_flags);

  if (pairing_state != new_state) {
    BTM_LogHistory(kBtmLogTag, btm_sec_cb.pairing_bda, "Pairing state changed",
                   std::format("{} => {}", tBTM_SEC_CB::btm_pair_state_descr(pairing_state),
                               tBTM_SEC_CB::btm_pair_state_descr(new_state)));
  }
  pairing_state = new_state;

  if (new_state == BTM_PAIR_STATE_IDLE) {
    alarm_cancel(pairing_timer);

    pairing_flags = 0;
    pin_code_len = 0;

    /* Make sure the the lcb shows we are not bonding */
    l2cu_update_lcb_4_bonding(pairing_bda, false);

    btm_restore_mode();
    btm_sec_check_pending_reqs();

    pairing_bda = RawAddress::kAny;
  } else {
    /* If transitioning out of idle, mark the lcb as bonding */
    if (old_state == BTM_PAIR_STATE_IDLE) {
      l2cu_update_lcb_4_bonding(pairing_bda, true);
    }

    alarm_set_on_mloop(btm_sec_cb.pairing_timer, BTM_SEC_TIMEOUT_VALUE * 1000,
                       btm_sec_pairing_timeout, NULL);
  }
}

/*******************************************************************************
 *
 * Function         btm_pair_state_descr
 *
 * Description      Return state description for tracing
 *
 ******************************************************************************/
const char* tBTM_SEC_CB::btm_pair_state_descr(tBTM_PAIRING_STATE state) {
  switch (state) {
    case BTM_PAIR_STATE_IDLE:
      return "IDLE";
    case BTM_PAIR_STATE_GET_REM_NAME:
      return "GET_REM_NAME";
    case BTM_PAIR_STATE_WAIT_PIN_REQ:
      return "WAIT_PIN_REQ";
    case BTM_PAIR_STATE_WAIT_LOCAL_PIN:
      return "WAIT_LOCAL_PIN";
    case BTM_PAIR_STATE_WAIT_NUMERIC_CONFIRM:
      return "WAIT_NUM_CONFIRM";
    case BTM_PAIR_STATE_KEY_ENTRY:
      return "KEY_ENTRY";
    case BTM_PAIR_STATE_WAIT_LOCAL_OOB_RSP:
      return "WAIT_LOCAL_OOB_RSP";
    case BTM_PAIR_STATE_WAIT_LOCAL_IOCAPS:
      return "WAIT_LOCAL_IOCAPS";
    case BTM_PAIR_STATE_INCOMING_SSP:
      return "INCOMING_SSP";
    case BTM_PAIR_STATE_WAIT_AUTH_COMPLETE:
      return "WAIT_AUTH_COMPLETE";
    case BTM_PAIR_STATE_WAIT_DISCONNECT:
      return "WAIT_DISCONNECT";
  }

  return "???";
}

/*******************************************************************************
 *
 * Function         btm_sec_dev_rec_cback_event
 *
 * Description      This function calls the callback function with the given
 *                  result and clear the callback function.
 *
 * Parameters:      void
 *
 ******************************************************************************/
void btm_sec_dev_rec_cback_event(tBTM_SEC_DEV_REC* p_dev_rec, tBTM_STATUS btm_status,
                                 bool is_le_transport) {
  log::assert_that(p_dev_rec != nullptr, "assert failed: p_dev_rec != nullptr");
  log::debug("transport={}, btm_status={}", is_le_transport ? "le" : "classic",
             btm_status_text(btm_status));

  tBTM_SEC_CALLBACK* p_callback = p_dev_rec->sec_rec.p_callback;
  p_dev_rec->sec_rec.p_callback = NULL;
  if (p_callback != nullptr) {
    if (is_le_transport) {
      (*p_callback)(p_dev_rec->ble.pseudo_addr, BT_TRANSPORT_LE, p_dev_rec->sec_rec.p_ref_data,
                    btm_status);
    } else {
      (*p_callback)(p_dev_rec->bd_addr, BT_TRANSPORT_BR_EDR, p_dev_rec->sec_rec.p_ref_data,
                    btm_status);
    }
  }

  btm_sec_check_pending_reqs();
}

void btm_sec_cr_loc_oob_data_cback_event(const RawAddress& address,
                                         tSMP_LOC_OOB_DATA loc_oob_data) {
  tBTM_LE_EVT_DATA evt_data = {
          .local_oob_data = loc_oob_data,
  };
  BTM_BLE_SEC_CALLBACK(BTM_LE_SC_LOC_OOB_EVT, address, &evt_data);
}

/*******************************************************************************
 *
 * Function         btm_sec_queue_mx_request
 *
 * Description      Return state description for tracing
 *
 ******************************************************************************/
static bool btm_sec_queue_mx_request(const RawAddress& bd_addr, uint16_t psm, bool is_orig,
                                     uint16_t security_required, tBTM_SEC_CALLBACK* p_callback,
                                     void* p_ref_data) {
  tBTM_SEC_QUEUE_ENTRY* p_e = (tBTM_SEC_QUEUE_ENTRY*)osi_malloc(sizeof(tBTM_SEC_QUEUE_ENTRY));

  p_e->psm = psm;
  p_e->is_orig = is_orig;
  p_e->p_callback = p_callback;
  p_e->p_ref_data = p_ref_data;
  p_e->transport = BT_TRANSPORT_BR_EDR;
  p_e->sec_act = BTM_BLE_SEC_NONE;
  p_e->bd_addr = bd_addr;
  p_e->rfcomm_security_requirement = security_required;

  log::verbose("PSM: 0x{:04x}  Is_Orig: {}  security_required: 0x{:x}", psm, is_orig,
               security_required);

  fixed_queue_enqueue(btm_sec_cb.sec_pending_q, p_e);

  return true;
}

static bool btm_sec_check_prefetch_pin(tBTM_SEC_DEV_REC* p_dev_rec) {
  uint8_t major = (uint8_t)(p_dev_rec->dev_class[1] & BTM_COD_MAJOR_CLASS_MASK);
  uint8_t minor = (uint8_t)(p_dev_rec->dev_class[2] & BTM_COD_MINOR_CLASS_MASK);
  bool rv = false;

  if ((major == BTM_COD_MAJOR_AUDIO) &&
      ((minor == BTM_COD_MINOR_CONFM_HANDSFREE) || (minor == BTM_COD_MINOR_CAR_AUDIO))) {
    log::verbose("Skipping pre-fetch PIN for carkit COD Major: 0x{:02x} Minor: 0x{:02x}", major,
                 minor);

    if (!btm_sec_cb.security_mode_changed) {
      btm_sec_cb.security_mode_changed = true;
      btsnd_hcic_write_auth_enable(true);
    }
  } else {
    btm_sec_cb.change_pairing_state(BTM_PAIR_STATE_WAIT_LOCAL_PIN);

    /* If we got a PIN, use that, else try to get one */
    if (btm_sec_cb.pin_code_len) {
      BTM_PINCodeReply(p_dev_rec->bd_addr, tBTM_STATUS::BTM_SUCCESS, btm_sec_cb.pin_code_len,
                       btm_sec_cb.pin_code);
    } else {
      /* pin was not supplied - pre-fetch pin code now */
      if (btm_sec_cb.api.p_pin_callback &&
          ((btm_sec_cb.pairing_flags & BTM_PAIR_FLAGS_PIN_REQD) == 0)) {
        log::verbose("PIN code callback called");
        if (get_btm_client_interface().peer.BTM_IsAclConnectionUp(p_dev_rec->bd_addr,
                                                                  BT_TRANSPORT_BR_EDR)) {
          btm_sec_cb.pairing_flags |= BTM_PAIR_FLAGS_PIN_REQD;
        }
        (btm_sec_cb.api.p_pin_callback)(p_dev_rec->bd_addr, p_dev_rec->dev_class,
                                        p_dev_rec->sec_bd_name,
                                        (p_dev_rec->sec_rec.required_security_flags_for_pairing &
                                         BTM_SEC_IN_MIN_16_DIGIT_PIN));
      }
    }

    rv = true;
  }

  return rv;
}

/*******************************************************************************
 *
 * Function         btm_sec_queue_encrypt_request
 *
 * Description      encqueue encryption request when device has active security
 *                  process pending.
 *
 ******************************************************************************/
static void btm_sec_queue_encrypt_request(const RawAddress& bd_addr, tBT_TRANSPORT transport,
                                          tBTM_SEC_CALLBACK* p_callback, void* p_ref_data,
                                          tBTM_BLE_SEC_ACT sec_act) {
  tBTM_SEC_QUEUE_ENTRY* p_e = (tBTM_SEC_QUEUE_ENTRY*)osi_malloc(sizeof(tBTM_SEC_QUEUE_ENTRY) + 1);

  p_e->psm = 0; /* if PSM 0, encryption request */
  p_e->p_callback = p_callback;
  p_e->p_ref_data = p_ref_data;
  p_e->transport = transport;
  p_e->sec_act = sec_act;
  p_e->bd_addr = bd_addr;
  fixed_queue_enqueue(btm_sec_cb.sec_pending_q, p_e);
}

/*******************************************************************************
 *
 * Function         btm_sec_check_pending_enc_req
 *
 * Description      This function is called to send pending encryption callback
 *                  if waiting
 *
 * Returns          void
 *
 ******************************************************************************/
static void btm_sec_check_pending_enc_req(tBTM_SEC_DEV_REC* p_dev_rec, tBT_TRANSPORT transport,
                                          uint8_t encr_enable) {
  if (fixed_queue_is_empty(btm_sec_cb.sec_pending_q)) {
    return;
  }

  const tBTM_STATUS res = encr_enable ? tBTM_STATUS::BTM_SUCCESS : tBTM_STATUS::BTM_ERR_PROCESSING;
  list_t* list = fixed_queue_get_list(btm_sec_cb.sec_pending_q);
  for (const list_node_t* node = list_begin(list); node != list_end(list);) {
    tBTM_SEC_QUEUE_ENTRY* p_e = (tBTM_SEC_QUEUE_ENTRY*)list_node(node);
    node = list_next(node);
    log::debug("btm_sec_check_pending_enc_req : sec_act=0x{:x}", p_e->sec_act);
    if (p_e->bd_addr == p_dev_rec->bd_addr && p_e->psm == 0 && p_e->transport == transport) {
      if (!com::android::bluetooth::flags::le_enc_on_reconnect()) {
        if (encr_enable == 0 || transport == BT_TRANSPORT_BR_EDR ||
            p_e->sec_act == BTM_BLE_SEC_ENCRYPT || p_e->sec_act == BTM_BLE_SEC_ENCRYPT_NO_MITM ||
            (p_e->sec_act == BTM_BLE_SEC_ENCRYPT_MITM &&
             p_dev_rec->sec_rec.sec_flags & BTM_SEC_LE_AUTHENTICATED)) {
          if (p_e->p_callback) {
            (*p_e->p_callback)(p_dev_rec->bd_addr, transport, p_e->p_ref_data, res);
          }
          fixed_queue_try_remove_from_queue(btm_sec_cb.sec_pending_q, (void*)p_e);
          osi_free(p_e);
        }
      } else {
        /*pending LE encryption requests can have sec_act as BTM_BLE_SEC_NONE*/
        if (encr_enable == 0 || transport == BT_TRANSPORT_BR_EDR ||
            p_e->sec_act == BTM_BLE_SEC_NONE || p_e->sec_act == BTM_BLE_SEC_ENCRYPT ||
            p_e->sec_act == BTM_BLE_SEC_ENCRYPT_NO_MITM ||
            (p_e->sec_act == BTM_BLE_SEC_ENCRYPT_MITM &&
             p_dev_rec->sec_rec.sec_flags & BTM_SEC_LE_AUTHENTICATED)) {
          if (p_e->p_callback) {
            (*p_e->p_callback)(p_dev_rec->bd_addr, transport, p_e->p_ref_data, res);
          }
          fixed_queue_try_remove_from_queue(btm_sec_cb.sec_pending_q, (void*)p_e);
          osi_free(p_e);
        }
      }
    }
  }
}

/*******************************************************************************
 *
 * Function         btm_sec_set_serv_level4_flags
 *
 * Description      This function is called to set security mode 4 level 4
 *                  flags.
 *
 * Returns          service security requirements updated to include secure
 *                  connections only mode.
 *
 ******************************************************************************/
static uint16_t btm_sec_set_serv_level4_flags(uint16_t cur_security, bool is_originator) {
  uint16_t sec_level4_flags = is_originator ? BTM_SEC_OUT_LEVEL4_FLAGS : BTM_SEC_IN_LEVEL4_FLAGS;

  return cur_security | sec_level4_flags;
}

/*******************************************************************************
 *
 * Function         btm_sec_clear_ble_keys
 *
 * Description      This function is called to clear out the BLE keys.
 *                  Typically when devices are removed in BTM_SecDeleteDevice,
 *                  or when a new BT Link key is generated.
 *
 * Returns          void
 *
 ******************************************************************************/
void btm_sec_clear_ble_keys(tBTM_SEC_DEV_REC* p_dev_rec) {
  log::verbose("Clearing BLE Keys");
  memset(&p_dev_rec->sec_rec.ble_keys, 0, sizeof(tBTM_SEC_BLE_KEYS));

  btm_ble_resolving_list_remove_dev(p_dev_rec);
}

/*******************************************************************************
 *
 * Function         btm_sec_is_a_bonded_dev_by_transport
 *
 * Description       Is the specified device is a bonded device on a specific
 *transport
 *
 * Returns          true - dev is bonded
 *
 ******************************************************************************/
bool btm_sec_is_a_bonded_dev_by_transport(const RawAddress& bda, tBT_TRANSPORT transport) {
  tBTM_SEC_DEV_REC* p_dev_rec = btm_find_dev(bda);
  bool is_bonded = false;

  if (p_dev_rec) {
    if ((transport == BT_TRANSPORT_LE) &&
        (p_dev_rec->sec_rec.ble_keys.key_type &&
         (p_dev_rec->sec_rec.sec_flags & BTM_SEC_LE_LINK_KEY_KNOWN))) {
      is_bonded = true;
    } else if ((transport == BT_TRANSPORT_BR_EDR) &&
               (p_dev_rec->sec_rec.sec_flags & BTM_SEC_LINK_KEY_KNOWN)) {
      is_bonded = true;
    }
  }
  log::debug("is_bonded={}, transport={}", is_bonded, transport);
  return is_bonded;
}

/*******************************************************************************
 *
 * Function         btm_sec_is_a_bonded_dev
 *
 * Description       Is the specified device is a bonded device
 *                   (either on BR/EDR or LE)
 *
 * Returns          true - dev is bonded
 *
 ******************************************************************************/
bool btm_sec_is_a_bonded_dev(const RawAddress& bda) { return btm_sec_cb.IsDeviceBonded(bda); }

/*******************************************************************************
 *
 * Function         btm_sec_use_smp_br_chnl
 *
 * Description      The function checks if SMP BR connection can be used with
 *                  the peer.
 *                  Is called when authentication for dedicated bonding is
 *                  successfully completed.
 *
 * Returns          true - if SMP BR connection can be used (the link key is
 *                         generated from P-256 and the peer supports Security
 *                         Manager over BR).
 *
 ******************************************************************************/
static bool btm_sec_use_smp_br_chnl(tBTM_SEC_DEV_REC* p_dev_rec) {
  uint32_t ext_feat;
  uint8_t chnl_mask[L2CAP_FIXED_CHNL_ARRAY_SIZE];

  log::verbose("link_key_type = 0x{:x}", p_dev_rec->sec_rec.link_key_type);

  if ((p_dev_rec->sec_rec.link_key_type != BTM_LKEY_TYPE_UNAUTH_COMB_P_256) &&
      (p_dev_rec->sec_rec.link_key_type != BTM_LKEY_TYPE_AUTH_COMB_P_256)) {
    return false;
  }

  if (!stack::l2cap::get_interface().L2CA_GetPeerFeatures(p_dev_rec->bd_addr, &ext_feat,
                                                          chnl_mask)) {
    return false;
  }

  if (!(chnl_mask[0] & L2CAP_FIXED_CHNL_SMP_BR_BIT)) {
    return false;
  }

  return true;
}

/*******************************************************************************
 *
 * Function         btm_sec_set_peer_sec_caps
 *
 * Description      This function is called to set sm4 and rmt_sec_caps fields
 *                  based on the available peer device features.
 *
 * Returns          void
 *
 ******************************************************************************/
void btm_sec_set_peer_sec_caps(uint16_t hci_handle, bool ssp_supported, bool sc_supported,
                               bool hci_role_switch_supported, bool br_edr_supported,
                               bool le_supported) {
  tBTM_SEC_DEV_REC* p_dev_rec = btm_find_dev_by_handle(hci_handle);
  if (p_dev_rec == nullptr) {
    return;
  }

  // Drop the connection here if the remote attempts to downgrade from Secure
  // Connections mode.
  if (btm_sec_is_device_sc_downgrade(hci_handle, sc_supported)) {
    acl_set_disconnect_reason(HCI_ERR_HOST_REJECT_SECURITY);
    btm_sec_send_hci_disconnect(p_dev_rec, HCI_ERR_AUTH_FAILURE, hci_handle,
                                "attempted to downgrade from Secure Connections mode");
    return;
  }

  p_dev_rec->remote_feature_received = true;
  p_dev_rec->remote_supports_hci_role_switch = hci_role_switch_supported;

  uint8_t req_pend = (p_dev_rec->sm4 & BTM_SM4_REQ_PEND);

  if (!(p_dev_rec->sec_rec.sec_flags & BTM_SEC_NAME_KNOWN) || p_dev_rec->is_originator) {
    tBTM_STATUS btm_status = btm_sec_execute_procedure(p_dev_rec);
    if (btm_status != tBTM_STATUS::BTM_CMD_STARTED) {
      log::warn("Security procedure not started! status:{}", btm_status_text(btm_status));
      btm_sec_dev_rec_cback_event(p_dev_rec, btm_status, false);
    }
  }

  /* Store the Peer Security Capabilities (in SM4 and rmt_sec_caps) */
  if ((btm_sec_cb.security_mode == BTM_SEC_MODE_SP ||
       btm_sec_cb.security_mode == BTM_SEC_MODE_SC) &&
      ssp_supported) {
    p_dev_rec->sm4 = BTM_SM4_TRUE;
    p_dev_rec->remote_supports_secure_connections = sc_supported;
  } else {
    p_dev_rec->sm4 = BTM_SM4_KNOWN;
    p_dev_rec->remote_supports_secure_connections = false;
  }

  if (p_dev_rec->remote_features_needed) {
    log::debug("Now device in SC Only mode, waiting for peer remote features!");
    btm_io_capabilities_req(p_dev_rec->bd_addr);
    p_dev_rec->remote_features_needed = false;
  }

  if (req_pend) {
    /* Request for remaining Security Features (if any) */
    l2cu_resubmit_pending_sec_req(&p_dev_rec->bd_addr);
  }

  p_dev_rec->remote_supports_bredr = br_edr_supported;
  p_dev_rec->remote_supports_ble = le_supported;
}

// Return DEV_CLASS (uint8_t[3]) of bda. If record doesn't exist, create one.
DEV_CLASS btm_get_dev_class(const RawAddress& bda) {
  tBTM_SEC_DEV_REC* p_dev_rec = btm_find_or_alloc_dev(bda);

  if (p_dev_rec == nullptr) {
    log::error("No memory to allocate new p_dev_rec");
    return kDevClassEmpty;
  }

  return p_dev_rec->dev_class;
}

void BTM_update_version_info(const RawAddress& bd_addr,
                             const remote_version_info& remote_version_info) {
  tBTM_SEC_DEV_REC* p_dev_rec = btm_find_dev(bd_addr);
  if (p_dev_rec == nullptr) {
    return;
  }

  p_dev_rec->remote_version_info = remote_version_info;
}<|MERGE_RESOLUTION|>--- conflicted
+++ resolved
@@ -1726,18 +1726,12 @@
 
   /* Find or get oldest record */
   p_dev_rec = btm_find_or_alloc_dev(bd_addr);
-<<<<<<< HEAD
-  if (p_dev_rec == NULL) {
-    return tBTM_STATUS::BTM_NO_RESOURCES;
-  }
-=======
 
   if (p_dev_rec == nullptr) {
     log::error("No memory to allocate new p_dev_rec");
     return tBTM_STATUS::BTM_NO_RESOURCES;
   }
 
->>>>>>> 526743fd
   /* there are some devices (moto phone) which connects to several services at
    * the same time */
   /* we will process one after another */
@@ -1911,13 +1905,9 @@
   btm_sec_cb.connecting_dc = dc;
 
   p_dev_rec = btm_find_or_alloc_dev(bda);
-<<<<<<< HEAD
-  if (p_dev_rec == NULL) {
-=======
 
   if (p_dev_rec == nullptr) {
     log::error("No memory to allocate new p_dev_rec");
->>>>>>> 526743fd
     return;
   }
   p_dev_rec->sm4 |= BTM_SM4_CONN_PEND;
@@ -3620,19 +3610,12 @@
 
     if (status == HCI_SUCCESS) {
       p_dev_rec = btm_sec_alloc_dev(bda);
-<<<<<<< HEAD
-      if (p_dev_rec == NULL) {
-        return;
-      }
-      log::debug("Allocated new device record for new connection peer:{}", bda);
-=======
       if (p_dev_rec == nullptr) {
         log::debug("new device record Allocation failed for new connection peer:{}", bda);
         return;
       } else {
         log::debug("Allocated new device record for new connection peer:{}", bda);
       }
->>>>>>> 526743fd
     } else {
       /* If the device matches with stored paring address
        * reset the paring state to idle */
@@ -4126,13 +4109,9 @@
 void btm_sec_link_key_notification(const RawAddress& p_bda, const Octet16& link_key,
                                    uint8_t key_type) {
   tBTM_SEC_DEV_REC* p_dev_rec = btm_find_or_alloc_dev(p_bda);
-<<<<<<< HEAD
-  if (p_dev_rec == NULL) {
-=======
 
   if (p_dev_rec == nullptr) {
     log::error("No memory to allocate new p_dev_rec");
->>>>>>> 526743fd
     return;
   }
   bool we_are_bonding = false;
@@ -4439,13 +4418,9 @@
   }
 
   p_dev_rec = btm_find_or_alloc_dev(p_bda);
-<<<<<<< HEAD
-  if (p_dev_rec == NULL) {
-=======
 
   if (p_dev_rec == nullptr) {
     log::error("No memory to allocate new p_dev_rec");
->>>>>>> 526743fd
     return;
   }
   /* received PIN code request. must be non-sm4 */
