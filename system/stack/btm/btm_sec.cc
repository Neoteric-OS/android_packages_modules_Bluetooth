/******************************************************************************
 *
 *  Copyright 1999-2012 Broadcom Corporation
 *
 *  Licensed under the Apache License, Version 2.0 (the "License");
 *  you may not use this file except in compliance with the License.
 *  You may obtain a copy of the License at:
 *
 *  http://www.apache.org/licenses/LICENSE-2.0
 *
 *  Unless required by applicable law or agreed to in writing, software
 *  distributed under the License is distributed on an "AS IS" BASIS,
 *  WITHOUT WARRANTIES OR CONDITIONS OF ANY KIND, either express or implied.
 *  See the License for the specific language governing permissions and
 *  limitations under the License.
 *
 ******************************************************************************/

/******************************************************************************
 *
 *  This file contains functions for the Bluetooth Security Manager
 *
 ******************************************************************************/

#define LOG_TAG "bt_btm_sec"

#include "stack/btm/btm_sec.h"

#include <android_bluetooth_sysprop.h>
#include <base/functional/bind.h>
#include <base/strings/stringprintf.h>
#include <bluetooth/log.h>
#include <com_android_bluetooth_flags.h>

#include <cstddef>
#include <cstdint>
#include <string>

#include "btif/include/btif_storage.h"
#include "common/metrics.h"
#include "common/time_util.h"
#include "device/include/device_iot_config.h"
#include "device/include/interop.h"
#include "hci/controller_interface.h"
#include "internal_include/bt_target.h"
#include "main/shim/acl_api.h"
#include "main/shim/entry.h"
#include "main/shim/helpers.h"
#include "metrics/bluetooth_event.h"
#include "osi/include/allocator.h"
#include "osi/include/properties.h"
#include "stack/btm/btm_ble_int.h"
#include "stack/btm/btm_ble_sec.h"
#include "stack/btm/btm_dev.h"
#include "stack/btm/btm_int_types.h"
#include "stack/btm/btm_sec_cb.h"
#include "stack/btm/btm_sec_int_types.h"
#include "stack/btm/security_device_record.h"
#include "stack/include/acl_api.h"
#include "stack/include/bt_dev_class.h"
#include "stack/include/bt_psm_types.h"
#include "stack/include/bt_types.h"
#include "stack/include/btm_ble_addr.h"
#include "stack/include/btm_ble_api.h"
#include "stack/include/btm_ble_privacy.h"
#include "stack/include/btm_client_interface.h"
#include "stack/include/btm_log_history.h"
#include "stack/include/btm_sec_api.h"
#include "stack/include/btm_status.h"
#include "stack/include/hci_error_code.h"
#include "stack/include/l2cap_interface.h"
#include "stack/include/l2cap_security_interface.h"
#include "stack/include/l2cdefs.h"
#include "stack/include/main_thread.h"
#include "stack/include/rnr_interface.h"
#include "stack/include/smp_api.h"
#include "stack/include/stack_metrics_logging.h"
#include "types/bt_transport.h"
#include "types/raw_address.h"

// TODO(b/369381361) Enfore -Wmissing-prototypes
#pragma GCC diagnostic ignored "-Wmissing-prototypes"

namespace {

constexpr char kBtmLogTag[] = "SEC";

}

using namespace bluetooth;

extern tBTM_CB btm_cb;

#define BTM_SEC_MAX_COLLISION_DELAY (5000)
#define BTM_SEC_START_AUTH_DELAY (200)

#define BTM_SEC_IS_SM4(sm) ((bool)(BTM_SM4_TRUE == ((sm) & BTM_SM4_TRUE)))
#define BTM_SEC_IS_SM4_LEGACY(sm) ((bool)(BTM_SM4_KNOWN == ((sm) & BTM_SM4_TRUE)))
#define BTM_SEC_IS_SM4_UNKNOWN(sm) ((bool)(BTM_SM4_UNKNOWN == ((sm) & BTM_SM4_TRUE)))

#define BTM_SEC_LE_MASK                                                          \
  (BTM_SEC_LE_AUTHENTICATED | BTM_SEC_LE_ENCRYPTED | BTM_SEC_LE_LINK_KEY_KNOWN | \
   BTM_SEC_LE_LINK_KEY_AUTHED)

bool btm_ble_init_pseudo_addr(tBTM_SEC_DEV_REC* p_dev_rec, const RawAddress& new_pseudo_addr);
void bta_dm_remove_device(const RawAddress& bd_addr);
void bta_dm_on_encryption_change(bt_encryption_change_evt encryption_change);
void bta_dm_remote_key_missing(const RawAddress bd_addr);
void bta_dm_process_remove_device(const RawAddress& bd_addr);

static bool btm_sec_start_get_name(tBTM_SEC_DEV_REC* p_dev_rec);
static void btm_sec_wait_and_start_authentication(tBTM_SEC_DEV_REC* p_dev_rec);
static void btm_sec_auth_timer_timeout(void* data);
static void btm_sec_collision_timeout(void* data);
static void btm_restore_mode(void);
static void btm_sec_pairing_timeout(void* data);
static tBTM_STATUS btm_sec_dd_create_conn(tBTM_SEC_DEV_REC* p_dev_rec);

static void btm_sec_check_pending_reqs(void);
static bool btm_sec_queue_mx_request(const RawAddress& bd_addr, uint16_t psm, bool is_orig,
                                     uint16_t security_required, tBTM_SEC_CALLBACK* p_callback,
                                     void* p_ref_data);
static void btm_sec_bond_cancel_complete(void);
static void btm_send_link_key_notif(tBTM_SEC_DEV_REC* p_dev_rec);
static bool btm_sec_check_prefetch_pin(tBTM_SEC_DEV_REC* p_dev_rec);

static tBTM_STATUS btm_sec_send_hci_disconnect(tBTM_SEC_DEV_REC* p_dev_rec, tHCI_STATUS reason,
                                               uint16_t conn_handle, std::string comment);

static bool btm_dev_authenticated(const tBTM_SEC_DEV_REC* p_dev_rec);
static bool btm_dev_encrypted(const tBTM_SEC_DEV_REC* p_dev_rec);
static uint16_t btm_sec_set_serv_level4_flags(uint16_t cur_security, bool is_originator);

static void btm_sec_queue_encrypt_request(const RawAddress& bd_addr, tBT_TRANSPORT transport,
                                          tBTM_SEC_CALLBACK* p_callback, void* p_ref_data,
                                          tBTM_BLE_SEC_ACT sec_act);
static void btm_sec_check_pending_enc_req(tBTM_SEC_DEV_REC* p_dev_rec, tBT_TRANSPORT transport,
                                          uint8_t encr_enable);

static bool btm_sec_use_smp_br_chnl(tBTM_SEC_DEV_REC* p_dev_rec);

/* true - authenticated link key is possible */
static const bool btm_sec_io_map[BTM_IO_CAP_MAX][BTM_IO_CAP_MAX] = {
        /*   OUT,    IO,     IN,     NONE */
        /* OUT  */ {false, false, true, false},
        /* IO   */ {false, true, true, false},
        /* IN   */ {true, true, true, false},
        /* NONE */ {false, false, false, false}};
/*  BTM_IO_CAP_OUT      0   DisplayOnly */
/*  BTM_IO_CAP_IO       1   DisplayYesNo */
/*  BTM_IO_CAP_IN       2   KeyboardOnly */
/*  BTM_IO_CAP_NONE     3   NoInputNoOutput */

static void NotifyBondingChange(tBTM_SEC_DEV_REC& p_dev_rec, tHCI_STATUS status) {
  if (btm_sec_cb.api.p_auth_complete_callback != nullptr) {
    (*btm_sec_cb.api.p_auth_complete_callback)(p_dev_rec.bd_addr, p_dev_rec.dev_class,
                                               p_dev_rec.sec_bd_name, status);
  }
}

static bool concurrentPeerAuthIsEnabled() {
  // Was previously named BTM_DISABLE_CONCURRENT_PEER_AUTH.
  // Renamed to ENABLED for homogeneity with system properties
  static const bool sCONCURRENT_PEER_AUTH_IS_ENABLED =
          osi_property_get_bool("bluetooth.btm.sec.concurrent_peer_auth.enabled", true);
  return sCONCURRENT_PEER_AUTH_IS_ENABLED;
}

/**
 * Whether we should handle encryption change events from a peer device, while
 * we are in the IDLE state. This matters if we are waiting to retry encryption
 * following an LMP timeout, and then we get an encryption change event from the
 * peer.
 */
static bool handleUnexpectedEncryptionChange() {
  static const bool sHandleUnexpectedEncryptionChange = osi_property_get_bool(
          "bluetooth.btm.sec.handle_unexpected_encryption_change.enabled", false);
  return sHandleUnexpectedEncryptionChange;
}

void NotifyBondingCanceled(tBTM_STATUS /* btm_status */) {
  if (btm_sec_cb.api.p_bond_cancel_cmpl_callback) {
    btm_sec_cb.api.p_bond_cancel_cmpl_callback(tBTM_STATUS::BTM_SUCCESS);
  }
}

void btm_conn_proc_timer_timeout(void* /* data */) { log::warn("btm_conn_proc_timer expired"); }

/*******************************************************************************
 *
 * Function         btm_dev_authenticated
 *
 * Description      check device is authenticated on BR/EDR
 *
 * Returns          bool    true or false
 *
 ******************************************************************************/
static bool btm_dev_authenticated(const tBTM_SEC_DEV_REC* p_dev_rec) {
  return p_dev_rec->sec_rec.sec_flags & BTM_SEC_AUTHENTICATED;
}

/*******************************************************************************
 *
 * Function         btm_dev_encrypted
 *
 * Description      check device is encrypted on BR/EDR
 *
 * Returns          bool    true or false
 *
 ******************************************************************************/
static bool btm_dev_encrypted(const tBTM_SEC_DEV_REC* p_dev_rec) {
  return p_dev_rec->sec_rec.sec_flags & BTM_SEC_ENCRYPTED;
}

/*******************************************************************************
 *
 * Function         btm_dev_16_digit_authenticated
 *
 * Description      check device is authenticated by using 16 digit pin or MITM (BR/EDR)
 *
 * Returns          bool    true or false
 *
 ******************************************************************************/
static bool btm_dev_16_digit_authenticated(const tBTM_SEC_DEV_REC* p_dev_rec) {
  // BTM_SEC_16_DIGIT_PIN_AUTHED is set if MITM or 16 digit pin is used
  return p_dev_rec->sec_rec.sec_flags & BTM_SEC_16_DIGIT_PIN_AUTHED;
}

static bool is_sec_state_equal(void* data, void* context) {
  tBTM_SEC_DEV_REC* p_dev_rec = static_cast<tBTM_SEC_DEV_REC*>(data);
  tSECURITY_STATE* state = static_cast<tSECURITY_STATE*>(context);

  if (p_dev_rec->sec_rec.classic_link == *state) {
    return false;
  }

  return true;
}

/*******************************************************************************
 *
 * Function         btm_sec_find_dev_by_sec_state
 *
 * Description      Look for the record in the device database for the device
 *                  which is being authenticated or encrypted
 *
 * Returns          Pointer to the record or NULL
 *
 ******************************************************************************/
static tBTM_SEC_DEV_REC* btm_sec_find_dev_by_sec_state(tSECURITY_STATE state) {
  list_node_t* n = list_foreach(btm_sec_cb.sec_dev_rec, is_sec_state_equal, &state);
  if (n) {
    return static_cast<tBTM_SEC_DEV_REC*>(list_node(n));
  }

  return nullptr;
}

/*******************************************************************************
 *
 * Function         btm_sec_is_device_sc_downgrade
 *
 * Description      Check for a stored device record matching the candidate
 *                  device, and return true if the stored device has reported
 *                  that it supports Secure Connections mode and the candidate
 *                  device reports that it does not.  Otherwise, return false.
 *
 * Returns          bool
 *
 ******************************************************************************/
static bool btm_sec_is_device_sc_downgrade(uint16_t hci_handle, bool secure_connections_supported) {
  if (secure_connections_supported) {
    return false;
  }

  tBTM_SEC_DEV_REC* p_dev_rec = btm_find_dev_by_handle(hci_handle);
  if (p_dev_rec == nullptr) {
    return false;
  }

  uint8_t property_val = 0;
  bt_property_t property = {.type = BT_PROPERTY_REMOTE_SECURE_CONNECTIONS_SUPPORTED,
                            .len = sizeof(uint8_t),
                            .val = &property_val};

  bt_status_t cached = btif_storage_get_remote_device_property(&p_dev_rec->bd_addr, &property);

  if (cached == BT_STATUS_FAIL) {
    return false;
  }

  return (bool)property_val;
}

/*******************************************************************************
 *
 * Function         btm_sec_store_device_sc_support
 *
 * Description      Save Secure Connections support for this device to file
 *
 ******************************************************************************/

static void btm_sec_store_device_sc_support(uint16_t hci_handle,
                                            bool secure_connections_supported) {
  tBTM_SEC_DEV_REC* p_dev_rec = btm_find_dev_by_handle(hci_handle);
  if (p_dev_rec == nullptr) {
    return;
  }

  uint8_t property_val = (uint8_t)secure_connections_supported;
  bt_property_t property = {.type = BT_PROPERTY_REMOTE_SECURE_CONNECTIONS_SUPPORTED,
                            .len = sizeof(uint8_t),
                            .val = &property_val};

  btif_storage_set_remote_device_property(&p_dev_rec->bd_addr, &property);
}

/*******************************************************************************
 *
 * Function         btm_sec_is_session_key_size_downgrade
 *
 * Description      Check if there is a stored device record matching this
 *                  handle, and return true if the stored record has a lower
 *                  session key size than the candidate device.
 *
 * Returns          bool
 *
 ******************************************************************************/
static bool btm_sec_is_session_key_size_downgrade(uint16_t hci_handle, uint8_t key_size) {
  tBTM_SEC_DEV_REC* p_dev_rec = btm_find_dev_by_handle(hci_handle);
  if (p_dev_rec == nullptr) {
    return false;
  }

  uint8_t property_val = 0;
  bt_property_t property = {.type = BT_PROPERTY_REMOTE_MAX_SESSION_KEY_SIZE,
                            .len = sizeof(uint8_t),
                            .val = &property_val};

  bt_status_t cached = btif_storage_get_remote_device_property(&p_dev_rec->bd_addr, &property);

  if (cached == BT_STATUS_FAIL) {
    return false;
  }

  return property_val > key_size;
}

/*******************************************************************************
 *
 * Function         btm_sec_update_session_key_size
 *
 * Description      Store the max session key size to disk, if possible.
 *
 ******************************************************************************/
static void btm_sec_update_session_key_size(uint16_t hci_handle, uint8_t key_size) {
  tBTM_SEC_DEV_REC* p_dev_rec = btm_find_dev_by_handle(hci_handle);
  if (p_dev_rec == nullptr) {
    return;
  }

  uint8_t property_val = key_size;
  bt_property_t property = {.type = BT_PROPERTY_REMOTE_MAX_SESSION_KEY_SIZE,
                            .len = sizeof(uint8_t),
                            .val = &property_val};

  btif_storage_set_remote_device_property(&p_dev_rec->bd_addr, &property);
}

/*******************************************************************************
 *
 * Function         access_secure_service_from_temp_bond
 *
 * Description      a utility function to test whether an access to
 *                  secure service from temp bonding is happening
 *
 * Returns          true if the aforementioned condition holds,
 *                  false otherwise
 *
 ******************************************************************************/
static bool access_secure_service_from_temp_bond(const tBTM_SEC_DEV_REC* p_dev_rec,
                                                 bool locally_initiated, uint16_t security_req) {
  return !locally_initiated && (security_req & BTM_SEC_IN_AUTHENTICATE) &&
         p_dev_rec->sec_rec.is_bond_type_temporary();
}

/*******************************************************************************
 *
 * Function         BTM_SecRegister
 *
 * Description      Application manager calls this function to register for
 *                  security services.  There can be one and only one
 *                  application saving link keys.  BTM allows only first
 *                  registration.
 *
 * Returns          true if registered OK, else false
 *
 ******************************************************************************/
bool BTM_SecRegister(const tBTM_APPL_INFO* p_cb_info) {
  log::info("p_cb_info->p_le_callback == 0x{}", fmt::ptr(p_cb_info->p_le_callback));
  if (p_cb_info->p_le_callback) {
    log::verbose("SMP_Register( btm_proc_smp_cback )");
    SMP_Register(btm_proc_smp_cback);
    Octet16 zero{0};
    /* if no IR is loaded, need to regenerate all the keys */
    if (btm_sec_cb.devcb.id_keys.ir == zero) {
      btm_ble_reset_id();
    }
  } else {
    log::warn("p_cb_info->p_le_callback == NULL");
  }

  btm_sec_cb.api = *p_cb_info;
  log::info("btm_sec_cb.api.p_le_callback = 0x{}", fmt::ptr(btm_sec_cb.api.p_le_callback));
  log::verbose("application registered");
  return true;
}

bool BTM_IsEncrypted(const RawAddress& bd_addr, tBT_TRANSPORT transport) {
  return btm_sec_cb.IsDeviceEncrypted(bd_addr, transport);
}

bool BTM_IsLinkKeyAuthed(const RawAddress& bd_addr, tBT_TRANSPORT transport) {
  return btm_sec_cb.IsLinkKeyAuthenticated(bd_addr, transport);
}

bool BTM_IsLinkKeyKnown(const RawAddress& bd_addr, tBT_TRANSPORT transport) {
  return btm_sec_cb.IsLinkKeyKnown(bd_addr, transport);
}

bool BTM_IsAuthenticated(const RawAddress& bd_addr, tBT_TRANSPORT transport) {
  return btm_sec_cb.IsDeviceAuthenticated(bd_addr, transport);
}

bool BTM_CanReadDiscoverableCharacteristics(const RawAddress& bd_addr) {
  auto p_dev_rec = btm_find_dev(bd_addr);
  if (p_dev_rec != nullptr) {
    return p_dev_rec->can_read_discoverable;
  } else {
    log::error(
            "BTM_CanReadDiscoverableCharacteristics invoked for an invalid "
            "BD_ADDR");
    return false;
  }
}

/*******************************************************************************
 *
 * Function         BTM_SetPinType
 *
 * Description      Set PIN type for the device.
 *
 * Returns          void
 *
 ******************************************************************************/
void BTM_SetPinType(uint8_t pin_type, PIN_CODE pin_code, uint8_t pin_code_len) {
  log::verbose("BTM_SetPinType: pin type {} [variable-0, fixed-1], code {}, length {}", pin_type,
               (char*)pin_code, pin_code_len);

  /* If device is not up security mode will be set as a part of startup */
  if ((btm_sec_cb.cfg.pin_type != pin_type) && bluetooth::shim::GetController() != nullptr) {
    btsnd_hcic_write_pin_type(pin_type);
  }

  btm_sec_cb.cfg.pin_type = pin_type;
  btm_sec_cb.cfg.pin_code_len = pin_code_len;
  memcpy(btm_sec_cb.cfg.pin_code, pin_code, pin_code_len);
}

/*******************************************************************************
 *
 * Function         BTM_SetSecurityLevel
 *
 * Description      Register service security level with Security Manager
 *
 * Parameters:      is_originator - true if originating the connection
 *                  p_name      - Name of the service relevant only if
 *                                authorization will show this name to user.
 *                                Ignored if BT_MAX_SERVICE_NAME_LEN is 0.
 *                  service_id  - service ID for the service passed to
 *                                authorization callback
 *                  sec_level   - bit mask of the security features
 *                  psm         - L2CAP PSM
 *                  mx_proto_id - protocol ID of multiplexing proto below
 *                  mx_chan_id  - channel ID of multiplexing proto below
 *
 * Returns          true if registered OK, else false
 *
 ******************************************************************************/
bool BTM_SetSecurityLevel(bool is_originator, const char* p_name, uint8_t service_id,
                          uint16_t sec_level, uint16_t psm, uint32_t mx_proto_id,
                          uint32_t mx_chan_id) {
  return btm_sec_cb.AddService(is_originator, p_name, service_id, sec_level, psm, mx_proto_id,
                               mx_chan_id);
}

/*******************************************************************************
 *
 * Function         BTM_SecClrService
 *
 * Description      Removes specified service record(s) from the security
 *                  database. All service records with the specified name are
 *                  removed. Typically used only by devices with limited RAM so
 *                  that it can reuse an old security service record.
 *
 *                  Note: Unpredictable results may occur if a service is
 *                      cleared that is still in use by an application/profile.
 *
 * Parameters       Service ID - Id of the service to remove. '0' removes all
 *                          service records (except SDP).
 *
 * Returns          Number of records that were freed.
 *
 ******************************************************************************/
uint8_t BTM_SecClrService(uint8_t service_id) { return btm_sec_cb.RemoveServiceById(service_id); }

/*******************************************************************************
 *
 * Function         BTM_SecClrServiceByPsm
 *
 * Description      Removes specified service record from the security database.
 *                  All service records with the specified psm are removed.
 *                  Typically used by L2CAP to free up the service record used
 *                  by dynamic PSM clients when the channel is closed.
 *                  The given psm must be a virtual psm.
 *
 * Parameters       Service ID - Id of the service to remove. '0' removes all
 *                          service records (except SDP).
 *
 * Returns          Number of records that were freed.
 *
 ******************************************************************************/
uint8_t BTM_SecClrServiceByPsm(uint16_t psm) { return btm_sec_cb.RemoveServiceByPsm(psm); }

/*******************************************************************************
 *
 * Function         BTM_PINCodeReply
 *
 * Description      This function is called after Security Manager submitted
 *                  PIN code request to the UI.
 *
 * Parameters:      bd_addr      - Address of the device for which PIN was
 *                                 requested
 *                  res          - result of the operation tBTM_STATUS::BTM_SUCCESS
 *                                 if success
 *                  pin_len      - length in bytes of the PIN Code
 *                  p_pin        - pointer to array with the PIN Code
 *
 ******************************************************************************/
void BTM_PINCodeReply(const RawAddress& bd_addr, tBTM_STATUS res, uint8_t pin_len, uint8_t* p_pin) {
  tBTM_SEC_DEV_REC* p_dev_rec;

  log::verbose(
          "BTM_PINCodeReply(): PairState: {}   PairFlags: 0x{:02x}  PinLen:{}  "
          "Result:{}",
          tBTM_SEC_CB::btm_pair_state_descr(btm_sec_cb.pairing_state), btm_sec_cb.pairing_flags,
          pin_len, res);

  /* If timeout already expired or has been canceled, ignore the reply */
  if (btm_sec_cb.pairing_state != BTM_PAIR_STATE_WAIT_LOCAL_PIN) {
    log::warn("BTM_PINCodeReply() - Wrong State: {}", btm_sec_cb.pairing_state);
    return;
  }

  if (bd_addr != btm_sec_cb.pairing_bda) {
    log::error("BTM_PINCodeReply() - Wrong BD Addr");
    return;
  }

  p_dev_rec = btm_find_dev(bd_addr);
  if (p_dev_rec == NULL) {
    log::error("BTM_PINCodeReply() - no dev CB");
    return;
  }

  if ((pin_len > PIN_CODE_LEN) || (pin_len == 0) || (p_pin == NULL)) {
    res = tBTM_STATUS::BTM_ILLEGAL_VALUE;
  }

  if (res != tBTM_STATUS::BTM_SUCCESS) {
    /* if peer started dd OR we started dd and pre-fetch pin was not used send
     * negative reply */
    if ((btm_sec_cb.pairing_flags & BTM_PAIR_FLAGS_PEER_STARTED_DD) ||
        ((btm_sec_cb.pairing_flags & BTM_PAIR_FLAGS_WE_STARTED_DD) &&
         (btm_sec_cb.pairing_flags & BTM_PAIR_FLAGS_DISC_WHEN_DONE))) {
      /* use BTM_PAIR_STATE_WAIT_AUTH_COMPLETE to report authentication failed
       * event */
      btm_sec_cb.change_pairing_state(BTM_PAIR_STATE_WAIT_AUTH_COMPLETE);
      acl_set_disconnect_reason(HCI_ERR_HOST_REJECT_SECURITY);

      btsnd_hcic_pin_code_neg_reply(bd_addr);
    } else {
      p_dev_rec->sec_rec.security_required = BTM_SEC_NONE;
      btm_sec_cb.change_pairing_state(BTM_PAIR_STATE_IDLE);
    }
    return;
  }
  p_dev_rec->sec_rec.sec_flags |= BTM_SEC_LINK_KEY_AUTHED;
  p_dev_rec->sec_rec.pin_code_length = pin_len;
  if (pin_len >= 16) {
    p_dev_rec->sec_rec.sec_flags |= BTM_SEC_16_DIGIT_PIN_AUTHED;
  }

  if ((btm_sec_cb.pairing_flags & BTM_PAIR_FLAGS_WE_STARTED_DD) &&
      (p_dev_rec->hci_handle == HCI_INVALID_HANDLE) && (!btm_sec_cb.security_mode_changed)) {
    /* This is start of the dedicated bonding if local device is 2.0 */
    btm_sec_cb.pin_code_len = pin_len;
    memcpy(btm_sec_cb.pin_code, p_pin, pin_len);

    btm_sec_cb.security_mode_changed = true;
    btsnd_hcic_write_auth_enable(true);

    acl_set_disconnect_reason(HCI_ERR_UNDEFINED);

    /* if we rejected incoming connection request, we have to wait
     * HCI_Connection_Complete event */
    /*  before originating  */
    if (btm_sec_cb.pairing_flags & BTM_PAIR_FLAGS_REJECTED_CONNECT) {
      log::warn(
              "BTM_PINCodeReply(): waiting HCI_Connection_Complete after rejected "
              "incoming connection");
      /* we change state little bit early so btm_sec_connected() will originate
       * connection */
      /*   when existing ACL link is down completely */
      btm_sec_cb.change_pairing_state(BTM_PAIR_STATE_WAIT_PIN_REQ);
    }
    /* if we already accepted incoming connection from pairing device */
    else if (p_dev_rec->sm4 & BTM_SM4_CONN_PEND) {
      log::warn(
              "BTM_PINCodeReply(): link is connecting so wait pin code request "
              "from peer");
      btm_sec_cb.change_pairing_state(BTM_PAIR_STATE_WAIT_PIN_REQ);
    } else if (btm_sec_dd_create_conn(p_dev_rec) != tBTM_STATUS::BTM_CMD_STARTED) {
      btm_sec_cb.change_pairing_state(BTM_PAIR_STATE_IDLE);
      p_dev_rec->sec_rec.sec_flags &= ~BTM_SEC_LINK_KEY_AUTHED;

      NotifyBondingChange(*p_dev_rec, HCI_ERR_AUTH_FAILURE);
    }
    return;
  }

  btm_sec_cb.change_pairing_state(BTM_PAIR_STATE_WAIT_AUTH_COMPLETE);
  acl_set_disconnect_reason(HCI_SUCCESS);

  btsnd_hcic_pin_code_req_reply(bd_addr, pin_len, p_pin);
}

/*******************************************************************************
 *
 * Function         btm_sec_bond_by_transport
 *
 * Description      this is the bond function that will start either SSP or SMP.
 *
 * Parameters:      bd_addr      - Address of the device to bond
 *                  addr_type    - type of the address
 *                  transport    - transport on which to create bond
 *
 *  Note: After 2.1 parameters are not used and preserved here not to change API
 ******************************************************************************/
tBTM_STATUS btm_sec_bond_by_transport(const RawAddress& bd_addr, tBLE_ADDR_TYPE addr_type,
                                      tBT_TRANSPORT transport) {
  tBTM_SEC_DEV_REC* p_dev_rec;
  tBTM_STATUS status;
  log::info("Transport used {}, bd_addr={}", transport, bd_addr);

  /* Other security process is in progress */
  if (btm_sec_cb.pairing_state != BTM_PAIR_STATE_IDLE) {
    log::error("BTM_SecBond: already busy in state: {}",
               tBTM_SEC_CB::btm_pair_state_descr(btm_sec_cb.pairing_state));
    return tBTM_STATUS::BTM_WRONG_MODE;
  }

  p_dev_rec = btm_find_or_alloc_dev(bd_addr);
  if (p_dev_rec == NULL) {
    log::error("No memory to allocate new p_dev_rec");
    return tBTM_STATUS::BTM_NO_RESOURCES;
  }

  if (bluetooth::shim::GetController() == nullptr) {
    log::error("controller module is not ready");
    return tBTM_STATUS::BTM_NO_RESOURCES;
  }

  log::verbose("before update sec_flags=0x{:x}", p_dev_rec->sec_rec.sec_flags);

  /* Finished if connection is active and already paired */
  if (((p_dev_rec->hci_handle != HCI_INVALID_HANDLE) && transport == BT_TRANSPORT_BR_EDR &&
       (p_dev_rec->sec_rec.sec_flags & BTM_SEC_AUTHENTICATED) &&
       (btm_get_bond_type_dev(bd_addr) == BOND_TYPE_PERSISTENT)) ||
      ((p_dev_rec->ble_hci_handle != HCI_INVALID_HANDLE) && transport == BT_TRANSPORT_LE &&
       (p_dev_rec->sec_rec.sec_flags & BTM_SEC_LE_AUTHENTICATED))) {
    log::warn("BTM_SecBond -> Already Paired");
    return tBTM_STATUS::BTM_SUCCESS;
  }

  /* Tell controller to get rid of the link key if it has one stored */
  if ((BTM_DeleteStoredLinkKey(&bd_addr, NULL)) != tBTM_STATUS::BTM_SUCCESS) {
    log::error("Failed to delete stored link keys");
    return tBTM_STATUS::BTM_NO_RESOURCES;
  }

  btm_sec_cb.pairing_bda = bd_addr;

  btm_sec_cb.pairing_flags = BTM_PAIR_FLAGS_WE_STARTED_DD;

  p_dev_rec->sec_rec.security_required = BTM_SEC_OUT_AUTHENTICATE;
  p_dev_rec->is_originator = true;

  BTM_LogHistory(kBtmLogTag, bd_addr, "Bonding initiated", bt_transport_text(transport));

  if (transport == BT_TRANSPORT_LE) {
    btm_ble_init_pseudo_addr(p_dev_rec, bd_addr);
    p_dev_rec->sec_rec.sec_flags &= ~BTM_SEC_LE_MASK;

    if (SMP_Pair(bd_addr, addr_type) == SMP_STARTED) {
      btm_sec_cb.pairing_flags |= BTM_PAIR_FLAGS_LE_ACTIVE;
      p_dev_rec->sec_rec.le_link = tSECURITY_STATE::AUTHENTICATING;
      btm_sec_cb.change_pairing_state(BTM_PAIR_STATE_WAIT_AUTH_COMPLETE);
      return tBTM_STATUS::BTM_CMD_STARTED;
    }

    btm_sec_cb.pairing_flags = 0;
    return tBTM_STATUS::BTM_NO_RESOURCES;
  }

  p_dev_rec->sec_rec.sec_flags &=
          ~(BTM_SEC_LINK_KEY_KNOWN | BTM_SEC_AUTHENTICATED | BTM_SEC_ENCRYPTED |
            BTM_SEC_ROLE_SWITCHED | BTM_SEC_LINK_KEY_AUTHED);

  log::verbose("after update sec_flags=0x{:x}", p_dev_rec->sec_rec.sec_flags);
  if (!bluetooth::shim::GetController()->SupportsSimplePairing()) {
    /* The special case when we authenticate keyboard.  Set pin type to fixed */
    /* It would be probably better to do it from the application, but it is */
    /* complicated */
    if (((p_dev_rec->dev_class[1] & BTM_COD_MAJOR_CLASS_MASK) == BTM_COD_MAJOR_PERIPHERAL) &&
        (p_dev_rec->dev_class[2] & BTM_COD_MINOR_KEYBOARD) &&
        (btm_sec_cb.cfg.pin_type != HCI_PIN_TYPE_FIXED)) {
      btm_sec_cb.pin_type_changed = true;
      btsnd_hcic_write_pin_type(HCI_PIN_TYPE_FIXED);
    }
  }

  log::verbose("BTM_SecBond: Remote sm4: 0x{:x}  HCI Handle: 0x{:04x}", p_dev_rec->sm4,
               p_dev_rec->hci_handle);

  /* If connection already exists... */
  if (get_btm_client_interface().peer.BTM_IsAclConnectionUpAndHandleValid(bd_addr, transport)) {
    log::debug("An ACL connection currently exists peer:{} transport:{}", bd_addr,
               bt_transport_text(transport));
    btm_sec_wait_and_start_authentication(p_dev_rec);

    btm_sec_cb.change_pairing_state(BTM_PAIR_STATE_WAIT_PIN_REQ);

    /* Mark lcb as bonding */
    l2cu_update_lcb_4_bonding(bd_addr, true);
    return tBTM_STATUS::BTM_CMD_STARTED;
  }
  log::debug("An ACL connection does not currently exist peer:{} transport:{}", bd_addr,
             bt_transport_text(transport));

  log::verbose("sec mode: {} sm4:x{:x}", btm_sec_cb.security_mode, p_dev_rec->sm4);
  if (!bluetooth::shim::GetController()->SupportsSimplePairing() ||
      (p_dev_rec->sm4 == BTM_SM4_KNOWN)) {
    if (btm_sec_check_prefetch_pin(p_dev_rec)) {
      log::debug("Class of device used to check for pin peer:{} transport:{}", bd_addr,
                 bt_transport_text(transport));
      return tBTM_STATUS::BTM_CMD_STARTED;
    }
  }
  if ((btm_sec_cb.security_mode == BTM_SEC_MODE_SP ||
       btm_sec_cb.security_mode == BTM_SEC_MODE_SC) &&
      BTM_SEC_IS_SM4_UNKNOWN(p_dev_rec->sm4)) {
    /* local is 2.1 and peer is unknown */
    if ((p_dev_rec->sm4 & BTM_SM4_CONN_PEND) == 0) {
      /* we are not accepting connection request from peer
       * -> RNR (to learn if peer is 2.1)
       * RNR when no ACL causes HCI_RMT_HOST_SUP_FEAT_NOTIFY_EVT */
      btm_sec_cb.change_pairing_state(BTM_PAIR_STATE_GET_REM_NAME);
      status = get_stack_rnr_interface().BTM_ReadRemoteDeviceName(bd_addr, NULL,
                                                                  BT_TRANSPORT_BR_EDR);
    } else {
      /* We are accepting connection request from peer */
      btm_sec_cb.change_pairing_state(BTM_PAIR_STATE_WAIT_PIN_REQ);
      status = tBTM_STATUS::BTM_CMD_STARTED;
    }
    log::verbose("State:{} sm4: 0x{:x} le_link_state:{} classic_link_state:{}",
                 tBTM_SEC_CB::btm_pair_state_descr(btm_sec_cb.pairing_state), p_dev_rec->sm4,
                 p_dev_rec->sec_rec.le_link, p_dev_rec->sec_rec.classic_link);
  } else {
    /* both local and peer are 2.1  */
    status = btm_sec_dd_create_conn(p_dev_rec);
  }

  if (status != tBTM_STATUS::BTM_CMD_STARTED) {
    log::error("BTM_ReadRemoteDeviceName or btm_sec_dd_create_conn error: 0x{:x}", (int)status);
    btm_sec_cb.change_pairing_state(BTM_PAIR_STATE_IDLE);
  }

  return status;
}

/*******************************************************************************
 *
 * Function         BTM_SecBond
 *
 * Description      This function is called to perform bonding with peer device.
 *                  If the connection is already up, but not secure, pairing
 *                  is attempted.  If already paired tBTM_STATUS::BTM_SUCCESS is returned.
 *
 * Parameters:      bd_addr      - Address of the device to bond
 *                  transport    - doing SSP over BR/EDR or SMP over LE
 *
 *  Note: After 2.1 parameters are not used and preserved here not to change API
 ******************************************************************************/
tBTM_STATUS BTM_SecBond(const RawAddress& bd_addr, tBLE_ADDR_TYPE addr_type,
                        tBT_TRANSPORT transport, tBT_DEVICE_TYPE /* device_type */) {
  if (transport == BT_TRANSPORT_AUTO) {
    if (addr_type == BLE_ADDR_PUBLIC) {
      transport = get_btm_client_interface().ble.BTM_UseLeLink(bd_addr) ? BT_TRANSPORT_LE
                                                                        : BT_TRANSPORT_BR_EDR;
    } else {
      log::info("Forcing transport LE (was auto) because of the address type");
      transport = BT_TRANSPORT_LE;
    }
  }
  tBT_DEVICE_TYPE dev_type;

  BTM_ReadDevInfo(bd_addr, &dev_type, &addr_type);
  /* LE device, do SMP pairing */
  if ((transport == BT_TRANSPORT_LE && (dev_type & BT_DEVICE_TYPE_BLE) == 0) ||
      (transport == BT_TRANSPORT_BR_EDR && (dev_type & BT_DEVICE_TYPE_BREDR) == 0)) {
    log::warn("Requested transport and supported transport don't match");
    if (!com::android::bluetooth::flags::pairing_on_unknown_transport()) {
      return tBTM_STATUS::BTM_ILLEGAL_ACTION;
    }
  }
  return btm_sec_bond_by_transport(bd_addr, addr_type, transport);
}

/*******************************************************************************
 *
 * Function         BTM_SecBondCancel
 *
 * Description      This function is called to cancel ongoing bonding process
 *                  with peer device.
 *
 * Parameters:      bd_addr      - Address of the peer device
 *                  transport    - false for BR/EDR link; true for LE link
 *
 ******************************************************************************/
tBTM_STATUS BTM_SecBondCancel(const RawAddress& bd_addr) {
  tBTM_SEC_DEV_REC* p_dev_rec;

  log::verbose("BTM_SecBondCancel()  State: {} flags:0x{:x}",
               tBTM_SEC_CB::btm_pair_state_descr(btm_sec_cb.pairing_state),
               btm_sec_cb.pairing_flags);
  p_dev_rec = btm_find_dev(bd_addr);
  if (!p_dev_rec || btm_sec_cb.pairing_bda != bd_addr) {
    return tBTM_STATUS::BTM_UNKNOWN_ADDR;
  }

  if (btm_sec_cb.pairing_flags & BTM_PAIR_FLAGS_LE_ACTIVE) {
    if (p_dev_rec->sec_rec.le_link == tSECURITY_STATE::AUTHENTICATING) {
      log::verbose("Cancel LE pairing");
      if (SMP_PairCancel(bd_addr)) {
        return tBTM_STATUS::BTM_CMD_STARTED;
      }
    }
    return tBTM_STATUS::BTM_WRONG_MODE;
  }

  log::verbose("hci_handle:0x{:x} le_link:{} classic_link:{}", p_dev_rec->hci_handle,
               p_dev_rec->sec_rec.le_link, p_dev_rec->sec_rec.classic_link);
  if (BTM_PAIR_STATE_WAIT_LOCAL_PIN == btm_sec_cb.pairing_state &&
      BTM_PAIR_FLAGS_WE_STARTED_DD & btm_sec_cb.pairing_flags) {
    /* pre-fetching pin for dedicated bonding */
    btm_sec_bond_cancel_complete();
    return tBTM_STATUS::BTM_SUCCESS;
  }

  /* If this BDA is in a bonding procedure */
  if ((btm_sec_cb.pairing_state != BTM_PAIR_STATE_IDLE) &&
      (btm_sec_cb.pairing_flags & BTM_PAIR_FLAGS_WE_STARTED_DD)) {
    /* If the HCI link is up */
    if (p_dev_rec->hci_handle != HCI_INVALID_HANDLE) {
      /* If some other thread disconnecting, we do not send second command */
      if (p_dev_rec->sec_rec.classic_link == tSECURITY_STATE::DISCONNECTING) {
        return tBTM_STATUS::BTM_CMD_STARTED;
      }

      /* If the HCI link was set up by Bonding process */
      if (btm_sec_cb.pairing_flags & BTM_PAIR_FLAGS_DISC_WHEN_DONE) {
        return btm_sec_send_hci_disconnect(p_dev_rec, HCI_ERR_PEER_USER, p_dev_rec->hci_handle,
                                           "stack::btm::btm_sec::BTM_SecBondCancel");
      } else {
        l2cu_update_lcb_4_bonding(bd_addr, false);
      }

      return tBTM_STATUS::BTM_NOT_AUTHORIZED;
    } else /*HCI link is not up */
    {
      /* If the HCI link creation was started by Bonding process */
      if (btm_sec_cb.pairing_flags & BTM_PAIR_FLAGS_DISC_WHEN_DONE) {
        btsnd_hcic_create_conn_cancel(bd_addr);
        return tBTM_STATUS::BTM_CMD_STARTED;
      }
      if (btm_sec_cb.pairing_state == BTM_PAIR_STATE_GET_REM_NAME) {
        if (get_stack_rnr_interface().BTM_CancelRemoteDeviceName() != tBTM_STATUS::BTM_SUCCESS) {
          log::warn("Unable to cancel RNR");
        }
        btm_sec_cb.pairing_flags |= BTM_PAIR_FLAGS_WE_CANCEL_DD;
        return tBTM_STATUS::BTM_CMD_STARTED;
      }
      btm_sec_cb.change_pairing_state(BTM_PAIR_STATE_IDLE);
      return tBTM_STATUS::BTM_NOT_AUTHORIZED;
    }
  }

  return tBTM_STATUS::BTM_WRONG_MODE;
}

/*******************************************************************************
 *
 * Function         BTM_SecGetDeviceLinkKeyType
 *
 * Description      This function is called to obtain link key type for the
 *                  device.
 *                  it returns tBTM_STATUS::BTM_SUCCESS if link key is available, or
 *                  tBTM_STATUS::BTM_UNKNOWN_ADDR if Security Manager does not know about
 *                  the device or device record does not contain link key info
 *
 * Returns          BTM_LKEY_TYPE_IGNORE if link key is unknown, link type
 *                  otherwise.
 *
 ******************************************************************************/
tBTM_LINK_KEY_TYPE BTM_SecGetDeviceLinkKeyType(const RawAddress& bd_addr) {
  tBTM_SEC_DEV_REC* p_dev_rec = btm_find_dev(bd_addr);

  if ((p_dev_rec != NULL) && (p_dev_rec->sec_rec.sec_flags & BTM_SEC_LINK_KEY_KNOWN)) {
    return p_dev_rec->sec_rec.link_key_type;
  }
  return BTM_LKEY_TYPE_IGNORE;
}

/*******************************************************************************
 *
 * Function         BTM_SetEncryption
 *
 * Description      This function is called to ensure that connection is
 *                  encrypted.  Should be called only on an open connection.
 *                  Typically only needed for connections that first want to
 *                  bring up unencrypted links, then later encrypt them.
 *
 * Parameters:      bd_addr       - Address of the peer device
 *                  transport     - Link transport
 *                  p_callback    - Pointer to callback function called after
 *                                  required procedures are completed. Can be
 *                                  set to NULL if status is not desired.
 *                  p_ref_data    - pointer to any data the caller wishes to
 *                                  receive in the callback function upon
 *                                  completion. can be set to NULL if not used.
 *                  sec_act       - LE security action, unused for BR/EDR
 *
 * Returns          tBTM_STATUS::BTM_SUCCESS   - already encrypted
 *                  BTM_PENDING   - command will be returned in the callback
 *                  tBTM_STATUS::BTM_WRONG_MODE- connection not up.
 *                  tBTM_STATUS::BTM_BUSY      - security procedures are currently active
 *                  tBTM_STATUS::BTM_MODE_UNSUPPORTED - if security manager not linked in.
 *
 ******************************************************************************/
tBTM_STATUS BTM_SetEncryption(const RawAddress& bd_addr, tBT_TRANSPORT transport,
                              tBTM_SEC_CALLBACK* p_callback, void* p_ref_data,
                              tBTM_BLE_SEC_ACT sec_act) {
  tBTM_SEC_DEV_REC* p_dev_rec = btm_find_dev(bd_addr);
  if (p_dev_rec == nullptr) {
    log::error("Unable to set encryption for unknown device");
    return tBTM_STATUS::BTM_WRONG_MODE;
  }

  switch (transport) {
    case BT_TRANSPORT_BR_EDR:
      if (p_dev_rec->hci_handle == HCI_INVALID_HANDLE) {
        log::warn(
                "Security Manager: BTM_SetEncryption not connected peer:{} "
                "transport:{}",
                bd_addr, bt_transport_text(transport));
        if (p_callback) {
          do_in_main_thread(base::BindOnce(p_callback, bd_addr, transport, p_ref_data,
                                           tBTM_STATUS::BTM_WRONG_MODE));
        }
        return tBTM_STATUS::BTM_WRONG_MODE;
      }
      if (p_dev_rec->sec_rec.sec_flags & BTM_SEC_ENCRYPTED) {
        log::debug(
                "Security Manager: BTM_SetEncryption already encrypted peer:{} "
                "transport:{}",
                bd_addr, bt_transport_text(transport));
        if (p_callback) {
          do_in_main_thread(base::BindOnce(p_callback, bd_addr, transport, p_ref_data,
                                           tBTM_STATUS::BTM_SUCCESS));
        }
        return tBTM_STATUS::BTM_SUCCESS;
      }
      break;

    case BT_TRANSPORT_LE:
      if (p_dev_rec->ble_hci_handle == HCI_INVALID_HANDLE) {
        log::warn(
                "Security Manager: BTM_SetEncryption not connected peer:{} "
                "transport:{}",
                bd_addr, bt_transport_text(transport));
        if (p_callback) {
          do_in_main_thread(base::BindOnce(p_callback, bd_addr, transport, p_ref_data,
                                           tBTM_STATUS::BTM_WRONG_MODE));
        }
        return tBTM_STATUS::BTM_WRONG_MODE;
      }
      if (p_dev_rec->sec_rec.sec_flags & BTM_SEC_LE_ENCRYPTED) {
        log::debug(
                "Security Manager: BTM_SetEncryption already encrypted peer:{} "
                "transport:{}",
                bd_addr, bt_transport_text(transport));
        if (p_callback) {
          do_in_main_thread(base::BindOnce(p_callback, bd_addr, transport, p_ref_data,
                                           tBTM_STATUS::BTM_SUCCESS));
        }
        return tBTM_STATUS::BTM_SUCCESS;
      }
      break;

    default:
      log::error("Unknown transport");
      break;
  }

  tSECURITY_STATE& state = (transport == BT_TRANSPORT_LE) ? p_dev_rec->sec_rec.le_link
                                                          : p_dev_rec->sec_rec.classic_link;

  /* Enqueue security request if security is active */
  if (p_dev_rec->sec_rec.p_callback || (p_dev_rec->sec_rec.le_link != tSECURITY_STATE::IDLE &&
                                        p_dev_rec->sec_rec.classic_link != tSECURITY_STATE::IDLE)) {
    log::warn("Security Manager: BTM_SetEncryption busy, enqueue request");
    btm_sec_queue_encrypt_request(bd_addr, transport, p_callback, p_ref_data, sec_act);
    log::info("Queued start encryption");
    return tBTM_STATUS::BTM_CMD_STARTED;
  }

  p_dev_rec->sec_rec.p_callback = p_callback;
  p_dev_rec->sec_rec.p_ref_data = p_ref_data;
  p_dev_rec->sec_rec.security_required |= (BTM_SEC_IN_AUTHENTICATE | BTM_SEC_IN_ENCRYPT);
  p_dev_rec->is_originator = false;

  log::debug(
          "Security Manager: BTM_SetEncryption classic_handle:0x{:04x} "
          "ble_handle:0x{:04x} le_link:{} classic_link:{} flags:0x{:x} required:0x{:x} "
          "p_callback={:c}",
          p_dev_rec->hci_handle, p_dev_rec->ble_hci_handle, p_dev_rec->sec_rec.le_link,
          p_dev_rec->sec_rec.classic_link, p_dev_rec->sec_rec.sec_flags,
          p_dev_rec->sec_rec.security_required, (p_callback) ? 'T' : 'F');

  tBTM_STATUS rc = tBTM_STATUS::BTM_SUCCESS;
  switch (transport) {
    case BT_TRANSPORT_LE:
      if (get_btm_client_interface().peer.BTM_IsAclConnectionUp(bd_addr, BT_TRANSPORT_LE)) {
        rc = btm_ble_set_encryption(bd_addr, sec_act,
                                    stack::l2cap::get_interface().L2CA_GetBleConnRole(bd_addr));
      } else {
        rc = tBTM_STATUS::BTM_WRONG_MODE;
        log::warn("cannot call btm_ble_set_encryption, p is NULL");
      }
      break;

    case BT_TRANSPORT_BR_EDR:
      rc = btm_sec_execute_procedure(p_dev_rec);
      break;

    default:
      log::error("Unknown transport");
      break;
  }

  switch (rc) {
    case tBTM_STATUS::BTM_CMD_STARTED:
    case tBTM_STATUS::BTM_BUSY:
      break;

    default:
      if (p_callback) {
        log::debug("Executing encryption callback peer:{} transport:{}", bd_addr,
                   bt_transport_text(transport));
        p_dev_rec->sec_rec.p_callback = nullptr;
        do_in_main_thread(
                base::BindOnce(p_callback, bd_addr, transport, p_dev_rec->sec_rec.p_ref_data, rc));
      }
      break;
  }
  return rc;
}

bool BTM_SecIsSecurityPending(const RawAddress& bd_addr) {
  tBTM_SEC_DEV_REC* p_dev_rec = btm_find_dev(bd_addr);
  return p_dev_rec && (p_dev_rec->sec_rec.is_security_state_encrypting() ||
                       p_dev_rec->sec_rec.le_link == tSECURITY_STATE::AUTHENTICATING);
}

/*******************************************************************************
 * disconnect the ACL link, if it's not done yet.
 ******************************************************************************/
static tBTM_STATUS btm_sec_send_hci_disconnect(tBTM_SEC_DEV_REC* p_dev_rec, tHCI_STATUS reason,
                                               uint16_t conn_handle, std::string comment) {
  if (conn_handle == p_dev_rec->hci_handle) {
    if (p_dev_rec->sec_rec.classic_link == tSECURITY_STATE::DISCONNECTING) {
      // Already sent classic disconnect
      return tBTM_STATUS::BTM_CMD_STARTED;
    }
    p_dev_rec->sec_rec.classic_link = tSECURITY_STATE::DISCONNECTING;
  } else if (conn_handle == p_dev_rec->ble_hci_handle) {
    if (p_dev_rec->sec_rec.le_link == tSECURITY_STATE::DISCONNECTING) {
      // Already sent ble disconnect
      return tBTM_STATUS::BTM_CMD_STARTED;
    }
    p_dev_rec->sec_rec.le_link = tSECURITY_STATE::DISCONNECTING;
  } else {
    log::error(
            "Handle doesn't match security record! classic_handle: {}  ble_handle: {}, "
            "requested_handle: {}",
            p_dev_rec->hci_handle, p_dev_rec->ble_hci_handle, conn_handle);
  }

  log::debug("Send hci disconnect handle:0x{:04x} reason:{}", conn_handle,
             hci_reason_code_text(reason));
  acl_disconnect_after_role_switch(conn_handle, reason, comment);

  return tBTM_STATUS::BTM_CMD_STARTED;
}

/*******************************************************************************
 *
 * Function         BTM_ConfirmReqReply
 *
 * Description      This function is called to confirm the numeric value for
 *                  Simple Pairing in response to BTM_SP_CFM_REQ_EVT
 *
 * Parameters:      res           - result of the operation tBTM_STATUS::BTM_SUCCESS if
 *                                  success
 *                  bd_addr       - Address of the peer device
 *
 ******************************************************************************/
void BTM_ConfirmReqReply(tBTM_STATUS res, const RawAddress& bd_addr) {
  log::verbose("BTM_ConfirmReqReply() State: {}  Res: {}",
               tBTM_SEC_CB::btm_pair_state_descr(btm_sec_cb.pairing_state), res);

  /* If timeout already expired or has been canceled, ignore the reply */
  if ((btm_sec_cb.pairing_state != BTM_PAIR_STATE_WAIT_NUMERIC_CONFIRM) ||
      (btm_sec_cb.pairing_bda != bd_addr)) {
    log::warn("Unexpected pairing confirm for {}, pairing_state: {}, pairing_bda: {}", bd_addr,
              tBTM_SEC_CB::btm_pair_state_descr(btm_sec_cb.pairing_state), btm_sec_cb.pairing_bda);
    return;
  }

  BTM_LogHistory(kBtmLogTag, bd_addr, "Confirm reply",
                 base::StringPrintf("status:%s", btm_status_text(res).c_str()));

  btm_sec_cb.change_pairing_state(BTM_PAIR_STATE_WAIT_AUTH_COMPLETE);

  if ((res == tBTM_STATUS::BTM_SUCCESS) || (res == tBTM_STATUS::BTM_SUCCESS_NO_SECURITY)) {
    acl_set_disconnect_reason(HCI_SUCCESS);

    btsnd_hcic_user_conf_reply(bd_addr, true);
  } else {
    /* Report authentication failed event from state
     * BTM_PAIR_STATE_WAIT_AUTH_COMPLETE */
    acl_set_disconnect_reason(HCI_ERR_HOST_REJECT_SECURITY);
    btsnd_hcic_user_conf_reply(bd_addr, false);
  }
}

/*******************************************************************************
 *
 * Function         BTM_PasskeyReqReply
 *
 * Description      This function is called to provide the passkey for
 *                  Simple Pairing in response to BTM_SP_KEY_REQ_EVT
 *
 * Parameters:      res     - result of the operation tBTM_STATUS::BTM_SUCCESS if success
 *                  bd_addr - Address of the peer device
 *                  passkey - numeric value in the range of
 *                  BTM_MIN_PASSKEY_VAL(0) -
 *                  BTM_MAX_PASSKEY_VAL(999999(0xF423F)).
 *
 ******************************************************************************/
void BTM_PasskeyReqReply(tBTM_STATUS res, const RawAddress& bd_addr, uint32_t passkey) {
  log::verbose("BTM_PasskeyReqReply: State: {}  res:{}",
               tBTM_SEC_CB::btm_pair_state_descr(btm_sec_cb.pairing_state), res);

  if ((btm_sec_cb.pairing_state == BTM_PAIR_STATE_IDLE) || (btm_sec_cb.pairing_bda != bd_addr)) {
    return;
  }

  /* If timeout already expired or has been canceled, ignore the reply */
  if ((btm_sec_cb.pairing_state == BTM_PAIR_STATE_WAIT_AUTH_COMPLETE) &&
      (res != tBTM_STATUS::BTM_SUCCESS)) {
    tBTM_SEC_DEV_REC* p_dev_rec = btm_find_dev(bd_addr);
    if (p_dev_rec != NULL) {
      acl_set_disconnect_reason(HCI_ERR_HOST_REJECT_SECURITY);

      if (p_dev_rec->hci_handle != HCI_INVALID_HANDLE) {
        btm_sec_send_hci_disconnect(p_dev_rec, HCI_ERR_AUTH_FAILURE, p_dev_rec->hci_handle,
                                    "stack::btm::btm_sec::BTM_PasskeyReqReply Invalid handle");
      } else {
        BTM_SecBondCancel(bd_addr);
      }

      p_dev_rec->sec_rec.sec_flags &= ~(BTM_SEC_LINK_KEY_AUTHED | BTM_SEC_LINK_KEY_KNOWN);

      btm_sec_cb.change_pairing_state(BTM_PAIR_STATE_IDLE);
      return;
    }
  } else if (btm_sec_cb.pairing_state != BTM_PAIR_STATE_KEY_ENTRY) {
    return;
  }

  if (passkey > BTM_MAX_PASSKEY_VAL) {
    res = tBTM_STATUS::BTM_ILLEGAL_VALUE;
  }

  btm_sec_cb.change_pairing_state(BTM_PAIR_STATE_WAIT_AUTH_COMPLETE);

  if (res != tBTM_STATUS::BTM_SUCCESS) {
    /* use BTM_PAIR_STATE_WAIT_AUTH_COMPLETE to report authentication failed
     * event */
    acl_set_disconnect_reason(HCI_ERR_HOST_REJECT_SECURITY);
    btsnd_hcic_user_passkey_neg_reply(bd_addr);
  } else {
    acl_set_disconnect_reason(HCI_SUCCESS);
    btsnd_hcic_user_passkey_reply(bd_addr, passkey);
  }
}

/*******************************************************************************
 *
 * Function         BTM_ReadLocalOobData
 *
 * Description      This function is called to read the local OOB data from
 *                  LM
 *
 ******************************************************************************/
void BTM_ReadLocalOobData(void) {
  if (com::android::bluetooth::flags::use_local_oob_extended_command() &&
      bluetooth::shim::GetController()->SupportsSecureConnections()) {
    btsnd_hcic_read_local_oob_extended_data();
  } else {
    btsnd_hcic_read_local_oob_data();
  }
}

/*******************************************************************************
 *
 * Function         BTM_RemoteOobDataReply
 *
 * Description      This function is called to provide the remote OOB data for
 *                  Simple Pairing in response to BTM_SP_RMT_OOB_EVT
 *
 * Parameters:      bd_addr     - Address of the peer device
 *                  c           - simple pairing Hash C.
 *                  r           - simple pairing Randomizer  C.
 *
 ******************************************************************************/
void BTM_RemoteOobDataReply(tBTM_STATUS res, const RawAddress& bd_addr, const Octet16& c,
                            const Octet16& r) {
  log::verbose("State: {} res: {}", tBTM_SEC_CB::btm_pair_state_descr(btm_sec_cb.pairing_state),
               res);

  /* If timeout already expired or has been canceled, ignore the reply */
  if (btm_sec_cb.pairing_state != BTM_PAIR_STATE_WAIT_LOCAL_OOB_RSP) {
    return;
  }

  btm_sec_cb.change_pairing_state(BTM_PAIR_STATE_WAIT_AUTH_COMPLETE);

  if (res != tBTM_STATUS::BTM_SUCCESS) {
    /* use BTM_PAIR_STATE_WAIT_AUTH_COMPLETE to report authentication failed
     * event */
    acl_set_disconnect_reason(HCI_ERR_HOST_REJECT_SECURITY);
    btsnd_hcic_rem_oob_neg_reply(bd_addr);
  } else {
    acl_set_disconnect_reason(HCI_SUCCESS);
    btsnd_hcic_rem_oob_reply(bd_addr, c, r);
  }
}

/*******************************************************************************
 *
 * Function         BTM_PeerSupportsSecureConnections
 *
 * Description      This function is called to check if the peer supports
 *                  BR/EDR Secure Connections.
 *
 * Parameters:      bd_addr - address of the peer
 *
 * Returns          true if BR/EDR Secure Connections are supported by the peer,
 *                  else false.
 *
 ******************************************************************************/
bool BTM_PeerSupportsSecureConnections(const RawAddress& bd_addr) {
  tBTM_SEC_DEV_REC* p_dev_rec;

  p_dev_rec = btm_find_dev(bd_addr);
  if (p_dev_rec == NULL) {
    log::warn("unknown BDA: {}", bd_addr);
    return false;
  }

  return p_dev_rec->SupportsSecureConnections();
}

/*******************************************************************************
 *
 * Function         BTM_GetPeerDeviceTypeFromFeatures
 *
 * Description      This function is called to retrieve the peer device type
 *                  by referencing the remote features.
 *
 * Parameters:      bd_addr - address of the peer
 *
 * Returns          BT_DEVICE_TYPE_DUMO if both BR/EDR and BLE transports are
 *                  supported by the peer,
 *                  BT_DEVICE_TYPE_BREDR if only BR/EDR transport is supported,
 *                  BT_DEVICE_TYPE_BLE if only BLE transport is supported.
 *
 ******************************************************************************/
tBT_DEVICE_TYPE BTM_GetPeerDeviceTypeFromFeatures(const RawAddress& bd_addr) {
  tBTM_SEC_DEV_REC* p_dev_rec = btm_find_dev(bd_addr);
  if (p_dev_rec == nullptr) {
    log::warn("Unknown BDA:{}", bd_addr);
  } else {
    if (p_dev_rec->remote_supports_ble && p_dev_rec->remote_supports_bredr) {
      return BT_DEVICE_TYPE_DUMO;
    } else if (p_dev_rec->remote_supports_bredr) {
      return BT_DEVICE_TYPE_BREDR;
    } else if (p_dev_rec->remote_supports_ble) {
      return BT_DEVICE_TYPE_BLE;
    } else {
      log::warn("Device features does not support BR/EDR and BLE:{}", bd_addr);
    }
  }
  return BT_DEVICE_TYPE_BREDR;
}

/*******************************************************************************
 *
 * Function         BTM_GetInitialSecurityMode
 *
 * Description      This function is called to retrieve the configured
 *                  security mode.
 *
 ******************************************************************************/
uint8_t BTM_GetSecurityMode() { return btm_sec_cb.security_mode; }

/************************************************************************
 *              I N T E R N A L     F U N C T I O N S
 ************************************************************************/
/*******************************************************************************
 *
 * Function         btm_sec_is_upgrade_possible
 *
 * Description      This function returns true if the existing link key
 *                  can be upgraded or if the link key does not exist.
 *
 * Returns          bool
 *
 ******************************************************************************/
static bool btm_sec_is_upgrade_possible(tBTM_SEC_DEV_REC* p_dev_rec, bool is_originator) {
  uint16_t mtm_check = is_originator ? BTM_SEC_OUT_MITM : BTM_SEC_IN_MITM;
  bool is_possible = true;

  if (p_dev_rec->sec_rec.sec_flags & BTM_SEC_LINK_KEY_KNOWN) {
    is_possible = false;
    /* Already have a link key to the connected peer. Is the link key secure
     *enough?
     ** Is a link key upgrade even possible?
     */
    if ((p_dev_rec->sec_rec.security_required & mtm_check) /* needs MITM */
        && ((p_dev_rec->sec_rec.link_key_type == BTM_LKEY_TYPE_UNAUTH_COMB) ||
            (p_dev_rec->sec_rec.link_key_type == BTM_LKEY_TYPE_UNAUTH_COMB_P_256))
        /* has unauthenticated
        link key */
        && (p_dev_rec->sec_rec.rmt_io_caps < BTM_IO_CAP_MAX) /* a valid peer IO cap */
        && (btm_sec_io_map[p_dev_rec->sec_rec.rmt_io_caps][btm_sec_cb.devcb.loc_io_caps]))
    /* authenticated
    link key is possible */
    {
      /* upgrade is possible: check if the application wants the upgrade.
       * If the application is configured to use a global MITM flag,
       * it probably would not want to upgrade the link key based on the
       * security level database */
      is_possible = true;
    }
  }
  log::verbose("is_possible: {} sec_flags: 0x{:x}", is_possible, p_dev_rec->sec_rec.sec_flags);
  return is_possible;
}

/*******************************************************************************
 *
 * Function         btm_sec_check_upgrade
 *
 * Description      This function is called to check if the existing link key
 *                  needs to be upgraded.
 *
 * Returns          void
 *
 ******************************************************************************/
static void btm_sec_check_upgrade(tBTM_SEC_DEV_REC* p_dev_rec, bool is_originator) {
  log::verbose("verify whether the link key should be upgraded");

  /* Only check if link key already exists */
  if (!(p_dev_rec->sec_rec.sec_flags & BTM_SEC_LINK_KEY_KNOWN)) {
    return;
  }

  if (btm_sec_is_upgrade_possible(p_dev_rec, is_originator)) {
    log::verbose("need upgrade!! sec_flags:0x{:x}", p_dev_rec->sec_rec.sec_flags);
    /* if the application confirms the upgrade, set the upgrade bit */
    p_dev_rec->sm4 |= BTM_SM4_UPGRADE;

    /* Clear the link key known to go through authentication/pairing again */
    p_dev_rec->sec_rec.sec_flags &= ~(BTM_SEC_LINK_KEY_KNOWN | BTM_SEC_LINK_KEY_AUTHED);
    p_dev_rec->sec_rec.sec_flags &= ~BTM_SEC_AUTHENTICATED;
    log::verbose("sec_flags:0x{:x}", p_dev_rec->sec_rec.sec_flags);
  }
}

tBTM_STATUS btm_sec_l2cap_access_req_by_requirement(const RawAddress& bd_addr,
                                                    uint16_t security_required, bool is_originator,
                                                    tBTM_SEC_CALLBACK* p_callback,
                                                    void* p_ref_data) {
  log::debug(
          "Checking l2cap access requirements peer:{} security:0x{:x} "
          "is_initiator:{}",
          bd_addr, security_required, is_originator);

  tBTM_STATUS rc = tBTM_STATUS::BTM_SUCCESS;
  bool chk_acp_auth_done = false;
  /* should check PSM range in LE connection oriented L2CAP connection */
  constexpr tBT_TRANSPORT transport = BT_TRANSPORT_BR_EDR;

  /* Find or get oldest record */
  tBTM_SEC_DEV_REC* p_dev_rec = btm_find_or_alloc_dev(bd_addr);
  if (p_dev_rec == NULL) {
    return tBTM_STATUS::BTM_NO_RESOURCES;
  }

  p_dev_rec->hci_handle =
          get_btm_client_interface().peer.BTM_GetHCIConnHandle(bd_addr, BT_TRANSPORT_BR_EDR);

  if ((!is_originator) && (security_required & BTM_SEC_MODE4_LEVEL4)) {
    bool local_supports_sc = bluetooth::shim::GetController()->SupportsSecureConnections();
    /* acceptor receives L2CAP Channel Connect Request for Secure Connections
     * Only service */
    if (!local_supports_sc || !p_dev_rec->SupportsSecureConnections()) {
      log::warn(
              "Policy requires mode 4 level 4, but local_support_for_sc={}, "
              "rmt_support_for_sc={}, failing connection",
              local_supports_sc, p_dev_rec->SupportsSecureConnections());
      if (p_callback) {
        (*p_callback)(bd_addr, transport, (void*)p_ref_data,
                      tBTM_STATUS::BTM_MODE4_LEVEL4_NOT_SUPPORTED);
      }
      return tBTM_STATUS::BTM_MODE4_LEVEL4_NOT_SUPPORTED;
    }
  }

  /* there are some devices (moto KRZR) which connects to several services at
   * the same time */
  /* we will process one after another */
  if ((p_dev_rec->sec_rec.p_callback) || (btm_sec_cb.pairing_state != BTM_PAIR_STATE_IDLE)) {
    log::debug("security_flags:x{:x}, sec_flags:x{:x}", security_required,
               p_dev_rec->sec_rec.sec_flags);
    rc = tBTM_STATUS::BTM_CMD_STARTED;
    if ((btm_sec_cb.security_mode == BTM_SEC_MODE_SERVICE) || (BTM_SM4_KNOWN == p_dev_rec->sm4) ||
        (BTM_SEC_IS_SM4(p_dev_rec->sm4) &&
         (!btm_sec_is_upgrade_possible(p_dev_rec, is_originator)))) {
      /* legacy mode - local is legacy or local is lisbon/peer is legacy
       * or SM4 with no possibility of link key upgrade */
      if (is_originator) {
        if (((security_required & BTM_SEC_OUT_FLAGS) == 0) ||
            (((security_required & BTM_SEC_OUT_FLAGS) == BTM_SEC_OUT_AUTHENTICATE) &&
             btm_dev_authenticated(p_dev_rec)) ||
            (((security_required & BTM_SEC_OUT_FLAGS) ==
              (BTM_SEC_OUT_AUTHENTICATE | BTM_SEC_OUT_ENCRYPT)) &&
             btm_dev_encrypted(p_dev_rec))) {
          rc = tBTM_STATUS::BTM_SUCCESS;
        }
      } else {
        if (((security_required & BTM_SEC_IN_FLAGS) == 0) ||
            (((security_required & BTM_SEC_IN_FLAGS) == BTM_SEC_IN_AUTHENTICATE) &&
             btm_dev_authenticated(p_dev_rec)) ||
            (((security_required & BTM_SEC_IN_FLAGS) ==
              (BTM_SEC_IN_AUTHENTICATE | BTM_SEC_IN_ENCRYPT)) &&
             btm_dev_encrypted(p_dev_rec))) {
          // Check for 16 digits (or MITM)
          if (((security_required & BTM_SEC_IN_MIN_16_DIGIT_PIN) == 0) ||
              (((security_required & BTM_SEC_IN_MIN_16_DIGIT_PIN) == BTM_SEC_IN_MIN_16_DIGIT_PIN) &&
               btm_dev_16_digit_authenticated(p_dev_rec))) {
            rc = tBTM_STATUS::BTM_SUCCESS;
          }
        }
      }

      if ((rc == tBTM_STATUS::BTM_SUCCESS) && (security_required & BTM_SEC_MODE4_LEVEL4) &&
          (p_dev_rec->sec_rec.link_key_type != BTM_LKEY_TYPE_AUTH_COMB_P_256)) {
        rc = tBTM_STATUS::BTM_CMD_STARTED;
      }

      if (rc == tBTM_STATUS::BTM_SUCCESS) {
        if (access_secure_service_from_temp_bond(p_dev_rec, is_originator, security_required)) {
          log::error(
                  "Trying to access a secure service from a temp bonding, "
                  "rejecting");
          rc = tBTM_STATUS::BTM_FAILED_ON_SECURITY;
        }

        if (p_callback) {
          (*p_callback)(bd_addr, transport, (void*)p_ref_data, rc);
        }
        return rc;
      }
    }

    btm_sec_cb.sec_req_pending = true;
    return tBTM_STATUS::BTM_CMD_STARTED;
  }

  /* Save the security requirements in case a pairing is needed */
  p_dev_rec->sec_rec.required_security_flags_for_pairing = security_required;

  /* Modify security_required in btm_sec_l2cap_access_req for Lisbon */
  if (btm_sec_cb.security_mode == BTM_SEC_MODE_SP || btm_sec_cb.security_mode == BTM_SEC_MODE_SC) {
    if (BTM_SEC_IS_SM4(p_dev_rec->sm4)) {
      if (is_originator) {
        /* SM4 to SM4 -> always encrypt */
        security_required |= BTM_SEC_OUT_ENCRYPT;
      } else /* acceptor */
      {
        /* SM4 to SM4: the acceptor needs to make sure the authentication is
         * already done */
        chk_acp_auth_done = true;
        /* SM4 to SM4 -> always encrypt */
        security_required |= BTM_SEC_IN_ENCRYPT;
      }
    } else if (!(BTM_SM4_KNOWN & p_dev_rec->sm4)) {
      /* the remote features are not known yet */
      log::debug("Remote features have not yet been received sec_flags:0x{:02x} {}",
                 p_dev_rec->sec_rec.sec_flags, (is_originator) ? "initiator" : "acceptor");

      p_dev_rec->sm4 |= BTM_SM4_REQ_PEND;
      return tBTM_STATUS::BTM_CMD_STARTED;
    }
  }

  log::verbose("sm4:0x{:x}, sec_flags:0x{:x}, security_required:0x{:x} chk:{}", p_dev_rec->sm4,
               p_dev_rec->sec_rec.sec_flags, security_required, chk_acp_auth_done);

  p_dev_rec->sec_rec.security_required = security_required;
  p_dev_rec->sec_rec.p_ref_data = p_ref_data;
  p_dev_rec->is_originator = is_originator;

  if (chk_acp_auth_done) {
    log::verbose(
            "(SM4 to SM4) btm_sec_l2cap_access_req rspd. authenticated: x{:x}, "
            "enc: x{:x}",
            p_dev_rec->sec_rec.sec_flags & BTM_SEC_AUTHENTICATED,
            p_dev_rec->sec_rec.sec_flags & BTM_SEC_ENCRYPTED);

    if (!com::android::bluetooth::flags::trigger_sec_proc_on_inc_access_req()) {
      /* SM4, but we do not know for sure which level of security we need.
       * as long as we have a link key, it's OK */
      if ((0 == (p_dev_rec->sec_rec.sec_flags & BTM_SEC_AUTHENTICATED)) ||
         (0 == (p_dev_rec->sec_rec.sec_flags & BTM_SEC_ENCRYPTED))) {
        rc = tBTM_STATUS::BTM_DELAY_CHECK;
        /*
        2046 may report HCI_Encryption_Change and L2C Connection Request out of
        sequence
        because of data path issues. Delay this disconnect a little bit
        */
        log::info("peer should have initiated security process by now (SM4 to SM4)");
        p_dev_rec->sec_rec.p_callback = p_callback;
        p_dev_rec->sec_rec.classic_link = tSECURITY_STATE::DELAY_FOR_ENC;
        (*p_callback)(bd_addr, transport, p_ref_data, rc);

        return tBTM_STATUS::BTM_SUCCESS;
      }
    } else {
       log::debug("force fallthrough to trigger sec proceudure");
    }
  }

  p_dev_rec->sec_rec.p_callback = p_callback;

  if (BTM_SEC_IS_SM4(p_dev_rec->sm4)) {
    if ((p_dev_rec->sec_rec.security_required & BTM_SEC_MODE4_LEVEL4) &&
        (p_dev_rec->sec_rec.link_key_type != BTM_LKEY_TYPE_AUTH_COMB_P_256)) {
      /* BTM_LKEY_TYPE_AUTH_COMB_P_256 is the only acceptable key in this case
       */
      if ((p_dev_rec->sec_rec.sec_flags & BTM_SEC_LINK_KEY_KNOWN) != 0) {
        p_dev_rec->sm4 |= BTM_SM4_UPGRADE;
      }
      p_dev_rec->sec_rec.sec_flags &=
              ~(BTM_SEC_LINK_KEY_KNOWN | BTM_SEC_LINK_KEY_AUTHED | BTM_SEC_AUTHENTICATED);
      log::verbose("sec_flags:0x{:x}", p_dev_rec->sec_rec.sec_flags);
    } else {
      /* If we already have a link key to the connected peer, is it secure
       * enough? */
      btm_sec_check_upgrade(p_dev_rec, is_originator);
    }
  }

  rc = btm_sec_execute_procedure(p_dev_rec);
  if (rc != tBTM_STATUS::BTM_CMD_STARTED) {
    log::verbose("p_dev_rec={}, clearing callback. old p_callback={}", fmt::ptr(p_dev_rec),
                 fmt::ptr(p_dev_rec->sec_rec.p_callback));
    p_dev_rec->sec_rec.p_callback = NULL;
    (*p_callback)(bd_addr, transport, p_dev_rec->sec_rec.p_ref_data, rc);
  }

  return rc;
}

/*******************************************************************************
 *
 * Function         btm_sec_l2cap_access_req
 *
 * Description      This function is called by the L2CAP to grant permission to
 *                  establish L2CAP connection to or from the peer device.
 *
 * Parameters:      bd_addr       - Address of the peer device
 *                  psm           - L2CAP PSM
 *                  is_originator - true if protocol above L2CAP originates
 *                                  connection
 *                  p_callback    - Pointer to callback function called if
 *                                  this function returns PENDING after required
 *                                  procedures are complete. MUST NOT BE NULL.
 *
 * Returns          tBTM_STATUS
 *
 ******************************************************************************/
tBTM_STATUS btm_sec_l2cap_access_req(const RawAddress& bd_addr, uint16_t psm, bool is_originator,
                                     tBTM_SEC_CALLBACK* p_callback, void* p_ref_data) {
  // should check PSM range in LE connection oriented L2CAP connection
  constexpr tBT_TRANSPORT transport = BT_TRANSPORT_BR_EDR;

  log::debug("is_originator:{}, psm=0x{:04x}", is_originator, psm);

  // Find the service record for the PSM
  tBTM_SEC_SERV_REC* p_serv_rec = btm_sec_cb.find_first_serv_rec(is_originator, psm);

  // If there is no application registered with this PSM do not allow connection
  if (!p_serv_rec) {
    log::warn("PSM: 0x{:04x} no application registered", psm);
    (*p_callback)(bd_addr, transport, p_ref_data, tBTM_STATUS::BTM_MODE_UNSUPPORTED);
    return tBTM_STATUS::BTM_MODE_UNSUPPORTED;
  }

  /* Services level0 by default have no security */
  if (psm == BT_PSM_SDP) {
    log::debug("No security required for SDP");
    (*p_callback)(bd_addr, transport, p_ref_data, tBTM_STATUS::BTM_SUCCESS_NO_SECURITY);
    return tBTM_STATUS::BTM_SUCCESS;
  }

  uint16_t security_required;
  if (btm_sec_cb.security_mode == BTM_SEC_MODE_SC) {
    security_required = btm_sec_set_serv_level4_flags(p_serv_rec->security_flags, is_originator);
  } else {
    security_required = p_serv_rec->security_flags;
  }

  return btm_sec_l2cap_access_req_by_requirement(bd_addr, security_required, is_originator,
                                                 p_callback, p_ref_data);
}

/*******************************************************************************
 *
 * Function         btm_sec_mx_access_request
 *
 * Description      This function is called by all Multiplexing Protocols during
 *                  establishing connection to or from peer device to grant
 *                  permission to establish application connection.
 *
 * Parameters:      bd_addr       - Address of the peer device
 *                  psm           - L2CAP PSM
 *                  is_originator - true if protocol above L2CAP originates
 *                                  connection
 *                  mx_proto_id   - protocol ID of the multiplexer
 *                  mx_chan_id    - multiplexer channel to reach application
 *                  p_callback    - Pointer to callback function called if
 *                                  this function returns PENDING after required
 *                                  procedures are completed
 *                  p_ref_data    - Pointer to any reference data needed by the
 *                                  the callback function.
 *
 * Returns          tBTM_STATUS::BTM_CMD_STARTED
 *
 ******************************************************************************/
tBTM_STATUS btm_sec_mx_access_request(const RawAddress& bd_addr, bool is_originator,
                                      uint16_t security_required, tBTM_SEC_CALLBACK* p_callback,
                                      void* p_ref_data) {
  tBTM_SEC_DEV_REC* p_dev_rec;
  tBTM_STATUS rc;
  tBT_TRANSPORT transport = BT_TRANSPORT_AUTO; /* should check PSM range in LE connection oriented
                                                  L2CAP connection */
  log::debug("Multiplex access request device:{}", bd_addr);

  /* Find or get oldest record */
  p_dev_rec = btm_find_or_alloc_dev(bd_addr);
  if (p_dev_rec == NULL) {
    return tBTM_STATUS::BTM_NO_RESOURCES;
  }
  /* there are some devices (moto phone) which connects to several services at
   * the same time */
  /* we will process one after another */
  if ((p_dev_rec->sec_rec.p_callback) || (btm_sec_cb.pairing_state != BTM_PAIR_STATE_IDLE)) {
    log::debug("Pairing in progress pairing_state:{}",
               tBTM_SEC_CB::btm_pair_state_descr(btm_sec_cb.pairing_state));

    rc = tBTM_STATUS::BTM_CMD_STARTED;

    if ((btm_sec_cb.security_mode == BTM_SEC_MODE_SERVICE) || (BTM_SM4_KNOWN == p_dev_rec->sm4) ||
        (BTM_SEC_IS_SM4(p_dev_rec->sm4) &&
         (!btm_sec_is_upgrade_possible(p_dev_rec, is_originator)))) {
      /* legacy mode - local is legacy or local is lisbon/peer is legacy
       * or SM4 with no possibility of link key upgrade */
      if (is_originator) {
        if (((security_required & BTM_SEC_OUT_FLAGS) == 0) ||
            (((security_required & BTM_SEC_OUT_FLAGS) == BTM_SEC_OUT_AUTHENTICATE) &&
             btm_dev_authenticated(p_dev_rec)) ||
            (((security_required & BTM_SEC_OUT_FLAGS) ==
              (BTM_SEC_OUT_AUTHENTICATE | BTM_SEC_OUT_ENCRYPT)) &&
             btm_dev_encrypted(p_dev_rec))) {
          rc = tBTM_STATUS::BTM_SUCCESS;
        }
      } else {
        if (((security_required & BTM_SEC_IN_FLAGS) == 0) ||
            (((security_required & BTM_SEC_IN_FLAGS) == BTM_SEC_IN_AUTHENTICATE) &&
             btm_dev_authenticated(p_dev_rec)) ||
            (((security_required & BTM_SEC_IN_FLAGS) ==
              (BTM_SEC_IN_AUTHENTICATE | BTM_SEC_IN_ENCRYPT)) &&
             btm_dev_encrypted(p_dev_rec))) {
          // Check for 16 digits (or MITM)
          if (((security_required & BTM_SEC_IN_MIN_16_DIGIT_PIN) == 0) ||
              (((security_required & BTM_SEC_IN_MIN_16_DIGIT_PIN) == BTM_SEC_IN_MIN_16_DIGIT_PIN) &&
               btm_dev_16_digit_authenticated(p_dev_rec))) {
            rc = tBTM_STATUS::BTM_SUCCESS;
          }
        }
      }
      if ((rc == tBTM_STATUS::BTM_SUCCESS) && (security_required & BTM_SEC_MODE4_LEVEL4) &&
          (p_dev_rec->sec_rec.link_key_type != BTM_LKEY_TYPE_AUTH_COMB_P_256)) {
        rc = tBTM_STATUS::BTM_CMD_STARTED;
      }
    }

    /* the new security request */
    if (p_dev_rec->sec_rec.classic_link != tSECURITY_STATE::IDLE) {
      log::debug("A pending security procedure in progress");
      rc = tBTM_STATUS::BTM_CMD_STARTED;
    }
    if (rc == tBTM_STATUS::BTM_CMD_STARTED) {
      btm_sec_queue_mx_request(bd_addr, BT_PSM_RFCOMM, is_originator, security_required, p_callback,
                               p_ref_data);
    } else /* rc == tBTM_STATUS::BTM_SUCCESS */
    {
      if (access_secure_service_from_temp_bond(p_dev_rec, is_originator, security_required)) {
        log::error(
                "Trying to access a secure rfcomm service from a temp bonding, "
                "rejecting");
        rc = tBTM_STATUS::BTM_FAILED_ON_SECURITY;
      }
      if (p_callback) {
        log::debug("Notifying client that security access has been granted");
        (*p_callback)(bd_addr, transport, p_ref_data, rc);
      }
    }
    return rc;
  }

  if ((!is_originator) && ((security_required & BTM_SEC_MODE4_LEVEL4) ||
                           (btm_sec_cb.security_mode == BTM_SEC_MODE_SC))) {
    bool local_supports_sc = bluetooth::shim::GetController()->SupportsSecureConnections();
    /* acceptor receives service connection establishment Request for */
    /* Secure Connections Only service */
    if (!(local_supports_sc) || !(p_dev_rec->SupportsSecureConnections())) {
      log::debug(
              "Secure Connection only mode unsupported local_SC_support:{} "
              "remote_SC_support:{}",
              local_supports_sc, p_dev_rec->SupportsSecureConnections());
      if (p_callback) {
        (*p_callback)(bd_addr, transport, (void*)p_ref_data,
                      tBTM_STATUS::BTM_MODE4_LEVEL4_NOT_SUPPORTED);
      }

      return tBTM_STATUS::BTM_MODE4_LEVEL4_NOT_SUPPORTED;
    }
  }

  if (security_required & BTM_SEC_OUT_AUTHENTICATE) {
    security_required |= BTM_SEC_OUT_MITM;
  }
  if (security_required & BTM_SEC_IN_AUTHENTICATE) {
    security_required |= BTM_SEC_IN_MITM;
  }

  p_dev_rec->sec_rec.required_security_flags_for_pairing = security_required;
  p_dev_rec->sec_rec.security_required = security_required;

  if (btm_sec_cb.security_mode == BTM_SEC_MODE_SP || btm_sec_cb.security_mode == BTM_SEC_MODE_SC) {
    if (BTM_SEC_IS_SM4(p_dev_rec->sm4)) {
      if ((p_dev_rec->sec_rec.security_required & BTM_SEC_MODE4_LEVEL4) &&
          (p_dev_rec->sec_rec.link_key_type != BTM_LKEY_TYPE_AUTH_COMB_P_256)) {
        /* BTM_LKEY_TYPE_AUTH_COMB_P_256 is the only acceptable key in this case
         */
        if ((p_dev_rec->sec_rec.sec_flags & BTM_SEC_LINK_KEY_KNOWN) != 0) {
          p_dev_rec->sm4 |= BTM_SM4_UPGRADE;
        }

        p_dev_rec->sec_rec.sec_flags &=
                ~(BTM_SEC_LINK_KEY_KNOWN | BTM_SEC_LINK_KEY_AUTHED | BTM_SEC_AUTHENTICATED);
        log::verbose("sec_flags:0x{:x}", p_dev_rec->sec_rec.sec_flags);
      } else {
        log::debug("Already have link key; checking if link key is sufficient");
        btm_sec_check_upgrade(p_dev_rec, is_originator);
      }
    }
  }

  p_dev_rec->is_originator = is_originator;
  p_dev_rec->sec_rec.p_callback = p_callback;
  p_dev_rec->sec_rec.p_ref_data = p_ref_data;

  rc = btm_sec_execute_procedure(p_dev_rec);
  log::debug("Started security procedure peer:{} btm_status:{}", p_dev_rec->RemoteAddress(),
             btm_status_text(rc));
  if (rc != tBTM_STATUS::BTM_CMD_STARTED) {
    if (p_callback) {
      p_dev_rec->sec_rec.p_callback = NULL;
      (*p_callback)(bd_addr, transport, p_ref_data, rc);
    }
  }

  return rc;
}

/*******************************************************************************
 *
 * Function         btm_sec_conn_req
 *
 * Description      This function is when the peer device is requesting
 *                  connection
 *
 * Returns          void
 *
 ******************************************************************************/
void btm_sec_conn_req(const RawAddress& bda, const DEV_CLASS dc) {
  tBTM_SEC_DEV_REC* p_dev_rec = nullptr;
  tHCI_ROLE role = HCI_ROLE_UNKNOWN;

  if ((btm_sec_cb.pairing_state != BTM_PAIR_STATE_IDLE) &&
      (btm_sec_cb.pairing_flags & BTM_PAIR_FLAGS_WE_STARTED_DD) &&
      (btm_sec_cb.pairing_bda == bda)) {
    log::verbose("Security Manager: reject connect request from bonding device");

    /* incoming connection from bonding device is rejected */
    btm_sec_cb.pairing_flags |= BTM_PAIR_FLAGS_REJECTED_CONNECT;
    btsnd_hcic_reject_conn(bda, HCI_ERR_HOST_REJECT_DEVICE);
    return;
  }

  /* accept the incoming connection from bonding device */
  if (interop_match_addr(INTEROP_DISABLE_ROLE_SWITCH, &bda) || (BTM_GetNumBredrAclLinks() < 1)) {
    role = HCI_ROLE_PERIPHERAL;
  } else {
    role = HCI_ROLE_CENTRAL;
  }
  btsnd_hcic_accept_conn(bda, role);

  /* Host is not interested or approved connection.  Save BDA and DC and */
  /* pass request to L2CAP */
  btm_sec_cb.connecting_bda = bda;
  btm_sec_cb.connecting_dc = dc;

  p_dev_rec = btm_find_or_alloc_dev(bda);
  if (p_dev_rec == NULL) {
    return;
  }
  p_dev_rec->sm4 |= BTM_SM4_CONN_PEND;
}

/*******************************************************************************
 *
 * Function         btm_sec_bond_cancel_complete
 *
 * Description      This function is called to report bond cancel complete
 *                  event.
 *
 * Returns          void
 *
 ******************************************************************************/
static void btm_sec_bond_cancel_complete(void) {
  tBTM_SEC_DEV_REC* p_dev_rec;

  if ((btm_sec_cb.pairing_flags & BTM_PAIR_FLAGS_DISC_WHEN_DONE) ||
      (BTM_PAIR_STATE_WAIT_LOCAL_PIN == btm_sec_cb.pairing_state &&
       BTM_PAIR_FLAGS_WE_STARTED_DD & btm_sec_cb.pairing_flags) ||
      (btm_sec_cb.pairing_state == BTM_PAIR_STATE_GET_REM_NAME &&
       BTM_PAIR_FLAGS_WE_CANCEL_DD & btm_sec_cb.pairing_flags)) {
    /* for dedicated bonding in legacy mode, authentication happens at "link
     * level"
     * btm_sec_connected is called with failed status.
     * In theory, the code that handles is_pairing_device/true should clean out
     * security related code.
     * However, this function may clean out the security related flags and
     * btm_sec_connected would not know
     * this function also needs to do proper clean up.
     */
    p_dev_rec = btm_find_dev(btm_sec_cb.pairing_bda);
    if (p_dev_rec != NULL) {
      p_dev_rec->sec_rec.security_required = BTM_SEC_NONE;
    }
    btm_sec_cb.change_pairing_state(BTM_PAIR_STATE_IDLE);

    /* Notify application that the cancel succeeded */
    if (btm_sec_cb.api.p_bond_cancel_cmpl_callback) {
      btm_sec_cb.api.p_bond_cancel_cmpl_callback(tBTM_STATUS::BTM_SUCCESS);
    }
  }
}

/*******************************************************************************
 *
 * Function         btm_create_conn_cancel_complete
 *
 * Description      This function is called when the command complete message
 *                  is received from the HCI for the create connection cancel
 *                  command.
 *
 * Returns          void
 *
 ******************************************************************************/
void btm_create_conn_cancel_complete(uint8_t status, const RawAddress bd_addr) {
  log::verbose("btm_create_conn_cancel_complete(): in State: {}  status:{}",
               tBTM_SEC_CB::btm_pair_state_descr(btm_sec_cb.pairing_state), status);
  log_link_layer_connection_event(
          &bd_addr, bluetooth::common::kUnknownConnectionHandle,
          android::bluetooth::DIRECTION_OUTGOING, android::bluetooth::LINK_TYPE_ACL,
          android::bluetooth::hci::CMD_CREATE_CONNECTION_CANCEL,
          android::bluetooth::hci::EVT_COMMAND_COMPLETE, android::bluetooth::hci::BLE_EVT_UNKNOWN,
          status, android::bluetooth::hci::STATUS_UNKNOWN);

  /* if the create conn cancel cmd was issued by the bond cancel,
  ** the application needs to be notified that bond cancel succeeded
  */
  switch (status) {
    case HCI_SUCCESS:
      btm_sec_bond_cancel_complete();
      break;
    case HCI_ERR_CONNECTION_EXISTS:
    case HCI_ERR_NO_CONNECTION:
    default:
      /* Notify application of the error */
      if (btm_sec_cb.api.p_bond_cancel_cmpl_callback) {
        btm_sec_cb.api.p_bond_cancel_cmpl_callback(tBTM_STATUS::BTM_ERR_PROCESSING);
      }
      break;
  }
}

/*******************************************************************************
 *
 * Function         btm_sec_check_pending_reqs
 *
 * Description      This function is called at the end of the security procedure
 *                  to let L2CAP and RFCOMM know to re-submit any pending
 *                  requests
 *
 * Returns          void
 *
 ******************************************************************************/
void btm_sec_check_pending_reqs(void) {
  if (btm_sec_cb.pairing_state == BTM_PAIR_STATE_IDLE) {
    /* First, resubmit L2CAP requests */
    if (btm_sec_cb.sec_req_pending) {
      btm_sec_cb.sec_req_pending = false;
      l2cu_resubmit_pending_sec_req(nullptr);
    }

    /* Now, re-submit anything in the mux queue */
    fixed_queue_t* bq = btm_sec_cb.sec_pending_q;

    btm_sec_cb.sec_pending_q = fixed_queue_new(SIZE_MAX);

    tBTM_SEC_QUEUE_ENTRY* p_e;
    while ((p_e = (tBTM_SEC_QUEUE_ENTRY*)fixed_queue_try_dequeue(bq)) != NULL) {
      /* Check that the ACL is still up before starting security procedures */
      if (get_btm_client_interface().peer.BTM_IsAclConnectionUp(p_e->bd_addr, p_e->transport)) {
        if (p_e->psm != 0) {
          log::verbose("PSM:0x{:04x} Is_Orig:{}", p_e->psm, p_e->is_orig);

          btm_sec_mx_access_request(p_e->bd_addr, p_e->is_orig, p_e->rfcomm_security_requirement,
                                    p_e->p_callback, p_e->p_ref_data);
        } else {
          BTM_SetEncryption(p_e->bd_addr, p_e->transport, p_e->p_callback, p_e->p_ref_data,
                            p_e->sec_act);
        }
      }

      osi_free(p_e);
    }
    fixed_queue_free(bq, NULL);
  }
}

/*******************************************************************************
 *
 * Function         btm_sec_dev_reset
 *
 * Description      This function should be called after device reset
 *
 * Returns          void
 *
 ******************************************************************************/
void btm_sec_dev_reset(void) {
  log::assert_that(bluetooth::shim::GetController()->SupportsSimplePairing(),
                   "only controllers with SSP is supported");

  /* set the default IO capabilities */
  btm_sec_cb.devcb.loc_io_caps = BTM_IO_CAP_IO;
  /* add mx service to use no security */
  BTM_SetSecurityLevel(false, "RFC_MUX", BTM_SEC_SERVICE_RFC_MUX, BTM_SEC_NONE, BT_PSM_RFCOMM,
                       BTM_SEC_PROTO_RFCOMM, 0);
  BTM_SetSecurityLevel(true, "RFC_MUX", BTM_SEC_SERVICE_RFC_MUX, BTM_SEC_NONE, BT_PSM_RFCOMM,
                       BTM_SEC_PROTO_RFCOMM, 0);
  log::verbose("btm_sec_dev_reset sec mode: {}", btm_sec_cb.security_mode);
}

/*******************************************************************************
 *
 * Function         btm_sec_abort_access_req
 *
 * Description      This function is called by the L2CAP or RFCOMM to abort
 *                  the pending operation.
 *
 * Parameters:      bd_addr       - Address of the peer device
 *
 * Returns          void
 *
 ******************************************************************************/
void btm_sec_abort_access_req(const RawAddress& bd_addr) {
  tBTM_SEC_DEV_REC* p_dev_rec = btm_find_dev(bd_addr);

  if (!p_dev_rec) {
    return;
  }

  if ((p_dev_rec->sec_rec.classic_link != tSECURITY_STATE::AUTHORIZING) &&
      (p_dev_rec->sec_rec.classic_link != tSECURITY_STATE::AUTHENTICATING)) {
    return;
  }

  p_dev_rec->sec_rec.classic_link = tSECURITY_STATE::IDLE;

  log::verbose("clearing callback. p_dev_rec={}, p_callback={}", fmt::ptr(p_dev_rec),
               fmt::ptr(p_dev_rec->sec_rec.p_callback));
  p_dev_rec->sec_rec.p_callback = NULL;
}

/*******************************************************************************
 *
 * Function         btm_sec_dd_create_conn
 *
 * Description      This function is called to create an ACL connection for
 *                  the dedicated bonding process
 *
 * Returns          tBTM_STATUS::BTM_SUCCESS if an ACL connection is already up
 *                  tBTM_STATUS::BTM_CMD_STARTED if the ACL connection has been requested
 *                  tBTM_STATUS::BTM_NO_RESOURCES if failed to start the ACL connection
 *
 ******************************************************************************/
static tBTM_STATUS btm_sec_dd_create_conn(tBTM_SEC_DEV_REC* p_dev_rec) {
  tBTM_STATUS status = l2cu_ConnectAclForSecurity(p_dev_rec->bd_addr);
  if (status == tBTM_STATUS::BTM_CMD_STARTED) {
    btm_sec_cb.change_pairing_state(BTM_PAIR_STATE_WAIT_PIN_REQ);
    /* If already connected, start pending security procedure */
    if (get_btm_client_interface().peer.BTM_IsAclConnectionUp(p_dev_rec->bd_addr,
                                                              BT_TRANSPORT_BR_EDR)) {
      return tBTM_STATUS::BTM_SUCCESS;
    }
    return tBTM_STATUS::BTM_CMD_STARTED;
  } else if (status == tBTM_STATUS::BTM_NO_RESOURCES) {
    return tBTM_STATUS::BTM_NO_RESOURCES;
  }

  /* set up the control block to indicated dedicated bonding */
  btm_sec_cb.pairing_flags |= BTM_PAIR_FLAGS_DISC_WHEN_DONE;

  log::info("Security Manager: {}", p_dev_rec->bd_addr);

  btm_sec_cb.change_pairing_state(BTM_PAIR_STATE_WAIT_PIN_REQ);

  return tBTM_STATUS::BTM_CMD_STARTED;
}

/*******************************************************************************
 *
 * Function         call_registered_rmt_name_callbacks
 *
 * Description      When an RNR event is received from the controller execute
 *                  the registered RNR callbacks.
 *
 * Returns          None
 *
 ******************************************************************************/
static void call_registered_rmt_name_callbacks(const RawAddress* p_bd_addr,
                                               const DEV_CLASS& dev_class, uint8_t* p_bd_name,
                                               tHCI_STATUS status) {
  int i;

  if (p_bd_addr == nullptr) {
    // TODO Still need to send status back to get SDP state machine
    // running
    log::error("Unable to issue callback with unknown address status:{}",
               hci_status_code_text(status));
    return;
  }

  if (p_bd_name == nullptr) {
    p_bd_name = (uint8_t*)kBtmBdNameEmpty;
  }

  /* Notify all clients waiting for name to be resolved even if not found so
   * clients can continue */
  for (i = 0; i < BTM_SEC_MAX_RMT_NAME_CALLBACKS; i++) {
    if (btm_cb.rnr.p_rmt_name_callback[i]) {
      (*btm_cb.rnr.p_rmt_name_callback[i])(*p_bd_addr, dev_class, p_bd_name);
    }
  }
}

/*******************************************************************************
 *
 * Function         btm_rnr_add_name_to_security_record
 *
 * Description      When an RNR event is received from the controller,
 *                  if valid, add the name to the device record.
 *
 * Returns          SecurityDeviceRecord pointer if record is found for
 *                    given bluetooth device address.  If hci status was
 *                    successful bd_name is updated in security device record.
 *                  nullptr if record is not found
 *
 ******************************************************************************/
tBTM_SEC_DEV_REC* btm_rnr_add_name_to_security_record(const RawAddress* p_bd_addr,
                                                      const uint8_t* p_bd_name,
                                                      tHCI_STATUS hci_status) {
  /* If remote name request failed, p_bd_addr is null and we need to search */
  /* based on state assuming that we are doing 1 at a time */
  tBTM_SEC_DEV_REC* p_dev_rec = nullptr;
  if (p_bd_addr) {
    p_dev_rec = btm_find_dev(*p_bd_addr);
  } else {
    log::info(
            "Remote read request complete with no address so searching device "
            "database");
    p_dev_rec = btm_sec_find_dev_by_sec_state(tSECURITY_STATE::GETTING_NAME);
    if (p_dev_rec) {
      p_bd_addr = &p_dev_rec->bd_addr;
    }
  }

  if (!p_bd_name) {
    p_bd_name = (const uint8_t*)kBtmBdNameEmpty;
  }

  BTM_LogHistory(
          kBtmLogTag, (p_bd_addr) ? *p_bd_addr : RawAddress::kEmpty, "RNR complete",
          base::StringPrintf("hci_status:%s name:%s", hci_error_code_text(hci_status).c_str(),
                             PRIVATE_NAME(reinterpret_cast<char const*>(p_bd_name))));

  if (p_dev_rec == nullptr) {
    // We need to send the callbacks to complete the RNR cycle despite failure
    call_registered_rmt_name_callbacks(p_bd_addr, kDevClassEmpty, nullptr, hci_status);
    return nullptr;
  }

  // We are guaranteed to have an address at this point
  const RawAddress bd_addr(*p_bd_addr);

  if (hci_status == HCI_SUCCESS) {
    log::debug(
            "Remote read request complete for known device pairing_state:{} "
            "name:{} classic_link:{}",
            tBTM_SEC_CB::btm_pair_state_descr(btm_sec_cb.pairing_state),
            reinterpret_cast<char const*>(p_bd_name), p_dev_rec->sec_rec.classic_link);
    bd_name_copy(p_dev_rec->sec_bd_name, p_bd_name);
    p_dev_rec->sec_rec.sec_flags |= BTM_SEC_NAME_KNOWN;
    log::verbose("setting BTM_SEC_NAME_KNOWN sec_flags:0x{:x}", p_dev_rec->sec_rec.sec_flags);
  } else {
    log::warn(
            "Remote read request failed for known device pairing_state:{} "
            "hci_status:{} name:{} classic_link:{}",
            tBTM_SEC_CB::btm_pair_state_descr(btm_sec_cb.pairing_state),
            hci_status_code_text(hci_status), reinterpret_cast<char const*>(p_bd_name),
            p_dev_rec->sec_rec.classic_link);

    /* Notify all clients waiting for name to be resolved even if it failed so
     * clients can continue */
    p_dev_rec->sec_bd_name[0] = 0;
  }

  bluetooth::metrics::LogRemoteNameRequestCompletion(bd_addr, hci_status);

  /* Notify all clients waiting for name to be resolved */
  call_registered_rmt_name_callbacks(&bd_addr, p_dev_rec->dev_class, p_dev_rec->sec_bd_name,
                                     hci_status);
  return p_dev_rec;
}

/*******************************************************************************
 *
 * Function         btm_sec_rmt_name_request_complete
 *
 * Description      This function is called when remote name was obtained from
 *                  the peer device
 *
 * Returns          void
 *
 ******************************************************************************/
void btm_sec_rmt_name_request_complete(const RawAddress* p_bd_addr, const uint8_t* p_bd_name,
                                       tHCI_STATUS hci_status) {
  log::info("btm_sec_rmt_name_request_complete for {}",
            p_bd_addr ? ADDRESS_TO_LOGGABLE_CSTR(*p_bd_addr) : "null");

  if ((!p_bd_addr && !get_btm_client_interface().peer.BTM_IsAclConnectionUp(
                             btm_sec_cb.connecting_bda, BT_TRANSPORT_BR_EDR)) ||
      (p_bd_addr &&
       !get_btm_client_interface().peer.BTM_IsAclConnectionUp(*p_bd_addr, BT_TRANSPORT_BR_EDR))) {
    log::warn("Remote read request complete with no underlying link connection");
  }

  tBTM_SEC_DEV_REC* p_dev_rec =
          btm_rnr_add_name_to_security_record(p_bd_addr, p_bd_name, hci_status);
  if (p_dev_rec == nullptr) {
    log::warn(
            "Remote read request complete for unknown device peer:{} "
            "pairing_state:{} "
            "hci_status:{} name:{}",
            (p_bd_addr) ? ADDRESS_TO_LOGGABLE_CSTR(*p_bd_addr) : "null",
            tBTM_SEC_CB::btm_pair_state_descr(btm_sec_cb.pairing_state),
            hci_status_code_text(hci_status), reinterpret_cast<char const*>(p_bd_name));
    return;
  }
  const RawAddress bd_addr(p_dev_rec->RemoteAddress());

  // Security procedure resumes
  const bool is_security_state_getting_name =
          (p_dev_rec->sec_rec.classic_link == tSECURITY_STATE::GETTING_NAME);
  if (is_security_state_getting_name) {
    p_dev_rec->sec_rec.classic_link = tSECURITY_STATE::IDLE;
  }

  /* If we were delaying asking UI for a PIN because name was not resolved,
   * ask now */
  if ((btm_sec_cb.pairing_state == BTM_PAIR_STATE_WAIT_LOCAL_PIN) &&
      (btm_sec_cb.pairing_bda == bd_addr)) {
    log::verbose("delayed pin now being requested flags:0x{:x}, (p_pin_callback=0x{})",
                 btm_sec_cb.pairing_flags, fmt::ptr(btm_sec_cb.api.p_pin_callback));

    if ((btm_sec_cb.pairing_flags & BTM_PAIR_FLAGS_PIN_REQD) == 0 &&
        btm_sec_cb.api.p_pin_callback) {
      log::verbose("calling pin_callback");
      btm_sec_cb.pairing_flags |= BTM_PAIR_FLAGS_PIN_REQD;
      (*btm_sec_cb.api.p_pin_callback)(p_dev_rec->bd_addr, p_dev_rec->dev_class,
                                       p_dev_rec->sec_bd_name,
                                       (p_dev_rec->sec_rec.required_security_flags_for_pairing &
                                        BTM_SEC_IN_MIN_16_DIGIT_PIN));
    }

    /* Set the same state again to force the timer to be restarted */
    btm_sec_cb.change_pairing_state(BTM_PAIR_STATE_WAIT_LOCAL_PIN);
    return;
  }

  /* Check if we were delaying bonding because name was not resolved */
  if (btm_sec_cb.pairing_state == BTM_PAIR_STATE_GET_REM_NAME) {
    if (btm_sec_cb.pairing_bda != bd_addr) {
      log::warn("wrong BDA, retry with pairing BDA");
      tBTM_STATUS btm_status = get_stack_rnr_interface().BTM_ReadRemoteDeviceName(
              btm_sec_cb.pairing_bda, NULL, BT_TRANSPORT_BR_EDR);
      if (btm_status != tBTM_STATUS::BTM_CMD_STARTED) {
        log::warn("failed ({}) to restart remote name request for pairing, must be already queued",
                  btm_status_text(btm_status));
        if (!com::android::bluetooth::flags::pairing_name_discovery_addresss_mismatch()) {
          NotifyBondingChange(*p_dev_rec, HCI_ERR_MEMORY_FULL);
        }
      }
      return;
    }

    log::verbose("continue bonding sm4: 0x{:04x}, hci_status:{}", p_dev_rec->sm4,
                 hci_error_code_text(hci_status));
    if (btm_sec_cb.pairing_flags & BTM_PAIR_FLAGS_WE_CANCEL_DD) {
      btm_sec_bond_cancel_complete();
      return;
    }

    if (hci_status != HCI_SUCCESS) {
      btm_sec_cb.change_pairing_state(BTM_PAIR_STATE_IDLE);

      return NotifyBondingChange(*p_dev_rec, hci_status);
    }

      /* if peer is very old legacy devices, HCI_RMT_HOST_SUP_FEAT_NOTIFY_EVT is
       * not reported */
      if (BTM_SEC_IS_SM4_UNKNOWN(p_dev_rec->sm4)) {
        /* set the KNOWN flag only if BTM_PAIR_FLAGS_REJECTED_CONNECT is not
         * set.*/
        /* If it is set, there may be a race condition */
        log::verbose("IS_SM4_UNKNOWN Flags:0x{:04x}", btm_sec_cb.pairing_flags);
        if ((btm_sec_cb.pairing_flags & BTM_PAIR_FLAGS_REJECTED_CONNECT) == 0) {
          p_dev_rec->sm4 |= BTM_SM4_KNOWN;
        }
      }

      log::verbose("SM4 Value: {:x}, Legacy:{},IS SM4:{}, Unknown:{}", p_dev_rec->sm4,
                   BTM_SEC_IS_SM4_LEGACY(p_dev_rec->sm4), BTM_SEC_IS_SM4(p_dev_rec->sm4),
                   BTM_SEC_IS_SM4_UNKNOWN(p_dev_rec->sm4));

      bool await_connection = true;
      /* BT 2.1 or carkit, bring up the connection to force the peer to request
       *PIN.
       ** Else prefetch (btm_sec_check_prefetch_pin will do the prefetching if
       *needed)
       */
      if ((p_dev_rec->sm4 != BTM_SM4_KNOWN) || !btm_sec_check_prefetch_pin(p_dev_rec)) {
        /* if we rejected incoming connection request, we have to wait
         * HCI_Connection_Complete event */
        /*  before originating  */
        if (btm_sec_cb.pairing_flags & BTM_PAIR_FLAGS_REJECTED_CONNECT) {
          log::warn("waiting HCI_Connection_Complete after rejecting connection");
        }
        /* Both we and the peer are 2.1 - continue to create connection */
        else {
          tBTM_STATUS req_status = btm_sec_dd_create_conn(p_dev_rec);
          bluetooth::metrics::LogAclAfterRemoteNameRequest(bd_addr, req_status);
          if (req_status == tBTM_STATUS::BTM_SUCCESS) {
            await_connection = false;
          } else if (req_status != tBTM_STATUS::BTM_CMD_STARTED) {
            log::warn("failed to start connection");

            btm_sec_cb.change_pairing_state(BTM_PAIR_STATE_IDLE);

            NotifyBondingChange(*p_dev_rec, HCI_ERR_MEMORY_FULL);
          }
        }
      }

      if (await_connection) {
        log::debug("Wait for connection to begin pairing");
        return;
      }
  }

  /* check if we were delaying link_key_callback because name was not resolved
   */
  if (p_dev_rec->sec_rec.link_key_not_sent) {
    /* If HCI connection complete has not arrived, wait for it */
    if (p_dev_rec->hci_handle == HCI_INVALID_HANDLE) {
      return;
    }

    p_dev_rec->sec_rec.link_key_not_sent = false;
    btm_send_link_key_notif(p_dev_rec);
  }

  /* If this is a bonding procedure can disconnect the link now */
  if ((btm_sec_cb.pairing_flags & BTM_PAIR_FLAGS_WE_STARTED_DD) &&
      (p_dev_rec->sec_rec.sec_flags & BTM_SEC_AUTHENTICATED)) {
    log::warn("btm_sec_rmt_name_request_complete (none/ce)");
    p_dev_rec->sec_rec.security_required &= ~(BTM_SEC_OUT_AUTHENTICATE);
    l2cu_start_post_bond_timer(p_dev_rec->hci_handle);
    return;
  }

  if (!is_security_state_getting_name) {
    log::warn("Security manager received RNR event when not in expected state");
    return;
  }

  /* If get name failed, notify the waiting layer */
  if (hci_status != HCI_SUCCESS) {
    btm_sec_dev_rec_cback_event(p_dev_rec, tBTM_STATUS::BTM_ERR_PROCESSING, false);
    return;
  }

  if (p_dev_rec->sm4 & BTM_SM4_REQ_PEND) {
    log::verbose("waiting for remote features!!");
    return;
  }

  /* Remote Name succeeded, execute the next security procedure, if any */
  tBTM_STATUS btm_status = btm_sec_execute_procedure(p_dev_rec);

  /* If result is pending reply from the user or from the device is pending */
  if (btm_status == tBTM_STATUS::BTM_CMD_STARTED) {
    return;
  }

  /* There is no next procedure or start of procedure failed, notify the waiting
   * layer */
  btm_sec_dev_rec_cback_event(p_dev_rec, btm_status, false);
}

/*******************************************************************************
 *
 * Function         btm_sec_rmt_host_support_feat_evt
 *
 * Description      This function is called when the
 *                  HCI_RMT_HOST_SUP_FEAT_NOTIFY_EVT is received
 *
 * Returns          void
 *
 ******************************************************************************/
void btm_sec_rmt_host_support_feat_evt(const RawAddress bd_addr, uint8_t features_0) {
  tBTM_SEC_DEV_REC* p_dev_rec;

  p_dev_rec = btm_find_or_alloc_dev(bd_addr);
  if (p_dev_rec == NULL) {
    return;
  }

  log::info("Got btm_sec_rmt_host_support_feat_evt from {}", bd_addr);

  log::verbose("btm_sec_rmt_host_support_feat_evt  sm4: 0x{:x}  p[0]: 0x{:x}", p_dev_rec->sm4,
               features_0);

  if (BTM_SEC_IS_SM4_UNKNOWN(p_dev_rec->sm4)) {
    p_dev_rec->sm4 = BTM_SM4_KNOWN;
    if (HCI_SSP_HOST_SUPPORTED(&features_0)) {
      p_dev_rec->sm4 = BTM_SM4_TRUE;
    }
    log::verbose("btm_sec_rmt_host_support_feat_evt sm4: 0x{:x} features[0]: 0x{:x}",
                 p_dev_rec->sm4, features_0);
  }
}

/*******************************************************************************
 *
 * Function         btm_io_capabilities_req
 *
 * Description      This function is called when LM request for the IO
 *                  capability of the local device and
 *                  if the OOB data is present for the device in the event
 *
 * Returns          void
 *
 ******************************************************************************/
void btm_io_capabilities_req(RawAddress p) {
  if (btm_sec_is_a_bonded_dev(p)) {
    if (com::android::bluetooth::flags::key_missing_classic_device()) {
      log::warn("Incoming bond request, but {} is already bonded (notifying user)", p);
      bta_dm_remote_key_missing(p);

      auto p_dev_rec = btm_find_dev(p);
      if (p_dev_rec != NULL) {
        btm_sec_disconnect(p_dev_rec->hci_handle, HCI_ERR_AUTH_FAILURE,
                           "btm_io_capabilities_req for bonded device");
      }
      return;
    }

    log::warn("Incoming bond request, but {} is already bonded (removing)", p);
    bta_dm_process_remove_device(p);
  }

  tBTM_SEC_DEV_REC* p_dev_rec = btm_find_or_alloc_dev(p);
  if (p_dev_rec == NULL) {
    return;
  }

  if ((btm_sec_cb.security_mode == BTM_SEC_MODE_SC) && (!p_dev_rec->remote_feature_received)) {
    log::verbose(
            "Device security mode is SC only.To continue need to know remote "
            "features.");

    // ACL calls back to btm_sec_set_peer_sec_caps after it gets data
    p_dev_rec->remote_features_needed = true;
    return;
  }

  tBTM_SP_IO_REQ evt_data;
  evt_data.bd_addr = p;

  /* setup the default response according to compile options */
  /* assume that the local IO capability does not change
   * loc_io_caps is initialized with the default value */
  evt_data.io_cap = btm_sec_cb.devcb.loc_io_caps;
  // TODO(optedoblivion): Inject OOB_DATA_PRESENT Flag
  evt_data.oob_data = BTM_OOB_NONE;
  evt_data.auth_req = BTM_AUTH_SP_NO;

  p_dev_rec->sm4 |= BTM_SM4_TRUE;

  log::verbose("State: {}, Security Mode: {}, Device security Flags: 0x{:04x}",
               tBTM_SEC_CB::btm_pair_state_descr(btm_sec_cb.pairing_state),
               btm_sec_cb.security_mode, btm_sec_cb.pairing_flags);

  uint8_t err_code = 0;
  bool is_orig = true;
  switch (btm_sec_cb.pairing_state) {
    /* initiator connecting */
    case BTM_PAIR_STATE_IDLE:
      // TODO: Handle Idle pairing state
      // security_required = p_dev_rec->sec_rec.security_required;
      break;

    /* received IO capability response already->acceptor */
    case BTM_PAIR_STATE_INCOMING_SSP:
      is_orig = false;

      if (btm_sec_cb.pairing_flags & BTM_PAIR_FLAGS_PEER_STARTED_DD) {
        /* acceptor in dedicated bonding */
        evt_data.auth_req = BTM_AUTH_AP_YES;
      }
      break;

    /* initiator, at this point it is expected to be dedicated bonding
    initiated by local device */
    case BTM_PAIR_STATE_WAIT_PIN_REQ:
      if (evt_data.bd_addr == btm_sec_cb.pairing_bda) {
        evt_data.auth_req = BTM_AUTH_AP_YES;
      } else {
        err_code = HCI_ERR_HOST_BUSY_PAIRING;
      }
      break;

    /* any other state is unexpected */
    default:
      err_code = HCI_ERR_HOST_BUSY_PAIRING;
      log::error("Unexpected Pairing state received {}", btm_sec_cb.pairing_state);
      break;
  }

  if (btm_sec_cb.pairing_disabled) {
    /* pairing is not allowed */
    log::verbose("Pairing is not allowed -> fail pairing.");
    err_code = HCI_ERR_PAIRING_NOT_ALLOWED;
  } else if (btm_sec_cb.security_mode == BTM_SEC_MODE_SC) {
    bool local_supports_sc = bluetooth::shim::GetController()->SupportsSecureConnections();
    /* device in Secure Connections Only mode */
    if (!(local_supports_sc) || !(p_dev_rec->SupportsSecureConnections())) {
      log::debug(
              "SC only service, local_support_for_sc:{}, remote_support_for_sc:{} "
              "-> fail pairing",
              local_supports_sc, p_dev_rec->SupportsSecureConnections());
      err_code = HCI_ERR_PAIRING_NOT_ALLOWED;
    }
  }

  if (err_code != 0) {
    btsnd_hcic_io_cap_req_neg_reply(evt_data.bd_addr, err_code);
    return;
  }

  evt_data.is_orig = is_orig;

  if (is_orig) {
    /* local device initiated the pairing non-bonding -> use
     * required_security_flags_for_pairing */
    if (!(btm_sec_cb.pairing_flags & BTM_PAIR_FLAGS_WE_STARTED_DD) &&
        (p_dev_rec->sec_rec.required_security_flags_for_pairing & BTM_SEC_OUT_AUTHENTICATE)) {
      if (btm_sec_cb.security_mode == BTM_SEC_MODE_SC) {
        /* SC only mode device requires MITM protection */
        evt_data.auth_req = BTM_AUTH_SP_YES;
      } else {
        evt_data.auth_req =
                (p_dev_rec->sec_rec.required_security_flags_for_pairing & BTM_SEC_OUT_MITM)
                        ? BTM_AUTH_SP_YES
                        : BTM_AUTH_SP_NO;
      }
    }
  }

  /* Notify L2CAP to increase timeout */
  l2c_pin_code_request(evt_data.bd_addr);

  btm_sec_cb.pairing_bda = evt_data.bd_addr;

  if (evt_data.bd_addr == btm_sec_cb.connecting_bda) {
    p_dev_rec->dev_class = btm_sec_cb.connecting_dc;
  }

  btm_sec_cb.change_pairing_state(BTM_PAIR_STATE_WAIT_LOCAL_IOCAPS);

  if (p_dev_rec->sm4 & BTM_SM4_UPGRADE) {
    p_dev_rec->sm4 &= ~BTM_SM4_UPGRADE;

    /* link key upgrade: always use SPGB_YES - assuming we want to save the link
     * key */
    evt_data.auth_req = BTM_AUTH_SPGB_YES;
  } else if (btm_sec_cb.api.p_sp_callback) {
    /* the callback function implementation may change the IO capability... */
    (*btm_sec_cb.api.p_sp_callback)(BTM_SP_IO_REQ_EVT, (tBTM_SP_EVT_DATA*)&evt_data);
  }

  if (btm_sec_cb.pairing_flags & BTM_PAIR_FLAGS_WE_STARTED_DD) {
    evt_data.auth_req = (BTM_AUTH_DD_BOND | (evt_data.auth_req & BTM_AUTH_YN_BIT));
  }

  if (btm_sec_cb.security_mode == BTM_SEC_MODE_SC) {
    /* At this moment we know that both sides are SC capable, device in */
    /* SC only mode requires MITM for any service so let's set MITM bit */
    evt_data.auth_req |= BTM_AUTH_YN_BIT;
    log::verbose("for device in \"SC only\" mode set auth_req to 0x{:02x}", evt_data.auth_req);
  }

  /* if the user does not indicate "reply later" by setting the oob_data to
   * unknown */
  /* send the response right now. Save the current IO capability in the
   * control block */
  btm_sec_cb.devcb.loc_auth_req = evt_data.auth_req;
  btm_sec_cb.devcb.loc_io_caps = evt_data.io_cap;

  log::verbose("State: {}  IO_CAP:{} oob_data:{} auth_req:{}",
               tBTM_SEC_CB::btm_pair_state_descr(btm_sec_cb.pairing_state), evt_data.io_cap,
               evt_data.oob_data, evt_data.auth_req);

  btsnd_hcic_io_cap_req_reply(evt_data.bd_addr, evt_data.io_cap, evt_data.oob_data,
                              evt_data.auth_req);
}

/*******************************************************************************
 *
 * Function         btm_io_capabilities_rsp
 *
 * Description      This function is called when the IO capability of the
 *                  specified device is received
 *
 * Returns          void
 *
 ******************************************************************************/
void btm_io_capabilities_rsp(const tBTM_SP_IO_RSP evt_data) {
  /* Allocate a new device record or reuse the oldest one */
<<<<<<< HEAD
  p_dev_rec = btm_find_or_alloc_dev(evt_data.bd_addr);
  if (p_dev_rec == NULL) {
=======
  tBTM_SEC_DEV_REC* p_dev_rec = btm_find_or_alloc_dev(evt_data.bd_addr);

  /* If device is bonded, and encrypted it's upgrading security and it's ok.
   * If it's bonded and not encrypted, it's remote missing keys scenario */
  if (btm_sec_is_a_bonded_dev(evt_data.bd_addr) && !p_dev_rec->sec_rec.is_device_encrypted() &&
      com::android::bluetooth::flags::key_missing_classic_device()) {
    log::warn("Incoming bond request, but {} is already bonded (notifying user)", evt_data.bd_addr);
    bta_dm_remote_key_missing(evt_data.bd_addr);

    if (p_dev_rec != NULL) {
      btm_sec_disconnect(p_dev_rec->hci_handle, HCI_ERR_AUTH_FAILURE,
                         "btm_io_capabilities_rsp for bonded device");
    }
>>>>>>> b5e55641
    return;
  }

  /* If no security is in progress, this indicates incoming security */
  if (btm_sec_cb.pairing_state == BTM_PAIR_STATE_IDLE) {
    btm_sec_cb.pairing_bda = evt_data.bd_addr;

    btm_sec_cb.change_pairing_state(BTM_PAIR_STATE_INCOMING_SSP);
  }

  /* Notify L2CAP to increase timeout */
  l2c_pin_code_request(evt_data.bd_addr);

  /* We must have a device record here.
   * Use the connecting device's CoD for the connection */
  if (evt_data.bd_addr == btm_sec_cb.connecting_bda) {
    p_dev_rec->dev_class = btm_sec_cb.connecting_dc;
  }

  /* peer sets dedicated bonding bit and we did not initiate dedicated bonding
   */
  if (btm_sec_cb.pairing_state == BTM_PAIR_STATE_INCOMING_SSP /* peer initiated bonding */
      && (evt_data.auth_req & BTM_AUTH_DD_BOND))              /* and dedicated bonding bit is set */
  {
    btm_sec_cb.pairing_flags |= BTM_PAIR_FLAGS_PEER_STARTED_DD;
  }

  /* save the IO capability in the device record */
  p_dev_rec->sec_rec.rmt_io_caps = evt_data.io_cap;
  p_dev_rec->sec_rec.rmt_auth_req = evt_data.auth_req;

  if (btm_sec_cb.api.p_sp_callback) {
    (*btm_sec_cb.api.p_sp_callback)(BTM_SP_IO_RSP_EVT, (tBTM_SP_EVT_DATA*)&evt_data);
  }
}

/*******************************************************************************
 *
 * Function         btm_proc_sp_req_evt
 *
 * Description      This function is called to process/report
 *                  HCI_USER_CONFIRMATION_REQUEST_EVT
 *                  or HCI_USER_PASSKEY_REQUEST_EVT
 *                  or HCI_USER_PASSKEY_NOTIFY_EVT
 *
 * Returns          void
 *
 ******************************************************************************/
void btm_proc_sp_req_evt(tBTM_SP_EVT event, const RawAddress bda, const uint32_t value) {
  tBTM_STATUS status = tBTM_STATUS::BTM_ERR_PROCESSING;
  tBTM_SP_EVT_DATA evt_data;
  RawAddress& p_bda = evt_data.cfm_req.bd_addr;
  tBTM_SEC_DEV_REC* p_dev_rec;

  p_bda = bda;
  log::debug("BDA:{}, event:{}, state:{}", p_bda, sp_evt_to_text(event),
             tBTM_SEC_CB::btm_pair_state_descr(btm_sec_cb.pairing_state));

  p_dev_rec = btm_find_dev(p_bda);
  if ((p_dev_rec != NULL) && (btm_sec_cb.pairing_state != BTM_PAIR_STATE_IDLE) &&
      (btm_sec_cb.pairing_bda == p_bda)) {
    evt_data.cfm_req.bd_addr = p_dev_rec->bd_addr;
    evt_data.cfm_req.dev_class = p_dev_rec->dev_class;
    log::info("CoD: evt_data.cfm_req.dev_class = {}", dev_class_text(evt_data.cfm_req.dev_class));
    bd_name_copy(evt_data.cfm_req.bd_name, p_dev_rec->sec_bd_name);

    switch (event) {
      case BTM_SP_CFM_REQ_EVT:
        /* Numeric confirmation. Need user to conf the passkey */
        btm_sec_cb.change_pairing_state(BTM_PAIR_STATE_WAIT_NUMERIC_CONFIRM);

        /* The device record must be allocated in the "IO cap exchange" step */
        evt_data.cfm_req.num_val = value;
        log::verbose("num_val:{}", evt_data.cfm_req.num_val);

        evt_data.cfm_req.just_works = true;

        /* process user confirm req in association with the auth_req param */
        if (btm_sec_cb.devcb.loc_io_caps == BTM_IO_CAP_IO) {
          if (p_dev_rec->sec_rec.rmt_io_caps == BTM_IO_CAP_UNKNOWN) {
            log::error(
                    "did not receive IO cap response prior to BTM_SP_CFM_REQ_EVT, "
                    "failing pairing request");
            status = tBTM_STATUS::BTM_WRONG_MODE;
            BTM_ConfirmReqReply(status, p_bda);
            return;
          }

          if ((p_dev_rec->sec_rec.rmt_io_caps == BTM_IO_CAP_IO ||
               p_dev_rec->sec_rec.rmt_io_caps == BTM_IO_CAP_OUT) &&
              (btm_sec_cb.devcb.loc_io_caps == BTM_IO_CAP_IO) &&
              ((p_dev_rec->sec_rec.rmt_auth_req & BTM_AUTH_SP_YES) ||
               (btm_sec_cb.devcb.loc_auth_req & BTM_AUTH_SP_YES))) {
            /* Use Numeric Comparison if
             * 1. Local IO capability is DisplayYesNo,
             * 2. Remote IO capability is DisplayOnly or DisplayYesNo, and
             * 3. Either of the devices have requested authenticated link key */
            evt_data.cfm_req.just_works = false;
          }
        }

        log::verbose("just_works:{}, io loc:{}, rmt:{}, auth loc:{}, rmt:{}",
                     evt_data.cfm_req.just_works, btm_sec_cb.devcb.loc_io_caps,
                     p_dev_rec->sec_rec.rmt_io_caps, btm_sec_cb.devcb.loc_auth_req,
                     p_dev_rec->sec_rec.rmt_auth_req);

        evt_data.cfm_req.loc_auth_req = btm_sec_cb.devcb.loc_auth_req;
        evt_data.cfm_req.rmt_auth_req = p_dev_rec->sec_rec.rmt_auth_req;
        evt_data.cfm_req.loc_io_caps = btm_sec_cb.devcb.loc_io_caps;
        evt_data.cfm_req.rmt_io_caps = p_dev_rec->sec_rec.rmt_io_caps;
        break;

      case BTM_SP_KEY_NOTIF_EVT:
        /* Passkey notification (other side is a keyboard) */
        evt_data.key_notif.passkey = value;
        log::verbose("passkey:{}", evt_data.key_notif.passkey);

        btm_sec_cb.change_pairing_state(BTM_PAIR_STATE_WAIT_AUTH_COMPLETE);
        break;

      case BTM_SP_KEY_REQ_EVT:
        if (btm_sec_cb.devcb.loc_io_caps != BTM_IO_CAP_NONE) {
          /* HCI_USER_PASSKEY_REQUEST_EVT */
          btm_sec_cb.change_pairing_state(BTM_PAIR_STATE_KEY_ENTRY);
        }
        break;
      default:
        log::warn("unhandled event:{}", sp_evt_to_text(event));
        break;
    }

    if (btm_sec_cb.api.p_sp_callback) {
      status = (*btm_sec_cb.api.p_sp_callback)(event, &evt_data);
      if (status != tBTM_STATUS::BTM_NOT_AUTHORIZED) {
        return;
      }
      /* else tBTM_STATUS::BTM_NOT_AUTHORIZED means when the app wants to reject the req
       * right now */
    } else if ((event == BTM_SP_CFM_REQ_EVT) && (evt_data.cfm_req.just_works)) {
      /* automatically reply with just works if no sp_cback */
      status = tBTM_STATUS::BTM_SUCCESS;
    }

    if (event == BTM_SP_CFM_REQ_EVT) {
      log::verbose("calling BTM_ConfirmReqReply with status: {}", status);
      BTM_ConfirmReqReply(status, p_bda);
    } else if (btm_sec_cb.devcb.loc_io_caps != BTM_IO_CAP_NONE && event == BTM_SP_KEY_REQ_EVT) {
      BTM_PasskeyReqReply(status, p_bda, 0);
    }
    return;
  }

  /* Something bad. we can only fail this connection */
  acl_set_disconnect_reason(HCI_ERR_HOST_REJECT_SECURITY);

  if (BTM_SP_CFM_REQ_EVT == event) {
    btsnd_hcic_user_conf_reply(p_bda, false);
  } else if (BTM_SP_KEY_NOTIF_EVT == event) {
    /* do nothing -> it very unlikely to happen.
    This event is most likely to be received by a HID host when it first
    connects to a HID device.
    Usually the Host initiated the connection in this case.
    On Mobile platforms, if there's a security process happening,
    the host probably can not initiate another connection.
    BTW (PC) is another story.  */
    p_dev_rec = btm_find_dev(p_bda);
    if (p_dev_rec != NULL) {
      btm_sec_disconnect(p_dev_rec->hci_handle, HCI_ERR_AUTH_FAILURE,
                         "stack::btm::btm_sec::btm_proc_sp_req_evt Security failure");
    }
  } else if (btm_sec_cb.devcb.loc_io_caps != BTM_IO_CAP_NONE) {
    btsnd_hcic_user_passkey_neg_reply(p_bda);
  }
}

/*******************************************************************************
 *
 * Function         btm_simple_pair_complete
 *
 * Description      This function is called when simple pairing process is
 *                  complete
 *
 * Returns          void
 *
 ******************************************************************************/
void btm_simple_pair_complete(const RawAddress bd_addr, uint8_t status) {
  tBTM_SEC_DEV_REC* p_dev_rec;
  bool disc = false;

  p_dev_rec = btm_find_dev(bd_addr);
  if (p_dev_rec == NULL) {
    log::error("unknown BDA: {}", bd_addr);
    return;
  }

  log::verbose("btm_simple_pair_complete()  Pair State: {}  Status:{}  classic_link:{}",
               tBTM_SEC_CB::btm_pair_state_descr(btm_sec_cb.pairing_state), status,
               p_dev_rec->sec_rec.classic_link);

  if (status == HCI_SUCCESS) {
    p_dev_rec->sec_rec.sec_flags |= BTM_SEC_AUTHENTICATED;
  } else if (status == HCI_ERR_PAIRING_NOT_ALLOWED) {
    /* The test spec wants the peer device to get this failure code. */
    btm_sec_cb.change_pairing_state(BTM_PAIR_STATE_WAIT_DISCONNECT);

    /* Change the timer to 1 second */
    alarm_set_on_mloop(btm_sec_cb.pairing_timer, BT_1SEC_TIMEOUT_MS, btm_sec_pairing_timeout, NULL);
  } else if (btm_sec_cb.pairing_bda == bd_addr) {
    /* stop the timer */
    alarm_cancel(btm_sec_cb.pairing_timer);

    if (p_dev_rec->sec_rec.classic_link != tSECURITY_STATE::AUTHENTICATING) {
      /* the initiating side: will receive auth complete event. disconnect ACL
       * at that time */
      disc = true;
    }
  } else {
    disc = true;
  }

  if (disc) {
    /* simple pairing failed */
    /* Avoid sending disconnect on HCI_ERR_PEER_USER */
    if ((status != HCI_ERR_PEER_USER) && (status != HCI_ERR_CONN_CAUSE_LOCAL_HOST)) {
      btm_sec_send_hci_disconnect(p_dev_rec, HCI_ERR_AUTH_FAILURE, p_dev_rec->hci_handle,
                                  "stack::btm::btm_sec::btm_simple_pair_complete Auth fail");
    }
  }
}

/*******************************************************************************
 *
 * Function         btm_rem_oob_req
 *
 * Description      This function is called to process/report
 *                  HCI_REMOTE_OOB_DATA_REQUEST_EVT
 *
 * Returns          void
 *
 ******************************************************************************/
void btm_rem_oob_req(const RawAddress bd_addr) {
  tBTM_SP_RMT_OOB evt_data;
  tBTM_SEC_DEV_REC* p_dev_rec;
  Octet16 c;
  Octet16 r;

  evt_data.bd_addr = bd_addr;
  RawAddress& p_bda = evt_data.bd_addr;

  log::verbose("BDA: {}", p_bda);
  p_dev_rec = btm_find_dev(p_bda);
  if ((p_dev_rec != NULL) && btm_sec_cb.api.p_sp_callback) {
    evt_data.bd_addr = p_dev_rec->bd_addr;
    evt_data.dev_class = p_dev_rec->dev_class;
    bd_name_copy(evt_data.bd_name, p_dev_rec->sec_bd_name);

    btm_sec_cb.change_pairing_state(BTM_PAIR_STATE_WAIT_LOCAL_OOB_RSP);
    if ((*btm_sec_cb.api.p_sp_callback)(BTM_SP_RMT_OOB_EVT, (tBTM_SP_EVT_DATA*)&evt_data) ==
        tBTM_STATUS::BTM_NOT_AUTHORIZED) {
      BTM_RemoteOobDataReply(static_cast<tBTM_STATUS>(true), p_bda, c, r);
    }
    return;
  }

  /* something bad. we can only fail this connection */
  acl_set_disconnect_reason(HCI_ERR_HOST_REJECT_SECURITY);
  btsnd_hcic_rem_oob_neg_reply(p_bda);
}

/*******************************************************************************
 *
 * Function         btm_read_local_oob_complete
 *
 * Description      This function is called when read local oob data is
 *                  completed by the LM
 *
 * Returns          void
 *
 ******************************************************************************/
void btm_read_local_oob_complete(const tBTM_SP_LOC_OOB evt_data) {
  log::verbose("btm_read_local_oob_complete:{}", evt_data.status);

  if (btm_sec_cb.api.p_sp_callback) {
    tBTM_SP_EVT_DATA btm_sp_evt_data;
    btm_sp_evt_data.loc_oob = evt_data;
    (*btm_sec_cb.api.p_sp_callback)(BTM_SP_LOC_OOB_EVT, &btm_sp_evt_data);
  }
}

/*******************************************************************************
 *
 * Function         btm_sec_auth_collision
 *
 * Description      This function is called when authentication or encryption
 *                  needs to be retried at a later time.
 *
 * Returns          void
 *
 ******************************************************************************/
static void btm_sec_auth_collision(uint16_t handle) {
  tBTM_SEC_DEV_REC* p_dev_rec;

  if (!btm_sec_cb.collision_start_time) {
    btm_sec_cb.collision_start_time = bluetooth::common::time_get_os_boottime_ms();
  }

  if ((bluetooth::common::time_get_os_boottime_ms() - btm_sec_cb.collision_start_time) <
      BTM_SEC_MAX_COLLISION_DELAY) {
    if (handle == HCI_INVALID_HANDLE) {
      p_dev_rec = btm_sec_find_dev_by_sec_state(tSECURITY_STATE::AUTHENTICATING);
      if (p_dev_rec == NULL) {
        p_dev_rec = btm_sec_find_dev_by_sec_state(tSECURITY_STATE::ENCRYPTING);
      }
    } else {
      p_dev_rec = btm_find_dev_by_handle(handle);
    }

    if (p_dev_rec != NULL) {
      log::verbose("btm_sec_auth_collision: state {} (retrying in a moment...)",
                   p_dev_rec->sec_rec.classic_link);
      /* We will restart authentication after timeout */
      if (p_dev_rec->sec_rec.classic_link == tSECURITY_STATE::AUTHENTICATING ||
          p_dev_rec->sec_rec.is_security_state_bredr_encrypting()) {
        p_dev_rec->sec_rec.classic_link = tSECURITY_STATE::IDLE;
      }

      btm_sec_cb.p_collided_dev_rec = p_dev_rec;
      alarm_set_on_mloop(btm_sec_cb.sec_collision_timer, BT_1SEC_TIMEOUT_MS,
                         btm_sec_collision_timeout, NULL);
    }
  }
}

/******************************************************************************
 *
 * Function         btm_sec_auth_retry
 *
 * Description      This function is called when authentication or encryption
 *                  needs to be retried at a later time.
 *
 * Returns          TRUE if a security retry required
 *
 *****************************************************************************/
static bool btm_sec_auth_retry(uint16_t handle, uint8_t status) {
  tBTM_SEC_DEV_REC* p_dev_rec = btm_find_dev_by_handle(handle);
  if (!p_dev_rec) {
    return false;
  }

  /* keep the old sm4 flag and clear the retry bit in control block */
  uint8_t old_sm4 = p_dev_rec->sm4;
  p_dev_rec->sm4 &= ~BTM_SM4_RETRY;

  if ((btm_sec_cb.pairing_state == BTM_PAIR_STATE_IDLE) && ((old_sm4 & BTM_SM4_RETRY) == 0) &&
      (HCI_ERR_KEY_MISSING == status) && BTM_SEC_IS_SM4(p_dev_rec->sm4)) {
    /* This retry for missing key is for Lisbon or later only.
       Legacy device do not need this. the controller will drive the retry
       automatically
       set the retry bit */
    btm_sec_cb.collision_start_time = 0;
    btm_restore_mode();
    p_dev_rec->sm4 |= BTM_SM4_RETRY;
    p_dev_rec->sec_rec.sec_flags &= ~BTM_SEC_LINK_KEY_KNOWN;
    log::verbose("Retry for missing key sm4:x{:x} sec_flags:0x{:x}", p_dev_rec->sm4,
                 p_dev_rec->sec_rec.sec_flags);

    /* With BRCM controller, we do not need to delete the stored link key in
       controller.
       If the stack may sit on top of other controller, we may need this
       BTM_DeleteStoredLinkKey (bd_addr, NULL); */
    p_dev_rec->sec_rec.classic_link = tSECURITY_STATE::IDLE;
    btm_sec_execute_procedure(p_dev_rec);
    return true;
  }

  return false;
}

void btm_sec_auth_complete(uint16_t handle, tHCI_STATUS status) {
  tBTM_PAIRING_STATE old_state = btm_sec_cb.pairing_state;
  tBTM_SEC_DEV_REC* p_dev_rec = btm_find_dev_by_handle(handle);
  bool are_bonding = false;
  bool was_authenticating = false;

  if (p_dev_rec) {
    bluetooth::metrics::LogAuthenticationComplete(p_dev_rec->bd_addr, status);
    log::verbose(
            "Security Manager: in state: {}, handle: {}, status: {}, "
            "dev->sec_rec.classic_link:{}, bda: {}, RName: {}",
            tBTM_SEC_CB::btm_pair_state_descr(btm_sec_cb.pairing_state), handle, status,
            p_dev_rec->sec_rec.classic_link, p_dev_rec->bd_addr,
            reinterpret_cast<char const*>(p_dev_rec->sec_bd_name));

    if (status == HCI_ERR_KEY_MISSING &&
        com::android::bluetooth::flags::key_missing_classic_device()) {
      log::warn("auth_complete KEY_MISSING {} is already bonded (notifying user)",
                p_dev_rec->bd_addr);
      bta_dm_remote_key_missing(p_dev_rec->bd_addr);
      btm_sec_disconnect(handle, HCI_ERR_AUTH_FAILURE, "auth_cmpl KEY_MISSING for bonded device");
      return;
    }

  } else {
    log::verbose("Security Manager: in state: {}, handle: {}, status: {}",
                 tBTM_SEC_CB::btm_pair_state_descr(btm_sec_cb.pairing_state), handle, status);
  }

  /* For transaction collision we need to wait and repeat.  There is no need */
  /* for random timeout because only peripheral should receive the result */
  if ((status == HCI_ERR_LMP_ERR_TRANS_COLLISION) ||
      (status == HCI_ERR_DIFF_TRANSACTION_COLLISION)) {
    btm_sec_auth_collision(handle);
    return;
  } else if (btm_sec_auth_retry(handle, status)) {
    return;
  }

  if (com::android::bluetooth::flags::clear_auth_collision_state_on_pairing_complete()) {
    if (p_dev_rec && btm_sec_cb.p_collided_dev_rec &&
        p_dev_rec->bd_addr == btm_sec_cb.p_collided_dev_rec->bd_addr) {
      btm_sec_cb.collision_start_time = 0;
      btm_sec_cb.p_collided_dev_rec = NULL;
      if (alarm_is_scheduled(btm_sec_cb.sec_collision_timer))
        alarm_cancel(btm_sec_cb.sec_collision_timer);
    }
  } else {
    btm_sec_cb.collision_start_time = 0;
  }

  btm_restore_mode();

  /* Check if connection was made just to do bonding.  If we authenticate
     the connection that is up, this is the last event received.
  */
  if (p_dev_rec && (btm_sec_cb.pairing_flags & BTM_PAIR_FLAGS_WE_STARTED_DD) &&
      !(btm_sec_cb.pairing_flags & BTM_PAIR_FLAGS_DISC_WHEN_DONE)) {
    p_dev_rec->sec_rec.security_required &= ~BTM_SEC_OUT_AUTHENTICATE;

    l2cu_start_post_bond_timer(p_dev_rec->hci_handle);
  }

  if (!p_dev_rec) {
    return;
  }

  if (p_dev_rec->sec_rec.classic_link == tSECURITY_STATE::AUTHENTICATING) {
    p_dev_rec->sec_rec.classic_link = tSECURITY_STATE::IDLE;
    was_authenticating = true;
    /* There can be a race condition, when we are starting authentication
     * and the peer device is doing encryption.
     * If first we receive encryption change up, then initiated
     * authentication can not be performed.
     * According to the spec we can not do authentication on the
     * encrypted link, so device is correct.
     */
    if ((status == HCI_ERR_COMMAND_DISALLOWED) &&
        ((p_dev_rec->sec_rec.sec_flags & (BTM_SEC_AUTHENTICATED | BTM_SEC_ENCRYPTED)) ==
         (BTM_SEC_AUTHENTICATED | BTM_SEC_ENCRYPTED))) {
      status = HCI_SUCCESS;
    }
    if (status == HCI_SUCCESS) {
      p_dev_rec->sec_rec.sec_flags |= BTM_SEC_AUTHENTICATED;
    }
  }

  if ((btm_sec_cb.pairing_state != BTM_PAIR_STATE_IDLE) &&
      (p_dev_rec->bd_addr == btm_sec_cb.pairing_bda)) {
    if (btm_sec_cb.pairing_flags & BTM_PAIR_FLAGS_WE_STARTED_DD) {
      are_bonding = true;
    }
    btm_sec_cb.change_pairing_state(BTM_PAIR_STATE_IDLE);
  }

  if (was_authenticating == false) {
    if (status != HCI_SUCCESS && old_state != BTM_PAIR_STATE_IDLE) {
      NotifyBondingChange(*p_dev_rec, status);
    }
    return;
  }

  /* Currently we do not notify user if it is a keyboard which connects */
  /* User probably Disabled the keyboard while it was asleap.  Let them try */
  if (btm_sec_cb.api.p_auth_complete_callback) {
    /* report the suthentication status */
    if ((old_state != BTM_PAIR_STATE_IDLE) || (status != HCI_SUCCESS)) {
      (*btm_sec_cb.api.p_auth_complete_callback)(p_dev_rec->bd_addr, p_dev_rec->dev_class,
                                                 p_dev_rec->sec_bd_name, status);
    }
  }

  /* If this is a bonding procedure can disconnect the link now */
  if (are_bonding) {
    p_dev_rec->sec_rec.security_required &= ~BTM_SEC_OUT_AUTHENTICATE;

    if (status != HCI_SUCCESS) {
      if ((status != HCI_ERR_PEER_USER) && (status != HCI_ERR_CONN_CAUSE_LOCAL_HOST)) {
        btm_sec_send_hci_disconnect(
                p_dev_rec, HCI_ERR_PEER_USER, p_dev_rec->hci_handle,
                "stack::btm::btm_sec::btm_sec_auth_retry Auth fail while bonding");
      }
    } else {
      BTM_LogHistory(kBtmLogTag, p_dev_rec->bd_addr, "Bonding completed",
                     hci_error_code_text(status));

      tHCI_ROLE role = HCI_ROLE_UNKNOWN;
      if (get_btm_client_interface().link_policy.BTM_GetRole(p_dev_rec->bd_addr, &role) !=
          tBTM_STATUS::BTM_SUCCESS) {
        log::warn("Unable to get link role peer:{}", p_dev_rec->bd_addr);
      }
      if (role == HCI_ROLE_CENTRAL) {
        // Encryption is required to start SM over BR/EDR
        // indicate that this is encryption after authentication
        BTM_SetEncryption(p_dev_rec->bd_addr, BT_TRANSPORT_BR_EDR, NULL, NULL, BTM_BLE_SEC_NONE);
      } else if (p_dev_rec->IsLocallyInitiated()) {
        // Encryption will be set in role_changed callback
        log::info(
                "auth completed in role=peripheral, try to switch role and "
                "encrypt");
        if (get_btm_client_interface().link_policy.BTM_SwitchRoleToCentral(
                    p_dev_rec->RemoteAddress()) != tBTM_STATUS::BTM_CMD_STARTED) {
          log::warn("Unable to switch role to central peer:{}", p_dev_rec->RemoteAddress());
        }
      }

      l2cu_start_post_bond_timer(p_dev_rec->hci_handle);
    }

    return;
  }

  /* If authentication failed, notify the waiting layer */
  if (status != HCI_SUCCESS) {
    btm_sec_dev_rec_cback_event(p_dev_rec, tBTM_STATUS::BTM_ERR_PROCESSING, false);

    if (btm_sec_cb.pairing_flags & BTM_PAIR_FLAGS_DISC_WHEN_DONE) {
      btm_sec_send_hci_disconnect(p_dev_rec, HCI_ERR_AUTH_FAILURE, p_dev_rec->hci_handle,
                                  "stack::btm::btm_sec::btm_sec_auth_retry Auth failed");
    }
    return;
  }

  if (p_dev_rec->sec_rec.pin_code_length >= 16 ||
      p_dev_rec->sec_rec.link_key_type == BTM_LKEY_TYPE_AUTH_COMB ||
      p_dev_rec->sec_rec.link_key_type == BTM_LKEY_TYPE_AUTH_COMB_P_256) {
    // If we have MITM protection we have a higher level of security than
    // provided by 16 digits PIN
    p_dev_rec->sec_rec.sec_flags |= BTM_SEC_16_DIGIT_PIN_AUTHED;
  }

  /* Authentication succeeded, execute the next security procedure, if any */
  tBTM_STATUS btm_status = btm_sec_execute_procedure(p_dev_rec);

  /* If there is no next procedure, or procedure failed to start, notify the
   * caller */
  if (btm_status != tBTM_STATUS::BTM_CMD_STARTED) {
    btm_sec_dev_rec_cback_event(p_dev_rec, btm_status, false);
  }
}

/*******************************************************************************
 *
 * Function         btm_sec_encrypt_change
 *
 * Description      This function is when encryption of the connection is
 *                  completed by the LM
 *
 * Returns          void
 *
 ******************************************************************************/
void btm_sec_encrypt_change(uint16_t handle, tHCI_STATUS status, uint8_t encr_enable,
                            uint8_t key_size, bool from_key_refresh = false) {
  /* For transaction collision we need to wait and repeat.  There is no need */
  /* for random timeout because only peripheral should receive the result */
  if ((status == HCI_ERR_LMP_ERR_TRANS_COLLISION) ||
      (status == HCI_ERR_DIFF_TRANSACTION_COLLISION)) {
    log::error("Encryption collision failed status:{}", hci_error_code_text(status));
    btm_sec_auth_collision(handle);
    return;
  }
  btm_sec_cb.collision_start_time = 0;

  tBTM_SEC_DEV_REC* p_dev_rec = btm_find_dev_by_handle(handle);
  if (p_dev_rec == nullptr) {
    log::warn(
            "Received encryption change for unknown device handle:0x{:04x} "
            "status:{} enable:0x{:x}",
            handle, hci_status_code_text(status), encr_enable);
    return;
  }

  const tBT_TRANSPORT transport =
          BTM_IsBleConnection(handle) ? BT_TRANSPORT_LE : BT_TRANSPORT_BR_EDR;

  if (transport == BT_TRANSPORT_LE) {
    key_size = p_dev_rec->sec_rec.ble_keys.key_size;
  }

  log::debug(
          "Security Manager encryption change request hci_status:{} request:{} "
          "state: le_link:{} classic_link:{} sec_flags:0x{:x} key_size:{}",
          hci_status_code_text(status), (encr_enable) ? "encrypt" : "unencrypt",
          p_dev_rec->sec_rec.le_link, p_dev_rec->sec_rec.classic_link, p_dev_rec->sec_rec.sec_flags,
          key_size);

  if (status == HCI_SUCCESS) {
    if (encr_enable) {
      if (p_dev_rec->hci_handle == handle) {  // classic
        p_dev_rec->sec_rec.sec_flags |= (BTM_SEC_AUTHENTICATED | BTM_SEC_ENCRYPTED);
        if (p_dev_rec->sec_rec.pin_code_length >= 16 ||
            p_dev_rec->sec_rec.link_key_type == BTM_LKEY_TYPE_AUTH_COMB ||
            p_dev_rec->sec_rec.link_key_type == BTM_LKEY_TYPE_AUTH_COMB_P_256) {
          p_dev_rec->sec_rec.sec_flags |= BTM_SEC_16_DIGIT_PIN_AUTHED;
        }
      } else if (p_dev_rec->ble_hci_handle == handle) {  // BLE
        p_dev_rec->sec_rec.set_le_device_encrypted();
        if (p_dev_rec->sec_rec.is_le_link_key_authenticated()) {
          p_dev_rec->sec_rec.set_le_device_authenticated();
        }
      } else {
        log::error(
                "Received encryption change for unknown device handle:0x{:04x} "
                "status:{} enable:0x{:x}",
                handle, hci_status_code_text(status), encr_enable);
      }
    } else {
      log::info("Encryption was not enabled locally resetting encryption state");
      /* It is possible that we decrypted the link to perform role switch */
      /* mark link not to be encrypted, so that when we execute security next
       * time it will kick in again */
      if (p_dev_rec->hci_handle == handle) {  // classic
        p_dev_rec->sec_rec.sec_flags &= ~BTM_SEC_ENCRYPTED;
      } else if (p_dev_rec->ble_hci_handle == handle) {  // BLE
        p_dev_rec->sec_rec.sec_flags &= ~BTM_SEC_LE_ENCRYPTED;
      } else {
        log::error(
                "Received encryption change for unknown device handle:0x{:04x} "
                "status:{} enable:0x{:x}",
                handle, hci_status_code_text(status), encr_enable);
      }
    }
  }

  const bool is_encrypted = (transport == BT_TRANSPORT_LE)
                                    ? p_dev_rec->sec_rec.is_le_device_encrypted()
                                    : p_dev_rec->sec_rec.is_device_encrypted();
  BTM_LogHistory(
          kBtmLogTag,
          (transport == BT_TRANSPORT_LE) ? p_dev_rec->ble.pseudo_addr : p_dev_rec->bd_addr,
          (status == HCI_SUCCESS) ? "Encryption success" : "Encryption failed",
          base::StringPrintf("status:%s transport:%s is_encrypted:%c",
                             hci_status_code_text(status).c_str(),
                             bt_transport_text(transport).c_str(), is_encrypted ? 'T' : 'F'));

  log::debug("after update p_dev_rec->sec_rec.sec_flags=0x{:x}", p_dev_rec->sec_rec.sec_flags);

  btm_sec_check_pending_enc_req(p_dev_rec, transport, encr_enable);

  if (!from_key_refresh) {
    bta_dm_on_encryption_change(bt_encryption_change_evt{p_dev_rec->ble.pseudo_addr, status,
                                                         (bool)encr_enable, key_size, transport,
                                                         p_dev_rec->SupportsSecureConnections()});
  }

  if (transport == BT_TRANSPORT_LE) {
    if (status == HCI_ERR_KEY_MISSING || status == HCI_ERR_AUTH_FAILURE ||
        status == HCI_ERR_ENCRY_MODE_NOT_ACCEPTABLE) {
      if (com::android::bluetooth::flags::sec_dont_clear_keys_on_encryption_err()) {
        log::error("{} encrypt failure status 0x{:x}", p_dev_rec->bd_addr, status);
      } else {
        p_dev_rec->sec_rec.sec_flags &= ~(BTM_SEC_LE_LINK_KEY_KNOWN);
        p_dev_rec->sec_rec.ble_keys.key_type = BTM_LE_KEY_NONE;
      }
    }
    p_dev_rec->sec_rec.sec_status = status;
    btm_ble_link_encrypted(p_dev_rec->ble.pseudo_addr, encr_enable);

    if (status == HCI_ERR_KEY_MISSING) {
      log::info("Remote key missing - will report");
      bta_dm_remote_key_missing(p_dev_rec->ble.pseudo_addr);
      bta_dm_remove_device(p_dev_rec->ble.pseudo_addr);
      if (com::android::bluetooth::flags::sec_disconnect_on_le_key_missing()) {
        btm_sec_send_hci_disconnect(p_dev_rec, HCI_ERR_HOST_REJECT_SECURITY,
                                    p_dev_rec->ble_hci_handle, "encryption_change:key_missing");
      }
      return;
    }

    return;
  } else {
    /* BR/EDR connection, update the encryption key size to be 16 as always */
    p_dev_rec->sec_rec.enc_key_size = 16;
  }

  log::debug("in new_encr_key_256 is {}", p_dev_rec->sec_rec.new_encryption_key_is_p256);

  if ((status == HCI_SUCCESS) && encr_enable && (p_dev_rec->hci_handle == handle)) {
    /* if BR key is temporary no need for LE LTK derivation */
    bool derive_ltk = true;
    if (p_dev_rec->sec_rec.rmt_auth_req == BTM_AUTH_SP_NO &&
        btm_sec_cb.devcb.loc_auth_req == BTM_AUTH_SP_NO) {
      derive_ltk = false;
      log::verbose("BR key is temporary, skip derivation of LE LTK");
    }
    tHCI_ROLE role = HCI_ROLE_UNKNOWN;
    if (get_btm_client_interface().link_policy.BTM_GetRole(p_dev_rec->bd_addr, &role) !=
        tBTM_STATUS::BTM_SUCCESS) {
      log::warn("Unable to get link policy role peer:{}", p_dev_rec->bd_addr);
    }
    if (p_dev_rec->sec_rec.new_encryption_key_is_p256) {
      if (btm_sec_use_smp_br_chnl(p_dev_rec) && role == HCI_ROLE_CENTRAL &&
          /* if LE key is not known, do deriving */
          (!(p_dev_rec->sec_rec.sec_flags & BTM_SEC_LE_LINK_KEY_KNOWN) ||
           /* or BR key is higher security than existing LE keys */
           (!(p_dev_rec->sec_rec.sec_flags & BTM_SEC_LE_LINK_KEY_AUTHED) &&
            (p_dev_rec->sec_rec.sec_flags & BTM_SEC_LINK_KEY_AUTHED))) &&
          derive_ltk) {
        /* BR/EDR is encrypted with LK that can be used to derive LE LTK */
        p_dev_rec->sec_rec.new_encryption_key_is_p256 = false;

        log::verbose("start SM over BR/EDR");
        SMP_BR_PairWith(p_dev_rec->bd_addr);
      }
    }
  }

  /* If this encryption was started by peer do not need to do anything */
  if (!p_dev_rec->sec_rec.is_security_state_bredr_encrypting()) {
    if (tSECURITY_STATE::DELAY_FOR_ENC == p_dev_rec->sec_rec.classic_link) {
      p_dev_rec->sec_rec.classic_link = tSECURITY_STATE::IDLE;
      log::verbose("clearing callback. p_dev_rec={}, p_callback={}", fmt::ptr(p_dev_rec),
                   fmt::ptr(p_dev_rec->sec_rec.p_callback));
      p_dev_rec->sec_rec.p_callback = NULL;
      l2cu_resubmit_pending_sec_req(&p_dev_rec->bd_addr);
      return;
    } else if (!concurrentPeerAuthIsEnabled() &&
               p_dev_rec->sec_rec.classic_link == tSECURITY_STATE::AUTHENTICATING) {
      p_dev_rec->sec_rec.classic_link = tSECURITY_STATE::IDLE;
      return;
    }
    if (!handleUnexpectedEncryptionChange()) {
      return;
    }
  }

  p_dev_rec->sec_rec.classic_link = tSECURITY_STATE::IDLE;
  /* If encryption setup failed, notify the waiting layer */
  if (status != HCI_SUCCESS) {
    btm_sec_dev_rec_cback_event(p_dev_rec, tBTM_STATUS::BTM_ERR_PROCESSING, false);
    return;
  }

  /* Encryption setup succeeded, execute the next security procedure, if any */
  tBTM_STATUS btm_status = btm_sec_execute_procedure(p_dev_rec);
  /* If there is no next procedure, or procedure failed to start, notify the
   * caller */
  if (static_cast<std::underlying_type_t<tBTM_STATUS>>(status) !=
      static_cast<uint8_t>(tBTM_STATUS::BTM_CMD_STARTED)) {
    btm_sec_dev_rec_cback_event(p_dev_rec, btm_status, false);
  }
}

constexpr int MIN_KEY_SIZE = 7;
constexpr int MIN_KEY_SIZE_DEFAULT = MIN_KEY_SIZE;
constexpr int MAX_KEY_SIZE = 16;
static uint8_t get_min_enc_key_size() {
  static uint8_t min_key_size = (uint8_t)std::min(
          std::max(android::sysprop::bluetooth::Gap::min_key_size().value_or(MIN_KEY_SIZE_DEFAULT),
                   MIN_KEY_SIZE),
          MAX_KEY_SIZE);
  return min_key_size;
}

static void read_encryption_key_size_complete_after_encryption_change(uint8_t status,
                                                                      uint16_t handle,
                                                                      uint8_t key_size) {
  if (status == HCI_ERR_INSUFFCIENT_SECURITY) {
    /* If remote device stop the encryption before we call "Read Encryption Key
     * Size", we might receive Insufficient Security, which means that link is
     * no longer encrypted. */
    log::info("encryption stopped on link:0x{:x}", handle);
    return;
  }

  if (status != HCI_SUCCESS) {
    log::error("disconnecting, status:0x{:x}", status);
    acl_disconnect_from_handle(handle, HCI_ERR_PEER_USER,
                               "stack::btu::btu_hcif::read_encryption_key_size_"
                               "complete_after_encryption_change Bad key size");
    return;
  }

  if (key_size < get_min_enc_key_size()) {
    log::error("encryption key too short, disconnecting. handle:0x{:x},key_size:{}", handle,
               key_size);

    acl_disconnect_from_handle(handle, HCI_ERR_HOST_REJECT_SECURITY,
                               "stack::btu::btu_hcif::read_encryption_key_size_complete_after_"
                               "encryption_change Key Too Short");
    return;
  }

  if (btm_sec_is_session_key_size_downgrade(handle, key_size)) {
    log::error(
            "encryption key size lower than cached value, disconnecting. "
            "handle: 0x{:x} attempted key size: {}",
            handle, key_size);
    acl_disconnect_from_handle(handle, HCI_ERR_HOST_REJECT_SECURITY,
                               "stack::btu::btu_hcif::read_encryption_key_size_complete_after_"
                               "encryption_change Key Size Downgrade");
    return;
  }

  btm_sec_update_session_key_size(handle, key_size);

  // good key size - succeed
  btm_acl_encrypt_change(handle, static_cast<tHCI_STATUS>(status), 1 /* enable */);
  btm_sec_encrypt_change(handle, static_cast<tHCI_STATUS>(status), 1 /* enable */, key_size);
}

/*******************************************************************************
 *
 * Function         btm_encryption_change_evt
 *
 * Description      Process event HCI_ENCRYPTION_CHANGE_EVT
 *
 * Returns          void
 *
 ******************************************************************************/
void btm_sec_encryption_change_evt(uint16_t handle, tHCI_STATUS status, uint8_t encr_enable,
                                   uint8_t key_size) {
  if (status == HCI_SUCCESS && encr_enable != 0 && !BTM_IsBleConnection(handle)) {
    if (key_size != 0) {
      read_encryption_key_size_complete_after_encryption_change(status, handle, key_size);
      return;
    }

    if (bluetooth::shim::GetController()->IsSupported(
                bluetooth::hci::OpCode::READ_ENCRYPTION_KEY_SIZE)) {
      btsnd_hcic_read_encryption_key_size(
              handle, base::Bind(&read_encryption_key_size_complete_after_encryption_change));
      return;
    }
  }

  if (status == HCI_ERR_CONNECTION_TOUT) {
    smp_cancel_start_encryption_attempt();
    return;
  }

  btm_acl_encrypt_change(handle, static_cast<tHCI_STATUS>(status), encr_enable);
  btm_sec_encrypt_change(handle, static_cast<tHCI_STATUS>(status), encr_enable, 0);
}
/*******************************************************************************
 *
 * Function         btm_sec_connect_after_reject_timeout
 *
 * Description      This function is used to re-initiate an outgoing ACL
 *                  connection in case the ACL connection for bonding failed,
 *                  e.g., because of the collision.
 *
 * Returns          void
 *
 ******************************************************************************/
static void btm_sec_connect_after_reject_timeout(void* /* data */) {
  tBTM_SEC_DEV_REC* p_dev_rec = btm_sec_cb.p_collided_dev_rec;

  log::verbose("restarting ACL connection");
  btm_sec_cb.p_collided_dev_rec = 0;

  if (btm_sec_dd_create_conn(p_dev_rec) != tBTM_STATUS::BTM_CMD_STARTED) {
    log::warn("Security Manager: failed to start connection");

    btm_sec_cb.change_pairing_state(BTM_PAIR_STATE_IDLE);

    NotifyBondingChange(*p_dev_rec, HCI_ERR_MEMORY_FULL);
  }
}

/*******************************************************************************
 *
 * Function         btm_sec_connected
 *
 * Description      This function is called when a (BR/EDR) ACL connection to
 *                  the peer device is established
 *
 * Returns          void
 *
 ******************************************************************************/
void btm_sec_connected(const RawAddress& bda, uint16_t handle, tHCI_STATUS status, uint8_t enc_mode,
                       tHCI_ROLE assigned_role) {
  uint8_t bit_shift = 0;

  tBTM_SEC_DEV_REC* p_dev_rec = btm_find_dev(bda);
  if (!p_dev_rec) {
    log::debug(
            "Connected to new device state:{} handle:0x{:04x} status:{} "
            "enc_mode:{} bda:{}",
            tBTM_SEC_CB::btm_pair_state_descr(btm_sec_cb.pairing_state), handle,
            hci_status_code_text(status), enc_mode, bda);

    if (status == HCI_SUCCESS) {
      p_dev_rec = btm_sec_alloc_dev(bda);
      if (p_dev_rec == NULL) {
        return;
      }
      log::debug("Allocated new device record for new connection peer:{}", bda);
    } else {
      /* If the device matches with stored paring address
       * reset the paring state to idle */
      if ((btm_sec_cb.pairing_state != BTM_PAIR_STATE_IDLE) && btm_sec_cb.pairing_bda == bda) {
        log::warn("Connection failed during bonding attempt peer:{} reason:{}", bda,
                  hci_error_code_text(status));
        btm_sec_cb.change_pairing_state(BTM_PAIR_STATE_IDLE);
      }

      log::debug("Ignoring failed device connection peer:{} reason:{}", bda,
                 hci_error_code_text(status));
      return;
    }
  } else {
    log::debug(
            "Connected to known device state:{} handle:0x{:04x} status:{} "
            "enc_mode:{} bda:{} RName:{}",
            tBTM_SEC_CB::btm_pair_state_descr(btm_sec_cb.pairing_state), handle,
            hci_status_code_text(status), enc_mode, bda,
            reinterpret_cast<char const*>(p_dev_rec->sec_bd_name));

    bit_shift = (handle == p_dev_rec->ble_hci_handle) ? 8 : 0;
    /* Update the timestamp for this device */
    p_dev_rec->timestamp = btm_sec_cb.dev_rec_count++;
    if (p_dev_rec->sm4 & BTM_SM4_CONN_PEND) {
      if ((btm_sec_cb.pairing_state != BTM_PAIR_STATE_IDLE) &&
          (btm_sec_cb.pairing_bda == p_dev_rec->bd_addr) &&
          (btm_sec_cb.pairing_flags & BTM_PAIR_FLAGS_WE_STARTED_DD)) {
        /* if incoming acl connection failed while pairing, then try to connect
         * and continue */
        /* Motorola S9 disconnects without asking pin code */
        if ((status != HCI_SUCCESS) && (btm_sec_cb.pairing_state == BTM_PAIR_STATE_WAIT_PIN_REQ)) {
          log::warn(
                  "Security Manager: btm_sec_connected: incoming connection failed "
                  "without asking PIN");

          p_dev_rec->sm4 &= ~BTM_SM4_CONN_PEND;
          if (p_dev_rec->sec_rec.sec_flags & BTM_SEC_NAME_KNOWN) {
            /* remote device name is known, start a new acl connection */

            /* Start timer with 0 to initiate connection with new LCB */
            /* because L2CAP will delete current LCB with this event  */
            btm_sec_cb.p_collided_dev_rec = p_dev_rec;
            alarm_set_on_mloop(btm_sec_cb.sec_collision_timer, 0,
                               btm_sec_connect_after_reject_timeout, NULL);
          } else {
            /* remote device name is unknowm, start getting remote name first */

            btm_sec_cb.change_pairing_state(BTM_PAIR_STATE_GET_REM_NAME);
            if (get_stack_rnr_interface().BTM_ReadRemoteDeviceName(p_dev_rec->bd_addr, NULL,
                                                                   BT_TRANSPORT_BR_EDR) !=
                tBTM_STATUS::BTM_CMD_STARTED) {
              log::error("cannot read remote name");
              btm_sec_cb.change_pairing_state(BTM_PAIR_STATE_IDLE);
            }
          }
          return;
        } else {
          /* tell L2CAP it's a bonding connection. */
          l2cu_update_lcb_4_bonding(p_dev_rec->bd_addr, true);
        }
      }
      /* always clear the pending flag */
      p_dev_rec->sm4 &= ~BTM_SM4_CONN_PEND;
    }
  }

  alarm_set_on_mloop(btm_cb.devcb.conn_proc_timer, BTM_SEC_CONN_PROC_TIMEOUT_MS,
                     btm_conn_proc_timer_timeout, NULL);

  log::warn("btm_conn_proc_timer_timeout started");

  p_dev_rec->device_type |= BT_DEVICE_TYPE_BREDR;
  bool is_pairing_device = false;
  const bool addr_matched = (btm_sec_cb.pairing_bda == bda);

  if ((btm_sec_cb.pairing_state != BTM_PAIR_STATE_IDLE) && addr_matched) {
    /* if we rejected incoming connection from bonding device */
    if ((status == HCI_ERR_HOST_REJECT_DEVICE) &&
        (btm_sec_cb.pairing_flags & BTM_PAIR_FLAGS_REJECTED_CONNECT)) {
      log::warn(
              "Security Manager: btm_sec_connected: HCI_Conn_Comp Flags:0x{:04x}, "
              "sm4: 0x{:x}",
              btm_sec_cb.pairing_flags, p_dev_rec->sm4);

      btm_sec_cb.pairing_flags &= ~BTM_PAIR_FLAGS_REJECTED_CONNECT;
      if (BTM_SEC_IS_SM4_UNKNOWN(p_dev_rec->sm4)) {
        /* Try again: RNR when no ACL causes HCI_RMT_HOST_SUP_FEAT_NOTIFY_EVT */
        btm_sec_cb.change_pairing_state(BTM_PAIR_STATE_GET_REM_NAME);
        if (get_stack_rnr_interface().BTM_ReadRemoteDeviceName(bda, NULL, BT_TRANSPORT_BR_EDR) !=
            tBTM_STATUS::BTM_CMD_STARTED) {
          log::error("cannot read remote name");
          btm_sec_cb.change_pairing_state(BTM_PAIR_STATE_IDLE);
        }
        return;
      }

      /* if we already have pin code */
      if (btm_sec_cb.pairing_state != BTM_PAIR_STATE_WAIT_LOCAL_PIN) {
        /* Start timer with 0 to initiate connection with new LCB */
        /* because L2CAP will delete current LCB with this event  */
        btm_sec_cb.p_collided_dev_rec = p_dev_rec;
        alarm_set_on_mloop(btm_sec_cb.sec_collision_timer, 0, btm_sec_connect_after_reject_timeout,
                           NULL);
      }
      return;
    } else if (status == HCI_ERR_CONNECTION_EXISTS) {
      /* wait for incoming connection without resetting pairing state */
      log::warn("Security Manager: btm_sec_connected: Wait for incoming connection");
      return;
    }
    is_pairing_device = true;
  }

  /* If connection was made to do bonding restore link security if changed */
  btm_restore_mode();

  /* if connection fails during pin request, notify application */
  if (status != HCI_SUCCESS) {
    /* If connection failed because of during pairing, need to tell user */
    if (is_pairing_device) {
      p_dev_rec->sec_rec.security_required &= ~BTM_SEC_OUT_AUTHENTICATE;
      p_dev_rec->sec_rec.sec_flags &=
              ~((BTM_SEC_LINK_KEY_KNOWN | BTM_SEC_LINK_KEY_AUTHED) << bit_shift);
      log::verbose("security_required:{:x}", p_dev_rec->sec_rec.security_required);

      btm_sec_cb.change_pairing_state(BTM_PAIR_STATE_IDLE);

      /* We need to notify host that the key is not known any more */
      NotifyBondingChange(*p_dev_rec, status);
    }
    /*
        Do not send authentication failure, if following conditions hold good
         1.  BTM Sec Pairing state is idle
         2.  Link key for the remote device is present.
         3.  Remote is SSP capable.
     */
    else if ((p_dev_rec->sec_rec.link_key_type <= BTM_LKEY_TYPE_REMOTE_UNIT) &&
             ((status == HCI_ERR_AUTH_FAILURE) || (status == HCI_ERR_KEY_MISSING) ||
              (status == HCI_ERR_HOST_REJECT_SECURITY) || (status == HCI_ERR_PAIRING_NOT_ALLOWED) ||
              (status == HCI_ERR_UNIT_KEY_USED) ||
              (status == HCI_ERR_PAIRING_WITH_UNIT_KEY_NOT_SUPPORTED) ||
              (status == HCI_ERR_ENCRY_MODE_NOT_ACCEPTABLE) ||
              (status == HCI_ERR_REPEATED_ATTEMPTS))) {
      p_dev_rec->sec_rec.security_required &= ~BTM_SEC_OUT_AUTHENTICATE;
      p_dev_rec->sec_rec.sec_flags &= ~(BTM_SEC_LE_LINK_KEY_KNOWN << bit_shift);

#ifdef BRCM_NOT_4_BTE
      /* If we rejected pairing, pass this special result code */
      if (acl_set_disconnect_reason(HCI_ERR_HOST_REJECT_SECURITY)) {
        status = HCI_ERR_HOST_REJECT_SECURITY;
      }
#endif

      /* We need to notify host that the key is not known any more */
      NotifyBondingChange(*p_dev_rec, status);
    }

    /* p_auth_complete_callback might have freed the p_dev_rec, ensure it exists
     * before accessing */
    p_dev_rec = btm_find_dev(bda);
    if (!p_dev_rec) {
      /* Don't callback when device security record was removed */
      log::debug(
              "device security record associated with this bda has been removed! "
              "bda={}, do not callback",
              bda);
      return;
    }

    if (status == HCI_ERR_CONNECTION_TOUT || status == HCI_ERR_LMP_RESPONSE_TIMEOUT ||
        status == HCI_ERR_UNSPECIFIED || status == HCI_ERR_PAGE_TIMEOUT) {
      btm_sec_dev_rec_cback_event(p_dev_rec, tBTM_STATUS::BTM_DEVICE_TIMEOUT, false);
    } else {
      btm_sec_dev_rec_cback_event(p_dev_rec, tBTM_STATUS::BTM_ERR_PROCESSING, false);
    }

    return;
  }

  /*
   * The device is still in the pairing state machine and we now have the
   * link key.  If we have not sent the link key, send it now and remove
   * the authenticate requirement bit.  Reset the pairing state machine
   * and inform l2cap if the directed bonding was initiated.
   */
  if (is_pairing_device && (p_dev_rec->sec_rec.sec_flags & BTM_SEC_LINK_KEY_KNOWN)) {
    if (p_dev_rec->sec_rec.link_key_not_sent) {
      p_dev_rec->sec_rec.link_key_not_sent = false;
      btm_send_link_key_notif(p_dev_rec);
    }

    p_dev_rec->sec_rec.security_required &= ~BTM_SEC_OUT_AUTHENTICATE;

    /* remember flag before it is initialized */
    const bool is_pair_flags_we_started_dd =
            btm_sec_cb.pairing_flags & BTM_PAIR_FLAGS_WE_STARTED_DD;
    btm_sec_cb.change_pairing_state(BTM_PAIR_STATE_IDLE);

    if (is_pair_flags_we_started_dd) {
      /* Let l2cap start bond timer */
      l2cu_update_lcb_4_bonding(p_dev_rec->bd_addr, true);
    }
    log::info("Connection complete during pairing process peer:{}", bda);
    BTM_LogHistory(kBtmLogTag, bda, "Dedicated bonding",
                   base::StringPrintf("Initiated:%c pairing_flag:0x%02x",
                                      (is_pair_flags_we_started_dd) ? 'T' : 'F',
                                      p_dev_rec->sec_rec.sec_flags));
  }

  p_dev_rec->hci_handle = handle;
  btm_acl_created(bda, handle, assigned_role, BT_TRANSPORT_BR_EDR);

  /* role may not be correct here, it will be updated by l2cap, but we need to
   */
  /* notify btm_acl that link is up, so starting of rmt name request will not */
  /* set paging flag up */
  /* whatever is in btm_establish_continue() without reporting the
   * BTM_BL_CONN_EVT event */
  /* For now there are a some devices that do not like sending */
  /* commands events and data at the same time. */
  /* Set the packet types to the default allowed by the device */
  btm_set_packet_types_from_address(bda, acl_get_supported_packet_types());

  /* Initialize security flags.  We need to do that because some            */
  /* authorization complete could have come after the connection is dropped */
  /* and that would set wrong flag that link has been authorized already    */
  p_dev_rec->sec_rec.sec_flags &=
          ~((BTM_SEC_AUTHENTICATED | BTM_SEC_ENCRYPTED | BTM_SEC_ROLE_SWITCHED) << bit_shift);

  if (enc_mode != HCI_ENCRYPT_MODE_DISABLED) {
    p_dev_rec->sec_rec.sec_flags |= ((BTM_SEC_AUTHENTICATED | BTM_SEC_ENCRYPTED) << bit_shift);
  }

  if (p_dev_rec->sec_rec.pin_code_length >= 16 ||
      p_dev_rec->sec_rec.link_key_type == BTM_LKEY_TYPE_AUTH_COMB ||
      p_dev_rec->sec_rec.link_key_type == BTM_LKEY_TYPE_AUTH_COMB_P_256) {
    p_dev_rec->sec_rec.sec_flags |= (BTM_SEC_16_DIGIT_PIN_AUTHED << bit_shift);
  }

  /* After connection is established we perform security if we do not know */
  /* the name, or if we are originator because some procedure can have */
  /* been scheduled while connection was down */
  log::debug("Is connection locally initiated:{}", p_dev_rec->is_originator);
}

tBTM_STATUS btm_sec_disconnect(uint16_t handle, tHCI_STATUS reason, std::string comment) {
  tBTM_SEC_DEV_REC* p_dev_rec = btm_find_dev_by_handle(handle);

  /* In some weird race condition we may not have a record */
  if (!p_dev_rec) {
    acl_disconnect_from_handle(handle, reason,
                               "stack::btm::btm_sec::btm_sec_disconnect No security record");
    return tBTM_STATUS::BTM_SUCCESS;
  }

  /* If we are in the process of bonding we need to tell client that auth failed
   */
  if ((btm_sec_cb.pairing_state != BTM_PAIR_STATE_IDLE) &&
      (btm_sec_cb.pairing_bda == p_dev_rec->bd_addr) &&
      (btm_sec_cb.pairing_flags & BTM_PAIR_FLAGS_WE_STARTED_DD)) {
    /* we are currently doing bonding.  Link will be disconnected when done */
    btm_sec_cb.pairing_flags |= BTM_PAIR_FLAGS_DISC_WHEN_DONE;
    return tBTM_STATUS::BTM_BUSY;
  }

  return btm_sec_send_hci_disconnect(p_dev_rec, reason, handle, comment);
}

void btm_sec_disconnected(uint16_t handle, tHCI_REASON reason, std::string comment) {
  if ((reason != HCI_ERR_CONN_CAUSE_LOCAL_HOST) && (reason != HCI_ERR_PEER_USER) &&
      (reason != HCI_ERR_REMOTE_POWER_OFF)) {
    log::warn("Got uncommon disconnection reason:{} handle:0x{:04x} comment:{}",
              hci_error_code_text(reason), handle, comment);
  }

  tBTM_SEC_DEV_REC* p_dev_rec = btm_find_dev_by_handle(handle);
  if (p_dev_rec == nullptr) {
    log::warn("Got disconnect for unknown device record handle:0x{:04x}", handle);
    return;
  }

  alarm_set_on_mloop(btm_cb.devcb.conn_proc_timer, BTM_SEC_CONN_PROC_TIMEOUT_MS,
                     btm_conn_proc_timer_timeout, NULL);

  const tBT_TRANSPORT transport =
          (handle == p_dev_rec->hci_handle) ? BT_TRANSPORT_BR_EDR : BT_TRANSPORT_LE;

  bool pairing_transport_matches = true;
  if (com::android::bluetooth::flags::cancel_pairing_only_on_disconnected_transport()) {
    tBT_TRANSPORT pairing_transport = (btm_sec_cb.pairing_flags & BTM_PAIR_FLAGS_LE_ACTIVE) == 0
                                              ? BT_TRANSPORT_BR_EDR
                                              : BT_TRANSPORT_LE;
    pairing_transport_matches = (transport == pairing_transport);
  }

  /* clear unused flags */
  p_dev_rec->sm4 &= BTM_SM4_TRUE;

  if (com::android::bluetooth::flags::clear_auth_collision_state_on_pairing_complete()) {
    if (btm_sec_cb.p_collided_dev_rec &&
        p_dev_rec->bd_addr == btm_sec_cb.p_collided_dev_rec->bd_addr) {
      log::debug("clear auth collision info after disconnection");
      btm_sec_cb.collision_start_time = 0;
      btm_sec_cb.p_collided_dev_rec = NULL;
      if (alarm_is_scheduled(btm_sec_cb.sec_collision_timer))
        alarm_cancel(btm_sec_cb.sec_collision_timer);
    }
  }
  /* If we are in the process of bonding we need to tell client that auth failed
   */
  const uint8_t old_pairing_flags = btm_sec_cb.pairing_flags;
  if (btm_sec_cb.pairing_state != BTM_PAIR_STATE_IDLE &&
      btm_sec_cb.pairing_bda == p_dev_rec->bd_addr && pairing_transport_matches) {
    log::debug("Disconnected while pairing process active handle:0x{:04x}", handle);
    btm_sec_cb.change_pairing_state(BTM_PAIR_STATE_IDLE);
    p_dev_rec->sec_rec.sec_flags &= ~BTM_SEC_LINK_KEY_KNOWN;

    /* If the disconnection reason is REPEATED_ATTEMPTS,
       send this error message to complete callback function
       to display the error message of Repeated attempts.
       All others, send HCI_ERR_AUTH_FAILURE. */
    tHCI_STATUS status = HCI_ERR_AUTH_FAILURE;
    if (reason == HCI_ERR_REPEATED_ATTEMPTS) {
      status = HCI_ERR_REPEATED_ATTEMPTS;
    } else if (old_pairing_flags & BTM_PAIR_FLAGS_WE_STARTED_DD) {
      status = HCI_ERR_HOST_REJECT_SECURITY;
    } else {
      DEVICE_IOT_CONFIG_ADDR_INT_ADD_ONE(p_dev_rec->bd_addr, IOT_CONF_KEY_GAP_DISC_AUTHFAIL_COUNT);
    }

    NotifyBondingChange(*p_dev_rec, status);

    p_dev_rec = btm_find_dev_by_handle(handle);
    if (p_dev_rec == nullptr) {
      // |btm_sec_cb.api.p_auth_complete_callback| may cause |p_dev_rec| to be
      // deallocated.
      log::warn("Device record was deallocated after user callback");
      return;
    }
  }

  log::debug(
          "Disconnection complete device:{} name:{} state:{} reason:{} "
          "sec_req:{:x}",
          p_dev_rec->bd_addr, reinterpret_cast<char const*>(p_dev_rec->sec_bd_name),
          tBTM_SEC_CB::btm_pair_state_descr(btm_sec_cb.pairing_state), hci_reason_code_text(reason),
          p_dev_rec->sec_rec.security_required);

  // TODO Should this be gated by the transport check below ?
  btm_ble_update_mode_operation(HCI_ROLE_UNKNOWN, &p_dev_rec->bd_addr, HCI_SUCCESS);
  /* see sec_flags processing in btm_acl_removed */

  if (transport == BT_TRANSPORT_LE) {
    p_dev_rec->ble_hci_handle = HCI_INVALID_HANDLE;
    p_dev_rec->sec_rec.sec_flags &=
            ~(BTM_SEC_LE_AUTHENTICATED | BTM_SEC_LE_ENCRYPTED | BTM_SEC_ROLE_SWITCHED);
    p_dev_rec->sec_rec.enc_key_size = 0;
    p_dev_rec->suggested_tx_octets = 0;

    if ((p_dev_rec->sec_rec.sec_flags & BTM_SEC_LE_LINK_KEY_KNOWN) == 0) {
      p_dev_rec->sec_rec.sec_flags &= ~(BTM_SEC_LE_LINK_KEY_AUTHED | BTM_SEC_LE_AUTHENTICATED);
    }
  } else {
    p_dev_rec->hci_handle = HCI_INVALID_HANDLE;
    p_dev_rec->sec_rec.sec_flags &= ~(BTM_SEC_AUTHENTICATED | BTM_SEC_ENCRYPTED |
                                      BTM_SEC_ROLE_SWITCHED | BTM_SEC_16_DIGIT_PIN_AUTHED);

    // Remove temporary key.
    if (p_dev_rec->sec_rec.bond_type == BOND_TYPE_TEMPORARY) {
      p_dev_rec->sec_rec.sec_flags &= ~(BTM_SEC_LINK_KEY_KNOWN);
    }
  }

  /* Some devices hardcode sample LTK value from spec, instead of generating
   * one. Treat such devices as insecure, and remove such bonds on
   * disconnection.
   */
  if (is_sample_ltk(p_dev_rec->sec_rec.ble_keys.pltk)) {
    log::info("removing bond to device that used sample LTK: {}", p_dev_rec->bd_addr);

    bta_dm_remove_device(p_dev_rec->bd_addr);
    return;
  }

  if (transport == BT_TRANSPORT_LE) {
    p_dev_rec->sec_rec.le_link = tSECURITY_STATE::IDLE;
  } else if (transport == BT_TRANSPORT_BR_EDR) {
    p_dev_rec->sec_rec.classic_link = tSECURITY_STATE::IDLE;
  }

  if (p_dev_rec->sec_rec.classic_link == tSECURITY_STATE::DISCONNECTING ||
      p_dev_rec->sec_rec.le_link == tSECURITY_STATE::DISCONNECTING) {
    log::debug("Waiting for other transport to disconnect current:{}",
               bt_transport_text(transport));
    return;
  }

  if (com::android::bluetooth::flags::cancel_pairing_only_on_disconnected_transport()) {
    if (btm_sec_cb.pairing_state != BTM_PAIR_STATE_IDLE &&
        btm_sec_cb.pairing_bda == p_dev_rec->bd_addr && !pairing_transport_matches) {
      log::debug("Disconnection on the other transport while pairing");
      return;
    }

    if (p_dev_rec->sec_rec.le_link == tSECURITY_STATE::ENCRYPTING && transport != BT_TRANSPORT_LE) {
      log::debug("Disconnection on the other transport while encrypting LE");
      return;
    }

    if ((p_dev_rec->sec_rec.classic_link == tSECURITY_STATE::AUTHENTICATING ||
         p_dev_rec->sec_rec.classic_link == tSECURITY_STATE::ENCRYPTING) &&
        transport != BT_TRANSPORT_BR_EDR) {
      log::debug("Disconnection on the other transport while encrypting BR/EDR");
      return;
    }
  }

  p_dev_rec->sec_rec.classic_link = tSECURITY_STATE::IDLE;
  p_dev_rec->sec_rec.le_link = tSECURITY_STATE::IDLE;
  p_dev_rec->sec_rec.security_required = BTM_SEC_NONE;

  if (p_dev_rec->sec_rec.p_callback != nullptr) {
    tBTM_SEC_CALLBACK* p_callback = p_dev_rec->sec_rec.p_callback;
    /* when the peer device time out the authentication before
       we do, this call back must be reset here */
    p_dev_rec->sec_rec.p_callback = nullptr;
    (*p_callback)(p_dev_rec->bd_addr, transport, p_dev_rec->sec_rec.p_ref_data,
                  tBTM_STATUS::BTM_ERR_PROCESSING);
    log::debug("Cleaned up pending security state device:{} transport:{}", p_dev_rec->bd_addr,
               bt_transport_text(transport));
  }
}

void btm_sec_role_changed(tHCI_STATUS hci_status, const RawAddress& bd_addr, tHCI_ROLE new_role) {
  tBTM_SEC_DEV_REC* p_dev_rec = btm_find_dev(bd_addr);

  if (p_dev_rec == nullptr || hci_status != HCI_SUCCESS) {
    return;
  }
  if (new_role == HCI_ROLE_CENTRAL && btm_dev_authenticated(p_dev_rec) &&
      !btm_dev_encrypted(p_dev_rec)) {
    BTM_SetEncryption(p_dev_rec->bd_addr, BT_TRANSPORT_BR_EDR, NULL, NULL, BTM_BLE_SEC_NONE);
  }
}

static void read_encryption_key_size_complete_after_key_refresh(uint8_t status, uint16_t handle,
                                                                uint8_t key_size) {
  if (status == HCI_ERR_INSUFFCIENT_SECURITY) {
    /* If remote device stop the encryption before we call "Read Encryption Key
     * Size", we might receive Insufficient Security, which means that link is
     * no longer encrypted. */
    log::info("encryption stopped on link: 0x{:x}", handle);
    return;
  }

  if (status != HCI_SUCCESS) {
    log::info("disconnecting, status: 0x{:x}", status);
    acl_disconnect_from_handle(handle, HCI_ERR_PEER_USER, "stack::btu_hcif Key size fail");
    return;
  }

  if (key_size < get_min_enc_key_size()) {
    log::error("encryption key too short, disconnecting. handle: 0x{:x} key_size {}", handle,
               key_size);

    acl_disconnect_from_handle(handle, HCI_ERR_HOST_REJECT_SECURITY,
                               "stack::btu::btu_hcif::read_encryption_key_size_"
                               "complete_after_key_refresh Key size too small");
    return;
  }

  btm_sec_encrypt_change(handle, static_cast<tHCI_STATUS>(status), 1 /* enc_enable */, key_size);
}

void btm_sec_encryption_key_refresh_complete(uint16_t handle, tHCI_STATUS status) {
  if (status != HCI_SUCCESS || BTM_IsBleConnection(handle) ||
      // Skip encryption key size check when using set_min_encryption_key_size
      bluetooth::shim::GetController()->IsSupported(
              bluetooth::hci::OpCode::SET_MIN_ENCRYPTION_KEY_SIZE)) {
    btm_sec_encrypt_change(handle, static_cast<tHCI_STATUS>(status),
                           (status == HCI_SUCCESS) ? 1 : 0, 0, true);
  } else {
    btsnd_hcic_read_encryption_key_size(
            handle, base::Bind(&read_encryption_key_size_complete_after_key_refresh));
  }
}

/** This function is called when a new connection link key is generated */
void btm_sec_link_key_notification(const RawAddress& p_bda, const Octet16& link_key,
                                   uint8_t key_type) {
  tBTM_SEC_DEV_REC* p_dev_rec = btm_find_or_alloc_dev(p_bda);
  if (p_dev_rec == NULL) {
    return;
  }
  bool we_are_bonding = false;
  bool ltk_derived_lk = false;

  log::debug("New link key generated device:{} key_type:{}", p_bda, key_type);

  if ((key_type >= BTM_LTK_DERIVED_LKEY_OFFSET + BTM_LKEY_TYPE_COMBINATION) &&
      (key_type <= BTM_LTK_DERIVED_LKEY_OFFSET + BTM_LKEY_TYPE_AUTH_COMB_P_256)) {
    ltk_derived_lk = true;
    key_type -= BTM_LTK_DERIVED_LKEY_OFFSET;
  }
  /* If connection was made to do bonding restore link security if changed */
  btm_restore_mode();

  if (key_type != BTM_LKEY_TYPE_CHANGED_COMB) {
    p_dev_rec->sec_rec.link_key_type = key_type;
  }

  p_dev_rec->sec_rec.sec_flags |= BTM_SEC_LINK_KEY_KNOWN;

  /*
   * Until this point in time, we do not know if MITM was enabled, hence we
   * add the extended security flag here.
   */
  if (p_dev_rec->sec_rec.pin_code_length >= 16 ||
      p_dev_rec->sec_rec.link_key_type == BTM_LKEY_TYPE_AUTH_COMB ||
      p_dev_rec->sec_rec.link_key_type == BTM_LKEY_TYPE_AUTH_COMB_P_256) {
    p_dev_rec->sec_rec.sec_flags |= BTM_SEC_LINK_KEY_AUTHED;
    p_dev_rec->sec_rec.sec_flags |= BTM_SEC_16_DIGIT_PIN_AUTHED;
  }

  /* BR/EDR connection, update the encryption key size to be 16 as always */
  p_dev_rec->sec_rec.enc_key_size = 16;
  p_dev_rec->sec_rec.link_key = link_key;

  if ((btm_sec_cb.pairing_state != BTM_PAIR_STATE_IDLE) && (btm_sec_cb.pairing_bda == p_bda)) {
    if (btm_sec_cb.pairing_flags & BTM_PAIR_FLAGS_WE_STARTED_DD) {
      we_are_bonding = true;
    } else {
      btm_sec_cb.change_pairing_state(BTM_PAIR_STATE_IDLE);
    }
  }

  /* save LTK derived LK no matter what */
  if (ltk_derived_lk) {
    if (btm_sec_cb.api.p_link_key_callback) {
      log::verbose("Save LTK derived LK (key_type = {})", p_dev_rec->sec_rec.link_key_type);
      (*btm_sec_cb.api.p_link_key_callback)(p_bda, p_dev_rec->dev_class, p_dev_rec->sec_bd_name,
                                            link_key, p_dev_rec->sec_rec.link_key_type,
                                            true /* is_ctkd */);
    }
  } else {
    if ((p_dev_rec->sec_rec.link_key_type == BTM_LKEY_TYPE_UNAUTH_COMB_P_256) ||
        (p_dev_rec->sec_rec.link_key_type == BTM_LKEY_TYPE_AUTH_COMB_P_256)) {
      p_dev_rec->sec_rec.new_encryption_key_is_p256 = true;
      log::verbose("set new_encr_key_256 to {}", p_dev_rec->sec_rec.new_encryption_key_is_p256);
    }
  }

  if (p_dev_rec->sec_rec.is_bond_type_persistent() &&
      (p_dev_rec->is_device_type_br_edr() || p_dev_rec->is_device_type_dual_mode())) {
    btm_sec_store_device_sc_support(p_dev_rec->get_br_edr_hci_handle(),
                                    p_dev_rec->SupportsSecureConnections());
  }

  /* If name is not known at this point delay calling callback until the name is
   */
  /* resolved. Unless it is a HID Device and we really need to send all link
   * keys. */
  if ((!(p_dev_rec->sec_rec.sec_flags & BTM_SEC_NAME_KNOWN) &&
       ((p_dev_rec->dev_class[1] & BTM_COD_MAJOR_CLASS_MASK) != BTM_COD_MAJOR_PERIPHERAL)) &&
      !ltk_derived_lk) {
    log::verbose("Delayed BDA: {}, Type: {}", p_bda, key_type);

    p_dev_rec->sec_rec.link_key_not_sent = true;

    /* If it is for bonding nothing else will follow, so we need to start name
     * resolution */
    if (we_are_bonding) {
      bluetooth::shim::ACL_RemoteNameRequest(p_bda, HCI_PAGE_SCAN_REP_MODE_R1,
                                             HCI_MANDATARY_PAGE_SCAN_MODE, 0);
    }

    log::verbose("rmt_io_caps:{}, sec_flags:x{:x}, dev_class[1]:x{:02x}",
                 p_dev_rec->sec_rec.rmt_io_caps, p_dev_rec->sec_rec.sec_flags,
                 p_dev_rec->dev_class[1]);
    return;
  }

/* We will save link key only if the user authorized it - BTE report link key in
 * all cases */
#ifdef BRCM_NONE_BTE
  if (p_dev_rec->sec_rec.sec_flags & BTM_SEC_LINK_KEY_AUTHED)
#endif
  {
    if (btm_sec_cb.api.p_link_key_callback) {
      if (ltk_derived_lk) {
        log::verbose(
                "btm_sec_link_key_notification()  LTK derived LK is saved already "
                "(key_type = {})",
                p_dev_rec->sec_rec.link_key_type);
      } else {
        (*btm_sec_cb.api.p_link_key_callback)(p_bda, p_dev_rec->dev_class, p_dev_rec->sec_bd_name,
                                              link_key, p_dev_rec->sec_rec.link_key_type,
                                              false /* is_ctkd */);
      }
    }
  }
}

/*******************************************************************************
 *
 * Function         btm_sec_link_key_request
 *
 * Description      This function is called when controller requests link key
 *
 * Returns          Pointer to the record or NULL
 *
 ******************************************************************************/
void btm_sec_link_key_request(const RawAddress bda) {
  tBTM_SEC_DEV_REC* p_dev_rec = btm_find_or_alloc_dev(bda);
  if (p_dev_rec == NULL) {
    return;
  }

  log::verbose("bda: {}", bda);
  if (!concurrentPeerAuthIsEnabled()) {
    p_dev_rec->sec_rec.classic_link = tSECURITY_STATE::AUTHENTICATING;
  }

  if ((btm_sec_cb.pairing_state == BTM_PAIR_STATE_WAIT_PIN_REQ) &&
      (btm_sec_cb.collision_start_time != 0) &&
      (btm_sec_cb.p_collided_dev_rec && btm_sec_cb.p_collided_dev_rec->bd_addr == bda)) {
    log::verbose(
            "btm_sec_link_key_request() rejecting link key req State: {} "
            "START_TIMEOUT : {}",
            btm_sec_cb.pairing_state, btm_sec_cb.collision_start_time);
    btsnd_hcic_link_key_neg_reply(bda);
    return;
  }
  if (p_dev_rec->sec_rec.sec_flags & BTM_SEC_LINK_KEY_KNOWN) {
    btsnd_hcic_link_key_req_reply(bda, p_dev_rec->sec_rec.link_key);
    return;
  }

  /* Notify L2CAP to increase timeout */
  l2c_pin_code_request(bda);

  /* The link key is not in the database and it is not known to the manager */
  btsnd_hcic_link_key_neg_reply(bda);
}

/*******************************************************************************
 *
 * Function         btm_sec_pairing_timeout
 *
 * Description      This function is called when host does not provide PIN
 *                  within requested time
 *
 * Returns          Pointer to the TLE struct
 *
 ******************************************************************************/
static void btm_sec_pairing_timeout(void* /* data */) {
  tBTM_SEC_CB* p_cb = &btm_sec_cb;
  tBTM_SEC_DEV_REC* p_dev_rec;
  tBTM_AUTH_REQ auth_req =
          (btm_sec_cb.devcb.loc_io_caps == BTM_IO_CAP_NONE) ? BTM_AUTH_AP_NO : BTM_AUTH_AP_YES;
  BD_NAME name;

  p_dev_rec = btm_find_dev(p_cb->pairing_bda);

  log::verbose("State: {}   Flags: {}", tBTM_SEC_CB::btm_pair_state_descr(p_cb->pairing_state),
               p_cb->pairing_flags);

  switch (p_cb->pairing_state) {
    case BTM_PAIR_STATE_WAIT_PIN_REQ:
      btm_sec_bond_cancel_complete();
      break;

    case BTM_PAIR_STATE_WAIT_LOCAL_PIN:
      if ((btm_sec_cb.pairing_flags & BTM_PAIR_FLAGS_PRE_FETCH_PIN) == 0) {
        btsnd_hcic_pin_code_neg_reply(p_cb->pairing_bda);
      }
      btm_sec_cb.change_pairing_state(BTM_PAIR_STATE_IDLE);
      /* We need to notify the UI that no longer need the PIN */
      if (btm_sec_cb.api.p_auth_complete_callback) {
        if (p_dev_rec == NULL) {
          name[0] = 0;
          (*btm_sec_cb.api.p_auth_complete_callback)(p_cb->pairing_bda, kDevClassEmpty, name,
                                                     HCI_ERR_CONNECTION_TOUT);
        } else {
          NotifyBondingChange(*p_dev_rec, HCI_ERR_CONNECTION_TOUT);
        }
      }
      break;

    case BTM_PAIR_STATE_WAIT_NUMERIC_CONFIRM:
      btsnd_hcic_user_conf_reply(p_cb->pairing_bda, false);
      /* btm_sec_cb.change_pairing_state (BTM_PAIR_STATE_IDLE); */
      break;

    case BTM_PAIR_STATE_KEY_ENTRY:
      if (btm_sec_cb.devcb.loc_io_caps != BTM_IO_CAP_NONE) {
        btsnd_hcic_user_passkey_neg_reply(p_cb->pairing_bda);
      } else {
        btm_sec_cb.change_pairing_state(BTM_PAIR_STATE_IDLE);
      }
      break;

    case BTM_PAIR_STATE_WAIT_LOCAL_IOCAPS:
      // TODO(optedoblivion): Inject OOB_DATA_PRESENT Flag
      btsnd_hcic_io_cap_req_reply(p_cb->pairing_bda, btm_sec_cb.devcb.loc_io_caps, BTM_OOB_NONE,
                                  auth_req);
      btm_sec_cb.change_pairing_state(BTM_PAIR_STATE_IDLE);
      break;

    case BTM_PAIR_STATE_WAIT_LOCAL_OOB_RSP:
      btsnd_hcic_rem_oob_neg_reply(p_cb->pairing_bda);
      btm_sec_cb.change_pairing_state(BTM_PAIR_STATE_IDLE);
      break;

    case BTM_PAIR_STATE_WAIT_DISCONNECT:
      /* simple pairing failed. Started a 1-sec timer at simple pairing
       * complete.
       * now it's time to tear down the ACL link*/
      if (p_dev_rec == NULL) {
        log::error("BTM_PAIR_STATE_WAIT_DISCONNECT unknown BDA: {}", p_cb->pairing_bda);
        break;
      }
      btm_sec_send_hci_disconnect(p_dev_rec, HCI_ERR_AUTH_FAILURE, p_dev_rec->hci_handle,
                                  "stack::btm::btm_sec::btm_sec_pairing_timeout");
      btm_sec_cb.change_pairing_state(BTM_PAIR_STATE_IDLE);
      break;

    case BTM_PAIR_STATE_WAIT_AUTH_COMPLETE:
    case BTM_PAIR_STATE_GET_REM_NAME:
      /* We need to notify the UI that timeout has happened while waiting for
       * authentication*/
      btm_sec_cb.change_pairing_state(BTM_PAIR_STATE_IDLE);
      if (btm_sec_cb.api.p_auth_complete_callback) {
        if (p_dev_rec == NULL) {
          name[0] = 0;
          (*btm_sec_cb.api.p_auth_complete_callback)(p_cb->pairing_bda, kDevClassEmpty, name,
                                                     HCI_ERR_CONNECTION_TOUT);
        } else {
          NotifyBondingChange(*p_dev_rec, HCI_ERR_CONNECTION_TOUT);
        }
      }
      break;

    default:
      log::warn("not processed state: {}",
                tBTM_SEC_CB::btm_pair_state_descr(btm_sec_cb.pairing_state));
      btm_sec_cb.change_pairing_state(BTM_PAIR_STATE_IDLE);
      break;
  }
}

/*******************************************************************************
 *
 * Function         btm_sec_pin_code_request
 *
 * Description      This function is called when controller requests PIN code
 *
 * Returns          Pointer to the record or NULL
 *
 ******************************************************************************/
void btm_sec_pin_code_request(const RawAddress p_bda) {
  tBTM_SEC_DEV_REC* p_dev_rec;
  tBTM_SEC_CB* p_cb = &btm_sec_cb;

  /* Tell L2CAP that there was a PIN code request,  */
  /* it may need to stretch timeouts                */
  l2c_pin_code_request(p_bda);

  log::debug("Controller requests PIN code device:{} state:{}", p_bda,
             tBTM_SEC_CB::btm_pair_state_descr(btm_sec_cb.pairing_state));

  RawAddress local_bd_addr =
          bluetooth::ToRawAddress(bluetooth::shim::GetController()->GetMacAddress());
  if (p_bda == local_bd_addr) {
    btsnd_hcic_pin_code_neg_reply(p_bda);
    return;
  }

  if (btm_sec_cb.pairing_state != BTM_PAIR_STATE_IDLE) {
    if ((p_bda == btm_sec_cb.pairing_bda) &&
        (btm_sec_cb.pairing_state == BTM_PAIR_STATE_WAIT_AUTH_COMPLETE)) {
      btsnd_hcic_pin_code_neg_reply(p_bda);
      return;
    } else if ((btm_sec_cb.pairing_state != BTM_PAIR_STATE_WAIT_PIN_REQ) ||
               p_bda != btm_sec_cb.pairing_bda) {
      log::warn("btm_sec_pin_code_request() rejected - state: {}",
                tBTM_SEC_CB::btm_pair_state_descr(btm_sec_cb.pairing_state));
      btsnd_hcic_pin_code_neg_reply(p_bda);
      return;
    }
  }

  p_dev_rec = btm_find_or_alloc_dev(p_bda);
  if (p_dev_rec == NULL) {
    return;
  }
  /* received PIN code request. must be non-sm4 */
  p_dev_rec->sm4 = BTM_SM4_KNOWN;

  if (btm_sec_cb.pairing_state == BTM_PAIR_STATE_IDLE) {
    btm_sec_cb.pairing_bda = p_bda;

    btm_sec_cb.pairing_flags = BTM_PAIR_FLAGS_PEER_STARTED_DD;
  }

  if (!p_cb->pairing_disabled && (p_cb->cfg.pin_type == HCI_PIN_TYPE_FIXED)) {
    log::verbose("btm_sec_pin_code_request fixed pin replying");
    btm_sec_cb.change_pairing_state(BTM_PAIR_STATE_WAIT_AUTH_COMPLETE);
    btsnd_hcic_pin_code_req_reply(p_bda, p_cb->cfg.pin_code_len, p_cb->cfg.pin_code);
    return;
  }

  /* Use the connecting device's CoD for the connection */
  if ((p_bda == p_cb->connecting_bda) && (p_cb->connecting_dc != kDevClassEmpty)) {
    log::info("CoD: previous value {}, replaced with {}", dev_class_text(p_dev_rec->dev_class),
              dev_class_text(p_cb->connecting_dc));
    p_dev_rec->dev_class = p_cb->connecting_dc;
  }

  /* We could have started connection after asking user for the PIN code */
  if (btm_sec_cb.pin_code_len != 0) {
    log::verbose("btm_sec_pin_code_request bonding sending reply");
    btsnd_hcic_pin_code_req_reply(p_bda, btm_sec_cb.pin_code_len, p_cb->pin_code);

    /* Mark that we forwarded received from the user PIN code */
    btm_sec_cb.pin_code_len = 0;

    /* We can change mode back right away, that other connection being
     * established */
    /* is not forced to be secure - found a FW issue, so we can not do this
    btm_restore_mode(); */

    btm_sec_cb.change_pairing_state(BTM_PAIR_STATE_WAIT_AUTH_COMPLETE);
  }

  /* If pairing disabled OR (no PIN callback and not bonding) */
  /* OR we could not allocate entry in the database reject pairing request */
  else if (p_cb->pairing_disabled ||
           (p_cb->api.p_pin_callback == NULL)

           /* OR Microsoft keyboard can for some reason try to establish
            * connection
            */
           /*  the only thing we can do here is to shut it up.  Normally we will
              be originator */
           /*  for keyboard bonding */
           || (!p_dev_rec->IsLocallyInitiated() &&
               ((p_dev_rec->dev_class[1] & BTM_COD_MAJOR_CLASS_MASK) == BTM_COD_MAJOR_PERIPHERAL) &&
               (p_dev_rec->dev_class[2] & BTM_COD_MINOR_KEYBOARD))) {
    log::warn(
            "btm_sec_pin_code_request(): Pairing disabled:{}; PIN callback:{}, Dev "
            "Rec:{}!",
            p_cb->pairing_disabled, fmt::ptr(p_cb->api.p_pin_callback), fmt::ptr(p_dev_rec));

    btsnd_hcic_pin_code_neg_reply(p_bda);
  }
  /* Notify upper layer of PIN request and start expiration timer */
  else {
    btm_sec_cb.change_pairing_state(BTM_PAIR_STATE_WAIT_LOCAL_PIN);
    /* Pin code request can not come at the same time as connection request */
    p_cb->connecting_bda = p_bda;
    p_cb->connecting_dc = p_dev_rec->dev_class;

    /* Check if the name is known */
    /* Even if name is not known we might not be able to get one */
    /* this is the case when we are already getting something from the */
    /* device, so HCI level is flow controlled */
    /* Also cannot send remote name request while paging, i.e. connection is not
     * completed */
    if (p_dev_rec->sec_rec.sec_flags & BTM_SEC_NAME_KNOWN) {
      log::verbose("btm_sec_pin_code_request going for callback");

      btm_sec_cb.pairing_flags |= BTM_PAIR_FLAGS_PIN_REQD;
      if (p_cb->api.p_pin_callback) {
        (*p_cb->api.p_pin_callback)(p_bda, p_dev_rec->dev_class, p_dev_rec->sec_bd_name,
                                    (p_dev_rec->sec_rec.required_security_flags_for_pairing &
                                     BTM_SEC_IN_MIN_16_DIGIT_PIN));
      }
    } else {
      log::verbose("btm_sec_pin_code_request going for remote name");

      /* We received PIN code request for the device with unknown name */
      /* it is not user friendly just to ask for the PIN without name */
      /* try to get name at first */
      bluetooth::shim::ACL_RemoteNameRequest(p_dev_rec->bd_addr, HCI_PAGE_SCAN_REP_MODE_R1,
                                             HCI_MANDATARY_PAGE_SCAN_MODE, 0);
    }
  }

  return;
}

/*******************************************************************************
 *
 * Function         btm_sec_update_clock_offset
 *
 * Description      This function is called to update clock offset
 *
 * Returns          void
 *
 ******************************************************************************/
void btm_sec_update_clock_offset(uint16_t handle, uint16_t clock_offset) {
  tBTM_SEC_DEV_REC* p_dev_rec;
  tBTM_INQ_INFO* p_inq_info;

  p_dev_rec = btm_find_dev_by_handle(handle);
  if (p_dev_rec == NULL) {
    return;
  }

  p_dev_rec->clock_offset = clock_offset | BTM_CLOCK_OFFSET_VALID;

  p_inq_info = BTM_InqDbRead(p_dev_rec->bd_addr);
  if (p_inq_info == NULL) {
    return;
  }

  p_inq_info->results.clock_offset = clock_offset | BTM_CLOCK_OFFSET_VALID;
}

/******************************************************************
 * S T A T I C     F U N C T I O N S
 ******************************************************************/

/*******************************************************************************
 *
 * Function         btm_sec_execute_procedure
 *
 * Description      This function is called to start required security
 *                  procedure.  There is a case when multiplexing protocol
 *                  calls this function on the originating side, connection to
 *                  the peer will not be established.  This function in this
 *                  case performs only authorization.
 *
 * Returns          tBTM_STATUS::BTM_SUCCESS     - permission is granted
 *                  tBTM_STATUS::BTM_CMD_STARTED - in process
 *                  tBTM_STATUS::BTM_NO_RESOURCES  - permission declined
 *
 ******************************************************************************/
tBTM_STATUS btm_sec_execute_procedure(tBTM_SEC_DEV_REC* p_dev_rec) {
  log::assert_that(p_dev_rec != nullptr, "assert failed: p_dev_rec != nullptr");
  log::debug("security_required:0x{:x} security_flags:0x{:x} le_link:{} classic_link:{}",
             p_dev_rec->sec_rec.security_required, p_dev_rec->sec_rec.sec_flags,
             p_dev_rec->sec_rec.le_link, p_dev_rec->sec_rec.classic_link);

  if (p_dev_rec->sec_rec.classic_link != tSECURITY_STATE::IDLE) {
    log::info("No immediate action taken in busy state: le_link={} classic_link={}",
              p_dev_rec->sec_rec.le_link, p_dev_rec->sec_rec.classic_link);
    return tBTM_STATUS::BTM_CMD_STARTED;
  }

  /* If any security is required, get the name first */
  if (!(p_dev_rec->sec_rec.sec_flags & BTM_SEC_NAME_KNOWN) &&
      (p_dev_rec->hci_handle != HCI_INVALID_HANDLE)) {
    log::debug("Security Manager: Start get name");
    if (!btm_sec_start_get_name(p_dev_rec)) {
      log::warn("Unable to start remote name request");
      return tBTM_STATUS::BTM_NO_RESOURCES;
    }
    return tBTM_STATUS::BTM_CMD_STARTED;
  }

  /* If connection is not authenticated and authentication is required */
  /* start authentication and return PENDING to the caller */
  if (p_dev_rec->hci_handle != HCI_INVALID_HANDLE) {
    bool start_auth = false;

    // Check link status of BR/EDR
    if (!(p_dev_rec->sec_rec.sec_flags & BTM_SEC_AUTHENTICATED)) {
      if (p_dev_rec->IsLocallyInitiated()) {
        if (p_dev_rec->sec_rec.security_required &
            (BTM_SEC_OUT_AUTHENTICATE | BTM_SEC_OUT_ENCRYPT)) {
          log::debug("Outgoing authentication/encryption Required");
          start_auth = true;
        }
      } else {
        if (p_dev_rec->sec_rec.security_required & (BTM_SEC_IN_AUTHENTICATE | BTM_SEC_IN_ENCRYPT)) {
          log::debug("Incoming authentication/encryption Required");
          start_auth = true;
        }
      }
    }

    if (!(p_dev_rec->sec_rec.sec_flags & BTM_SEC_16_DIGIT_PIN_AUTHED)) {
      /*
       * We rely on BTM_SEC_16_DIGIT_PIN_AUTHED being set if MITM is in use,
       * as 16 DIGIT is only needed if MITM is not used. Unfortunately, the
       * BTM_SEC_AUTHENTICATED is used for both MITM and non-MITM
       * authenticated connections, hence we cannot distinguish here.
       */
      if (!p_dev_rec->IsLocallyInitiated()) {
        if (p_dev_rec->sec_rec.security_required & BTM_SEC_IN_MIN_16_DIGIT_PIN) {
          log::debug("BTM_SEC_IN_MIN_16_DIGIT_PIN Required");
          start_auth = true;
        }
      }
    }

    if (start_auth) {
      log::debug("Security Manager: Start authentication");

      /*
       * If we do have a link-key, but we end up here because we need an
       * upgrade, then clear the link-key known and authenticated flag before
       * restarting authentication.
       * WARNING: If the controller has link-key, it is optional and
       * recommended for the controller to send a Link_Key_Request.
       * In case we need an upgrade, the only alternative would be to delete
       * the existing link-key. That could lead to very bad user experience
       * or even IOP issues, if a reconnect causes a new connection that
       * requires an upgrade.
       */
      if ((p_dev_rec->sec_rec.sec_flags & BTM_SEC_LINK_KEY_KNOWN) &&
          (!(p_dev_rec->sec_rec.sec_flags & BTM_SEC_16_DIGIT_PIN_AUTHED) &&
           (!p_dev_rec->IsLocallyInitiated() &&
            (p_dev_rec->sec_rec.security_required & BTM_SEC_IN_MIN_16_DIGIT_PIN)))) {
        p_dev_rec->sec_rec.sec_flags &=
                ~(BTM_SEC_LINK_KEY_KNOWN | BTM_SEC_LINK_KEY_AUTHED | BTM_SEC_AUTHENTICATED);
      }

      btm_sec_wait_and_start_authentication(p_dev_rec);
      return tBTM_STATUS::BTM_CMD_STARTED;
    }
  }

  /* If connection is not encrypted and encryption is required */
  /* start encryption and return PENDING to the caller */
  if (!(p_dev_rec->sec_rec.sec_flags & BTM_SEC_ENCRYPTED) &&
      ((p_dev_rec->IsLocallyInitiated() &&
        (p_dev_rec->sec_rec.security_required & BTM_SEC_OUT_ENCRYPT)) ||
       (!p_dev_rec->IsLocallyInitiated() &&
        (p_dev_rec->sec_rec.security_required & BTM_SEC_IN_ENCRYPT))) &&
      (p_dev_rec->hci_handle != HCI_INVALID_HANDLE)) {
    log::verbose("Security Manager: Start encryption");

    btsnd_hcic_set_conn_encrypt(p_dev_rec->hci_handle, true);
    p_dev_rec->sec_rec.classic_link = tSECURITY_STATE::ENCRYPTING;
    return tBTM_STATUS::BTM_CMD_STARTED;
  } else {
    log::debug("Encryption not required");
  }

  if ((p_dev_rec->sec_rec.security_required & BTM_SEC_MODE4_LEVEL4) &&
      (p_dev_rec->sec_rec.link_key_type != BTM_LKEY_TYPE_AUTH_COMB_P_256)) {
    log::verbose(
            "Security Manager: SC only service, but link key type is 0x{:02x} "
            "-security failure",
            p_dev_rec->sec_rec.link_key_type);
    return tBTM_STATUS::BTM_FAILED_ON_SECURITY;
  }

  if (access_secure_service_from_temp_bond(p_dev_rec, p_dev_rec->IsLocallyInitiated(),
                                           p_dev_rec->sec_rec.security_required)) {
    log::error("Trying to access a secure service from a temp bonding, rejecting");
    return tBTM_STATUS::BTM_FAILED_ON_SECURITY;
  }

  /* All required  security procedures already established */
  p_dev_rec->sec_rec.security_required &= ~(BTM_SEC_OUT_AUTHENTICATE | BTM_SEC_IN_AUTHENTICATE |
                                            BTM_SEC_OUT_ENCRYPT | BTM_SEC_IN_ENCRYPT);

  log::verbose("Security Manager: access granted");

  return tBTM_STATUS::BTM_SUCCESS;
}

/*******************************************************************************
 *
 * Function         btm_sec_start_get_name
 *
 * Description      This function is called to start get name procedure
 *
 * Returns          true if started
 *
 ******************************************************************************/
static bool btm_sec_start_get_name(tBTM_SEC_DEV_REC* p_dev_rec) {
  if (!get_btm_client_interface().local.BTM_IsDeviceUp()) {
    return false;
  }

  p_dev_rec->sec_rec.classic_link = tSECURITY_STATE::GETTING_NAME;

  /* 0 and NULL are as timeout and callback params because they are not used in
   * security get name case */
  bluetooth::shim::ACL_RemoteNameRequest(p_dev_rec->bd_addr, HCI_PAGE_SCAN_REP_MODE_R1,
                                         HCI_MANDATARY_PAGE_SCAN_MODE, 0);
  return true;
}

/*******************************************************************************
 *
 * Function         btm_sec_wait_and_start_authentication
 *
 * Description      This function is called to add an alarm to wait and start
 *                  authentication
 *
 ******************************************************************************/
static void btm_sec_wait_and_start_authentication(tBTM_SEC_DEV_REC* p_dev_rec) {
  auto addr = new RawAddress(p_dev_rec->bd_addr);
  int32_t delay_auth = osi_property_get_int32("bluetooth.btm.sec.delay_auth_ms.value", 0);

  /* Overwrite the system-wide authentication delay if device-specific
   * interoperability delay is needed. */
  if (interop_match_addr(INTEROP_DELAY_AUTH, addr)) {
    delay_auth = BTM_SEC_START_AUTH_DELAY;
  }

  bt_status_t status = do_in_main_thread_delayed(base::Bind(&btm_sec_auth_timer_timeout, addr),
                                                 std::chrono::milliseconds(delay_auth));
  if (status != BT_STATUS_SUCCESS) {
    log::error("do_in_main_thread_delayed failed. directly calling");
    btm_sec_auth_timer_timeout(addr);
  }
}

/*******************************************************************************
 *
 * Function         btm_sec_auth_timer_timeout
 *
 * Description      called after wait timeout to request authentication
 *
 ******************************************************************************/
static void btm_sec_auth_timer_timeout(void* data) {
  RawAddress* p_addr = (RawAddress*)data;
  tBTM_SEC_DEV_REC* p_dev_rec = btm_find_dev(*p_addr);
  delete p_addr;
  if (p_dev_rec == NULL) {
    log::info("invalid device or not found");
  } else if (btm_dev_authenticated(p_dev_rec)) {
    log::info("device is already authenticated");
    if (p_dev_rec->sec_rec.p_callback) {
      (*p_dev_rec->sec_rec.p_callback)(p_dev_rec->bd_addr, BT_TRANSPORT_BR_EDR,
                                       p_dev_rec->sec_rec.p_ref_data, tBTM_STATUS::BTM_SUCCESS);
    }
  } else if (p_dev_rec->sec_rec.classic_link == tSECURITY_STATE::AUTHENTICATING) {
    log::info("device is in the process of authenticating");
  } else {
    log::info("starting authentication");
    p_dev_rec->sec_rec.classic_link = tSECURITY_STATE::AUTHENTICATING;
    btsnd_hcic_auth_request(p_dev_rec->hci_handle);
  }
}

/*******************************************************************************
 *
 * Function         btm_sec_collision_timeout
 *
 * Description      Encryption could not start because of the collision
 *                  try to do it again
 *
 * Returns          Pointer to the TLE struct
 *
 ******************************************************************************/
static void btm_sec_collision_timeout(void* /* data */) {
  log::verbose("restaring security process after collision");

  tBTM_STATUS status = btm_sec_execute_procedure(btm_sec_cb.p_collided_dev_rec);

  /* If result is pending reply from the user or from the device is pending */
  if (status != tBTM_STATUS::BTM_CMD_STARTED) {
    /* There is no next procedure or start of procedure failed, notify the
     * waiting layer */
    btm_sec_dev_rec_cback_event(btm_sec_cb.p_collided_dev_rec, status, false);
  }
}

/*******************************************************************************
 *
 * Function         btm_send_link_key_notif
 *
 * Description      Call the link key callback.
 *
 * Returns          void
 *
 ******************************************************************************/
static void btm_send_link_key_notif(tBTM_SEC_DEV_REC* p_dev_rec) {
  if (btm_sec_cb.api.p_link_key_callback) {
    (*btm_sec_cb.api.p_link_key_callback)(p_dev_rec->bd_addr, p_dev_rec->dev_class,
                                          p_dev_rec->sec_bd_name, p_dev_rec->sec_rec.link_key,
                                          p_dev_rec->sec_rec.link_key_type, false);
  }
}

/*******************************************************************************
 *
 * Function         btm_restore_mode
 *
 * Description      This function returns the security mode to previous setting
 *                  if it was changed during bonding.
 *
 *
 * Parameters:      void
 *
 ******************************************************************************/
static void btm_restore_mode(void) {
  if (btm_sec_cb.security_mode_changed) {
    btm_sec_cb.security_mode_changed = false;
    btsnd_hcic_write_auth_enable(false);
  }

  if (btm_sec_cb.pin_type_changed) {
    btm_sec_cb.pin_type_changed = false;
    btsnd_hcic_write_pin_type(btm_sec_cb.cfg.pin_type);
  }
}

/*******************************************************************************
 *
 * Function         change_pairing_state
 *
 * Description      This function is called to change pairing state
 *
 ******************************************************************************/
void tBTM_SEC_CB::change_pairing_state(tBTM_PAIRING_STATE new_state) {
  tBTM_PAIRING_STATE old_state = pairing_state;

  log::debug("Pairing state changed {} => {} pairing_flags:0x{:x}",
             tBTM_SEC_CB::btm_pair_state_descr(pairing_state),
             tBTM_SEC_CB::btm_pair_state_descr(new_state), pairing_flags);

  if (pairing_state != new_state) {
    BTM_LogHistory(kBtmLogTag, btm_sec_cb.pairing_bda, "Pairing state changed",
                   base::StringPrintf("%s => %s", tBTM_SEC_CB::btm_pair_state_descr(pairing_state),
                                      tBTM_SEC_CB::btm_pair_state_descr(new_state)));
  }
  pairing_state = new_state;

  if (new_state == BTM_PAIR_STATE_IDLE) {
    alarm_cancel(pairing_timer);

    pairing_flags = 0;
    pin_code_len = 0;

    /* Make sure the the lcb shows we are not bonding */
    l2cu_update_lcb_4_bonding(pairing_bda, false);

    btm_restore_mode();
    btm_sec_check_pending_reqs();

    pairing_bda = RawAddress::kAny;
  } else {
    /* If transitioning out of idle, mark the lcb as bonding */
    if (old_state == BTM_PAIR_STATE_IDLE) {
      l2cu_update_lcb_4_bonding(pairing_bda, true);
    }

    alarm_set_on_mloop(btm_sec_cb.pairing_timer, BTM_SEC_TIMEOUT_VALUE * 1000,
                       btm_sec_pairing_timeout, NULL);
  }
}

/*******************************************************************************
 *
 * Function         btm_pair_state_descr
 *
 * Description      Return state description for tracing
 *
 ******************************************************************************/
const char* tBTM_SEC_CB::btm_pair_state_descr(tBTM_PAIRING_STATE state) {
  switch (state) {
    case BTM_PAIR_STATE_IDLE:
      return "IDLE";
    case BTM_PAIR_STATE_GET_REM_NAME:
      return "GET_REM_NAME";
    case BTM_PAIR_STATE_WAIT_PIN_REQ:
      return "WAIT_PIN_REQ";
    case BTM_PAIR_STATE_WAIT_LOCAL_PIN:
      return "WAIT_LOCAL_PIN";
    case BTM_PAIR_STATE_WAIT_NUMERIC_CONFIRM:
      return "WAIT_NUM_CONFIRM";
    case BTM_PAIR_STATE_KEY_ENTRY:
      return "KEY_ENTRY";
    case BTM_PAIR_STATE_WAIT_LOCAL_OOB_RSP:
      return "WAIT_LOCAL_OOB_RSP";
    case BTM_PAIR_STATE_WAIT_LOCAL_IOCAPS:
      return "WAIT_LOCAL_IOCAPS";
    case BTM_PAIR_STATE_INCOMING_SSP:
      return "INCOMING_SSP";
    case BTM_PAIR_STATE_WAIT_AUTH_COMPLETE:
      return "WAIT_AUTH_COMPLETE";
    case BTM_PAIR_STATE_WAIT_DISCONNECT:
      return "WAIT_DISCONNECT";
  }

  return "???";
}

/*******************************************************************************
 *
 * Function         btm_sec_dev_rec_cback_event
 *
 * Description      This function calls the callback function with the given
 *                  result and clear the callback function.
 *
 * Parameters:      void
 *
 ******************************************************************************/
void btm_sec_dev_rec_cback_event(tBTM_SEC_DEV_REC* p_dev_rec, tBTM_STATUS btm_status,
                                 bool is_le_transport) {
  log::assert_that(p_dev_rec != nullptr, "assert failed: p_dev_rec != nullptr");
  log::debug("transport={}, btm_status={}", is_le_transport ? "le" : "classic",
             btm_status_text(btm_status));

  tBTM_SEC_CALLBACK* p_callback = p_dev_rec->sec_rec.p_callback;
  p_dev_rec->sec_rec.p_callback = NULL;
  if (p_callback != nullptr) {
    if (is_le_transport) {
      (*p_callback)(p_dev_rec->ble.pseudo_addr, BT_TRANSPORT_LE, p_dev_rec->sec_rec.p_ref_data,
                    btm_status);
    } else {
      (*p_callback)(p_dev_rec->bd_addr, BT_TRANSPORT_BR_EDR, p_dev_rec->sec_rec.p_ref_data,
                    btm_status);
    }
  }

  btm_sec_check_pending_reqs();
}

void btm_sec_cr_loc_oob_data_cback_event(const RawAddress& address,
                                         tSMP_LOC_OOB_DATA loc_oob_data) {
  tBTM_LE_EVT_DATA evt_data = {
          .local_oob_data = loc_oob_data,
  };
  BTM_BLE_SEC_CALLBACK(BTM_LE_SC_LOC_OOB_EVT, address, &evt_data);
}

/*******************************************************************************
 *
 * Function         btm_sec_queue_mx_request
 *
 * Description      Return state description for tracing
 *
 ******************************************************************************/
static bool btm_sec_queue_mx_request(const RawAddress& bd_addr, uint16_t psm, bool is_orig,
                                     uint16_t security_required, tBTM_SEC_CALLBACK* p_callback,
                                     void* p_ref_data) {
  tBTM_SEC_QUEUE_ENTRY* p_e = (tBTM_SEC_QUEUE_ENTRY*)osi_malloc(sizeof(tBTM_SEC_QUEUE_ENTRY));

  p_e->psm = psm;
  p_e->is_orig = is_orig;
  p_e->p_callback = p_callback;
  p_e->p_ref_data = p_ref_data;
  p_e->transport = BT_TRANSPORT_BR_EDR;
  p_e->sec_act = BTM_BLE_SEC_NONE;
  p_e->bd_addr = bd_addr;
  p_e->rfcomm_security_requirement = security_required;

  log::verbose("PSM: 0x{:04x}  Is_Orig: {}  security_required: 0x{:x}", psm, is_orig,
               security_required);

  fixed_queue_enqueue(btm_sec_cb.sec_pending_q, p_e);

  return true;
}

static bool btm_sec_check_prefetch_pin(tBTM_SEC_DEV_REC* p_dev_rec) {
  uint8_t major = (uint8_t)(p_dev_rec->dev_class[1] & BTM_COD_MAJOR_CLASS_MASK);
  uint8_t minor = (uint8_t)(p_dev_rec->dev_class[2] & BTM_COD_MINOR_CLASS_MASK);
  bool rv = false;

  if ((major == BTM_COD_MAJOR_AUDIO) &&
      ((minor == BTM_COD_MINOR_CONFM_HANDSFREE) || (minor == BTM_COD_MINOR_CAR_AUDIO))) {
    log::verbose("Skipping pre-fetch PIN for carkit COD Major: 0x{:02x} Minor: 0x{:02x}", major,
                 minor);

    if (!btm_sec_cb.security_mode_changed) {
      btm_sec_cb.security_mode_changed = true;
      btsnd_hcic_write_auth_enable(true);
    }
  } else {
    btm_sec_cb.change_pairing_state(BTM_PAIR_STATE_WAIT_LOCAL_PIN);

    /* If we got a PIN, use that, else try to get one */
    if (btm_sec_cb.pin_code_len) {
      BTM_PINCodeReply(p_dev_rec->bd_addr, tBTM_STATUS::BTM_SUCCESS, btm_sec_cb.pin_code_len,
                       btm_sec_cb.pin_code);
    } else {
      /* pin was not supplied - pre-fetch pin code now */
      if (btm_sec_cb.api.p_pin_callback &&
          ((btm_sec_cb.pairing_flags & BTM_PAIR_FLAGS_PIN_REQD) == 0)) {
        log::verbose("PIN code callback called");
        if (get_btm_client_interface().peer.BTM_IsAclConnectionUp(p_dev_rec->bd_addr,
                                                                  BT_TRANSPORT_BR_EDR)) {
          btm_sec_cb.pairing_flags |= BTM_PAIR_FLAGS_PIN_REQD;
        }
        (btm_sec_cb.api.p_pin_callback)(p_dev_rec->bd_addr, p_dev_rec->dev_class,
                                        p_dev_rec->sec_bd_name,
                                        (p_dev_rec->sec_rec.required_security_flags_for_pairing &
                                         BTM_SEC_IN_MIN_16_DIGIT_PIN));
      }
    }

    rv = true;
  }

  return rv;
}

/*******************************************************************************
 *
 * Function         btm_sec_queue_encrypt_request
 *
 * Description      encqueue encryption request when device has active security
 *                  process pending.
 *
 ******************************************************************************/
static void btm_sec_queue_encrypt_request(const RawAddress& bd_addr, tBT_TRANSPORT transport,
                                          tBTM_SEC_CALLBACK* p_callback, void* p_ref_data,
                                          tBTM_BLE_SEC_ACT sec_act) {
  tBTM_SEC_QUEUE_ENTRY* p_e = (tBTM_SEC_QUEUE_ENTRY*)osi_malloc(sizeof(tBTM_SEC_QUEUE_ENTRY) + 1);

  p_e->psm = 0; /* if PSM 0, encryption request */
  p_e->p_callback = p_callback;
  p_e->p_ref_data = p_ref_data;
  p_e->transport = transport;
  p_e->sec_act = sec_act;
  p_e->bd_addr = bd_addr;
  fixed_queue_enqueue(btm_sec_cb.sec_pending_q, p_e);
}

/*******************************************************************************
 *
 * Function         btm_sec_check_pending_enc_req
 *
 * Description      This function is called to send pending encryption callback
 *                  if waiting
 *
 * Returns          void
 *
 ******************************************************************************/
static void btm_sec_check_pending_enc_req(tBTM_SEC_DEV_REC* p_dev_rec, tBT_TRANSPORT transport,
                                          uint8_t encr_enable) {
  if (fixed_queue_is_empty(btm_sec_cb.sec_pending_q)) {
    return;
  }

  const tBTM_STATUS res = encr_enable ? tBTM_STATUS::BTM_SUCCESS : tBTM_STATUS::BTM_ERR_PROCESSING;
  list_t* list = fixed_queue_get_list(btm_sec_cb.sec_pending_q);
  for (const list_node_t* node = list_begin(list); node != list_end(list);) {
    tBTM_SEC_QUEUE_ENTRY* p_e = (tBTM_SEC_QUEUE_ENTRY*)list_node(node);
    node = list_next(node);

    if (p_e->bd_addr == p_dev_rec->bd_addr && p_e->psm == 0 && p_e->transport == transport) {
      if (encr_enable == 0 || transport == BT_TRANSPORT_BR_EDR ||
          p_e->sec_act == BTM_BLE_SEC_ENCRYPT || p_e->sec_act == BTM_BLE_SEC_ENCRYPT_NO_MITM ||
          (p_e->sec_act == BTM_BLE_SEC_ENCRYPT_MITM &&
           p_dev_rec->sec_rec.sec_flags & BTM_SEC_LE_AUTHENTICATED)) {
        if (p_e->p_callback) {
          (*p_e->p_callback)(p_dev_rec->bd_addr, transport, p_e->p_ref_data, res);
        }
        fixed_queue_try_remove_from_queue(btm_sec_cb.sec_pending_q, (void*)p_e);
        osi_free(p_e);
      }
    }
  }
}

/*******************************************************************************
 *
 * Function         btm_sec_set_serv_level4_flags
 *
 * Description      This function is called to set security mode 4 level 4
 *                  flags.
 *
 * Returns          service security requirements updated to include secure
 *                  connections only mode.
 *
 ******************************************************************************/
static uint16_t btm_sec_set_serv_level4_flags(uint16_t cur_security, bool is_originator) {
  uint16_t sec_level4_flags = is_originator ? BTM_SEC_OUT_LEVEL4_FLAGS : BTM_SEC_IN_LEVEL4_FLAGS;

  return cur_security | sec_level4_flags;
}

/*******************************************************************************
 *
 * Function         btm_sec_clear_ble_keys
 *
 * Description      This function is called to clear out the BLE keys.
 *                  Typically when devices are removed in BTM_SecDeleteDevice,
 *                  or when a new BT Link key is generated.
 *
 * Returns          void
 *
 ******************************************************************************/
void btm_sec_clear_ble_keys(tBTM_SEC_DEV_REC* p_dev_rec) {
  log::verbose("Clearing BLE Keys");
  memset(&p_dev_rec->sec_rec.ble_keys, 0, sizeof(tBTM_SEC_BLE_KEYS));

  btm_ble_resolving_list_remove_dev(p_dev_rec);
}

/*******************************************************************************
 *
 * Function         btm_sec_is_a_bonded_dev_by_transport
 *
 * Description       Is the specified device is a bonded device on a specific
 *transport
 *
 * Returns          true - dev is bonded
 *
 ******************************************************************************/
bool btm_sec_is_a_bonded_dev_by_transport(const RawAddress& bda, tBT_TRANSPORT transport) {
  tBTM_SEC_DEV_REC* p_dev_rec = btm_find_dev(bda);
  bool is_bonded = false;

  if (p_dev_rec) {
    if ((transport == BT_TRANSPORT_LE) &&
        (p_dev_rec->sec_rec.ble_keys.key_type &&
         (p_dev_rec->sec_rec.sec_flags & BTM_SEC_LE_LINK_KEY_KNOWN))) {
      is_bonded = true;
    } else if ((transport == BT_TRANSPORT_BR_EDR) &&
               (p_dev_rec->sec_rec.sec_flags & BTM_SEC_LINK_KEY_KNOWN)) {
      is_bonded = true;
    }
  }
  log::debug("is_bonded={}, transport={}", is_bonded, transport);
  return is_bonded;
}

/*******************************************************************************
 *
 * Function         btm_sec_is_a_bonded_dev
 *
 * Description       Is the specified device is a bonded device
 *                   (either on BR/EDR or LE)
 *
 * Returns          true - dev is bonded
 *
 ******************************************************************************/
bool btm_sec_is_a_bonded_dev(const RawAddress& bda) { return btm_sec_cb.IsDeviceBonded(bda); }

/*******************************************************************************
 *
 * Function         btm_sec_use_smp_br_chnl
 *
 * Description      The function checks if SMP BR connection can be used with
 *                  the peer.
 *                  Is called when authentication for dedicated bonding is
 *                  successfully completed.
 *
 * Returns          true - if SMP BR connection can be used (the link key is
 *                         generated from P-256 and the peer supports Security
 *                         Manager over BR).
 *
 ******************************************************************************/
static bool btm_sec_use_smp_br_chnl(tBTM_SEC_DEV_REC* p_dev_rec) {
  uint32_t ext_feat;
  uint8_t chnl_mask[L2CAP_FIXED_CHNL_ARRAY_SIZE];

  log::verbose("link_key_type = 0x{:x}", p_dev_rec->sec_rec.link_key_type);

  if ((p_dev_rec->sec_rec.link_key_type != BTM_LKEY_TYPE_UNAUTH_COMB_P_256) &&
      (p_dev_rec->sec_rec.link_key_type != BTM_LKEY_TYPE_AUTH_COMB_P_256)) {
    return false;
  }

  if (!stack::l2cap::get_interface().L2CA_GetPeerFeatures(p_dev_rec->bd_addr, &ext_feat,
                                                          chnl_mask)) {
    return false;
  }

  if (!(chnl_mask[0] & L2CAP_FIXED_CHNL_SMP_BR_BIT)) {
    return false;
  }

  return true;
}

/*******************************************************************************
 *
 * Function         btm_sec_set_peer_sec_caps
 *
 * Description      This function is called to set sm4 and rmt_sec_caps fields
 *                  based on the available peer device features.
 *
 * Returns          void
 *
 ******************************************************************************/
void btm_sec_set_peer_sec_caps(uint16_t hci_handle, bool ssp_supported, bool sc_supported,
                               bool hci_role_switch_supported, bool br_edr_supported,
                               bool le_supported) {
  tBTM_SEC_DEV_REC* p_dev_rec = btm_find_dev_by_handle(hci_handle);
  if (p_dev_rec == nullptr) {
    return;
  }

  // Drop the connection here if the remote attempts to downgrade from Secure
  // Connections mode.
  if (btm_sec_is_device_sc_downgrade(hci_handle, sc_supported)) {
    acl_set_disconnect_reason(HCI_ERR_HOST_REJECT_SECURITY);
    btm_sec_send_hci_disconnect(p_dev_rec, HCI_ERR_AUTH_FAILURE, hci_handle,
                                "attempted to downgrade from Secure Connections mode");
    return;
  }

  p_dev_rec->remote_feature_received = true;
  p_dev_rec->remote_supports_hci_role_switch = hci_role_switch_supported;

  uint8_t req_pend = (p_dev_rec->sm4 & BTM_SM4_REQ_PEND);

  if (!(p_dev_rec->sec_rec.sec_flags & BTM_SEC_NAME_KNOWN) || p_dev_rec->is_originator) {
    tBTM_STATUS btm_status = btm_sec_execute_procedure(p_dev_rec);
    if (btm_status != tBTM_STATUS::BTM_CMD_STARTED) {
      log::warn("Security procedure not started! status:{}", btm_status_text(btm_status));
      btm_sec_dev_rec_cback_event(p_dev_rec, btm_status, false);
    }
  }

  /* Store the Peer Security Capabilities (in SM4 and rmt_sec_caps) */
  if ((btm_sec_cb.security_mode == BTM_SEC_MODE_SP ||
       btm_sec_cb.security_mode == BTM_SEC_MODE_SC) &&
      ssp_supported) {
    p_dev_rec->sm4 = BTM_SM4_TRUE;
    p_dev_rec->remote_supports_secure_connections = sc_supported;
  } else {
    p_dev_rec->sm4 = BTM_SM4_KNOWN;
    p_dev_rec->remote_supports_secure_connections = false;
  }

  if (p_dev_rec->remote_features_needed) {
    log::debug("Now device in SC Only mode, waiting for peer remote features!");
    btm_io_capabilities_req(p_dev_rec->bd_addr);
    p_dev_rec->remote_features_needed = false;
  }

  if (req_pend) {
    /* Request for remaining Security Features (if any) */
    l2cu_resubmit_pending_sec_req(&p_dev_rec->bd_addr);
  }

  p_dev_rec->remote_supports_bredr = br_edr_supported;
  p_dev_rec->remote_supports_ble = le_supported;
}

// Return DEV_CLASS (uint8_t[3]) of bda. If record doesn't exist, create one.
DEV_CLASS btm_get_dev_class(const RawAddress& bda) {
  tBTM_SEC_DEV_REC* p_dev_rec = btm_find_or_alloc_dev(bda);
  return p_dev_rec->dev_class;
}

void BTM_update_version_info(const RawAddress& bd_addr,
                             const remote_version_info& remote_version_info) {
  tBTM_SEC_DEV_REC* p_dev_rec = btm_find_dev(bd_addr);
  if (p_dev_rec == NULL) {
    return;
  }

  p_dev_rec->remote_version_info = remote_version_info;
}<|MERGE_RESOLUTION|>--- conflicted
+++ resolved
@@ -2650,11 +2650,10 @@
  ******************************************************************************/
 void btm_io_capabilities_rsp(const tBTM_SP_IO_RSP evt_data) {
   /* Allocate a new device record or reuse the oldest one */
-<<<<<<< HEAD
-  p_dev_rec = btm_find_or_alloc_dev(evt_data.bd_addr);
+  tBTM_SEC_DEV_REC* p_dev_rec = btm_find_or_alloc_dev(evt_data.bd_addr);
   if (p_dev_rec == NULL) {
-=======
-  tBTM_SEC_DEV_REC* p_dev_rec = btm_find_or_alloc_dev(evt_data.bd_addr);
+    return;
+  }
 
   /* If device is bonded, and encrypted it's upgrading security and it's ok.
    * If it's bonded and not encrypted, it's remote missing keys scenario */
@@ -2667,7 +2666,6 @@
       btm_sec_disconnect(p_dev_rec->hci_handle, HCI_ERR_AUTH_FAILURE,
                          "btm_io_capabilities_rsp for bonded device");
     }
->>>>>>> b5e55641
     return;
   }
 
