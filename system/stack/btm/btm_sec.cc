--- conflicted
+++ resolved
@@ -907,12 +907,8 @@
         btm_sec_cb.pairing_flags |= BTM_PAIR_FLAGS_WE_CANCEL_DD;
         return tBTM_STATUS::BTM_CMD_STARTED;
       }
-<<<<<<< HEAD
       btm_sec_cb.change_pairing_state(BTM_PAIR_STATE_IDLE);
-      return BTM_NOT_AUTHORIZED;
-=======
       return tBTM_STATUS::BTM_NOT_AUTHORIZED;
->>>>>>> 78523c41
     }
   }
 
