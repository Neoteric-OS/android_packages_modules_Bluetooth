/*
 * Copyright 2023 The Android Open Source Project
 *
 *  Licensed under the Apache License, Version 2.0 (the "License");
 *  you may not use this file except in compliance with the License.
 *  You may obtain a copy of the License at:
 *
 *  http://www.apache.org/licenses/LICENSE-2.0
 *
 *  Unless required by applicable law or agreed to in writing, software
 *  distributed under the License is distributed on an "AS IS" BASIS,
 *  WITHOUT WARRANTIES OR CONDITIONS OF ANY KIND, either express or implied.
 *  See the License for the specific language governing permissions and
 *  limitations under the License.
 *
 * Changes from Qualcomm Innovation Center, Inc. are provided under the following license:
 * Copyright (c) 2024 Qualcomm Innovation Center, Inc. All rights reserved.
 * SPDX-License-Identifier: BSD-3-Clause-Clear
 *
 */

#define LOG_TAG "ble_sec"

#include "stack/btm/btm_ble_sec.h"

#include <android_bluetooth_sysprop.h>
#include <base/strings/stringprintf.h>
#include <bluetooth/log.h>
#include <com_android_bluetooth_flags.h>

#include <cstddef>
#include <cstdint>
#include <optional>

#include "btif/include/btif_config.h"
#include "btif/include/btif_storage.h"
#include "crypto_toolbox/crypto_toolbox.h"
#include "device/include/interop.h"
#include "hci/controller_interface.h"
#include "main/shim/entry.h"
#include "osi/include/allocator.h"
#include "osi/include/properties.h"
#include "platform_ssl_mem.h"
#include "stack/btm/btm_ble_int.h"
#include "stack/btm/btm_dev.h"
#include "stack/btm/btm_int_types.h"
#include "stack/btm/btm_sec.h"
#include "stack/btm/btm_sec_cb.h"
#include "stack/btm/btm_sec_int_types.h"
#include "stack/btm/security_device_record.h"
#include "stack/eatt/eatt.h"
#include "stack/gatt/gatt_int.h"
#include "stack/include/acl_api.h"
#include "stack/include/bt_name.h"
#include "stack/include/bt_octets.h"
#include "stack/include/bt_types.h"
#include "stack/include/btm_ble_addr.h"
#include "stack/include/btm_ble_privacy.h"
#include "stack/include/btm_ble_sec_api.h"
#include "stack/include/btm_client_interface.h"
#include "stack/include/btm_log_history.h"
#include "stack/include/btm_status.h"
#include "stack/include/gap_api.h"
#include "stack/include/gatt_api.h"
#include "stack/include/l2cap_security_interface.h"
#include "stack/include/smp_api.h"
#include "stack/include/smp_api_types.h"
#include "types/raw_address.h"

using namespace bluetooth;

extern tBTM_CB btm_cb;

bool btm_ble_init_pseudo_addr(tBTM_SEC_DEV_REC* p_dev_rec, const RawAddress& new_pseudo_addr);
tBTM_STATUS btm_ble_read_remote_name(const RawAddress& remote_bda, tBTM_NAME_CMPL_CB* p_cb);

namespace {
constexpr char kBtmLogTag[] = "SEC";
}

static constexpr char kPropertyCtkdDisableCsrkDistribution[] =
        "bluetooth.core.smp.le.ctkd.quirk_disable_csrk_distribution";

void btm_ble_conn_proc_timer_timeout(void* /* data */) {
  log::warn("btm_ble_conn_proc_timer_timeout");
}

/******************************************************************************/
/* External Function to be called by other modules                            */
/******************************************************************************/
void BTM_SecAddBleDevice(const RawAddress& bd_addr, tBT_DEVICE_TYPE dev_type,
                         tBLE_ADDR_TYPE addr_type) {
  log::debug("dev_type=0x{:x}", dev_type);

  tBTM_SEC_DEV_REC* p_dev_rec = btm_find_dev(bd_addr);
  if (!p_dev_rec) {
    p_dev_rec = btm_sec_allocate_dev_rec();

    if (!p_dev_rec) {
      log::warn("device record allocation failed bd_addr:{}", bd_addr);
      return;
    }

    p_dev_rec->bd_addr = bd_addr;
    p_dev_rec->hci_handle =
            get_btm_client_interface().peer.BTM_GetHCIConnHandle(bd_addr, BT_TRANSPORT_BR_EDR);
    p_dev_rec->ble_hci_handle =
            get_btm_client_interface().peer.BTM_GetHCIConnHandle(bd_addr, BT_TRANSPORT_LE);

    /* update conn params, use default value for background connection params */
    p_dev_rec->conn_params.min_conn_int = BTM_BLE_CONN_PARAM_UNDEF;
    p_dev_rec->conn_params.max_conn_int = BTM_BLE_CONN_PARAM_UNDEF;
    p_dev_rec->conn_params.supervision_tout = BTM_BLE_CONN_PARAM_UNDEF;
    p_dev_rec->conn_params.peripheral_latency = BTM_BLE_CONN_PARAM_UNDEF;

    log::debug("Device added, handle=0x{:x}, p_dev_rec={}, bd_addr={}", p_dev_rec->ble_hci_handle,
               fmt::ptr(p_dev_rec), bd_addr);

    if (com::android::bluetooth::flags::name_discovery_for_le_pairing() &&
        btif_storage_get_stored_remote_name(bd_addr,
                                            reinterpret_cast<char*>(&p_dev_rec->sec_bd_name))) {
      p_dev_rec->sec_rec.sec_flags |= BTM_SEC_NAME_KNOWN;
    }
  }

  if (!com::android::bluetooth::flags::name_discovery_for_le_pairing()) {
    bd_name_clear(p_dev_rec->sec_bd_name);
  }

  p_dev_rec->device_type |= dev_type;
  if (is_ble_addr_type_known(addr_type)) {
    p_dev_rec->ble.SetAddressType(addr_type);
  } else {
    log::warn("Please do not update device record from anonymous le advertisement");
  }

  /* sync up with the Inq Data base*/
  tBTM_INQ_INFO* p_info = BTM_InqDbRead(bd_addr);
  if (p_info) {
    p_info->results.ble_addr_type = p_dev_rec->ble.AddressType();
    p_dev_rec->device_type |= p_info->results.device_type;
    log::debug("InqDb device_type =0x{:x} addr_type=0x{:x}", p_dev_rec->device_type,
               p_info->results.ble_addr_type);
    p_info->results.device_type = p_dev_rec->device_type;
  }
}

/*******************************************************************************
 *
 * Function         BTM_GetRemoteDeviceName
 *
 * Description      This function is called to get the dev name of remote device
 *                  from NV
 *
 * Returns          TRUE if success; otherwise failed.
 *
 ******************************************************************************/
bool BTM_GetRemoteDeviceName(const RawAddress& bd_addr, BD_NAME bd_name) {
  log::verbose("bd_addr:{}", bd_addr);

  bool ret = FALSE;
  bt_bdname_t bdname;
  bt_property_t prop_name;
  BTIF_STORAGE_FILL_PROPERTY(&prop_name, BT_PROPERTY_BDNAME, sizeof(bt_bdname_t), &bdname);

  if (btif_storage_get_remote_device_property(&bd_addr, &prop_name) == BT_STATUS_SUCCESS) {
    log::verbose("NV name={}", reinterpret_cast<const char*>(bdname.name));
    bd_name_copy(bd_name, bdname.name);
    ret = TRUE;
  }
  return ret;
}

/*******************************************************************************
 *
 * Function         BTM_SecAddBleKey
 *
 * Description      Add/modify LE device information.  This function will be
 *                  normally called during host startup to restore all required
 *                  information stored in the NVRAM.
 *
 * Parameters:      bd_addr          - BD address of the peer
 *                  p_le_key         - LE key values.
 *                  key_type         - LE SMP key type.
 *
 * Returns          true if added OK, else false
 *
 ******************************************************************************/
void BTM_SecAddBleKey(const RawAddress& bd_addr, tBTM_LE_KEY_VALUE* p_le_key,
                      tBTM_LE_KEY_TYPE key_type) {
  tBTM_SEC_DEV_REC* p_dev_rec = btm_find_dev(bd_addr);
  if (!p_dev_rec || !p_le_key ||
      (key_type != BTM_LE_KEY_PENC && key_type != BTM_LE_KEY_PID && key_type != BTM_LE_KEY_PCSRK &&
       key_type != BTM_LE_KEY_LENC && key_type != BTM_LE_KEY_LCSRK && key_type != BTM_LE_KEY_LID)) {
    log::warn("Wrong Type, or No Device record for bdaddr:{}, Type:0{}", bd_addr, key_type);
    return;
  }

  log::debug("Adding BLE key device:{} key_type:{}", bd_addr, key_type);

  btm_sec_save_le_key(bd_addr, key_type, p_le_key, false);
  // Only set peer irk. Local irk is always the same.
  if (key_type == BTM_LE_KEY_PID) {
    btm_ble_resolving_list_load_dev(*p_dev_rec);
  }
}

/*******************************************************************************
 *
 * Function         BTM_BleLoadLocalKeys
 *
 * Description      Local local identity key, encryption root or sign counter.
 *
 * Parameters:      key_type: type of key, can be BTM_BLE_KEY_TYPE_ID,
 *                                                BTM_BLE_KEY_TYPE_ER
 *                                             or BTM_BLE_KEY_TYPE_COUNTER.
 *                  p_key: pointer to the key.
 *
 * Returns          non2.
 *
 ******************************************************************************/
void BTM_BleLoadLocalKeys(uint8_t key_type, tBTM_BLE_LOCAL_KEYS* p_key) {
  tBTM_SEC_DEVCB* p_devcb = &btm_sec_cb.devcb;
  log::verbose("type:{}", key_type);
  if (p_key != NULL) {
    switch (key_type) {
      case BTM_BLE_KEY_TYPE_ID:
        memcpy(&p_devcb->id_keys, &p_key->id_keys, sizeof(tBTM_BLE_LOCAL_ID_KEYS));
        break;

      case BTM_BLE_KEY_TYPE_ER:
        p_devcb->ble_encryption_key_value = p_key->er;
        break;

      default:
        log::error("unknown key type:{}", key_type);
        break;
    }
  }
}

/** Returns local device encryption root (ER) */
const Octet16& BTM_GetDeviceEncRoot() { return btm_sec_cb.devcb.ble_encryption_key_value; }

/** Returns local device identity root (IR). */
const Octet16& BTM_GetDeviceIDRoot() { return btm_sec_cb.devcb.id_keys.irk; }

/** Return local device DHK. */
const Octet16& BTM_GetDeviceDHK() { return btm_sec_cb.devcb.id_keys.dhk; }

/*******************************************************************************
 *
 * Function         BTM_SecurityGrant
 *
 * Description      This function is called to grant security process.
 *
 * Parameters       bd_addr - peer device bd address.
 *                  res     - result of the operation tBTM_STATUS::BTM_SUCCESS if success.
 *                            Otherwise, BTM_REPEATED_ATTEMPTS if too many
 *                            attempts.
 *
 * Returns          None
 *
 ******************************************************************************/
void BTM_SecurityGrant(const RawAddress& bd_addr, tBTM_STATUS res) {
  const tSMP_STATUS res_smp =
          (res == tBTM_STATUS::BTM_SUCCESS) ? SMP_SUCCESS : SMP_REPEATED_ATTEMPTS;
  log::verbose("bd_addr:{}, res:{}", bd_addr, smp_status_text(res_smp));
  BTM_LogHistory(kBtmLogTag, bd_addr, "Granted",
                 base::StringPrintf("passkey_status:%s", smp_status_text(res_smp).c_str()));

  SMP_SecurityGrant(bd_addr, res_smp);
}

/*******************************************************************************
 *
 * Function         BTM_BlePasskeyReply
 *
 * Description      This function is called after Security Manager submitted
 *                  passkey request to the application.
 *
 * Parameters:      bd_addr - Address of the device for which passkey was
 *                            requested
 *                  res     - result of the operation tBTM_STATUS::BTM_SUCCESS if success
 *                  key_len - length in bytes of the Passkey
 *                  p_passkey    - pointer to array with the passkey
 *
 ******************************************************************************/
void BTM_BlePasskeyReply(const RawAddress& bd_addr, tBTM_STATUS res, uint32_t passkey) {
  tBTM_SEC_DEV_REC* p_dev_rec = btm_find_dev(bd_addr);
  log::verbose("bd_addr:{}, res:{}", bd_addr, res);
  if (p_dev_rec == NULL) {
    log::error("Unknown device:{}", bd_addr);
    return;
  }

  const tSMP_STATUS res_smp =
          (res == tBTM_STATUS::BTM_SUCCESS) ? SMP_SUCCESS : SMP_PASSKEY_ENTRY_FAIL;
  BTM_LogHistory(kBtmLogTag, bd_addr, "Passkey reply",
                 base::StringPrintf("transport:%s authenticate_status:%s",
                                    bt_transport_text(BT_TRANSPORT_LE).c_str(),
                                    smp_status_text(res_smp).c_str()));

  p_dev_rec->sec_rec.sec_flags |= BTM_SEC_LE_AUTHENTICATED;
  SMP_PasskeyReply(bd_addr, res_smp, passkey);
}

/*******************************************************************************
 *
 * Function         BTM_BleConfirmReply
 *
 * Description      This function is called after Security Manager submitted
 *                  numeric comparison request to the application.
 *
 * Parameters:      bd_addr      - Address of the device with which numeric
 *                                 comparison was requested
 *                  res          - comparison result tBTM_STATUS::BTM_SUCCESS if success
 *
 ******************************************************************************/
void BTM_BleConfirmReply(const RawAddress& bd_addr, tBTM_STATUS res) {
  tBTM_SEC_DEV_REC* p_dev_rec = btm_find_dev(bd_addr);
  log::verbose("bd_addr:{}, res:{}", bd_addr, res);
  if (p_dev_rec == NULL) {
    log::error("Unknown device:{}", bd_addr);
    return;
  }
  const tSMP_STATUS res_smp =
          (res == tBTM_STATUS::BTM_SUCCESS) ? SMP_SUCCESS : SMP_PASSKEY_ENTRY_FAIL;

  BTM_LogHistory(kBtmLogTag, bd_addr, "Confirm reply",
                 base::StringPrintf("transport:%s numeric_comparison_authenticate_status:%s",
                                    bt_transport_text(BT_TRANSPORT_LE).c_str(),
                                    smp_status_text(res_smp).c_str()));

  p_dev_rec->sec_rec.sec_flags |= BTM_SEC_LE_AUTHENTICATED;
  SMP_ConfirmReply(bd_addr, res_smp);
}

/*******************************************************************************
 *
 * Function         BTM_BleOobDataReply
 *
 * Description      This function is called to provide the OOB data for
 *                  SMP in response to BTM_LE_OOB_REQ_EVT
 *
 * Parameters:      bd_addr     - Address of the peer device
 *                  res         - result of the operation SMP_SUCCESS if success
 *                  p_data      - oob data, depending on transport and
 *                                capabilities.
 *                                Might be "Simple Pairing Randomizer", or
 *                                "Security Manager TK Value".
 *
 ******************************************************************************/
void BTM_BleOobDataReply(const RawAddress& bd_addr, tBTM_STATUS res, uint8_t len, uint8_t* p_data) {
  tBTM_SEC_DEV_REC* p_dev_rec = btm_find_dev(bd_addr);
  if (p_dev_rec == NULL) {
    log::error("Unknown device:{}", bd_addr);
    return;
  }

  const tSMP_STATUS res_smp = (res == tBTM_STATUS::BTM_SUCCESS) ? SMP_SUCCESS : SMP_OOB_FAIL;
  BTM_LogHistory(kBtmLogTag, bd_addr, "Oob data reply",
                 base::StringPrintf("transport:%s authenticate_status:%s",
                                    bt_transport_text(BT_TRANSPORT_LE).c_str(),
                                    smp_status_text(res_smp).c_str()));

  p_dev_rec->sec_rec.sec_flags |= BTM_SEC_LE_AUTHENTICATED;
  SMP_OobDataReply(bd_addr, res_smp, len, p_data);
}

/*******************************************************************************
 *
 * Function         BTM_BleSecureConnectionOobDataReply
 *
 * Description      This function is called to provide the OOB data for
 *                  SMP in response to BTM_LE_OOB_REQ_EVT when secure connection
 *                  data is available
 *
 * Parameters:      bd_addr     - Address of the peer device
 *                  p_c         - pointer to Confirmation.
 *                  p_r         - pointer to Randomizer
 *
 ******************************************************************************/
void BTM_BleSecureConnectionOobDataReply(const RawAddress& bd_addr, uint8_t* p_c, uint8_t* p_r) {
  tBTM_SEC_DEV_REC* p_dev_rec = btm_find_dev(bd_addr);
  if (p_dev_rec == NULL) {
    log::error("Unknown device:{}", bd_addr);
    return;
  }

  BTM_LogHistory(kBtmLogTag, bd_addr, "Oob data reply",
                 base::StringPrintf("transport:%s", bt_transport_text(BT_TRANSPORT_LE).c_str()));

  p_dev_rec->sec_rec.sec_flags |= BTM_SEC_LE_AUTHENTICATED;

  tSMP_SC_OOB_DATA oob;
  memset(&oob, 0, sizeof(tSMP_SC_OOB_DATA));

  oob.peer_oob_data.present = true;
  memcpy(&oob.peer_oob_data.randomizer, p_r, OCTET16_LEN);
  memcpy(&oob.peer_oob_data.commitment, p_c, OCTET16_LEN);
  oob.peer_oob_data.addr_rcvd_from.type = p_dev_rec->ble.AddressType();
  oob.peer_oob_data.addr_rcvd_from.bda = bd_addr;

  SMP_SecureConnectionOobDataReply((uint8_t*)&oob);
}

/********************************************************
 *
 * Function         BTM_BleSetPrefConnParams
 *
 * Description      Set a peripheral's preferred connection parameters
 *
 * Parameters:      bd_addr          - BD address of the peripheral
 *                  scan_interval: scan interval
 *                  scan_window: scan window
 *                  min_conn_int     - minimum preferred connection interval
 *                  max_conn_int     - maximum preferred connection interval
 *                  peripheral_latency    - preferred peripheral latency
 *                  supervision_tout - preferred supervision timeout
 *
 * Returns          void
 *
 ******************************************************************************/
void BTM_BleSetPrefConnParams(const RawAddress& bd_addr, uint16_t min_conn_int,
                              uint16_t max_conn_int, uint16_t peripheral_latency,
                              uint16_t supervision_tout) {
  tBTM_SEC_DEV_REC* p_dev_rec = btm_find_dev(bd_addr);

  log::verbose("min:{},max:{},latency:{},tout:{}", min_conn_int, max_conn_int, peripheral_latency,
               supervision_tout);

  if (BTM_BLE_ISVALID_PARAM(min_conn_int, BTM_BLE_CONN_INT_MIN, BTM_BLE_CONN_INT_MAX) &&
      BTM_BLE_ISVALID_PARAM(max_conn_int, BTM_BLE_CONN_INT_MIN, BTM_BLE_CONN_INT_MAX) &&
      BTM_BLE_ISVALID_PARAM(supervision_tout, BTM_BLE_CONN_SUP_TOUT_MIN,
                            BTM_BLE_CONN_SUP_TOUT_MAX) &&
      (peripheral_latency <= BTM_BLE_CONN_LATENCY_MAX ||
       peripheral_latency == BTM_BLE_CONN_PARAM_UNDEF)) {
    if (p_dev_rec) {
      /* expect conn int and stout and peripheral latency to be updated all
       * together
       */
      if (min_conn_int != BTM_BLE_CONN_PARAM_UNDEF || max_conn_int != BTM_BLE_CONN_PARAM_UNDEF) {
        if (min_conn_int != BTM_BLE_CONN_PARAM_UNDEF) {
          p_dev_rec->conn_params.min_conn_int = min_conn_int;
        } else {
          p_dev_rec->conn_params.min_conn_int = max_conn_int;
        }

        if (max_conn_int != BTM_BLE_CONN_PARAM_UNDEF) {
          p_dev_rec->conn_params.max_conn_int = max_conn_int;
        } else {
          p_dev_rec->conn_params.max_conn_int = min_conn_int;
        }

        if (peripheral_latency != BTM_BLE_CONN_PARAM_UNDEF) {
          p_dev_rec->conn_params.peripheral_latency = peripheral_latency;
        } else {
          p_dev_rec->conn_params.peripheral_latency = BTM_BLE_CONN_PERIPHERAL_LATENCY_DEF;
        }

        if (supervision_tout != BTM_BLE_CONN_PARAM_UNDEF) {
          p_dev_rec->conn_params.supervision_tout = supervision_tout;
        } else {
          p_dev_rec->conn_params.supervision_tout = BTM_BLE_CONN_TIMEOUT_DEF;
        }
      }

    } else {
      log::error("Unknown Device, setting rejected");
    }
  } else {
    log::error("Illegal Connection Parameters");
  }
}

/*******************************************************************************
 *
 * Function         BTM_ReadDevInfo
 *
 * Description      This function is called to read the device/address type
 *                  of BD address.
 *
 * Parameter        remote_bda: remote device address
 *                  p_dev_type: output parameter to read the device type.
 *                  p_addr_type: output parameter to read the address type.
 *
 ******************************************************************************/
void BTM_ReadDevInfo(const RawAddress& remote_bda, tBT_DEVICE_TYPE* p_dev_type,
                     tBLE_ADDR_TYPE* p_addr_type) {
  tBTM_SEC_DEV_REC* p_dev_rec = btm_find_dev(remote_bda);
  tBTM_INQ_INFO* p_inq_info = BTM_InqDbRead(remote_bda);

  *p_addr_type = BLE_ADDR_PUBLIC;

  if (!p_dev_rec) {
    *p_dev_type = BT_DEVICE_TYPE_BREDR;
    /* Check with the BT manager if details about remote device are known */
    if (p_inq_info != NULL) {
      *p_dev_type = p_inq_info->results.device_type;
      *p_addr_type = p_inq_info->results.ble_addr_type;
    } else {
      /* unknown device, assume BR/EDR */
      log::verbose("unknown device, BR/EDR assumed");
    }
  } else /* there is a security device record existing */
  {
    /* new inquiry result, merge device type in security device record */
    if (p_inq_info) {
      p_dev_rec->device_type |= p_inq_info->results.device_type;
      if (is_ble_addr_type_known(p_inq_info->results.ble_addr_type)) {
        p_dev_rec->ble.SetAddressType(p_inq_info->results.ble_addr_type);
      } else {
        log::warn(
                "Please do not update device record from anonymous le "
                "advertisement");
      }
    }

    if (p_dev_rec->bd_addr == remote_bda && p_dev_rec->ble.pseudo_addr == remote_bda) {
      *p_dev_type = p_dev_rec->device_type;
      *p_addr_type = p_dev_rec->ble.AddressType();
    } else if (p_dev_rec->ble.pseudo_addr == remote_bda) {
      *p_dev_type = BT_DEVICE_TYPE_BLE;
      *p_addr_type = p_dev_rec->ble.AddressType();
    } else /* matching static address only */ {
      if (p_dev_rec->device_type != BT_DEVICE_TYPE_UNKNOWN) {
        *p_dev_type = p_dev_rec->device_type;
      } else {
        log::warn("device_type not set; assuming BR/EDR");
        *p_dev_type = BT_DEVICE_TYPE_BREDR;
      }
      *p_addr_type = BLE_ADDR_PUBLIC;
    }
  }
  log::debug("Determined device_type:{} addr_type:{}", DeviceTypeText(*p_dev_type),
             AddressTypeText(*p_addr_type));
}

/*******************************************************************************
 *
 * Function         BTM_ReadConnectedTransportAddress
 *
 * Description      This function is called to read the paired device/address
 *                  type of other device paired corresponding to the BD_address
 *
 * Parameter        remote_bda: remote device address, carry out the transport
 *                              address
 *                  transport: active transport
 *
 * Return           true if an active link is identified; false otherwise
 *
 ******************************************************************************/
bool BTM_ReadConnectedTransportAddress(RawAddress* remote_bda, tBT_TRANSPORT transport) {
  tBTM_SEC_DEV_REC* p_dev_rec = btm_find_dev(*remote_bda);

  /* if no device can be located, return */
  if (p_dev_rec == NULL) {
    return false;
  }

  if (transport == BT_TRANSPORT_BR_EDR) {
    if (get_btm_client_interface().peer.BTM_IsAclConnectionUp(p_dev_rec->bd_addr, transport)) {
      *remote_bda = p_dev_rec->bd_addr;
      return true;
    } else if (p_dev_rec->device_type & BT_DEVICE_TYPE_BREDR) {
      *remote_bda = p_dev_rec->bd_addr;
    } else {
      *remote_bda = RawAddress::kEmpty;
    }
    return false;
  }

  if (transport == BT_TRANSPORT_LE) {
    *remote_bda = p_dev_rec->ble.pseudo_addr;
    if (get_btm_client_interface().peer.BTM_IsAclConnectionUp(p_dev_rec->ble.pseudo_addr,
                                                              transport)) {
      return true;
    } else {
      return false;
    }
  }

  return false;
}

tBTM_STATUS BTM_SetBleDataLength(const RawAddress& bd_addr, uint16_t tx_pdu_length) {
  if (!bluetooth::shim::GetController()->SupportsBleDataPacketLengthExtension()) {
    log::info("Local controller does not support le packet extension");
    return tBTM_STATUS::BTM_ILLEGAL_VALUE;
  }

  log::info("bd_addr:{}, tx_pdu_length:{}", bd_addr, tx_pdu_length);

  auto p_dev_rec = btm_find_dev(bd_addr);
  if (p_dev_rec == NULL) {
    log::error("Device {} not found", bd_addr);
    return tBTM_STATUS::BTM_UNKNOWN_ADDR;
  }

  if (tx_pdu_length > BTM_BLE_DATA_SIZE_MAX) {
    tx_pdu_length = BTM_BLE_DATA_SIZE_MAX;
  } else if (tx_pdu_length < BTM_BLE_DATA_SIZE_MIN) {
    tx_pdu_length = BTM_BLE_DATA_SIZE_MIN;
  }

  if (p_dev_rec->get_suggested_tx_octets() >= tx_pdu_length) {
    log::info("Suggested TX octect already set to controller {} >= {}",
              p_dev_rec->get_suggested_tx_octets(), tx_pdu_length);
    return tBTM_STATUS::BTM_SUCCESS;
  }

  uint16_t tx_time = BTM_BLE_DATA_TX_TIME_MAX_LEGACY;

  if (bluetooth::shim::GetController()->GetLocalVersionInformation().hci_version_ >=
      bluetooth::hci::HciVersion::V_5_0) {
    tx_time = BTM_BLE_DATA_TX_TIME_MAX;
  }

  if (!get_btm_client_interface().peer.BTM_IsAclConnectionUp(bd_addr, BT_TRANSPORT_LE)) {
    log::info("Unable to set data length because no le acl link connected to device");
    return tBTM_STATUS::BTM_WRONG_MODE;
  }

  uint16_t hci_handle =
          get_btm_client_interface().peer.BTM_GetHCIConnHandle(bd_addr, BT_TRANSPORT_LE);

  if (!acl_peer_supports_ble_packet_extension(hci_handle)) {
    log::info("Remote device unable to support le packet extension");
    return tBTM_STATUS::BTM_ILLEGAL_VALUE;
  }

  tx_pdu_length = std::min<uint16_t>(
          tx_pdu_length,
          bluetooth::shim::GetController()->GetLeMaximumDataLength().supported_max_tx_octets_);
  tx_time = std::min<uint16_t>(
          tx_time,
          bluetooth::shim::GetController()->GetLeMaximumDataLength().supported_max_tx_time_);

  btsnd_hcic_ble_set_data_length(hci_handle, tx_pdu_length, tx_time);
  p_dev_rec->set_suggested_tx_octect(tx_pdu_length);

  return tBTM_STATUS::BTM_SUCCESS;
}

/*******************************************************************************
 *
 * Function         btm_ble_determine_security_act
 *
 * Description      This function checks the security of current LE link
 *                  and returns the appropriate action that needs to be
 *                  taken to achieve the required security.
 *
 * Parameter        is_originator - True if outgoing connection
 *                  bdaddr: remote device address
 *                  security_required: Security required for the service.
 *
 * Returns          The appropriate security action required.
 *
 ******************************************************************************/
static tBTM_SEC_ACTION btm_ble_determine_security_act(bool is_originator, const RawAddress& bdaddr,
                                                      uint16_t security_required) {
  tBTM_LE_AUTH_REQ auth_req = 0x00;

  if (is_originator) {
    if ((security_required & BTM_SEC_OUT_FLAGS) == 0 &&
        (security_required & BTM_SEC_OUT_MITM) == 0) {
      log::info("No security required for outgoing connection");
      return BTM_SEC_OK;
    }

    if (security_required & BTM_SEC_OUT_MITM) {
      auth_req |= BTM_LE_AUTH_REQ_MITM;
    }
  } else {
    if ((security_required & BTM_SEC_IN_FLAGS) == 0 && (security_required & BTM_SEC_IN_MITM) == 0) {
      log::verbose("No security required for incoming connection");
      return BTM_SEC_OK;
    }

    if (security_required & BTM_SEC_IN_MITM) {
      auth_req |= BTM_LE_AUTH_REQ_MITM;
    }
  }

  tBTM_BLE_SEC_REQ_ACT ble_sec_act = {BTM_BLE_SEC_REQ_ACT_NONE};
  btm_ble_link_sec_check(bdaddr, auth_req, &ble_sec_act);

  log::verbose("ble_sec_act {}", ble_sec_act);

  if (ble_sec_act == BTM_BLE_SEC_REQ_ACT_DISCARD) {
    return BTM_SEC_ENC_PENDING;
  }

  if (ble_sec_act == BTM_BLE_SEC_REQ_ACT_NONE) {
    return BTM_SEC_OK;
  }

  bool is_link_encrypted = BTM_IsEncrypted(bdaddr, BT_TRANSPORT_LE);
  bool is_key_mitm = BTM_IsLinkKeyAuthed(bdaddr, BT_TRANSPORT_LE);

  if (auth_req & BTM_LE_AUTH_REQ_MITM) {
    if (!is_key_mitm) {
      return BTM_SEC_ENCRYPT_MITM;
    } else {
      if (is_link_encrypted) {
        return BTM_SEC_OK;
      } else {
        return BTM_SEC_ENCRYPT;
      }
    }
  } else {
    if (is_link_encrypted) {
      return BTM_SEC_OK;
    } else {
      return BTM_SEC_ENCRYPT_NO_MITM;
    }
  }

  return BTM_SEC_OK;
}

/*******************************************************************************
 *
 * Function         btm_ble_start_sec_check
 *
 * Description      This function is to check and set the security required for
 *                  LE link for LE COC.
 *
 * Parameter        bdaddr: remote device address.
 *                  psm : PSM of the LE COC service.
 *                  is_originator: true if outgoing connection.
 *                  p_callback : Pointer to the callback function.
 *                  p_ref_data : Pointer to be returned along with the callback.
 *
 * Returns          Returns  - tBTM_STATUS
 *
 ******************************************************************************/
tBTM_STATUS btm_ble_start_sec_check(const RawAddress& bd_addr, uint16_t psm, bool is_originator,
                                    tBTM_SEC_CALLBACK* p_callback, void* p_ref_data) {
  /* Find the service record for the PSM */
  tBTM_SEC_SERV_REC* p_serv_rec = btm_sec_cb.find_first_serv_rec(is_originator, psm);

  /* If there is no application registered with this PSM do not allow connection
   */
  if (!p_serv_rec) {
    log::warn("PSM: {} no application registered", psm);
    (*p_callback)(bd_addr, BT_TRANSPORT_LE, p_ref_data, tBTM_STATUS::BTM_MODE_UNSUPPORTED);
    return tBTM_STATUS::BTM_ILLEGAL_VALUE;
  }

  bool is_encrypted = BTM_IsEncrypted(bd_addr, BT_TRANSPORT_LE);
  bool is_link_key_authed = BTM_IsLinkKeyAuthed(bd_addr, BT_TRANSPORT_LE);
  bool is_authenticated = BTM_IsAuthenticated(bd_addr, BT_TRANSPORT_LE);

  if (!is_originator) {
    if ((p_serv_rec->security_flags & BTM_SEC_IN_ENCRYPT) && !is_encrypted) {
      log::error("BTM_NOT_ENCRYPTED. service security_flags=0x{:x}", p_serv_rec->security_flags);
      return tBTM_STATUS::BTM_NOT_ENCRYPTED;
    } else if ((p_serv_rec->security_flags & BTM_SEC_IN_AUTHENTICATE) &&
               !(is_link_key_authed || is_authenticated)) {
      log::error("tBTM_STATUS::BTM_NOT_AUTHENTICATED. service security_flags=0x{:x}",
                 p_serv_rec->security_flags);
      return tBTM_STATUS::BTM_NOT_AUTHENTICATED;
    }
    /* TODO: When security is required, then must check that the key size of our
       service is equal or smaller than the incoming connection key size. */
  }

  tBTM_SEC_ACTION sec_act =
          btm_ble_determine_security_act(is_originator, bd_addr, p_serv_rec->security_flags);

  tBTM_BLE_SEC_ACT ble_sec_act = BTM_BLE_SEC_NONE;

  switch (sec_act) {
    case BTM_SEC_OK:
      log::debug("Security met");
      p_callback(bd_addr, BT_TRANSPORT_LE, p_ref_data, tBTM_STATUS::BTM_SUCCESS);
      break;

    case BTM_SEC_ENCRYPT:
      log::debug("Encryption needs to be done");
      ble_sec_act = BTM_BLE_SEC_ENCRYPT;
      break;

    case BTM_SEC_ENCRYPT_MITM:
      log::debug("Pairing with MITM needs to be done");
      ble_sec_act = BTM_BLE_SEC_ENCRYPT_MITM;
      break;

    case BTM_SEC_ENCRYPT_NO_MITM:
      log::debug("Pairing with No MITM needs to be done");
      ble_sec_act = BTM_BLE_SEC_ENCRYPT_NO_MITM;
      break;

    case BTM_SEC_ENC_PENDING:
      log::debug("Ecryption pending");
      break;
  }

  if (ble_sec_act == BTM_BLE_SEC_NONE && sec_act != BTM_SEC_ENC_PENDING) {
    return tBTM_STATUS::BTM_SUCCESS;
  }

  l2cble_update_sec_act(bd_addr, sec_act);

  BTM_SetEncryption(bd_addr, BT_TRANSPORT_LE, p_callback, p_ref_data, ble_sec_act);

  return tBTM_STATUS::BTM_SUCCESS;
}

/*******************************************************************************
 *
 * Function         increment_sign_counter
 *
 * Description      This method is to increment the (local or peer) sign counter
 * Returns         None
 *
 ******************************************************************************/
void tBTM_SEC_REC::increment_sign_counter(bool local) {
  if (local) {
    ble_keys.local_counter++;
  } else {
    ble_keys.counter++;
  }

  log::verbose("local={} local sign counter={} peer sign counter={}", local, ble_keys.local_counter,
               ble_keys.counter);
}

/*******************************************************************************
 *
 * Function         btm_ble_get_enc_key_type
 *
 * Description      This function is to get the BLE key type that has been
 *                  exchanged between the local device and the peer device.
 *
 * Returns          p_key_type: output parameter to carry the key type value.
 *
 ******************************************************************************/
bool btm_ble_get_enc_key_type(const RawAddress& bd_addr, uint8_t* p_key_types) {
  tBTM_SEC_DEV_REC* p_dev_rec;

  log::verbose("bd_addr:{}", bd_addr);

  p_dev_rec = btm_find_dev(bd_addr);
  if (p_dev_rec != NULL) {
    *p_key_types = p_dev_rec->sec_rec.ble_keys.key_type;
    return true;
  }
  return false;
}

/*******************************************************************************
 *
 * Function         btm_get_local_div
 *
 * Description      This function is called to read the local DIV
 *
 * Returns          TRUE - if a valid DIV is availavle
 ******************************************************************************/
bool btm_get_local_div(const RawAddress& bd_addr, uint16_t* p_div) {
  tBTM_SEC_DEV_REC* p_dev_rec;
  bool status = false;

  *p_div = 0;
  p_dev_rec = btm_find_dev(bd_addr);

  if (p_dev_rec && p_dev_rec->sec_rec.ble_keys.div) {
    status = true;
    *p_div = p_dev_rec->sec_rec.ble_keys.div;
  }
  log::verbose("status={} (1-OK) DIV=0x{:x}", status, *p_div);
  return status;
}

/*******************************************************************************
 *
 * Function         btm_sec_save_le_key
 *
 * Description      This function is called by the SMP to update
 *                  an  BLE key.  SMP is internal, whereas all the keys shall
 *                  be sent to the application.  The function is also called
 *                  when application passes ble key stored in NVRAM to the
 *                  btm_sec.
 *                  pass_to_application parameter is false in this case.
 *
 * Returns          void
 *
 ******************************************************************************/
void btm_sec_save_le_key(const RawAddress& bd_addr, tBTM_LE_KEY_TYPE key_type,
                         tBTM_LE_KEY_VALUE* p_keys, bool pass_to_application) {
  tBTM_SEC_DEV_REC* p_rec;

  log::verbose("key_type=0x{:x} pass_to_application={}", key_type, pass_to_application);
  /* Store the updated key in the device database */

  if ((p_rec = btm_find_dev(bd_addr)) != NULL && (p_keys || key_type == BTM_LE_KEY_LID)) {
    btm_ble_init_pseudo_addr(p_rec, bd_addr);

    switch (key_type) {
      case BTM_LE_KEY_PENC:
        p_rec->sec_rec.ble_keys.pltk = p_keys->penc_key.ltk;
        memcpy(p_rec->sec_rec.ble_keys.rand, p_keys->penc_key.rand, BT_OCTET8_LEN);
        p_rec->sec_rec.ble_keys.sec_level = p_keys->penc_key.sec_level;
        p_rec->sec_rec.ble_keys.ediv = p_keys->penc_key.ediv;
        p_rec->sec_rec.ble_keys.key_size = p_keys->penc_key.key_size;
        p_rec->sec_rec.ble_keys.key_type |= BTM_LE_KEY_PENC;
        p_rec->sec_rec.sec_flags |= BTM_SEC_LE_LINK_KEY_KNOWN;
        if (p_keys->penc_key.sec_level == SMP_SEC_AUTHENTICATED) {
          p_rec->sec_rec.sec_flags |= BTM_SEC_LE_LINK_KEY_AUTHED;
        } else {
          p_rec->sec_rec.sec_flags &= ~BTM_SEC_LE_LINK_KEY_AUTHED;
        }
        log::verbose("BTM_LE_KEY_PENC key_type=0x{:x} sec_flags=0x{:x} sec_leve=0x{:x}",
                     p_rec->sec_rec.ble_keys.key_type, p_rec->sec_rec.sec_flags,
                     p_rec->sec_rec.ble_keys.sec_level);
        break;

      case BTM_LE_KEY_PID:
        p_rec->sec_rec.ble_keys.irk = p_keys->pid_key.irk;
        p_rec->ble.identity_address_with_type.bda = p_keys->pid_key.identity_addr;
        p_rec->ble.identity_address_with_type.type = p_keys->pid_key.identity_addr_type;
        p_rec->sec_rec.ble_keys.key_type |= BTM_LE_KEY_PID;
        log::verbose(
                "BTM_LE_KEY_PID key_type=0x{:x} save peer IRK, change bd_addr={} "
                "to id_addr={} id_addr_type=0x{:x}",
                p_rec->sec_rec.ble_keys.key_type, p_rec->bd_addr, p_keys->pid_key.identity_addr,
                p_keys->pid_key.identity_addr_type);
        /* update device record address as identity address */
        p_rec->bd_addr = p_keys->pid_key.identity_addr;
        /* combine DUMO device security record if needed */
        btm_consolidate_dev(p_rec);
        break;

      case BTM_LE_KEY_PCSRK:
        p_rec->sec_rec.ble_keys.pcsrk = p_keys->pcsrk_key.csrk;
        p_rec->sec_rec.ble_keys.srk_sec_level = p_keys->pcsrk_key.sec_level;
        p_rec->sec_rec.ble_keys.counter = p_keys->pcsrk_key.counter;
        p_rec->sec_rec.ble_keys.key_type |= BTM_LE_KEY_PCSRK;
        p_rec->sec_rec.sec_flags |= BTM_SEC_LE_LINK_KEY_KNOWN;
        if (p_keys->pcsrk_key.sec_level == SMP_SEC_AUTHENTICATED) {
          p_rec->sec_rec.sec_flags |= BTM_SEC_LE_LINK_KEY_AUTHED;
        } else {
          p_rec->sec_rec.sec_flags &= ~BTM_SEC_LE_LINK_KEY_AUTHED;
        }

        log::verbose(
                "BTM_LE_KEY_PCSRK key_type=0x{:x} sec_flags=0x{:x} "
                "sec_level=0x{:x} peer_counter={}",
                p_rec->sec_rec.ble_keys.key_type, p_rec->sec_rec.sec_flags,
                p_rec->sec_rec.ble_keys.srk_sec_level, p_rec->sec_rec.ble_keys.counter);
        break;

      case BTM_LE_KEY_LENC:
        p_rec->sec_rec.ble_keys.lltk = p_keys->lenc_key.ltk;
        p_rec->sec_rec.ble_keys.div = p_keys->lenc_key.div; /* update DIV */
        p_rec->sec_rec.ble_keys.sec_level = p_keys->lenc_key.sec_level;
        p_rec->sec_rec.ble_keys.key_size = p_keys->lenc_key.key_size;
        p_rec->sec_rec.ble_keys.key_type |= BTM_LE_KEY_LENC;

        log::verbose(
                "BTM_LE_KEY_LENC key_type=0x{:x} DIV=0x{:x} key_size=0x{:x} "
                "sec_level=0x{:x}",
                p_rec->sec_rec.ble_keys.key_type, p_rec->sec_rec.ble_keys.div,
                p_rec->sec_rec.ble_keys.key_size, p_rec->sec_rec.ble_keys.sec_level);
        break;

      case BTM_LE_KEY_LCSRK: /* local CSRK has been delivered */
        p_rec->sec_rec.ble_keys.lcsrk = p_keys->lcsrk_key.csrk;
        p_rec->sec_rec.ble_keys.div = p_keys->lcsrk_key.div; /* update DIV */
        p_rec->sec_rec.ble_keys.local_csrk_sec_level = p_keys->lcsrk_key.sec_level;
        p_rec->sec_rec.ble_keys.local_counter = p_keys->lcsrk_key.counter;
        p_rec->sec_rec.ble_keys.key_type |= BTM_LE_KEY_LCSRK;
        log::verbose(
                "BTM_LE_KEY_LCSRK key_type=0x{:x} DIV=0x{:x} scrk_sec_level=0x{:x} "
                "local_counter={}",
                p_rec->sec_rec.ble_keys.key_type, p_rec->sec_rec.ble_keys.div,
                p_rec->sec_rec.ble_keys.local_csrk_sec_level,
                p_rec->sec_rec.ble_keys.local_counter);
        break;

      case BTM_LE_KEY_LID:
        p_rec->sec_rec.ble_keys.key_type |= BTM_LE_KEY_LID;
        break;
      default:
        log::warn("btm_sec_save_le_key (Bad key_type 0x{:02x})", key_type);
        return;
    }

    log::verbose("BLE key type 0x{:x}, updated for BDA:{}", key_type, bd_addr);

    /* Notify the application that one of the BLE keys has been updated
       If link key is in progress, it will get sent later.*/
    if (pass_to_application) {
      tBTM_LE_EVT_DATA cb_data = {};
      cb_data.key.p_key_value = p_keys;
      cb_data.key.key_type = key_type;

      BTM_BLE_SEC_CALLBACK(BTM_LE_KEY_EVT, bd_addr, &cb_data);
    }
    return;
  }

  log::warn("BLE key type 0x{:x}, called for Unknown BDA or type:{}", key_type, bd_addr);

  if (p_rec) {
    log::verbose("sec_flags=0x{:x}", p_rec->sec_rec.sec_flags);
  }
}

/*******************************************************************************
 *
 * Function         btm_ble_update_sec_key_size
 *
 * Description      update the current lin kencryption key size
 *
 * Returns          void
 *
 ******************************************************************************/
void btm_ble_update_sec_key_size(const RawAddress& bd_addr, uint8_t enc_key_size) {
  tBTM_SEC_DEV_REC* p_rec;

  log::verbose("bd_addr:{}, enc_key_size={}", bd_addr, enc_key_size);

  p_rec = btm_find_dev(bd_addr);
  if (p_rec != NULL) {
    p_rec->sec_rec.enc_key_size = enc_key_size;
  }
}

/*******************************************************************************
 *
 * Function         btm_ble_read_sec_key_size
 *
 * Description      update the current lin kencryption key size
 *
 * Returns          void
 *
 ******************************************************************************/
uint8_t btm_ble_read_sec_key_size(const RawAddress& bd_addr) {
  tBTM_SEC_DEV_REC* p_rec;

  p_rec = btm_find_dev(bd_addr);
  if (p_rec != NULL) {
    return p_rec->sec_rec.enc_key_size;
  } else {
    return 0;
  }
}

/*******************************************************************************
 *
 * Function         btm_ble_link_sec_check
 *
 * Description      Check BLE link security level match.
 *
 * Returns          true: check is OK and the *p_sec_req_act contain the action
 *
 ******************************************************************************/
void btm_ble_link_sec_check(const RawAddress& bd_addr, tBTM_LE_AUTH_REQ auth_req,
                            tBTM_BLE_SEC_REQ_ACT* p_sec_req_act) {
  tBTM_SEC_DEV_REC* p_dev_rec = btm_find_dev(bd_addr);
  uint8_t req_sec_level = SMP_SEC_NONE, cur_sec_level = SMP_SEC_NONE;

  log::verbose("bd_addr:{}, auth_req=0x{:x}", bd_addr, auth_req);

  if (p_dev_rec == NULL) {
    log::error("received for unknown device");
    return;
  }

  if (p_dev_rec->sec_rec.is_security_state_encrypting() ||
      p_dev_rec->sec_rec.le_link == tSECURITY_STATE::AUTHENTICATING) {
    /* race condition: discard the security request while central is encrypting
     * the link */
    *p_sec_req_act = BTM_BLE_SEC_REQ_ACT_DISCARD;
  } else {
    req_sec_level = SMP_SEC_UNAUTHENTICATE;
    if (auth_req & BTM_LE_AUTH_REQ_MITM) {
      req_sec_level = SMP_SEC_AUTHENTICATED;
    }

    log::verbose("dev_rec sec_flags=0x{:x}", p_dev_rec->sec_rec.sec_flags);

    /* currently encrpted  */
    if (p_dev_rec->sec_rec.sec_flags & BTM_SEC_LE_ENCRYPTED) {
      if (p_dev_rec->sec_rec.sec_flags & BTM_SEC_LE_AUTHENTICATED) {
        cur_sec_level = SMP_SEC_AUTHENTICATED;
      } else {
        cur_sec_level = SMP_SEC_UNAUTHENTICATE;
      }
    } else /* unencrypted link */
    {
      /* if bonded, get the key security level */
      if (p_dev_rec->sec_rec.ble_keys.key_type & BTM_LE_KEY_PENC) {
        cur_sec_level = p_dev_rec->sec_rec.ble_keys.sec_level;
      } else {
        cur_sec_level = SMP_SEC_NONE;
      }
    }

    if (cur_sec_level >= req_sec_level) {
      /* To avoid re-encryption on an encrypted link for an equal condition
       * encryption */
      *p_sec_req_act = BTM_BLE_SEC_REQ_ACT_ENCRYPT;
    } else {
      /* start the pariring process to upgrade the keys*/
      *p_sec_req_act = BTM_BLE_SEC_REQ_ACT_PAIR;
    }
  }

  log::verbose("cur_sec_level={} req_sec_level={} sec_req_act={}", cur_sec_level, req_sec_level,
               *p_sec_req_act);
}

/*******************************************************************************
 *
 * Function         btm_ble_set_encryption
 *
 * Description      This function is called to ensure that LE connection is
 *                  encrypted.  Should be called only on an open connection.
 *                  Typically only needed for connections that first want to
 *                  bring up unencrypted links, then later encrypt them.
 *
 * Returns          void
 *                  the local device ER is copied into er
 *
 ******************************************************************************/
tBTM_STATUS btm_ble_set_encryption(const RawAddress& bd_addr, tBTM_BLE_SEC_ACT sec_act,
                                   uint8_t link_role) {
  tBTM_STATUS cmd = tBTM_STATUS::BTM_NO_RESOURCES;
  tBTM_SEC_DEV_REC* p_rec = btm_find_dev(bd_addr);
  tBTM_BLE_SEC_REQ_ACT sec_req_act;
  tBTM_LE_AUTH_REQ auth_req;

  if (p_rec == NULL) {
    log::warn("NULL device record!! sec_act=0x{:x}", sec_act);
    return tBTM_STATUS::BTM_WRONG_MODE;
  }

  log::verbose("sec_act=0x{:x} role_central={}", sec_act, p_rec->role_central);

  if (sec_act == BTM_BLE_SEC_ENCRYPT_MITM) {
    p_rec->sec_rec.security_required |= BTM_SEC_IN_MITM;
  }

  switch (sec_act) {
    case BTM_BLE_SEC_ENCRYPT:
      if (link_role == HCI_ROLE_CENTRAL) {
        /* start link layer encryption using the security info stored */
        cmd = btm_ble_start_encrypt(bd_addr, false, NULL);
        break;
      }
      /* if salve role then fall through to call SMP_Pair below which will send
         a sec_request to request the central to encrypt the link */
      FALLTHROUGH_INTENDED; /* FALLTHROUGH */
    case BTM_BLE_SEC_ENCRYPT_NO_MITM:
    case BTM_BLE_SEC_ENCRYPT_MITM:
      auth_req = (sec_act == BTM_BLE_SEC_ENCRYPT_NO_MITM) ? SMP_AUTH_BOND
                                                          : (SMP_AUTH_BOND | SMP_AUTH_YN_BIT);
      btm_ble_link_sec_check(bd_addr, auth_req, &sec_req_act);
      if (sec_req_act == BTM_BLE_SEC_REQ_ACT_NONE || sec_req_act == BTM_BLE_SEC_REQ_ACT_DISCARD) {
        log::verbose("no action needed. Ignore");
        cmd = tBTM_STATUS::BTM_SUCCESS;
        break;
      }
      if (link_role == HCI_ROLE_CENTRAL) {
        if (sec_req_act == BTM_BLE_SEC_REQ_ACT_ENCRYPT) {
          cmd = btm_ble_start_encrypt(bd_addr, false, NULL);
          break;
        }
      }

      if (SMP_Pair(bd_addr) == SMP_STARTED) {
        cmd = tBTM_STATUS::BTM_CMD_STARTED;
        p_rec->sec_rec.le_link = tSECURITY_STATE::AUTHENTICATING;
      }
      break;

    default:
      cmd = tBTM_STATUS::BTM_WRONG_MODE;
      break;
  }
  return cmd;
}

/*******************************************************************************
 *
 * Function         btm_ble_ltk_request
 *
 * Description      This function is called when encryption request is received
 *                  on a peripheral device.
 *
 *
 * Returns          void
 *
 ******************************************************************************/
void btm_ble_ltk_request(uint16_t handle, BT_OCTET8 rand, uint16_t ediv) {
  tBTM_SEC_CB* p_cb = &btm_sec_cb;
  tBTM_SEC_DEV_REC* p_dev_rec = btm_find_dev_by_handle(handle);

  log::verbose("handle:0x{:x}", handle);

  p_cb->ediv = ediv;

  memcpy(p_cb->enc_rand, rand, BT_OCTET8_LEN);

  if (p_dev_rec != NULL) {
    if (!smp_proc_ltk_request(p_dev_rec->bd_addr)) {
      btm_ble_ltk_request_reply(p_dev_rec->bd_addr, false, Octet16{0});
    }
  }
}

/** This function is called to start LE encryption.
 * Returns tBTM_STATUS::BTM_SUCCESS if encryption was started successfully
 */
tBTM_STATUS btm_ble_start_encrypt(const RawAddress& bda, bool use_stk, Octet16* p_stk) {
  tBTM_SEC_CB* p_cb = &btm_sec_cb;
  tBTM_SEC_DEV_REC* p_rec = btm_find_dev(bda);
  BT_OCTET8 dummy_rand = {0};

  log::verbose("bd_addr:{}, use_stk:{}", bda, use_stk);

  if (!p_rec) {
    log::error("Link is not active, can not encrypt!");
    return tBTM_STATUS::BTM_WRONG_MODE;
  }

  if (p_rec->sec_rec.is_security_state_le_encrypting()) {
    log::warn("LE link encryption is active, Busy!");
    return tBTM_STATUS::BTM_BUSY;
  }

  // Some controllers may not like encrypting both transports at the same time
  bool allow_le_enc_with_bredr =
          android::sysprop::bluetooth::Ble::allow_enc_with_bredr().value_or(false);
  if (!allow_le_enc_with_bredr && p_rec->sec_rec.is_security_state_bredr_encrypting()) {
    log::warn("BR/EDR link encryption is active, Busy!");
    return tBTM_STATUS::BTM_BUSY;
  }

  p_cb->enc_handle = p_rec->ble_hci_handle;

  if (use_stk) {
    btsnd_hcic_ble_start_enc(p_rec->ble_hci_handle, dummy_rand, 0, *p_stk);
  } else if (p_rec->sec_rec.ble_keys.key_type & BTM_LE_KEY_PENC) {
    btsnd_hcic_ble_start_enc(p_rec->ble_hci_handle, p_rec->sec_rec.ble_keys.rand,
                             p_rec->sec_rec.ble_keys.ediv, p_rec->sec_rec.ble_keys.pltk);
  } else {
    log::error("No key available to encrypt the link");
    return tBTM_STATUS::BTM_ERR_KEY_MISSING;
  }

  if (p_rec->sec_rec.le_link == tSECURITY_STATE::IDLE) {
    p_rec->sec_rec.le_link = tSECURITY_STATE::ENCRYPTING;
  }

  return tBTM_STATUS::BTM_CMD_STARTED;
}

/*******************************************************************************
 *
 * Function         btm_ble_notify_enc_cmpl
 *
 * Description      This function is called to connect EATT and notify GATT to
 *                  send data if any request is pending. This either happens on
 *                  encryption complete event, or if bond is pending, after SMP
 *                  notifies that bonding is complete.
 *
 * Returns          void
 *
 ******************************************************************************/
static void btm_ble_notify_enc_cmpl(const RawAddress& bd_addr, bool encr_enable) {
  if (encr_enable) {
    uint8_t remote_lmp_version = 0;
    if (!get_btm_client_interface().peer.BTM_ReadRemoteVersion(bd_addr, &remote_lmp_version,
                                                               nullptr, nullptr) ||
        remote_lmp_version == 0) {
      log::warn("BLE Unable to determine remote version");
    }

    if (remote_lmp_version == 0 || remote_lmp_version >= HCI_PROTO_VERSION_5_0) {
      /* Link is encrypted, start EATT if remote LMP version is unknown, or 5.2
       * or greater */
      bluetooth::eatt::EattExtension::GetInstance()->Connect(bd_addr);
    }
  }

  /* to notify GATT to send data if any request is pending */
  gatt_notify_enc_cmpl(bd_addr);
}

/*******************************************************************************
 *
 * Function         btm_ble_link_encrypted
 *
 * Description      This function is called when LE link encrption status is
 *                  changed.
 *
 * Returns          void
 *
 ******************************************************************************/
void btm_ble_link_encrypted(const RawAddress& bd_addr, uint8_t encr_enable) {
  tBTM_SEC_DEV_REC* p_dev_rec = btm_find_dev(bd_addr);
  bool enc_cback;

  log::verbose("bd_addr:{}, encr_enable={}", bd_addr, encr_enable);

  if (!p_dev_rec) {
    log::warn("No Device Found!");
    return;
  }

  enc_cback = p_dev_rec->sec_rec.is_security_state_le_encrypting();

  smp_link_encrypted(bd_addr, encr_enable);

  log::verbose("p_dev_rec->sec_rec.sec_flags=0x{:x}", p_dev_rec->sec_rec.sec_flags);

  if (encr_enable && p_dev_rec->sec_rec.enc_key_size == 0) {
    p_dev_rec->sec_rec.enc_key_size = p_dev_rec->sec_rec.ble_keys.key_size;
  }

  p_dev_rec->sec_rec.le_link = tSECURITY_STATE::IDLE;
  if (p_dev_rec->sec_rec.p_callback && enc_cback) {
    if (encr_enable) {
      btm_sec_dev_rec_cback_event(p_dev_rec, tBTM_STATUS::BTM_SUCCESS, true);
    }
    /* LTK missing on peripheral */
    else if (p_dev_rec->role_central && (p_dev_rec->sec_rec.sec_status == HCI_ERR_KEY_MISSING)) {
      btm_sec_dev_rec_cback_event(p_dev_rec, tBTM_STATUS::BTM_ERR_KEY_MISSING, true);
    } else if (!(p_dev_rec->sec_rec.sec_flags & BTM_SEC_LE_LINK_KEY_KNOWN)) {
      btm_sec_dev_rec_cback_event(p_dev_rec, tBTM_STATUS::BTM_FAILED_ON_SECURITY, true);
    } else if (p_dev_rec->role_central) {
      btm_sec_dev_rec_cback_event(p_dev_rec, tBTM_STATUS::BTM_ERR_PROCESSING, true);
    }
  }

  BD_NAME remote_name = {};
  /* to notify GATT to send data if any request is pending,
  or if IOP matched, delay notifying until SMP_CMPLT_EVT */
  if (BTM_GetRemoteDeviceName(p_dev_rec->ble.pseudo_addr, remote_name) &&
      interop_match_name(INTEROP_SUSPEND_ATT_TRAFFIC_DURING_PAIRING, (const char*)remote_name) &&
      (btm_sec_cb.pairing_flags & BTM_PAIR_FLAGS_LE_ACTIVE) &&
      btm_sec_cb.pairing_bda == p_dev_rec->ble.pseudo_addr) {
    log::info(
            "INTEROP_DELAY_ATT_TRAFFIC_DURING_PAIRING: Waiting for bonding to "
            "complete to notify enc complete");
  } else {
    btm_ble_notify_enc_cmpl(p_dev_rec->ble.pseudo_addr, encr_enable);
  }

  if (btm_cb.encrypted_advertising_data_supported && encr_enable &&
      btm_sec_is_a_bonded_dev(p_dev_rec->ble.pseudo_addr)) {
    size_t length = btif_storage_get_enc_key_material_length(&p_dev_rec->ble.pseudo_addr);

    tGATT_TCB* p_tcb = gatt_find_tcb_by_addr(p_dev_rec->ble.pseudo_addr, BT_TRANSPORT_LE);
    /* Resume pending read of encrypted data key material*/
    if (p_tcb &&
        (p_tcb->is_read_enc_key_pending || (!p_tcb->is_read_enc_key_pending && (length > 0)))) {
      log::debug(" btm_ble_link_encrypted, read enc key values");
      GAP_BleGetEncKeyMaterialInfo(p_dev_rec->ble.pseudo_addr);
      p_tcb->is_read_enc_key_pending = false;
    }
  }
}

/*******************************************************************************
 *
 * Function         btm_ble_ltk_request_reply
 *
 * Description      This function is called to send a LTK request reply on a
 *                  peripheral
 *                  device.
 *
 * Returns          void
 *
 ******************************************************************************/
void btm_ble_ltk_request_reply(const RawAddress& bda, bool use_stk, const Octet16& stk) {
  tBTM_SEC_DEV_REC* p_rec = btm_find_dev(bda);
  tBTM_SEC_CB* p_cb = &btm_sec_cb;

  log::debug("bd_addr:{},use_stk:{}", bda, use_stk);

  if (p_rec == NULL) {
    log::error("unknown device");
    return;
  }

  p_cb->enc_handle = p_rec->ble_hci_handle;
  p_cb->key_size = p_rec->sec_rec.ble_keys.key_size;

  log::error("key size={}", p_rec->sec_rec.ble_keys.key_size);
  if (use_stk) {
    btsnd_hcic_ble_ltk_req_reply(btm_sec_cb.enc_handle, stk);
    return;
  }
  /* calculate LTK using peer device  */
  if (p_rec->sec_rec.ble_keys.key_type & BTM_LE_KEY_LENC) {
    btsnd_hcic_ble_ltk_req_reply(btm_sec_cb.enc_handle, p_rec->sec_rec.ble_keys.lltk);
    return;
  }

  p_rec = btm_find_dev_with_lenc(bda);
  if (!p_rec) {
    btsnd_hcic_ble_ltk_req_neg_reply(btm_sec_cb.enc_handle);
    return;
  }

  log::info("Found second sec_dev_rec for device that have LTK");
  /* This can happen when remote established LE connection using RPA to this
   * device, but then pair with us using Classing transport while still keeping
   * LE connection. If remote attempts to encrypt the LE connection, we might
   * end up here. We will eventually consolidate both entries, this is to avoid
   * race conditions. */

  log::assert_that(p_rec->sec_rec.ble_keys.key_type & BTM_LE_KEY_LENC,
                   "local enccryption key not present");
  p_cb->key_size = p_rec->sec_rec.ble_keys.key_size;
  btsnd_hcic_ble_ltk_req_reply(btm_sec_cb.enc_handle, p_rec->sec_rec.ble_keys.lltk);
}

/*******************************************************************************
 *
 * Function         btm_ble_io_capabilities_req
 *
 * Description      This function is called to handle SMP get IO capability
 *                  request.
 *
 * Returns          void
 *
 ******************************************************************************/
static tBTM_STATUS btm_ble_io_capabilities_req(tBTM_SEC_DEV_REC* p_dev_rec,
                                               tBTM_LE_IO_REQ* p_data) {
  log::verbose("p_dev_rec->bd_addr:{}", p_dev_rec->bd_addr);
  if (btm_sec_cb.api.p_le_callback) {
    tBTM_STATUS status = (*btm_sec_cb.api.p_le_callback)(BTM_LE_IO_REQ_EVT, p_dev_rec->bd_addr,
                                                         (tBTM_LE_EVT_DATA*)p_data);
    if (status != tBTM_STATUS::BTM_SUCCESS) {
      log::warn("Security callback failed {} for {}", btm_status_text(status), p_dev_rec->bd_addr);
      return status;
    }
  }

  if (BTM_OOB_UNKNOWN == p_data->oob_data) {
    return tBTM_STATUS::BTM_SUCCESS;
  }

  p_data->auth_req &= BTM_LE_AUTH_REQ_MASK;
  log::verbose("1:p_dev_rec->sec_rec.security_required={}, auth_req:{}",
               p_dev_rec->sec_rec.security_required, p_data->auth_req);
  log::verbose("2:i_keys=0x{:x} r_keys=0x{:x} (bit 0-LTK 1-IRK 2-CSRK)", p_data->init_keys,
               p_data->resp_keys);

  /* if authentication requires MITM protection, put on the mask */
  if (p_dev_rec->sec_rec.security_required & BTM_SEC_IN_MITM) {
    p_data->auth_req |= BTM_LE_AUTH_REQ_MITM;
  }

  if (!(p_data->auth_req & SMP_AUTH_BOND)) {
    log::verbose("Non bonding: No keys should be exchanged");
    p_data->init_keys = 0;
    p_data->resp_keys = 0;
  }

  log::verbose("3:auth_req:{}", p_data->auth_req);
  log::verbose("4:i_keys=0x{:x} r_keys=0x{:x}", p_data->init_keys, p_data->resp_keys);

  log::verbose("5:p_data->io_cap={} auth_req:{}", p_data->io_cap, p_data->auth_req);

  /* remove MITM protection requirement if IO cap does not allow it */
  if ((p_data->io_cap == BTM_IO_CAP_NONE) && p_data->oob_data == SMP_OOB_NONE) {
    p_data->auth_req &= ~BTM_LE_AUTH_REQ_MITM;
  }

  if (!(p_data->auth_req & SMP_SC_SUPPORT_BIT)) {
    /* if Secure Connections are not supported then remove LK derivation,
    ** and keypress notifications.
    */
    log::verbose("SC not supported -> No LK derivation, no keypress notifications");
    p_data->auth_req &= ~SMP_KP_SUPPORT_BIT;
    p_data->init_keys &= ~SMP_SEC_KEY_TYPE_LK;
    p_data->resp_keys &= ~SMP_SEC_KEY_TYPE_LK;
  }

  log::verbose("6:IO_CAP:{} oob_data:{} auth_req:0x{:02x}", p_data->io_cap, p_data->oob_data,
               p_data->auth_req);

  return tBTM_STATUS::BTM_SUCCESS;
}

/*******************************************************************************
 *
 * Function         btm_ble_br_keys_req
 *
 * Description      This function is called to handle SMP request for keys sent
 *                  over BR/EDR.
 *
 * Returns          void
 *
 ******************************************************************************/
static tBTM_STATUS btm_ble_br_keys_req(tBTM_SEC_DEV_REC* p_dev_rec, tBTM_LE_IO_REQ* p_data) {
  tBTM_STATUS callback_rc = tBTM_STATUS::BTM_SUCCESS;
  log::verbose("p_dev_rec->bd_addr:{}", p_dev_rec->bd_addr);
  *p_data = tBTM_LE_IO_REQ{
          .io_cap = BTM_IO_CAP_UNKNOWN,
          .oob_data = false,
          .auth_req = BTM_LE_AUTH_REQ_SC_MITM_BOND,
          .max_key_size = BTM_BLE_MAX_KEY_SIZE,
          .init_keys = SMP_BR_SEC_DEFAULT_KEY,
          .resp_keys = SMP_BR_SEC_DEFAULT_KEY,
  };

  if (osi_property_get_bool(kPropertyCtkdDisableCsrkDistribution, false)) {
    p_data->init_keys &= (~SMP_SEC_KEY_TYPE_CSRK);
    p_data->resp_keys &= (~SMP_SEC_KEY_TYPE_CSRK);
  }

  return callback_rc;
}

/*******************************************************************************
 *
 * Function         btm_ble_connected
 *
 * Description      This function is called on LE connection
 *
 * Returns          void
 *
 ******************************************************************************/
void btm_ble_connected(const RawAddress& bda, uint16_t handle, uint8_t /* enc_mode */, uint8_t role,
                       tBLE_ADDR_TYPE addr_type, bool addr_matched,
                       bool can_read_discoverable_characteristics) {
  tBTM_SEC_DEV_REC* p_dev_rec = btm_find_or_alloc_dev(bda);
  if (p_dev_rec == NULL) {
    return;
  }

  log::warn("Update timestamp for ble connection:{}", bda);

  alarm_set_on_mloop(btm_cb.devcb.conn_proc_timer, BTM_SEC_CONN_PROC_TIMEOUT_MS,
                     btm_ble_conn_proc_timer_timeout, NULL);

  // TODO() Why is timestamp a counter ?
  p_dev_rec->timestamp = btm_sec_cb.dev_rec_count++;

  if (is_ble_addr_type_known(addr_type)) {
    p_dev_rec->ble.SetAddressType(addr_type);
  } else {
    log::warn("Please do not update device record from anonymous le advertisement");
  }

  p_dev_rec->ble.pseudo_addr = bda;
  p_dev_rec->ble_hci_handle = handle;
  p_dev_rec->device_type |= BT_DEVICE_TYPE_BLE;
  p_dev_rec->role_central = (role == HCI_ROLE_CENTRAL) ? true : false;
  p_dev_rec->can_read_discoverable = can_read_discoverable_characteristics;

  if (!addr_matched) {
    p_dev_rec->ble.active_addr_type = BTM_BLE_ADDR_PSEUDO;
    if (p_dev_rec->ble.AddressType() == BLE_ADDR_RANDOM) {
      p_dev_rec->ble.cur_rand_addr = bda;
    }
  }
  btm_cb.ble_ctr_cb.inq_var.directed_conn = BTM_BLE_ADV_IND_EVT;
}

/*******************************************************************************
 *
 * Function         btm_ble_connection_established
 *
 * Description      This function when LE connection is established
 *
 * Returns          void
 *
 ******************************************************************************/
void btm_ble_connection_established(const RawAddress& bda) {
  tBTM_SEC_DEV_REC* p_dev_rec = btm_find_dev(bda);
  if (p_dev_rec == nullptr) {
    log::warn("No security record for {}", bda);
    return;
  }

  // Encrypt the link if device is bonded
  if (com::android::bluetooth::flags::le_enc_on_reconnection() &&
      p_dev_rec->sec_rec.is_le_link_key_known()) {
    btm_ble_set_encryption(bda, BTM_BLE_SEC_ENCRYPT,
                           p_dev_rec->role_central ? HCI_ROLE_CENTRAL : HCI_ROLE_PERIPHERAL);
  }

  // Read device name if it is not known already, we may need it for pairing
  if (com::android::bluetooth::flags::name_discovery_for_le_pairing() &&
      !p_dev_rec->sec_rec.is_name_known()) {
    btm_ble_read_remote_name(bda, nullptr);
  }
}

static void btm_ble_user_confirmation_req(const RawAddress& bd_addr, tBTM_SEC_DEV_REC* p_dev_rec,
                                          tBTM_LE_EVT event, tBTM_LE_EVT_DATA* p_data) {
  p_dev_rec->sec_rec.sec_flags |= BTM_SEC_LE_AUTHENTICATED;
  p_dev_rec->sec_rec.le_link = tSECURITY_STATE::AUTHENTICATING;
  btm_sec_cb.pairing_bda = bd_addr;
  btm_sec_cb.pairing_flags |= BTM_PAIR_FLAGS_LE_ACTIVE;
  BTM_BLE_SEC_CALLBACK(event, bd_addr, p_data);
}

static void btm_ble_sec_req(const RawAddress& bd_addr, tBTM_SEC_DEV_REC* p_dev_rec,
                            tBTM_LE_EVT_DATA* p_data) {
  if (btm_sec_cb.pairing_state != BTM_PAIR_STATE_IDLE) {
    log::warn("Ignoring SMP Security request");
    return;
  }
  btm_sec_cb.pairing_bda = bd_addr;
  p_dev_rec->sec_rec.le_link = tSECURITY_STATE::AUTHENTICATING;
  btm_sec_cb.pairing_flags |= BTM_PAIR_FLAGS_LE_ACTIVE;
  BTM_BLE_SEC_CALLBACK(BTM_LE_SEC_REQUEST_EVT, bd_addr, p_data);
}

static void btm_ble_consent_req(const RawAddress& bd_addr, tBTM_LE_EVT_DATA* p_data) {
  btm_sec_cb.pairing_bda = bd_addr;
  btm_sec_cb.pairing_flags |= BTM_PAIR_FLAGS_LE_ACTIVE;
  BTM_BLE_SEC_CALLBACK(BTM_LE_CONSENT_REQ_EVT, bd_addr, p_data);
}

static void btm_ble_complete_evt(const RawAddress& bd_addr, tBTM_SEC_DEV_REC* p_dev_rec,
                                 tBTM_LE_EVT_DATA* p_data) {
  BTM_BLE_SEC_CALLBACK(BTM_LE_COMPLT_EVT, bd_addr, p_data);

  log::verbose("before update sec_level=0x{:x} sec_flags=0x{:x}", p_data->complt.sec_level,
               p_dev_rec->sec_rec.sec_flags);

  tBTM_STATUS res = (p_data->complt.reason == SMP_SUCCESS) ? tBTM_STATUS::BTM_SUCCESS
                                                           : tBTM_STATUS::BTM_ERR_PROCESSING;

  log::verbose("after update result={} sec_level=0x{:x} sec_flags=0x{:x}", res,
               p_data->complt.sec_level, p_dev_rec->sec_rec.sec_flags);

  if (p_data->complt.is_pair_cancel && btm_sec_cb.api.p_bond_cancel_cmpl_callback) {
    log::verbose("Pairing Cancel completed");
    (*btm_sec_cb.api.p_bond_cancel_cmpl_callback)(tBTM_STATUS::BTM_SUCCESS);
  }

  if (res != tBTM_STATUS::BTM_SUCCESS && p_data->complt.reason != SMP_CONN_TOUT) {
    log::verbose("Pairing failed - prepare to remove ACL");
    l2cu_start_post_bond_timer(p_dev_rec->ble_hci_handle);
  }

  log::verbose(
          "btm_sec_cb.pairing_state={:x} pairing_flags={:x} "
          "pin_code_len={:x}",
          btm_sec_cb.pairing_state, btm_sec_cb.pairing_flags, btm_sec_cb.pin_code_len);

  /* Reset btm state only if the callback address matches pairing
   * address*/
  if (bd_addr == btm_sec_cb.pairing_bda) {
    btm_sec_cb.pairing_bda = RawAddress::kAny;
    btm_sec_cb.pairing_state = BTM_PAIR_STATE_IDLE;
    btm_sec_cb.pairing_flags = 0;
  }

  if (res == tBTM_STATUS::BTM_SUCCESS) {
    p_dev_rec->sec_rec.le_link = tSECURITY_STATE::IDLE;

    if (p_dev_rec->sec_rec.bond_type != BOND_TYPE_TEMPORARY) {
      // Add all bonded device into resolving list if IRK is available.
      btm_ble_resolving_list_load_dev(*p_dev_rec);
    } else if (p_dev_rec->ble_hci_handle == HCI_INVALID_HANDLE) {
      // At this point LTK should have been dropped by btif.
      // Reset the flags here if LE is not connected (over BR),
      // otherwise they would be reset on disconnected.
      log::debug(
              "SMP over BR triggered by temporary bond has completed, "
              "resetting the LK flags");
      p_dev_rec->sec_rec.sec_flags &= ~(BTM_SEC_LE_LINK_KEY_KNOWN);
      p_dev_rec->sec_rec.ble_keys.key_type = BTM_LE_KEY_NONE;
    }
  }
  BD_NAME remote_name = {};
  if (BTM_GetRemoteDeviceName(p_dev_rec->ble.pseudo_addr, remote_name) &&
      interop_match_name(INTEROP_SUSPEND_ATT_TRAFFIC_DURING_PAIRING, (const char*)remote_name)) {
    log::debug("Notifying encryption cmpl delayed due to IOP match");
    btm_ble_notify_enc_cmpl(p_dev_rec->ble.pseudo_addr, true);
  }

  btm_sec_dev_rec_cback_event(p_dev_rec, res, true);
}

static tBTM_STATUS btm_ble_sirk_verification_req(const RawAddress& bd_addr) {
  tBTM_STATUS res = (*btm_sec_cb.api.p_sirk_verification_callback)(bd_addr);
  if (res == tBTM_STATUS::BTM_CMD_STARTED) {
    res = tBTM_STATUS::BTM_SUCCESS;
  } else {
    log::warn("SMP SIRK verification status:{}", btm_status_text(res));
  }
  return res;
}

/*****************************************************************************
 *  Function        btm_proc_smp_cback
 *
 *  Description     This function is the SMP callback handler.
 *
 *****************************************************************************/
tBTM_STATUS btm_proc_smp_cback(tSMP_EVT event, const RawAddress& bd_addr, tSMP_EVT_DATA* p_data) {
  log::verbose("bd_addr:{}, event={}", bd_addr, smp_evt_to_text(event));

  if (event == SMP_SC_LOC_OOB_DATA_UP_EVT) {
    btm_sec_cr_loc_oob_data_cback_event(RawAddress{}, p_data->loc_oob_data);
    return tBTM_STATUS::BTM_SUCCESS;
  }

  tBTM_SEC_DEV_REC* p_dev_rec = btm_find_dev(bd_addr);

  if (p_dev_rec == nullptr) {
    log::warn("Unexpected event '{}' for unknown device.", smp_evt_to_text(event));
    return tBTM_STATUS::BTM_UNKNOWN_ADDR;
  }

  tBTM_STATUS status = tBTM_STATUS::BTM_SUCCESS;
  switch (event) {
    case SMP_IO_CAP_REQ_EVT:
      btm_ble_io_capabilities_req(p_dev_rec, reinterpret_cast<tBTM_LE_IO_REQ*>(&p_data->io_req));
      break;

    case SMP_BR_KEYS_REQ_EVT:
      btm_ble_br_keys_req(p_dev_rec, reinterpret_cast<tBTM_LE_IO_REQ*>(&p_data->io_req));
      break;

<<<<<<< HEAD
        if (event == SMP_COMPLT_EVT) {
          p_dev_rec = btm_find_dev(bd_addr);
          if (p_dev_rec == NULL) {
            log::error("p_dev_rec is NULL");
            return tBTM_STATUS::BTM_SUCCESS;
          }
          log::verbose("before update sec_level=0x{:x} sec_flags=0x{:x}", p_data->cmplt.sec_level,
                       p_dev_rec->sec_rec.sec_flags);

          res = (p_data->cmplt.reason == SMP_SUCCESS) ? tBTM_STATUS::BTM_SUCCESS
                                                      : tBTM_STATUS::BTM_ERR_PROCESSING;

          log::verbose("after update result={} sec_level=0x{:x} sec_flags=0x{:x}", res,
                       p_data->cmplt.sec_level, p_dev_rec->sec_rec.sec_flags);

          if (p_data->cmplt.is_pair_cancel && btm_sec_cb.api.p_bond_cancel_cmpl_callback) {
            log::verbose("Pairing Cancel completed");
            (*btm_sec_cb.api.p_bond_cancel_cmpl_callback)(tBTM_STATUS::BTM_SUCCESS);
          }

          if (res != tBTM_STATUS::BTM_SUCCESS && p_data->cmplt.reason != SMP_CONN_TOUT) {
            log::verbose("Pairing failed - prepare to remove ACL");
            if (p_data->cmplt.reason == SMP_RSP_TIMEOUT &&
                gatt_num_app_hold_links(bd_addr, BT_TRANSPORT_LE) == 0) {
              l2cu_reset_lcb_timeout(p_dev_rec->ble_hci_handle);
            }
            l2cu_start_post_bond_timer(p_dev_rec->ble_hci_handle);
          }

          log::verbose(
                  "btm_sec_cb.pairing_state={:x} pairing_flags={:x} "
                  "pin_code_len={:x}",
                  btm_sec_cb.pairing_state, btm_sec_cb.pairing_flags, btm_sec_cb.pin_code_len);

          /* Reset btm state only if the callback address matches pairing
           * address*/
          if (bd_addr == btm_sec_cb.pairing_bda) {
            btm_sec_cb.pairing_bda = RawAddress::kAny;
            btm_sec_cb.pairing_state = BTM_PAIR_STATE_IDLE;
            btm_sec_cb.pairing_flags = 0;
          }

          if (res == tBTM_STATUS::BTM_SUCCESS) {
            p_dev_rec->sec_rec.le_link = tSECURITY_STATE::IDLE;

            if (p_dev_rec->sec_rec.bond_type != BOND_TYPE_TEMPORARY) {
              // Add all bonded device into resolving list if IRK is available.
              btm_ble_resolving_list_load_dev(*p_dev_rec);
            } else if (p_dev_rec->ble_hci_handle == HCI_INVALID_HANDLE) {
              // At this point LTK should have been dropped by btif.
              // Reset the flags here if LE is not connected (over BR),
              // otherwise they would be reset on disconnected.
              log::debug(
                      "SMP over BR triggered by temporary bond has completed, "
                      "resetting the LK flags");
              p_dev_rec->sec_rec.sec_flags &= ~(BTM_SEC_LE_LINK_KEY_KNOWN);
              p_dev_rec->sec_rec.ble_keys.key_type = BTM_LE_KEY_NONE;
            }
          }
          BD_NAME remote_name = {};
          if (BTM_GetRemoteDeviceName(p_dev_rec->ble.pseudo_addr, remote_name) &&
              interop_match_name(INTEROP_SUSPEND_ATT_TRAFFIC_DURING_PAIRING,
                                 (const char*)remote_name)) {
            log::debug("Notifying encryption cmpl delayed due to IOP match");
            btm_ble_notify_enc_cmpl(p_dev_rec->ble.pseudo_addr, true);
          }

          btm_sec_dev_rec_cback_event(p_dev_rec, res, true);
        }
        break;
=======
    case SMP_PASSKEY_REQ_EVT:
    case SMP_PASSKEY_NOTIF_EVT:
    case SMP_OOB_REQ_EVT:
    case SMP_NC_REQ_EVT:
    case SMP_SC_OOB_REQ_EVT:
      btm_ble_user_confirmation_req(bd_addr, p_dev_rec, static_cast<tBTM_LE_EVT>(event),
                                    reinterpret_cast<tBTM_LE_EVT_DATA*>(p_data));
      break;
>>>>>>> 707f9358

    case SMP_SEC_REQUEST_EVT:
      btm_ble_sec_req(bd_addr, p_dev_rec, reinterpret_cast<tBTM_LE_EVT_DATA*>(p_data));
      break;

    case SMP_CONSENT_REQ_EVT:
      btm_ble_consent_req(bd_addr, reinterpret_cast<tBTM_LE_EVT_DATA*>(p_data));
      break;

    case SMP_COMPLT_EVT:
      btm_ble_complete_evt(bd_addr, p_dev_rec, reinterpret_cast<tBTM_LE_EVT_DATA*>(p_data));
      break;

    case SMP_LE_ADDR_ASSOC_EVT:
      BTM_BLE_SEC_CALLBACK(static_cast<tBTM_LE_EVT>(event), bd_addr,
                           reinterpret_cast<tBTM_LE_EVT_DATA*>(p_data));
      break;

    case SMP_SIRK_VERIFICATION_REQ_EVT:
      status = btm_ble_sirk_verification_req(bd_addr);
      break;

    default:
      log::verbose("unknown event={}", smp_evt_to_text(event));
      break;
  }

  return status;
}

/*******************************************************************************
 *
 * Function         BTM_BleDataSignature
 *
 * Description      This function is called to sign the data using AES128 CMAC
 *                  algorithm.
 *
 * Parameter        bd_addr: target device the data to be signed for.
 *                  p_text: singing data
 *                  len: length of the data to be signed.
 *                  signature: output parameter where data signature is going to
 *                             be stored.
 *
 * Returns          true if signing sucessul, otherwise false.
 *
 ******************************************************************************/
bool BTM_BleDataSignature(const RawAddress& bd_addr, uint8_t* p_text, uint16_t len,
                          BLE_SIGNATURE signature) {
  tBTM_SEC_DEV_REC* p_rec = btm_find_dev(bd_addr);

  if (p_rec == NULL) {
    log::error("data signing can not be done from unknown device");
    return false;
  }

  uint8_t* p_mac = (uint8_t*)signature;
  uint8_t* pp;
  uint8_t* p_buf = (uint8_t*)osi_malloc(len + 4);

  pp = p_buf;
  /* prepare plain text */
  if (p_text) {
    memcpy(p_buf, p_text, len);
    pp = (p_buf + len);
  }

  UINT32_TO_STREAM(pp, p_rec->sec_rec.ble_keys.local_counter);
  UINT32_TO_STREAM(p_mac, p_rec->sec_rec.ble_keys.local_counter);

  crypto_toolbox::aes_cmac(p_rec->sec_rec.ble_keys.lcsrk, p_buf, (uint16_t)(len + 4),
                           BTM_CMAC_TLEN_SIZE, p_mac);
  p_rec->sec_rec.increment_sign_counter(true);

  log::verbose("p_mac = {}", fmt::ptr(p_mac));
  log::verbose("p_mac[0]=0x{:02x} p_mac[1]=0x{:02x} p_mac[2]=0x{:02x} p_mac[3]=0x{:02x}", *p_mac,
               *(p_mac + 1), *(p_mac + 2), *(p_mac + 3));
  log::verbose("p_mac[4]=0x{:02x} p_mac[5]=0x{:02x} p_mac[6]=0x{:02x} p_mac[7]=0x{:02x}",
               *(p_mac + 4), *(p_mac + 5), *(p_mac + 6), *(p_mac + 7));
  osi_free(p_buf);
  return true;
}

/*******************************************************************************
 *
 * Function         BTM_BleVerifySignature
 *
 * Description      This function is called to verify the data signature
 *
 * Parameter        bd_addr: target device the data to be signed for.
 *                  p_orig:  original data before signature.
 *                  len: length of the signing data
 *                  counter: counter used when doing data signing
 *                  p_comp: signature to be compared against.

 * Returns          true if signature verified correctly; otherwise false.
 *
 ******************************************************************************/
bool BTM_BleVerifySignature(const RawAddress& bd_addr, uint8_t* p_orig, uint16_t len,
                            uint32_t counter, uint8_t* p_comp) {
  bool verified = false;
  tBTM_SEC_DEV_REC* p_rec = btm_find_dev(bd_addr);
  uint8_t p_mac[BTM_CMAC_TLEN_SIZE];

  if (p_rec == NULL || (p_rec && !(p_rec->sec_rec.ble_keys.key_type & BTM_LE_KEY_PCSRK))) {
    log::error("can not verify signature for unknown device");
  } else if (counter < p_rec->sec_rec.ble_keys.counter) {
    log::error("signature received with out dated sign counter");
  } else if (p_orig == NULL) {
    log::error("No signature to verify");
  } else {
    log::verbose("rcv_cnt={} >= expected_cnt={}", counter, p_rec->sec_rec.ble_keys.counter);

    crypto_toolbox::aes_cmac(p_rec->sec_rec.ble_keys.pcsrk, p_orig, len, BTM_CMAC_TLEN_SIZE, p_mac);
    if (CRYPTO_memcmp(p_mac, p_comp, BTM_CMAC_TLEN_SIZE) == 0) {
      p_rec->sec_rec.increment_sign_counter(false);
      verified = true;
    }
  }
  return verified;
}

/*******************************************************************************
 *
 * Function         BTM_BleSirkConfirmDeviceReply
 *
 * Description      This procedure confirms requested to validate set device.
 *
 * Parameter        bd_addr     - BD address of the peer
 *                  res         - confirmation result tBTM_STATUS::BTM_SUCCESS if success
 *
 * Returns          void
 *
 ******************************************************************************/
void BTM_BleSirkConfirmDeviceReply(const RawAddress& bd_addr, tBTM_STATUS res) {
  tBTM_SEC_DEV_REC* p_dev_rec = btm_find_dev(bd_addr);
  tSMP_STATUS res_smp = (res == tBTM_STATUS::BTM_SUCCESS) ? SMP_SUCCESS : SMP_FAIL;

  log::info("bd_addr:{}, result:{}", bd_addr, smp_status_text(res_smp));

  if (p_dev_rec == NULL) {
    log::error("Confirmation of Unknown device");
    return;
  }

  BTM_LogHistory(kBtmLogTag, bd_addr, "SIRK confirmation",
                 base::StringPrintf("status:%s", smp_status_text(res_smp).c_str()));
  SMP_SirkConfirmDeviceReply(bd_addr, res_smp);
}

/*******************************************************************************
 *  Utility functions for LE device IR/ER generation
 ******************************************************************************/
/** This function is to notify application new keys have been generated. */
static void btm_notify_new_key(uint8_t key_type) {
  tBTM_BLE_LOCAL_KEYS* p_local_keys = NULL;

  log::verbose("key_type={}", key_type);

  if (btm_sec_cb.api.p_le_key_callback) {
    switch (key_type) {
      case BTM_BLE_KEY_TYPE_ID:
        log::verbose("BTM_BLE_KEY_TYPE_ID");
        p_local_keys = (tBTM_BLE_LOCAL_KEYS*)&btm_sec_cb.devcb.id_keys;
        break;

      case BTM_BLE_KEY_TYPE_ER:
        log::verbose("BTM_BLE_KEY_TYPE_ER");
        p_local_keys = (tBTM_BLE_LOCAL_KEYS*)&btm_sec_cb.devcb.ble_encryption_key_value;
        break;

      default:
        log::error("unknown key type: {}", key_type);
        break;
    }
    if (p_local_keys != NULL) {
      (*btm_sec_cb.api.p_le_key_callback)(key_type, p_local_keys);
    }
  }
}

/** implementation of btm_ble_reset_id */
static void btm_ble_reset_id_impl(const Octet16& rand1, const Octet16& rand2) {
  /* Regenerate Identity Root */
  btm_sec_cb.devcb.id_keys.ir = rand1;
  Octet16 btm_ble_dhk_pt{};
  btm_ble_dhk_pt[0] = 0x03;

  /* generate DHK= Eir({0x03, 0x00, 0x00 ...}) */
  btm_sec_cb.devcb.id_keys.dhk =
          crypto_toolbox::aes_128(btm_sec_cb.devcb.id_keys.ir, btm_ble_dhk_pt);

  Octet16 btm_ble_irk_pt{};
  btm_ble_irk_pt[0] = 0x01;
  /* IRK = D1(IR, 1) */
  btm_sec_cb.devcb.id_keys.irk =
          crypto_toolbox::aes_128(btm_sec_cb.devcb.id_keys.ir, btm_ble_irk_pt);

  btm_notify_new_key(BTM_BLE_KEY_TYPE_ID);

  /* proceed generate ER */
  btm_sec_cb.devcb.ble_encryption_key_value = rand2;
  btm_notify_new_key(BTM_BLE_KEY_TYPE_ER);

  /* if privacy is enabled, update the irk and RPA in the LE address manager */
  if (btm_cb.ble_ctr_cb.privacy_mode != BTM_PRIVACY_NONE) {
    BTM_BleConfigPrivacy(true);
  }
}

struct reset_id_data {
  Octet16 rand1;
  Octet16 rand2;
};

/** This function is called to reset LE device identity. */
void btm_ble_reset_id(void) {
  log::verbose("btm_ble_reset_id");

  /* In order to reset identity, we need four random numbers. Make four nested
   * calls to generate them first, then proceed to perform the actual reset in
   * btm_ble_reset_id_impl. */
  btsnd_hcic_ble_rand(base::Bind([](BT_OCTET8 rand) {
    reset_id_data tmp;
    memcpy(tmp.rand1.data(), rand, BT_OCTET8_LEN);
    btsnd_hcic_ble_rand(base::Bind(
            [](reset_id_data tmp, BT_OCTET8 rand) {
              memcpy(tmp.rand1.data() + 8, rand, BT_OCTET8_LEN);
              btsnd_hcic_ble_rand(base::Bind(
                      [](reset_id_data tmp, BT_OCTET8 rand) {
                        memcpy(tmp.rand2.data(), rand, BT_OCTET8_LEN);
                        btsnd_hcic_ble_rand(base::Bind(
                                [](reset_id_data tmp, BT_OCTET8 rand) {
                                  memcpy(tmp.rand2.data() + 8, rand, BT_OCTET8_LEN);
                                  // when all random numbers are ready, do the actual reset.
                                  btm_ble_reset_id_impl(tmp.rand1, tmp.rand2);
                                },
                                tmp));
                      },
                      tmp));
            },
            tmp));
  }));
}

/*******************************************************************************
 *
 * Function         btm_ble_get_acl_remote_addr
 *
 * Description      This function reads the active remote address used for the
 *                  connection.
 *
 * Returns          success return true, otherwise false.
 *
 ******************************************************************************/
bool btm_ble_get_acl_remote_addr(uint16_t hci_handle, RawAddress& conn_addr,
                                 tBLE_ADDR_TYPE* p_addr_type) {
  tBTM_SEC_DEV_REC* p_dev_rec = btm_find_dev_by_handle(hci_handle);
  if (p_dev_rec == nullptr) {
    log::warn("Unable to find security device record hci_handle:{}", hci_handle);
    // TODO Release acl resource
    return false;
  }

  bool st = true;

  switch (p_dev_rec->ble.active_addr_type) {
    case BTM_BLE_ADDR_PSEUDO:
      conn_addr = p_dev_rec->bd_addr;
      *p_addr_type = p_dev_rec->ble.AddressType();
      break;

    case BTM_BLE_ADDR_RRA:
      conn_addr = p_dev_rec->ble.cur_rand_addr;
      *p_addr_type = BLE_ADDR_RANDOM;
      break;

    case BTM_BLE_ADDR_STATIC:
      conn_addr = p_dev_rec->ble.identity_address_with_type.bda;
      *p_addr_type = p_dev_rec->ble.identity_address_with_type.type;
      break;

    default:
      log::warn("Unable to find record with active address type:{}",
                p_dev_rec->ble.active_addr_type);
      st = false;
      break;
  }
  return st;
}

std::optional<Octet16> BTM_BleGetPeerLTK(const RawAddress address) {
  tBTM_SEC_DEV_REC* p_dev_rec = btm_find_dev(address);
  if (p_dev_rec == nullptr) {
    return std::nullopt;
  }

  return p_dev_rec->sec_rec.ble_keys.pltk;
}

std::optional<Octet16> BTM_BleGetPeerIRK(const RawAddress address) {
  tBTM_SEC_DEV_REC* p_dev_rec = btm_find_dev(address);
  if (p_dev_rec == nullptr) {
    return std::nullopt;
  }

  return p_dev_rec->sec_rec.ble_keys.irk;
}

bool BTM_BleIsLinkKeyKnown(const RawAddress address) {
  tBTM_SEC_DEV_REC* p_dev_rec = btm_find_dev(address);
  return p_dev_rec != nullptr && p_dev_rec->sec_rec.is_le_link_key_known();
}

std::optional<tBLE_BD_ADDR> BTM_BleGetIdentityAddress(const RawAddress address) {
  tBTM_SEC_DEV_REC* p_dev_rec = btm_find_dev(address);
  if (p_dev_rec == nullptr) {
    return std::nullopt;
  }

  return p_dev_rec->ble.identity_address_with_type;
}

/*******************************************************************************
 *
 * Function         BTM_BleGetEncKeyMaterial
 *
 * Description      This function is called to get the local device Encrypted
 *                  Data Key Material characteristic value associated with
 *                  GAP service.
 *
 * params           enc_key_value with size > 24bytes
 *
 * Returns          void
 *
 ******************************************************************************/
void BTM_BleGetEncKeyMaterial(uint8_t* enc_key_value) {
  // Length of enc_key_value is always 24 bytesi(Key + IV).
  // Since this is local device encrypted data key characteristic.

  log::debug("BTM_BleGetEncKeyMaterial");
  size_t len = btif_storage_get_enc_key_material_length(NULL);
  if (len > 0) {
    if (btif_storage_get_enc_key_material(NULL, enc_key_value, &len) == BT_STATUS_SUCCESS) {
      log::verbose(" Found Adapter Enc Key Material value");
    }
  }
}<|MERGE_RESOLUTION|>--- conflicted
+++ resolved
@@ -1728,78 +1728,6 @@
       btm_ble_br_keys_req(p_dev_rec, reinterpret_cast<tBTM_LE_IO_REQ*>(&p_data->io_req));
       break;
 
-<<<<<<< HEAD
-        if (event == SMP_COMPLT_EVT) {
-          p_dev_rec = btm_find_dev(bd_addr);
-          if (p_dev_rec == NULL) {
-            log::error("p_dev_rec is NULL");
-            return tBTM_STATUS::BTM_SUCCESS;
-          }
-          log::verbose("before update sec_level=0x{:x} sec_flags=0x{:x}", p_data->cmplt.sec_level,
-                       p_dev_rec->sec_rec.sec_flags);
-
-          res = (p_data->cmplt.reason == SMP_SUCCESS) ? tBTM_STATUS::BTM_SUCCESS
-                                                      : tBTM_STATUS::BTM_ERR_PROCESSING;
-
-          log::verbose("after update result={} sec_level=0x{:x} sec_flags=0x{:x}", res,
-                       p_data->cmplt.sec_level, p_dev_rec->sec_rec.sec_flags);
-
-          if (p_data->cmplt.is_pair_cancel && btm_sec_cb.api.p_bond_cancel_cmpl_callback) {
-            log::verbose("Pairing Cancel completed");
-            (*btm_sec_cb.api.p_bond_cancel_cmpl_callback)(tBTM_STATUS::BTM_SUCCESS);
-          }
-
-          if (res != tBTM_STATUS::BTM_SUCCESS && p_data->cmplt.reason != SMP_CONN_TOUT) {
-            log::verbose("Pairing failed - prepare to remove ACL");
-            if (p_data->cmplt.reason == SMP_RSP_TIMEOUT &&
-                gatt_num_app_hold_links(bd_addr, BT_TRANSPORT_LE) == 0) {
-              l2cu_reset_lcb_timeout(p_dev_rec->ble_hci_handle);
-            }
-            l2cu_start_post_bond_timer(p_dev_rec->ble_hci_handle);
-          }
-
-          log::verbose(
-                  "btm_sec_cb.pairing_state={:x} pairing_flags={:x} "
-                  "pin_code_len={:x}",
-                  btm_sec_cb.pairing_state, btm_sec_cb.pairing_flags, btm_sec_cb.pin_code_len);
-
-          /* Reset btm state only if the callback address matches pairing
-           * address*/
-          if (bd_addr == btm_sec_cb.pairing_bda) {
-            btm_sec_cb.pairing_bda = RawAddress::kAny;
-            btm_sec_cb.pairing_state = BTM_PAIR_STATE_IDLE;
-            btm_sec_cb.pairing_flags = 0;
-          }
-
-          if (res == tBTM_STATUS::BTM_SUCCESS) {
-            p_dev_rec->sec_rec.le_link = tSECURITY_STATE::IDLE;
-
-            if (p_dev_rec->sec_rec.bond_type != BOND_TYPE_TEMPORARY) {
-              // Add all bonded device into resolving list if IRK is available.
-              btm_ble_resolving_list_load_dev(*p_dev_rec);
-            } else if (p_dev_rec->ble_hci_handle == HCI_INVALID_HANDLE) {
-              // At this point LTK should have been dropped by btif.
-              // Reset the flags here if LE is not connected (over BR),
-              // otherwise they would be reset on disconnected.
-              log::debug(
-                      "SMP over BR triggered by temporary bond has completed, "
-                      "resetting the LK flags");
-              p_dev_rec->sec_rec.sec_flags &= ~(BTM_SEC_LE_LINK_KEY_KNOWN);
-              p_dev_rec->sec_rec.ble_keys.key_type = BTM_LE_KEY_NONE;
-            }
-          }
-          BD_NAME remote_name = {};
-          if (BTM_GetRemoteDeviceName(p_dev_rec->ble.pseudo_addr, remote_name) &&
-              interop_match_name(INTEROP_SUSPEND_ATT_TRAFFIC_DURING_PAIRING,
-                                 (const char*)remote_name)) {
-            log::debug("Notifying encryption cmpl delayed due to IOP match");
-            btm_ble_notify_enc_cmpl(p_dev_rec->ble.pseudo_addr, true);
-          }
-
-          btm_sec_dev_rec_cback_event(p_dev_rec, res, true);
-        }
-        break;
-=======
     case SMP_PASSKEY_REQ_EVT:
     case SMP_PASSKEY_NOTIF_EVT:
     case SMP_OOB_REQ_EVT:
@@ -1808,7 +1736,6 @@
       btm_ble_user_confirmation_req(bd_addr, p_dev_rec, static_cast<tBTM_LE_EVT>(event),
                                     reinterpret_cast<tBTM_LE_EVT_DATA*>(p_data));
       break;
->>>>>>> 707f9358
 
     case SMP_SEC_REQUEST_EVT:
       btm_ble_sec_req(bd_addr, p_dev_rec, reinterpret_cast<tBTM_LE_EVT_DATA*>(p_data));
