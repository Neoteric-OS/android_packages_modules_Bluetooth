--- conflicted
+++ resolved
@@ -537,8 +537,8 @@
  *
  ******************************************************************************/
 void BTM_CancelInquiry(void) {
-  log::info("inq_active={:#x}, inqparms.mode={:#x}",
-      btm_cb.btm_inq_vars.inq_active, btm_cb.btm_inq_vars.inqparms.mode);
+  log::info("inq_active={:#x}, inqparms.mode={:#x}", btm_cb.btm_inq_vars.inq_active,
+            btm_cb.btm_inq_vars.inqparms.mode);
 
   log::assert_that(get_btm_client_interface().local.BTM_IsDeviceUp(),
                    "assert failed: BTM_IsDeviceUp()");
@@ -756,17 +756,12 @@
             log::assert_that(status_view.IsValid(), "assert failed: status_view.IsValid()");
             auto status = status_view.GetStatus();
             if (status == bluetooth::hci::ErrorCode::SUCCESS) {
-<<<<<<< HEAD
               if ((btm_cb.btm_inq_vars.inq_active & BTM_GENERAL_INQUIRY) != 0 &&
                   (btm_cb.btm_inq_vars.inqparms.mode & BTM_GENERAL_INQUIRY) == 0) {
                 log::warn("inq_active is inconsistent with inq mode");
                 btm_cb.btm_inq_vars.inqparms.mode |= BTM_GENERAL_INQUIRY;
               }
-              BTIF_dm_report_inquiry_status_change(
-                  tBTM_INQUIRY_STATE::BTM_INQUIRY_STARTED);
-=======
               BTIF_dm_report_inquiry_status_change(tBTM_INQUIRY_STATE::BTM_INQUIRY_STARTED);
->>>>>>> 15c04564
             } else {
               log::info("Inquiry failed to start status: {}",
                         bluetooth::hci::ErrorCodeText(status));
@@ -1279,12 +1274,8 @@
   uint16_t clock_offset;
   const uint8_t* p_eir_data = NULL;
 
-<<<<<<< HEAD
-  log::debug("Received inquiry result inq_active:0x{:x} state:{}", btm_cb.btm_inq_vars.inq_active, btm_cb.btm_inq_vars.state);
-=======
   log::debug("Received inquiry result inq_active:0x{:x} state:{}", btm_cb.btm_inq_vars.inq_active,
              btm_cb.btm_inq_vars.state);
->>>>>>> 15c04564
 
   /* Only process the results if the BR inquiry is still active */
   if (!(btm_cb.btm_inq_vars.inq_active & BTM_GENERAL_INQUIRY)) {
@@ -1548,12 +1539,8 @@
   DEV_CLASS dc;
   uint16_t clock_offset;
 
-<<<<<<< HEAD
-  log::debug("Received inquiry result inq_active:0x{:x} state:{}", btm_cb.btm_inq_vars.inq_active, btm_cb.btm_inq_vars.state);
-=======
   log::debug("Received inquiry result inq_active:0x{:x} state:{}", btm_cb.btm_inq_vars.inq_active,
              btm_cb.btm_inq_vars.state);
->>>>>>> 15c04564
 
   /* Only process the results if the BR inquiry is still active */
   if (!(btm_cb.btm_inq_vars.inq_active & BTM_GENERAL_INQUIRY)) {
@@ -1746,8 +1733,8 @@
  *
  ******************************************************************************/
 void btm_process_inq_complete(tHCI_STATUS status, uint8_t mode) {
-  log::info("mode={:#x}, inq_active={:#x}, inqparms.mode={:#x}",
-      mode, btm_cb.btm_inq_vars.inq_active, btm_cb.btm_inq_vars.inqparms.mode);
+  log::info("mode={:#x}, inq_active={:#x}, inqparms.mode={:#x}", mode,
+            btm_cb.btm_inq_vars.inq_active, btm_cb.btm_inq_vars.inqparms.mode);
 
   btm_cb.btm_inq_vars.inqparms.mode &= ~(mode);
   const auto inq_active = btm_cb.btm_inq_vars.inq_active;
