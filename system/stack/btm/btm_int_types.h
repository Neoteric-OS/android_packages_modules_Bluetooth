/******************************************************************************
 *
 *  Copyright 1999-2012 Broadcom Corporation
 *
 *  Licensed under the Apache License, Version 2.0 (the "License");
 *  you may not use this file except in compliance with the License.
 *  You may obtain a copy of the License at:
 *
 *  http://www.apache.org/licenses/LICENSE-2.0
 *
 *  Unless required by applicable law or agreed to in writing, software
 *  distributed under the License is distributed on an "AS IS" BASIS,
 *  WITHOUT WARRANTIES OR CONDITIONS OF ANY KIND, either express or implied.
 *  See the License for the specific language governing permissions and
 *  limitations under the License.
 *
 *  Changes from Qualcomm Innovation Center, Inc. are provided under the following license:
 *  Copyright (c) 2024 Qualcomm Innovation Center, Inc. All rights reserved.
 *  SPDX-License-Identifier: BSD-3-Clause-Clear
 *
 ******************************************************************************/
#ifndef BTM_INT_TYPES_H
#define BTM_INT_TYPES_H

#include <bluetooth/log.h>

#include <cstdint>
#include <memory>
#include <string>

#include "common/circular_buffer.h"
#include "osi/include/fixed_queue.h"
#include "stack/acl/acl.h"
#include "stack/btm/btm_ble_int_types.h"
#include "stack/btm/btm_sco.h"
#include "stack/btm/neighbor_inquiry.h"
#include "stack/include/btm_ble_api_types.h"
#include "stack/include/security_client_callbacks.h"
#include "stack/rnr/remote_name_request.h"
#include "types/raw_address.h"

constexpr size_t kMaxLogSize = 255;
constexpr size_t kBtmLogHistoryBufferSize = 200;
constexpr size_t kMaxInquiryScanHistory = 10;

extern bluetooth::common::TimestamperInMilliseconds timestamper_in_milliseconds;

class TimestampedStringCircularBuffer
    : public bluetooth::common::TimestampedCircularBuffer<std::string> {
public:
  explicit TimestampedStringCircularBuffer(size_t size)
      : bluetooth::common::TimestampedCircularBuffer<std::string>(size) {}

  void Push(const std::string& s) {
    bluetooth::common::TimestampedCircularBuffer<std::string>::Push(s.substr(0, kMaxLogSize));
  }

  template <typename... Args>
  void Push(Args... args) {
    char buf[kMaxLogSize];
    std::snprintf(buf, sizeof(buf), args...);
    bluetooth::common::TimestampedCircularBuffer<std::string>::Push(std::string(buf));
  }
};

/* Define a structure to hold all the BTM data
 */

/* Define the Device Management control structure
 */
typedef struct tBTM_DEVCB {
  alarm_t* read_local_name_timer; /* Read local name timer */
  tBTM_CMPL_CB* p_rln_cmpl_cb;    /* Callback function to be called when  */
                                  /* read local name function complete    */

  alarm_t* read_rssi_timer;     /* Read RSSI timer */
  tBTM_CMPL_CB* p_rssi_cmpl_cb; /* Callback function to be called when  */
                                /* read RSSI function completes */

  alarm_t* read_failed_contact_counter_timer;     /* Read Failed Contact Counter */
                                                  /* timer */
  tBTM_CMPL_CB* p_failed_contact_counter_cmpl_cb; /* Callback function to be */
  /* called when read Failed Contact Counter function completes */

  alarm_t* read_automatic_flush_timeout_timer;     /* Read Automatic Flush Timeout */
                                                   /* timer */
  tBTM_CMPL_CB* p_automatic_flush_timeout_cmpl_cb; /* Callback function to be */
  /* called when read Automatic Flush Timeout function completes */

  tBTM_CMPL_CB* p_flow_spec_cmpl_cb; /* Callback function to be called when  */
                                     /* flow spec function completes         */

  alarm_t* read_tx_power_timer;     /* Read tx power timer */
  tBTM_CMPL_CB* p_tx_power_cmpl_cb; /* Callback function to be called       */

  alarm_t* conn_proc_timer; /* Connection processing timer */

  DEV_CLASS dev_class; /* Local device class                   */

  tBTM_CMPL_CB* p_le_test_cmd_cmpl_cb; /* Callback function to be called when
                                       LE test mode command has been sent successfully */

  RawAddress read_tx_pwr_addr; /* read TX power target address     */

  void Init() {
    read_local_name_timer = alarm_new("btm.read_local_name_timer");
    read_rssi_timer = alarm_new("btm.read_rssi_timer");
    read_failed_contact_counter_timer = alarm_new("btm.read_failed_contact_counter_timer");
    read_automatic_flush_timeout_timer = alarm_new("btm.read_automatic_flush_timeout_timer");
    read_tx_power_timer = alarm_new("btm.read_tx_power_timer");
    conn_proc_timer = alarm_new("btm.conn_proc_timer");
  }

  void Free() {
    alarm_free(read_local_name_timer);
    alarm_free(read_rssi_timer);
    alarm_free(read_failed_contact_counter_timer);
    alarm_free(read_automatic_flush_timeout_timer);
    alarm_free(read_tx_power_timer);
    alarm_free(conn_proc_timer);
  }
} tBTM_DEVCB;

typedef struct tBTM_CB {
  /*****************************************************
  **      Control block for local device
  *****************************************************/
  tBTM_DEVCB devcb;

  /*****************************************************
  **      Control block for local LE device
  *****************************************************/
  tBTM_BLE_CB ble_ctr_cb;

public:
  tBTM_BLE_VSC_CB cmn_ble_vsc_cb;

  /* Packet types supported by the local device */
  uint16_t btm_sco_pkt_types_supported{0};

  /*****************************************************
  **      Inquiry
  *****************************************************/
  tBTM_INQUIRY_VAR_ST btm_inq_vars;

  /*****************************************************
  **      SCO Management
  *****************************************************/
  tSCO_CB sco_cb;

<<<<<<< HEAD
  bool encrypted_advertising_data_supported;

  uint16_t disc_handle{0};          /* for legacy devices */
  uint8_t disc_reason{0};           /* for legacy devices */
=======
  uint16_t disc_handle{0}; /* for legacy devices */
  uint8_t disc_reason{0};  /* for legacy devices */
>>>>>>> 15c04564

  fixed_queue_t* sec_pending_q{nullptr}; /* pending sequrity requests in
                                            tBTM_SEC_QUEUE_ENTRY format */

#define BTM_CODEC_TYPE_MAX_RECORDS 32
  tBTM_BT_DYNAMIC_AUDIO_BUFFER_CB dynamic_audio_buffer_cb[BTM_CODEC_TYPE_MAX_RECORDS];

  tACL_CB acl_cb_;

  std::shared_ptr<TimestampedStringCircularBuffer> history_{nullptr};

  struct {
    struct {
      long long start_time_ms;
      unsigned long results;
    } classic_inquiry, le_scan, le_inquiry, le_observe, le_legacy_scan;
    std::unique_ptr<bluetooth::common::TimestampedCircularBuffer<tBTM_INQUIRY_CMPL>>
            inquiry_history_ = std::make_unique<
                    bluetooth::common::TimestampedCircularBuffer<tBTM_INQUIRY_CMPL>>(
                    kMaxInquiryScanHistory);
  } neighbor;

  bluetooth::rnr::RemoteNameRequest rnr;

  void Init() {
    memset(&devcb, 0, sizeof(devcb));
    memset(&ble_ctr_cb, 0, sizeof(ble_ctr_cb));
    memset(&cmn_ble_vsc_cb, 0, sizeof(cmn_ble_vsc_cb));
    memset(&btm_inq_vars, 0, sizeof(btm_inq_vars));
    memset(&sco_cb, 0, sizeof(sco_cb));

    acl_cb_ = {};
    neighbor = {};
    rnr = {};
    rnr.remote_name_timer = alarm_new("rnr.remote_name_timer");

    /* Initialize BTM component structures */
    btm_inq_vars.Init(); /* Inquiry Database and Structures */
    sco_cb.Init();       /* SCO Database and Structures (If included) */
    devcb.Init();
<<<<<<< HEAD
    encrypted_advertising_data_supported = true;
    history_ = std::make_shared<TimestampedStringCircularBuffer>(
        kBtmLogHistoryBufferSize);
    bluetooth::log::assert_that(history_ != nullptr,
                                "assert failed: history_ != nullptr");
=======

    history_ = std::make_shared<TimestampedStringCircularBuffer>(kBtmLogHistoryBufferSize);
    bluetooth::log::assert_that(history_ != nullptr, "assert failed: history_ != nullptr");
>>>>>>> 15c04564
    history_->Push(std::string("Initialized btm history"));
  }

  void Free() {
    alarm_free(rnr.remote_name_timer);
    history_.reset();

    devcb.Free();
    sco_cb.Free();
    btm_inq_vars.Free();
  }
} tBTM_CB;

#endif  // BTM_INT_TYPES_H<|MERGE_RESOLUTION|>--- conflicted
+++ resolved
@@ -148,15 +148,10 @@
   *****************************************************/
   tSCO_CB sco_cb;
 
-<<<<<<< HEAD
   bool encrypted_advertising_data_supported;
 
-  uint16_t disc_handle{0};          /* for legacy devices */
-  uint8_t disc_reason{0};           /* for legacy devices */
-=======
   uint16_t disc_handle{0}; /* for legacy devices */
   uint8_t disc_reason{0};  /* for legacy devices */
->>>>>>> 15c04564
 
   fixed_queue_t* sec_pending_q{nullptr}; /* pending sequrity requests in
                                             tBTM_SEC_QUEUE_ENTRY format */
@@ -197,17 +192,9 @@
     btm_inq_vars.Init(); /* Inquiry Database and Structures */
     sco_cb.Init();       /* SCO Database and Structures (If included) */
     devcb.Init();
-<<<<<<< HEAD
     encrypted_advertising_data_supported = true;
-    history_ = std::make_shared<TimestampedStringCircularBuffer>(
-        kBtmLogHistoryBufferSize);
-    bluetooth::log::assert_that(history_ != nullptr,
-                                "assert failed: history_ != nullptr");
-=======
-
     history_ = std::make_shared<TimestampedStringCircularBuffer>(kBtmLogHistoryBufferSize);
     bluetooth::log::assert_that(history_ != nullptr, "assert failed: history_ != nullptr");
->>>>>>> 15c04564
     history_->Push(std::string("Initialized btm history"));
   }
 
