/******************************************************************************
 *
 *  Copyright 1999-2012 Broadcom Corporation
 *
 *  Licensed under the Apache License, Version 2.0 (the "License");
 *  you may not use this file except in compliance with the License.
 *  You may obtain a copy of the License at:
 *
 *  http://www.apache.org/licenses/LICENSE-2.0
 *
 *  Unless required by applicable law or agreed to in writing, software
 *  distributed under the License is distributed on an "AS IS" BASIS,
 *  WITHOUT WARRANTIES OR CONDITIONS OF ANY KIND, either express or implied.
 *  See the License for the specific language governing permissions and
 *  limitations under the License.
 *
 ******************************************************************************/
#ifndef BTM_INT_TYPES_H
#define BTM_INT_TYPES_H

#include <bluetooth/log.h>

#include <cstdint>
#include <memory>
#include <string>

#include "common/circular_buffer.h"
#include "internal_include/bt_target.h"
#include "osi/include/fixed_queue.h"
#include "stack/acl/acl.h"
#include "stack/btm/btm_ble_int_types.h"
#include "stack/btm/btm_sco.h"
#include "stack/btm/neighbor_inquiry.h"
#include "stack/include/btm_ble_api_types.h"
#include "stack/include/security_client_callbacks.h"
#include "types/raw_address.h"

constexpr size_t kMaxLogSize = 255;
constexpr size_t kBtmLogHistoryBufferSize = 200;
constexpr size_t kMaxInquiryScanHistory = 10;

extern bluetooth::common::TimestamperInMilliseconds timestamper_in_milliseconds;

class TimestampedStringCircularBuffer
    : public bluetooth::common::TimestampedCircularBuffer<std::string> {
 public:
  explicit TimestampedStringCircularBuffer(size_t size)
      : bluetooth::common::TimestampedCircularBuffer<std::string>(size) {}

  void Push(const std::string& s) {
    bluetooth::common::TimestampedCircularBuffer<std::string>::Push(
        s.substr(0, kMaxLogSize));
  }

  template <typename... Args>
  void Push(Args... args) {
    char buf[kMaxLogSize];
    std::snprintf(buf, sizeof(buf), args...);
    bluetooth::common::TimestampedCircularBuffer<std::string>::Push(
        std::string(buf));
  }
};

/* Define a structure to hold all the BTM data
*/

/* Define the Device Management control structure
 */
typedef struct tBTM_DEVCB {
  tBTM_VS_EVT_CB* p_vend_spec_cb[BTM_MAX_VSE_CALLBACKS]; /* Register for vendor
                                                            specific events  */

  alarm_t* read_local_name_timer; /* Read local name timer */
  tBTM_CMPL_CB* p_rln_cmpl_cb;    /* Callback function to be called when  */
                                  /* read local name function complete    */

  alarm_t* read_rssi_timer;     /* Read RSSI timer */
  tBTM_CMPL_CB* p_rssi_cmpl_cb; /* Callback function to be called when  */
                                /* read RSSI function completes */

  alarm_t* read_failed_contact_counter_timer; /* Read Failed Contact Counter */
                                              /* timer */
  tBTM_CMPL_CB* p_failed_contact_counter_cmpl_cb; /* Callback function to be */
  /* called when read Failed Contact Counter function completes */

  alarm_t*
      read_automatic_flush_timeout_timer; /* Read Automatic Flush Timeout */
                                          /* timer */
  tBTM_CMPL_CB* p_automatic_flush_timeout_cmpl_cb; /* Callback function to be */
  /* called when read Automatic Flush Timeout function completes */

<<<<<<< HEAD
  alarm_t* read_link_quality_timer;
  tBTM_CMPL_CB* p_link_qual_cmpl_cb; /* Callback function to be called when  */
                                     /* read link quality function completes */

  tBTM_CMPL_CB* p_flow_spec_cmpl_cb; /* Callback function to be called when  */
                                     /* flow spec function completes         */

=======
>>>>>>> a52e2ff0
  alarm_t* read_tx_power_timer;     /* Read tx power timer */
  tBTM_CMPL_CB* p_tx_power_cmpl_cb; /* Callback function to be called       */

  DEV_CLASS dev_class; /* Local device class                   */

  tBTM_CMPL_CB*
      p_le_test_cmd_cmpl_cb; /* Callback function to be called when
                             LE test mode command has been sent successfully */

  RawAddress read_tx_pwr_addr; /* read TX power target address     */

  void Init() {
    read_local_name_timer = alarm_new("btm.read_local_name_timer");
    read_rssi_timer = alarm_new("btm.read_rssi_timer");
    read_failed_contact_counter_timer =
        alarm_new("btm.read_failed_contact_counter_timer");
    read_automatic_flush_timeout_timer =
        alarm_new("btm.read_automatic_flush_timeout_timer");
    read_tx_power_timer = alarm_new("btm.read_tx_power_timer");
  }

  void Free() {
    alarm_free(read_local_name_timer);
    alarm_free(read_rssi_timer);
    alarm_free(read_failed_contact_counter_timer);
    alarm_free(read_automatic_flush_timeout_timer);
    alarm_free(read_tx_power_timer);
  }
} tBTM_DEVCB;

typedef struct tBTM_CB {
  /*****************************************************
  **      Control block for local device
  *****************************************************/
  tBTM_DEVCB devcb;

  /*****************************************************
  **      Control block for local LE device
  *****************************************************/
  tBTM_BLE_CB ble_ctr_cb;

 public:
  tBTM_BLE_VSC_CB cmn_ble_vsc_cb;

  /* Packet types supported by the local device */
  uint16_t btm_sco_pkt_types_supported{0};

  /*****************************************************
  **      Inquiry
  *****************************************************/
  tBTM_INQUIRY_VAR_ST btm_inq_vars;

  /*****************************************************
  **      SCO Management
  *****************************************************/
  tSCO_CB sco_cb;

#define BTM_SEC_MAX_RMT_NAME_CALLBACKS 2
  tBTM_RMT_NAME_CALLBACK* p_rmt_name_callback[BTM_SEC_MAX_RMT_NAME_CALLBACKS];

  uint16_t disc_handle{0};          /* for legacy devices */
  uint8_t disc_reason{0};           /* for legacy devices */

  fixed_queue_t* sec_pending_q{nullptr}; /* pending sequrity requests in
                                            tBTM_SEC_QUEUE_ENTRY format */

  // BQR Receiver
  tBTM_BT_QUALITY_REPORT_RECEIVER* p_bqr_report_receiver{nullptr};

#define BTM_CODEC_TYPE_MAX_RECORDS 32
  tBTM_BT_DYNAMIC_AUDIO_BUFFER_CB
      dynamic_audio_buffer_cb[BTM_CODEC_TYPE_MAX_RECORDS];

  tACL_CB acl_cb_;

  std::shared_ptr<TimestampedStringCircularBuffer> history_{nullptr};

  struct {
    struct {
      long long start_time_ms;
      unsigned long results;
    } classic_inquiry, le_scan, le_inquiry, le_observe, le_legacy_scan;
    std::unique_ptr<
        bluetooth::common::TimestampedCircularBuffer<tBTM_INQUIRY_CMPL>>
        inquiry_history_ = std::make_unique<
            bluetooth::common::TimestampedCircularBuffer<tBTM_INQUIRY_CMPL>>(
            kMaxInquiryScanHistory);
  } neighbor;

  void Init() {
    memset(&devcb, 0, sizeof(devcb));
    memset(&ble_ctr_cb, 0, sizeof(ble_ctr_cb));
    memset(&cmn_ble_vsc_cb, 0, sizeof(cmn_ble_vsc_cb));
    memset(&btm_inq_vars, 0, sizeof(btm_inq_vars));
    memset(&sco_cb, 0, sizeof(sco_cb));
    memset(p_rmt_name_callback, 0, sizeof(p_rmt_name_callback));

    acl_cb_ = {};
    neighbor = {};

    /* Initialize BTM component structures */
    btm_inq_vars.Init(); /* Inquiry Database and Structures */
    sco_cb.Init();       /* SCO Database and Structures (If included) */
    devcb.Init();

    history_ = std::make_shared<TimestampedStringCircularBuffer>(
        kBtmLogHistoryBufferSize);
    bluetooth::log::assert_that(history_ != nullptr,
                                "assert failed: history_ != nullptr");
    history_->Push(std::string("Initialized btm history"));
  }

  void Free() {
    history_.reset();

    devcb.Free();
    sco_cb.Free();
    btm_inq_vars.Free();
  }
} tBTM_CB;

#endif  // BTM_INT_TYPES_H<|MERGE_RESOLUTION|>--- conflicted
+++ resolved
@@ -89,16 +89,9 @@
   tBTM_CMPL_CB* p_automatic_flush_timeout_cmpl_cb; /* Callback function to be */
   /* called when read Automatic Flush Timeout function completes */
 
-<<<<<<< HEAD
-  alarm_t* read_link_quality_timer;
-  tBTM_CMPL_CB* p_link_qual_cmpl_cb; /* Callback function to be called when  */
-                                     /* read link quality function completes */
-
   tBTM_CMPL_CB* p_flow_spec_cmpl_cb; /* Callback function to be called when  */
                                      /* flow spec function completes         */
 
-=======
->>>>>>> a52e2ff0
   alarm_t* read_tx_power_timer;     /* Read tx power timer */
   tBTM_CMPL_CB* p_tx_power_cmpl_cb; /* Callback function to be called       */
 
