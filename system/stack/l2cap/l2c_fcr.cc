/******************************************************************************
 *
 *  Copyright 2004-2012 Broadcom Corporation
 *
 *  Licensed under the Apache License, Version 2.0 (the "License");
 *  you may not use this file except in compliance with the License.
 *  You may obtain a copy of the License at:
 *
 *  http://www.apache.org/licenses/LICENSE-2.0
 *
 *  Unless required by applicable law or agreed to in writing, software
 *  distributed under the License is distributed on an "AS IS" BASIS,
 *  WITHOUT WARRANTIES OR CONDITIONS OF ANY KIND, either express or implied.
 *  See the License for the specific language governing permissions and
 *  limitations under the License.
 *
 ******************************************************************************/

/******************************************************************************
 *
 *  This file contains the L2CAP 1.2 Flow Control and retransmissions
 *  functions
 *
 ******************************************************************************/

#include <bluetooth/log.h>
#include <stdlib.h>
#include <string.h>

#include "internal_include/bt_target.h"
#include "os/log.h"
#include "osi/include/allocator.h"
#include "stack/include/bt_hdr.h"
#include "stack/include/bt_types.h"
#include "stack/include/l2c_api.h"
#include "stack/include/l2cdefs.h"
#include "stack/l2cap/l2c_int.h"

/* Flag passed to retransmit_i_frames() when all packets should be retransmitted
 */
#define L2C_FCR_RETX_ALL_PKTS 0xFF

using namespace bluetooth;

/* this is the minimal offset required by OBX to process incoming packets */
static const uint16_t OBX_BUF_MIN_OFFSET = 4;

static const char* SAR_types[] = {"Unsegmented", "Start", "End",
                                  "Continuation"};
static const char* SUP_types[] = {"RR", "REJ", "RNR", "SREJ"};

/* Look-up table for the CRC calculation */
static const unsigned short crctab[256] = {
    0x0000, 0xc0c1, 0xc181, 0x0140, 0xc301, 0x03c0, 0x0280, 0xc241, 0xc601,
    0x06c0, 0x0780, 0xc741, 0x0500, 0xc5c1, 0xc481, 0x0440, 0xcc01, 0x0cc0,
    0x0d80, 0xcd41, 0x0f00, 0xcfc1, 0xce81, 0x0e40, 0x0a00, 0xcac1, 0xcb81,
    0x0b40, 0xc901, 0x09c0, 0x0880, 0xc841, 0xd801, 0x18c0, 0x1980, 0xd941,
    0x1b00, 0xdbc1, 0xda81, 0x1a40, 0x1e00, 0xdec1, 0xdf81, 0x1f40, 0xdd01,
    0x1dc0, 0x1c80, 0xdc41, 0x1400, 0xd4c1, 0xd581, 0x1540, 0xd701, 0x17c0,
    0x1680, 0xd641, 0xd201, 0x12c0, 0x1380, 0xd341, 0x1100, 0xd1c1, 0xd081,
    0x1040, 0xf001, 0x30c0, 0x3180, 0xf141, 0x3300, 0xf3c1, 0xf281, 0x3240,
    0x3600, 0xf6c1, 0xf781, 0x3740, 0xf501, 0x35c0, 0x3480, 0xf441, 0x3c00,
    0xfcc1, 0xfd81, 0x3d40, 0xff01, 0x3fc0, 0x3e80, 0xfe41, 0xfa01, 0x3ac0,
    0x3b80, 0xfb41, 0x3900, 0xf9c1, 0xf881, 0x3840, 0x2800, 0xe8c1, 0xe981,
    0x2940, 0xeb01, 0x2bc0, 0x2a80, 0xea41, 0xee01, 0x2ec0, 0x2f80, 0xef41,
    0x2d00, 0xedc1, 0xec81, 0x2c40, 0xe401, 0x24c0, 0x2580, 0xe541, 0x2700,
    0xe7c1, 0xe681, 0x2640, 0x2200, 0xe2c1, 0xe381, 0x2340, 0xe101, 0x21c0,
    0x2080, 0xe041, 0xa001, 0x60c0, 0x6180, 0xa141, 0x6300, 0xa3c1, 0xa281,
    0x6240, 0x6600, 0xa6c1, 0xa781, 0x6740, 0xa501, 0x65c0, 0x6480, 0xa441,
    0x6c00, 0xacc1, 0xad81, 0x6d40, 0xaf01, 0x6fc0, 0x6e80, 0xae41, 0xaa01,
    0x6ac0, 0x6b80, 0xab41, 0x6900, 0xa9c1, 0xa881, 0x6840, 0x7800, 0xb8c1,
    0xb981, 0x7940, 0xbb01, 0x7bc0, 0x7a80, 0xba41, 0xbe01, 0x7ec0, 0x7f80,
    0xbf41, 0x7d00, 0xbdc1, 0xbc81, 0x7c40, 0xb401, 0x74c0, 0x7580, 0xb541,
    0x7700, 0xb7c1, 0xb681, 0x7640, 0x7200, 0xb2c1, 0xb381, 0x7340, 0xb101,
    0x71c0, 0x7080, 0xb041, 0x5000, 0x90c1, 0x9181, 0x5140, 0x9301, 0x53c0,
    0x5280, 0x9241, 0x9601, 0x56c0, 0x5780, 0x9741, 0x5500, 0x95c1, 0x9481,
    0x5440, 0x9c01, 0x5cc0, 0x5d80, 0x9d41, 0x5f00, 0x9fc1, 0x9e81, 0x5e40,
    0x5a00, 0x9ac1, 0x9b81, 0x5b40, 0x9901, 0x59c0, 0x5880, 0x9841, 0x8801,
    0x48c0, 0x4980, 0x8941, 0x4b00, 0x8bc1, 0x8a81, 0x4a40, 0x4e00, 0x8ec1,
    0x8f81, 0x4f40, 0x8d01, 0x4dc0, 0x4c80, 0x8c41, 0x4400, 0x84c1, 0x8581,
    0x4540, 0x8701, 0x47c0, 0x4680, 0x8641, 0x8201, 0x42c0, 0x4380, 0x8341,
    0x4100, 0x81c1, 0x8081, 0x4040,
};

/*******************************************************************************
 *  Static local functions
*/
static bool process_reqseq(tL2C_CCB* p_ccb, uint16_t ctrl_word);
static void process_s_frame(tL2C_CCB* p_ccb, BT_HDR* p_buf, uint16_t ctrl_word);
static void process_i_frame(tL2C_CCB* p_ccb, BT_HDR* p_buf, uint16_t ctrl_word,
                            bool delay_ack);
static bool retransmit_i_frames(tL2C_CCB* p_ccb, uint8_t tx_seq);
static void prepare_I_frame(tL2C_CCB* p_ccb, BT_HDR* p_buf,
                            bool is_retransmission);
static bool do_sar_reassembly(tL2C_CCB* p_ccb, BT_HDR* p_buf,
                              uint16_t ctrl_word);

/*******************************************************************************
 *
 * Function         l2c_fcr_updcrc
 *
 * Description      This function computes the CRC using the look-up table.
 *
 * Returns          CRC
 *
 ******************************************************************************/
static unsigned short l2c_fcr_updcrc(unsigned short icrc, unsigned char* icp,
                                     int icnt) {
  unsigned short crc = icrc;
  unsigned char* cp = icp;
  int cnt = icnt;

  while (cnt--) {
    crc = ((crc >> 8) & 0xff) ^ crctab[(crc & 0xff) ^ *cp++];
  }

  return (crc);
}

/*******************************************************************************
 *
 * Function         l2c_fcr_tx_get_fcs
 *
 * Description      This function computes the CRC for a frame to be TXed.
 *
 * Returns          CRC
 *
 ******************************************************************************/
static uint16_t l2c_fcr_tx_get_fcs(BT_HDR* p_buf) {
  uint8_t* p = ((uint8_t*)(p_buf + 1)) + p_buf->offset;

  return (l2c_fcr_updcrc(L2CAP_FCR_INIT_CRC, p, p_buf->len));
}

/*******************************************************************************
 *
 * Function         l2c_fcr_rx_get_fcs
 *
 * Description      This function computes the CRC for a received frame.
 *
 * Returns          CRC
 *
 ******************************************************************************/
static uint16_t l2c_fcr_rx_get_fcs(BT_HDR* p_buf) {
  uint8_t* p = ((uint8_t*)(p_buf + 1)) + p_buf->offset;

  /* offset points past the L2CAP header, but the CRC check includes it */
  p -= L2CAP_PKT_OVERHEAD;

  return (
      l2c_fcr_updcrc(L2CAP_FCR_INIT_CRC, p, p_buf->len + L2CAP_PKT_OVERHEAD));
}

/*******************************************************************************
 *
 * Function         l2c_fcr_start_timer
 *
 * Description      This function starts the (monitor or retransmission) timer.
 *
 * Returns          -
 *
 ******************************************************************************/
void l2c_fcr_start_timer(tL2C_CCB* p_ccb) {
  log::assert_that(p_ccb != NULL, "assert failed: p_ccb != NULL");
  uint32_t tout;

  /* The timers which are in milliseconds */
  if (p_ccb->fcrb.wait_ack) {
    tout = (uint32_t)p_ccb->our_cfg.fcr.mon_tout;
  } else {
    tout = (uint32_t)p_ccb->our_cfg.fcr.rtrans_tout;
  }

  /* Only start a timer that was not started */
  if (!alarm_is_scheduled(p_ccb->fcrb.mon_retrans_timer)) {
    alarm_set_on_mloop(p_ccb->fcrb.mon_retrans_timer, tout,
                       l2c_ccb_timer_timeout, p_ccb);
  }
}

/*******************************************************************************
 *
 * Function         l2c_fcr_stop_timer
 *
 * Description      This function stops the (monitor or transmission) timer.
 *
 * Returns          -
 *
 ******************************************************************************/
void l2c_fcr_stop_timer(tL2C_CCB* p_ccb) {
  log::assert_that(p_ccb != NULL, "assert failed: p_ccb != NULL");
  alarm_cancel(p_ccb->fcrb.mon_retrans_timer);
}

/*******************************************************************************
 *
 * Function         l2c_fcr_cleanup
 *
 * Description      This function cleans up the variable used for
 *                  flow-control/retrans.
 *
 * Returns          -
 *
 ******************************************************************************/
void l2c_fcr_cleanup(tL2C_CCB* p_ccb) {
  log::assert_that(p_ccb != NULL, "assert failed: p_ccb != NULL");
  tL2C_FCRB* p_fcrb = &p_ccb->fcrb;

  alarm_free(p_fcrb->mon_retrans_timer);
  p_fcrb->mon_retrans_timer = NULL;
  alarm_free(p_fcrb->ack_timer);
  p_fcrb->ack_timer = NULL;

  osi_free_and_reset((void**)&p_fcrb->p_rx_sdu);

  fixed_queue_free(p_fcrb->waiting_for_ack_q, osi_free);
  p_fcrb->waiting_for_ack_q = NULL;

  fixed_queue_free(p_fcrb->srej_rcv_hold_q, osi_free);
  p_fcrb->srej_rcv_hold_q = NULL;

  fixed_queue_free(p_fcrb->retrans_q, osi_free);
  p_fcrb->retrans_q = NULL;

  memset(p_fcrb, 0, sizeof(tL2C_FCRB));
}

/*******************************************************************************
 *
 * Function         l2c_fcr_clone_buf
 *
 * Description      This function allocates and copies requested part of a
 *                  buffer at a new-offset.
 *
 * Returns          pointer to new buffer
 *
 ******************************************************************************/
BT_HDR* l2c_fcr_clone_buf(BT_HDR* p_buf, uint16_t new_offset,
                          uint16_t no_of_bytes) {
  log::assert_that(p_buf != NULL, "assert failed: p_buf != NULL");
  /*
   * NOTE: We allocate extra L2CAP_FCS_LEN octets, in case we need to put
   * the FCS (Frame Check Sequence) at the end of the buffer.
   */
  uint16_t buf_size = no_of_bytes + sizeof(BT_HDR) + new_offset + L2CAP_FCS_LEN;
  BT_HDR* p_buf2 = (BT_HDR*)osi_malloc(buf_size);

  p_buf2->offset = new_offset;
  p_buf2->len = no_of_bytes;
  memcpy(((uint8_t*)(p_buf2 + 1)) + p_buf2->offset,
         ((uint8_t*)(p_buf + 1)) + p_buf->offset, no_of_bytes);

  return (p_buf2);
}

/*******************************************************************************
 *
 * Function         l2c_fcr_is_flow_controlled
 *
 * Description      This function checks if the CCB is flow controlled by peer.
 *
 * Returns          The control word
 *
 ******************************************************************************/
bool l2c_fcr_is_flow_controlled(tL2C_CCB* p_ccb) {
  log::assert_that(p_ccb != NULL, "assert failed: p_ccb != NULL");
  if (p_ccb->peer_cfg.fcr.mode == L2CAP_FCR_ERTM_MODE) {
    /* Check if remote side flowed us off or the transmit window is full */
    if ((p_ccb->fcrb.remote_busy) ||
        (fixed_queue_length(p_ccb->fcrb.waiting_for_ack_q) >=
         p_ccb->peer_cfg.fcr.tx_win_sz)) {
      return (true);
    }
  }
  return (false);
}

/*******************************************************************************
 *
 * Function         prepare_I_frame
 *
 * Description      This function sets the FCR variables in an I-frame that is
 *                  about to be sent to HCI for transmission. This may be the
 *                  first time the I-frame is sent, or a retransmission
 *
 * Returns          -
 *
 ******************************************************************************/
static void prepare_I_frame(tL2C_CCB* p_ccb, BT_HDR* p_buf,
                            bool is_retransmission) {
  log::assert_that(p_ccb != NULL, "assert failed: p_ccb != NULL");
  log::assert_that(p_buf != NULL, "assert failed: p_buf != NULL");
  tL2C_FCRB* p_fcrb = &p_ccb->fcrb;
  uint8_t* p;
  uint16_t fcs;
  uint16_t ctrl_word;
  bool set_f_bit = p_fcrb->send_f_rsp;

  p_fcrb->send_f_rsp = false;

  if (is_retransmission) {
    /* Get the old control word and clear out the old req_seq and F bits */
    p = ((uint8_t*)(p_buf + 1)) + p_buf->offset + L2CAP_PKT_OVERHEAD;

    STREAM_TO_UINT16(ctrl_word, p);

    ctrl_word &= ~(L2CAP_FCR_REQ_SEQ_BITS + L2CAP_FCR_F_BIT);
  } else {
    ctrl_word = p_buf->layer_specific & L2CAP_FCR_SEG_BITS; /* SAR bits */
    ctrl_word |=
        (p_fcrb->next_tx_seq << L2CAP_FCR_TX_SEQ_BITS_SHIFT); /* Tx Seq */

    p_fcrb->next_tx_seq = (p_fcrb->next_tx_seq + 1) & L2CAP_FCR_SEQ_MODULO;
  }

  /* Set the F-bit and reqseq only if using re-transmission mode */
  if (p_ccb->peer_cfg.fcr.mode == L2CAP_FCR_ERTM_MODE) {
    if (set_f_bit) ctrl_word |= L2CAP_FCR_F_BIT;

    ctrl_word |= (p_fcrb->next_seq_expected) << L2CAP_FCR_REQ_SEQ_BITS_SHIFT;

    p_fcrb->last_ack_sent = p_ccb->fcrb.next_seq_expected;

    alarm_cancel(p_ccb->fcrb.ack_timer);
  }

  /* Set the control word */
  p = ((uint8_t*)(p_buf + 1)) + p_buf->offset + L2CAP_PKT_OVERHEAD;

  UINT16_TO_STREAM(p, ctrl_word);

  /* Compute the FCS and add to the end of the buffer if not bypassed */
  /* length field in l2cap header has to include FCS length */
  p = ((uint8_t*)(p_buf + 1)) + p_buf->offset;
  UINT16_TO_STREAM(p, p_buf->len + L2CAP_FCS_LEN - L2CAP_PKT_OVERHEAD);

  /* Calculate the FCS */
  fcs = l2c_fcr_tx_get_fcs(p_buf);

  /* Point to the end of the buffer and put the FCS there */
  /*
   * NOTE: Here we assume the allocated buffer is large enough
   * to include extra L2CAP_FCS_LEN octets at the end.
   */
  p = ((uint8_t*)(p_buf + 1)) + p_buf->offset + p_buf->len;

  UINT16_TO_STREAM(p, fcs);

  p_buf->len += L2CAP_FCS_LEN;

  if (is_retransmission) {
    log::verbose("L2CAP eRTM ReTx I-frame  CID: 0x{:04x}  Len: {}  SAR: {}  TxSeq: {}  ReqSeq: {}  F: {}", p_ccb->local_cid, p_buf->len, SAR_types[(ctrl_word & L2CAP_FCR_SAR_BITS) >> L2CAP_FCR_SAR_BITS_SHIFT], (ctrl_word & L2CAP_FCR_TX_SEQ_BITS) >> L2CAP_FCR_TX_SEQ_BITS_SHIFT, (ctrl_word & L2CAP_FCR_REQ_SEQ_BITS) >> L2CAP_FCR_REQ_SEQ_BITS_SHIFT, (ctrl_word & L2CAP_FCR_F_BIT) >> L2CAP_FCR_F_BIT_SHIFT);
  } else {
    log::verbose("L2CAP eRTM Tx I-frame CID: 0x{:04x}  Len: {}  SAR: {:<12s}  TxSeq: {}  ReqSeq: {}  F: {}", p_ccb->local_cid, p_buf->len, SAR_types[(ctrl_word & L2CAP_FCR_SAR_BITS) >> L2CAP_FCR_SAR_BITS_SHIFT], (ctrl_word & L2CAP_FCR_TX_SEQ_BITS) >> L2CAP_FCR_TX_SEQ_BITS_SHIFT, (ctrl_word & L2CAP_FCR_REQ_SEQ_BITS) >> L2CAP_FCR_REQ_SEQ_BITS_SHIFT, (ctrl_word & L2CAP_FCR_F_BIT) >> L2CAP_FCR_F_BIT_SHIFT);
  }

  /* Start the retransmission timer if not already running */
  if (p_ccb->peer_cfg.fcr.mode == L2CAP_FCR_ERTM_MODE)
    l2c_fcr_start_timer(p_ccb);
}

/*******************************************************************************
 *
 * Function         l2c_fcr_send_S_frame
 *
 * Description      This function formats and sends an S-frame for transmission.
 *
 * Returns          -
 *
 ******************************************************************************/
void l2c_fcr_send_S_frame(tL2C_CCB* p_ccb, uint16_t function_code,
                          uint16_t pf_bit) {
  log::assert_that(p_ccb != NULL, "assert failed: p_ccb != NULL");
  uint8_t* p;
  uint16_t ctrl_word;
  uint16_t fcs;

  if ((!p_ccb->in_use) || (p_ccb->chnl_state != CST_OPEN)) return;

  if (pf_bit == L2CAP_FCR_P_BIT) {
    p_ccb->fcrb.wait_ack = true;

    l2c_fcr_stop_timer(p_ccb); /* Restart the monitor timer */
    l2c_fcr_start_timer(p_ccb);
  }

  /* Create the control word to use */
  ctrl_word = (function_code << L2CAP_FCR_SUP_SHIFT) | L2CAP_FCR_S_FRAME_BIT;
  ctrl_word |= (p_ccb->fcrb.next_seq_expected << L2CAP_FCR_REQ_SEQ_BITS_SHIFT);
  ctrl_word |= pf_bit;

  BT_HDR* p_buf = (BT_HDR*)osi_malloc(L2CAP_CMD_BUF_SIZE);
  p_buf->offset = HCI_DATA_PREAMBLE_SIZE;
  p_buf->len = L2CAP_PKT_OVERHEAD + L2CAP_FCR_OVERHEAD;

  /* Set the pointer to the beginning of the data */
  p = (uint8_t*)(p_buf + 1) + p_buf->offset;

  /* Put in the L2CAP header */
  UINT16_TO_STREAM(p, L2CAP_FCR_OVERHEAD + L2CAP_FCS_LEN);
  UINT16_TO_STREAM(p, p_ccb->remote_cid);
  UINT16_TO_STREAM(p, ctrl_word);

  /* Compute the FCS and add to the end of the buffer if not bypassed */
  fcs = l2c_fcr_tx_get_fcs(p_buf);

  UINT16_TO_STREAM(p, fcs);
  p_buf->len += L2CAP_FCS_LEN;

  /* Now, the HCI transport header */
  p_buf->layer_specific = L2CAP_NON_FLUSHABLE_PKT;
  l2cu_set_acl_hci_header(p_buf, p_ccb);

  if ((((ctrl_word & L2CAP_FCR_SUP_BITS) >> L2CAP_FCR_SUP_SHIFT) == 1) ||
      (((ctrl_word & L2CAP_FCR_SUP_BITS) >> L2CAP_FCR_SUP_SHIFT) == 3)) {
    log::warn("L2CAP eRTM Tx S-frame  CID: 0x{:04x}  ctrlword: 0x{:04x}  Type: {}  ReqSeq: {}  P: {}  F: {}", p_ccb->local_cid, ctrl_word, SUP_types[(ctrl_word & L2CAP_FCR_SUP_BITS) >> L2CAP_FCR_SUP_SHIFT], (ctrl_word & L2CAP_FCR_REQ_SEQ_BITS) >> L2CAP_FCR_REQ_SEQ_BITS_SHIFT, (ctrl_word & L2CAP_FCR_P_BIT) >> L2CAP_FCR_P_BIT_SHIFT, (ctrl_word & L2CAP_FCR_F_BIT) >> L2CAP_FCR_F_BIT_SHIFT);
    log::warn("Buf Len: {}", p_buf->len);
  } else {
    log::verbose("L2CAP eRTM Tx S-frame  CID: 0x{:04x}  ctrlword: 0x{:04x}  Type: {}  ReqSeq: {}  P: {}  F: {}", p_ccb->local_cid, ctrl_word, SUP_types[(ctrl_word & L2CAP_FCR_SUP_BITS) >> L2CAP_FCR_SUP_SHIFT], (ctrl_word & L2CAP_FCR_REQ_SEQ_BITS) >> L2CAP_FCR_REQ_SEQ_BITS_SHIFT, (ctrl_word & L2CAP_FCR_P_BIT) >> L2CAP_FCR_P_BIT_SHIFT, (ctrl_word & L2CAP_FCR_F_BIT) >> L2CAP_FCR_F_BIT_SHIFT);
    log::verbose("Buf Len: {}", p_buf->len);
  }

  l2c_link_check_send_pkts(p_ccb->p_lcb, 0, p_buf);

  p_ccb->fcrb.last_ack_sent = p_ccb->fcrb.next_seq_expected;

  alarm_cancel(p_ccb->fcrb.ack_timer);
}

/*******************************************************************************
 *
 * Function         l2c_fcr_proc_pdu
 *
 * Description      This function is the entry point for processing of a
 *                  received PDU when in flow control and/or retransmission
 *                  modes.
 *
 * Returns          -
 *
 ******************************************************************************/
void l2c_fcr_proc_pdu(tL2C_CCB* p_ccb, BT_HDR* p_buf) {
  log::assert_that(p_ccb != NULL, "assert failed: p_ccb != NULL");
  log::assert_that(p_buf != NULL, "assert failed: p_buf != NULL");
  uint8_t* p;
  uint16_t fcs;
  uint16_t min_pdu_len;
  uint16_t ctrl_word;

  /* Check the length */
  min_pdu_len = (uint16_t)(L2CAP_FCS_LEN + L2CAP_FCR_OVERHEAD);

  if (p_buf->len < min_pdu_len) {
    log::warn("Rx L2CAP PDU: CID: 0x{:04x}  Len too short: {}", p_ccb->local_cid, p_buf->len);
    osi_free(p_buf);
    return;
  }

  /* Get the control word */
  p = ((uint8_t*)(p_buf + 1)) + p_buf->offset;
  STREAM_TO_UINT16(ctrl_word, p);

  if (ctrl_word & L2CAP_FCR_S_FRAME_BIT) {
    if ((((ctrl_word & L2CAP_FCR_SUP_BITS) >> L2CAP_FCR_SUP_SHIFT) == 1) ||
        (((ctrl_word & L2CAP_FCR_SUP_BITS) >> L2CAP_FCR_SUP_SHIFT) == 3)) {
      /* REJ or SREJ */
      log::warn("L2CAP eRTM Rx S-frame: cid: 0x{:04x}  Len: {}  Type: {}  ReqSeq: {}  P: {}  F: {}", p_ccb->local_cid, p_buf->len, SUP_types[(ctrl_word & L2CAP_FCR_SUP_BITS) >> L2CAP_FCR_SUP_SHIFT], (ctrl_word & L2CAP_FCR_REQ_SEQ_BITS) >> L2CAP_FCR_REQ_SEQ_BITS_SHIFT, (ctrl_word & L2CAP_FCR_P_BIT) >> L2CAP_FCR_P_BIT_SHIFT, (ctrl_word & L2CAP_FCR_F_BIT) >> L2CAP_FCR_F_BIT_SHIFT);
    } else {
      log::verbose("L2CAP eRTM Rx S-frame: cid: 0x{:04x}  Len: {}  Type: {}  ReqSeq: {}  P: {}  F: {}", p_ccb->local_cid, p_buf->len, SUP_types[(ctrl_word & L2CAP_FCR_SUP_BITS) >> L2CAP_FCR_SUP_SHIFT], (ctrl_word & L2CAP_FCR_REQ_SEQ_BITS) >> L2CAP_FCR_REQ_SEQ_BITS_SHIFT, (ctrl_word & L2CAP_FCR_P_BIT) >> L2CAP_FCR_P_BIT_SHIFT, (ctrl_word & L2CAP_FCR_F_BIT) >> L2CAP_FCR_F_BIT_SHIFT);
    }
  } else {
    log::verbose("L2CAP eRTM Rx I-frame: cid: 0x{:04x}  Len: {}  SAR: {:<12s}  TxSeq: {}  ReqSeq: {}  F: {}", p_ccb->local_cid, p_buf->len, SAR_types[(ctrl_word & L2CAP_FCR_SAR_BITS) >> L2CAP_FCR_SAR_BITS_SHIFT], (ctrl_word & L2CAP_FCR_TX_SEQ_BITS) >> L2CAP_FCR_TX_SEQ_BITS_SHIFT, (ctrl_word & L2CAP_FCR_REQ_SEQ_BITS) >> L2CAP_FCR_REQ_SEQ_BITS_SHIFT, (ctrl_word & L2CAP_FCR_F_BIT) >> L2CAP_FCR_F_BIT_SHIFT);
  }

  log::verbose("eRTM Rx Nxt_tx_seq {}, Lst_rx_ack {}, Nxt_seq_exp {}, Lst_ack_snt {}, wt_q.cnt {}, tries {}", p_ccb->fcrb.next_tx_seq, p_ccb->fcrb.last_rx_ack, p_ccb->fcrb.next_seq_expected, p_ccb->fcrb.last_ack_sent, fixed_queue_length(p_ccb->fcrb.waiting_for_ack_q), p_ccb->fcrb.num_tries);

  /* Verify FCS if using */
  p = ((uint8_t*)(p_buf + 1)) + p_buf->offset + p_buf->len - L2CAP_FCS_LEN;

  /* Extract and drop the FCS from the packet */
  STREAM_TO_UINT16(fcs, p);
  p_buf->len -= L2CAP_FCS_LEN;

  if (l2c_fcr_rx_get_fcs(p_buf) != fcs) {
    log::warn("Rx L2CAP PDU: CID: 0x{:04x}  BAD FCS", p_ccb->local_cid);
    osi_free(p_buf);
    return;
  }

  /* Get the control word */
  p = ((uint8_t*)(p_buf + 1)) + p_buf->offset;

  STREAM_TO_UINT16(ctrl_word, p);

  p_buf->len -= L2CAP_FCR_OVERHEAD;
  p_buf->offset += L2CAP_FCR_OVERHEAD;

  /* If we had a poll bit outstanding, check if we got a final response */
  if (p_ccb->fcrb.wait_ack) {
    /* If final bit not set, ignore the frame unless it is a polled S-frame */
    if (!(ctrl_word & L2CAP_FCR_F_BIT)) {
      if ((ctrl_word & L2CAP_FCR_P_BIT) &&
          (ctrl_word & L2CAP_FCR_S_FRAME_BIT)) {
        if (p_ccb->fcrb.srej_sent)
          l2c_fcr_send_S_frame(p_ccb, L2CAP_FCR_SUP_SREJ, L2CAP_FCR_F_BIT);
        else
          l2c_fcr_send_S_frame(p_ccb, L2CAP_FCR_SUP_RR, L2CAP_FCR_F_BIT);

        /* Got a poll while in wait_ack state, so re-start our timer with
         * 1-second */
        /* This is a small optimization... the monitor timer is 12 secs, but we
         * saw */
        /* that if the other side sends us a poll when we are waiting for a
         * final,  */
        /* then it speeds up recovery significantly if we poll it back soon
         * after its poll. */
        alarm_set_on_mloop(p_ccb->fcrb.mon_retrans_timer, BT_1SEC_TIMEOUT_MS,
                           l2c_ccb_timer_timeout, p_ccb);
      }
      osi_free(p_buf);
      return;
    }

    p_ccb->fcrb.wait_ack = false;

    /* P and F are mutually exclusive */
    if (ctrl_word & L2CAP_FCR_S_FRAME_BIT) ctrl_word &= ~L2CAP_FCR_P_BIT;

    if (fixed_queue_is_empty(p_ccb->fcrb.waiting_for_ack_q))
      p_ccb->fcrb.num_tries = 0;

    l2c_fcr_stop_timer(p_ccb);
  } else {
    /* Otherwise, ensure the final bit is ignored */
    ctrl_word &= ~L2CAP_FCR_F_BIT;
  }

  /* Process receive sequence number */
  if (!process_reqseq(p_ccb, ctrl_word)) {
    osi_free(p_buf);
    return;
  }

  /* Process based on whether it is an S-frame or an I-frame */
  if (ctrl_word & L2CAP_FCR_S_FRAME_BIT)
    process_s_frame(p_ccb, p_buf, ctrl_word);
  else
    process_i_frame(p_ccb, p_buf, ctrl_word, false);

  /* Return if the channel got disconnected by a bad packet or max
   * retransmissions */
  if ((!p_ccb->in_use) || (p_ccb->chnl_state != CST_OPEN)) return;

  /* If we have some buffers held while doing SREJ, and SREJ has cleared,
   * process them now */
  if ((!p_ccb->fcrb.srej_sent) &&
      (!fixed_queue_is_empty(p_ccb->fcrb.srej_rcv_hold_q))) {
    fixed_queue_t* temp_q = p_ccb->fcrb.srej_rcv_hold_q;
    p_ccb->fcrb.srej_rcv_hold_q = fixed_queue_new(SIZE_MAX);

    while ((p_buf = (BT_HDR*)fixed_queue_try_dequeue(temp_q)) != NULL) {
      if (p_ccb->in_use && (p_ccb->chnl_state == CST_OPEN)) {
        /* Get the control word */
        p = ((uint8_t*)(p_buf + 1)) + p_buf->offset - L2CAP_FCR_OVERHEAD;

        STREAM_TO_UINT16(ctrl_word, p);

        log::verbose("l2c_fcr_proc_pdu() CID: 0x{:04x}  Process Buffer from SREJ_Hold_Q   TxSeq: {}  Expected_Seq: {}", p_ccb->local_cid, (ctrl_word & L2CAP_FCR_TX_SEQ_BITS) >> L2CAP_FCR_TX_SEQ_BITS_SHIFT, p_ccb->fcrb.next_seq_expected);

        /* Process the SREJ held I-frame, but do not send an RR for each
         * individual frame */
        process_i_frame(p_ccb, p_buf, ctrl_word, true);
      } else
        osi_free(p_buf);

      /* If more frames were lost during SREJ, send a REJ */
      if (p_ccb->fcrb.rej_after_srej) {
        p_ccb->fcrb.rej_after_srej = false;
        p_ccb->fcrb.rej_sent = true;

        l2c_fcr_send_S_frame(p_ccb, L2CAP_FCR_SUP_REJ, 0);
      }
    }
    fixed_queue_free(temp_q, NULL);

    /* Now, if needed, send one RR for the whole held queue */
    if ((!p_ccb->fcrb.rej_sent) && (!p_ccb->fcrb.srej_sent) &&
        (p_ccb->fcrb.next_seq_expected != p_ccb->fcrb.last_ack_sent))
      l2c_fcr_send_S_frame(p_ccb, L2CAP_FCR_SUP_RR, 0);
    else {
      log::verbose("l2c_fcr_proc_pdu() not sending RR CID: 0x{:04x}  local_busy:{} rej_sent:{} srej_sent:{} Expected_Seq:{} Last_Ack:{}", p_ccb->local_cid, 0, p_ccb->fcrb.rej_sent, p_ccb->fcrb.srej_sent, p_ccb->fcrb.next_seq_expected, p_ccb->fcrb.last_ack_sent);
    }
  }

  /* If a window has opened, check if we can send any more packets */
  if ((!fixed_queue_is_empty(p_ccb->fcrb.retrans_q) ||
       !fixed_queue_is_empty(p_ccb->xmit_hold_q)) &&
      (!p_ccb->fcrb.wait_ack) && (!l2c_fcr_is_flow_controlled(p_ccb))) {
    l2c_link_check_send_pkts(p_ccb->p_lcb, 0, NULL);
  }
}

/*******************************************************************************
 *
 * Function         l2c_lcc_proc_pdu
 *
 * Description      This function is the entry point for processing of a
 *                  received PDU when in LE Coc flow control modes.
 *
 * Returns          -
 *
 ******************************************************************************/
void l2c_lcc_proc_pdu(tL2C_CCB* p_ccb, BT_HDR* p_buf) {
  log::assert_that(p_ccb != NULL, "assert failed: p_ccb != NULL");
  log::assert_that(p_buf != NULL, "assert failed: p_buf != NULL");
  uint8_t* p = (uint8_t*)(p_buf + 1) + p_buf->offset;
  uint16_t sdu_length;
  BT_HDR* p_data = NULL;

  /* Buffer length should not exceed local mps */
  if (p_buf->len > p_ccb->local_conn_cfg.mps) {
    log::error("buffer length={} exceeds local mps={}. Drop and disconnect.", p_buf->len, p_ccb->local_conn_cfg.mps);

    /* Discard the buffer and disconnect*/
    osi_free(p_buf);
    l2cu_disconnect_chnl(p_ccb);
    return;
  }

  if (p_ccb->is_first_seg) {
    if (p_buf->len < sizeof(sdu_length)) {
      log::error("buffer length={} too small. Need at least 2.", p_buf->len);
      /* Discard the buffer */
      osi_free(p_buf);
      return;
    }
    STREAM_TO_UINT16(sdu_length, p);

    /* Check the SDU Length with local MTU size */
    if (sdu_length > p_ccb->local_conn_cfg.mtu) {
      log::error("sdu length={} exceeds local mtu={}. Drop and disconnect.", sdu_length, p_ccb->local_conn_cfg.mtu);
      /* Discard the buffer and disconnect*/
      osi_free(p_buf);
      l2cu_disconnect_chnl(p_ccb);
      return;
    }

    p_buf->len -= sizeof(sdu_length);
    p_buf->offset += sizeof(sdu_length);

    if (sdu_length < p_buf->len) {
      log::error("Invalid sdu_length: {}", sdu_length);
      /* Discard the buffer */
      osi_free(p_buf);
      return;
    }

    p_data = (BT_HDR*)osi_malloc(BT_HDR_SIZE + sdu_length);
    if (p_data == NULL) {
      osi_free(p_buf);
      return;
    }

    p_ccb->ble_sdu = p_data;
    p_data->len = 0;
    p_ccb->ble_sdu_length = sdu_length;
    log::verbose("SDU Length = {}", sdu_length);
    p_data->offset = 0;

  } else {
    p_data = p_ccb->ble_sdu;
    if (p_data == NULL) {
      osi_free(p_buf);
      return;
    }
    if (p_buf->len > (p_ccb->ble_sdu_length - p_data->len)) {
<<<<<<< HEAD
      log::error("buffer length={} too big. max={}. Dropped", p_data->len, (p_ccb->ble_sdu_length - p_data->len));
=======
      log::error("buffer length={} too big. max={}. Dropped", p_data->len,
                 p_ccb->ble_sdu_length - p_data->len);
>>>>>>> d6fbf670
      osi_free(p_buf);

      /* Throw away all pending fragments and disconnects */
      p_ccb->is_first_seg = true;
      osi_free(p_ccb->ble_sdu);
      p_ccb->ble_sdu = NULL;
      p_ccb->ble_sdu_length = 0;
      l2cu_disconnect_chnl(p_ccb);
      return;
    }
  }

  memcpy((uint8_t*)(p_data + 1) + p_data->offset + p_data->len,
         (uint8_t*)(p_buf + 1) + p_buf->offset, p_buf->len);
  p_data->len += p_buf->len;
  p = (uint8_t*)(p_data + 1) + p_data->offset;
  if (p_data->len == p_ccb->ble_sdu_length) {
    l2c_csm_execute(p_ccb, L2CEVT_L2CAP_DATA, p_data);
    p_ccb->is_first_seg = true;
    p_ccb->ble_sdu = NULL;
    p_ccb->ble_sdu_length = 0;
  } else if (p_data->len < p_ccb->ble_sdu_length) {
    p_ccb->is_first_seg = false;
  }

  osi_free(p_buf);
  return;
}

/*******************************************************************************
 *
 * Function         l2c_fcr_proc_tout
 *
 * Description      Handle a timeout. We should be in error recovery state.
 *
 * Returns          -
 *
 ******************************************************************************/
void l2c_fcr_proc_tout(tL2C_CCB* p_ccb) {
  log::assert_that(p_ccb != NULL, "assert failed: p_ccb != NULL");
  log::verbose(
      "l2c_fcr_proc_tout:  CID: 0x{:04x}  num_tries: {} (max: {})  wait_ack: "
      "{}  ack_q_count: {}",
      p_ccb->local_cid, p_ccb->fcrb.num_tries, p_ccb->peer_cfg.fcr.max_transmit,
      p_ccb->fcrb.wait_ack, fixed_queue_length(p_ccb->fcrb.waiting_for_ack_q));

  if ((p_ccb->peer_cfg.fcr.max_transmit != 0) &&
      (++p_ccb->fcrb.num_tries > p_ccb->peer_cfg.fcr.max_transmit)) {
    l2cu_disconnect_chnl(p_ccb);
  } else {
    if (!p_ccb->fcrb.srej_sent && !p_ccb->fcrb.rej_sent) {
      l2c_fcr_send_S_frame(p_ccb, L2CAP_FCR_SUP_RR, L2CAP_FCR_P_BIT);
    }
  }
}

/*******************************************************************************
 *
 * Function         l2c_fcr_proc_ack_tout
 *
 * Description      Send RR/RNR if we have not acked I frame
 *
 * Returns          -
 *
 ******************************************************************************/
void l2c_fcr_proc_ack_tout(tL2C_CCB* p_ccb) {
  log::assert_that(p_ccb != NULL, "assert failed: p_ccb != NULL");
  log::verbose(
      "l2c_fcr_proc_ack_tout:  CID: 0x{:04x} State: {}  Wack:{}  Rq:{}  "
      "Acked:{}",
      p_ccb->local_cid, p_ccb->chnl_state, p_ccb->fcrb.wait_ack,
      p_ccb->fcrb.next_seq_expected, p_ccb->fcrb.last_ack_sent);

  if ((p_ccb->chnl_state == CST_OPEN) && (!p_ccb->fcrb.wait_ack) &&
      (p_ccb->fcrb.last_ack_sent != p_ccb->fcrb.next_seq_expected)) {
    l2c_fcr_send_S_frame(p_ccb, L2CAP_FCR_SUP_RR, 0);
  }
}

/*******************************************************************************
 *
 * Function         process_reqseq
 *
 * Description      Handle receive sequence number
 *
 * Returns          -
 *
 ******************************************************************************/
static bool process_reqseq(tL2C_CCB* p_ccb, uint16_t ctrl_word) {
  log::assert_that(p_ccb != NULL, "assert failed: p_ccb != NULL");
  tL2C_FCRB* p_fcrb = &p_ccb->fcrb;
  uint8_t req_seq, num_bufs_acked, xx;
  uint16_t ls;
  uint16_t full_sdus_xmitted;

  /* Receive sequence number does not ack anything for SREJ with P-bit set to
   * zero */
  if ((ctrl_word & L2CAP_FCR_S_FRAME_BIT) &&
      ((ctrl_word & L2CAP_FCR_SUP_BITS) ==
       (L2CAP_FCR_SUP_SREJ << L2CAP_FCR_SUP_SHIFT)) &&
      ((ctrl_word & L2CAP_FCR_P_BIT) == 0)) {
    /* If anything still waiting for ack, restart the timer if it was stopped */
    if (!fixed_queue_is_empty(p_fcrb->waiting_for_ack_q))
      l2c_fcr_start_timer(p_ccb);

    return (true);
  }

  /* Extract the receive sequence number from the control word */
  req_seq =
      (ctrl_word & L2CAP_FCR_REQ_SEQ_BITS) >> L2CAP_FCR_REQ_SEQ_BITS_SHIFT;

  num_bufs_acked = (req_seq - p_fcrb->last_rx_ack) & L2CAP_FCR_SEQ_MODULO;

  /* Verify the request sequence is in range before proceeding */
  if (num_bufs_acked > fixed_queue_length(p_fcrb->waiting_for_ack_q)) {
    /* The channel is closed if ReqSeq is not in range */
    log::warn("L2CAP eRTM Frame BAD Req_Seq - ctrl_word: 0x{:04x}  req_seq 0x{:02x}  last_rx_ack: 0x{:02x}  QCount: {}", ctrl_word, req_seq, p_fcrb->last_rx_ack, fixed_queue_length(p_fcrb->waiting_for_ack_q));

    l2cu_disconnect_chnl(p_ccb);
    return (false);
  }

  p_fcrb->last_rx_ack = req_seq;

  /* Now we can release all acknowledged frames, and restart the retransmission
   * timer if needed */
  if (num_bufs_acked != 0) {
    p_fcrb->num_tries = 0;
    full_sdus_xmitted = 0;

    for (xx = 0; xx < num_bufs_acked; xx++) {
      BT_HDR* p_tmp =
          (BT_HDR*)fixed_queue_try_dequeue(p_fcrb->waiting_for_ack_q);
      ls = p_tmp->layer_specific & L2CAP_FCR_SAR_BITS;

      if ((ls == L2CAP_FCR_UNSEG_SDU) || (ls == L2CAP_FCR_END_SDU))
        full_sdus_xmitted++;

      osi_free(p_tmp);
    }

    /* If we are still in a wait_ack state, do not mess with the timer */
    if (!p_ccb->fcrb.wait_ack) l2c_fcr_stop_timer(p_ccb);

    /* Check if we need to call the "packet_sent" callback */
    if ((p_ccb->p_rcb) && (p_ccb->p_rcb->api.pL2CA_TxComplete_Cb) &&
        (full_sdus_xmitted)) {
      /* Special case for eRTM, if all packets sent, send 0xFFFF */
      if (fixed_queue_is_empty(p_fcrb->waiting_for_ack_q) &&
          fixed_queue_is_empty(p_ccb->xmit_hold_q)) {
        full_sdus_xmitted = 0xFFFF;
      }

      (*p_ccb->p_rcb->api.pL2CA_TxComplete_Cb)(p_ccb->local_cid,
                                               full_sdus_xmitted);
    }
  }

  /* If anything still waiting for ack, restart the timer if it was stopped */
  if (!fixed_queue_is_empty(p_fcrb->waiting_for_ack_q))
    l2c_fcr_start_timer(p_ccb);
  return (true);
}

/*******************************************************************************
 *
 * Function         process_s_frame
 *
 * Description      Process an S frame
 *
 * Returns          -
 *
 ******************************************************************************/
static void process_s_frame(tL2C_CCB* p_ccb, BT_HDR* p_buf,
                            uint16_t ctrl_word) {
  log::assert_that(p_ccb != NULL, "assert failed: p_ccb != NULL");
  log::assert_that(p_buf != NULL, "assert failed: p_buf != NULL");

  tL2C_FCRB* p_fcrb = &p_ccb->fcrb;
  uint16_t s_frame_type =
      (ctrl_word & L2CAP_FCR_SUP_BITS) >> L2CAP_FCR_SUP_SHIFT;
  bool remote_was_busy;
  bool all_ok = true;

  if (p_buf->len != 0) {
    log::warn("Incorrect S-frame Length ({})", p_buf->len);
  }

  log::verbose("process_s_frame ctrl_word 0x{:04x} fcrb_remote_busy:{}", ctrl_word, p_fcrb->remote_busy);

  if (ctrl_word & L2CAP_FCR_P_BIT) {
    p_fcrb->rej_sent = false;  /* After checkpoint, we can send anoher REJ */
    p_fcrb->send_f_rsp = true; /* Set a flag in case an I-frame is pending */
  }

  switch (s_frame_type) {
    case L2CAP_FCR_SUP_RR:
      remote_was_busy = p_fcrb->remote_busy;
      p_fcrb->remote_busy = false;

      if ((ctrl_word & L2CAP_FCR_F_BIT) || (remote_was_busy))
        all_ok = retransmit_i_frames(p_ccb, L2C_FCR_RETX_ALL_PKTS);
      break;

    case L2CAP_FCR_SUP_REJ:
      p_fcrb->remote_busy = false;
      all_ok = retransmit_i_frames(p_ccb, L2C_FCR_RETX_ALL_PKTS);
      break;

    case L2CAP_FCR_SUP_RNR:
      p_fcrb->remote_busy = true;
      l2c_fcr_stop_timer(p_ccb);
      break;

    case L2CAP_FCR_SUP_SREJ:
      p_fcrb->remote_busy = false;
      all_ok = retransmit_i_frames(
          p_ccb, (uint8_t)((ctrl_word & L2CAP_FCR_REQ_SEQ_BITS) >>
                           L2CAP_FCR_REQ_SEQ_BITS_SHIFT));
      break;
  }

  if (all_ok) {
    /* If polled, we need to respond with F-bit. Note, we may have sent a
     * I-frame with the F-bit */
    if (p_fcrb->send_f_rsp) {
      if (p_fcrb->srej_sent)
        l2c_fcr_send_S_frame(p_ccb, L2CAP_FCR_SUP_SREJ, L2CAP_FCR_F_BIT);
      else
        l2c_fcr_send_S_frame(p_ccb, L2CAP_FCR_SUP_RR, L2CAP_FCR_F_BIT);

      p_fcrb->send_f_rsp = false;
    }
  } else {
    log::verbose("process_s_frame hit_max_retries");
  }

  osi_free(p_buf);
}

/*******************************************************************************
 *
 * Function         process_i_frame
 *
 * Description      Process an I frame
 *
 * Returns          -
 *
 ******************************************************************************/
static void process_i_frame(tL2C_CCB* p_ccb, BT_HDR* p_buf, uint16_t ctrl_word,
                            bool delay_ack) {
  log::assert_that(p_ccb != NULL, "assert failed: p_ccb != NULL");
  log::assert_that(p_buf != NULL, "assert failed: p_buf != NULL");

  tL2C_FCRB* p_fcrb = &p_ccb->fcrb;
  uint8_t tx_seq, num_lost, num_to_ack, next_srej;

  /* If we were doing checkpoint recovery, first retransmit all unacked I-frames
   */
  if (ctrl_word & L2CAP_FCR_F_BIT) {
    if (!retransmit_i_frames(p_ccb, L2C_FCR_RETX_ALL_PKTS)) {
      osi_free(p_buf);
      return;
    }
  }

  /* Extract the sequence number */
  tx_seq = (ctrl_word & L2CAP_FCR_TX_SEQ_BITS) >> L2CAP_FCR_TX_SEQ_BITS_SHIFT;

  /* Check if tx-sequence is the expected one */
  if (tx_seq != p_fcrb->next_seq_expected) {
    num_lost = (tx_seq - p_fcrb->next_seq_expected) & L2CAP_FCR_SEQ_MODULO;

    /* Is the frame a duplicate ? If so, just drop it */
    if (num_lost >= p_ccb->our_cfg.fcr.tx_win_sz) {
      /* Duplicate - simply drop it */
      log::warn("process_i_frame() Dropping Duplicate Frame tx_seq:{}  ExpectedTxSeq {}", tx_seq, p_fcrb->next_seq_expected);
      osi_free(p_buf);
    } else {
      log::warn("process_i_frame() CID: 0x{:04x}  Lost: {}  tx_seq:{}  ExpTxSeq {}  Rej: {}  SRej: {}", p_ccb->local_cid, num_lost, tx_seq, p_fcrb->next_seq_expected, p_fcrb->rej_sent, p_fcrb->srej_sent);

      if (p_fcrb->srej_sent) {
        /* If SREJ sent, save the frame for later processing as long as it is in
         * sequence */
        next_srej =
            (((BT_HDR*)fixed_queue_try_peek_last(p_fcrb->srej_rcv_hold_q))
                 ->layer_specific +
             1) &
            L2CAP_FCR_SEQ_MODULO;

        if ((tx_seq == next_srej) &&
            (fixed_queue_length(p_fcrb->srej_rcv_hold_q) <
             p_ccb->our_cfg.fcr.tx_win_sz)) {
          log::verbose("process_i_frame() Lost: {}  tx_seq:{}  ExpTxSeq {}  Rej: {}  SRej1", num_lost, tx_seq, p_fcrb->next_seq_expected, p_fcrb->rej_sent);

          p_buf->layer_specific = tx_seq;
          fixed_queue_enqueue(p_fcrb->srej_rcv_hold_q, p_buf);
        } else {
          log::warn("process_i_frame() CID: 0x{:04x}  frame dropped in Srej Sent next_srej:{}  hold_q.count:{}  win_sz:{}", p_ccb->local_cid, next_srej, fixed_queue_length(p_fcrb->srej_rcv_hold_q), p_ccb->our_cfg.fcr.tx_win_sz);

          p_fcrb->rej_after_srej = true;
          osi_free(p_buf);
        }
      } else if (p_fcrb->rej_sent) {
        log::warn("process_i_frame() CID: 0x{:04x}  Lost: {}  tx_seq:{}  ExpTxSeq {}  Rej: 1  SRej: {}", p_ccb->local_cid, num_lost, tx_seq, p_fcrb->next_seq_expected, p_fcrb->srej_sent);

        /* If REJ sent, just drop the frame */
        osi_free(p_buf);
      } else {
        log::verbose("process_i_frame() CID: 0x{:04x}  tx_seq:{}  ExpTxSeq {}  Rej: {}", p_ccb->local_cid, tx_seq, p_fcrb->next_seq_expected, p_fcrb->rej_sent);

        /* If only one lost, we will send SREJ, otherwise we will send REJ */
        if (num_lost > 1) {
          osi_free(p_buf);
          p_fcrb->rej_sent = true;
          l2c_fcr_send_S_frame(p_ccb, L2CAP_FCR_SUP_REJ, 0);
        } else {
          if (!fixed_queue_is_empty(p_fcrb->srej_rcv_hold_q)) {
            log::error("process_i_frame() CID: 0x{:04x}  sending SREJ tx_seq:{} hold_q.count:{}", p_ccb->local_cid, tx_seq, fixed_queue_length(p_fcrb->srej_rcv_hold_q));
          }
          p_buf->layer_specific = tx_seq;
          fixed_queue_enqueue(p_fcrb->srej_rcv_hold_q, p_buf);
          p_fcrb->srej_sent = true;
          l2c_fcr_send_S_frame(p_ccb, L2CAP_FCR_SUP_SREJ, 0);
        }
        alarm_cancel(p_ccb->fcrb.ack_timer);
      }
    }
    return;
  }

  /* Seq number is the next expected. Clear possible reject exception in case it
   * occured */
  p_fcrb->rej_sent = p_fcrb->srej_sent = false;

  /* Adjust the next_seq, so that if the upper layer sends more data in the
     callback
     context, the received frame is acked by an I-frame. */
  p_fcrb->next_seq_expected = (tx_seq + 1) & L2CAP_FCR_SEQ_MODULO;

  /* If any SAR problem in eRTM mode, spec says disconnect. */
  if (!do_sar_reassembly(p_ccb, p_buf, ctrl_word)) {
    log::warn("process_i_frame() CID: 0x{:04x}  reassembly failed", p_ccb->local_cid);
    l2cu_disconnect_chnl(p_ccb);
    return;
  }

  /* RR optimization - if peer can still send us more, then start an ACK timer
   */
  num_to_ack = (p_fcrb->next_seq_expected - p_fcrb->last_ack_sent) &
               L2CAP_FCR_SEQ_MODULO;

  if (num_to_ack < p_ccb->fcrb.max_held_acks) delay_ack = true;

  /* We should neve never ack frame if we are not in OPEN state */
  if ((num_to_ack != 0) && p_ccb->in_use && (p_ccb->chnl_state == CST_OPEN)) {
    /* If no frames are awaiting transmission or are held, send an RR or RNR
     * S-frame for ack */
    if (delay_ack) {
      /* If it is the first I frame we did not ack, start ack timer */
      if (!alarm_is_scheduled(p_ccb->fcrb.ack_timer)) {
        alarm_set_on_mloop(p_ccb->fcrb.ack_timer, L2CAP_FCR_ACK_TIMEOUT_MS,
                           l2c_fcrb_ack_timer_timeout, p_ccb);
      }
    } else if ((fixed_queue_is_empty(p_ccb->xmit_hold_q) ||
                l2c_fcr_is_flow_controlled(p_ccb)) &&
               fixed_queue_is_empty(p_ccb->fcrb.srej_rcv_hold_q)) {
      l2c_fcr_send_S_frame(p_ccb, L2CAP_FCR_SUP_RR, 0);
    }
  }
}

/*******************************************************************************
 *
 * Function         do_sar_reassembly
 *
 * Description      Process SAR bits and re-assemble frame
 *
 * Returns          true if all OK, else false
 *
 ******************************************************************************/
static bool do_sar_reassembly(tL2C_CCB* p_ccb, BT_HDR* p_buf,
                              uint16_t ctrl_word) {
  log::assert_that(p_ccb != NULL, "assert failed: p_ccb != NULL");
  log::assert_that(p_buf != NULL, "assert failed: p_buf != NULL");

  tL2C_FCRB* p_fcrb = &p_ccb->fcrb;
  uint16_t sar_type = ctrl_word & L2CAP_FCR_SEG_BITS;
  bool packet_ok = true;
  uint8_t* p;

  /* Check if the SAR state is correct */
  if ((sar_type == L2CAP_FCR_UNSEG_SDU) || (sar_type == L2CAP_FCR_START_SDU)) {
    if (p_fcrb->p_rx_sdu != NULL) {
      log::warn("SAR - got unexpected unsegmented or start SDU  Expected len: {}  Got so far: {}", p_fcrb->rx_sdu_len, p_fcrb->p_rx_sdu->len);

      packet_ok = false;
    }
    /* Check the length of the packet */
    if ((sar_type == L2CAP_FCR_START_SDU) &&
        (p_buf->len < L2CAP_SDU_LEN_OVERHEAD)) {
      log::warn("SAR start packet too short: {}", p_buf->len);
      packet_ok = false;
    }
  } else {
    if (p_fcrb->p_rx_sdu == NULL) {
      log::warn("SAR - got unexpected cont or end SDU");
      packet_ok = false;
    }
  }

  if ((packet_ok) && (sar_type != L2CAP_FCR_UNSEG_SDU)) {
    p = ((uint8_t*)(p_buf + 1)) + p_buf->offset;

    /* For start SDU packet, extract the SDU length */
    if (sar_type == L2CAP_FCR_START_SDU) {
      /* Get the SDU length */
      STREAM_TO_UINT16(p_fcrb->rx_sdu_len, p);
      p_buf->offset += 2;
      p_buf->len -= 2;

      if (p_fcrb->rx_sdu_len > p_ccb->max_rx_mtu) {
        log::warn("SAR - SDU len: {}  larger than MTU: {}", p_fcrb->rx_sdu_len, p_ccb->max_rx_mtu);
        packet_ok = false;
      } else {
        p_fcrb->p_rx_sdu = (BT_HDR*)osi_malloc(
            BT_HDR_SIZE + OBX_BUF_MIN_OFFSET + p_fcrb->rx_sdu_len);
        p_fcrb->p_rx_sdu->offset = OBX_BUF_MIN_OFFSET;
        p_fcrb->p_rx_sdu->len = 0;
      }
    }

    if (packet_ok) {
      if ((p_fcrb->p_rx_sdu->len + p_buf->len) > p_fcrb->rx_sdu_len) {
        log::error("SAR - SDU len exceeded  Type: {}   Lengths: {} {} {}", sar_type, p_fcrb->p_rx_sdu->len, p_buf->len, p_fcrb->rx_sdu_len);
        packet_ok = false;
      } else if ((sar_type == L2CAP_FCR_END_SDU) &&
                 ((p_fcrb->p_rx_sdu->len + p_buf->len) != p_fcrb->rx_sdu_len)) {
        log::warn("SAR - SDU end rcvd but SDU incomplete: {} {} {}", p_fcrb->p_rx_sdu->len, p_buf->len, p_fcrb->rx_sdu_len);
        packet_ok = false;
      } else {
        memcpy(((uint8_t*)(p_fcrb->p_rx_sdu + 1)) + p_fcrb->p_rx_sdu->offset +
                   p_fcrb->p_rx_sdu->len,
               p, p_buf->len);

        p_fcrb->p_rx_sdu->len += p_buf->len;

        osi_free(p_buf);
        p_buf = NULL;

        if (sar_type == L2CAP_FCR_END_SDU) {
          p_buf = p_fcrb->p_rx_sdu;
          p_fcrb->p_rx_sdu = NULL;
        }
      }
    }
  }

  if (!packet_ok) {
    osi_free(p_buf);
  } else if (p_buf != NULL) {
    if (p_ccb->local_cid < L2CAP_BASE_APPL_CID &&
        (p_ccb->local_cid >= L2CAP_FIRST_FIXED_CHNL &&
         p_ccb->local_cid <= L2CAP_LAST_FIXED_CHNL)) {
      if (l2cb.fixed_reg[p_ccb->local_cid - L2CAP_FIRST_FIXED_CHNL]
              .pL2CA_FixedData_Cb)
        (*l2cb.fixed_reg[p_ccb->local_cid - L2CAP_FIRST_FIXED_CHNL]
              .pL2CA_FixedData_Cb)(p_ccb->local_cid,
                                   p_ccb->p_lcb->remote_bd_addr, p_buf);
    } else
      l2c_csm_execute(p_ccb, L2CEVT_L2CAP_DATA, p_buf);
  }

  return (packet_ok);
}

/*******************************************************************************
 *
 * Function         retransmit_i_frames
 *
 * Description      This function retransmits i-frames awaiting acks.
 *
 * Returns          bool    - true if retransmitted
 *
 ******************************************************************************/
static bool retransmit_i_frames(tL2C_CCB* p_ccb, uint8_t tx_seq) {
  log::assert_that(p_ccb != NULL, "assert failed: p_ccb != NULL");

  BT_HDR* p_buf = NULL;
  uint8_t* p;
  uint8_t buf_seq;
  uint16_t ctrl_word;

  if ((!fixed_queue_is_empty(p_ccb->fcrb.waiting_for_ack_q)) &&
      (p_ccb->peer_cfg.fcr.max_transmit != 0) &&
      (p_ccb->fcrb.num_tries >= p_ccb->peer_cfg.fcr.max_transmit)) {
    log::verbose("Max Tries Exceeded:  (last_acq: {}  CID: 0x{:04x}  num_tries: {} (max: {}) ack_q_count: {}", p_ccb->fcrb.last_rx_ack, p_ccb->local_cid, p_ccb->fcrb.num_tries, p_ccb->peer_cfg.fcr.max_transmit, fixed_queue_length(p_ccb->fcrb.waiting_for_ack_q));

    l2cu_disconnect_chnl(p_ccb);
    return (false);
  }

  /* tx_seq indicates whether to retransmit a specific sequence or all (if ==
   * L2C_FCR_RETX_ALL_PKTS) */
  list_t* list_ack = NULL;
  const list_node_t* node_ack = NULL;
  if (!fixed_queue_is_empty(p_ccb->fcrb.waiting_for_ack_q)) {
    list_ack = fixed_queue_get_list(p_ccb->fcrb.waiting_for_ack_q);
    node_ack = list_begin(list_ack);
  }
  if (tx_seq != L2C_FCR_RETX_ALL_PKTS) {
    /* If sending only one, the sequence number tells us which one. Look for it.
    */
    if (list_ack != NULL) {
      for (; node_ack != list_end(list_ack); node_ack = list_next(node_ack)) {
        p_buf = (BT_HDR*)list_node(node_ack);
        /* Get the old control word */
        p = ((uint8_t*)(p_buf + 1)) + p_buf->offset + L2CAP_PKT_OVERHEAD;

        STREAM_TO_UINT16(ctrl_word, p);

        buf_seq =
            (ctrl_word & L2CAP_FCR_TX_SEQ_BITS) >> L2CAP_FCR_TX_SEQ_BITS_SHIFT;

        log::verbose("retransmit_i_frames()   cur seq: {}  looking for: {}", buf_seq, tx_seq);

        if (tx_seq == buf_seq) break;
      }
    }

    if (!p_buf) {
      log::error("retransmit_i_frames() UNKNOWN seq: {}  q_count: {}", tx_seq, fixed_queue_length(p_ccb->fcrb.waiting_for_ack_q));
      return (true);
    }
  } else {
    // Iterate though list and flush the amount requested from
    // the transmit data queue that satisfy the layer and event conditions.
    for (list_node_t* node_tmp = list_begin(p_ccb->p_lcb->link_xmit_data_q);
         node_tmp != list_end(p_ccb->p_lcb->link_xmit_data_q);) {
      BT_HDR* p_tmp = (BT_HDR*)list_node(node_tmp);
      node_tmp = list_next(node_tmp);

      /* Do not flush other CIDs or partial segments */
      if ((p_tmp->layer_specific == 0) && (p_tmp->event == p_ccb->local_cid)) {
        list_remove(p_ccb->p_lcb->link_xmit_data_q, p_tmp);
        osi_free(p_tmp);
      }
    }

    /* Also flush our retransmission queue */
    while (!fixed_queue_is_empty(p_ccb->fcrb.retrans_q))
      osi_free(fixed_queue_try_dequeue(p_ccb->fcrb.retrans_q));

    if (list_ack != NULL) node_ack = list_begin(list_ack);
  }

  if (list_ack != NULL) {
    while (node_ack != list_end(list_ack)) {
      p_buf = (BT_HDR*)list_node(node_ack);
      node_ack = list_next(node_ack);

      BT_HDR* p_buf2 = l2c_fcr_clone_buf(p_buf, p_buf->offset, p_buf->len);
      if (p_buf2) {
        p_buf2->layer_specific = p_buf->layer_specific;

        fixed_queue_enqueue(p_ccb->fcrb.retrans_q, p_buf2);
      }

      if ((tx_seq != L2C_FCR_RETX_ALL_PKTS) || (p_buf2 == NULL)) break;
    }
  }

  l2c_link_check_send_pkts(p_ccb->p_lcb, 0, NULL);

  if (fixed_queue_length(p_ccb->fcrb.waiting_for_ack_q)) {
    p_ccb->fcrb.num_tries++;
    l2c_fcr_start_timer(p_ccb);
  }

  return (true);
}

/*******************************************************************************
 *
 * Function         l2c_fcr_get_next_xmit_sdu_seg
 *
 * Description      Get the next SDU segment to transmit.
 *
 * Returns          pointer to buffer with segment or NULL
 *
 ******************************************************************************/
BT_HDR* l2c_fcr_get_next_xmit_sdu_seg(tL2C_CCB* p_ccb,
                                      uint16_t max_packet_length) {
  log::assert_that(p_ccb != NULL, "assert failed: p_ccb != NULL");

  bool first_seg = false, /* The segment is the first part of data  */
      mid_seg = false,    /* The segment is the middle part of data */
      last_seg = false;   /* The segment is the last part of data   */
  uint16_t sdu_len = 0;
  BT_HDR *p_buf, *p_xmit;
  uint8_t* p;
  uint16_t max_pdu = p_ccb->tx_mps /* Needed? - L2CAP_MAX_HEADER_FCS*/;

  /* If there is anything in the retransmit queue, that goes first
  */
  p_buf = (BT_HDR*)fixed_queue_try_dequeue(p_ccb->fcrb.retrans_q);
  if (p_buf != NULL) {
    /* Update Rx Seq and FCS if we acked some packets while this one was queued
     */
    prepare_I_frame(p_ccb, p_buf, true);

    p_buf->event = p_ccb->local_cid;

    return (p_buf);
  }

  /* For BD/EDR controller, max_packet_length is set to 0             */
  /* For AMP controller, max_packet_length is set by available blocks */
  if ((max_packet_length > L2CAP_MAX_HEADER_FCS) &&
      (max_pdu + L2CAP_MAX_HEADER_FCS > max_packet_length)) {
    max_pdu = max_packet_length - L2CAP_MAX_HEADER_FCS;
  }

  p_buf = (BT_HDR*)fixed_queue_try_peek_first(p_ccb->xmit_hold_q);

  /* If there is more data than the MPS, it requires segmentation */
  if (p_buf->len > max_pdu) {
    /* We are using the "event" field to tell is if we already started
     * segmentation */
    if (p_buf->event == 0) {
      first_seg = true;
      sdu_len = p_buf->len;
    } else
      mid_seg = true;

    /* Get a new buffer and copy the data that can be sent in a PDU */
    p_xmit = l2c_fcr_clone_buf(p_buf, L2CAP_MIN_OFFSET + L2CAP_SDU_LEN_OFFSET,
                               max_pdu);

    if (p_xmit != NULL) {
      p_buf->event = p_ccb->local_cid;
      p_xmit->event = p_ccb->local_cid;

      p_buf->len -= max_pdu;
      p_buf->offset += max_pdu;

      /* copy PBF setting */
      p_xmit->layer_specific = p_buf->layer_specific;
    } else /* Should never happen if the application has configured buffers
              correctly */
    {
      log::error("L2CAP - cannot get buffer for segmentation, max_pdu: {}", max_pdu);
      return (NULL);
    }
  } else /* Use the original buffer if no segmentation, or the last segment */
  {
    p_xmit = (BT_HDR*)fixed_queue_try_dequeue(p_ccb->xmit_hold_q);

    if (p_xmit->event != 0) last_seg = true;

    p_xmit->event = p_ccb->local_cid;
  }

  /* Step back to add the L2CAP headers */
  p_xmit->offset -= (L2CAP_PKT_OVERHEAD + L2CAP_FCR_OVERHEAD);
  p_xmit->len += L2CAP_PKT_OVERHEAD + L2CAP_FCR_OVERHEAD;

  if (first_seg) {
    p_xmit->offset -= L2CAP_SDU_LEN_OVERHEAD;
    p_xmit->len += L2CAP_SDU_LEN_OVERHEAD;
  }

  /* Set the pointer to the beginning of the data */
  p = (uint8_t*)(p_xmit + 1) + p_xmit->offset;

  /* Now the L2CAP header */

  /* Note: if FCS has to be included then the length is recalculated later */
  UINT16_TO_STREAM(p, p_xmit->len - L2CAP_PKT_OVERHEAD);

  UINT16_TO_STREAM(p, p_ccb->remote_cid);

  if (first_seg) {
    /* Skip control word and add SDU length */
    p += 2;
    UINT16_TO_STREAM(p, sdu_len);

    /* We will store the SAR type in layer-specific */
    /* layer_specific is shared with flushable flag(bits 0-1), don't clear it */
    p_xmit->layer_specific |= L2CAP_FCR_START_SDU;

    first_seg = false;
  } else if (mid_seg)
    p_xmit->layer_specific |= L2CAP_FCR_CONT_SDU;
  else if (last_seg)
    p_xmit->layer_specific |= L2CAP_FCR_END_SDU;
  else
    p_xmit->layer_specific |= L2CAP_FCR_UNSEG_SDU;

  prepare_I_frame(p_ccb, p_xmit, false);

  if (p_ccb->peer_cfg.fcr.mode == L2CAP_FCR_ERTM_MODE) {
    BT_HDR* p_wack =
        l2c_fcr_clone_buf(p_xmit, HCI_DATA_PREAMBLE_SIZE, p_xmit->len);

    if (!p_wack) {
      log::error("L2CAP - no buffer for xmit cloning, CID: 0x{:04x}  Length: {}", p_ccb->local_cid, p_xmit->len);

      /* We will not save the FCS in case we reconfigure and change options */
      p_xmit->len -= L2CAP_FCS_LEN;

      /* Pretend we sent it and it got lost */
      fixed_queue_enqueue(p_ccb->fcrb.waiting_for_ack_q, p_xmit);
      return (NULL);
    } else {
      /* We will not save the FCS in case we reconfigure and change options */
      p_wack->len -= L2CAP_FCS_LEN;

      p_wack->layer_specific = p_xmit->layer_specific;
      fixed_queue_enqueue(p_ccb->fcrb.waiting_for_ack_q, p_wack);
    }

  }

  return (p_xmit);
}

/** Get the next PDU to transmit for LE connection oriented channel. Returns
 * pointer to buffer with PDU. |last_piece_of_sdu| will be set to true, if
 * returned PDU is last piece from this SDU.*/
BT_HDR* l2c_lcc_get_next_xmit_sdu_seg(tL2C_CCB* p_ccb,
                                      bool* last_piece_of_sdu) {
  uint16_t max_pdu = p_ccb->peer_conn_cfg.mps - 4 /* Length and CID */;

  BT_HDR* p_buf = (BT_HDR*)fixed_queue_try_peek_first(p_ccb->xmit_hold_q);
  bool first_pdu = (p_buf->event == 0) ? true : false;

  uint16_t no_of_bytes_to_send = std::min(
      p_buf->len,
      (uint16_t)(first_pdu ? (max_pdu - L2CAP_LCC_SDU_LENGTH) : max_pdu));
  bool last_pdu = (no_of_bytes_to_send == p_buf->len);

  /* Get a new buffer and copy the data that can be sent in a PDU */
  BT_HDR* p_xmit =
      l2c_fcr_clone_buf(p_buf, first_pdu ? L2CAP_LCC_OFFSET : L2CAP_MIN_OFFSET,
                        no_of_bytes_to_send);

  p_buf->event = p_ccb->local_cid;
  p_xmit->event = p_ccb->local_cid;

  if (first_pdu) {
    p_xmit->offset -= L2CAP_LCC_SDU_LENGTH; /* for writing the SDU length. */
    uint8_t* p = (uint8_t*)(p_xmit + 1) + p_xmit->offset;
    UINT16_TO_STREAM(p, p_buf->len);
    p_xmit->len += L2CAP_LCC_SDU_LENGTH;
  }

  p_buf->len -= no_of_bytes_to_send;
  p_buf->offset += no_of_bytes_to_send;

  /* copy PBF setting */
  p_xmit->layer_specific = p_buf->layer_specific;

  if (last_piece_of_sdu) *last_piece_of_sdu = last_pdu;

  if (last_pdu) {
    p_buf = (BT_HDR*)fixed_queue_try_dequeue(p_ccb->xmit_hold_q);
    osi_free(p_buf);
  }

  /* Step back to add the L2CAP headers */
  p_xmit->offset -= L2CAP_PKT_OVERHEAD;
  p_xmit->len += L2CAP_PKT_OVERHEAD;

  /* Set the pointer to the beginning of the data */
  uint8_t* p = (uint8_t*)(p_xmit + 1) + p_xmit->offset;

  /* Note: if FCS has to be included then the length is recalculated later */
  UINT16_TO_STREAM(p, p_xmit->len - L2CAP_PKT_OVERHEAD);
  UINT16_TO_STREAM(p, p_ccb->remote_cid);
  return (p_xmit);
}

/*******************************************************************************
 * Configuration negotiation functions
 *
 * The following functions are used in negotiating channel modes during
 * configuration
 ******************************************************************************/

/*******************************************************************************
 *
 * Function         l2c_fcr_chk_chan_modes
 *
 * Description      Validates and adjusts if necessary, the FCR options
 *                  based on remote EXT features.
 *
 *                  Note: This assumes peer EXT Features have been received.
 *                      Basic mode is used if FCR Options have not been received
 *
 * Returns          uint8_t - nonzero if can continue, '0' if no compatible
 *                            channels
 *
 ******************************************************************************/
uint8_t l2c_fcr_chk_chan_modes(tL2C_CCB* p_ccb) {
  log::assert_that(p_ccb != NULL, "assert failed: p_ccb != NULL");

  /* Remove nonbasic options that the peer does not support */
  if (!(p_ccb->p_lcb->peer_ext_fea & L2CAP_EXTFEA_ENH_RETRANS) &&
      p_ccb->p_rcb->ertm_info.preferred_mode == L2CAP_FCR_ERTM_MODE) {
    log::warn("L2CAP - Peer does not support our desired channel types");
    p_ccb->p_rcb->ertm_info.preferred_mode = 0;
    return false;
  }
  return true;
}

/*******************************************************************************
 *
 * Function         l2c_fcr_adj_monitor_retran_timeout
 *
 * Description      Overrides monitor/retrans timer value based on controller
 *
 * Returns          None
 *
 ******************************************************************************/
void l2c_fcr_adj_monitor_retran_timeout(tL2C_CCB* p_ccb) {
  log::assert_that(p_ccb != NULL, "assert failed: p_ccb != NULL");

  /* adjust our monitor/retran timeout */
  if (p_ccb->out_cfg_fcr_present) {
    /*
    ** if we requestd ERTM or accepted ERTM
    ** We may accept ERTM even if we didn't request ERTM, in case of requesting
    *STREAM
    */
    if ((p_ccb->our_cfg.fcr.mode == L2CAP_FCR_ERTM_MODE) ||
        (p_ccb->peer_cfg.fcr.mode == L2CAP_FCR_ERTM_MODE)) {
      /* upper layer setting is ignored */
      p_ccb->our_cfg.fcr.mon_tout = L2CAP_MIN_MONITOR_TOUT;
      p_ccb->our_cfg.fcr.rtrans_tout = L2CAP_MIN_RETRANS_TOUT;
    } else {
      p_ccb->our_cfg.fcr.mon_tout = 0;
      p_ccb->our_cfg.fcr.rtrans_tout = 0;
    }

    log::verbose("l2c_fcr_adj_monitor_retran_timeout: mon_tout:{}, rtrans_tout:{}", p_ccb->our_cfg.fcr.mon_tout, p_ccb->our_cfg.fcr.rtrans_tout);
  }
}
/*******************************************************************************
 *
 * Function         l2c_fcr_adj_our_rsp_options
 *
 * Description      Overrides any neccesary FCR options passed in from
 *                  L2CA_ConfigRsp based on our FCR options.
 *                  Only makes adjustments if channel is in ERTM mode.
 *
 * Returns          None
 *
 ******************************************************************************/
void l2c_fcr_adj_our_rsp_options(tL2C_CCB* p_ccb, tL2CAP_CFG_INFO* p_cfg) {
  log::assert_that(p_ccb != NULL, "assert failed: p_ccb != NULL");
  log::assert_that(p_cfg != NULL, "assert failed: p_cfg != NULL");

  /* adjust our monitor/retran timeout */
  l2c_fcr_adj_monitor_retran_timeout(p_ccb);

  p_cfg->fcr_present = p_ccb->out_cfg_fcr_present;

  if (p_cfg->fcr_present) {
    /* Temporary - until a better algorithm is implemented */
    /* If peer's tx_wnd_sz requires too many buffers for us to support, then
     * adjust it. For now, respond with our own tx_wnd_sz. */
    /* Note: peer is not guaranteed to obey our adjustment */
    if (p_ccb->peer_cfg.fcr.tx_win_sz > p_ccb->our_cfg.fcr.tx_win_sz) {
      log::verbose("adjusting requested tx_win_sz from {} to {}", p_ccb->peer_cfg.fcr.tx_win_sz, p_ccb->our_cfg.fcr.tx_win_sz);
      p_ccb->peer_cfg.fcr.tx_win_sz = p_ccb->our_cfg.fcr.tx_win_sz;
    }

    p_cfg->fcr.mode = p_ccb->peer_cfg.fcr.mode;
    p_cfg->fcr.tx_win_sz = p_ccb->peer_cfg.fcr.tx_win_sz;
    p_cfg->fcr.max_transmit = p_ccb->peer_cfg.fcr.max_transmit;
    p_cfg->fcr.mps = p_ccb->peer_cfg.fcr.mps;
    p_cfg->fcr.rtrans_tout = p_ccb->our_cfg.fcr.rtrans_tout;
    p_cfg->fcr.mon_tout = p_ccb->our_cfg.fcr.mon_tout;
  }
}

/*******************************************************************************
 *
 * Function         l2c_fcr_renegotiate_chan
 *
 * Description      Called upon unsuccessful peer response to config request.
 *                  If the error is because of the channel mode, it will try
 *                  to resend using another supported optional channel.
 *
 * Returns          true if resent configuration, False if channel matches or
 *                  cannot match.
 *
 ******************************************************************************/
bool l2c_fcr_renegotiate_chan(tL2C_CCB* p_ccb, tL2CAP_CFG_INFO* p_cfg) {
  log::assert_that(p_ccb != NULL, "assert failed: p_ccb != NULL");
  log::assert_that(p_cfg != NULL, "assert failed: p_cfg != NULL");

  uint8_t peer_mode = p_ccb->our_cfg.fcr.mode;
  bool can_renegotiate;

  /* Skip if this is a reconfiguration from OPEN STATE or if FCR is not returned
   */
  if (!p_cfg->fcr_present || (p_ccb->config_done & RECONFIG_FLAG))
    return (false);

  /* Only retry if there are more channel options to try */
  if (p_cfg->result == L2CAP_CFG_UNACCEPTABLE_PARAMS) {
    peer_mode = (p_cfg->fcr_present) ? p_cfg->fcr.mode : L2CAP_FCR_BASIC_MODE;

    if (p_ccb->our_cfg.fcr.mode != peer_mode) {
      if ((--p_ccb->fcr_cfg_tries) == 0) {
        p_cfg->result = L2CAP_CFG_FAILED_NO_REASON;
        log::warn("l2c_fcr_renegotiate_chan (Max retries exceeded)");
      }

      can_renegotiate = false;

      /* Try another supported mode if available based on our last attempted
       * channel */
      switch (p_ccb->our_cfg.fcr.mode) {
        case L2CAP_FCR_ERTM_MODE:
          /* We can try basic for any other peer mode because it's always
           * supported */
          log::verbose("(Trying Basic)");
          can_renegotiate = true;
          p_ccb->our_cfg.fcr.mode = L2CAP_FCR_BASIC_MODE;
          break;

        default:
          /* All other scenarios cannot be renegotiated */
          break;
      }

      if (can_renegotiate) {
        p_ccb->our_cfg.fcr_present = true;

        if (p_ccb->our_cfg.fcr.mode == L2CAP_FCR_BASIC_MODE) {
          p_ccb->our_cfg.fcs_present = false;
          p_ccb->our_cfg.ext_flow_spec_present = false;

          /* Basic Mode uses ACL Data Pool, make sure the MTU fits */
          if ((p_cfg->mtu_present) && (p_cfg->mtu > L2CAP_MTU_SIZE)) {
            log::warn("L2CAP - adjust MTU: {} too large", p_cfg->mtu);
            p_cfg->mtu = L2CAP_MTU_SIZE;
          }
        }

        l2cu_process_our_cfg_req(p_ccb, &p_ccb->our_cfg);
        l2cu_send_peer_config_req(p_ccb, &p_ccb->our_cfg);
        alarm_set_on_mloop(p_ccb->l2c_ccb_timer, L2CAP_CHNL_CFG_TIMEOUT_MS,
                           l2c_ccb_timer_timeout, p_ccb);
        return (true);
      }
    }
  }

  /* Disconnect if the channels do not match */
  if (p_ccb->our_cfg.fcr.mode != peer_mode) {
    log::warn("L2C CFG:  Channels incompatible (local {}, peer {})", p_ccb->our_cfg.fcr.mode, peer_mode);
    l2cu_disconnect_chnl(p_ccb);
  }

  return (false);
}

/*******************************************************************************
 *
 * Function         l2c_fcr_process_peer_cfg_req
 *
 * Description      This function is called to process the FCR options passed
 *                  in the peer's configuration request.
 *
 * Returns          uint8_t - L2CAP_PEER_CFG_OK, L2CAP_PEER_CFG_UNACCEPTABLE,
 *                          or L2CAP_PEER_CFG_DISCONNECT.
 *
 ******************************************************************************/
uint8_t l2c_fcr_process_peer_cfg_req(tL2C_CCB* p_ccb, tL2CAP_CFG_INFO* p_cfg) {
  log::assert_that(p_ccb != NULL, "assert failed: p_ccb != NULL");
  log::assert_that(p_cfg != NULL, "assert failed: p_cfg != NULL");

  uint16_t max_retrans_size;
  uint8_t fcr_ok = L2CAP_PEER_CFG_OK;

  p_ccb->p_lcb->w4_info_rsp =
      false; /* Handles T61x SonyEricsson Bug in Info Request */

  log::verbose("l2c_fcr_process_peer_cfg_req() CFG fcr_present:{} fcr.mode:{} CCB FCR mode:{} preferred: {}", p_cfg->fcr_present, p_cfg->fcr.mode, p_ccb->our_cfg.fcr.mode, p_ccb->p_rcb->ertm_info.preferred_mode);

  /* Need to negotiate if our modes are not the same */
  if (p_cfg->fcr.mode != p_ccb->p_rcb->ertm_info.preferred_mode) {
    /* If peer wants a mode that we don't support then retry our mode (ex.
     *rtx/flc), OR
     ** If we want ERTM and they want non-basic mode, retry our mode.
     ** Note: If we have already determined they support our mode previously
     **       from their EXF mask.
     */
    if ((((1 << p_cfg->fcr.mode) & L2CAP_FCR_CHAN_OPT_ALL_MASK) == 0) ||
        ((p_ccb->p_rcb->ertm_info.preferred_mode == L2CAP_FCR_ERTM_MODE) &&
         (p_cfg->fcr.mode != L2CAP_FCR_BASIC_MODE))) {
      p_cfg->fcr.mode = p_ccb->our_cfg.fcr.mode;
      p_cfg->fcr.tx_win_sz = p_ccb->our_cfg.fcr.tx_win_sz;
      p_cfg->fcr.max_transmit = p_ccb->our_cfg.fcr.max_transmit;
      fcr_ok = L2CAP_PEER_CFG_UNACCEPTABLE;
    }

    /* If we wanted basic, then try to renegotiate it */
    else if (p_ccb->p_rcb->ertm_info.preferred_mode == L2CAP_FCR_BASIC_MODE) {
      p_cfg->fcr.mode = L2CAP_FCR_BASIC_MODE;
      p_cfg->fcr.max_transmit = p_cfg->fcr.tx_win_sz = 0;
      p_cfg->fcr.rtrans_tout = p_cfg->fcr.mon_tout = p_cfg->fcr.mps = 0;
      p_ccb->our_cfg.fcr.rtrans_tout = p_ccb->our_cfg.fcr.mon_tout =
          p_ccb->our_cfg.fcr.mps = 0;
      fcr_ok = L2CAP_PEER_CFG_UNACCEPTABLE;
    }
  }

  /* Configuration for FCR channels so make any adjustments and fwd to upper
   * layer */
  if (fcr_ok == L2CAP_PEER_CFG_OK) {
    /* by default don't need to send params in the response */
    p_ccb->out_cfg_fcr_present = false;

    /* Make any needed adjustments for the response to the peer */
    if (p_cfg->fcr_present && p_cfg->fcr.mode != L2CAP_FCR_BASIC_MODE) {
      /* Peer desires to bypass FCS check, and streaming or ERTM mode */
      if (p_cfg->fcs_present) {
        p_ccb->peer_cfg.fcs = p_cfg->fcs;
      }

      max_retrans_size = BT_DEFAULT_BUFFER_SIZE - sizeof(BT_HDR) -
                         L2CAP_MIN_OFFSET - L2CAP_SDU_LEN_OFFSET -
                         L2CAP_FCS_LEN;

      /* Ensure the MPS is not bigger than the MTU */
      if ((p_cfg->fcr.mps == 0) || (p_cfg->fcr.mps > p_ccb->peer_cfg.mtu)) {
        p_cfg->fcr.mps = p_ccb->peer_cfg.mtu;
        p_ccb->out_cfg_fcr_present = true;
      }

      /* Ensure the MPS is not bigger than our retransmission buffer */
      if (p_cfg->fcr.mps > max_retrans_size) {
        log::verbose("CFG: Overriding MPS to {} (orig {})", max_retrans_size, p_cfg->fcr.mps);

        p_cfg->fcr.mps = max_retrans_size;
        p_ccb->out_cfg_fcr_present = true;
      }

      if (p_cfg->fcr.mode == L2CAP_FCR_ERTM_MODE) {
        /* Always respond with FCR ERTM parameters */
        p_ccb->out_cfg_fcr_present = true;
      }
    }

    /* Everything ok, so save the peer's adjusted fcr options */
    p_ccb->peer_cfg.fcr = p_cfg->fcr;

  } else if (fcr_ok == L2CAP_PEER_CFG_UNACCEPTABLE) {
    /* Allow peer only one retry for mode */
    if (p_ccb->peer_cfg_already_rejected)
      fcr_ok = L2CAP_PEER_CFG_DISCONNECT;
    else
      p_ccb->peer_cfg_already_rejected = true;
  }

  return (fcr_ok);
}<|MERGE_RESOLUTION|>--- conflicted
+++ resolved
@@ -673,12 +673,8 @@
       return;
     }
     if (p_buf->len > (p_ccb->ble_sdu_length - p_data->len)) {
-<<<<<<< HEAD
-      log::error("buffer length={} too big. max={}. Dropped", p_data->len, (p_ccb->ble_sdu_length - p_data->len));
-=======
       log::error("buffer length={} too big. max={}. Dropped", p_data->len,
                  p_ccb->ble_sdu_length - p_data->len);
->>>>>>> d6fbf670
       osi_free(p_buf);
 
       /* Throw away all pending fragments and disconnects */
