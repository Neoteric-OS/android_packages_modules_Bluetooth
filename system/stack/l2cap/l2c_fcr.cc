--- conflicted
+++ resolved
@@ -1817,13 +1817,8 @@
         p_ccb->peer_cfg.fcs = p_cfg->fcs;
       }
 
-<<<<<<< HEAD
       max_retrans_size = OBX_LRG_DATA_BUF_SIZE - sizeof(BT_HDR) - L2CAP_MIN_OFFSET -
-                         L2CAP_SDU_LEN_OFFSET - L2CAP_FCS_LEN;
-=======
-      max_retrans_size = BT_DEFAULT_BUFFER_SIZE - sizeof(BT_HDR) - L2CAP_MIN_OFFSET -
                          L2CAP_SDU_LEN_OFFSET - fcs_len;
->>>>>>> 9e6e2475
 
       /* Ensure the MPS is not bigger than the MTU */
       if ((p_cfg->fcr.mps == 0) || (p_cfg->fcr.mps > p_ccb->peer_cfg.mtu)) {
