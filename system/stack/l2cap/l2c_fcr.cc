/******************************************************************************
 *
 *  Copyright 2004-2012 Broadcom Corporation
 *
 *  Licensed under the Apache License, Version 2.0 (the "License");
 *  you may not use this file except in compliance with the License.
 *  You may obtain a copy of the License at:
 *
 *  http://www.apache.org/licenses/LICENSE-2.0
 *
 *  Unless required by applicable law or agreed to in writing, software
 *  distributed under the License is distributed on an "AS IS" BASIS,
 *  WITHOUT WARRANTIES OR CONDITIONS OF ANY KIND, either express or implied.
 *  See the License for the specific language governing permissions and
 *  limitations under the License.
 *
 ******************************************************************************/

/******************************************************************************
 *
 *  This file contains the L2CAP 1.2 Flow Control and retransmissions
 *  functions
 *
 ******************************************************************************/

<<<<<<< HEAD
#include <base/logging.h>
=======
#include <bluetooth/log.h>
>>>>>>> 0eda3329
#include <stdio.h>
#include <stdlib.h>
#include <string.h>

#include "internal_include/bt_target.h"
#include "os/log.h"
#include "osi/include/allocator.h"
#include "stack/include/bt_hdr.h"
#include "stack/include/bt_types.h"
#include "stack/include/l2c_api.h"
#include "stack/include/l2cdefs.h"
#include "stack/l2cap/l2c_int.h"

/* Flag passed to retransmit_i_frames() when all packets should be retransmitted
 */
#define L2C_FCR_RETX_ALL_PKTS 0xFF

/* this is the minimal offset required by OBX to process incoming packets */
static const uint16_t OBX_BUF_MIN_OFFSET = 4;

static const char* SAR_types[] = {"Unsegmented", "Start", "End",
                                  "Continuation"};
static const char* SUP_types[] = {"RR", "REJ", "RNR", "SREJ"};

/* Look-up table for the CRC calculation */
static const unsigned short crctab[256] = {
    0x0000, 0xc0c1, 0xc181, 0x0140, 0xc301, 0x03c0, 0x0280, 0xc241, 0xc601,
    0x06c0, 0x0780, 0xc741, 0x0500, 0xc5c1, 0xc481, 0x0440, 0xcc01, 0x0cc0,
    0x0d80, 0xcd41, 0x0f00, 0xcfc1, 0xce81, 0x0e40, 0x0a00, 0xcac1, 0xcb81,
    0x0b40, 0xc901, 0x09c0, 0x0880, 0xc841, 0xd801, 0x18c0, 0x1980, 0xd941,
    0x1b00, 0xdbc1, 0xda81, 0x1a40, 0x1e00, 0xdec1, 0xdf81, 0x1f40, 0xdd01,
    0x1dc0, 0x1c80, 0xdc41, 0x1400, 0xd4c1, 0xd581, 0x1540, 0xd701, 0x17c0,
    0x1680, 0xd641, 0xd201, 0x12c0, 0x1380, 0xd341, 0x1100, 0xd1c1, 0xd081,
    0x1040, 0xf001, 0x30c0, 0x3180, 0xf141, 0x3300, 0xf3c1, 0xf281, 0x3240,
    0x3600, 0xf6c1, 0xf781, 0x3740, 0xf501, 0x35c0, 0x3480, 0xf441, 0x3c00,
    0xfcc1, 0xfd81, 0x3d40, 0xff01, 0x3fc0, 0x3e80, 0xfe41, 0xfa01, 0x3ac0,
    0x3b80, 0xfb41, 0x3900, 0xf9c1, 0xf881, 0x3840, 0x2800, 0xe8c1, 0xe981,
    0x2940, 0xeb01, 0x2bc0, 0x2a80, 0xea41, 0xee01, 0x2ec0, 0x2f80, 0xef41,
    0x2d00, 0xedc1, 0xec81, 0x2c40, 0xe401, 0x24c0, 0x2580, 0xe541, 0x2700,
    0xe7c1, 0xe681, 0x2640, 0x2200, 0xe2c1, 0xe381, 0x2340, 0xe101, 0x21c0,
    0x2080, 0xe041, 0xa001, 0x60c0, 0x6180, 0xa141, 0x6300, 0xa3c1, 0xa281,
    0x6240, 0x6600, 0xa6c1, 0xa781, 0x6740, 0xa501, 0x65c0, 0x6480, 0xa441,
    0x6c00, 0xacc1, 0xad81, 0x6d40, 0xaf01, 0x6fc0, 0x6e80, 0xae41, 0xaa01,
    0x6ac0, 0x6b80, 0xab41, 0x6900, 0xa9c1, 0xa881, 0x6840, 0x7800, 0xb8c1,
    0xb981, 0x7940, 0xbb01, 0x7bc0, 0x7a80, 0xba41, 0xbe01, 0x7ec0, 0x7f80,
    0xbf41, 0x7d00, 0xbdc1, 0xbc81, 0x7c40, 0xb401, 0x74c0, 0x7580, 0xb541,
    0x7700, 0xb7c1, 0xb681, 0x7640, 0x7200, 0xb2c1, 0xb381, 0x7340, 0xb101,
    0x71c0, 0x7080, 0xb041, 0x5000, 0x90c1, 0x9181, 0x5140, 0x9301, 0x53c0,
    0x5280, 0x9241, 0x9601, 0x56c0, 0x5780, 0x9741, 0x5500, 0x95c1, 0x9481,
    0x5440, 0x9c01, 0x5cc0, 0x5d80, 0x9d41, 0x5f00, 0x9fc1, 0x9e81, 0x5e40,
    0x5a00, 0x9ac1, 0x9b81, 0x5b40, 0x9901, 0x59c0, 0x5880, 0x9841, 0x8801,
    0x48c0, 0x4980, 0x8941, 0x4b00, 0x8bc1, 0x8a81, 0x4a40, 0x4e00, 0x8ec1,
    0x8f81, 0x4f40, 0x8d01, 0x4dc0, 0x4c80, 0x8c41, 0x4400, 0x84c1, 0x8581,
    0x4540, 0x8701, 0x47c0, 0x4680, 0x8641, 0x8201, 0x42c0, 0x4380, 0x8341,
    0x4100, 0x81c1, 0x8081, 0x4040,
};

/*******************************************************************************
 *  Static local functions
*/
static bool process_reqseq(tL2C_CCB* p_ccb, uint16_t ctrl_word);
static void process_s_frame(tL2C_CCB* p_ccb, BT_HDR* p_buf, uint16_t ctrl_word);
static void process_i_frame(tL2C_CCB* p_ccb, BT_HDR* p_buf, uint16_t ctrl_word,
                            bool delay_ack);
static bool retransmit_i_frames(tL2C_CCB* p_ccb, uint8_t tx_seq);
static void prepare_I_frame(tL2C_CCB* p_ccb, BT_HDR* p_buf,
                            bool is_retransmission);
static bool do_sar_reassembly(tL2C_CCB* p_ccb, BT_HDR* p_buf,
                              uint16_t ctrl_word);

/*******************************************************************************
 *
 * Function         l2c_fcr_updcrc
 *
 * Description      This function computes the CRC using the look-up table.
 *
 * Returns          CRC
 *
 ******************************************************************************/
static unsigned short l2c_fcr_updcrc(unsigned short icrc, unsigned char* icp,
                                     int icnt) {
  unsigned short crc = icrc;
  unsigned char* cp = icp;
  int cnt = icnt;

  while (cnt--) {
    crc = ((crc >> 8) & 0xff) ^ crctab[(crc & 0xff) ^ *cp++];
  }

  return (crc);
}

/*******************************************************************************
 *
 * Function         l2c_fcr_tx_get_fcs
 *
 * Description      This function computes the CRC for a frame to be TXed.
 *
 * Returns          CRC
 *
 ******************************************************************************/
static uint16_t l2c_fcr_tx_get_fcs(BT_HDR* p_buf) {
  uint8_t* p = ((uint8_t*)(p_buf + 1)) + p_buf->offset;

  return (l2c_fcr_updcrc(L2CAP_FCR_INIT_CRC, p, p_buf->len));
}

/*******************************************************************************
 *
 * Function         l2c_fcr_rx_get_fcs
 *
 * Description      This function computes the CRC for a received frame.
 *
 * Returns          CRC
 *
 ******************************************************************************/
static uint16_t l2c_fcr_rx_get_fcs(BT_HDR* p_buf) {
  uint8_t* p = ((uint8_t*)(p_buf + 1)) + p_buf->offset;

  /* offset points past the L2CAP header, but the CRC check includes it */
  p -= L2CAP_PKT_OVERHEAD;

  return (
      l2c_fcr_updcrc(L2CAP_FCR_INIT_CRC, p, p_buf->len + L2CAP_PKT_OVERHEAD));
}

/*******************************************************************************
 *
 * Function         l2c_fcr_start_timer
 *
 * Description      This function starts the (monitor or retransmission) timer.
 *
 * Returns          -
 *
 ******************************************************************************/
void l2c_fcr_start_timer(tL2C_CCB* p_ccb) {
  log::assert_that(p_ccb != NULL, "assert failed: p_ccb != NULL");
  uint32_t tout;

  /* The timers which are in milliseconds */
  if (p_ccb->fcrb.wait_ack) {
    tout = (uint32_t)p_ccb->our_cfg.fcr.mon_tout;
  } else {
    tout = (uint32_t)p_ccb->our_cfg.fcr.rtrans_tout;
  }

  /* Only start a timer that was not started */
  if (!alarm_is_scheduled(p_ccb->fcrb.mon_retrans_timer)) {
    alarm_set_on_mloop(p_ccb->fcrb.mon_retrans_timer, tout,
                       l2c_ccb_timer_timeout, p_ccb);
  }
}

/*******************************************************************************
 *
 * Function         l2c_fcr_stop_timer
 *
 * Description      This function stops the (monitor or transmission) timer.
 *
 * Returns          -
 *
 ******************************************************************************/
void l2c_fcr_stop_timer(tL2C_CCB* p_ccb) {
  log::assert_that(p_ccb != NULL, "assert failed: p_ccb != NULL");
  alarm_cancel(p_ccb->fcrb.mon_retrans_timer);
}

/*******************************************************************************
 *
 * Function         l2c_fcr_cleanup
 *
 * Description      This function cleans up the variable used for
 *                  flow-control/retrans.
 *
 * Returns          -
 *
 ******************************************************************************/
void l2c_fcr_cleanup(tL2C_CCB* p_ccb) {
  log::assert_that(p_ccb != NULL, "assert failed: p_ccb != NULL");
  tL2C_FCRB* p_fcrb = &p_ccb->fcrb;

  alarm_free(p_fcrb->mon_retrans_timer);
  p_fcrb->mon_retrans_timer = NULL;
  alarm_free(p_fcrb->ack_timer);
  p_fcrb->ack_timer = NULL;

  osi_free_and_reset((void**)&p_fcrb->p_rx_sdu);

  fixed_queue_free(p_fcrb->waiting_for_ack_q, osi_free);
  p_fcrb->waiting_for_ack_q = NULL;

  fixed_queue_free(p_fcrb->srej_rcv_hold_q, osi_free);
  p_fcrb->srej_rcv_hold_q = NULL;

  fixed_queue_free(p_fcrb->retrans_q, osi_free);
  p_fcrb->retrans_q = NULL;

  memset(p_fcrb, 0, sizeof(tL2C_FCRB));
}

/*******************************************************************************
 *
 * Function         l2c_fcr_clone_buf
 *
 * Description      This function allocates and copies requested part of a
 *                  buffer at a new-offset.
 *
 * Returns          pointer to new buffer
 *
 ******************************************************************************/
BT_HDR* l2c_fcr_clone_buf(BT_HDR* p_buf, uint16_t new_offset,
                          uint16_t no_of_bytes) {
  log::assert_that(p_buf != NULL, "assert failed: p_buf != NULL");
  /*
   * NOTE: We allocate extra L2CAP_FCS_LEN octets, in case we need to put
   * the FCS (Frame Check Sequence) at the end of the buffer.
   */
  uint16_t buf_size = no_of_bytes + sizeof(BT_HDR) + new_offset + L2CAP_FCS_LEN;
  BT_HDR* p_buf2 = (BT_HDR*)osi_malloc(buf_size);

  p_buf2->offset = new_offset;
  p_buf2->len = no_of_bytes;
  memcpy(((uint8_t*)(p_buf2 + 1)) + p_buf2->offset,
         ((uint8_t*)(p_buf + 1)) + p_buf->offset, no_of_bytes);

  return (p_buf2);
}

/*******************************************************************************
 *
 * Function         l2c_fcr_is_flow_controlled
 *
 * Description      This function checks if the CCB is flow controlled by peer.
 *
 * Returns          The control word
 *
 ******************************************************************************/
bool l2c_fcr_is_flow_controlled(tL2C_CCB* p_ccb) {
  log::assert_that(p_ccb != NULL, "assert failed: p_ccb != NULL");
  if (p_ccb->peer_cfg.fcr.mode == L2CAP_FCR_ERTM_MODE) {
    /* Check if remote side flowed us off or the transmit window is full */
    if ((p_ccb->fcrb.remote_busy) ||
        (fixed_queue_length(p_ccb->fcrb.waiting_for_ack_q) >=
         p_ccb->peer_cfg.fcr.tx_win_sz)) {
      return (true);
    }
  }
  return (false);
}

/*******************************************************************************
 *
 * Function         prepare_I_frame
 *
 * Description      This function sets the FCR variables in an I-frame that is
 *                  about to be sent to HCI for transmission. This may be the
 *                  first time the I-frame is sent, or a retransmission
 *
 * Returns          -
 *
 ******************************************************************************/
static void prepare_I_frame(tL2C_CCB* p_ccb, BT_HDR* p_buf,
                            bool is_retransmission) {
  log::assert_that(p_ccb != NULL, "assert failed: p_ccb != NULL");
  log::assert_that(p_buf != NULL, "assert failed: p_buf != NULL");
  tL2C_FCRB* p_fcrb = &p_ccb->fcrb;
  uint8_t* p;
  uint16_t fcs;
  uint16_t ctrl_word;
  bool set_f_bit = p_fcrb->send_f_rsp;

  p_fcrb->send_f_rsp = false;

  if (is_retransmission) {
    /* Get the old control word and clear out the old req_seq and F bits */
    p = ((uint8_t*)(p_buf + 1)) + p_buf->offset + L2CAP_PKT_OVERHEAD;

    STREAM_TO_UINT16(ctrl_word, p);

    ctrl_word &= ~(L2CAP_FCR_REQ_SEQ_BITS + L2CAP_FCR_F_BIT);
  } else {
    ctrl_word = p_buf->layer_specific & L2CAP_FCR_SEG_BITS; /* SAR bits */
    ctrl_word |=
        (p_fcrb->next_tx_seq << L2CAP_FCR_TX_SEQ_BITS_SHIFT); /* Tx Seq */

    p_fcrb->next_tx_seq = (p_fcrb->next_tx_seq + 1) & L2CAP_FCR_SEQ_MODULO;
  }

  /* Set the F-bit and reqseq only if using re-transmission mode */
  if (p_ccb->peer_cfg.fcr.mode == L2CAP_FCR_ERTM_MODE) {
    if (set_f_bit) ctrl_word |= L2CAP_FCR_F_BIT;

    ctrl_word |= (p_fcrb->next_seq_expected) << L2CAP_FCR_REQ_SEQ_BITS_SHIFT;

    p_fcrb->last_ack_sent = p_ccb->fcrb.next_seq_expected;

    alarm_cancel(p_ccb->fcrb.ack_timer);
  }

  /* Set the control word */
  p = ((uint8_t*)(p_buf + 1)) + p_buf->offset + L2CAP_PKT_OVERHEAD;

  UINT16_TO_STREAM(p, ctrl_word);

  /* Compute the FCS and add to the end of the buffer if not bypassed */
  /* length field in l2cap header has to include FCS length */
  p = ((uint8_t*)(p_buf + 1)) + p_buf->offset;
  UINT16_TO_STREAM(p, p_buf->len + L2CAP_FCS_LEN - L2CAP_PKT_OVERHEAD);

  /* Calculate the FCS */
  fcs = l2c_fcr_tx_get_fcs(p_buf);

  /* Point to the end of the buffer and put the FCS there */
  /*
   * NOTE: Here we assume the allocated buffer is large enough
   * to include extra L2CAP_FCS_LEN octets at the end.
   */
  p = ((uint8_t*)(p_buf + 1)) + p_buf->offset + p_buf->len;

  UINT16_TO_STREAM(p, fcs);

  p_buf->len += L2CAP_FCS_LEN;

  if (is_retransmission) {
    LOG_VERBOSE(
        "L2CAP eRTM ReTx I-frame  CID: 0x%04x  Len: %u  SAR: %s  TxSeq: %u  "
        "ReqSeq: %u  F: %u",
        p_ccb->local_cid, p_buf->len,
        SAR_types[(ctrl_word & L2CAP_FCR_SAR_BITS) >> L2CAP_FCR_SAR_BITS_SHIFT],
        (ctrl_word & L2CAP_FCR_TX_SEQ_BITS) >> L2CAP_FCR_TX_SEQ_BITS_SHIFT,
        (ctrl_word & L2CAP_FCR_REQ_SEQ_BITS) >> L2CAP_FCR_REQ_SEQ_BITS_SHIFT,
        (ctrl_word & L2CAP_FCR_F_BIT) >> L2CAP_FCR_F_BIT_SHIFT);
  } else {
    LOG_VERBOSE(
        "L2CAP eRTM Tx I-frame CID: 0x%04x  Len: %u  SAR: %-12s  TxSeq: %u  "
        "ReqSeq: %u  F: %u",
        p_ccb->local_cid, p_buf->len,
        SAR_types[(ctrl_word & L2CAP_FCR_SAR_BITS) >> L2CAP_FCR_SAR_BITS_SHIFT],
        (ctrl_word & L2CAP_FCR_TX_SEQ_BITS) >> L2CAP_FCR_TX_SEQ_BITS_SHIFT,
        (ctrl_word & L2CAP_FCR_REQ_SEQ_BITS) >> L2CAP_FCR_REQ_SEQ_BITS_SHIFT,
        (ctrl_word & L2CAP_FCR_F_BIT) >> L2CAP_FCR_F_BIT_SHIFT);
  }

  /* Start the retransmission timer if not already running */
  if (p_ccb->peer_cfg.fcr.mode == L2CAP_FCR_ERTM_MODE)
    l2c_fcr_start_timer(p_ccb);
}

/*******************************************************************************
 *
 * Function         l2c_fcr_send_S_frame
 *
 * Description      This function formats and sends an S-frame for transmission.
 *
 * Returns          -
 *
 ******************************************************************************/
void l2c_fcr_send_S_frame(tL2C_CCB* p_ccb, uint16_t function_code,
                          uint16_t pf_bit) {
  log::assert_that(p_ccb != NULL, "assert failed: p_ccb != NULL");
  uint8_t* p;
  uint16_t ctrl_word;
  uint16_t fcs;

  if ((!p_ccb->in_use) || (p_ccb->chnl_state != CST_OPEN)) return;

  if (pf_bit == L2CAP_FCR_P_BIT) {
    p_ccb->fcrb.wait_ack = true;

    l2c_fcr_stop_timer(p_ccb); /* Restart the monitor timer */
    l2c_fcr_start_timer(p_ccb);
  }

  /* Create the control word to use */
  ctrl_word = (function_code << L2CAP_FCR_SUP_SHIFT) | L2CAP_FCR_S_FRAME_BIT;
  ctrl_word |= (p_ccb->fcrb.next_seq_expected << L2CAP_FCR_REQ_SEQ_BITS_SHIFT);
  ctrl_word |= pf_bit;

  BT_HDR* p_buf = (BT_HDR*)osi_malloc(L2CAP_CMD_BUF_SIZE);
  p_buf->offset = HCI_DATA_PREAMBLE_SIZE;
  p_buf->len = L2CAP_PKT_OVERHEAD + L2CAP_FCR_OVERHEAD;

  /* Set the pointer to the beginning of the data */
  p = (uint8_t*)(p_buf + 1) + p_buf->offset;

  /* Put in the L2CAP header */
  UINT16_TO_STREAM(p, L2CAP_FCR_OVERHEAD + L2CAP_FCS_LEN);
  UINT16_TO_STREAM(p, p_ccb->remote_cid);
  UINT16_TO_STREAM(p, ctrl_word);

  /* Compute the FCS and add to the end of the buffer if not bypassed */
  fcs = l2c_fcr_tx_get_fcs(p_buf);

  UINT16_TO_STREAM(p, fcs);
  p_buf->len += L2CAP_FCS_LEN;

  /* Now, the HCI transport header */
  p_buf->layer_specific = L2CAP_NON_FLUSHABLE_PKT;
  l2cu_set_acl_hci_header(p_buf, p_ccb);

  if ((((ctrl_word & L2CAP_FCR_SUP_BITS) >> L2CAP_FCR_SUP_SHIFT) == 1) ||
      (((ctrl_word & L2CAP_FCR_SUP_BITS) >> L2CAP_FCR_SUP_SHIFT) == 3)) {
    LOG_WARN(
        "L2CAP eRTM Tx S-frame  CID: 0x%04x  ctrlword: 0x%04x  Type: %s  "
        "ReqSeq: %u  P: %u  F: %u",
        p_ccb->local_cid, ctrl_word,
        SUP_types[(ctrl_word & L2CAP_FCR_SUP_BITS) >> L2CAP_FCR_SUP_SHIFT],
        (ctrl_word & L2CAP_FCR_REQ_SEQ_BITS) >> L2CAP_FCR_REQ_SEQ_BITS_SHIFT,
        (ctrl_word & L2CAP_FCR_P_BIT) >> L2CAP_FCR_P_BIT_SHIFT,
        (ctrl_word & L2CAP_FCR_F_BIT) >> L2CAP_FCR_F_BIT_SHIFT);
    LOG_WARN("                  Buf Len: %u", p_buf->len);
  } else {
    LOG_VERBOSE(
        "L2CAP eRTM Tx S-frame  CID: 0x%04x  ctrlword: 0x%04x  Type: %s  "
        "ReqSeq: %u  P: %u  F: %u",
        p_ccb->local_cid, ctrl_word,
        SUP_types[(ctrl_word & L2CAP_FCR_SUP_BITS) >> L2CAP_FCR_SUP_SHIFT],
        (ctrl_word & L2CAP_FCR_REQ_SEQ_BITS) >> L2CAP_FCR_REQ_SEQ_BITS_SHIFT,
        (ctrl_word & L2CAP_FCR_P_BIT) >> L2CAP_FCR_P_BIT_SHIFT,
        (ctrl_word & L2CAP_FCR_F_BIT) >> L2CAP_FCR_F_BIT_SHIFT);
    LOG_VERBOSE("                  Buf Len: %u", p_buf->len);
  }

  l2c_link_check_send_pkts(p_ccb->p_lcb, 0, p_buf);

  p_ccb->fcrb.last_ack_sent = p_ccb->fcrb.next_seq_expected;

  alarm_cancel(p_ccb->fcrb.ack_timer);
}

/*******************************************************************************
 *
 * Function         l2c_fcr_proc_pdu
 *
 * Description      This function is the entry point for processing of a
 *                  received PDU when in flow control and/or retransmission
 *                  modes.
 *
 * Returns          -
 *
 ******************************************************************************/
void l2c_fcr_proc_pdu(tL2C_CCB* p_ccb, BT_HDR* p_buf) {
  log::assert_that(p_ccb != NULL, "assert failed: p_ccb != NULL");
  log::assert_that(p_buf != NULL, "assert failed: p_buf != NULL");
  uint8_t* p;
  uint16_t fcs;
  uint16_t min_pdu_len;
  uint16_t ctrl_word;

  /* Check the length */
  min_pdu_len = (uint16_t)(L2CAP_FCS_LEN + L2CAP_FCR_OVERHEAD);

  if (p_buf->len < min_pdu_len) {
    LOG_WARN("Rx L2CAP PDU: CID: 0x%04x  Len too short: %u", p_ccb->local_cid,
             p_buf->len);
    osi_free(p_buf);
    return;
  }

  /* Get the control word */
  p = ((uint8_t*)(p_buf + 1)) + p_buf->offset;
  STREAM_TO_UINT16(ctrl_word, p);

  if (ctrl_word & L2CAP_FCR_S_FRAME_BIT) {
    if ((((ctrl_word & L2CAP_FCR_SUP_BITS) >> L2CAP_FCR_SUP_SHIFT) == 1) ||
        (((ctrl_word & L2CAP_FCR_SUP_BITS) >> L2CAP_FCR_SUP_SHIFT) == 3)) {
      /* REJ or SREJ */
      LOG_WARN(
          "L2CAP eRTM Rx S-frame: cid: 0x%04x  Len: %u  Type: %s  ReqSeq: %u  "
          "P: %u  F: %u",
          p_ccb->local_cid, p_buf->len,
          SUP_types[(ctrl_word & L2CAP_FCR_SUP_BITS) >> L2CAP_FCR_SUP_SHIFT],
          (ctrl_word & L2CAP_FCR_REQ_SEQ_BITS) >> L2CAP_FCR_REQ_SEQ_BITS_SHIFT,
          (ctrl_word & L2CAP_FCR_P_BIT) >> L2CAP_FCR_P_BIT_SHIFT,
          (ctrl_word & L2CAP_FCR_F_BIT) >> L2CAP_FCR_F_BIT_SHIFT);
    } else {
      LOG_VERBOSE(
          "L2CAP eRTM Rx S-frame: cid: 0x%04x  Len: %u  Type: %s  ReqSeq: %u  "
          "P: %u  F: %u",
          p_ccb->local_cid, p_buf->len,
          SUP_types[(ctrl_word & L2CAP_FCR_SUP_BITS) >> L2CAP_FCR_SUP_SHIFT],
          (ctrl_word & L2CAP_FCR_REQ_SEQ_BITS) >> L2CAP_FCR_REQ_SEQ_BITS_SHIFT,
          (ctrl_word & L2CAP_FCR_P_BIT) >> L2CAP_FCR_P_BIT_SHIFT,
          (ctrl_word & L2CAP_FCR_F_BIT) >> L2CAP_FCR_F_BIT_SHIFT);
    }
  } else {
    LOG_VERBOSE(
        "L2CAP eRTM Rx I-frame: cid: 0x%04x  Len: %u  SAR: %-12s  TxSeq: %u  "
        "ReqSeq: %u  F: %u",
        p_ccb->local_cid, p_buf->len,
        SAR_types[(ctrl_word & L2CAP_FCR_SAR_BITS) >> L2CAP_FCR_SAR_BITS_SHIFT],
        (ctrl_word & L2CAP_FCR_TX_SEQ_BITS) >> L2CAP_FCR_TX_SEQ_BITS_SHIFT,
        (ctrl_word & L2CAP_FCR_REQ_SEQ_BITS) >> L2CAP_FCR_REQ_SEQ_BITS_SHIFT,
        (ctrl_word & L2CAP_FCR_F_BIT) >> L2CAP_FCR_F_BIT_SHIFT);
  }

  LOG_VERBOSE(
      "      eRTM Rx Nxt_tx_seq %u, Lst_rx_ack %u, Nxt_seq_exp %u, Lst_ack_snt "
      "%u, wt_q.cnt %zu, tries %u",
      p_ccb->fcrb.next_tx_seq, p_ccb->fcrb.last_rx_ack,
      p_ccb->fcrb.next_seq_expected, p_ccb->fcrb.last_ack_sent,
      fixed_queue_length(p_ccb->fcrb.waiting_for_ack_q), p_ccb->fcrb.num_tries);

  /* Verify FCS if using */
  p = ((uint8_t*)(p_buf + 1)) + p_buf->offset + p_buf->len - L2CAP_FCS_LEN;

  /* Extract and drop the FCS from the packet */
  STREAM_TO_UINT16(fcs, p);
  p_buf->len -= L2CAP_FCS_LEN;

  if (l2c_fcr_rx_get_fcs(p_buf) != fcs) {
    LOG_WARN("Rx L2CAP PDU: CID: 0x%04x  BAD FCS", p_ccb->local_cid);
    osi_free(p_buf);
    return;
  }

  /* Get the control word */
  p = ((uint8_t*)(p_buf + 1)) + p_buf->offset;

  STREAM_TO_UINT16(ctrl_word, p);

  p_buf->len -= L2CAP_FCR_OVERHEAD;
  p_buf->offset += L2CAP_FCR_OVERHEAD;

  /* If we had a poll bit outstanding, check if we got a final response */
  if (p_ccb->fcrb.wait_ack) {
    /* If final bit not set, ignore the frame unless it is a polled S-frame */
    if (!(ctrl_word & L2CAP_FCR_F_BIT)) {
      if ((ctrl_word & L2CAP_FCR_P_BIT) &&
          (ctrl_word & L2CAP_FCR_S_FRAME_BIT)) {
        if (p_ccb->fcrb.srej_sent)
          l2c_fcr_send_S_frame(p_ccb, L2CAP_FCR_SUP_SREJ, L2CAP_FCR_F_BIT);
        else
          l2c_fcr_send_S_frame(p_ccb, L2CAP_FCR_SUP_RR, L2CAP_FCR_F_BIT);

        /* Got a poll while in wait_ack state, so re-start our timer with
         * 1-second */
        /* This is a small optimization... the monitor timer is 12 secs, but we
         * saw */
        /* that if the other side sends us a poll when we are waiting for a
         * final,  */
        /* then it speeds up recovery significantly if we poll it back soon
         * after its poll. */
        alarm_set_on_mloop(p_ccb->fcrb.mon_retrans_timer, BT_1SEC_TIMEOUT_MS,
                           l2c_ccb_timer_timeout, p_ccb);
      }
      osi_free(p_buf);
      return;
    }

    p_ccb->fcrb.wait_ack = false;

    /* P and F are mutually exclusive */
    if (ctrl_word & L2CAP_FCR_S_FRAME_BIT) ctrl_word &= ~L2CAP_FCR_P_BIT;

    if (fixed_queue_is_empty(p_ccb->fcrb.waiting_for_ack_q))
      p_ccb->fcrb.num_tries = 0;

    l2c_fcr_stop_timer(p_ccb);
  } else {
    /* Otherwise, ensure the final bit is ignored */
    ctrl_word &= ~L2CAP_FCR_F_BIT;
  }

  /* Process receive sequence number */
  if (!process_reqseq(p_ccb, ctrl_word)) {
    osi_free(p_buf);
    return;
  }

  /* Process based on whether it is an S-frame or an I-frame */
  if (ctrl_word & L2CAP_FCR_S_FRAME_BIT)
    process_s_frame(p_ccb, p_buf, ctrl_word);
  else
    process_i_frame(p_ccb, p_buf, ctrl_word, false);

  /* Return if the channel got disconnected by a bad packet or max
   * retransmissions */
  if ((!p_ccb->in_use) || (p_ccb->chnl_state != CST_OPEN)) return;

  /* If we have some buffers held while doing SREJ, and SREJ has cleared,
   * process them now */
  if ((!p_ccb->fcrb.srej_sent) &&
      (!fixed_queue_is_empty(p_ccb->fcrb.srej_rcv_hold_q))) {
    fixed_queue_t* temp_q = p_ccb->fcrb.srej_rcv_hold_q;
    p_ccb->fcrb.srej_rcv_hold_q = fixed_queue_new(SIZE_MAX);

    while ((p_buf = (BT_HDR*)fixed_queue_try_dequeue(temp_q)) != NULL) {
      if (p_ccb->in_use && (p_ccb->chnl_state == CST_OPEN)) {
        /* Get the control word */
        p = ((uint8_t*)(p_buf + 1)) + p_buf->offset - L2CAP_FCR_OVERHEAD;

        STREAM_TO_UINT16(ctrl_word, p);

        LOG_VERBOSE(
            "l2c_fcr_proc_pdu() CID: 0x%04x  Process Buffer from SREJ_Hold_Q   "
            "TxSeq: %u  Expected_Seq: %u",
            p_ccb->local_cid,
            (ctrl_word & L2CAP_FCR_TX_SEQ_BITS) >> L2CAP_FCR_TX_SEQ_BITS_SHIFT,
            p_ccb->fcrb.next_seq_expected);

        /* Process the SREJ held I-frame, but do not send an RR for each
         * individual frame */
        process_i_frame(p_ccb, p_buf, ctrl_word, true);
      } else
        osi_free(p_buf);

      /* If more frames were lost during SREJ, send a REJ */
      if (p_ccb->fcrb.rej_after_srej) {
        p_ccb->fcrb.rej_after_srej = false;
        p_ccb->fcrb.rej_sent = true;

        l2c_fcr_send_S_frame(p_ccb, L2CAP_FCR_SUP_REJ, 0);
      }
    }
    fixed_queue_free(temp_q, NULL);

    /* Now, if needed, send one RR for the whole held queue */
    if ((!p_ccb->fcrb.rej_sent) && (!p_ccb->fcrb.srej_sent) &&
        (p_ccb->fcrb.next_seq_expected != p_ccb->fcrb.last_ack_sent))
      l2c_fcr_send_S_frame(p_ccb, L2CAP_FCR_SUP_RR, 0);
    else {
      LOG_VERBOSE(
          "l2c_fcr_proc_pdu() not sending RR CID: 0x%04x  local_busy:%d "
          "rej_sent:%d srej_sent:%d Expected_Seq:%u Last_Ack:%u",
          p_ccb->local_cid, 0, p_ccb->fcrb.rej_sent, p_ccb->fcrb.srej_sent,
          p_ccb->fcrb.next_seq_expected, p_ccb->fcrb.last_ack_sent);
    }
  }

  /* If a window has opened, check if we can send any more packets */
  if ((!fixed_queue_is_empty(p_ccb->fcrb.retrans_q) ||
       !fixed_queue_is_empty(p_ccb->xmit_hold_q)) &&
      (!p_ccb->fcrb.wait_ack) && (!l2c_fcr_is_flow_controlled(p_ccb))) {
    l2c_link_check_send_pkts(p_ccb->p_lcb, 0, NULL);
  }
}

/*******************************************************************************
 *
 * Function         l2c_lcc_proc_pdu
 *
 * Description      This function is the entry point for processing of a
 *                  received PDU when in LE Coc flow control modes.
 *
 * Returns          -
 *
 ******************************************************************************/
void l2c_lcc_proc_pdu(tL2C_CCB* p_ccb, BT_HDR* p_buf) {
  log::assert_that(p_ccb != NULL, "assert failed: p_ccb != NULL");
  log::assert_that(p_buf != NULL, "assert failed: p_buf != NULL");
  uint8_t* p = (uint8_t*)(p_buf + 1) + p_buf->offset;
  uint16_t sdu_length;
  BT_HDR* p_data = NULL;

  /* Buffer length should not exceed local mps */
  if (p_buf->len > p_ccb->local_conn_cfg.mps) {
    LOG_ERROR("buffer length=%d exceeds local mps=%d. Drop and disconnect.",
              p_buf->len, p_ccb->local_conn_cfg.mps);

    /* Discard the buffer and disconnect*/
    osi_free(p_buf);
    l2cu_disconnect_chnl(p_ccb);
    return;
  }

  if (p_ccb->is_first_seg) {
    if (p_buf->len < sizeof(sdu_length)) {
      LOG_ERROR("%s: buffer length=%d too small. Need at least 2.", __func__,
                p_buf->len);
      /* Discard the buffer */
      osi_free(p_buf);
      return;
    }
    STREAM_TO_UINT16(sdu_length, p);

    /* Check the SDU Length with local MTU size */
    if (sdu_length > p_ccb->local_conn_cfg.mtu) {
      LOG_ERROR("sdu length=%d exceeds local mtu=%d. Drop and disconnect.",
                sdu_length, p_ccb->local_conn_cfg.mtu);
      /* Discard the buffer and disconnect*/
      osi_free(p_buf);
      l2cu_disconnect_chnl(p_ccb);
      return;
    }

    p_buf->len -= sizeof(sdu_length);
    p_buf->offset += sizeof(sdu_length);

    if (sdu_length < p_buf->len) {
      LOG_ERROR("%s: Invalid sdu_length: %d", __func__, sdu_length);
      /* Discard the buffer */
      osi_free(p_buf);
      return;
    }

    p_data = (BT_HDR*)osi_malloc(BT_HDR_SIZE + sdu_length);
    if (p_data == NULL) {
      osi_free(p_buf);
      return;
    }

    p_ccb->ble_sdu = p_data;
    p_data->len = 0;
    p_ccb->ble_sdu_length = sdu_length;
    LOG_VERBOSE("%s SDU Length = %d", __func__, sdu_length);
    p_data->offset = 0;

  } else {
    p_data = p_ccb->ble_sdu;
    if (p_data == NULL) {
      osi_free(p_buf);
      return;
    }
    if (p_buf->len > (p_ccb->ble_sdu_length - p_data->len)) {
      LOG_ERROR("%s: buffer length=%d too big. max=%d. Dropped", __func__,
                p_data->len, (p_ccb->ble_sdu_length - p_data->len));
      osi_free(p_buf);

      /* Throw away all pending fragments and disconnects */
      p_ccb->is_first_seg = true;
      osi_free(p_ccb->ble_sdu);
      p_ccb->ble_sdu = NULL;
      p_ccb->ble_sdu_length = 0;
      l2cu_disconnect_chnl(p_ccb);
      return;
    }
  }

  memcpy((uint8_t*)(p_data + 1) + p_data->offset + p_data->len,
         (uint8_t*)(p_buf + 1) + p_buf->offset, p_buf->len);
  p_data->len += p_buf->len;
  p = (uint8_t*)(p_data + 1) + p_data->offset;
  if (p_data->len == p_ccb->ble_sdu_length) {
    l2c_csm_execute(p_ccb, L2CEVT_L2CAP_DATA, p_data);
    p_ccb->is_first_seg = true;
    p_ccb->ble_sdu = NULL;
    p_ccb->ble_sdu_length = 0;
  } else if (p_data->len < p_ccb->ble_sdu_length) {
    p_ccb->is_first_seg = false;
  }

  osi_free(p_buf);
  return;
}

/*******************************************************************************
 *
 * Function         l2c_fcr_proc_tout
 *
 * Description      Handle a timeout. We should be in error recovery state.
 *
 * Returns          -
 *
 ******************************************************************************/
void l2c_fcr_proc_tout(tL2C_CCB* p_ccb) {
<<<<<<< HEAD
  CHECK(p_ccb != NULL);
  LOG_VERBOSE(
      "l2c_fcr_proc_tout:  CID: 0x%04x  num_tries: %u (max: %u)  wait_ack: %u  "
      "ack_q_count: %zu",
=======
  log::assert_that(p_ccb != NULL, "assert failed: p_ccb != NULL");
  log::verbose(
      "l2c_fcr_proc_tout:  CID: 0x{:04x}  num_tries: {} (max: {})  wait_ack: "
      "{}  ack_q_count: {}",
>>>>>>> 0eda3329
      p_ccb->local_cid, p_ccb->fcrb.num_tries, p_ccb->peer_cfg.fcr.max_transmit,
      p_ccb->fcrb.wait_ack, fixed_queue_length(p_ccb->fcrb.waiting_for_ack_q));

  if ((p_ccb->peer_cfg.fcr.max_transmit != 0) &&
      (++p_ccb->fcrb.num_tries > p_ccb->peer_cfg.fcr.max_transmit)) {
    l2cu_disconnect_chnl(p_ccb);
  } else {
    if (!p_ccb->fcrb.srej_sent && !p_ccb->fcrb.rej_sent) {
      l2c_fcr_send_S_frame(p_ccb, L2CAP_FCR_SUP_RR, L2CAP_FCR_P_BIT);
    }
  }
}

/*******************************************************************************
 *
 * Function         l2c_fcr_proc_ack_tout
 *
 * Description      Send RR/RNR if we have not acked I frame
 *
 * Returns          -
 *
 ******************************************************************************/
void l2c_fcr_proc_ack_tout(tL2C_CCB* p_ccb) {
<<<<<<< HEAD
  CHECK(p_ccb != NULL);
  LOG_VERBOSE(
      "l2c_fcr_proc_ack_tout:  CID: 0x%04x State: %u  Wack:%u  Rq:%d  Acked:%d",
=======
  log::assert_that(p_ccb != NULL, "assert failed: p_ccb != NULL");
  log::verbose(
      "l2c_fcr_proc_ack_tout:  CID: 0x{:04x} State: {}  Wack:{}  Rq:{}  "
      "Acked:{}",
>>>>>>> 0eda3329
      p_ccb->local_cid, p_ccb->chnl_state, p_ccb->fcrb.wait_ack,
      p_ccb->fcrb.next_seq_expected, p_ccb->fcrb.last_ack_sent);

  if ((p_ccb->chnl_state == CST_OPEN) && (!p_ccb->fcrb.wait_ack) &&
      (p_ccb->fcrb.last_ack_sent != p_ccb->fcrb.next_seq_expected)) {
    l2c_fcr_send_S_frame(p_ccb, L2CAP_FCR_SUP_RR, 0);
  }
}

/*******************************************************************************
 *
 * Function         process_reqseq
 *
 * Description      Handle receive sequence number
 *
 * Returns          -
 *
 ******************************************************************************/
static bool process_reqseq(tL2C_CCB* p_ccb, uint16_t ctrl_word) {
  log::assert_that(p_ccb != NULL, "assert failed: p_ccb != NULL");
  tL2C_FCRB* p_fcrb = &p_ccb->fcrb;
  uint8_t req_seq, num_bufs_acked, xx;
  uint16_t ls;
  uint16_t full_sdus_xmitted;

  /* Receive sequence number does not ack anything for SREJ with P-bit set to
   * zero */
  if ((ctrl_word & L2CAP_FCR_S_FRAME_BIT) &&
      ((ctrl_word & L2CAP_FCR_SUP_BITS) ==
       (L2CAP_FCR_SUP_SREJ << L2CAP_FCR_SUP_SHIFT)) &&
      ((ctrl_word & L2CAP_FCR_P_BIT) == 0)) {
    /* If anything still waiting for ack, restart the timer if it was stopped */
    if (!fixed_queue_is_empty(p_fcrb->waiting_for_ack_q))
      l2c_fcr_start_timer(p_ccb);

    return (true);
  }

  /* Extract the receive sequence number from the control word */
  req_seq =
      (ctrl_word & L2CAP_FCR_REQ_SEQ_BITS) >> L2CAP_FCR_REQ_SEQ_BITS_SHIFT;

  num_bufs_acked = (req_seq - p_fcrb->last_rx_ack) & L2CAP_FCR_SEQ_MODULO;

  /* Verify the request sequence is in range before proceeding */
  if (num_bufs_acked > fixed_queue_length(p_fcrb->waiting_for_ack_q)) {
    /* The channel is closed if ReqSeq is not in range */
    LOG_WARN(
        "L2CAP eRTM Frame BAD Req_Seq - ctrl_word: 0x%04x  req_seq 0x%02x  "
        "last_rx_ack: 0x%02x  QCount: %zu",
        ctrl_word, req_seq, p_fcrb->last_rx_ack,
        fixed_queue_length(p_fcrb->waiting_for_ack_q));

    l2cu_disconnect_chnl(p_ccb);
    return (false);
  }

  p_fcrb->last_rx_ack = req_seq;

  /* Now we can release all acknowledged frames, and restart the retransmission
   * timer if needed */
  if (num_bufs_acked != 0) {
    p_fcrb->num_tries = 0;
    full_sdus_xmitted = 0;

    for (xx = 0; xx < num_bufs_acked; xx++) {
      BT_HDR* p_tmp =
          (BT_HDR*)fixed_queue_try_dequeue(p_fcrb->waiting_for_ack_q);
      ls = p_tmp->layer_specific & L2CAP_FCR_SAR_BITS;

      if ((ls == L2CAP_FCR_UNSEG_SDU) || (ls == L2CAP_FCR_END_SDU))
        full_sdus_xmitted++;

      osi_free(p_tmp);
    }

    /* If we are still in a wait_ack state, do not mess with the timer */
    if (!p_ccb->fcrb.wait_ack) l2c_fcr_stop_timer(p_ccb);

    /* Check if we need to call the "packet_sent" callback */
    if ((p_ccb->p_rcb) && (p_ccb->p_rcb->api.pL2CA_TxComplete_Cb) &&
        (full_sdus_xmitted)) {
      /* Special case for eRTM, if all packets sent, send 0xFFFF */
      if (fixed_queue_is_empty(p_fcrb->waiting_for_ack_q) &&
          fixed_queue_is_empty(p_ccb->xmit_hold_q)) {
        full_sdus_xmitted = 0xFFFF;
      }

      (*p_ccb->p_rcb->api.pL2CA_TxComplete_Cb)(p_ccb->local_cid,
                                               full_sdus_xmitted);
    }
  }

  /* If anything still waiting for ack, restart the timer if it was stopped */
  if (!fixed_queue_is_empty(p_fcrb->waiting_for_ack_q))
    l2c_fcr_start_timer(p_ccb);
  return (true);
}

/*******************************************************************************
 *
 * Function         process_s_frame
 *
 * Description      Process an S frame
 *
 * Returns          -
 *
 ******************************************************************************/
static void process_s_frame(tL2C_CCB* p_ccb, BT_HDR* p_buf,
                            uint16_t ctrl_word) {
  log::assert_that(p_ccb != NULL, "assert failed: p_ccb != NULL");
  log::assert_that(p_buf != NULL, "assert failed: p_buf != NULL");

  tL2C_FCRB* p_fcrb = &p_ccb->fcrb;
  uint16_t s_frame_type =
      (ctrl_word & L2CAP_FCR_SUP_BITS) >> L2CAP_FCR_SUP_SHIFT;
  bool remote_was_busy;
  bool all_ok = true;

  if (p_buf->len != 0) {
    LOG_WARN("Incorrect S-frame Length (%d)", p_buf->len);
  }

  LOG_VERBOSE("process_s_frame ctrl_word 0x%04x fcrb_remote_busy:%d", ctrl_word,
              p_fcrb->remote_busy);

  if (ctrl_word & L2CAP_FCR_P_BIT) {
    p_fcrb->rej_sent = false;  /* After checkpoint, we can send anoher REJ */
    p_fcrb->send_f_rsp = true; /* Set a flag in case an I-frame is pending */
  }

  switch (s_frame_type) {
    case L2CAP_FCR_SUP_RR:
      remote_was_busy = p_fcrb->remote_busy;
      p_fcrb->remote_busy = false;

      if ((ctrl_word & L2CAP_FCR_F_BIT) || (remote_was_busy))
        all_ok = retransmit_i_frames(p_ccb, L2C_FCR_RETX_ALL_PKTS);
      break;

    case L2CAP_FCR_SUP_REJ:
      p_fcrb->remote_busy = false;
      all_ok = retransmit_i_frames(p_ccb, L2C_FCR_RETX_ALL_PKTS);
      break;

    case L2CAP_FCR_SUP_RNR:
      p_fcrb->remote_busy = true;
      l2c_fcr_stop_timer(p_ccb);
      break;

    case L2CAP_FCR_SUP_SREJ:
      p_fcrb->remote_busy = false;
      all_ok = retransmit_i_frames(
          p_ccb, (uint8_t)((ctrl_word & L2CAP_FCR_REQ_SEQ_BITS) >>
                           L2CAP_FCR_REQ_SEQ_BITS_SHIFT));
      break;
  }

  if (all_ok) {
    /* If polled, we need to respond with F-bit. Note, we may have sent a
     * I-frame with the F-bit */
    if (p_fcrb->send_f_rsp) {
      if (p_fcrb->srej_sent)
        l2c_fcr_send_S_frame(p_ccb, L2CAP_FCR_SUP_SREJ, L2CAP_FCR_F_BIT);
      else
        l2c_fcr_send_S_frame(p_ccb, L2CAP_FCR_SUP_RR, L2CAP_FCR_F_BIT);

      p_fcrb->send_f_rsp = false;
    }
  } else {
    LOG_VERBOSE("process_s_frame hit_max_retries");
  }

  osi_free(p_buf);
}

/*******************************************************************************
 *
 * Function         process_i_frame
 *
 * Description      Process an I frame
 *
 * Returns          -
 *
 ******************************************************************************/
static void process_i_frame(tL2C_CCB* p_ccb, BT_HDR* p_buf, uint16_t ctrl_word,
                            bool delay_ack) {
  log::assert_that(p_ccb != NULL, "assert failed: p_ccb != NULL");
  log::assert_that(p_buf != NULL, "assert failed: p_buf != NULL");

  tL2C_FCRB* p_fcrb = &p_ccb->fcrb;
  uint8_t tx_seq, num_lost, num_to_ack, next_srej;

  /* If we were doing checkpoint recovery, first retransmit all unacked I-frames
   */
  if (ctrl_word & L2CAP_FCR_F_BIT) {
    if (!retransmit_i_frames(p_ccb, L2C_FCR_RETX_ALL_PKTS)) {
      osi_free(p_buf);
      return;
    }
  }

  /* Extract the sequence number */
  tx_seq = (ctrl_word & L2CAP_FCR_TX_SEQ_BITS) >> L2CAP_FCR_TX_SEQ_BITS_SHIFT;

  /* Check if tx-sequence is the expected one */
  if (tx_seq != p_fcrb->next_seq_expected) {
    num_lost = (tx_seq - p_fcrb->next_seq_expected) & L2CAP_FCR_SEQ_MODULO;

    /* Is the frame a duplicate ? If so, just drop it */
    if (num_lost >= p_ccb->our_cfg.fcr.tx_win_sz) {
      /* Duplicate - simply drop it */
      LOG_WARN(
          "process_i_frame() Dropping Duplicate Frame tx_seq:%u  ExpectedTxSeq "
          "%u",
          tx_seq, p_fcrb->next_seq_expected);
      osi_free(p_buf);
    } else {
      LOG_WARN(
          "process_i_frame() CID: 0x%04x  Lost: %u  tx_seq:%u  ExpTxSeq %u  "
          "Rej: %u  SRej: %u",
          p_ccb->local_cid, num_lost, tx_seq, p_fcrb->next_seq_expected,
          p_fcrb->rej_sent, p_fcrb->srej_sent);

      if (p_fcrb->srej_sent) {
        /* If SREJ sent, save the frame for later processing as long as it is in
         * sequence */
        next_srej =
            (((BT_HDR*)fixed_queue_try_peek_last(p_fcrb->srej_rcv_hold_q))
                 ->layer_specific +
             1) &
            L2CAP_FCR_SEQ_MODULO;

        if ((tx_seq == next_srej) &&
            (fixed_queue_length(p_fcrb->srej_rcv_hold_q) <
             p_ccb->our_cfg.fcr.tx_win_sz)) {
          LOG_VERBOSE(
              "process_i_frame() Lost: %u  tx_seq:%u  ExpTxSeq %u  Rej: %u  "
              "SRej1",
              num_lost, tx_seq, p_fcrb->next_seq_expected, p_fcrb->rej_sent);

          p_buf->layer_specific = tx_seq;
          fixed_queue_enqueue(p_fcrb->srej_rcv_hold_q, p_buf);
        } else {
          LOG_WARN(
              "process_i_frame() CID: 0x%04x  frame dropped in Srej Sent "
              "next_srej:%u  hold_q.count:%zu  win_sz:%u",
              p_ccb->local_cid, next_srej,
              fixed_queue_length(p_fcrb->srej_rcv_hold_q),
              p_ccb->our_cfg.fcr.tx_win_sz);

          p_fcrb->rej_after_srej = true;
          osi_free(p_buf);
        }
      } else if (p_fcrb->rej_sent) {
        LOG_WARN(
            "process_i_frame() CID: 0x%04x  Lost: %u  tx_seq:%u  ExpTxSeq %u  "
            "Rej: 1  SRej: %u",
            p_ccb->local_cid, num_lost, tx_seq, p_fcrb->next_seq_expected,
            p_fcrb->srej_sent);

        /* If REJ sent, just drop the frame */
        osi_free(p_buf);
      } else {
        LOG_VERBOSE(
            "process_i_frame() CID: 0x%04x  tx_seq:%u  ExpTxSeq %u  Rej: %u",
            p_ccb->local_cid, tx_seq, p_fcrb->next_seq_expected,
            p_fcrb->rej_sent);

        /* If only one lost, we will send SREJ, otherwise we will send REJ */
        if (num_lost > 1) {
          osi_free(p_buf);
          p_fcrb->rej_sent = true;
          l2c_fcr_send_S_frame(p_ccb, L2CAP_FCR_SUP_REJ, 0);
        } else {
          if (!fixed_queue_is_empty(p_fcrb->srej_rcv_hold_q)) {
            LOG_ERROR(
                "process_i_frame() CID: 0x%04x  sending SREJ tx_seq:%d "
                "hold_q.count:%zu",
                p_ccb->local_cid, tx_seq,
                fixed_queue_length(p_fcrb->srej_rcv_hold_q));
          }
          p_buf->layer_specific = tx_seq;
          fixed_queue_enqueue(p_fcrb->srej_rcv_hold_q, p_buf);
          p_fcrb->srej_sent = true;
          l2c_fcr_send_S_frame(p_ccb, L2CAP_FCR_SUP_SREJ, 0);
        }
        alarm_cancel(p_ccb->fcrb.ack_timer);
      }
    }
    return;
  }

  /* Seq number is the next expected. Clear possible reject exception in case it
   * occured */
  p_fcrb->rej_sent = p_fcrb->srej_sent = false;

  /* Adjust the next_seq, so that if the upper layer sends more data in the
     callback
     context, the received frame is acked by an I-frame. */
  p_fcrb->next_seq_expected = (tx_seq + 1) & L2CAP_FCR_SEQ_MODULO;

  /* If any SAR problem in eRTM mode, spec says disconnect. */
  if (!do_sar_reassembly(p_ccb, p_buf, ctrl_word)) {
    LOG_WARN("process_i_frame() CID: 0x%04x  reassembly failed",
             p_ccb->local_cid);
    l2cu_disconnect_chnl(p_ccb);
    return;
  }

  /* RR optimization - if peer can still send us more, then start an ACK timer
   */
  num_to_ack = (p_fcrb->next_seq_expected - p_fcrb->last_ack_sent) &
               L2CAP_FCR_SEQ_MODULO;

  if (num_to_ack < p_ccb->fcrb.max_held_acks) delay_ack = true;

  /* We should neve never ack frame if we are not in OPEN state */
  if ((num_to_ack != 0) && p_ccb->in_use && (p_ccb->chnl_state == CST_OPEN)) {
    /* If no frames are awaiting transmission or are held, send an RR or RNR
     * S-frame for ack */
    if (delay_ack) {
      /* If it is the first I frame we did not ack, start ack timer */
      if (!alarm_is_scheduled(p_ccb->fcrb.ack_timer)) {
        alarm_set_on_mloop(p_ccb->fcrb.ack_timer, L2CAP_FCR_ACK_TIMEOUT_MS,
                           l2c_fcrb_ack_timer_timeout, p_ccb);
      }
    } else if ((fixed_queue_is_empty(p_ccb->xmit_hold_q) ||
                l2c_fcr_is_flow_controlled(p_ccb)) &&
               fixed_queue_is_empty(p_ccb->fcrb.srej_rcv_hold_q)) {
      l2c_fcr_send_S_frame(p_ccb, L2CAP_FCR_SUP_RR, 0);
    }
  }
}

/*******************************************************************************
 *
 * Function         do_sar_reassembly
 *
 * Description      Process SAR bits and re-assemble frame
 *
 * Returns          true if all OK, else false
 *
 ******************************************************************************/
static bool do_sar_reassembly(tL2C_CCB* p_ccb, BT_HDR* p_buf,
                              uint16_t ctrl_word) {
  log::assert_that(p_ccb != NULL, "assert failed: p_ccb != NULL");
  log::assert_that(p_buf != NULL, "assert failed: p_buf != NULL");

  tL2C_FCRB* p_fcrb = &p_ccb->fcrb;
  uint16_t sar_type = ctrl_word & L2CAP_FCR_SEG_BITS;
  bool packet_ok = true;
  uint8_t* p;

  /* Check if the SAR state is correct */
  if ((sar_type == L2CAP_FCR_UNSEG_SDU) || (sar_type == L2CAP_FCR_START_SDU)) {
    if (p_fcrb->p_rx_sdu != NULL) {
      LOG_WARN(
          "SAR - got unexpected unsegmented or start SDU  Expected len: %u  "
          "Got so far: %u",
          p_fcrb->rx_sdu_len, p_fcrb->p_rx_sdu->len);

      packet_ok = false;
    }
    /* Check the length of the packet */
    if ((sar_type == L2CAP_FCR_START_SDU) &&
        (p_buf->len < L2CAP_SDU_LEN_OVERHEAD)) {
      LOG_WARN("SAR start packet too short: %u", p_buf->len);
      packet_ok = false;
    }
  } else {
    if (p_fcrb->p_rx_sdu == NULL) {
      LOG_WARN("SAR - got unexpected cont or end SDU");
      packet_ok = false;
    }
  }

  if ((packet_ok) && (sar_type != L2CAP_FCR_UNSEG_SDU)) {
    p = ((uint8_t*)(p_buf + 1)) + p_buf->offset;

    /* For start SDU packet, extract the SDU length */
    if (sar_type == L2CAP_FCR_START_SDU) {
      /* Get the SDU length */
      STREAM_TO_UINT16(p_fcrb->rx_sdu_len, p);
      p_buf->offset += 2;
      p_buf->len -= 2;

      if (p_fcrb->rx_sdu_len > p_ccb->max_rx_mtu) {
        LOG_WARN("SAR - SDU len: %u  larger than MTU: %u", p_fcrb->rx_sdu_len,
                 p_ccb->max_rx_mtu);
        packet_ok = false;
      } else {
        p_fcrb->p_rx_sdu = (BT_HDR*)osi_malloc(
            BT_HDR_SIZE + OBX_BUF_MIN_OFFSET + p_fcrb->rx_sdu_len);
        p_fcrb->p_rx_sdu->offset = OBX_BUF_MIN_OFFSET;
        p_fcrb->p_rx_sdu->len = 0;
      }
    }

    if (packet_ok) {
      if ((p_fcrb->p_rx_sdu->len + p_buf->len) > p_fcrb->rx_sdu_len) {
        LOG_ERROR("SAR - SDU len exceeded  Type: %u   Lengths: %u %u %u",
                  sar_type, p_fcrb->p_rx_sdu->len, p_buf->len,
                  p_fcrb->rx_sdu_len);
        packet_ok = false;
      } else if ((sar_type == L2CAP_FCR_END_SDU) &&
                 ((p_fcrb->p_rx_sdu->len + p_buf->len) != p_fcrb->rx_sdu_len)) {
        LOG_WARN("SAR - SDU end rcvd but SDU incomplete: %u %u %u",
                 p_fcrb->p_rx_sdu->len, p_buf->len, p_fcrb->rx_sdu_len);
        packet_ok = false;
      } else {
        memcpy(((uint8_t*)(p_fcrb->p_rx_sdu + 1)) + p_fcrb->p_rx_sdu->offset +
                   p_fcrb->p_rx_sdu->len,
               p, p_buf->len);

        p_fcrb->p_rx_sdu->len += p_buf->len;

        osi_free(p_buf);
        p_buf = NULL;

        if (sar_type == L2CAP_FCR_END_SDU) {
          p_buf = p_fcrb->p_rx_sdu;
          p_fcrb->p_rx_sdu = NULL;
        }
      }
    }
  }

  if (!packet_ok) {
    osi_free(p_buf);
  } else if (p_buf != NULL) {
    if (p_ccb->local_cid < L2CAP_BASE_APPL_CID &&
        (p_ccb->local_cid >= L2CAP_FIRST_FIXED_CHNL &&
         p_ccb->local_cid <= L2CAP_LAST_FIXED_CHNL)) {
      if (l2cb.fixed_reg[p_ccb->local_cid - L2CAP_FIRST_FIXED_CHNL]
              .pL2CA_FixedData_Cb)
        (*l2cb.fixed_reg[p_ccb->local_cid - L2CAP_FIRST_FIXED_CHNL]
              .pL2CA_FixedData_Cb)(p_ccb->local_cid,
                                   p_ccb->p_lcb->remote_bd_addr, p_buf);
    } else
      l2c_csm_execute(p_ccb, L2CEVT_L2CAP_DATA, p_buf);
  }

  return (packet_ok);
}

/*******************************************************************************
 *
 * Function         retransmit_i_frames
 *
 * Description      This function retransmits i-frames awaiting acks.
 *
 * Returns          bool    - true if retransmitted
 *
 ******************************************************************************/
static bool retransmit_i_frames(tL2C_CCB* p_ccb, uint8_t tx_seq) {
  log::assert_that(p_ccb != NULL, "assert failed: p_ccb != NULL");

  BT_HDR* p_buf = NULL;
  uint8_t* p;
  uint8_t buf_seq;
  uint16_t ctrl_word;

  if ((!fixed_queue_is_empty(p_ccb->fcrb.waiting_for_ack_q)) &&
      (p_ccb->peer_cfg.fcr.max_transmit != 0) &&
      (p_ccb->fcrb.num_tries >= p_ccb->peer_cfg.fcr.max_transmit)) {
    LOG_VERBOSE(
        "Max Tries Exceeded:  (last_acq: %d  CID: 0x%04x  num_tries: %u (max: "
        "%u) ack_q_count: %zu",
        p_ccb->fcrb.last_rx_ack, p_ccb->local_cid, p_ccb->fcrb.num_tries,
        p_ccb->peer_cfg.fcr.max_transmit,
        fixed_queue_length(p_ccb->fcrb.waiting_for_ack_q));

    l2cu_disconnect_chnl(p_ccb);
    return (false);
  }

  /* tx_seq indicates whether to retransmit a specific sequence or all (if ==
   * L2C_FCR_RETX_ALL_PKTS) */
  list_t* list_ack = NULL;
  const list_node_t* node_ack = NULL;
  if (!fixed_queue_is_empty(p_ccb->fcrb.waiting_for_ack_q)) {
    list_ack = fixed_queue_get_list(p_ccb->fcrb.waiting_for_ack_q);
    node_ack = list_begin(list_ack);
  }
  if (tx_seq != L2C_FCR_RETX_ALL_PKTS) {
    /* If sending only one, the sequence number tells us which one. Look for it.
    */
    if (list_ack != NULL) {
      for (; node_ack != list_end(list_ack); node_ack = list_next(node_ack)) {
        p_buf = (BT_HDR*)list_node(node_ack);
        /* Get the old control word */
        p = ((uint8_t*)(p_buf + 1)) + p_buf->offset + L2CAP_PKT_OVERHEAD;

        STREAM_TO_UINT16(ctrl_word, p);

        buf_seq =
            (ctrl_word & L2CAP_FCR_TX_SEQ_BITS) >> L2CAP_FCR_TX_SEQ_BITS_SHIFT;

        LOG_VERBOSE("retransmit_i_frames()   cur seq: %u  looking for: %u",
                    buf_seq, tx_seq);

        if (tx_seq == buf_seq) break;
      }
    }

    if (!p_buf) {
      LOG_ERROR("retransmit_i_frames() UNKNOWN seq: %u  q_count: %zu", tx_seq,
                fixed_queue_length(p_ccb->fcrb.waiting_for_ack_q));
      return (true);
    }
  } else {
    // Iterate though list and flush the amount requested from
    // the transmit data queue that satisfy the layer and event conditions.
    for (list_node_t* node_tmp = list_begin(p_ccb->p_lcb->link_xmit_data_q);
         node_tmp != list_end(p_ccb->p_lcb->link_xmit_data_q);) {
      BT_HDR* p_tmp = (BT_HDR*)list_node(node_tmp);
      node_tmp = list_next(node_tmp);

      /* Do not flush other CIDs or partial segments */
      if ((p_tmp->layer_specific == 0) && (p_tmp->event == p_ccb->local_cid)) {
        list_remove(p_ccb->p_lcb->link_xmit_data_q, p_tmp);
        osi_free(p_tmp);
      }
    }

    /* Also flush our retransmission queue */
    while (!fixed_queue_is_empty(p_ccb->fcrb.retrans_q))
      osi_free(fixed_queue_try_dequeue(p_ccb->fcrb.retrans_q));

    if (list_ack != NULL) node_ack = list_begin(list_ack);
  }

  if (list_ack != NULL) {
    while (node_ack != list_end(list_ack)) {
      p_buf = (BT_HDR*)list_node(node_ack);
      node_ack = list_next(node_ack);

      BT_HDR* p_buf2 = l2c_fcr_clone_buf(p_buf, p_buf->offset, p_buf->len);
      if (p_buf2) {
        p_buf2->layer_specific = p_buf->layer_specific;

        fixed_queue_enqueue(p_ccb->fcrb.retrans_q, p_buf2);
      }

      if ((tx_seq != L2C_FCR_RETX_ALL_PKTS) || (p_buf2 == NULL)) break;
    }
  }

  l2c_link_check_send_pkts(p_ccb->p_lcb, 0, NULL);

  if (fixed_queue_length(p_ccb->fcrb.waiting_for_ack_q)) {
    p_ccb->fcrb.num_tries++;
    l2c_fcr_start_timer(p_ccb);
  }

  return (true);
}

/*******************************************************************************
 *
 * Function         l2c_fcr_get_next_xmit_sdu_seg
 *
 * Description      Get the next SDU segment to transmit.
 *
 * Returns          pointer to buffer with segment or NULL
 *
 ******************************************************************************/
BT_HDR* l2c_fcr_get_next_xmit_sdu_seg(tL2C_CCB* p_ccb,
                                      uint16_t max_packet_length) {
  log::assert_that(p_ccb != NULL, "assert failed: p_ccb != NULL");

  bool first_seg = false, /* The segment is the first part of data  */
      mid_seg = false,    /* The segment is the middle part of data */
      last_seg = false;   /* The segment is the last part of data   */
  uint16_t sdu_len = 0;
  BT_HDR *p_buf, *p_xmit;
  uint8_t* p;
  uint16_t max_pdu = p_ccb->tx_mps /* Needed? - L2CAP_MAX_HEADER_FCS*/;

  /* If there is anything in the retransmit queue, that goes first
  */
  p_buf = (BT_HDR*)fixed_queue_try_dequeue(p_ccb->fcrb.retrans_q);
  if (p_buf != NULL) {
    /* Update Rx Seq and FCS if we acked some packets while this one was queued
     */
    prepare_I_frame(p_ccb, p_buf, true);

    p_buf->event = p_ccb->local_cid;

    return (p_buf);
  }

  /* For BD/EDR controller, max_packet_length is set to 0             */
  /* For AMP controller, max_packet_length is set by available blocks */
  if ((max_packet_length > L2CAP_MAX_HEADER_FCS) &&
      (max_pdu + L2CAP_MAX_HEADER_FCS > max_packet_length)) {
    max_pdu = max_packet_length - L2CAP_MAX_HEADER_FCS;
  }

  p_buf = (BT_HDR*)fixed_queue_try_peek_first(p_ccb->xmit_hold_q);

  /* If there is more data than the MPS, it requires segmentation */
  if (p_buf->len > max_pdu) {
    /* We are using the "event" field to tell is if we already started
     * segmentation */
    if (p_buf->event == 0) {
      first_seg = true;
      sdu_len = p_buf->len;
    } else
      mid_seg = true;

    /* Get a new buffer and copy the data that can be sent in a PDU */
    p_xmit = l2c_fcr_clone_buf(p_buf, L2CAP_MIN_OFFSET + L2CAP_SDU_LEN_OFFSET,
                               max_pdu);

    if (p_xmit != NULL) {
      p_buf->event = p_ccb->local_cid;
      p_xmit->event = p_ccb->local_cid;

      p_buf->len -= max_pdu;
      p_buf->offset += max_pdu;

      /* copy PBF setting */
      p_xmit->layer_specific = p_buf->layer_specific;
    } else /* Should never happen if the application has configured buffers
              correctly */
    {
      LOG_ERROR("L2CAP - cannot get buffer for segmentation, max_pdu: %u",
                max_pdu);
      return (NULL);
    }
  } else /* Use the original buffer if no segmentation, or the last segment */
  {
    p_xmit = (BT_HDR*)fixed_queue_try_dequeue(p_ccb->xmit_hold_q);

    if (p_xmit->event != 0) last_seg = true;

    p_xmit->event = p_ccb->local_cid;
  }

  /* Step back to add the L2CAP headers */
  p_xmit->offset -= (L2CAP_PKT_OVERHEAD + L2CAP_FCR_OVERHEAD);
  p_xmit->len += L2CAP_PKT_OVERHEAD + L2CAP_FCR_OVERHEAD;

  if (first_seg) {
    p_xmit->offset -= L2CAP_SDU_LEN_OVERHEAD;
    p_xmit->len += L2CAP_SDU_LEN_OVERHEAD;
  }

  /* Set the pointer to the beginning of the data */
  p = (uint8_t*)(p_xmit + 1) + p_xmit->offset;

  /* Now the L2CAP header */

  /* Note: if FCS has to be included then the length is recalculated later */
  UINT16_TO_STREAM(p, p_xmit->len - L2CAP_PKT_OVERHEAD);

  UINT16_TO_STREAM(p, p_ccb->remote_cid);

  if (first_seg) {
    /* Skip control word and add SDU length */
    p += 2;
    UINT16_TO_STREAM(p, sdu_len);

    /* We will store the SAR type in layer-specific */
    /* layer_specific is shared with flushable flag(bits 0-1), don't clear it */
    p_xmit->layer_specific |= L2CAP_FCR_START_SDU;

    first_seg = false;
  } else if (mid_seg)
    p_xmit->layer_specific |= L2CAP_FCR_CONT_SDU;
  else if (last_seg)
    p_xmit->layer_specific |= L2CAP_FCR_END_SDU;
  else
    p_xmit->layer_specific |= L2CAP_FCR_UNSEG_SDU;

  prepare_I_frame(p_ccb, p_xmit, false);

  if (p_ccb->peer_cfg.fcr.mode == L2CAP_FCR_ERTM_MODE) {
    BT_HDR* p_wack =
        l2c_fcr_clone_buf(p_xmit, HCI_DATA_PREAMBLE_SIZE, p_xmit->len);

    if (!p_wack) {
      LOG_ERROR("L2CAP - no buffer for xmit cloning, CID: 0x%04x  Length: %u",
                p_ccb->local_cid, p_xmit->len);

      /* We will not save the FCS in case we reconfigure and change options */
      p_xmit->len -= L2CAP_FCS_LEN;

      /* Pretend we sent it and it got lost */
      fixed_queue_enqueue(p_ccb->fcrb.waiting_for_ack_q, p_xmit);
      return (NULL);
    } else {
      /* We will not save the FCS in case we reconfigure and change options */
      p_wack->len -= L2CAP_FCS_LEN;

      p_wack->layer_specific = p_xmit->layer_specific;
      fixed_queue_enqueue(p_ccb->fcrb.waiting_for_ack_q, p_wack);
    }

  }

  return (p_xmit);
}

/** Get the next PDU to transmit for LE connection oriented channel. Returns
 * pointer to buffer with PDU. |last_piece_of_sdu| will be set to true, if
 * returned PDU is last piece from this SDU.*/
BT_HDR* l2c_lcc_get_next_xmit_sdu_seg(tL2C_CCB* p_ccb,
                                      bool* last_piece_of_sdu) {
  uint16_t max_pdu = p_ccb->peer_conn_cfg.mps - 4 /* Length and CID */;

  BT_HDR* p_buf = (BT_HDR*)fixed_queue_try_peek_first(p_ccb->xmit_hold_q);
  bool first_pdu = (p_buf->event == 0) ? true : false;

  uint16_t no_of_bytes_to_send = std::min(
      p_buf->len,
      (uint16_t)(first_pdu ? (max_pdu - L2CAP_LCC_SDU_LENGTH) : max_pdu));
  bool last_pdu = (no_of_bytes_to_send == p_buf->len);

  /* Get a new buffer and copy the data that can be sent in a PDU */
  BT_HDR* p_xmit =
      l2c_fcr_clone_buf(p_buf, first_pdu ? L2CAP_LCC_OFFSET : L2CAP_MIN_OFFSET,
                        no_of_bytes_to_send);

  p_buf->event = p_ccb->local_cid;
  p_xmit->event = p_ccb->local_cid;

  if (first_pdu) {
    p_xmit->offset -= L2CAP_LCC_SDU_LENGTH; /* for writing the SDU length. */
    uint8_t* p = (uint8_t*)(p_xmit + 1) + p_xmit->offset;
    UINT16_TO_STREAM(p, p_buf->len);
    p_xmit->len += L2CAP_LCC_SDU_LENGTH;
  }

  p_buf->len -= no_of_bytes_to_send;
  p_buf->offset += no_of_bytes_to_send;

  /* copy PBF setting */
  p_xmit->layer_specific = p_buf->layer_specific;

  if (last_piece_of_sdu) *last_piece_of_sdu = last_pdu;

  if (last_pdu) {
    p_buf = (BT_HDR*)fixed_queue_try_dequeue(p_ccb->xmit_hold_q);
    osi_free(p_buf);
  }

  /* Step back to add the L2CAP headers */
  p_xmit->offset -= L2CAP_PKT_OVERHEAD;
  p_xmit->len += L2CAP_PKT_OVERHEAD;

  /* Set the pointer to the beginning of the data */
  uint8_t* p = (uint8_t*)(p_xmit + 1) + p_xmit->offset;

  /* Note: if FCS has to be included then the length is recalculated later */
  UINT16_TO_STREAM(p, p_xmit->len - L2CAP_PKT_OVERHEAD);
  UINT16_TO_STREAM(p, p_ccb->remote_cid);
  return (p_xmit);
}

/*******************************************************************************
 * Configuration negotiation functions
 *
 * The following functions are used in negotiating channel modes during
 * configuration
 ******************************************************************************/

/*******************************************************************************
 *
 * Function         l2c_fcr_chk_chan_modes
 *
 * Description      Validates and adjusts if necessary, the FCR options
 *                  based on remote EXT features.
 *
 *                  Note: This assumes peer EXT Features have been received.
 *                      Basic mode is used if FCR Options have not been received
 *
 * Returns          uint8_t - nonzero if can continue, '0' if no compatible
 *                            channels
 *
 ******************************************************************************/
uint8_t l2c_fcr_chk_chan_modes(tL2C_CCB* p_ccb) {
  log::assert_that(p_ccb != NULL, "assert failed: p_ccb != NULL");

  /* Remove nonbasic options that the peer does not support */
  if (!(p_ccb->p_lcb->peer_ext_fea & L2CAP_EXTFEA_ENH_RETRANS) &&
      p_ccb->p_rcb->ertm_info.preferred_mode == L2CAP_FCR_ERTM_MODE) {
    LOG_WARN("L2CAP - Peer does not support our desired channel types");
    p_ccb->p_rcb->ertm_info.preferred_mode = 0;
    return false;
  }
  return true;
}

/*******************************************************************************
 *
 * Function         l2c_fcr_adj_monitor_retran_timeout
 *
 * Description      Overrides monitor/retrans timer value based on controller
 *
 * Returns          None
 *
 ******************************************************************************/
void l2c_fcr_adj_monitor_retran_timeout(tL2C_CCB* p_ccb) {
  log::assert_that(p_ccb != NULL, "assert failed: p_ccb != NULL");

  /* adjust our monitor/retran timeout */
  if (p_ccb->out_cfg_fcr_present) {
    /*
    ** if we requestd ERTM or accepted ERTM
    ** We may accept ERTM even if we didn't request ERTM, in case of requesting
    *STREAM
    */
    if ((p_ccb->our_cfg.fcr.mode == L2CAP_FCR_ERTM_MODE) ||
        (p_ccb->peer_cfg.fcr.mode == L2CAP_FCR_ERTM_MODE)) {
      /* upper layer setting is ignored */
      p_ccb->our_cfg.fcr.mon_tout = L2CAP_MIN_MONITOR_TOUT;
      p_ccb->our_cfg.fcr.rtrans_tout = L2CAP_MIN_RETRANS_TOUT;
    } else {
      p_ccb->our_cfg.fcr.mon_tout = 0;
      p_ccb->our_cfg.fcr.rtrans_tout = 0;
    }

    LOG_VERBOSE(
        "l2c_fcr_adj_monitor_retran_timeout: mon_tout:%d, rtrans_tout:%d",
        p_ccb->our_cfg.fcr.mon_tout, p_ccb->our_cfg.fcr.rtrans_tout);
  }
}
/*******************************************************************************
 *
 * Function         l2c_fcr_adj_our_rsp_options
 *
 * Description      Overrides any neccesary FCR options passed in from
 *                  L2CA_ConfigRsp based on our FCR options.
 *                  Only makes adjustments if channel is in ERTM mode.
 *
 * Returns          None
 *
 ******************************************************************************/
void l2c_fcr_adj_our_rsp_options(tL2C_CCB* p_ccb, tL2CAP_CFG_INFO* p_cfg) {
  log::assert_that(p_ccb != NULL, "assert failed: p_ccb != NULL");
  log::assert_that(p_cfg != NULL, "assert failed: p_cfg != NULL");

  /* adjust our monitor/retran timeout */
  l2c_fcr_adj_monitor_retran_timeout(p_ccb);

  p_cfg->fcr_present = p_ccb->out_cfg_fcr_present;

  if (p_cfg->fcr_present) {
    /* Temporary - until a better algorithm is implemented */
    /* If peer's tx_wnd_sz requires too many buffers for us to support, then
     * adjust it. For now, respond with our own tx_wnd_sz. */
    /* Note: peer is not guaranteed to obey our adjustment */
    if (p_ccb->peer_cfg.fcr.tx_win_sz > p_ccb->our_cfg.fcr.tx_win_sz) {
      LOG_VERBOSE("%s: adjusting requested tx_win_sz from %i to %i", __func__,
                  p_ccb->peer_cfg.fcr.tx_win_sz, p_ccb->our_cfg.fcr.tx_win_sz);
      p_ccb->peer_cfg.fcr.tx_win_sz = p_ccb->our_cfg.fcr.tx_win_sz;
    }

    p_cfg->fcr.mode = p_ccb->peer_cfg.fcr.mode;
    p_cfg->fcr.tx_win_sz = p_ccb->peer_cfg.fcr.tx_win_sz;
    p_cfg->fcr.max_transmit = p_ccb->peer_cfg.fcr.max_transmit;
    p_cfg->fcr.mps = p_ccb->peer_cfg.fcr.mps;
    p_cfg->fcr.rtrans_tout = p_ccb->our_cfg.fcr.rtrans_tout;
    p_cfg->fcr.mon_tout = p_ccb->our_cfg.fcr.mon_tout;
  }
}

/*******************************************************************************
 *
 * Function         l2c_fcr_renegotiate_chan
 *
 * Description      Called upon unsuccessful peer response to config request.
 *                  If the error is because of the channel mode, it will try
 *                  to resend using another supported optional channel.
 *
 * Returns          true if resent configuration, False if channel matches or
 *                  cannot match.
 *
 ******************************************************************************/
bool l2c_fcr_renegotiate_chan(tL2C_CCB* p_ccb, tL2CAP_CFG_INFO* p_cfg) {
  log::assert_that(p_ccb != NULL, "assert failed: p_ccb != NULL");
  log::assert_that(p_cfg != NULL, "assert failed: p_cfg != NULL");

  uint8_t peer_mode = p_ccb->our_cfg.fcr.mode;
  bool can_renegotiate;

  /* Skip if this is a reconfiguration from OPEN STATE or if FCR is not returned
   */
  if (!p_cfg->fcr_present || (p_ccb->config_done & RECONFIG_FLAG))
    return (false);

  /* Only retry if there are more channel options to try */
  if (p_cfg->result == L2CAP_CFG_UNACCEPTABLE_PARAMS) {
    peer_mode = (p_cfg->fcr_present) ? p_cfg->fcr.mode : L2CAP_FCR_BASIC_MODE;

    if (p_ccb->our_cfg.fcr.mode != peer_mode) {
      if ((--p_ccb->fcr_cfg_tries) == 0) {
        p_cfg->result = L2CAP_CFG_FAILED_NO_REASON;
        LOG_WARN("l2c_fcr_renegotiate_chan (Max retries exceeded)");
      }

      can_renegotiate = false;

      /* Try another supported mode if available based on our last attempted
       * channel */
      switch (p_ccb->our_cfg.fcr.mode) {
        case L2CAP_FCR_ERTM_MODE:
          /* We can try basic for any other peer mode because it's always
           * supported */
          LOG_VERBOSE("%s(Trying Basic)", __func__);
          can_renegotiate = true;
          p_ccb->our_cfg.fcr.mode = L2CAP_FCR_BASIC_MODE;
          break;

        default:
          /* All other scenarios cannot be renegotiated */
          break;
      }

      if (can_renegotiate) {
        p_ccb->our_cfg.fcr_present = true;

        if (p_ccb->our_cfg.fcr.mode == L2CAP_FCR_BASIC_MODE) {
          p_ccb->our_cfg.fcs_present = false;
          p_ccb->our_cfg.ext_flow_spec_present = false;

          /* Basic Mode uses ACL Data Pool, make sure the MTU fits */
          if ((p_cfg->mtu_present) && (p_cfg->mtu > L2CAP_MTU_SIZE)) {
            LOG_WARN("L2CAP - adjust MTU: %u too large", p_cfg->mtu);
            p_cfg->mtu = L2CAP_MTU_SIZE;
          }
        }

        l2cu_process_our_cfg_req(p_ccb, &p_ccb->our_cfg);
        l2cu_send_peer_config_req(p_ccb, &p_ccb->our_cfg);
        alarm_set_on_mloop(p_ccb->l2c_ccb_timer, L2CAP_CHNL_CFG_TIMEOUT_MS,
                           l2c_ccb_timer_timeout, p_ccb);
        return (true);
      }
    }
  }

  /* Disconnect if the channels do not match */
  if (p_ccb->our_cfg.fcr.mode != peer_mode) {
    LOG_WARN("L2C CFG:  Channels incompatible (local %d, peer %d)",
             p_ccb->our_cfg.fcr.mode, peer_mode);
    l2cu_disconnect_chnl(p_ccb);
  }

  return (false);
}

/*******************************************************************************
 *
 * Function         l2c_fcr_process_peer_cfg_req
 *
 * Description      This function is called to process the FCR options passed
 *                  in the peer's configuration request.
 *
 * Returns          uint8_t - L2CAP_PEER_CFG_OK, L2CAP_PEER_CFG_UNACCEPTABLE,
 *                          or L2CAP_PEER_CFG_DISCONNECT.
 *
 ******************************************************************************/
uint8_t l2c_fcr_process_peer_cfg_req(tL2C_CCB* p_ccb, tL2CAP_CFG_INFO* p_cfg) {
  log::assert_that(p_ccb != NULL, "assert failed: p_ccb != NULL");
  log::assert_that(p_cfg != NULL, "assert failed: p_cfg != NULL");

  uint16_t max_retrans_size;
  uint8_t fcr_ok = L2CAP_PEER_CFG_OK;

  p_ccb->p_lcb->w4_info_rsp =
      false; /* Handles T61x SonyEricsson Bug in Info Request */

  LOG_VERBOSE(
      "l2c_fcr_process_peer_cfg_req() CFG fcr_present:%d fcr.mode:%d CCB FCR "
      "mode:%d preferred: %u",
      p_cfg->fcr_present, p_cfg->fcr.mode, p_ccb->our_cfg.fcr.mode,
      p_ccb->p_rcb->ertm_info.preferred_mode);

  /* Need to negotiate if our modes are not the same */
  if (p_cfg->fcr.mode != p_ccb->p_rcb->ertm_info.preferred_mode) {
    /* If peer wants a mode that we don't support then retry our mode (ex.
     *rtx/flc), OR
     ** If we want ERTM and they want non-basic mode, retry our mode.
     ** Note: If we have already determined they support our mode previously
     **       from their EXF mask.
     */
    if ((((1 << p_cfg->fcr.mode) & L2CAP_FCR_CHAN_OPT_ALL_MASK) == 0) ||
        ((p_ccb->p_rcb->ertm_info.preferred_mode == L2CAP_FCR_ERTM_MODE) &&
         (p_cfg->fcr.mode != L2CAP_FCR_BASIC_MODE))) {
      p_cfg->fcr.mode = p_ccb->our_cfg.fcr.mode;
      p_cfg->fcr.tx_win_sz = p_ccb->our_cfg.fcr.tx_win_sz;
      p_cfg->fcr.max_transmit = p_ccb->our_cfg.fcr.max_transmit;
      fcr_ok = L2CAP_PEER_CFG_UNACCEPTABLE;
    }

    /* If we wanted basic, then try to renegotiate it */
    else if (p_ccb->p_rcb->ertm_info.preferred_mode == L2CAP_FCR_BASIC_MODE) {
      p_cfg->fcr.mode = L2CAP_FCR_BASIC_MODE;
      p_cfg->fcr.max_transmit = p_cfg->fcr.tx_win_sz = 0;
      p_cfg->fcr.rtrans_tout = p_cfg->fcr.mon_tout = p_cfg->fcr.mps = 0;
      p_ccb->our_cfg.fcr.rtrans_tout = p_ccb->our_cfg.fcr.mon_tout =
          p_ccb->our_cfg.fcr.mps = 0;
      fcr_ok = L2CAP_PEER_CFG_UNACCEPTABLE;
    }
  }

  /* Configuration for FCR channels so make any adjustments and fwd to upper
   * layer */
  if (fcr_ok == L2CAP_PEER_CFG_OK) {
    /* by default don't need to send params in the response */
    p_ccb->out_cfg_fcr_present = false;

    /* Make any needed adjustments for the response to the peer */
    if (p_cfg->fcr_present && p_cfg->fcr.mode != L2CAP_FCR_BASIC_MODE) {
      /* Peer desires to bypass FCS check, and streaming or ERTM mode */
      if (p_cfg->fcs_present) {
        p_ccb->peer_cfg.fcs = p_cfg->fcs;
      }

      max_retrans_size = BT_DEFAULT_BUFFER_SIZE - sizeof(BT_HDR) -
                         L2CAP_MIN_OFFSET - L2CAP_SDU_LEN_OFFSET -
                         L2CAP_FCS_LEN;

      /* Ensure the MPS is not bigger than the MTU */
      if ((p_cfg->fcr.mps == 0) || (p_cfg->fcr.mps > p_ccb->peer_cfg.mtu)) {
        p_cfg->fcr.mps = p_ccb->peer_cfg.mtu;
        p_ccb->out_cfg_fcr_present = true;
      }

      /* Ensure the MPS is not bigger than our retransmission buffer */
      if (p_cfg->fcr.mps > max_retrans_size) {
        LOG_VERBOSE("CFG: Overriding MPS to %d (orig %d)", max_retrans_size,
                    p_cfg->fcr.mps);

        p_cfg->fcr.mps = max_retrans_size;
        p_ccb->out_cfg_fcr_present = true;
      }

      if (p_cfg->fcr.mode == L2CAP_FCR_ERTM_MODE) {
        /* Always respond with FCR ERTM parameters */
        p_ccb->out_cfg_fcr_present = true;
      }
    }

    /* Everything ok, so save the peer's adjusted fcr options */
    p_ccb->peer_cfg.fcr = p_cfg->fcr;

  } else if (fcr_ok == L2CAP_PEER_CFG_UNACCEPTABLE) {
    /* Allow peer only one retry for mode */
    if (p_ccb->peer_cfg_already_rejected)
      fcr_ok = L2CAP_PEER_CFG_DISCONNECT;
    else
      p_ccb->peer_cfg_already_rejected = true;
  }

  return (fcr_ok);
}<|MERGE_RESOLUTION|>--- conflicted
+++ resolved
@@ -23,11 +23,7 @@
  *
  ******************************************************************************/
 
-<<<<<<< HEAD
-#include <base/logging.h>
-=======
 #include <bluetooth/log.h>
->>>>>>> 0eda3329
 #include <stdio.h>
 #include <stdlib.h>
 #include <string.h>
@@ -44,6 +40,8 @@
 /* Flag passed to retransmit_i_frames() when all packets should be retransmitted
  */
 #define L2C_FCR_RETX_ALL_PKTS 0xFF
+
+using namespace bluetooth;
 
 /* this is the minimal offset required by OBX to process incoming packets */
 static const uint16_t OBX_BUF_MIN_OFFSET = 4;
@@ -352,23 +350,9 @@
   p_buf->len += L2CAP_FCS_LEN;
 
   if (is_retransmission) {
-    LOG_VERBOSE(
-        "L2CAP eRTM ReTx I-frame  CID: 0x%04x  Len: %u  SAR: %s  TxSeq: %u  "
-        "ReqSeq: %u  F: %u",
-        p_ccb->local_cid, p_buf->len,
-        SAR_types[(ctrl_word & L2CAP_FCR_SAR_BITS) >> L2CAP_FCR_SAR_BITS_SHIFT],
-        (ctrl_word & L2CAP_FCR_TX_SEQ_BITS) >> L2CAP_FCR_TX_SEQ_BITS_SHIFT,
-        (ctrl_word & L2CAP_FCR_REQ_SEQ_BITS) >> L2CAP_FCR_REQ_SEQ_BITS_SHIFT,
-        (ctrl_word & L2CAP_FCR_F_BIT) >> L2CAP_FCR_F_BIT_SHIFT);
+    log::verbose("L2CAP eRTM ReTx I-frame  CID: 0x{:04x}  Len: {}  SAR: {}  TxSeq: {}  ReqSeq: {}  F: {}", p_ccb->local_cid, p_buf->len, SAR_types[(ctrl_word & L2CAP_FCR_SAR_BITS) >> L2CAP_FCR_SAR_BITS_SHIFT], (ctrl_word & L2CAP_FCR_TX_SEQ_BITS) >> L2CAP_FCR_TX_SEQ_BITS_SHIFT, (ctrl_word & L2CAP_FCR_REQ_SEQ_BITS) >> L2CAP_FCR_REQ_SEQ_BITS_SHIFT, (ctrl_word & L2CAP_FCR_F_BIT) >> L2CAP_FCR_F_BIT_SHIFT);
   } else {
-    LOG_VERBOSE(
-        "L2CAP eRTM Tx I-frame CID: 0x%04x  Len: %u  SAR: %-12s  TxSeq: %u  "
-        "ReqSeq: %u  F: %u",
-        p_ccb->local_cid, p_buf->len,
-        SAR_types[(ctrl_word & L2CAP_FCR_SAR_BITS) >> L2CAP_FCR_SAR_BITS_SHIFT],
-        (ctrl_word & L2CAP_FCR_TX_SEQ_BITS) >> L2CAP_FCR_TX_SEQ_BITS_SHIFT,
-        (ctrl_word & L2CAP_FCR_REQ_SEQ_BITS) >> L2CAP_FCR_REQ_SEQ_BITS_SHIFT,
-        (ctrl_word & L2CAP_FCR_F_BIT) >> L2CAP_FCR_F_BIT_SHIFT);
+    log::verbose("L2CAP eRTM Tx I-frame CID: 0x{:04x}  Len: {}  SAR: {:<12s}  TxSeq: {}  ReqSeq: {}  F: {}", p_ccb->local_cid, p_buf->len, SAR_types[(ctrl_word & L2CAP_FCR_SAR_BITS) >> L2CAP_FCR_SAR_BITS_SHIFT], (ctrl_word & L2CAP_FCR_TX_SEQ_BITS) >> L2CAP_FCR_TX_SEQ_BITS_SHIFT, (ctrl_word & L2CAP_FCR_REQ_SEQ_BITS) >> L2CAP_FCR_REQ_SEQ_BITS_SHIFT, (ctrl_word & L2CAP_FCR_F_BIT) >> L2CAP_FCR_F_BIT_SHIFT);
   }
 
   /* Start the retransmission timer if not already running */
@@ -430,25 +414,11 @@
 
   if ((((ctrl_word & L2CAP_FCR_SUP_BITS) >> L2CAP_FCR_SUP_SHIFT) == 1) ||
       (((ctrl_word & L2CAP_FCR_SUP_BITS) >> L2CAP_FCR_SUP_SHIFT) == 3)) {
-    LOG_WARN(
-        "L2CAP eRTM Tx S-frame  CID: 0x%04x  ctrlword: 0x%04x  Type: %s  "
-        "ReqSeq: %u  P: %u  F: %u",
-        p_ccb->local_cid, ctrl_word,
-        SUP_types[(ctrl_word & L2CAP_FCR_SUP_BITS) >> L2CAP_FCR_SUP_SHIFT],
-        (ctrl_word & L2CAP_FCR_REQ_SEQ_BITS) >> L2CAP_FCR_REQ_SEQ_BITS_SHIFT,
-        (ctrl_word & L2CAP_FCR_P_BIT) >> L2CAP_FCR_P_BIT_SHIFT,
-        (ctrl_word & L2CAP_FCR_F_BIT) >> L2CAP_FCR_F_BIT_SHIFT);
-    LOG_WARN("                  Buf Len: %u", p_buf->len);
+    log::warn("L2CAP eRTM Tx S-frame  CID: 0x{:04x}  ctrlword: 0x{:04x}  Type: {}  ReqSeq: {}  P: {}  F: {}", p_ccb->local_cid, ctrl_word, SUP_types[(ctrl_word & L2CAP_FCR_SUP_BITS) >> L2CAP_FCR_SUP_SHIFT], (ctrl_word & L2CAP_FCR_REQ_SEQ_BITS) >> L2CAP_FCR_REQ_SEQ_BITS_SHIFT, (ctrl_word & L2CAP_FCR_P_BIT) >> L2CAP_FCR_P_BIT_SHIFT, (ctrl_word & L2CAP_FCR_F_BIT) >> L2CAP_FCR_F_BIT_SHIFT);
+    log::warn("Buf Len: {}", p_buf->len);
   } else {
-    LOG_VERBOSE(
-        "L2CAP eRTM Tx S-frame  CID: 0x%04x  ctrlword: 0x%04x  Type: %s  "
-        "ReqSeq: %u  P: %u  F: %u",
-        p_ccb->local_cid, ctrl_word,
-        SUP_types[(ctrl_word & L2CAP_FCR_SUP_BITS) >> L2CAP_FCR_SUP_SHIFT],
-        (ctrl_word & L2CAP_FCR_REQ_SEQ_BITS) >> L2CAP_FCR_REQ_SEQ_BITS_SHIFT,
-        (ctrl_word & L2CAP_FCR_P_BIT) >> L2CAP_FCR_P_BIT_SHIFT,
-        (ctrl_word & L2CAP_FCR_F_BIT) >> L2CAP_FCR_F_BIT_SHIFT);
-    LOG_VERBOSE("                  Buf Len: %u", p_buf->len);
+    log::verbose("L2CAP eRTM Tx S-frame  CID: 0x{:04x}  ctrlword: 0x{:04x}  Type: {}  ReqSeq: {}  P: {}  F: {}", p_ccb->local_cid, ctrl_word, SUP_types[(ctrl_word & L2CAP_FCR_SUP_BITS) >> L2CAP_FCR_SUP_SHIFT], (ctrl_word & L2CAP_FCR_REQ_SEQ_BITS) >> L2CAP_FCR_REQ_SEQ_BITS_SHIFT, (ctrl_word & L2CAP_FCR_P_BIT) >> L2CAP_FCR_P_BIT_SHIFT, (ctrl_word & L2CAP_FCR_F_BIT) >> L2CAP_FCR_F_BIT_SHIFT);
+    log::verbose("Buf Len: {}", p_buf->len);
   }
 
   l2c_link_check_send_pkts(p_ccb->p_lcb, 0, p_buf);
@@ -481,8 +451,7 @@
   min_pdu_len = (uint16_t)(L2CAP_FCS_LEN + L2CAP_FCR_OVERHEAD);
 
   if (p_buf->len < min_pdu_len) {
-    LOG_WARN("Rx L2CAP PDU: CID: 0x%04x  Len too short: %u", p_ccb->local_cid,
-             p_buf->len);
+    log::warn("Rx L2CAP PDU: CID: 0x{:04x}  Len too short: {}", p_ccb->local_cid, p_buf->len);
     osi_free(p_buf);
     return;
   }
@@ -495,41 +464,15 @@
     if ((((ctrl_word & L2CAP_FCR_SUP_BITS) >> L2CAP_FCR_SUP_SHIFT) == 1) ||
         (((ctrl_word & L2CAP_FCR_SUP_BITS) >> L2CAP_FCR_SUP_SHIFT) == 3)) {
       /* REJ or SREJ */
-      LOG_WARN(
-          "L2CAP eRTM Rx S-frame: cid: 0x%04x  Len: %u  Type: %s  ReqSeq: %u  "
-          "P: %u  F: %u",
-          p_ccb->local_cid, p_buf->len,
-          SUP_types[(ctrl_word & L2CAP_FCR_SUP_BITS) >> L2CAP_FCR_SUP_SHIFT],
-          (ctrl_word & L2CAP_FCR_REQ_SEQ_BITS) >> L2CAP_FCR_REQ_SEQ_BITS_SHIFT,
-          (ctrl_word & L2CAP_FCR_P_BIT) >> L2CAP_FCR_P_BIT_SHIFT,
-          (ctrl_word & L2CAP_FCR_F_BIT) >> L2CAP_FCR_F_BIT_SHIFT);
+      log::warn("L2CAP eRTM Rx S-frame: cid: 0x{:04x}  Len: {}  Type: {}  ReqSeq: {}  P: {}  F: {}", p_ccb->local_cid, p_buf->len, SUP_types[(ctrl_word & L2CAP_FCR_SUP_BITS) >> L2CAP_FCR_SUP_SHIFT], (ctrl_word & L2CAP_FCR_REQ_SEQ_BITS) >> L2CAP_FCR_REQ_SEQ_BITS_SHIFT, (ctrl_word & L2CAP_FCR_P_BIT) >> L2CAP_FCR_P_BIT_SHIFT, (ctrl_word & L2CAP_FCR_F_BIT) >> L2CAP_FCR_F_BIT_SHIFT);
     } else {
-      LOG_VERBOSE(
-          "L2CAP eRTM Rx S-frame: cid: 0x%04x  Len: %u  Type: %s  ReqSeq: %u  "
-          "P: %u  F: %u",
-          p_ccb->local_cid, p_buf->len,
-          SUP_types[(ctrl_word & L2CAP_FCR_SUP_BITS) >> L2CAP_FCR_SUP_SHIFT],
-          (ctrl_word & L2CAP_FCR_REQ_SEQ_BITS) >> L2CAP_FCR_REQ_SEQ_BITS_SHIFT,
-          (ctrl_word & L2CAP_FCR_P_BIT) >> L2CAP_FCR_P_BIT_SHIFT,
-          (ctrl_word & L2CAP_FCR_F_BIT) >> L2CAP_FCR_F_BIT_SHIFT);
+      log::verbose("L2CAP eRTM Rx S-frame: cid: 0x{:04x}  Len: {}  Type: {}  ReqSeq: {}  P: {}  F: {}", p_ccb->local_cid, p_buf->len, SUP_types[(ctrl_word & L2CAP_FCR_SUP_BITS) >> L2CAP_FCR_SUP_SHIFT], (ctrl_word & L2CAP_FCR_REQ_SEQ_BITS) >> L2CAP_FCR_REQ_SEQ_BITS_SHIFT, (ctrl_word & L2CAP_FCR_P_BIT) >> L2CAP_FCR_P_BIT_SHIFT, (ctrl_word & L2CAP_FCR_F_BIT) >> L2CAP_FCR_F_BIT_SHIFT);
     }
   } else {
-    LOG_VERBOSE(
-        "L2CAP eRTM Rx I-frame: cid: 0x%04x  Len: %u  SAR: %-12s  TxSeq: %u  "
-        "ReqSeq: %u  F: %u",
-        p_ccb->local_cid, p_buf->len,
-        SAR_types[(ctrl_word & L2CAP_FCR_SAR_BITS) >> L2CAP_FCR_SAR_BITS_SHIFT],
-        (ctrl_word & L2CAP_FCR_TX_SEQ_BITS) >> L2CAP_FCR_TX_SEQ_BITS_SHIFT,
-        (ctrl_word & L2CAP_FCR_REQ_SEQ_BITS) >> L2CAP_FCR_REQ_SEQ_BITS_SHIFT,
-        (ctrl_word & L2CAP_FCR_F_BIT) >> L2CAP_FCR_F_BIT_SHIFT);
-  }
-
-  LOG_VERBOSE(
-      "      eRTM Rx Nxt_tx_seq %u, Lst_rx_ack %u, Nxt_seq_exp %u, Lst_ack_snt "
-      "%u, wt_q.cnt %zu, tries %u",
-      p_ccb->fcrb.next_tx_seq, p_ccb->fcrb.last_rx_ack,
-      p_ccb->fcrb.next_seq_expected, p_ccb->fcrb.last_ack_sent,
-      fixed_queue_length(p_ccb->fcrb.waiting_for_ack_q), p_ccb->fcrb.num_tries);
+    log::verbose("L2CAP eRTM Rx I-frame: cid: 0x{:04x}  Len: {}  SAR: {:<12s}  TxSeq: {}  ReqSeq: {}  F: {}", p_ccb->local_cid, p_buf->len, SAR_types[(ctrl_word & L2CAP_FCR_SAR_BITS) >> L2CAP_FCR_SAR_BITS_SHIFT], (ctrl_word & L2CAP_FCR_TX_SEQ_BITS) >> L2CAP_FCR_TX_SEQ_BITS_SHIFT, (ctrl_word & L2CAP_FCR_REQ_SEQ_BITS) >> L2CAP_FCR_REQ_SEQ_BITS_SHIFT, (ctrl_word & L2CAP_FCR_F_BIT) >> L2CAP_FCR_F_BIT_SHIFT);
+  }
+
+  log::verbose("eRTM Rx Nxt_tx_seq {}, Lst_rx_ack {}, Nxt_seq_exp {}, Lst_ack_snt {}, wt_q.cnt {}, tries {}", p_ccb->fcrb.next_tx_seq, p_ccb->fcrb.last_rx_ack, p_ccb->fcrb.next_seq_expected, p_ccb->fcrb.last_ack_sent, fixed_queue_length(p_ccb->fcrb.waiting_for_ack_q), p_ccb->fcrb.num_tries);
 
   /* Verify FCS if using */
   p = ((uint8_t*)(p_buf + 1)) + p_buf->offset + p_buf->len - L2CAP_FCS_LEN;
@@ -539,7 +482,7 @@
   p_buf->len -= L2CAP_FCS_LEN;
 
   if (l2c_fcr_rx_get_fcs(p_buf) != fcs) {
-    LOG_WARN("Rx L2CAP PDU: CID: 0x%04x  BAD FCS", p_ccb->local_cid);
+    log::warn("Rx L2CAP PDU: CID: 0x{:04x}  BAD FCS", p_ccb->local_cid);
     osi_free(p_buf);
     return;
   }
@@ -622,12 +565,7 @@
 
         STREAM_TO_UINT16(ctrl_word, p);
 
-        LOG_VERBOSE(
-            "l2c_fcr_proc_pdu() CID: 0x%04x  Process Buffer from SREJ_Hold_Q   "
-            "TxSeq: %u  Expected_Seq: %u",
-            p_ccb->local_cid,
-            (ctrl_word & L2CAP_FCR_TX_SEQ_BITS) >> L2CAP_FCR_TX_SEQ_BITS_SHIFT,
-            p_ccb->fcrb.next_seq_expected);
+        log::verbose("l2c_fcr_proc_pdu() CID: 0x{:04x}  Process Buffer from SREJ_Hold_Q   TxSeq: {}  Expected_Seq: {}", p_ccb->local_cid, (ctrl_word & L2CAP_FCR_TX_SEQ_BITS) >> L2CAP_FCR_TX_SEQ_BITS_SHIFT, p_ccb->fcrb.next_seq_expected);
 
         /* Process the SREJ held I-frame, but do not send an RR for each
          * individual frame */
@@ -650,11 +588,7 @@
         (p_ccb->fcrb.next_seq_expected != p_ccb->fcrb.last_ack_sent))
       l2c_fcr_send_S_frame(p_ccb, L2CAP_FCR_SUP_RR, 0);
     else {
-      LOG_VERBOSE(
-          "l2c_fcr_proc_pdu() not sending RR CID: 0x%04x  local_busy:%d "
-          "rej_sent:%d srej_sent:%d Expected_Seq:%u Last_Ack:%u",
-          p_ccb->local_cid, 0, p_ccb->fcrb.rej_sent, p_ccb->fcrb.srej_sent,
-          p_ccb->fcrb.next_seq_expected, p_ccb->fcrb.last_ack_sent);
+      log::verbose("l2c_fcr_proc_pdu() not sending RR CID: 0x{:04x}  local_busy:{} rej_sent:{} srej_sent:{} Expected_Seq:{} Last_Ack:{}", p_ccb->local_cid, 0, p_ccb->fcrb.rej_sent, p_ccb->fcrb.srej_sent, p_ccb->fcrb.next_seq_expected, p_ccb->fcrb.last_ack_sent);
     }
   }
 
@@ -685,8 +619,7 @@
 
   /* Buffer length should not exceed local mps */
   if (p_buf->len > p_ccb->local_conn_cfg.mps) {
-    LOG_ERROR("buffer length=%d exceeds local mps=%d. Drop and disconnect.",
-              p_buf->len, p_ccb->local_conn_cfg.mps);
+    log::error("buffer length={} exceeds local mps={}. Drop and disconnect.", p_buf->len, p_ccb->local_conn_cfg.mps);
 
     /* Discard the buffer and disconnect*/
     osi_free(p_buf);
@@ -696,8 +629,7 @@
 
   if (p_ccb->is_first_seg) {
     if (p_buf->len < sizeof(sdu_length)) {
-      LOG_ERROR("%s: buffer length=%d too small. Need at least 2.", __func__,
-                p_buf->len);
+      log::error("buffer length={} too small. Need at least 2.", p_buf->len);
       /* Discard the buffer */
       osi_free(p_buf);
       return;
@@ -706,8 +638,7 @@
 
     /* Check the SDU Length with local MTU size */
     if (sdu_length > p_ccb->local_conn_cfg.mtu) {
-      LOG_ERROR("sdu length=%d exceeds local mtu=%d. Drop and disconnect.",
-                sdu_length, p_ccb->local_conn_cfg.mtu);
+      log::error("sdu length={} exceeds local mtu={}. Drop and disconnect.", sdu_length, p_ccb->local_conn_cfg.mtu);
       /* Discard the buffer and disconnect*/
       osi_free(p_buf);
       l2cu_disconnect_chnl(p_ccb);
@@ -718,7 +649,7 @@
     p_buf->offset += sizeof(sdu_length);
 
     if (sdu_length < p_buf->len) {
-      LOG_ERROR("%s: Invalid sdu_length: %d", __func__, sdu_length);
+      log::error("Invalid sdu_length: {}", sdu_length);
       /* Discard the buffer */
       osi_free(p_buf);
       return;
@@ -733,7 +664,7 @@
     p_ccb->ble_sdu = p_data;
     p_data->len = 0;
     p_ccb->ble_sdu_length = sdu_length;
-    LOG_VERBOSE("%s SDU Length = %d", __func__, sdu_length);
+    log::verbose("SDU Length = {}", sdu_length);
     p_data->offset = 0;
 
   } else {
@@ -743,8 +674,7 @@
       return;
     }
     if (p_buf->len > (p_ccb->ble_sdu_length - p_data->len)) {
-      LOG_ERROR("%s: buffer length=%d too big. max=%d. Dropped", __func__,
-                p_data->len, (p_ccb->ble_sdu_length - p_data->len));
+      log::error("buffer length={} too big. max={}. Dropped", p_data->len, (p_ccb->ble_sdu_length - p_data->len));
       osi_free(p_buf);
 
       /* Throw away all pending fragments and disconnects */
@@ -784,17 +714,10 @@
  *
  ******************************************************************************/
 void l2c_fcr_proc_tout(tL2C_CCB* p_ccb) {
-<<<<<<< HEAD
-  CHECK(p_ccb != NULL);
-  LOG_VERBOSE(
-      "l2c_fcr_proc_tout:  CID: 0x%04x  num_tries: %u (max: %u)  wait_ack: %u  "
-      "ack_q_count: %zu",
-=======
   log::assert_that(p_ccb != NULL, "assert failed: p_ccb != NULL");
   log::verbose(
       "l2c_fcr_proc_tout:  CID: 0x{:04x}  num_tries: {} (max: {})  wait_ack: "
       "{}  ack_q_count: {}",
->>>>>>> 0eda3329
       p_ccb->local_cid, p_ccb->fcrb.num_tries, p_ccb->peer_cfg.fcr.max_transmit,
       p_ccb->fcrb.wait_ack, fixed_queue_length(p_ccb->fcrb.waiting_for_ack_q));
 
@@ -818,16 +741,10 @@
  *
  ******************************************************************************/
 void l2c_fcr_proc_ack_tout(tL2C_CCB* p_ccb) {
-<<<<<<< HEAD
-  CHECK(p_ccb != NULL);
-  LOG_VERBOSE(
-      "l2c_fcr_proc_ack_tout:  CID: 0x%04x State: %u  Wack:%u  Rq:%d  Acked:%d",
-=======
   log::assert_that(p_ccb != NULL, "assert failed: p_ccb != NULL");
   log::verbose(
       "l2c_fcr_proc_ack_tout:  CID: 0x{:04x} State: {}  Wack:{}  Rq:{}  "
       "Acked:{}",
->>>>>>> 0eda3329
       p_ccb->local_cid, p_ccb->chnl_state, p_ccb->fcrb.wait_ack,
       p_ccb->fcrb.next_seq_expected, p_ccb->fcrb.last_ack_sent);
 
@@ -875,11 +792,7 @@
   /* Verify the request sequence is in range before proceeding */
   if (num_bufs_acked > fixed_queue_length(p_fcrb->waiting_for_ack_q)) {
     /* The channel is closed if ReqSeq is not in range */
-    LOG_WARN(
-        "L2CAP eRTM Frame BAD Req_Seq - ctrl_word: 0x%04x  req_seq 0x%02x  "
-        "last_rx_ack: 0x%02x  QCount: %zu",
-        ctrl_word, req_seq, p_fcrb->last_rx_ack,
-        fixed_queue_length(p_fcrb->waiting_for_ack_q));
+    log::warn("L2CAP eRTM Frame BAD Req_Seq - ctrl_word: 0x{:04x}  req_seq 0x{:02x}  last_rx_ack: 0x{:02x}  QCount: {}", ctrl_word, req_seq, p_fcrb->last_rx_ack, fixed_queue_length(p_fcrb->waiting_for_ack_q));
 
     l2cu_disconnect_chnl(p_ccb);
     return (false);
@@ -948,11 +861,10 @@
   bool all_ok = true;
 
   if (p_buf->len != 0) {
-    LOG_WARN("Incorrect S-frame Length (%d)", p_buf->len);
-  }
-
-  LOG_VERBOSE("process_s_frame ctrl_word 0x%04x fcrb_remote_busy:%d", ctrl_word,
-              p_fcrb->remote_busy);
+    log::warn("Incorrect S-frame Length ({})", p_buf->len);
+  }
+
+  log::verbose("process_s_frame ctrl_word 0x{:04x} fcrb_remote_busy:{}", ctrl_word, p_fcrb->remote_busy);
 
   if (ctrl_word & L2CAP_FCR_P_BIT) {
     p_fcrb->rej_sent = false;  /* After checkpoint, we can send anoher REJ */
@@ -998,7 +910,7 @@
       p_fcrb->send_f_rsp = false;
     }
   } else {
-    LOG_VERBOSE("process_s_frame hit_max_retries");
+    log::verbose("process_s_frame hit_max_retries");
   }
 
   osi_free(p_buf);
@@ -1040,17 +952,10 @@
     /* Is the frame a duplicate ? If so, just drop it */
     if (num_lost >= p_ccb->our_cfg.fcr.tx_win_sz) {
       /* Duplicate - simply drop it */
-      LOG_WARN(
-          "process_i_frame() Dropping Duplicate Frame tx_seq:%u  ExpectedTxSeq "
-          "%u",
-          tx_seq, p_fcrb->next_seq_expected);
+      log::warn("process_i_frame() Dropping Duplicate Frame tx_seq:{}  ExpectedTxSeq {}", tx_seq, p_fcrb->next_seq_expected);
       osi_free(p_buf);
     } else {
-      LOG_WARN(
-          "process_i_frame() CID: 0x%04x  Lost: %u  tx_seq:%u  ExpTxSeq %u  "
-          "Rej: %u  SRej: %u",
-          p_ccb->local_cid, num_lost, tx_seq, p_fcrb->next_seq_expected,
-          p_fcrb->rej_sent, p_fcrb->srej_sent);
+      log::warn("process_i_frame() CID: 0x{:04x}  Lost: {}  tx_seq:{}  ExpTxSeq {}  Rej: {}  SRej: {}", p_ccb->local_cid, num_lost, tx_seq, p_fcrb->next_seq_expected, p_fcrb->rej_sent, p_fcrb->srej_sent);
 
       if (p_fcrb->srej_sent) {
         /* If SREJ sent, save the frame for later processing as long as it is in
@@ -1064,38 +969,23 @@
         if ((tx_seq == next_srej) &&
             (fixed_queue_length(p_fcrb->srej_rcv_hold_q) <
              p_ccb->our_cfg.fcr.tx_win_sz)) {
-          LOG_VERBOSE(
-              "process_i_frame() Lost: %u  tx_seq:%u  ExpTxSeq %u  Rej: %u  "
-              "SRej1",
-              num_lost, tx_seq, p_fcrb->next_seq_expected, p_fcrb->rej_sent);
+          log::verbose("process_i_frame() Lost: {}  tx_seq:{}  ExpTxSeq {}  Rej: {}  SRej1", num_lost, tx_seq, p_fcrb->next_seq_expected, p_fcrb->rej_sent);
 
           p_buf->layer_specific = tx_seq;
           fixed_queue_enqueue(p_fcrb->srej_rcv_hold_q, p_buf);
         } else {
-          LOG_WARN(
-              "process_i_frame() CID: 0x%04x  frame dropped in Srej Sent "
-              "next_srej:%u  hold_q.count:%zu  win_sz:%u",
-              p_ccb->local_cid, next_srej,
-              fixed_queue_length(p_fcrb->srej_rcv_hold_q),
-              p_ccb->our_cfg.fcr.tx_win_sz);
+          log::warn("process_i_frame() CID: 0x{:04x}  frame dropped in Srej Sent next_srej:{}  hold_q.count:{}  win_sz:{}", p_ccb->local_cid, next_srej, fixed_queue_length(p_fcrb->srej_rcv_hold_q), p_ccb->our_cfg.fcr.tx_win_sz);
 
           p_fcrb->rej_after_srej = true;
           osi_free(p_buf);
         }
       } else if (p_fcrb->rej_sent) {
-        LOG_WARN(
-            "process_i_frame() CID: 0x%04x  Lost: %u  tx_seq:%u  ExpTxSeq %u  "
-            "Rej: 1  SRej: %u",
-            p_ccb->local_cid, num_lost, tx_seq, p_fcrb->next_seq_expected,
-            p_fcrb->srej_sent);
+        log::warn("process_i_frame() CID: 0x{:04x}  Lost: {}  tx_seq:{}  ExpTxSeq {}  Rej: 1  SRej: {}", p_ccb->local_cid, num_lost, tx_seq, p_fcrb->next_seq_expected, p_fcrb->srej_sent);
 
         /* If REJ sent, just drop the frame */
         osi_free(p_buf);
       } else {
-        LOG_VERBOSE(
-            "process_i_frame() CID: 0x%04x  tx_seq:%u  ExpTxSeq %u  Rej: %u",
-            p_ccb->local_cid, tx_seq, p_fcrb->next_seq_expected,
-            p_fcrb->rej_sent);
+        log::verbose("process_i_frame() CID: 0x{:04x}  tx_seq:{}  ExpTxSeq {}  Rej: {}", p_ccb->local_cid, tx_seq, p_fcrb->next_seq_expected, p_fcrb->rej_sent);
 
         /* If only one lost, we will send SREJ, otherwise we will send REJ */
         if (num_lost > 1) {
@@ -1104,11 +994,7 @@
           l2c_fcr_send_S_frame(p_ccb, L2CAP_FCR_SUP_REJ, 0);
         } else {
           if (!fixed_queue_is_empty(p_fcrb->srej_rcv_hold_q)) {
-            LOG_ERROR(
-                "process_i_frame() CID: 0x%04x  sending SREJ tx_seq:%d "
-                "hold_q.count:%zu",
-                p_ccb->local_cid, tx_seq,
-                fixed_queue_length(p_fcrb->srej_rcv_hold_q));
+            log::error("process_i_frame() CID: 0x{:04x}  sending SREJ tx_seq:{} hold_q.count:{}", p_ccb->local_cid, tx_seq, fixed_queue_length(p_fcrb->srej_rcv_hold_q));
           }
           p_buf->layer_specific = tx_seq;
           fixed_queue_enqueue(p_fcrb->srej_rcv_hold_q, p_buf);
@@ -1132,8 +1018,7 @@
 
   /* If any SAR problem in eRTM mode, spec says disconnect. */
   if (!do_sar_reassembly(p_ccb, p_buf, ctrl_word)) {
-    LOG_WARN("process_i_frame() CID: 0x%04x  reassembly failed",
-             p_ccb->local_cid);
+    log::warn("process_i_frame() CID: 0x{:04x}  reassembly failed", p_ccb->local_cid);
     l2cu_disconnect_chnl(p_ccb);
     return;
   }
@@ -1185,22 +1070,19 @@
   /* Check if the SAR state is correct */
   if ((sar_type == L2CAP_FCR_UNSEG_SDU) || (sar_type == L2CAP_FCR_START_SDU)) {
     if (p_fcrb->p_rx_sdu != NULL) {
-      LOG_WARN(
-          "SAR - got unexpected unsegmented or start SDU  Expected len: %u  "
-          "Got so far: %u",
-          p_fcrb->rx_sdu_len, p_fcrb->p_rx_sdu->len);
+      log::warn("SAR - got unexpected unsegmented or start SDU  Expected len: {}  Got so far: {}", p_fcrb->rx_sdu_len, p_fcrb->p_rx_sdu->len);
 
       packet_ok = false;
     }
     /* Check the length of the packet */
     if ((sar_type == L2CAP_FCR_START_SDU) &&
         (p_buf->len < L2CAP_SDU_LEN_OVERHEAD)) {
-      LOG_WARN("SAR start packet too short: %u", p_buf->len);
+      log::warn("SAR start packet too short: {}", p_buf->len);
       packet_ok = false;
     }
   } else {
     if (p_fcrb->p_rx_sdu == NULL) {
-      LOG_WARN("SAR - got unexpected cont or end SDU");
+      log::warn("SAR - got unexpected cont or end SDU");
       packet_ok = false;
     }
   }
@@ -1216,8 +1098,7 @@
       p_buf->len -= 2;
 
       if (p_fcrb->rx_sdu_len > p_ccb->max_rx_mtu) {
-        LOG_WARN("SAR - SDU len: %u  larger than MTU: %u", p_fcrb->rx_sdu_len,
-                 p_ccb->max_rx_mtu);
+        log::warn("SAR - SDU len: {}  larger than MTU: {}", p_fcrb->rx_sdu_len, p_ccb->max_rx_mtu);
         packet_ok = false;
       } else {
         p_fcrb->p_rx_sdu = (BT_HDR*)osi_malloc(
@@ -1229,14 +1110,11 @@
 
     if (packet_ok) {
       if ((p_fcrb->p_rx_sdu->len + p_buf->len) > p_fcrb->rx_sdu_len) {
-        LOG_ERROR("SAR - SDU len exceeded  Type: %u   Lengths: %u %u %u",
-                  sar_type, p_fcrb->p_rx_sdu->len, p_buf->len,
-                  p_fcrb->rx_sdu_len);
+        log::error("SAR - SDU len exceeded  Type: {}   Lengths: {} {} {}", sar_type, p_fcrb->p_rx_sdu->len, p_buf->len, p_fcrb->rx_sdu_len);
         packet_ok = false;
       } else if ((sar_type == L2CAP_FCR_END_SDU) &&
                  ((p_fcrb->p_rx_sdu->len + p_buf->len) != p_fcrb->rx_sdu_len)) {
-        LOG_WARN("SAR - SDU end rcvd but SDU incomplete: %u %u %u",
-                 p_fcrb->p_rx_sdu->len, p_buf->len, p_fcrb->rx_sdu_len);
+        log::warn("SAR - SDU end rcvd but SDU incomplete: {} {} {}", p_fcrb->p_rx_sdu->len, p_buf->len, p_fcrb->rx_sdu_len);
         packet_ok = false;
       } else {
         memcpy(((uint8_t*)(p_fcrb->p_rx_sdu + 1)) + p_fcrb->p_rx_sdu->offset +
@@ -1294,12 +1172,7 @@
   if ((!fixed_queue_is_empty(p_ccb->fcrb.waiting_for_ack_q)) &&
       (p_ccb->peer_cfg.fcr.max_transmit != 0) &&
       (p_ccb->fcrb.num_tries >= p_ccb->peer_cfg.fcr.max_transmit)) {
-    LOG_VERBOSE(
-        "Max Tries Exceeded:  (last_acq: %d  CID: 0x%04x  num_tries: %u (max: "
-        "%u) ack_q_count: %zu",
-        p_ccb->fcrb.last_rx_ack, p_ccb->local_cid, p_ccb->fcrb.num_tries,
-        p_ccb->peer_cfg.fcr.max_transmit,
-        fixed_queue_length(p_ccb->fcrb.waiting_for_ack_q));
+    log::verbose("Max Tries Exceeded:  (last_acq: {}  CID: 0x{:04x}  num_tries: {} (max: {}) ack_q_count: {}", p_ccb->fcrb.last_rx_ack, p_ccb->local_cid, p_ccb->fcrb.num_tries, p_ccb->peer_cfg.fcr.max_transmit, fixed_queue_length(p_ccb->fcrb.waiting_for_ack_q));
 
     l2cu_disconnect_chnl(p_ccb);
     return (false);
@@ -1327,16 +1200,14 @@
         buf_seq =
             (ctrl_word & L2CAP_FCR_TX_SEQ_BITS) >> L2CAP_FCR_TX_SEQ_BITS_SHIFT;
 
-        LOG_VERBOSE("retransmit_i_frames()   cur seq: %u  looking for: %u",
-                    buf_seq, tx_seq);
+        log::verbose("retransmit_i_frames()   cur seq: {}  looking for: {}", buf_seq, tx_seq);
 
         if (tx_seq == buf_seq) break;
       }
     }
 
     if (!p_buf) {
-      LOG_ERROR("retransmit_i_frames() UNKNOWN seq: %u  q_count: %zu", tx_seq,
-                fixed_queue_length(p_ccb->fcrb.waiting_for_ack_q));
+      log::error("retransmit_i_frames() UNKNOWN seq: {}  q_count: {}", tx_seq, fixed_queue_length(p_ccb->fcrb.waiting_for_ack_q));
       return (true);
     }
   } else {
@@ -1456,8 +1327,7 @@
     } else /* Should never happen if the application has configured buffers
               correctly */
     {
-      LOG_ERROR("L2CAP - cannot get buffer for segmentation, max_pdu: %u",
-                max_pdu);
+      log::error("L2CAP - cannot get buffer for segmentation, max_pdu: {}", max_pdu);
       return (NULL);
     }
   } else /* Use the original buffer if no segmentation, or the last segment */
@@ -1512,8 +1382,7 @@
         l2c_fcr_clone_buf(p_xmit, HCI_DATA_PREAMBLE_SIZE, p_xmit->len);
 
     if (!p_wack) {
-      LOG_ERROR("L2CAP - no buffer for xmit cloning, CID: 0x%04x  Length: %u",
-                p_ccb->local_cid, p_xmit->len);
+      log::error("L2CAP - no buffer for xmit cloning, CID: 0x{:04x}  Length: {}", p_ccb->local_cid, p_xmit->len);
 
       /* We will not save the FCS in case we reconfigure and change options */
       p_xmit->len -= L2CAP_FCS_LEN;
@@ -1617,7 +1486,7 @@
   /* Remove nonbasic options that the peer does not support */
   if (!(p_ccb->p_lcb->peer_ext_fea & L2CAP_EXTFEA_ENH_RETRANS) &&
       p_ccb->p_rcb->ertm_info.preferred_mode == L2CAP_FCR_ERTM_MODE) {
-    LOG_WARN("L2CAP - Peer does not support our desired channel types");
+    log::warn("L2CAP - Peer does not support our desired channel types");
     p_ccb->p_rcb->ertm_info.preferred_mode = 0;
     return false;
   }
@@ -1653,9 +1522,7 @@
       p_ccb->our_cfg.fcr.rtrans_tout = 0;
     }
 
-    LOG_VERBOSE(
-        "l2c_fcr_adj_monitor_retran_timeout: mon_tout:%d, rtrans_tout:%d",
-        p_ccb->our_cfg.fcr.mon_tout, p_ccb->our_cfg.fcr.rtrans_tout);
+    log::verbose("l2c_fcr_adj_monitor_retran_timeout: mon_tout:{}, rtrans_tout:{}", p_ccb->our_cfg.fcr.mon_tout, p_ccb->our_cfg.fcr.rtrans_tout);
   }
 }
 /*******************************************************************************
@@ -1684,8 +1551,7 @@
      * adjust it. For now, respond with our own tx_wnd_sz. */
     /* Note: peer is not guaranteed to obey our adjustment */
     if (p_ccb->peer_cfg.fcr.tx_win_sz > p_ccb->our_cfg.fcr.tx_win_sz) {
-      LOG_VERBOSE("%s: adjusting requested tx_win_sz from %i to %i", __func__,
-                  p_ccb->peer_cfg.fcr.tx_win_sz, p_ccb->our_cfg.fcr.tx_win_sz);
+      log::verbose("adjusting requested tx_win_sz from {} to {}", p_ccb->peer_cfg.fcr.tx_win_sz, p_ccb->our_cfg.fcr.tx_win_sz);
       p_ccb->peer_cfg.fcr.tx_win_sz = p_ccb->our_cfg.fcr.tx_win_sz;
     }
 
@@ -1729,7 +1595,7 @@
     if (p_ccb->our_cfg.fcr.mode != peer_mode) {
       if ((--p_ccb->fcr_cfg_tries) == 0) {
         p_cfg->result = L2CAP_CFG_FAILED_NO_REASON;
-        LOG_WARN("l2c_fcr_renegotiate_chan (Max retries exceeded)");
+        log::warn("l2c_fcr_renegotiate_chan (Max retries exceeded)");
       }
 
       can_renegotiate = false;
@@ -1740,7 +1606,7 @@
         case L2CAP_FCR_ERTM_MODE:
           /* We can try basic for any other peer mode because it's always
            * supported */
-          LOG_VERBOSE("%s(Trying Basic)", __func__);
+          log::verbose("(Trying Basic)");
           can_renegotiate = true;
           p_ccb->our_cfg.fcr.mode = L2CAP_FCR_BASIC_MODE;
           break;
@@ -1759,7 +1625,7 @@
 
           /* Basic Mode uses ACL Data Pool, make sure the MTU fits */
           if ((p_cfg->mtu_present) && (p_cfg->mtu > L2CAP_MTU_SIZE)) {
-            LOG_WARN("L2CAP - adjust MTU: %u too large", p_cfg->mtu);
+            log::warn("L2CAP - adjust MTU: {} too large", p_cfg->mtu);
             p_cfg->mtu = L2CAP_MTU_SIZE;
           }
         }
@@ -1775,8 +1641,7 @@
 
   /* Disconnect if the channels do not match */
   if (p_ccb->our_cfg.fcr.mode != peer_mode) {
-    LOG_WARN("L2C CFG:  Channels incompatible (local %d, peer %d)",
-             p_ccb->our_cfg.fcr.mode, peer_mode);
+    log::warn("L2C CFG:  Channels incompatible (local {}, peer {})", p_ccb->our_cfg.fcr.mode, peer_mode);
     l2cu_disconnect_chnl(p_ccb);
   }
 
@@ -1804,11 +1669,7 @@
   p_ccb->p_lcb->w4_info_rsp =
       false; /* Handles T61x SonyEricsson Bug in Info Request */
 
-  LOG_VERBOSE(
-      "l2c_fcr_process_peer_cfg_req() CFG fcr_present:%d fcr.mode:%d CCB FCR "
-      "mode:%d preferred: %u",
-      p_cfg->fcr_present, p_cfg->fcr.mode, p_ccb->our_cfg.fcr.mode,
-      p_ccb->p_rcb->ertm_info.preferred_mode);
+  log::verbose("l2c_fcr_process_peer_cfg_req() CFG fcr_present:{} fcr.mode:{} CCB FCR mode:{} preferred: {}", p_cfg->fcr_present, p_cfg->fcr.mode, p_ccb->our_cfg.fcr.mode, p_ccb->p_rcb->ertm_info.preferred_mode);
 
   /* Need to negotiate if our modes are not the same */
   if (p_cfg->fcr.mode != p_ccb->p_rcb->ertm_info.preferred_mode) {
@@ -1863,8 +1724,7 @@
 
       /* Ensure the MPS is not bigger than our retransmission buffer */
       if (p_cfg->fcr.mps > max_retrans_size) {
-        LOG_VERBOSE("CFG: Overriding MPS to %d (orig %d)", max_retrans_size,
-                    p_cfg->fcr.mps);
+        log::verbose("CFG: Overriding MPS to {} (orig {})", max_retrans_size, p_cfg->fcr.mps);
 
         p_cfg->fcr.mps = max_retrans_size;
         p_ccb->out_cfg_fcr_present = true;
