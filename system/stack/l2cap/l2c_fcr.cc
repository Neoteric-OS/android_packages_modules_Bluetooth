--- conflicted
+++ resolved
@@ -695,11 +695,7 @@
   /* Buffer length should not exceed local mps */
   if (p_buf->len > local_mps) {
     log::error("buffer length={} exceeds local mps={}. Drop and disconnect.", p_buf->len,
-<<<<<<< HEAD
-                p_ccb->local_conn_cfg.mps);
-=======
                local_mps);
->>>>>>> 966b5340
 
     /* Discard the buffer and disconnect*/
     osi_free(p_buf);
