--- conflicted
+++ resolved
@@ -335,14 +335,9 @@
   p_buf->len += L2CAP_FCS_LEN;
 
   if (is_retransmission) {
-<<<<<<< HEAD
-    log::verbose("L2CAP eRTM ReTx I-frame  CID: 0x{:04x}  Len: {}  SAR: {}  TxSeq: {}  ReqSeq: {}  F: {}", p_ccb->local_cid, p_buf->len, SAR_types[(ctrl_word & L2CAP_FCR_SAR_BITS) >> L2CAP_FCR_SAR_BITS_SHIFT], (ctrl_word & L2CAP_FCR_TX_SEQ_BITS) >> L2CAP_FCR_TX_SEQ_BITS_SHIFT, (ctrl_word & L2CAP_FCR_REQ_SEQ_BITS) >> L2CAP_FCR_REQ_SEQ_BITS_SHIFT, (ctrl_word & L2CAP_FCR_F_BIT) >> L2CAP_FCR_F_BIT_SHIFT);
-  } else {
-    log::verbose("L2CAP eRTM Tx I-frame CID: 0x{:04x}  Len: {}  SAR: {:<12s}  TxSeq: {}  ReqSeq: {}  F: {}", p_ccb->local_cid, p_buf->len, SAR_types[(ctrl_word & L2CAP_FCR_SAR_BITS) >> L2CAP_FCR_SAR_BITS_SHIFT], (ctrl_word & L2CAP_FCR_TX_SEQ_BITS) >> L2CAP_FCR_TX_SEQ_BITS_SHIFT, (ctrl_word & L2CAP_FCR_REQ_SEQ_BITS) >> L2CAP_FCR_REQ_SEQ_BITS_SHIFT, (ctrl_word & L2CAP_FCR_F_BIT) >> L2CAP_FCR_F_BIT_SHIFT);
-=======
     log::verbose(
-            "L2CAP eRTM ReTx I-frame  CID: 0x{:04x}  Len: {}  SAR: {}  TxSeq: {}  "
-            "ReqSeq: {}  F: {}",
+            "L2CAP eRTM ReTx I-frame  CID: 0x{:04x}  Len: {}  SAR: {}  TxSeq: {}  ReqSeq: {}  F: "
+            "{}",
             p_ccb->local_cid, p_buf->len,
             SAR_types[(ctrl_word & L2CAP_FCR_SAR_BITS) >> L2CAP_FCR_SAR_BITS_SHIFT],
             (ctrl_word & L2CAP_FCR_TX_SEQ_BITS) >> L2CAP_FCR_TX_SEQ_BITS_SHIFT,
@@ -350,14 +345,13 @@
             (ctrl_word & L2CAP_FCR_F_BIT) >> L2CAP_FCR_F_BIT_SHIFT);
   } else {
     log::verbose(
-            "L2CAP eRTM Tx I-frame CID: 0x{:04x}  Len: {}  SAR: {:<12s}  TxSeq: {} "
-            " ReqSeq: {}  F: {}",
+            "L2CAP eRTM Tx I-frame CID: 0x{:04x}  Len: {}  SAR: {:<12s}  TxSeq: {}  ReqSeq: {}  F: "
+            "{}",
             p_ccb->local_cid, p_buf->len,
             SAR_types[(ctrl_word & L2CAP_FCR_SAR_BITS) >> L2CAP_FCR_SAR_BITS_SHIFT],
             (ctrl_word & L2CAP_FCR_TX_SEQ_BITS) >> L2CAP_FCR_TX_SEQ_BITS_SHIFT,
             (ctrl_word & L2CAP_FCR_REQ_SEQ_BITS) >> L2CAP_FCR_REQ_SEQ_BITS_SHIFT,
             (ctrl_word & L2CAP_FCR_F_BIT) >> L2CAP_FCR_F_BIT_SHIFT);
->>>>>>> 15c04564
   }
 
   /* Start the retransmission timer if not already running */
@@ -421,15 +415,9 @@
 
   if ((((ctrl_word & L2CAP_FCR_SUP_BITS) >> L2CAP_FCR_SUP_SHIFT) == 1) ||
       (((ctrl_word & L2CAP_FCR_SUP_BITS) >> L2CAP_FCR_SUP_SHIFT) == 3)) {
-<<<<<<< HEAD
-    log::warn("L2CAP eRTM Tx S-frame  CID: 0x{:04x}  ctrlword: 0x{:04x}  Type: {}  ReqSeq: {}  P: {}  F: {}", p_ccb->local_cid, ctrl_word, SUP_types[(ctrl_word & L2CAP_FCR_SUP_BITS) >> L2CAP_FCR_SUP_SHIFT], (ctrl_word & L2CAP_FCR_REQ_SEQ_BITS) >> L2CAP_FCR_REQ_SEQ_BITS_SHIFT, (ctrl_word & L2CAP_FCR_P_BIT) >> L2CAP_FCR_P_BIT_SHIFT, (ctrl_word & L2CAP_FCR_F_BIT) >> L2CAP_FCR_F_BIT_SHIFT);
-    log::warn("Buf Len: {}", p_buf->len);
-  } else {
-    log::verbose("L2CAP eRTM Tx S-frame  CID: 0x{:04x}  ctrlword: 0x{:04x}  Type: {}  ReqSeq: {}  P: {}  F: {}", p_ccb->local_cid, ctrl_word, SUP_types[(ctrl_word & L2CAP_FCR_SUP_BITS) >> L2CAP_FCR_SUP_SHIFT], (ctrl_word & L2CAP_FCR_REQ_SEQ_BITS) >> L2CAP_FCR_REQ_SEQ_BITS_SHIFT, (ctrl_word & L2CAP_FCR_P_BIT) >> L2CAP_FCR_P_BIT_SHIFT, (ctrl_word & L2CAP_FCR_F_BIT) >> L2CAP_FCR_F_BIT_SHIFT);
-=======
     log::warn(
-            "L2CAP eRTM Tx S-frame  CID: 0x{:04x}  ctrlword: 0x{:04x}  Type: {}  "
-            "ReqSeq: {}  P: {}  F: {}",
+            "L2CAP eRTM Tx S-frame  CID: 0x{:04x}  ctrlword: 0x{:04x}  Type: {}  ReqSeq: {}  P: {} "
+            " F: {}",
             p_ccb->local_cid, ctrl_word,
             SUP_types[(ctrl_word & L2CAP_FCR_SUP_BITS) >> L2CAP_FCR_SUP_SHIFT],
             (ctrl_word & L2CAP_FCR_REQ_SEQ_BITS) >> L2CAP_FCR_REQ_SEQ_BITS_SHIFT,
@@ -438,14 +426,13 @@
     log::warn("Buf Len: {}", p_buf->len);
   } else {
     log::verbose(
-            "L2CAP eRTM Tx S-frame  CID: 0x{:04x}  ctrlword: 0x{:04x}  Type: {}  "
-            "ReqSeq: {}  P: {}  F: {}",
+            "L2CAP eRTM Tx S-frame  CID: 0x{:04x}  ctrlword: 0x{:04x}  Type: {}  ReqSeq: {}  P: {} "
+            " F: {}",
             p_ccb->local_cid, ctrl_word,
             SUP_types[(ctrl_word & L2CAP_FCR_SUP_BITS) >> L2CAP_FCR_SUP_SHIFT],
             (ctrl_word & L2CAP_FCR_REQ_SEQ_BITS) >> L2CAP_FCR_REQ_SEQ_BITS_SHIFT,
             (ctrl_word & L2CAP_FCR_P_BIT) >> L2CAP_FCR_P_BIT_SHIFT,
             (ctrl_word & L2CAP_FCR_F_BIT) >> L2CAP_FCR_F_BIT_SHIFT);
->>>>>>> 15c04564
     log::verbose("Buf Len: {}", p_buf->len);
   }
 
@@ -492,39 +479,25 @@
     if ((((ctrl_word & L2CAP_FCR_SUP_BITS) >> L2CAP_FCR_SUP_SHIFT) == 1) ||
         (((ctrl_word & L2CAP_FCR_SUP_BITS) >> L2CAP_FCR_SUP_SHIFT) == 3)) {
       /* REJ or SREJ */
-<<<<<<< HEAD
-      log::warn("L2CAP eRTM Rx S-frame: cid: 0x{:04x}  Len: {}  Type: {}  ReqSeq: {}  P: {}  F: {}", p_ccb->local_cid, p_buf->len, SUP_types[(ctrl_word & L2CAP_FCR_SUP_BITS) >> L2CAP_FCR_SUP_SHIFT], (ctrl_word & L2CAP_FCR_REQ_SEQ_BITS) >> L2CAP_FCR_REQ_SEQ_BITS_SHIFT, (ctrl_word & L2CAP_FCR_P_BIT) >> L2CAP_FCR_P_BIT_SHIFT, (ctrl_word & L2CAP_FCR_F_BIT) >> L2CAP_FCR_F_BIT_SHIFT);
+      log::warn("L2CAP eRTM Rx S-frame: cid: 0x{:04x}  Len: {}  Type: {}  ReqSeq: {}  P: {}  F: {}",
+                p_ccb->local_cid, p_buf->len,
+                SUP_types[(ctrl_word & L2CAP_FCR_SUP_BITS) >> L2CAP_FCR_SUP_SHIFT],
+                (ctrl_word & L2CAP_FCR_REQ_SEQ_BITS) >> L2CAP_FCR_REQ_SEQ_BITS_SHIFT,
+                (ctrl_word & L2CAP_FCR_P_BIT) >> L2CAP_FCR_P_BIT_SHIFT,
+                (ctrl_word & L2CAP_FCR_F_BIT) >> L2CAP_FCR_F_BIT_SHIFT);
     } else {
-      log::verbose("L2CAP eRTM Rx S-frame: cid: 0x{:04x}  Len: {}  Type: {}  ReqSeq: {}  P: {}  F: {}", p_ccb->local_cid, p_buf->len, SUP_types[(ctrl_word & L2CAP_FCR_SUP_BITS) >> L2CAP_FCR_SUP_SHIFT], (ctrl_word & L2CAP_FCR_REQ_SEQ_BITS) >> L2CAP_FCR_REQ_SEQ_BITS_SHIFT, (ctrl_word & L2CAP_FCR_P_BIT) >> L2CAP_FCR_P_BIT_SHIFT, (ctrl_word & L2CAP_FCR_F_BIT) >> L2CAP_FCR_F_BIT_SHIFT);
-    }
-  } else {
-    log::verbose("L2CAP eRTM Rx I-frame: cid: 0x{:04x}  Len: {}  SAR: {:<12s}  TxSeq: {}  ReqSeq: {}  F: {}", p_ccb->local_cid, p_buf->len, SAR_types[(ctrl_word & L2CAP_FCR_SAR_BITS) >> L2CAP_FCR_SAR_BITS_SHIFT], (ctrl_word & L2CAP_FCR_TX_SEQ_BITS) >> L2CAP_FCR_TX_SEQ_BITS_SHIFT, (ctrl_word & L2CAP_FCR_REQ_SEQ_BITS) >> L2CAP_FCR_REQ_SEQ_BITS_SHIFT, (ctrl_word & L2CAP_FCR_F_BIT) >> L2CAP_FCR_F_BIT_SHIFT);
-  }
-
-  log::verbose("eRTM Rx Nxt_tx_seq {}, Lst_rx_ack {}, Nxt_seq_exp {}, Lst_ack_snt {}, wt_q.cnt {}, tries {}", p_ccb->fcrb.next_tx_seq, p_ccb->fcrb.last_rx_ack, p_ccb->fcrb.next_seq_expected, p_ccb->fcrb.last_ack_sent, fixed_queue_length(p_ccb->fcrb.waiting_for_ack_q), p_ccb->fcrb.num_tries);
-=======
-      log::warn(
-              "L2CAP eRTM Rx S-frame: cid: 0x{:04x}  Len: {}  Type: {}  ReqSeq: {} "
-              " P: {}  F: {}",
+      log::verbose(
+              "L2CAP eRTM Rx S-frame: cid: 0x{:04x}  Len: {}  Type: {}  ReqSeq: {}  P: {}  F: {}",
               p_ccb->local_cid, p_buf->len,
               SUP_types[(ctrl_word & L2CAP_FCR_SUP_BITS) >> L2CAP_FCR_SUP_SHIFT],
               (ctrl_word & L2CAP_FCR_REQ_SEQ_BITS) >> L2CAP_FCR_REQ_SEQ_BITS_SHIFT,
               (ctrl_word & L2CAP_FCR_P_BIT) >> L2CAP_FCR_P_BIT_SHIFT,
               (ctrl_word & L2CAP_FCR_F_BIT) >> L2CAP_FCR_F_BIT_SHIFT);
-    } else {
-      log::verbose(
-              "L2CAP eRTM Rx S-frame: cid: 0x{:04x}  Len: {}  Type: {}  ReqSeq: {} "
-              " P: {}  F: {}",
-              p_ccb->local_cid, p_buf->len,
-              SUP_types[(ctrl_word & L2CAP_FCR_SUP_BITS) >> L2CAP_FCR_SUP_SHIFT],
-              (ctrl_word & L2CAP_FCR_REQ_SEQ_BITS) >> L2CAP_FCR_REQ_SEQ_BITS_SHIFT,
-              (ctrl_word & L2CAP_FCR_P_BIT) >> L2CAP_FCR_P_BIT_SHIFT,
-              (ctrl_word & L2CAP_FCR_F_BIT) >> L2CAP_FCR_F_BIT_SHIFT);
     }
   } else {
     log::verbose(
-            "L2CAP eRTM Rx I-frame: cid: 0x{:04x}  Len: {}  SAR: {:<12s}  TxSeq: "
-            "{}  ReqSeq: {}  F: {}",
+            "L2CAP eRTM Rx I-frame: cid: 0x{:04x}  Len: {}  SAR: {:<12s}  TxSeq: {}  ReqSeq: {}  "
+            "F: {}",
             p_ccb->local_cid, p_buf->len,
             SAR_types[(ctrl_word & L2CAP_FCR_SAR_BITS) >> L2CAP_FCR_SAR_BITS_SHIFT],
             (ctrl_word & L2CAP_FCR_TX_SEQ_BITS) >> L2CAP_FCR_TX_SEQ_BITS_SHIFT,
@@ -533,12 +506,11 @@
   }
 
   log::verbose(
-          "eRTM Rx Nxt_tx_seq {}, Lst_rx_ack {}, Nxt_seq_exp {}, Lst_ack_snt {}, "
-          "wt_q.cnt {}, tries {}",
+          "eRTM Rx Nxt_tx_seq {}, Lst_rx_ack {}, Nxt_seq_exp {}, Lst_ack_snt {}, wt_q.cnt {}, "
+          "tries {}",
           p_ccb->fcrb.next_tx_seq, p_ccb->fcrb.last_rx_ack, p_ccb->fcrb.next_seq_expected,
           p_ccb->fcrb.last_ack_sent, fixed_queue_length(p_ccb->fcrb.waiting_for_ack_q),
           p_ccb->fcrb.num_tries);
->>>>>>> 15c04564
 
   /* Verify FCS if using */
   p = ((uint8_t*)(p_buf + 1)) + p_buf->offset + p_buf->len - L2CAP_FCS_LEN;
@@ -636,16 +608,12 @@
 
         STREAM_TO_UINT16(ctrl_word, p);
 
-<<<<<<< HEAD
-        log::verbose("l2c_fcr_proc_pdu() CID: 0x{:04x}  Process Buffer from SREJ_Hold_Q   TxSeq: {}  Expected_Seq: {}", p_ccb->local_cid, (ctrl_word & L2CAP_FCR_TX_SEQ_BITS) >> L2CAP_FCR_TX_SEQ_BITS_SHIFT, p_ccb->fcrb.next_seq_expected);
-=======
         log::verbose(
-                "l2c_fcr_proc_pdu() CID: 0x{:04x}  Process Buffer from SREJ_Hold_Q "
-                "  TxSeq: {}  Expected_Seq: {}",
+                "l2c_fcr_proc_pdu() CID: 0x{:04x}  Process Buffer from SREJ_Hold_Q   TxSeq: {}  "
+                "Expected_Seq: {}",
                 p_ccb->local_cid,
                 (ctrl_word & L2CAP_FCR_TX_SEQ_BITS) >> L2CAP_FCR_TX_SEQ_BITS_SHIFT,
                 p_ccb->fcrb.next_seq_expected);
->>>>>>> 15c04564
 
         /* Process the SREJ held I-frame, but do not send an RR for each
          * individual frame */
@@ -668,38 +636,35 @@
     if ((!p_ccb->fcrb.rej_sent) && (!p_ccb->fcrb.srej_sent) &&
         (p_ccb->fcrb.next_seq_expected != p_ccb->fcrb.last_ack_sent)) {
       l2c_fcr_send_S_frame(p_ccb, L2CAP_FCR_SUP_RR, 0);
-<<<<<<< HEAD
+    } 
     else {
-      log::verbose("l2c_fcr_proc_pdu() not sending RR CID: 0x{:04x}  local_busy:{} rej_sent:{} srej_sent:{} Expected_Seq:{} Last_Ack:{}", p_ccb->local_cid, 0, p_ccb->fcrb.rej_sent, p_ccb->fcrb.srej_sent, p_ccb->fcrb.next_seq_expected, p_ccb->fcrb.last_ack_sent);
-=======
-    } else {
       log::verbose(
-              "l2c_fcr_proc_pdu() not sending RR CID: 0x{:04x}  local_busy:{} "
-              "rej_sent:{} srej_sent:{} Expected_Seq:{} Last_Ack:{}",
+              "l2c_fcr_proc_pdu() not sending RR CID: 0x{:04x}  local_busy:{} rej_sent:{} "
+              "srej_sent:{} Expected_Seq:{} Last_Ack:{}",
               p_ccb->local_cid, 0, p_ccb->fcrb.rej_sent, p_ccb->fcrb.srej_sent,
               p_ccb->fcrb.next_seq_expected, p_ccb->fcrb.last_ack_sent);
->>>>>>> 15c04564
     }
   }
 
   /* If a window has opened, check if we can send any more packets */
-  if ((!fixed_queue_is_empty(p_ccb->fcrb.retrans_q) || !fixed_queue_is_empty(p_ccb->xmit_hold_q)) &&
+  if ((!fixed_queue_is_empty(p_ccb->fcrb.retrans_q) ||
+        !fixed_queue_is_empty(p_ccb->xmit_hold_q)) &&
       (!p_ccb->fcrb.wait_ack) && (!l2c_fcr_is_flow_controlled(p_ccb))) {
     l2c_link_check_send_pkts(p_ccb->p_lcb, 0, NULL);
   }
 }
 
 /*******************************************************************************
- *
- * Function         l2c_lcc_proc_pdu
- *
- * Description      This function is the entry point for processing of a
- *                  received PDU when in LE Coc flow control modes.
- *
- * Returns          -
- *
- ******************************************************************************/
-void l2c_lcc_proc_pdu(tL2C_CCB* p_ccb, BT_HDR* p_buf) {
+  *
+  * Function         l2c_lcc_proc_pdu
+  *
+  * Description      This function is the entry point for processing of a
+  *                  received PDU when in LE Coc flow control modes.
+  *
+  * Returns          -
+  *
+  ******************************************************************************/
+void l2c_lcc_proc_pdu(tL2C_CCB * p_ccb, BT_HDR * p_buf) {
   log::assert_that(p_ccb != NULL, "assert failed: p_ccb != NULL");
   log::assert_that(p_buf != NULL, "assert failed: p_buf != NULL");
   uint8_t* p = (uint8_t*)(p_buf + 1) + p_buf->offset;
@@ -708,12 +673,8 @@
 
   /* Buffer length should not exceed local mps */
   if (p_buf->len > p_ccb->local_conn_cfg.mps) {
-<<<<<<< HEAD
-    log::error("buffer length={} exceeds local mps={}. Drop and disconnect.", p_buf->len, p_ccb->local_conn_cfg.mps);
-=======
     log::error("buffer length={} exceeds local mps={}. Drop and disconnect.", p_buf->len,
-               p_ccb->local_conn_cfg.mps);
->>>>>>> 15c04564
+                p_ccb->local_conn_cfg.mps);
 
     /* Discard the buffer and disconnect*/
     osi_free(p_buf);
@@ -732,12 +693,8 @@
 
     /* Check the SDU Length with local MTU size */
     if (sdu_length > p_ccb->local_conn_cfg.mtu) {
-<<<<<<< HEAD
-      log::error("sdu length={} exceeds local mtu={}. Drop and disconnect.", sdu_length, p_ccb->local_conn_cfg.mtu);
-=======
       log::error("sdu length={} exceeds local mtu={}. Drop and disconnect.", sdu_length,
-                 p_ccb->local_conn_cfg.mtu);
->>>>>>> 15c04564
+                  p_ccb->local_conn_cfg.mtu);
       /* Discard the buffer and disconnect*/
       osi_free(p_buf);
       l2cu_disconnect_chnl(p_ccb);
@@ -774,7 +731,7 @@
     }
     if (p_buf->len > (p_ccb->ble_sdu_length - p_data->len)) {
       log::error("buffer length={} too big. max={}. Dropped", p_data->len,
-                 p_ccb->ble_sdu_length - p_data->len);
+                  p_ccb->ble_sdu_length - p_data->len);
       osi_free(p_buf);
 
       /* Throw away all pending fragments and disconnects */
@@ -788,7 +745,7 @@
   }
 
   memcpy((uint8_t*)(p_data + 1) + p_data->offset + p_data->len,
-         (uint8_t*)(p_buf + 1) + p_buf->offset, p_buf->len);
+          (uint8_t*)(p_buf + 1) + p_buf->offset, p_buf->len);
   p_data->len += p_buf->len;
   p = (uint8_t*)(p_data + 1) + p_data->offset;
   if (p_data->len == p_ccb->ble_sdu_length) {
@@ -805,15 +762,15 @@
 }
 
 /*******************************************************************************
- *
- * Function         l2c_fcr_proc_tout
- *
- * Description      Handle a timeout. We should be in error recovery state.
- *
- * Returns          -
- *
- ******************************************************************************/
-void l2c_fcr_proc_tout(tL2C_CCB* p_ccb) {
+  *
+  * Function         l2c_fcr_proc_tout
+  *
+  * Description      Handle a timeout. We should be in error recovery state.
+  *
+  * Returns          -
+  *
+  ******************************************************************************/
+void l2c_fcr_proc_tout(tL2C_CCB * p_ccb) {
   log::assert_that(p_ccb != NULL, "assert failed: p_ccb != NULL");
   log::verbose(
           "l2c_fcr_proc_tout:  CID: 0x{:04x}  num_tries: {} (max: {})  wait_ack: "
@@ -832,21 +789,21 @@
 }
 
 /*******************************************************************************
- *
- * Function         l2c_fcr_proc_ack_tout
- *
- * Description      Send RR/RNR if we have not acked I frame
- *
- * Returns          -
- *
- ******************************************************************************/
-void l2c_fcr_proc_ack_tout(tL2C_CCB* p_ccb) {
+  *
+  * Function         l2c_fcr_proc_ack_tout
+  *
+  * Description      Send RR/RNR if we have not acked I frame
+  *
+  * Returns          -
+  *
+  ******************************************************************************/
+void l2c_fcr_proc_ack_tout(tL2C_CCB * p_ccb) {
   log::assert_that(p_ccb != NULL, "assert failed: p_ccb != NULL");
   log::verbose(
           "l2c_fcr_proc_ack_tout:  CID: 0x{:04x} State: {}  Wack:{}  Rq:{}  "
           "Acked:{}",
-          p_ccb->local_cid, p_ccb->chnl_state, p_ccb->fcrb.wait_ack, p_ccb->fcrb.next_seq_expected,
-          p_ccb->fcrb.last_ack_sent);
+          p_ccb->local_cid, p_ccb->chnl_state, p_ccb->fcrb.wait_ack,
+          p_ccb->fcrb.next_seq_expected, p_ccb->fcrb.last_ack_sent);
 
   if ((p_ccb->chnl_state == CST_OPEN) && (!p_ccb->fcrb.wait_ack) &&
       (p_ccb->fcrb.last_ack_sent != p_ccb->fcrb.next_seq_expected)) {
@@ -855,15 +812,15 @@
 }
 
 /*******************************************************************************
- *
- * Function         process_reqseq
- *
- * Description      Handle receive sequence number
- *
- * Returns          -
- *
- ******************************************************************************/
-static bool process_reqseq(tL2C_CCB* p_ccb, uint16_t ctrl_word) {
+  *
+  * Function         process_reqseq
+  *
+  * Description      Handle receive sequence number
+  *
+  * Returns          -
+  *
+  ******************************************************************************/
+static bool process_reqseq(tL2C_CCB * p_ccb, uint16_t ctrl_word) {
   log::assert_that(p_ccb != NULL, "assert failed: p_ccb != NULL");
   tL2C_FCRB* p_fcrb = &p_ccb->fcrb;
   uint8_t req_seq, num_bufs_acked, xx;
@@ -871,7 +828,7 @@
   uint16_t full_sdus_xmitted;
 
   /* Receive sequence number does not ack anything for SREJ with P-bit set to
-   * zero */
+    * zero */
   if ((ctrl_word & L2CAP_FCR_S_FRAME_BIT) &&
       ((ctrl_word & L2CAP_FCR_SUP_BITS) == (L2CAP_FCR_SUP_SREJ << L2CAP_FCR_SUP_SHIFT)) &&
       ((ctrl_word & L2CAP_FCR_P_BIT) == 0)) {
@@ -891,14 +848,11 @@
   /* Verify the request sequence is in range before proceeding */
   if (num_bufs_acked > fixed_queue_length(p_fcrb->waiting_for_ack_q)) {
     /* The channel is closed if ReqSeq is not in range */
-<<<<<<< HEAD
-    log::warn("L2CAP eRTM Frame BAD Req_Seq - ctrl_word: 0x{:04x}  req_seq 0x{:02x}  last_rx_ack: 0x{:02x}  QCount: {}", ctrl_word, req_seq, p_fcrb->last_rx_ack, fixed_queue_length(p_fcrb->waiting_for_ack_q));
-=======
     log::warn(
-            "L2CAP eRTM Frame BAD Req_Seq - ctrl_word: 0x{:04x}  req_seq 0x{:02x}  "
-            "last_rx_ack: 0x{:02x}  QCount: {}",
-            ctrl_word, req_seq, p_fcrb->last_rx_ack, fixed_queue_length(p_fcrb->waiting_for_ack_q));
->>>>>>> 15c04564
+            "L2CAP eRTM Frame BAD Req_Seq - ctrl_word: 0x{:04x}  req_seq 0x{:02x}  last_rx_ack: "
+            "0x{:02x}  QCount: {}",
+            ctrl_word, req_seq, p_fcrb->last_rx_ack,
+            fixed_queue_length(p_fcrb->waiting_for_ack_q));
 
     l2cu_disconnect_chnl(p_ccb);
     return false;
@@ -907,7 +861,7 @@
   p_fcrb->last_rx_ack = req_seq;
 
   /* Now we can release all acknowledged frames, and restart the retransmission
-   * timer if needed */
+    * timer if needed */
   if (num_bufs_acked != 0) {
     p_fcrb->num_tries = 0;
     full_sdus_xmitted = 0;
@@ -948,15 +902,15 @@
 }
 
 /*******************************************************************************
- *
- * Function         process_s_frame
- *
- * Description      Process an S frame
- *
- * Returns          -
- *
- ******************************************************************************/
-static void process_s_frame(tL2C_CCB* p_ccb, BT_HDR* p_buf, uint16_t ctrl_word) {
+  *
+  * Function         process_s_frame
+  *
+  * Description      Process an S frame
+  *
+  * Returns          -
+  *
+  ******************************************************************************/
+static void process_s_frame(tL2C_CCB * p_ccb, BT_HDR * p_buf, uint16_t ctrl_word) {
   log::assert_that(p_ccb != NULL, "assert failed: p_ccb != NULL");
   log::assert_that(p_buf != NULL, "assert failed: p_buf != NULL");
 
@@ -969,12 +923,8 @@
     log::warn("Incorrect S-frame Length ({})", p_buf->len);
   }
 
-<<<<<<< HEAD
-  log::verbose("process_s_frame ctrl_word 0x{:04x} fcrb_remote_busy:{}", ctrl_word, p_fcrb->remote_busy);
-=======
   log::verbose("process_s_frame ctrl_word 0x{:04x} fcrb_remote_busy:{}", ctrl_word,
-               p_fcrb->remote_busy);
->>>>>>> 15c04564
+                p_fcrb->remote_busy);
 
   if (ctrl_word & L2CAP_FCR_P_BIT) {
     p_fcrb->rej_sent = false;  /* After checkpoint, we can send another REJ */
@@ -1010,7 +960,7 @@
 
   if (all_ok) {
     /* If polled, we need to respond with F-bit. Note, we may have sent a
-     * I-frame with the F-bit */
+      * I-frame with the F-bit */
     if (p_fcrb->send_f_rsp) {
       if (p_fcrb->srej_sent) {
         l2c_fcr_send_S_frame(p_ccb, L2CAP_FCR_SUP_SREJ, L2CAP_FCR_F_BIT);
@@ -1028,15 +978,16 @@
 }
 
 /*******************************************************************************
- *
- * Function         process_i_frame
- *
- * Description      Process an I frame
- *
- * Returns          -
- *
- ******************************************************************************/
-static void process_i_frame(tL2C_CCB* p_ccb, BT_HDR* p_buf, uint16_t ctrl_word, bool delay_ack) {
+  *
+  * Function         process_i_frame
+  *
+  * Description      Process an I frame
+  *
+  * Returns          -
+  *
+  ******************************************************************************/
+static void process_i_frame(tL2C_CCB * p_ccb, BT_HDR * p_buf, uint16_t ctrl_word,
+                            bool delay_ack) {
   log::assert_that(p_ccb != NULL, "assert failed: p_ccb != NULL");
   log::assert_that(p_buf != NULL, "assert failed: p_buf != NULL");
 
@@ -1044,7 +995,7 @@
   uint8_t tx_seq, num_lost, num_to_ack, next_srej;
 
   /* If we were doing checkpoint recovery, first retransmit all unacked I-frames
-   */
+    */
   if (ctrl_word & L2CAP_FCR_F_BIT) {
     if (!retransmit_i_frames(p_ccb, L2C_FCR_RETX_ALL_PKTS)) {
       osi_free(p_buf);
@@ -1062,80 +1013,52 @@
     /* Is the frame a duplicate ? If so, just drop it */
     if (num_lost >= p_ccb->our_cfg.fcr.tx_win_sz) {
       /* Duplicate - simply drop it */
-<<<<<<< HEAD
-      log::warn("process_i_frame() Dropping Duplicate Frame tx_seq:{}  ExpectedTxSeq {}", tx_seq, p_fcrb->next_seq_expected);
-      osi_free(p_buf);
-    } else {
-      log::warn("process_i_frame() CID: 0x{:04x}  Lost: {}  tx_seq:{}  ExpTxSeq {}  Rej: {}  SRej: {}", p_ccb->local_cid, num_lost, tx_seq, p_fcrb->next_seq_expected, p_fcrb->rej_sent, p_fcrb->srej_sent);
-=======
-      log::warn(
-              "process_i_frame() Dropping Duplicate Frame tx_seq:{}  ExpectedTxSeq "
-              "{}",
-              tx_seq, p_fcrb->next_seq_expected);
+      log::warn("process_i_frame() Dropping Duplicate Frame tx_seq:{}  ExpectedTxSeq {}", tx_seq,
+                p_fcrb->next_seq_expected);
       osi_free(p_buf);
     } else {
       log::warn(
-              "process_i_frame() CID: 0x{:04x}  Lost: {}  tx_seq:{}  ExpTxSeq {}  "
-              "Rej: {}  SRej: {}",
+              "process_i_frame() CID: 0x{:04x}  Lost: {}  tx_seq:{}  ExpTxSeq {}  Rej: {}  SRej: "
+              "{}",
               p_ccb->local_cid, num_lost, tx_seq, p_fcrb->next_seq_expected, p_fcrb->rej_sent,
               p_fcrb->srej_sent);
->>>>>>> 15c04564
 
       if (p_fcrb->srej_sent) {
         /* If SREJ sent, save the frame for later processing as long as it is in
-         * sequence */
-        next_srej = (((BT_HDR*)fixed_queue_try_peek_last(p_fcrb->srej_rcv_hold_q))->layer_specific +
-                     1) &
-                    L2CAP_FCR_SEQ_MODULO;
+          * sequence */
+        next_srej =
+                (((BT_HDR*)fixed_queue_try_peek_last(p_fcrb->srej_rcv_hold_q))->layer_specific +
+                  1) &
+                L2CAP_FCR_SEQ_MODULO;
 
         if ((tx_seq == next_srej) &&
-<<<<<<< HEAD
-            (fixed_queue_length(p_fcrb->srej_rcv_hold_q) <
-             p_ccb->our_cfg.fcr.tx_win_sz)) {
-          log::verbose("process_i_frame() Lost: {}  tx_seq:{}  ExpTxSeq {}  Rej: {}  SRej1", num_lost, tx_seq, p_fcrb->next_seq_expected, p_fcrb->rej_sent);
-=======
             (fixed_queue_length(p_fcrb->srej_rcv_hold_q) < p_ccb->our_cfg.fcr.tx_win_sz)) {
-          log::verbose(
-                  "process_i_frame() Lost: {}  tx_seq:{}  ExpTxSeq {}  Rej: {}  "
-                  "SRej1",
-                  num_lost, tx_seq, p_fcrb->next_seq_expected, p_fcrb->rej_sent);
->>>>>>> 15c04564
+          log::verbose("process_i_frame() Lost: {}  tx_seq:{}  ExpTxSeq {}  Rej: {}  SRej1",
+                        num_lost, tx_seq, p_fcrb->next_seq_expected, p_fcrb->rej_sent);
 
           p_buf->layer_specific = tx_seq;
           fixed_queue_enqueue(p_fcrb->srej_rcv_hold_q, p_buf);
         } else {
-<<<<<<< HEAD
-          log::warn("process_i_frame() CID: 0x{:04x}  frame dropped in Srej Sent next_srej:{}  hold_q.count:{}  win_sz:{}", p_ccb->local_cid, next_srej, fixed_queue_length(p_fcrb->srej_rcv_hold_q), p_ccb->our_cfg.fcr.tx_win_sz);
-=======
           log::warn(
-                  "process_i_frame() CID: 0x{:04x}  frame dropped in Srej Sent "
-                  "next_srej:{}  hold_q.count:{}  win_sz:{}",
+                  "process_i_frame() CID: 0x{:04x}  frame dropped in Srej Sent next_srej:{}  "
+                  "hold_q.count:{}  win_sz:{}",
                   p_ccb->local_cid, next_srej, fixed_queue_length(p_fcrb->srej_rcv_hold_q),
                   p_ccb->our_cfg.fcr.tx_win_sz);
->>>>>>> 15c04564
 
           p_fcrb->rej_after_srej = true;
           osi_free(p_buf);
         }
       } else if (p_fcrb->rej_sent) {
-<<<<<<< HEAD
-        log::warn("process_i_frame() CID: 0x{:04x}  Lost: {}  tx_seq:{}  ExpTxSeq {}  Rej: 1  SRej: {}", p_ccb->local_cid, num_lost, tx_seq, p_fcrb->next_seq_expected, p_fcrb->srej_sent);
-=======
         log::warn(
-                "process_i_frame() CID: 0x{:04x}  Lost: {}  tx_seq:{}  ExpTxSeq {} "
-                " Rej: 1  SRej: {}",
+                "process_i_frame() CID: 0x{:04x}  Lost: {}  tx_seq:{}  ExpTxSeq {}  Rej: 1  "
+                "SRej: {}",
                 p_ccb->local_cid, num_lost, tx_seq, p_fcrb->next_seq_expected, p_fcrb->srej_sent);
->>>>>>> 15c04564
 
         /* If REJ sent, just drop the frame */
         osi_free(p_buf);
       } else {
-<<<<<<< HEAD
-        log::verbose("process_i_frame() CID: 0x{:04x}  tx_seq:{}  ExpTxSeq {}  Rej: {}", p_ccb->local_cid, tx_seq, p_fcrb->next_seq_expected, p_fcrb->rej_sent);
-=======
         log::verbose("process_i_frame() CID: 0x{:04x}  tx_seq:{}  ExpTxSeq {}  Rej: {}",
-                     p_ccb->local_cid, tx_seq, p_fcrb->next_seq_expected, p_fcrb->rej_sent);
->>>>>>> 15c04564
+                      p_ccb->local_cid, tx_seq, p_fcrb->next_seq_expected, p_fcrb->rej_sent);
 
         /* If only one lost, we will send SREJ, otherwise we will send REJ */
         if (num_lost > 1) {
@@ -1144,14 +1067,8 @@
           l2c_fcr_send_S_frame(p_ccb, L2CAP_FCR_SUP_REJ, 0);
         } else {
           if (!fixed_queue_is_empty(p_fcrb->srej_rcv_hold_q)) {
-<<<<<<< HEAD
-            log::error("process_i_frame() CID: 0x{:04x}  sending SREJ tx_seq:{} hold_q.count:{}", p_ccb->local_cid, tx_seq, fixed_queue_length(p_fcrb->srej_rcv_hold_q));
-=======
-            log::error(
-                    "process_i_frame() CID: 0x{:04x}  sending SREJ tx_seq:{} "
-                    "hold_q.count:{}",
-                    p_ccb->local_cid, tx_seq, fixed_queue_length(p_fcrb->srej_rcv_hold_q));
->>>>>>> 15c04564
+            log::error("process_i_frame() CID: 0x{:04x}  sending SREJ tx_seq:{} hold_q.count:{}",
+                        p_ccb->local_cid, tx_seq, fixed_queue_length(p_fcrb->srej_rcv_hold_q));
           }
           p_buf->layer_specific = tx_seq;
           fixed_queue_enqueue(p_fcrb->srej_rcv_hold_q, p_buf);
@@ -1168,8 +1085,8 @@
   p_fcrb->rej_sent = p_fcrb->srej_sent = false;
 
   /* Adjust the next_seq, so that if the upper layer sends more data in the
-     callback
-     context, the received frame is acked by an I-frame. */
+      callback
+      context, the received frame is acked by an I-frame. */
   p_fcrb->next_seq_expected = (tx_seq + 1) & L2CAP_FCR_SEQ_MODULO;
 
   /* If any SAR problem in eRTM mode, spec says disconnect. */
@@ -1180,7 +1097,7 @@
   }
 
   /* RR optimization - if peer can still send us more, then start an ACK timer
-   */
+    */
   num_to_ack = (p_fcrb->next_seq_expected - p_fcrb->last_ack_sent) & L2CAP_FCR_SEQ_MODULO;
 
   if (num_to_ack < p_ccb->fcrb.max_held_acks) {
@@ -1190,30 +1107,30 @@
   /* We should neve never ack frame if we are not in OPEN state */
   if ((num_to_ack != 0) && p_ccb->in_use && (p_ccb->chnl_state == CST_OPEN)) {
     /* If no frames are awaiting transmission or are held, send an RR or RNR
-     * S-frame for ack */
+      * S-frame for ack */
     if (delay_ack) {
       /* If it is the first I frame we did not ack, start ack timer */
       if (!alarm_is_scheduled(p_ccb->fcrb.ack_timer)) {
         alarm_set_on_mloop(p_ccb->fcrb.ack_timer, L2CAP_FCR_ACK_TIMEOUT_MS,
-                           l2c_fcrb_ack_timer_timeout, p_ccb);
+                            l2c_fcrb_ack_timer_timeout, p_ccb);
       }
     } else if ((fixed_queue_is_empty(p_ccb->xmit_hold_q) || l2c_fcr_is_flow_controlled(p_ccb)) &&
-               fixed_queue_is_empty(p_ccb->fcrb.srej_rcv_hold_q)) {
+                fixed_queue_is_empty(p_ccb->fcrb.srej_rcv_hold_q)) {
       l2c_fcr_send_S_frame(p_ccb, L2CAP_FCR_SUP_RR, 0);
     }
   }
 }
 
 /*******************************************************************************
- *
- * Function         do_sar_reassembly
- *
- * Description      Process SAR bits and re-assemble frame
- *
- * Returns          true if all OK, else false
- *
- ******************************************************************************/
-static bool do_sar_reassembly(tL2C_CCB* p_ccb, BT_HDR* p_buf, uint16_t ctrl_word) {
+  *
+  * Function         do_sar_reassembly
+  *
+  * Description      Process SAR bits and re-assemble frame
+  *
+  * Returns          true if all OK, else false
+  *
+  ******************************************************************************/
+static bool do_sar_reassembly(tL2C_CCB * p_ccb, BT_HDR * p_buf, uint16_t ctrl_word) {
   log::assert_that(p_ccb != NULL, "assert failed: p_ccb != NULL");
   log::assert_that(p_buf != NULL, "assert failed: p_buf != NULL");
 
@@ -1225,14 +1142,8 @@
   /* Check if the SAR state is correct */
   if ((sar_type == L2CAP_FCR_UNSEG_SDU) || (sar_type == L2CAP_FCR_START_SDU)) {
     if (p_fcrb->p_rx_sdu != NULL) {
-<<<<<<< HEAD
-      log::warn("SAR - got unexpected unsegmented or start SDU  Expected len: {}  Got so far: {}", p_fcrb->rx_sdu_len, p_fcrb->p_rx_sdu->len);
-=======
-      log::warn(
-              "SAR - got unexpected unsegmented or start SDU  Expected len: {}  "
-              "Got so far: {}",
-              p_fcrb->rx_sdu_len, p_fcrb->p_rx_sdu->len);
->>>>>>> 15c04564
+      log::warn("SAR - got unexpected unsegmented or start SDU  Expected len: {}  Got so far: {}",
+                p_fcrb->rx_sdu_len, p_fcrb->p_rx_sdu->len);
 
       packet_ok = false;
     }
@@ -1259,7 +1170,8 @@
       p_buf->len -= 2;
 
       if (p_fcrb->rx_sdu_len > p_ccb->max_rx_mtu) {
-        log::warn("SAR - SDU len: {}  larger than MTU: {}", p_fcrb->rx_sdu_len, p_ccb->max_rx_mtu);
+        log::warn("SAR - SDU len: {}  larger than MTU: {}", p_fcrb->rx_sdu_len,
+                  p_ccb->max_rx_mtu);
         packet_ok = false;
       } else {
         p_fcrb->p_rx_sdu =
@@ -1271,26 +1183,18 @@
 
     if (packet_ok) {
       if ((p_fcrb->p_rx_sdu->len + p_buf->len) > p_fcrb->rx_sdu_len) {
-<<<<<<< HEAD
-        log::error("SAR - SDU len exceeded  Type: {}   Lengths: {} {} {}", sar_type, p_fcrb->p_rx_sdu->len, p_buf->len, p_fcrb->rx_sdu_len);
+        log::error("SAR - SDU len exceeded  Type: {}   Lengths: {} {} {}", sar_type,
+                    p_fcrb->p_rx_sdu->len, p_buf->len, p_fcrb->rx_sdu_len);
         packet_ok = false;
       } else if ((sar_type == L2CAP_FCR_END_SDU) &&
-                 ((p_fcrb->p_rx_sdu->len + p_buf->len) != p_fcrb->rx_sdu_len)) {
-        log::warn("SAR - SDU end rcvd but SDU incomplete: {} {} {}", p_fcrb->p_rx_sdu->len, p_buf->len, p_fcrb->rx_sdu_len);
-=======
-        log::error("SAR - SDU len exceeded  Type: {}   Lengths: {} {} {}", sar_type,
-                   p_fcrb->p_rx_sdu->len, p_buf->len, p_fcrb->rx_sdu_len);
-        packet_ok = false;
-      } else if ((sar_type == L2CAP_FCR_END_SDU) &&
-                 ((p_fcrb->p_rx_sdu->len + p_buf->len) != p_fcrb->rx_sdu_len)) {
+                  ((p_fcrb->p_rx_sdu->len + p_buf->len) != p_fcrb->rx_sdu_len)) {
         log::warn("SAR - SDU end rcvd but SDU incomplete: {} {} {}", p_fcrb->p_rx_sdu->len,
                   p_buf->len, p_fcrb->rx_sdu_len);
->>>>>>> 15c04564
         packet_ok = false;
       } else {
         memcpy(((uint8_t*)(p_fcrb->p_rx_sdu + 1)) + p_fcrb->p_rx_sdu->offset +
-                       p_fcrb->p_rx_sdu->len,
-               p, p_buf->len);
+                        p_fcrb->p_rx_sdu->len,
+                p, p_buf->len);
 
         p_fcrb->p_rx_sdu->len += p_buf->len;
 
@@ -1308,8 +1212,8 @@
   if (!packet_ok) {
     osi_free(p_buf);
   } else if (p_buf != NULL) {
-    if (p_ccb->local_cid < L2CAP_BASE_APPL_CID &&
-        (p_ccb->local_cid >= L2CAP_FIRST_FIXED_CHNL && p_ccb->local_cid <= L2CAP_LAST_FIXED_CHNL)) {
+    if (p_ccb->local_cid < L2CAP_BASE_APPL_CID && (p_ccb->local_cid >= L2CAP_FIRST_FIXED_CHNL &&
+                                                    p_ccb->local_cid <= L2CAP_LAST_FIXED_CHNL)) {
       if (l2cb.fixed_reg[p_ccb->local_cid - L2CAP_FIRST_FIXED_CHNL].pL2CA_FixedData_Cb) {
         (*l2cb.fixed_reg[p_ccb->local_cid - L2CAP_FIRST_FIXED_CHNL].pL2CA_FixedData_Cb)(
                 p_ccb->local_cid, p_ccb->p_lcb->remote_bd_addr, p_buf);
@@ -1323,15 +1227,15 @@
 }
 
 /*******************************************************************************
- *
- * Function         retransmit_i_frames
- *
- * Description      This function retransmits i-frames awaiting acks.
- *
- * Returns          bool    - true if retransmitted
- *
- ******************************************************************************/
-static bool retransmit_i_frames(tL2C_CCB* p_ccb, uint8_t tx_seq) {
+  *
+  * Function         retransmit_i_frames
+  *
+  * Description      This function retransmits i-frames awaiting acks.
+  *
+  * Returns          bool    - true if retransmitted
+  *
+  ******************************************************************************/
+static bool retransmit_i_frames(tL2C_CCB * p_ccb, uint8_t tx_seq) {
   log::assert_that(p_ccb != NULL, "assert failed: p_ccb != NULL");
 
   BT_HDR* p_buf = NULL;
@@ -1342,22 +1246,18 @@
   if ((!fixed_queue_is_empty(p_ccb->fcrb.waiting_for_ack_q)) &&
       (p_ccb->peer_cfg.fcr.max_transmit != 0) &&
       (p_ccb->fcrb.num_tries >= p_ccb->peer_cfg.fcr.max_transmit)) {
-<<<<<<< HEAD
-    log::verbose("Max Tries Exceeded:  (last_acq: {}  CID: 0x{:04x}  num_tries: {} (max: {}) ack_q_count: {}", p_ccb->fcrb.last_rx_ack, p_ccb->local_cid, p_ccb->fcrb.num_tries, p_ccb->peer_cfg.fcr.max_transmit, fixed_queue_length(p_ccb->fcrb.waiting_for_ack_q));
-=======
     log::verbose(
-            "Max Tries Exceeded:  (last_acq: {}  CID: 0x{:04x}  num_tries: {} "
-            "(max: {}) ack_q_count: {}",
+            "Max Tries Exceeded:  (last_acq: {}  CID: 0x{:04x}  num_tries: {} (max: {}) "
+            "ack_q_count: {}",
             p_ccb->fcrb.last_rx_ack, p_ccb->local_cid, p_ccb->fcrb.num_tries,
             p_ccb->peer_cfg.fcr.max_transmit, fixed_queue_length(p_ccb->fcrb.waiting_for_ack_q));
->>>>>>> 15c04564
 
     l2cu_disconnect_chnl(p_ccb);
     return false;
   }
 
   /* tx_seq indicates whether to retransmit a specific sequence or all (if ==
-   * L2C_FCR_RETX_ALL_PKTS) */
+    * L2C_FCR_RETX_ALL_PKTS) */
   list_t* list_ack = NULL;
   const list_node_t* node_ack = NULL;
   if (!fixed_queue_is_empty(p_ccb->fcrb.waiting_for_ack_q)) {
@@ -1366,7 +1266,7 @@
   }
   if (tx_seq != L2C_FCR_RETX_ALL_PKTS) {
     /* If sending only one, the sequence number tells us which one. Look for it.
-     */
+      */
     if (list_ack != NULL) {
       for (; node_ack != list_end(list_ack); node_ack = list_next(node_ack)) {
         p_buf = (BT_HDR*)list_node(node_ack);
@@ -1386,20 +1286,15 @@
     }
 
     if (!p_buf) {
-<<<<<<< HEAD
-      log::error("retransmit_i_frames() UNKNOWN seq: {}  q_count: {}", tx_seq, fixed_queue_length(p_ccb->fcrb.waiting_for_ack_q));
-      return (true);
-=======
       log::error("retransmit_i_frames() UNKNOWN seq: {}  q_count: {}", tx_seq,
-                 fixed_queue_length(p_ccb->fcrb.waiting_for_ack_q));
+                  fixed_queue_length(p_ccb->fcrb.waiting_for_ack_q));
       return true;
->>>>>>> 15c04564
     }
   } else {
     // Iterate though list and flush the amount requested from
     // the transmit data queue that satisfy the layer and event conditions.
     for (list_node_t* node_tmp = list_begin(p_ccb->p_lcb->link_xmit_data_q);
-         node_tmp != list_end(p_ccb->p_lcb->link_xmit_data_q);) {
+          node_tmp != list_end(p_ccb->p_lcb->link_xmit_data_q);) {
       BT_HDR* p_tmp = (BT_HDR*)list_node(node_tmp);
       node_tmp = list_next(node_tmp);
 
@@ -1449,15 +1344,15 @@
 }
 
 /*******************************************************************************
- *
- * Function         l2c_fcr_get_next_xmit_sdu_seg
- *
- * Description      Get the next SDU segment to transmit.
- *
- * Returns          pointer to buffer with segment or NULL
- *
- ******************************************************************************/
-BT_HDR* l2c_fcr_get_next_xmit_sdu_seg(tL2C_CCB* p_ccb, uint16_t max_packet_length) {
+  *
+  * Function         l2c_fcr_get_next_xmit_sdu_seg
+  *
+  * Description      Get the next SDU segment to transmit.
+  *
+  * Returns          pointer to buffer with segment or NULL
+  *
+  ******************************************************************************/
+BT_HDR* l2c_fcr_get_next_xmit_sdu_seg(tL2C_CCB * p_ccb, uint16_t max_packet_length) {
   log::assert_that(p_ccb != NULL, "assert failed: p_ccb != NULL");
 
   bool first_seg = false,   /* The segment is the first part of data  */
@@ -1469,11 +1364,11 @@
   uint16_t max_pdu = p_ccb->tx_mps /* Needed? - L2CAP_MAX_HEADER_FCS*/;
 
   /* If there is anything in the retransmit queue, that goes first
-   */
+    */
   p_buf = (BT_HDR*)fixed_queue_try_dequeue(p_ccb->fcrb.retrans_q);
   if (p_buf != NULL) {
     /* Update Rx Seq and FCS if we acked some packets while this one was queued
-     */
+      */
     prepare_I_frame(p_ccb, p_buf, true);
 
     p_buf->event = p_ccb->local_cid;
@@ -1493,16 +1388,12 @@
   /* If there is more data than the MPS, it requires segmentation */
   if (p_buf->len > max_pdu) {
     /* We are using the "event" field to tell is if we already started
-     * segmentation */
+      * segmentation */
     if (p_buf->event == 0) {
       first_seg = true;
       sdu_len = p_buf->len;
-<<<<<<< HEAD
-      max_pdu -= 2;          // send 2 bytes less in start pkt
-    } else
-=======
+      max_pdu -= 2;  // send 2 bytes less in start pkt
     } else {
->>>>>>> 15c04564
       mid_seg = true;
     }
 
@@ -1522,13 +1413,10 @@
               correctly */
     {
       log::error("L2CAP - cannot get buffer for segmentation, max_pdu: {}", max_pdu);
-<<<<<<< HEAD
-      return (NULL);
-=======
       return NULL;
->>>>>>> 15c04564
-    }
-  } else /* Use the original buffer if no segmentation, or the last segment */
+    }
+  }
+  else /* Use the original buffer if no segmentation, or the last segment */
   {
     p_xmit = (BT_HDR*)fixed_queue_try_dequeue(p_ccb->xmit_hold_q);
 
@@ -1582,12 +1470,8 @@
     BT_HDR* p_wack = l2c_fcr_clone_buf(p_xmit, HCI_DATA_PREAMBLE_SIZE, p_xmit->len);
 
     if (!p_wack) {
-<<<<<<< HEAD
-      log::error("L2CAP - no buffer for xmit cloning, CID: 0x{:04x}  Length: {}", p_ccb->local_cid, p_xmit->len);
-=======
       log::error("L2CAP - no buffer for xmit cloning, CID: 0x{:04x}  Length: {}", p_ccb->local_cid,
                  p_xmit->len);
->>>>>>> 15c04564
 
       /* We will not save the FCS in case we reconfigure and change options */
       p_xmit->len -= L2CAP_FCS_LEN;
@@ -1725,12 +1609,8 @@
       p_ccb->our_cfg.fcr.rtrans_tout = 0;
     }
 
-<<<<<<< HEAD
-    log::verbose("l2c_fcr_adj_monitor_retran_timeout: mon_tout:{}, rtrans_tout:{}", p_ccb->our_cfg.fcr.mon_tout, p_ccb->our_cfg.fcr.rtrans_tout);
-=======
     log::verbose("l2c_fcr_adj_monitor_retran_timeout: mon_tout:{}, rtrans_tout:{}",
                  p_ccb->our_cfg.fcr.mon_tout, p_ccb->our_cfg.fcr.rtrans_tout);
->>>>>>> 15c04564
   }
 }
 /*******************************************************************************
@@ -1759,12 +1639,8 @@
      * adjust it. For now, respond with our own tx_wnd_sz. */
     /* Note: peer is not guaranteed to obey our adjustment */
     if (p_ccb->peer_cfg.fcr.tx_win_sz > p_ccb->our_cfg.fcr.tx_win_sz) {
-<<<<<<< HEAD
-      log::verbose("adjusting requested tx_win_sz from {} to {}", p_ccb->peer_cfg.fcr.tx_win_sz, p_ccb->our_cfg.fcr.tx_win_sz);
-=======
       log::verbose("adjusting requested tx_win_sz from {} to {}", p_ccb->peer_cfg.fcr.tx_win_sz,
                    p_ccb->our_cfg.fcr.tx_win_sz);
->>>>>>> 15c04564
       p_ccb->peer_cfg.fcr.tx_win_sz = p_ccb->our_cfg.fcr.tx_win_sz;
     }
 
@@ -1855,12 +1731,8 @@
 
   /* Disconnect if the channels do not match */
   if (p_ccb->our_cfg.fcr.mode != peer_mode) {
-<<<<<<< HEAD
-    log::warn("L2C CFG:  Channels incompatible (local {}, peer {})", p_ccb->our_cfg.fcr.mode, peer_mode);
-=======
     log::warn("L2C CFG:  Channels incompatible (local {}, peer {})", p_ccb->our_cfg.fcr.mode,
               peer_mode);
->>>>>>> 15c04564
     l2cu_disconnect_chnl(p_ccb);
   }
 
@@ -1887,15 +1759,11 @@
 
   p_ccb->p_lcb->w4_info_rsp = false; /* Handles T61x SonyEricsson Bug in Info Request */
 
-<<<<<<< HEAD
-  log::verbose("l2c_fcr_process_peer_cfg_req() CFG fcr_present:{} fcr.mode:{} CCB FCR mode:{} preferred: {}", p_cfg->fcr_present, p_cfg->fcr.mode, p_ccb->our_cfg.fcr.mode, p_ccb->p_rcb->ertm_info.preferred_mode);
-=======
   log::verbose(
-          "l2c_fcr_process_peer_cfg_req() CFG fcr_present:{} fcr.mode:{} CCB FCR "
-          "mode:{} preferred: {}",
+          "l2c_fcr_process_peer_cfg_req() CFG fcr_present:{} fcr.mode:{} CCB FCR mode:{} "
+          "preferred: {}",
           p_cfg->fcr_present, p_cfg->fcr.mode, p_ccb->our_cfg.fcr.mode,
           p_ccb->p_rcb->ertm_info.preferred_mode);
->>>>>>> 15c04564
 
   /* Need to negotiate if our modes are not the same */
   if (p_cfg->fcr.mode != p_ccb->p_rcb->ertm_info.preferred_mode) {
@@ -1937,16 +1805,8 @@
         p_ccb->peer_cfg.fcs = p_cfg->fcs;
       }
 
-<<<<<<< HEAD
-      max_retrans_size = OBX_LRG_DATA_BUF_SIZE - sizeof(BT_HDR) -
-                         L2CAP_MIN_OFFSET - L2CAP_SDU_LEN_OFFSET -
-                         L2CAP_FCS_LEN;
-=======
-      max_retrans_size = BT_DEFAULT_BUFFER_SIZE - sizeof(BT_HDR) - L2CAP_MIN_OFFSET -
+      max_retrans_size = OBX_LRG_DATA_BUF_SIZE - sizeof(BT_HDR) - L2CAP_MIN_OFFSET -
                          L2CAP_SDU_LEN_OFFSET - L2CAP_FCS_LEN;
->>>>>>> 15c04564
-
-
 
       /* Ensure the MPS is not bigger than the MTU */
       if ((p_cfg->fcr.mps == 0) || (p_cfg->fcr.mps > p_ccb->peer_cfg.mtu)) {
