/******************************************************************************
 *
 *  Copyright 2004-2012 Broadcom Corporation
 *
 *  Licensed under the Apache License, Version 2.0 (the "License");
 *  you may not use this file except in compliance with the License.
 *  You may obtain a copy of the License at:
 *
 *  http://www.apache.org/licenses/LICENSE-2.0
 *
 *  Unless required by applicable law or agreed to in writing, software
 *  distributed under the License is distributed on an "AS IS" BASIS,
 *  WITHOUT WARRANTIES OR CONDITIONS OF ANY KIND, either express or implied.
 *  See the License for the specific language governing permissions and
 *  limitations under the License.
 *
 ******************************************************************************/

/******************************************************************************
 *
 *  This file contains the L2CAP 1.2 Flow Control and retransmissions
 *  functions
 *
 ******************************************************************************/

#include <bluetooth/log.h>
#include <stdlib.h>
#include <string.h>

#include "internal_include/bt_target.h"
#include "osi/include/allocator.h"
#include "stack/include/bt_hdr.h"
#include "stack/include/bt_types.h"
#include "stack/include/l2c_api.h"
#include "stack/include/l2cdefs.h"
#include "stack/l2cap/l2c_int.h"

/* Flag passed to retransmit_i_frames() when all packets should be retransmitted
 */
#define L2C_FCR_RETX_ALL_PKTS 0xFF

using namespace bluetooth;

/* this is the minimal offset required by OBX to process incoming packets */
static const uint16_t OBX_BUF_MIN_OFFSET = 4;

static const char* SAR_types[] = {"Unsegmented", "Start", "End", "Continuation"};
static const char* SUP_types[] = {"RR", "REJ", "RNR", "SREJ"};

/* Look-up table for the CRC calculation */
static const unsigned short crctab[256] = {
        0x0000, 0xc0c1, 0xc181, 0x0140, 0xc301, 0x03c0, 0x0280, 0xc241, 0xc601, 0x06c0, 0x0780,
        0xc741, 0x0500, 0xc5c1, 0xc481, 0x0440, 0xcc01, 0x0cc0, 0x0d80, 0xcd41, 0x0f00, 0xcfc1,
        0xce81, 0x0e40, 0x0a00, 0xcac1, 0xcb81, 0x0b40, 0xc901, 0x09c0, 0x0880, 0xc841, 0xd801,
        0x18c0, 0x1980, 0xd941, 0x1b00, 0xdbc1, 0xda81, 0x1a40, 0x1e00, 0xdec1, 0xdf81, 0x1f40,
        0xdd01, 0x1dc0, 0x1c80, 0xdc41, 0x1400, 0xd4c1, 0xd581, 0x1540, 0xd701, 0x17c0, 0x1680,
        0xd641, 0xd201, 0x12c0, 0x1380, 0xd341, 0x1100, 0xd1c1, 0xd081, 0x1040, 0xf001, 0x30c0,
        0x3180, 0xf141, 0x3300, 0xf3c1, 0xf281, 0x3240, 0x3600, 0xf6c1, 0xf781, 0x3740, 0xf501,
        0x35c0, 0x3480, 0xf441, 0x3c00, 0xfcc1, 0xfd81, 0x3d40, 0xff01, 0x3fc0, 0x3e80, 0xfe41,
        0xfa01, 0x3ac0, 0x3b80, 0xfb41, 0x3900, 0xf9c1, 0xf881, 0x3840, 0x2800, 0xe8c1, 0xe981,
        0x2940, 0xeb01, 0x2bc0, 0x2a80, 0xea41, 0xee01, 0x2ec0, 0x2f80, 0xef41, 0x2d00, 0xedc1,
        0xec81, 0x2c40, 0xe401, 0x24c0, 0x2580, 0xe541, 0x2700, 0xe7c1, 0xe681, 0x2640, 0x2200,
        0xe2c1, 0xe381, 0x2340, 0xe101, 0x21c0, 0x2080, 0xe041, 0xa001, 0x60c0, 0x6180, 0xa141,
        0x6300, 0xa3c1, 0xa281, 0x6240, 0x6600, 0xa6c1, 0xa781, 0x6740, 0xa501, 0x65c0, 0x6480,
        0xa441, 0x6c00, 0xacc1, 0xad81, 0x6d40, 0xaf01, 0x6fc0, 0x6e80, 0xae41, 0xaa01, 0x6ac0,
        0x6b80, 0xab41, 0x6900, 0xa9c1, 0xa881, 0x6840, 0x7800, 0xb8c1, 0xb981, 0x7940, 0xbb01,
        0x7bc0, 0x7a80, 0xba41, 0xbe01, 0x7ec0, 0x7f80, 0xbf41, 0x7d00, 0xbdc1, 0xbc81, 0x7c40,
        0xb401, 0x74c0, 0x7580, 0xb541, 0x7700, 0xb7c1, 0xb681, 0x7640, 0x7200, 0xb2c1, 0xb381,
        0x7340, 0xb101, 0x71c0, 0x7080, 0xb041, 0x5000, 0x90c1, 0x9181, 0x5140, 0x9301, 0x53c0,
        0x5280, 0x9241, 0x9601, 0x56c0, 0x5780, 0x9741, 0x5500, 0x95c1, 0x9481, 0x5440, 0x9c01,
        0x5cc0, 0x5d80, 0x9d41, 0x5f00, 0x9fc1, 0x9e81, 0x5e40, 0x5a00, 0x9ac1, 0x9b81, 0x5b40,
        0x9901, 0x59c0, 0x5880, 0x9841, 0x8801, 0x48c0, 0x4980, 0x8941, 0x4b00, 0x8bc1, 0x8a81,
        0x4a40, 0x4e00, 0x8ec1, 0x8f81, 0x4f40, 0x8d01, 0x4dc0, 0x4c80, 0x8c41, 0x4400, 0x84c1,
        0x8581, 0x4540, 0x8701, 0x47c0, 0x4680, 0x8641, 0x8201, 0x42c0, 0x4380, 0x8341, 0x4100,
        0x81c1, 0x8081, 0x4040,
};

/*******************************************************************************
 *  Static local functions
 */
static bool process_reqseq(tL2C_CCB* p_ccb, uint16_t ctrl_word);
static void process_s_frame(tL2C_CCB* p_ccb, BT_HDR* p_buf, uint16_t ctrl_word);
static void process_i_frame(tL2C_CCB* p_ccb, BT_HDR* p_buf, uint16_t ctrl_word, bool delay_ack);
static bool retransmit_i_frames(tL2C_CCB* p_ccb, uint8_t tx_seq);
static void prepare_I_frame(tL2C_CCB* p_ccb, BT_HDR* p_buf, bool is_retransmission);
static bool do_sar_reassembly(tL2C_CCB* p_ccb, BT_HDR* p_buf, uint16_t ctrl_word);

/*******************************************************************************
 *
 * Function         l2c_fcr_updcrc
 *
 * Description      This function computes the CRC using the look-up table.
 *
 * Returns          CRC
 *
 ******************************************************************************/
static unsigned short l2c_fcr_updcrc(unsigned short icrc, unsigned char* icp, int icnt) {
  unsigned short crc = icrc;
  unsigned char* cp = icp;
  int cnt = icnt;

  while (cnt--) {
    crc = ((crc >> 8) & 0xff) ^ crctab[(crc & 0xff) ^ *cp++];
  }

  return crc;
}

/*******************************************************************************
 *
 * Function         l2c_fcr_tx_get_fcs
 *
 * Description      This function computes the CRC for a frame to be TXed.
 *
 * Returns          CRC
 *
 ******************************************************************************/
static uint16_t l2c_fcr_tx_get_fcs(BT_HDR* p_buf) {
  uint8_t* p = ((uint8_t*)(p_buf + 1)) + p_buf->offset;

  return l2c_fcr_updcrc(L2CAP_FCR_INIT_CRC, p, p_buf->len);
}

/*******************************************************************************
 *
 * Function         l2c_fcr_rx_get_fcs
 *
 * Description      This function computes the CRC for a received frame.
 *
 * Returns          CRC
 *
 ******************************************************************************/
static uint16_t l2c_fcr_rx_get_fcs(BT_HDR* p_buf) {
  uint8_t* p = ((uint8_t*)(p_buf + 1)) + p_buf->offset;

  /* offset points past the L2CAP header, but the CRC check includes it */
  p -= L2CAP_PKT_OVERHEAD;

  return l2c_fcr_updcrc(L2CAP_FCR_INIT_CRC, p, p_buf->len + L2CAP_PKT_OVERHEAD);
}

/*******************************************************************************
 *
 * Function         l2c_fcr_start_timer
 *
 * Description      This function starts the (monitor or retransmission) timer.
 *
 * Returns          -
 *
 ******************************************************************************/
void l2c_fcr_start_timer(tL2C_CCB* p_ccb) {
  log::assert_that(p_ccb != NULL, "assert failed: p_ccb != NULL");
  uint32_t tout;

  /* The timers which are in milliseconds */
  if (p_ccb->fcrb.wait_ack) {
    tout = (uint32_t)p_ccb->our_cfg.fcr.mon_tout;
  } else {
    tout = (uint32_t)p_ccb->our_cfg.fcr.rtrans_tout;
  }

  /* Only start a timer that was not started */
  if (!alarm_is_scheduled(p_ccb->fcrb.mon_retrans_timer)) {
    alarm_set_on_mloop(p_ccb->fcrb.mon_retrans_timer, tout, l2c_ccb_timer_timeout, p_ccb);
  }
}

/*******************************************************************************
 *
 * Function         l2c_fcr_stop_timer
 *
 * Description      This function stops the (monitor or transmission) timer.
 *
 * Returns          -
 *
 ******************************************************************************/
void l2c_fcr_stop_timer(tL2C_CCB* p_ccb) {
  log::assert_that(p_ccb != NULL, "assert failed: p_ccb != NULL");
  alarm_cancel(p_ccb->fcrb.mon_retrans_timer);
}

/*******************************************************************************
 *
 * Function         l2c_fcr_cleanup
 *
 * Description      This function cleans up the variable used for
 *                  flow-control/retrans.
 *
 * Returns          -
 *
 ******************************************************************************/
void l2c_fcr_cleanup(tL2C_CCB* p_ccb) {
  log::assert_that(p_ccb != NULL, "assert failed: p_ccb != NULL");
  tL2C_FCRB* p_fcrb = &p_ccb->fcrb;

  alarm_free(p_fcrb->mon_retrans_timer);
  p_fcrb->mon_retrans_timer = NULL;
  alarm_free(p_fcrb->ack_timer);
  p_fcrb->ack_timer = NULL;

  osi_free_and_reset((void**)&p_fcrb->p_rx_sdu);

  fixed_queue_free(p_fcrb->waiting_for_ack_q, osi_free);
  p_fcrb->waiting_for_ack_q = NULL;

  fixed_queue_free(p_fcrb->srej_rcv_hold_q, osi_free);
  p_fcrb->srej_rcv_hold_q = NULL;

  fixed_queue_free(p_fcrb->retrans_q, osi_free);
  p_fcrb->retrans_q = NULL;

  memset(p_fcrb, 0, sizeof(tL2C_FCRB));
}

/*******************************************************************************
 *
 * Function         l2c_fcr_clone_buf
 *
 * Description      This function allocates and copies requested part of a
 *                  buffer at a new-offset.
 *
 * Returns          pointer to new buffer
 *
 ******************************************************************************/
BT_HDR* l2c_fcr_clone_buf(BT_HDR* p_buf, uint16_t new_offset, uint16_t no_of_bytes) {
  log::assert_that(p_buf != NULL, "assert failed: p_buf != NULL");
  /*
   * NOTE: We allocate extra L2CAP_FCS_LEN octets, in case we need to put
   * the FCS (Frame Check Sequence) at the end of the buffer.
   */
  uint16_t buf_size = no_of_bytes + sizeof(BT_HDR) + new_offset + L2CAP_FCS_LEN;
  BT_HDR* p_buf2 = (BT_HDR*)osi_malloc(buf_size);

  p_buf2->offset = new_offset;
  p_buf2->len = no_of_bytes;
  memcpy(((uint8_t*)(p_buf2 + 1)) + p_buf2->offset, ((uint8_t*)(p_buf + 1)) + p_buf->offset,
         no_of_bytes);

  return p_buf2;
}

/*******************************************************************************
 *
 * Function         l2c_fcr_is_flow_controlled
 *
 * Description      This function checks if the CCB is flow controlled by peer.
 *
 * Returns          The control word
 *
 ******************************************************************************/
bool l2c_fcr_is_flow_controlled(tL2C_CCB* p_ccb) {
  log::assert_that(p_ccb != NULL, "assert failed: p_ccb != NULL");
  if (p_ccb->peer_cfg.fcr.mode == L2CAP_FCR_ERTM_MODE) {
    /* Check if remote side flowed us off or the transmit window is full */
    if ((p_ccb->fcrb.remote_busy) ||
        (fixed_queue_length(p_ccb->fcrb.waiting_for_ack_q) >= p_ccb->peer_cfg.fcr.tx_win_sz)) {
      return true;
    }
  }
  return false;
}

/*******************************************************************************
 *
 * Function         prepare_I_frame
 *
 * Description      This function sets the FCR variables in an I-frame that is
 *                  about to be sent to HCI for transmission. This may be the
 *                  first time the I-frame is sent, or a retransmission
 *
 * Returns          -
 *
 ******************************************************************************/
static void prepare_I_frame(tL2C_CCB* p_ccb, BT_HDR* p_buf, bool is_retransmission) {
  log::assert_that(p_ccb != NULL, "assert failed: p_ccb != NULL");
  log::assert_that(p_buf != NULL, "assert failed: p_buf != NULL");
  tL2C_FCRB* p_fcrb = &p_ccb->fcrb;
  uint8_t* p;
  uint16_t fcs;
  uint16_t ctrl_word;
  bool set_f_bit = p_fcrb->send_f_rsp;

  p_fcrb->send_f_rsp = false;

  if (is_retransmission) {
    /* Get the old control word and clear out the old req_seq and F bits */
    p = ((uint8_t*)(p_buf + 1)) + p_buf->offset + L2CAP_PKT_OVERHEAD;

    STREAM_TO_UINT16(ctrl_word, p);

    ctrl_word &= ~(L2CAP_FCR_REQ_SEQ_BITS + L2CAP_FCR_F_BIT);
  } else {
    ctrl_word = p_buf->layer_specific & L2CAP_FCR_SEG_BITS;            /* SAR bits */
    ctrl_word |= (p_fcrb->next_tx_seq << L2CAP_FCR_TX_SEQ_BITS_SHIFT); /* Tx Seq */

    p_fcrb->next_tx_seq = (p_fcrb->next_tx_seq + 1) & L2CAP_FCR_SEQ_MODULO;
  }

  /* Set the F-bit and reqseq only if using re-transmission mode */
  if (p_ccb->peer_cfg.fcr.mode == L2CAP_FCR_ERTM_MODE) {
    if (set_f_bit) {
      ctrl_word |= L2CAP_FCR_F_BIT;
    }

    ctrl_word |= (p_fcrb->next_seq_expected) << L2CAP_FCR_REQ_SEQ_BITS_SHIFT;

    p_fcrb->last_ack_sent = p_ccb->fcrb.next_seq_expected;

    alarm_cancel(p_ccb->fcrb.ack_timer);
  }

  /* Set the control word */
  p = ((uint8_t*)(p_buf + 1)) + p_buf->offset + L2CAP_PKT_OVERHEAD;

  UINT16_TO_STREAM(p, ctrl_word);

  /* Compute the FCS and add to the end of the buffer if not bypassed */
  /* length field in l2cap header has to include FCS length */
  p = ((uint8_t*)(p_buf + 1)) + p_buf->offset;
  UINT16_TO_STREAM(p, p_buf->len + L2CAP_FCS_LEN - L2CAP_PKT_OVERHEAD);

  /* Calculate the FCS */
  fcs = l2c_fcr_tx_get_fcs(p_buf);

  /* Point to the end of the buffer and put the FCS there */
  /*
   * NOTE: Here we assume the allocated buffer is large enough
   * to include extra L2CAP_FCS_LEN octets at the end.
   */
  p = ((uint8_t*)(p_buf + 1)) + p_buf->offset + p_buf->len;

  UINT16_TO_STREAM(p, fcs);

  p_buf->len += L2CAP_FCS_LEN;

  if (is_retransmission) {
    log::verbose(
            "L2CAP eRTM ReTx I-frame  CID: 0x{:04x}  Len: {}  SAR: {}  TxSeq: {}  ReqSeq: {}  F: "
            "{}",
            p_ccb->local_cid, p_buf->len,
            SAR_types[(ctrl_word & L2CAP_FCR_SAR_BITS) >> L2CAP_FCR_SAR_BITS_SHIFT],
            (ctrl_word & L2CAP_FCR_TX_SEQ_BITS) >> L2CAP_FCR_TX_SEQ_BITS_SHIFT,
            (ctrl_word & L2CAP_FCR_REQ_SEQ_BITS) >> L2CAP_FCR_REQ_SEQ_BITS_SHIFT,
            (ctrl_word & L2CAP_FCR_F_BIT) >> L2CAP_FCR_F_BIT_SHIFT);
  } else {
    log::verbose(
            "L2CAP eRTM Tx I-frame CID: 0x{:04x}  Len: {}  SAR: {:<12s}  TxSeq: {}  ReqSeq: {}  F: "
            "{}",
            p_ccb->local_cid, p_buf->len,
            SAR_types[(ctrl_word & L2CAP_FCR_SAR_BITS) >> L2CAP_FCR_SAR_BITS_SHIFT],
            (ctrl_word & L2CAP_FCR_TX_SEQ_BITS) >> L2CAP_FCR_TX_SEQ_BITS_SHIFT,
            (ctrl_word & L2CAP_FCR_REQ_SEQ_BITS) >> L2CAP_FCR_REQ_SEQ_BITS_SHIFT,
            (ctrl_word & L2CAP_FCR_F_BIT) >> L2CAP_FCR_F_BIT_SHIFT);
  }

  /* Start the retransmission timer if not already running */
  if (p_ccb->peer_cfg.fcr.mode == L2CAP_FCR_ERTM_MODE) {
    l2c_fcr_start_timer(p_ccb);
  }
}

/*******************************************************************************
 *
 * Function         l2c_fcr_send_S_frame
 *
 * Description      This function formats and sends an S-frame for transmission.
 *
 * Returns          -
 *
 ******************************************************************************/
void l2c_fcr_send_S_frame(tL2C_CCB* p_ccb, uint16_t function_code, uint16_t pf_bit) {
  log::assert_that(p_ccb != NULL, "assert failed: p_ccb != NULL");
  uint8_t* p;
  uint16_t ctrl_word;
  uint16_t fcs;

  if ((!p_ccb->in_use) || (p_ccb->chnl_state != CST_OPEN)) {
    return;
  }

  if (pf_bit == L2CAP_FCR_P_BIT) {
    p_ccb->fcrb.wait_ack = true;

    l2c_fcr_stop_timer(p_ccb); /* Restart the monitor timer */
    l2c_fcr_start_timer(p_ccb);
  }

  /* Create the control word to use */
  ctrl_word = (function_code << L2CAP_FCR_SUP_SHIFT) | L2CAP_FCR_S_FRAME_BIT;
  ctrl_word |= (p_ccb->fcrb.next_seq_expected << L2CAP_FCR_REQ_SEQ_BITS_SHIFT);
  ctrl_word |= pf_bit;

  BT_HDR* p_buf = (BT_HDR*)osi_malloc(L2CAP_CMD_BUF_SIZE);
  p_buf->offset = HCI_DATA_PREAMBLE_SIZE;
  p_buf->len = L2CAP_PKT_OVERHEAD + L2CAP_FCR_OVERHEAD;

  /* Set the pointer to the beginning of the data */
  p = (uint8_t*)(p_buf + 1) + p_buf->offset;

  /* Put in the L2CAP header */
  UINT16_TO_STREAM(p, L2CAP_FCR_OVERHEAD + L2CAP_FCS_LEN);
  UINT16_TO_STREAM(p, p_ccb->remote_cid);
  UINT16_TO_STREAM(p, ctrl_word);

  /* Compute the FCS and add to the end of the buffer if not bypassed */
  fcs = l2c_fcr_tx_get_fcs(p_buf);

  UINT16_TO_STREAM(p, fcs);
  p_buf->len += L2CAP_FCS_LEN;

  /* Now, the HCI transport header */
  p_buf->layer_specific = L2CAP_NON_FLUSHABLE_PKT;
  l2cu_set_acl_hci_header(p_buf, p_ccb);

  if ((((ctrl_word & L2CAP_FCR_SUP_BITS) >> L2CAP_FCR_SUP_SHIFT) == 1) ||
      (((ctrl_word & L2CAP_FCR_SUP_BITS) >> L2CAP_FCR_SUP_SHIFT) == 3)) {
    log::warn(
            "L2CAP eRTM Tx S-frame  CID: 0x{:04x}  ctrlword: 0x{:04x}  Type: {}  ReqSeq: {}  P: {} "
            " F: {}",
            p_ccb->local_cid, ctrl_word,
            SUP_types[(ctrl_word & L2CAP_FCR_SUP_BITS) >> L2CAP_FCR_SUP_SHIFT],
            (ctrl_word & L2CAP_FCR_REQ_SEQ_BITS) >> L2CAP_FCR_REQ_SEQ_BITS_SHIFT,
            (ctrl_word & L2CAP_FCR_P_BIT) >> L2CAP_FCR_P_BIT_SHIFT,
            (ctrl_word & L2CAP_FCR_F_BIT) >> L2CAP_FCR_F_BIT_SHIFT);
    log::warn("Buf Len: {}", p_buf->len);
  } else {
    log::verbose(
            "L2CAP eRTM Tx S-frame  CID: 0x{:04x}  ctrlword: 0x{:04x}  Type: {}  ReqSeq: {}  P: {} "
            " F: {}",
            p_ccb->local_cid, ctrl_word,
            SUP_types[(ctrl_word & L2CAP_FCR_SUP_BITS) >> L2CAP_FCR_SUP_SHIFT],
            (ctrl_word & L2CAP_FCR_REQ_SEQ_BITS) >> L2CAP_FCR_REQ_SEQ_BITS_SHIFT,
            (ctrl_word & L2CAP_FCR_P_BIT) >> L2CAP_FCR_P_BIT_SHIFT,
            (ctrl_word & L2CAP_FCR_F_BIT) >> L2CAP_FCR_F_BIT_SHIFT);
    log::verbose("Buf Len: {}", p_buf->len);
  }

  l2c_link_check_send_pkts(p_ccb->p_lcb, 0, p_buf);

  p_ccb->fcrb.last_ack_sent = p_ccb->fcrb.next_seq_expected;

  alarm_cancel(p_ccb->fcrb.ack_timer);
}

/*******************************************************************************
 *
 * Function         l2c_fcr_proc_pdu
 *
 * Description      This function is the entry point for processing of a
 *                  received PDU when in flow control and/or retransmission
 *                  modes.
 *
 * Returns          -
 *
 ******************************************************************************/
void l2c_fcr_proc_pdu(tL2C_CCB* p_ccb, BT_HDR* p_buf) {
  log::assert_that(p_ccb != NULL, "assert failed: p_ccb != NULL");
  log::assert_that(p_buf != NULL, "assert failed: p_buf != NULL");
  uint8_t* p;
  uint16_t fcs;
  uint16_t min_pdu_len;
  uint16_t ctrl_word;

  /* Check the length */
  min_pdu_len = (uint16_t)(L2CAP_FCS_LEN + L2CAP_FCR_OVERHEAD);

  if (p_buf->len < min_pdu_len) {
    log::warn("Rx L2CAP PDU: CID: 0x{:04x}  Len too short: {}", p_ccb->local_cid, p_buf->len);
    osi_free(p_buf);
    return;
  }

  /* Get the control word */
  p = ((uint8_t*)(p_buf + 1)) + p_buf->offset;
  STREAM_TO_UINT16(ctrl_word, p);

  if (ctrl_word & L2CAP_FCR_S_FRAME_BIT) {
    if ((((ctrl_word & L2CAP_FCR_SUP_BITS) >> L2CAP_FCR_SUP_SHIFT) == 1) ||
        (((ctrl_word & L2CAP_FCR_SUP_BITS) >> L2CAP_FCR_SUP_SHIFT) == 3)) {
      /* REJ or SREJ */
      log::warn("L2CAP eRTM Rx S-frame: cid: 0x{:04x}  Len: {}  Type: {}  ReqSeq: {}  P: {}  F: {}",
                p_ccb->local_cid, p_buf->len,
                SUP_types[(ctrl_word & L2CAP_FCR_SUP_BITS) >> L2CAP_FCR_SUP_SHIFT],
                (ctrl_word & L2CAP_FCR_REQ_SEQ_BITS) >> L2CAP_FCR_REQ_SEQ_BITS_SHIFT,
                (ctrl_word & L2CAP_FCR_P_BIT) >> L2CAP_FCR_P_BIT_SHIFT,
                (ctrl_word & L2CAP_FCR_F_BIT) >> L2CAP_FCR_F_BIT_SHIFT);
    } else {
      log::verbose(
              "L2CAP eRTM Rx S-frame: cid: 0x{:04x}  Len: {}  Type: {}  ReqSeq: {}  P: {}  F: {}",
              p_ccb->local_cid, p_buf->len,
              SUP_types[(ctrl_word & L2CAP_FCR_SUP_BITS) >> L2CAP_FCR_SUP_SHIFT],
              (ctrl_word & L2CAP_FCR_REQ_SEQ_BITS) >> L2CAP_FCR_REQ_SEQ_BITS_SHIFT,
              (ctrl_word & L2CAP_FCR_P_BIT) >> L2CAP_FCR_P_BIT_SHIFT,
              (ctrl_word & L2CAP_FCR_F_BIT) >> L2CAP_FCR_F_BIT_SHIFT);
    }
  } else {
    log::verbose(
            "L2CAP eRTM Rx I-frame: cid: 0x{:04x}  Len: {}  SAR: {:<12s}  TxSeq: {}  ReqSeq: {}  "
            "F: {}",
            p_ccb->local_cid, p_buf->len,
            SAR_types[(ctrl_word & L2CAP_FCR_SAR_BITS) >> L2CAP_FCR_SAR_BITS_SHIFT],
            (ctrl_word & L2CAP_FCR_TX_SEQ_BITS) >> L2CAP_FCR_TX_SEQ_BITS_SHIFT,
            (ctrl_word & L2CAP_FCR_REQ_SEQ_BITS) >> L2CAP_FCR_REQ_SEQ_BITS_SHIFT,
            (ctrl_word & L2CAP_FCR_F_BIT) >> L2CAP_FCR_F_BIT_SHIFT);
  }

  log::verbose(
          "eRTM Rx Nxt_tx_seq {}, Lst_rx_ack {}, Nxt_seq_exp {}, Lst_ack_snt {}, wt_q.cnt {}, "
          "tries {}",
          p_ccb->fcrb.next_tx_seq, p_ccb->fcrb.last_rx_ack, p_ccb->fcrb.next_seq_expected,
          p_ccb->fcrb.last_ack_sent, fixed_queue_length(p_ccb->fcrb.waiting_for_ack_q),
          p_ccb->fcrb.num_tries);

  /* Verify FCS if using */
  p = ((uint8_t*)(p_buf + 1)) + p_buf->offset + p_buf->len - L2CAP_FCS_LEN;

  /* Extract and drop the FCS from the packet */
  STREAM_TO_UINT16(fcs, p);
  p_buf->len -= L2CAP_FCS_LEN;

  if (l2c_fcr_rx_get_fcs(p_buf) != fcs) {
    log::warn("Rx L2CAP PDU: CID: 0x{:04x}  BAD FCS", p_ccb->local_cid);
    osi_free(p_buf);
    return;
  }

  /* Get the control word */
  p = ((uint8_t*)(p_buf + 1)) + p_buf->offset;

  STREAM_TO_UINT16(ctrl_word, p);

  p_buf->len -= L2CAP_FCR_OVERHEAD;
  p_buf->offset += L2CAP_FCR_OVERHEAD;

  /* If we had a poll bit outstanding, check if we got a final response */
  if (p_ccb->fcrb.wait_ack) {
    /* If final bit not set, ignore the frame unless it is a polled S-frame */
    if (!(ctrl_word & L2CAP_FCR_F_BIT)) {
      if ((ctrl_word & L2CAP_FCR_P_BIT) && (ctrl_word & L2CAP_FCR_S_FRAME_BIT)) {
        if (p_ccb->fcrb.srej_sent) {
          l2c_fcr_send_S_frame(p_ccb, L2CAP_FCR_SUP_SREJ, L2CAP_FCR_F_BIT);
        } else {
          l2c_fcr_send_S_frame(p_ccb, L2CAP_FCR_SUP_RR, L2CAP_FCR_F_BIT);
        }

        /* Got a poll while in wait_ack state, so re-start our timer with
         * 1-second */
        /* This is a small optimization... the monitor timer is 12 secs, but we
         * saw */
        /* that if the other side sends us a poll when we are waiting for a
         * final,  */
        /* then it speeds up recovery significantly if we poll it back soon
         * after its poll. */
        alarm_set_on_mloop(p_ccb->fcrb.mon_retrans_timer, BT_1SEC_TIMEOUT_MS, l2c_ccb_timer_timeout,
                           p_ccb);
      }
      osi_free(p_buf);
      return;
    }

    p_ccb->fcrb.wait_ack = false;

    /* P and F are mutually exclusive */
    if (ctrl_word & L2CAP_FCR_S_FRAME_BIT) {
      ctrl_word &= ~L2CAP_FCR_P_BIT;
    }

    if (fixed_queue_is_empty(p_ccb->fcrb.waiting_for_ack_q)) {
      p_ccb->fcrb.num_tries = 0;
    }

    l2c_fcr_stop_timer(p_ccb);
  } else {
    /* Otherwise, ensure the final bit is ignored */
    ctrl_word &= ~L2CAP_FCR_F_BIT;
  }

  /* Process receive sequence number */
  if (!process_reqseq(p_ccb, ctrl_word)) {
    osi_free(p_buf);
    return;
  }

  /* Process based on whether it is an S-frame or an I-frame */
  if (ctrl_word & L2CAP_FCR_S_FRAME_BIT) {
    process_s_frame(p_ccb, p_buf, ctrl_word);
  } else {
    process_i_frame(p_ccb, p_buf, ctrl_word, false);
  }

  /* Return if the channel got disconnected by a bad packet or max
   * retransmissions */
  if ((!p_ccb->in_use) || (p_ccb->chnl_state != CST_OPEN)) {
    return;
  }

  /* If we have some buffers held while doing SREJ, and SREJ has cleared,
   * process them now */
  if ((!p_ccb->fcrb.srej_sent) && (!fixed_queue_is_empty(p_ccb->fcrb.srej_rcv_hold_q))) {
    fixed_queue_t* temp_q = p_ccb->fcrb.srej_rcv_hold_q;
    p_ccb->fcrb.srej_rcv_hold_q = fixed_queue_new(SIZE_MAX);

    while ((p_buf = (BT_HDR*)fixed_queue_try_dequeue(temp_q)) != NULL) {
      if (p_ccb->in_use && (p_ccb->chnl_state == CST_OPEN)) {
        /* Get the control word */
        p = ((uint8_t*)(p_buf + 1)) + p_buf->offset - L2CAP_FCR_OVERHEAD;

        STREAM_TO_UINT16(ctrl_word, p);

        log::verbose(
                "l2c_fcr_proc_pdu() CID: 0x{:04x}  Process Buffer from SREJ_Hold_Q   TxSeq: {}  "
                "Expected_Seq: {}",
                p_ccb->local_cid,
                (ctrl_word & L2CAP_FCR_TX_SEQ_BITS) >> L2CAP_FCR_TX_SEQ_BITS_SHIFT,
                p_ccb->fcrb.next_seq_expected);

        /* Process the SREJ held I-frame, but do not send an RR for each
         * individual frame */
        process_i_frame(p_ccb, p_buf, ctrl_word, true);
      } else {
        osi_free(p_buf);
      }

      /* If more frames were lost during SREJ, send a REJ */
      if (p_ccb->fcrb.rej_after_srej) {
        p_ccb->fcrb.rej_after_srej = false;
        p_ccb->fcrb.rej_sent = true;

        l2c_fcr_send_S_frame(p_ccb, L2CAP_FCR_SUP_REJ, 0);
      }
    }
    fixed_queue_free(temp_q, NULL);

    /* Now, if needed, send one RR for the whole held queue */
    if ((!p_ccb->fcrb.rej_sent) && (!p_ccb->fcrb.srej_sent) &&
        (p_ccb->fcrb.next_seq_expected != p_ccb->fcrb.last_ack_sent)) {
      l2c_fcr_send_S_frame(p_ccb, L2CAP_FCR_SUP_RR, 0);
    } 
    else {
      log::verbose(
              "l2c_fcr_proc_pdu() not sending RR CID: 0x{:04x}  local_busy:{} rej_sent:{} "
              "srej_sent:{} Expected_Seq:{} Last_Ack:{}",
              p_ccb->local_cid, 0, p_ccb->fcrb.rej_sent, p_ccb->fcrb.srej_sent,
              p_ccb->fcrb.next_seq_expected, p_ccb->fcrb.last_ack_sent);
    }
  }

  /* If a window has opened, check if we can send any more packets */
  if ((!fixed_queue_is_empty(p_ccb->fcrb.retrans_q) ||
        !fixed_queue_is_empty(p_ccb->xmit_hold_q)) &&
      (!p_ccb->fcrb.wait_ack) && (!l2c_fcr_is_flow_controlled(p_ccb))) {
    l2c_link_check_send_pkts(p_ccb->p_lcb, 0, NULL);
  }
}

/*******************************************************************************
  *
  * Function         l2c_lcc_proc_pdu
  *
  * Description      This function is the entry point for processing of a
  *                  received PDU when in LE Coc flow control modes.
  *
  * Returns          -
  *
  ******************************************************************************/
void l2c_lcc_proc_pdu(tL2C_CCB * p_ccb, BT_HDR * p_buf) {
  log::assert_that(p_ccb != NULL, "assert failed: p_ccb != NULL");
  log::assert_that(p_buf != NULL, "assert failed: p_buf != NULL");
  uint8_t* p = (uint8_t*)(p_buf + 1) + p_buf->offset;
  uint16_t sdu_length;
  BT_HDR* p_data = NULL;

  /* Buffer length should not exceed local mps */
  if (p_buf->len > p_ccb->local_conn_cfg.mps) {
    log::error("buffer length={} exceeds local mps={}. Drop and disconnect.", p_buf->len,
                p_ccb->local_conn_cfg.mps);

    /* Discard the buffer and disconnect*/
    osi_free(p_buf);
    l2cu_disconnect_chnl(p_ccb);
    return;
  }

  if (p_ccb->is_first_seg) {
    if (p_buf->len < sizeof(sdu_length)) {
      log::error("buffer length={} too small. Need at least 2.", p_buf->len);
      /* Discard the buffer */
      osi_free(p_buf);
      return;
    }
    STREAM_TO_UINT16(sdu_length, p);

    /* Check the SDU Length with local MTU size */
    if (sdu_length > p_ccb->local_conn_cfg.mtu) {
      log::error("sdu length={} exceeds local mtu={}. Drop and disconnect.", sdu_length,
                  p_ccb->local_conn_cfg.mtu);
      /* Discard the buffer and disconnect*/
      osi_free(p_buf);
      l2cu_disconnect_chnl(p_ccb);
      return;
    }

    p_buf->len -= sizeof(sdu_length);
    p_buf->offset += sizeof(sdu_length);

    if (sdu_length < p_buf->len) {
      log::error("Invalid sdu_length: {}", sdu_length);
      /* Discard the buffer */
      osi_free(p_buf);
      return;
    }

    p_data = (BT_HDR*)osi_malloc(BT_HDR_SIZE + sdu_length);
    if (p_data == NULL) {
      osi_free(p_buf);
      return;
    }

    p_ccb->ble_sdu = p_data;
    p_data->len = 0;
    p_ccb->ble_sdu_length = sdu_length;
    log::verbose("SDU Length = {}", sdu_length);
    p_data->offset = 0;

  } else {
    p_data = p_ccb->ble_sdu;
    if (p_data == NULL) {
      osi_free(p_buf);
      return;
    }
    if (p_buf->len > (p_ccb->ble_sdu_length - p_data->len)) {
      log::error("buffer length={} too big. max={}. Dropped", p_data->len,
                  p_ccb->ble_sdu_length - p_data->len);
      osi_free(p_buf);

      /* Throw away all pending fragments and disconnects */
      p_ccb->is_first_seg = true;
      osi_free(p_ccb->ble_sdu);
      p_ccb->ble_sdu = NULL;
      p_ccb->ble_sdu_length = 0;
      l2cu_disconnect_chnl(p_ccb);
      return;
    }
  }

  memcpy((uint8_t*)(p_data + 1) + p_data->offset + p_data->len,
          (uint8_t*)(p_buf + 1) + p_buf->offset, p_buf->len);
  p_data->len += p_buf->len;
  p = (uint8_t*)(p_data + 1) + p_data->offset;
  if (p_data->len == p_ccb->ble_sdu_length) {
    l2c_csm_execute(p_ccb, L2CEVT_L2CAP_DATA, p_data);
    p_ccb->is_first_seg = true;
    p_ccb->ble_sdu = NULL;
    p_ccb->ble_sdu_length = 0;
  } else if (p_data->len < p_ccb->ble_sdu_length) {
    p_ccb->is_first_seg = false;
  }

  osi_free(p_buf);
  return;
}

/*******************************************************************************
  *
  * Function         l2c_fcr_proc_tout
  *
  * Description      Handle a timeout. We should be in error recovery state.
  *
  * Returns          -
  *
  ******************************************************************************/
void l2c_fcr_proc_tout(tL2C_CCB * p_ccb) {
  log::assert_that(p_ccb != NULL, "assert failed: p_ccb != NULL");
  log::verbose(
          "l2c_fcr_proc_tout:  CID: 0x{:04x}  num_tries: {} (max: {})  wait_ack: "
          "{}  ack_q_count: {}",
          p_ccb->local_cid, p_ccb->fcrb.num_tries, p_ccb->peer_cfg.fcr.max_transmit,
          p_ccb->fcrb.wait_ack, fixed_queue_length(p_ccb->fcrb.waiting_for_ack_q));

  if ((p_ccb->peer_cfg.fcr.max_transmit != 0) &&
      (++p_ccb->fcrb.num_tries > p_ccb->peer_cfg.fcr.max_transmit)) {
    l2cu_disconnect_chnl(p_ccb);
  } else {
    if (!p_ccb->fcrb.srej_sent && !p_ccb->fcrb.rej_sent) {
      l2c_fcr_send_S_frame(p_ccb, L2CAP_FCR_SUP_RR, L2CAP_FCR_P_BIT);
    }
  }
}

/*******************************************************************************
  *
  * Function         l2c_fcr_proc_ack_tout
  *
  * Description      Send RR/RNR if we have not acked I frame
  *
  * Returns          -
  *
  ******************************************************************************/
void l2c_fcr_proc_ack_tout(tL2C_CCB * p_ccb) {
  log::assert_that(p_ccb != NULL, "assert failed: p_ccb != NULL");
  log::verbose(
          "l2c_fcr_proc_ack_tout:  CID: 0x{:04x} State: {}  Wack:{}  Rq:{}  "
          "Acked:{}",
          p_ccb->local_cid, p_ccb->chnl_state, p_ccb->fcrb.wait_ack,
          p_ccb->fcrb.next_seq_expected, p_ccb->fcrb.last_ack_sent);

  if ((p_ccb->chnl_state == CST_OPEN) && (!p_ccb->fcrb.wait_ack) &&
      (p_ccb->fcrb.last_ack_sent != p_ccb->fcrb.next_seq_expected)) {
    l2c_fcr_send_S_frame(p_ccb, L2CAP_FCR_SUP_RR, 0);
  }
}

/*******************************************************************************
  *
  * Function         process_reqseq
  *
  * Description      Handle receive sequence number
  *
  * Returns          -
  *
  ******************************************************************************/
static bool process_reqseq(tL2C_CCB * p_ccb, uint16_t ctrl_word) {
  log::assert_that(p_ccb != NULL, "assert failed: p_ccb != NULL");
  tL2C_FCRB* p_fcrb = &p_ccb->fcrb;
  uint8_t req_seq, num_bufs_acked, xx;
  uint16_t ls;
  uint16_t full_sdus_xmitted;

  /* Receive sequence number does not ack anything for SREJ with P-bit set to
    * zero */
  if ((ctrl_word & L2CAP_FCR_S_FRAME_BIT) &&
      ((ctrl_word & L2CAP_FCR_SUP_BITS) == (L2CAP_FCR_SUP_SREJ << L2CAP_FCR_SUP_SHIFT)) &&
      ((ctrl_word & L2CAP_FCR_P_BIT) == 0)) {
    /* If anything still waiting for ack, restart the timer if it was stopped */
    if (!fixed_queue_is_empty(p_fcrb->waiting_for_ack_q)) {
      l2c_fcr_start_timer(p_ccb);
    }

    return true;
  }

  /* Extract the receive sequence number from the control word */
  req_seq = (ctrl_word & L2CAP_FCR_REQ_SEQ_BITS) >> L2CAP_FCR_REQ_SEQ_BITS_SHIFT;

  num_bufs_acked = (req_seq - p_fcrb->last_rx_ack) & L2CAP_FCR_SEQ_MODULO;

  /* Verify the request sequence is in range before proceeding */
  if (num_bufs_acked > fixed_queue_length(p_fcrb->waiting_for_ack_q)) {
    /* The channel is closed if ReqSeq is not in range */
    log::warn(
            "L2CAP eRTM Frame BAD Req_Seq - ctrl_word: 0x{:04x}  req_seq 0x{:02x}  last_rx_ack: "
            "0x{:02x}  QCount: {}",
            ctrl_word, req_seq, p_fcrb->last_rx_ack,
            fixed_queue_length(p_fcrb->waiting_for_ack_q));

    l2cu_disconnect_chnl(p_ccb);
    return false;
  }

  p_fcrb->last_rx_ack = req_seq;

  /* Now we can release all acknowledged frames, and restart the retransmission
    * timer if needed */
  if (num_bufs_acked != 0) {
    p_fcrb->num_tries = 0;
    full_sdus_xmitted = 0;

    for (xx = 0; xx < num_bufs_acked; xx++) {
      BT_HDR* p_tmp = (BT_HDR*)fixed_queue_try_dequeue(p_fcrb->waiting_for_ack_q);
      ls = p_tmp->layer_specific & L2CAP_FCR_SAR_BITS;

      if ((ls == L2CAP_FCR_UNSEG_SDU) || (ls == L2CAP_FCR_END_SDU)) {
        full_sdus_xmitted++;
      }

      osi_free(p_tmp);
    }

    /* If we are still in a wait_ack state, do not mess with the timer */
    if (!p_ccb->fcrb.wait_ack) {
      l2c_fcr_stop_timer(p_ccb);
    }

    /* Check if we need to call the "packet_sent" callback */
    if ((p_ccb->p_rcb) && (p_ccb->p_rcb->api.pL2CA_TxComplete_Cb) && (full_sdus_xmitted)) {
      /* Special case for eRTM, if all packets sent, send 0xFFFF */
      if (fixed_queue_is_empty(p_fcrb->waiting_for_ack_q) &&
          fixed_queue_is_empty(p_ccb->xmit_hold_q)) {
        full_sdus_xmitted = 0xFFFF;
      }

      (*p_ccb->p_rcb->api.pL2CA_TxComplete_Cb)(p_ccb->local_cid, full_sdus_xmitted);
    }
  }

  /* If anything still waiting for ack, restart the timer if it was stopped */
  if (!fixed_queue_is_empty(p_fcrb->waiting_for_ack_q)) {
    l2c_fcr_start_timer(p_ccb);
  }
  return true;
}

/*******************************************************************************
  *
  * Function         process_s_frame
  *
  * Description      Process an S frame
  *
  * Returns          -
  *
  ******************************************************************************/
static void process_s_frame(tL2C_CCB * p_ccb, BT_HDR * p_buf, uint16_t ctrl_word) {
  log::assert_that(p_ccb != NULL, "assert failed: p_ccb != NULL");
  log::assert_that(p_buf != NULL, "assert failed: p_buf != NULL");

  tL2C_FCRB* p_fcrb = &p_ccb->fcrb;
  uint16_t s_frame_type = (ctrl_word & L2CAP_FCR_SUP_BITS) >> L2CAP_FCR_SUP_SHIFT;
  bool remote_was_busy;
  bool all_ok = true;

  if (p_buf->len != 0) {
    log::warn("Incorrect S-frame Length ({})", p_buf->len);
  }

  log::verbose("process_s_frame ctrl_word 0x{:04x} fcrb_remote_busy:{}", ctrl_word,
                p_fcrb->remote_busy);

  if (ctrl_word & L2CAP_FCR_P_BIT) {
    p_fcrb->rej_sent = false;  /* After checkpoint, we can send another REJ */
    p_fcrb->send_f_rsp = true; /* Set a flag in case an I-frame is pending */
  }

  switch (s_frame_type) {
    case L2CAP_FCR_SUP_RR:
      remote_was_busy = p_fcrb->remote_busy;
      p_fcrb->remote_busy = false;

      if ((ctrl_word & L2CAP_FCR_F_BIT) || (remote_was_busy)) {
        all_ok = retransmit_i_frames(p_ccb, L2C_FCR_RETX_ALL_PKTS);
      }
      break;

    case L2CAP_FCR_SUP_REJ:
      p_fcrb->remote_busy = false;
      all_ok = retransmit_i_frames(p_ccb, L2C_FCR_RETX_ALL_PKTS);
      break;

    case L2CAP_FCR_SUP_RNR:
      p_fcrb->remote_busy = true;
      l2c_fcr_stop_timer(p_ccb);
      break;

    case L2CAP_FCR_SUP_SREJ:
      p_fcrb->remote_busy = false;
      all_ok = retransmit_i_frames(p_ccb, (uint8_t)((ctrl_word & L2CAP_FCR_REQ_SEQ_BITS) >>
                                                    L2CAP_FCR_REQ_SEQ_BITS_SHIFT));
      break;
  }

  if (all_ok) {
    /* If polled, we need to respond with F-bit. Note, we may have sent a
      * I-frame with the F-bit */
    if (p_fcrb->send_f_rsp) {
      if (p_fcrb->srej_sent) {
        l2c_fcr_send_S_frame(p_ccb, L2CAP_FCR_SUP_SREJ, L2CAP_FCR_F_BIT);
      } else {
        l2c_fcr_send_S_frame(p_ccb, L2CAP_FCR_SUP_RR, L2CAP_FCR_F_BIT);
      }

      p_fcrb->send_f_rsp = false;
    }
  } else {
    log::verbose("process_s_frame hit_max_retries");
  }

  osi_free(p_buf);
}

/*******************************************************************************
  *
  * Function         process_i_frame
  *
  * Description      Process an I frame
  *
  * Returns          -
  *
  ******************************************************************************/
static void process_i_frame(tL2C_CCB * p_ccb, BT_HDR * p_buf, uint16_t ctrl_word,
                            bool delay_ack) {
  log::assert_that(p_ccb != NULL, "assert failed: p_ccb != NULL");
  log::assert_that(p_buf != NULL, "assert failed: p_buf != NULL");

  tL2C_FCRB* p_fcrb = &p_ccb->fcrb;
  uint8_t tx_seq, num_lost, num_to_ack, next_srej;

  /* If we were doing checkpoint recovery, first retransmit all unacked I-frames
    */
  if (ctrl_word & L2CAP_FCR_F_BIT) {
    if (!retransmit_i_frames(p_ccb, L2C_FCR_RETX_ALL_PKTS)) {
      osi_free(p_buf);
      return;
    }
  }

  /* Extract the sequence number */
  tx_seq = (ctrl_word & L2CAP_FCR_TX_SEQ_BITS) >> L2CAP_FCR_TX_SEQ_BITS_SHIFT;

  /* Check if tx-sequence is the expected one */
  if (tx_seq != p_fcrb->next_seq_expected) {
    num_lost = (tx_seq - p_fcrb->next_seq_expected) & L2CAP_FCR_SEQ_MODULO;

    /* Is the frame a duplicate ? If so, just drop it */
    if (num_lost >= p_ccb->our_cfg.fcr.tx_win_sz) {
      /* Duplicate - simply drop it */
      log::warn("process_i_frame() Dropping Duplicate Frame tx_seq:{}  ExpectedTxSeq {}", tx_seq,
                p_fcrb->next_seq_expected);
      osi_free(p_buf);
    } else {
      log::warn(
              "process_i_frame() CID: 0x{:04x}  Lost: {}  tx_seq:{}  ExpTxSeq {}  Rej: {}  SRej: "
              "{}",
              p_ccb->local_cid, num_lost, tx_seq, p_fcrb->next_seq_expected, p_fcrb->rej_sent,
              p_fcrb->srej_sent);

      if (p_fcrb->srej_sent) {
        /* If SREJ sent, save the frame for later processing as long as it is in
          * sequence */
        next_srej =
                (((BT_HDR*)fixed_queue_try_peek_last(p_fcrb->srej_rcv_hold_q))->layer_specific +
                  1) &
                L2CAP_FCR_SEQ_MODULO;

        if ((tx_seq == next_srej) &&
            (fixed_queue_length(p_fcrb->srej_rcv_hold_q) < p_ccb->our_cfg.fcr.tx_win_sz)) {
          log::verbose("process_i_frame() Lost: {}  tx_seq:{}  ExpTxSeq {}  Rej: {}  SRej1",
                        num_lost, tx_seq, p_fcrb->next_seq_expected, p_fcrb->rej_sent);

          p_buf->layer_specific = tx_seq;
          fixed_queue_enqueue(p_fcrb->srej_rcv_hold_q, p_buf);
        } else {
          log::warn(
                  "process_i_frame() CID: 0x{:04x}  frame dropped in Srej Sent next_srej:{}  "
                  "hold_q.count:{}  win_sz:{}",
                  p_ccb->local_cid, next_srej, fixed_queue_length(p_fcrb->srej_rcv_hold_q),
                  p_ccb->our_cfg.fcr.tx_win_sz);

          p_fcrb->rej_after_srej = true;
          osi_free(p_buf);
        }
      } else if (p_fcrb->rej_sent) {
        log::warn(
                "process_i_frame() CID: 0x{:04x}  Lost: {}  tx_seq:{}  ExpTxSeq {}  Rej: 1  "
                "SRej: {}",
                p_ccb->local_cid, num_lost, tx_seq, p_fcrb->next_seq_expected, p_fcrb->srej_sent);

        /* If REJ sent, just drop the frame */
        osi_free(p_buf);
      } else {
        log::verbose("process_i_frame() CID: 0x{:04x}  tx_seq:{}  ExpTxSeq {}  Rej: {}",
                      p_ccb->local_cid, tx_seq, p_fcrb->next_seq_expected, p_fcrb->rej_sent);

        /* If only one lost, we will send SREJ, otherwise we will send REJ */
        if (num_lost > 1) {
          osi_free(p_buf);
          p_fcrb->rej_sent = true;
          l2c_fcr_send_S_frame(p_ccb, L2CAP_FCR_SUP_REJ, 0);
        } else {
          if (!fixed_queue_is_empty(p_fcrb->srej_rcv_hold_q)) {
            log::error("process_i_frame() CID: 0x{:04x}  sending SREJ tx_seq:{} hold_q.count:{}",
                        p_ccb->local_cid, tx_seq, fixed_queue_length(p_fcrb->srej_rcv_hold_q));
          }
          p_buf->layer_specific = tx_seq;
          fixed_queue_enqueue(p_fcrb->srej_rcv_hold_q, p_buf);
          p_fcrb->srej_sent = true;
          l2c_fcr_send_S_frame(p_ccb, L2CAP_FCR_SUP_SREJ, 0);
        }
        alarm_cancel(p_ccb->fcrb.ack_timer);
      }
    }
    return;
  }

  /* Seq number is the next expected. Clear possible reject exception in case it occurred */
  p_fcrb->rej_sent = p_fcrb->srej_sent = false;

  /* Adjust the next_seq, so that if the upper layer sends more data in the
      callback
      context, the received frame is acked by an I-frame. */
  p_fcrb->next_seq_expected = (tx_seq + 1) & L2CAP_FCR_SEQ_MODULO;

  /* If any SAR problem in eRTM mode, spec says disconnect. */
  if (!do_sar_reassembly(p_ccb, p_buf, ctrl_word)) {
    log::warn("process_i_frame() CID: 0x{:04x}  reassembly failed", p_ccb->local_cid);
    l2cu_disconnect_chnl(p_ccb);
    return;
  }

  /* RR optimization - if peer can still send us more, then start an ACK timer
    */
  num_to_ack = (p_fcrb->next_seq_expected - p_fcrb->last_ack_sent) & L2CAP_FCR_SEQ_MODULO;

  if (num_to_ack < p_ccb->fcrb.max_held_acks) {
    delay_ack = true;
  }

  /* We should neve never ack frame if we are not in OPEN state */
  if ((num_to_ack != 0) && p_ccb->in_use && (p_ccb->chnl_state == CST_OPEN)) {
    /* If no frames are awaiting transmission or are held, send an RR or RNR
      * S-frame for ack */
    if (delay_ack) {
      /* If it is the first I frame we did not ack, start ack timer */
      if (!alarm_is_scheduled(p_ccb->fcrb.ack_timer)) {
        alarm_set_on_mloop(p_ccb->fcrb.ack_timer, L2CAP_FCR_ACK_TIMEOUT_MS,
                            l2c_fcrb_ack_timer_timeout, p_ccb);
      }
    } else if ((fixed_queue_is_empty(p_ccb->xmit_hold_q) || l2c_fcr_is_flow_controlled(p_ccb)) &&
                fixed_queue_is_empty(p_ccb->fcrb.srej_rcv_hold_q)) {
      l2c_fcr_send_S_frame(p_ccb, L2CAP_FCR_SUP_RR, 0);
    }
  }
}

/*******************************************************************************
  *
  * Function         do_sar_reassembly
  *
  * Description      Process SAR bits and re-assemble frame
  *
  * Returns          true if all OK, else false
  *
  ******************************************************************************/
static bool do_sar_reassembly(tL2C_CCB * p_ccb, BT_HDR * p_buf, uint16_t ctrl_word) {
  log::assert_that(p_ccb != NULL, "assert failed: p_ccb != NULL");
  log::assert_that(p_buf != NULL, "assert failed: p_buf != NULL");

  tL2C_FCRB* p_fcrb = &p_ccb->fcrb;
  uint16_t sar_type = ctrl_word & L2CAP_FCR_SEG_BITS;
  bool packet_ok = true;
  uint8_t* p;

  /* Check if the SAR state is correct */
  if ((sar_type == L2CAP_FCR_UNSEG_SDU) || (sar_type == L2CAP_FCR_START_SDU)) {
    if (p_fcrb->p_rx_sdu != NULL) {
      log::warn("SAR - got unexpected unsegmented or start SDU  Expected len: {}  Got so far: {}",
                p_fcrb->rx_sdu_len, p_fcrb->p_rx_sdu->len);

      packet_ok = false;
    }
    /* Check the length of the packet */
    if ((sar_type == L2CAP_FCR_START_SDU) && (p_buf->len < L2CAP_SDU_LEN_OVERHEAD)) {
      log::warn("SAR start packet too short: {}", p_buf->len);
      packet_ok = false;
    }
  } else {
    if (p_fcrb->p_rx_sdu == NULL) {
      log::warn("SAR - got unexpected cont or end SDU");
      packet_ok = false;
    }
  }

  if ((packet_ok) && (sar_type != L2CAP_FCR_UNSEG_SDU)) {
    p = ((uint8_t*)(p_buf + 1)) + p_buf->offset;

    /* For start SDU packet, extract the SDU length */
    if (sar_type == L2CAP_FCR_START_SDU) {
      /* Get the SDU length */
      STREAM_TO_UINT16(p_fcrb->rx_sdu_len, p);
      p_buf->offset += 2;
      p_buf->len -= 2;

      if (p_fcrb->rx_sdu_len > p_ccb->max_rx_mtu) {
        log::warn("SAR - SDU len: {}  larger than MTU: {}", p_fcrb->rx_sdu_len,
                  p_ccb->max_rx_mtu);
        packet_ok = false;
      } else {
        p_fcrb->p_rx_sdu =
                (BT_HDR*)osi_malloc(BT_HDR_SIZE + OBX_BUF_MIN_OFFSET + p_fcrb->rx_sdu_len);
        p_fcrb->p_rx_sdu->offset = OBX_BUF_MIN_OFFSET;
        p_fcrb->p_rx_sdu->len = 0;
      }
    }

    if (packet_ok) {
      if ((p_fcrb->p_rx_sdu->len + p_buf->len) > p_fcrb->rx_sdu_len) {
        log::error("SAR - SDU len exceeded  Type: {}   Lengths: {} {} {}", sar_type,
                    p_fcrb->p_rx_sdu->len, p_buf->len, p_fcrb->rx_sdu_len);
        packet_ok = false;
      } else if ((sar_type == L2CAP_FCR_END_SDU) &&
                  ((p_fcrb->p_rx_sdu->len + p_buf->len) != p_fcrb->rx_sdu_len)) {
        log::warn("SAR - SDU end rcvd but SDU incomplete: {} {} {}", p_fcrb->p_rx_sdu->len,
                  p_buf->len, p_fcrb->rx_sdu_len);
        packet_ok = false;
      } else {
        memcpy(((uint8_t*)(p_fcrb->p_rx_sdu + 1)) + p_fcrb->p_rx_sdu->offset +
                        p_fcrb->p_rx_sdu->len,
                p, p_buf->len);

        p_fcrb->p_rx_sdu->len += p_buf->len;

        osi_free(p_buf);
        p_buf = NULL;

        if (sar_type == L2CAP_FCR_END_SDU) {
          p_buf = p_fcrb->p_rx_sdu;
          p_fcrb->p_rx_sdu = NULL;
        }
      }
    }
  }

  if (!packet_ok) {
    osi_free(p_buf);
  } else if (p_buf != NULL) {
    if (p_ccb->local_cid < L2CAP_BASE_APPL_CID && (p_ccb->local_cid >= L2CAP_FIRST_FIXED_CHNL &&
                                                    p_ccb->local_cid <= L2CAP_LAST_FIXED_CHNL)) {
      if (l2cb.fixed_reg[p_ccb->local_cid - L2CAP_FIRST_FIXED_CHNL].pL2CA_FixedData_Cb) {
        l2cu_fixed_channel_data_cb(p_ccb->p_lcb, p_ccb->local_cid, p_buf);
      }
    } else {
      l2c_csm_execute(p_ccb, L2CEVT_L2CAP_DATA, p_buf);
    }
  }

  return packet_ok;
}

/*******************************************************************************
  *
  * Function         retransmit_i_frames
  *
  * Description      This function retransmits i-frames awaiting acks.
  *
  * Returns          bool    - true if retransmitted
  *
  ******************************************************************************/
static bool retransmit_i_frames(tL2C_CCB * p_ccb, uint8_t tx_seq) {
  log::assert_that(p_ccb != NULL, "assert failed: p_ccb != NULL");

  BT_HDR* p_buf = NULL;
  uint8_t* p;
  uint8_t buf_seq;
  uint16_t ctrl_word;

  if ((!fixed_queue_is_empty(p_ccb->fcrb.waiting_for_ack_q)) &&
      (p_ccb->peer_cfg.fcr.max_transmit != 0) &&
      (p_ccb->fcrb.num_tries >= p_ccb->peer_cfg.fcr.max_transmit)) {
    log::verbose(
            "Max Tries Exceeded:  (last_acq: {}  CID: 0x{:04x}  num_tries: {} (max: {}) "
            "ack_q_count: {}",
            p_ccb->fcrb.last_rx_ack, p_ccb->local_cid, p_ccb->fcrb.num_tries,
            p_ccb->peer_cfg.fcr.max_transmit, fixed_queue_length(p_ccb->fcrb.waiting_for_ack_q));

    l2cu_disconnect_chnl(p_ccb);
    return false;
  }

  /* tx_seq indicates whether to retransmit a specific sequence or all (if ==
    * L2C_FCR_RETX_ALL_PKTS) */
  list_t* list_ack = NULL;
  const list_node_t* node_ack = NULL;
  if (!fixed_queue_is_empty(p_ccb->fcrb.waiting_for_ack_q)) {
    list_ack = fixed_queue_get_list(p_ccb->fcrb.waiting_for_ack_q);
    node_ack = list_begin(list_ack);
  }
  if (tx_seq != L2C_FCR_RETX_ALL_PKTS) {
    /* If sending only one, the sequence number tells us which one. Look for it.
      */
    if (list_ack != NULL) {
      for (; node_ack != list_end(list_ack); node_ack = list_next(node_ack)) {
        p_buf = (BT_HDR*)list_node(node_ack);
        /* Get the old control word */
        p = ((uint8_t*)(p_buf + 1)) + p_buf->offset + L2CAP_PKT_OVERHEAD;

        STREAM_TO_UINT16(ctrl_word, p);

        buf_seq = (ctrl_word & L2CAP_FCR_TX_SEQ_BITS) >> L2CAP_FCR_TX_SEQ_BITS_SHIFT;

        log::verbose("retransmit_i_frames()   cur seq: {}  looking for: {}", buf_seq, tx_seq);

        if (tx_seq == buf_seq) {
          break;
        }
      }
    }

    if (!p_buf) {
      log::error("retransmit_i_frames() UNKNOWN seq: {}  q_count: {}", tx_seq,
                  fixed_queue_length(p_ccb->fcrb.waiting_for_ack_q));
      return true;
    }
  } else {
    // Iterate though list and flush the amount requested from
    // the transmit data queue that satisfy the layer and event conditions.
    for (list_node_t* node_tmp = list_begin(p_ccb->p_lcb->link_xmit_data_q);
          node_tmp != list_end(p_ccb->p_lcb->link_xmit_data_q);) {
      BT_HDR* p_tmp = (BT_HDR*)list_node(node_tmp);
      node_tmp = list_next(node_tmp);

      /* Do not flush other CIDs or partial segments */
      if ((p_tmp->layer_specific == 0) && (p_tmp->event == p_ccb->local_cid)) {
        list_remove(p_ccb->p_lcb->link_xmit_data_q, p_tmp);
        osi_free(p_tmp);
      }
    }

    /* Also flush our retransmission queue */
    while (!fixed_queue_is_empty(p_ccb->fcrb.retrans_q)) {
      osi_free(fixed_queue_try_dequeue(p_ccb->fcrb.retrans_q));
    }

    if (list_ack != NULL) {
      node_ack = list_begin(list_ack);
    }
  }

  if (list_ack != NULL) {
    while (node_ack != list_end(list_ack)) {
      p_buf = (BT_HDR*)list_node(node_ack);
      node_ack = list_next(node_ack);

      BT_HDR* p_buf2 = l2c_fcr_clone_buf(p_buf, p_buf->offset, p_buf->len);
      if (p_buf2) {
        p_buf2->layer_specific = p_buf->layer_specific;

        fixed_queue_enqueue(p_ccb->fcrb.retrans_q, p_buf2);
      }

      if ((tx_seq != L2C_FCR_RETX_ALL_PKTS) || (p_buf2 == NULL)) {
        break;
      }
    }
  }

  l2c_link_check_send_pkts(p_ccb->p_lcb, 0, NULL);

  if (fixed_queue_length(p_ccb->fcrb.waiting_for_ack_q)) {
    p_ccb->fcrb.num_tries++;
    l2c_fcr_start_timer(p_ccb);
  }

  return true;
}

/*******************************************************************************
  *
  * Function         l2c_fcr_get_next_xmit_sdu_seg
  *
  * Description      Get the next SDU segment to transmit.
  *
  * Returns          pointer to buffer with segment or NULL
  *
  ******************************************************************************/
BT_HDR* l2c_fcr_get_next_xmit_sdu_seg(tL2C_CCB * p_ccb, uint16_t max_packet_length) {
  log::assert_that(p_ccb != NULL, "assert failed: p_ccb != NULL");

  bool first_seg = false,   /* The segment is the first part of data  */
          mid_seg = false,  /* The segment is the middle part of data */
          last_seg = false; /* The segment is the last part of data   */
  uint16_t sdu_len = 0;
  BT_HDR *p_buf, *p_xmit;
  uint8_t* p;
  uint16_t max_pdu = p_ccb->tx_mps /* Needed? - L2CAP_MAX_HEADER_FCS*/;

  /* If there is anything in the retransmit queue, that goes first
    */
  p_buf = (BT_HDR*)fixed_queue_try_dequeue(p_ccb->fcrb.retrans_q);
  if (p_buf != NULL) {
    /* Update Rx Seq and FCS if we acked some packets while this one was queued
      */
    prepare_I_frame(p_ccb, p_buf, true);

    p_buf->event = p_ccb->local_cid;

    return p_buf;
  }

  /* For BD/EDR controller, max_packet_length is set to 0             */
  /* For AMP controller, max_packet_length is set by available blocks */
  if ((max_packet_length > L2CAP_MAX_HEADER_FCS) &&
      (max_pdu + L2CAP_MAX_HEADER_FCS > max_packet_length)) {
    max_pdu = max_packet_length - L2CAP_MAX_HEADER_FCS;
  }

  p_buf = (BT_HDR*)fixed_queue_try_peek_first(p_ccb->xmit_hold_q);

  /* If there is more data than the MPS, it requires segmentation */
  if (p_buf->len > max_pdu) {
    /* We are using the "event" field to tell is if we already started
      * segmentation */
    if (p_buf->event == 0) {
      first_seg = true;
      sdu_len = p_buf->len;
      max_pdu -= 2;  // send 2 bytes less in start pkt
    } else {
      mid_seg = true;
    }

    /* Get a new buffer and copy the data that can be sent in a PDU */
    p_xmit = l2c_fcr_clone_buf(p_buf, L2CAP_MIN_OFFSET + L2CAP_SDU_LEN_OFFSET, max_pdu);

    if (p_xmit != NULL) {
      p_buf->event = p_ccb->local_cid;
      p_xmit->event = p_ccb->local_cid;

      p_buf->len -= max_pdu;
      p_buf->offset += max_pdu;

      /* copy PBF setting */
      p_xmit->layer_specific = p_buf->layer_specific;
    } else /* Should never happen if the application has configured buffers
              correctly */
    {
      log::error("L2CAP - cannot get buffer for segmentation, max_pdu: {}", max_pdu);
      return NULL;
    }
<<<<<<< HEAD
  }
  else /* Use the original buffer if no segmentation, or the last segment */
  {
=======
  } else {
    /* Use the original buffer if no segmentation, or the last segment */
>>>>>>> 194c26ce
    p_xmit = (BT_HDR*)fixed_queue_try_dequeue(p_ccb->xmit_hold_q);

    if (p_xmit->event != 0) {
      last_seg = true;
    }

    p_xmit->event = p_ccb->local_cid;
  }

  /* Step back to add the L2CAP headers */
  p_xmit->offset -= (L2CAP_PKT_OVERHEAD + L2CAP_FCR_OVERHEAD);
  p_xmit->len += L2CAP_PKT_OVERHEAD + L2CAP_FCR_OVERHEAD;

  if (first_seg) {
    p_xmit->offset -= L2CAP_SDU_LEN_OVERHEAD;
    p_xmit->len += L2CAP_SDU_LEN_OVERHEAD;
  }

  /* Set the pointer to the beginning of the data */
  p = (uint8_t*)(p_xmit + 1) + p_xmit->offset;

  /* Now the L2CAP header */

  /* Note: if FCS has to be included then the length is recalculated later */
  UINT16_TO_STREAM(p, p_xmit->len - L2CAP_PKT_OVERHEAD);

  UINT16_TO_STREAM(p, p_ccb->remote_cid);

  if (first_seg) {
    /* Skip control word and add SDU length */
    p += 2;
    UINT16_TO_STREAM(p, sdu_len);

    /* We will store the SAR type in layer-specific */
    /* layer_specific is shared with flushable flag(bits 0-1), don't clear it */
    p_xmit->layer_specific |= L2CAP_FCR_START_SDU;

    first_seg = false;
  } else if (mid_seg) {
    p_xmit->layer_specific |= L2CAP_FCR_CONT_SDU;
  } else if (last_seg) {
    p_xmit->layer_specific |= L2CAP_FCR_END_SDU;
  } else {
    p_xmit->layer_specific |= L2CAP_FCR_UNSEG_SDU;
  }

  prepare_I_frame(p_ccb, p_xmit, false);

  if (p_ccb->peer_cfg.fcr.mode == L2CAP_FCR_ERTM_MODE) {
    BT_HDR* p_wack = l2c_fcr_clone_buf(p_xmit, HCI_DATA_PREAMBLE_SIZE, p_xmit->len);

    if (!p_wack) {
      log::error("L2CAP - no buffer for xmit cloning, CID: 0x{:04x}  Length: {}", p_ccb->local_cid,
                 p_xmit->len);

      /* We will not save the FCS in case we reconfigure and change options */
      p_xmit->len -= L2CAP_FCS_LEN;

      /* Pretend we sent it and it got lost */
      fixed_queue_enqueue(p_ccb->fcrb.waiting_for_ack_q, p_xmit);
      return NULL;
    } else {
      /* We will not save the FCS in case we reconfigure and change options */
      p_wack->len -= L2CAP_FCS_LEN;

      p_wack->layer_specific = p_xmit->layer_specific;
      fixed_queue_enqueue(p_ccb->fcrb.waiting_for_ack_q, p_wack);
    }
  }

  return p_xmit;
}

/** Get the next PDU to transmit for LE connection oriented channel. Returns
 * pointer to buffer with PDU. |last_piece_of_sdu| will be set to true, if
 * returned PDU is last piece from this SDU.*/
BT_HDR* l2c_lcc_get_next_xmit_sdu_seg(tL2C_CCB* p_ccb, bool* last_piece_of_sdu) {
  uint16_t max_pdu = p_ccb->peer_conn_cfg.mps - 4 /* Length and CID */;

  BT_HDR* p_buf = (BT_HDR*)fixed_queue_try_peek_first(p_ccb->xmit_hold_q);
  bool first_pdu = (p_buf->event == 0) ? true : false;

  uint16_t no_of_bytes_to_send =
          std::min(p_buf->len, (uint16_t)(first_pdu ? (max_pdu - L2CAP_LCC_SDU_LENGTH) : max_pdu));
  bool last_pdu = (no_of_bytes_to_send == p_buf->len);

  /* Get a new buffer and copy the data that can be sent in a PDU */
  BT_HDR* p_xmit = l2c_fcr_clone_buf(p_buf, first_pdu ? L2CAP_LCC_OFFSET : L2CAP_MIN_OFFSET,
                                     no_of_bytes_to_send);

  p_buf->event = p_ccb->local_cid;
  p_xmit->event = p_ccb->local_cid;

  if (first_pdu) {
    p_xmit->offset -= L2CAP_LCC_SDU_LENGTH; /* for writing the SDU length. */
    uint8_t* p = (uint8_t*)(p_xmit + 1) + p_xmit->offset;
    UINT16_TO_STREAM(p, p_buf->len);
    p_xmit->len += L2CAP_LCC_SDU_LENGTH;
  }

  p_buf->len -= no_of_bytes_to_send;
  p_buf->offset += no_of_bytes_to_send;

  /* copy PBF setting */
  p_xmit->layer_specific = p_buf->layer_specific;

  if (last_piece_of_sdu) {
    *last_piece_of_sdu = last_pdu;
  }

  if (last_pdu) {
    p_buf = (BT_HDR*)fixed_queue_try_dequeue(p_ccb->xmit_hold_q);
    osi_free(p_buf);
  }

  /* Step back to add the L2CAP headers */
  p_xmit->offset -= L2CAP_PKT_OVERHEAD;
  p_xmit->len += L2CAP_PKT_OVERHEAD;

  /* Set the pointer to the beginning of the data */
  uint8_t* p = (uint8_t*)(p_xmit + 1) + p_xmit->offset;

  /* Note: if FCS has to be included then the length is recalculated later */
  UINT16_TO_STREAM(p, p_xmit->len - L2CAP_PKT_OVERHEAD);
  UINT16_TO_STREAM(p, p_ccb->remote_cid);
  return p_xmit;
}

/*******************************************************************************
 * Configuration negotiation functions
 *
 * The following functions are used in negotiating channel modes during
 * configuration
 ******************************************************************************/

/*******************************************************************************
 *
 * Function         l2c_fcr_chk_chan_modes
 *
 * Description      Validates and adjusts if necessary, the FCR options
 *                  based on remote EXT features.
 *
 *                  Note: This assumes peer EXT Features have been received.
 *                      Basic mode is used if FCR Options have not been received
 *
 * Returns          uint8_t - nonzero if can continue, '0' if no compatible
 *                            channels
 *
 ******************************************************************************/
uint8_t l2c_fcr_chk_chan_modes(tL2C_CCB* p_ccb) {
  log::assert_that(p_ccb != NULL, "assert failed: p_ccb != NULL");

  /* Remove nonbasic options that the peer does not support */
  if (!(p_ccb->p_lcb->peer_ext_fea & L2CAP_EXTFEA_ENH_RETRANS) &&
      p_ccb->p_rcb->ertm_info.preferred_mode == L2CAP_FCR_ERTM_MODE) {
    log::warn("L2CAP - Peer does not support our desired channel types");
    p_ccb->p_rcb->ertm_info.preferred_mode = 0;
    return false;
  }
  return true;
}

/*******************************************************************************
 *
 * Function         l2c_fcr_adj_monitor_retran_timeout
 *
 * Description      Overrides monitor/retrans timer value based on controller
 *
 * Returns          None
 *
 ******************************************************************************/
void l2c_fcr_adj_monitor_retran_timeout(tL2C_CCB* p_ccb) {
  log::assert_that(p_ccb != NULL, "assert failed: p_ccb != NULL");

  /* adjust our monitor/retran timeout */
  if (p_ccb->out_cfg_fcr_present) {
    /*
    ** if we requestd ERTM or accepted ERTM
    ** We may accept ERTM even if we didn't request ERTM, in case of requesting
    *STREAM
    */
    if ((p_ccb->our_cfg.fcr.mode == L2CAP_FCR_ERTM_MODE) ||
        (p_ccb->peer_cfg.fcr.mode == L2CAP_FCR_ERTM_MODE)) {
      /* upper layer setting is ignored */
      p_ccb->our_cfg.fcr.mon_tout = L2CAP_MIN_MONITOR_TOUT;
      p_ccb->our_cfg.fcr.rtrans_tout = L2CAP_MIN_RETRANS_TOUT;
    } else {
      p_ccb->our_cfg.fcr.mon_tout = 0;
      p_ccb->our_cfg.fcr.rtrans_tout = 0;
    }

    log::verbose("l2c_fcr_adj_monitor_retran_timeout: mon_tout:{}, rtrans_tout:{}",
                 p_ccb->our_cfg.fcr.mon_tout, p_ccb->our_cfg.fcr.rtrans_tout);
  }
}
/*******************************************************************************
 *
 * Function         l2c_fcr_adj_our_rsp_options
 *
 * Description      Overrides any neccesary FCR options passed in from
 *                  L2CA_ConfigRsp based on our FCR options.
 *                  Only makes adjustments if channel is in ERTM mode.
 *
 * Returns          None
 *
 ******************************************************************************/
void l2c_fcr_adj_our_rsp_options(tL2C_CCB* p_ccb, tL2CAP_CFG_INFO* p_cfg) {
  log::assert_that(p_ccb != NULL, "assert failed: p_ccb != NULL");
  log::assert_that(p_cfg != NULL, "assert failed: p_cfg != NULL");

  /* adjust our monitor/retran timeout */
  l2c_fcr_adj_monitor_retran_timeout(p_ccb);

  p_cfg->fcr_present = p_ccb->out_cfg_fcr_present;

  if (p_cfg->fcr_present) {
    /* Temporary - until a better algorithm is implemented */
    /* If peer's tx_wnd_sz requires too many buffers for us to support, then
     * adjust it. For now, respond with our own tx_wnd_sz. */
    /* Note: peer is not guaranteed to obey our adjustment */
    if (p_ccb->peer_cfg.fcr.tx_win_sz > p_ccb->our_cfg.fcr.tx_win_sz) {
      log::verbose("adjusting requested tx_win_sz from {} to {}", p_ccb->peer_cfg.fcr.tx_win_sz,
                   p_ccb->our_cfg.fcr.tx_win_sz);
      p_ccb->peer_cfg.fcr.tx_win_sz = p_ccb->our_cfg.fcr.tx_win_sz;
    }

    p_cfg->fcr.mode = p_ccb->peer_cfg.fcr.mode;
    p_cfg->fcr.tx_win_sz = p_ccb->peer_cfg.fcr.tx_win_sz;
    p_cfg->fcr.max_transmit = p_ccb->peer_cfg.fcr.max_transmit;
    p_cfg->fcr.mps = p_ccb->peer_cfg.fcr.mps;
    p_cfg->fcr.rtrans_tout = p_ccb->our_cfg.fcr.rtrans_tout;
    p_cfg->fcr.mon_tout = p_ccb->our_cfg.fcr.mon_tout;
  }
}

/*******************************************************************************
 *
 * Function         l2c_fcr_renegotiate_chan
 *
 * Description      Called upon unsuccessful peer response to config request.
 *                  If the error is because of the channel mode, it will try
 *                  to resend using another supported optional channel.
 *
 * Returns          true if resent configuration, False if channel matches or
 *                  cannot match.
 *
 ******************************************************************************/
bool l2c_fcr_renegotiate_chan(tL2C_CCB* p_ccb, tL2CAP_CFG_INFO* p_cfg) {
  log::assert_that(p_ccb != NULL, "assert failed: p_ccb != NULL");
  log::assert_that(p_cfg != NULL, "assert failed: p_cfg != NULL");

  uint8_t peer_mode = p_ccb->our_cfg.fcr.mode;
  bool can_renegotiate;

  /* Skip if this is a reconfiguration from OPEN STATE or if FCR is not returned
   */
  if (!p_cfg->fcr_present || (p_ccb->config_done & RECONFIG_FLAG)) {
    return false;
  }

  /* Only retry if there are more channel options to try */
  if (p_cfg->result == tL2CAP_CFG_RESULT::L2CAP_CFG_UNACCEPTABLE_PARAMS) {
    peer_mode = (p_cfg->fcr_present) ? p_cfg->fcr.mode : L2CAP_FCR_BASIC_MODE;

    if (p_ccb->our_cfg.fcr.mode != peer_mode) {
      if ((--p_ccb->fcr_cfg_tries) == 0) {
        p_cfg->result = tL2CAP_CFG_RESULT::L2CAP_CFG_FAILED_NO_REASON;
        log::warn("l2c_fcr_renegotiate_chan (Max retries exceeded)");
      }

      can_renegotiate = false;

      /* Try another supported mode if available based on our last attempted
       * channel */
      switch (p_ccb->our_cfg.fcr.mode) {
        case L2CAP_FCR_ERTM_MODE:
          /* We can try basic for any other peer mode because it's always
           * supported */
          log::verbose("(Trying Basic)");
          can_renegotiate = true;
          p_ccb->our_cfg.fcr.mode = L2CAP_FCR_BASIC_MODE;
          break;

        default:
          /* All other scenarios cannot be renegotiated */
          break;
      }

      if (can_renegotiate) {
        p_ccb->our_cfg.fcr_present = true;

        if (p_ccb->our_cfg.fcr.mode == L2CAP_FCR_BASIC_MODE) {
          p_ccb->our_cfg.fcs_present = false;
          p_ccb->our_cfg.ext_flow_spec_present = false;

          /* Basic Mode uses ACL Data Pool, make sure the MTU fits */
          if ((p_cfg->mtu_present) && (p_cfg->mtu > L2CAP_MTU_SIZE)) {
            log::warn("L2CAP - adjust MTU: {} too large", p_cfg->mtu);
            p_cfg->mtu = L2CAP_MTU_SIZE;
          }
        }

        l2cu_process_our_cfg_req(p_ccb, &p_ccb->our_cfg);
        l2cu_send_peer_config_req(p_ccb, &p_ccb->our_cfg);
        alarm_set_on_mloop(p_ccb->l2c_ccb_timer, L2CAP_CHNL_CFG_TIMEOUT_MS, l2c_ccb_timer_timeout,
                           p_ccb);
        return true;
      }
    }
  }

  /* Disconnect if the channels do not match */
  if (p_ccb->our_cfg.fcr.mode != peer_mode) {
    log::warn("L2C CFG:  Channels incompatible (local {}, peer {})", p_ccb->our_cfg.fcr.mode,
              peer_mode);
    l2cu_disconnect_chnl(p_ccb);
  }

  return false;
}

/*******************************************************************************
 *
 * Function         l2c_fcr_process_peer_cfg_req
 *
 * Description      This function is called to process the FCR options passed
 *                  in the peer's configuration request.
 *
 * Returns          uint8_t - L2CAP_PEER_CFG_OK, L2CAP_PEER_CFG_UNACCEPTABLE,
 *                          or L2CAP_PEER_CFG_DISCONNECT.
 *
 ******************************************************************************/
uint8_t l2c_fcr_process_peer_cfg_req(tL2C_CCB* p_ccb, tL2CAP_CFG_INFO* p_cfg) {
  log::assert_that(p_ccb != NULL, "assert failed: p_ccb != NULL");
  log::assert_that(p_cfg != NULL, "assert failed: p_cfg != NULL");

  uint16_t max_retrans_size;
  uint8_t fcr_ok = L2CAP_PEER_CFG_OK;

  p_ccb->p_lcb->w4_info_rsp = false; /* Handles T61x SonyEricsson Bug in Info Request */

  log::verbose(
          "l2c_fcr_process_peer_cfg_req() CFG fcr_present:{} fcr.mode:{} CCB FCR mode:{} "
          "preferred: {}",
          p_cfg->fcr_present, p_cfg->fcr.mode, p_ccb->our_cfg.fcr.mode,
          p_ccb->p_rcb->ertm_info.preferred_mode);

  /* Need to negotiate if our modes are not the same */
  if (p_cfg->fcr.mode != p_ccb->p_rcb->ertm_info.preferred_mode) {
    /* If peer wants a mode that we don't support then retry our mode (ex.
     *rtx/flc), OR
     ** If we want ERTM and they want non-basic mode, retry our mode.
     ** Note: If we have already determined they support our mode previously
     **       from their EXF mask.
     */
    if ((((1 << p_cfg->fcr.mode) & L2CAP_FCR_CHAN_OPT_ALL_MASK) == 0) ||
        ((p_ccb->p_rcb->ertm_info.preferred_mode == L2CAP_FCR_ERTM_MODE) &&
         (p_cfg->fcr.mode != L2CAP_FCR_BASIC_MODE))) {
      p_cfg->fcr.mode = p_ccb->our_cfg.fcr.mode;
      p_cfg->fcr.tx_win_sz = p_ccb->our_cfg.fcr.tx_win_sz;
      p_cfg->fcr.max_transmit = p_ccb->our_cfg.fcr.max_transmit;
      fcr_ok = L2CAP_PEER_CFG_UNACCEPTABLE;
    }

    /* If we wanted basic, then try to renegotiate it */
    else if (p_ccb->p_rcb->ertm_info.preferred_mode == L2CAP_FCR_BASIC_MODE) {
      p_cfg->fcr.mode = L2CAP_FCR_BASIC_MODE;
      p_cfg->fcr.max_transmit = p_cfg->fcr.tx_win_sz = 0;
      p_cfg->fcr.rtrans_tout = p_cfg->fcr.mon_tout = p_cfg->fcr.mps = 0;
      p_ccb->our_cfg.fcr.rtrans_tout = p_ccb->our_cfg.fcr.mon_tout = p_ccb->our_cfg.fcr.mps = 0;
      fcr_ok = L2CAP_PEER_CFG_UNACCEPTABLE;
    }
  }

  /* Configuration for FCR channels so make any adjustments and fwd to upper
   * layer */
  if (fcr_ok == L2CAP_PEER_CFG_OK) {
    /* by default don't need to send params in the response */
    p_ccb->out_cfg_fcr_present = false;

    /* Make any needed adjustments for the response to the peer */
    if (p_cfg->fcr_present && p_cfg->fcr.mode != L2CAP_FCR_BASIC_MODE) {
      /* Peer desires to bypass FCS check, and streaming or ERTM mode */
      if (p_cfg->fcs_present) {
        p_ccb->peer_cfg.fcs = p_cfg->fcs;
      }

      max_retrans_size = OBX_LRG_DATA_BUF_SIZE - sizeof(BT_HDR) - L2CAP_MIN_OFFSET -
                         L2CAP_SDU_LEN_OFFSET - L2CAP_FCS_LEN;

      /* Ensure the MPS is not bigger than the MTU */
      if ((p_cfg->fcr.mps == 0) || (p_cfg->fcr.mps > p_ccb->peer_cfg.mtu)) {
        p_cfg->fcr.mps = p_ccb->peer_cfg.mtu;
        p_ccb->out_cfg_fcr_present = true;
      }

      log::info("CFG: max_retrans_size {} (mps {})", max_retrans_size, p_cfg->fcr.mps);

      /* Ensure the MPS is not bigger than our retransmission buffer */
      if (p_cfg->fcr.mps > max_retrans_size) {
        log::verbose("CFG: Overriding MPS to {} (orig {})", max_retrans_size, p_cfg->fcr.mps);

        p_cfg->fcr.mps = max_retrans_size;
        p_ccb->out_cfg_fcr_present = true;
      }

      if (p_cfg->fcr.mode == L2CAP_FCR_ERTM_MODE) {
        /* Always respond with FCR ERTM parameters */
        p_ccb->out_cfg_fcr_present = true;
      }
    }

    /* Everything ok, so save the peer's adjusted fcr options */
    p_ccb->peer_cfg.fcr = p_cfg->fcr;

  } else if (fcr_ok == L2CAP_PEER_CFG_UNACCEPTABLE) {
    /* Allow peer only one retry for mode */
    if (p_ccb->peer_cfg_already_rejected) {
      fcr_ok = L2CAP_PEER_CFG_DISCONNECT;
    } else {
      p_ccb->peer_cfg_already_rejected = true;
    }
  }

  return fcr_ok;
}<|MERGE_RESOLUTION|>--- conflicted
+++ resolved
@@ -1413,14 +1413,8 @@
       log::error("L2CAP - cannot get buffer for segmentation, max_pdu: {}", max_pdu);
       return NULL;
     }
-<<<<<<< HEAD
-  }
-  else /* Use the original buffer if no segmentation, or the last segment */
-  {
-=======
   } else {
     /* Use the original buffer if no segmentation, or the last segment */
->>>>>>> 194c26ce
     p_xmit = (BT_HDR*)fixed_queue_try_dequeue(p_ccb->xmit_hold_q);
 
     if (p_xmit->event != 0) {
