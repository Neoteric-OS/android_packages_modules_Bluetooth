--- conflicted
+++ resolved
@@ -745,61 +745,6 @@
 
 /*******************************************************************************
  *
-<<<<<<< HEAD
- * Function         l2c_link_check_power_mode
- *
- * Description      This function is called to check power mode.
- *
- * Returns          true if link is going to be active from park
- *                  false if nothing to send or not in park mode
- *
- ******************************************************************************/
-static bool l2c_link_check_power_mode(tL2C_LCB* p_lcb) {
-  if (com::android::bluetooth::flags::transmit_smp_packets_before_release()) {
-    // TODO: Remove this function when flag transmit_smp_packets_before_release is released
-    return false;
-  }
-
-  bool need_to_active = false;
-
-  // Return false as LM modes are applicable for BREDR transport
-  if (p_lcb->is_transport_ble()) {
-    return false;
-  }
-  /*
-   * We only switch park to active only if we have unsent packets
-   */
-
-  if (p_lcb->link_xmit_data_q != NULL && list_is_empty(p_lcb->link_xmit_data_q)) {
-    for (tL2C_CCB* p_ccb = p_lcb->ccb_queue.p_first_ccb; p_ccb;
-         p_ccb = p_ccb->p_next_ccb) {
-      if (!fixed_queue_is_empty(p_ccb->xmit_hold_q)) {
-        need_to_active = true;
-        break;
-      }
-    }
-  } else {
-    need_to_active = true;
-  }
-
-  /* if we have packets to send */
-  if (need_to_active) {
-    /* check power mode */
-    tBTM_PM_MODE mode;
-    if (BTM_ReadPowerMode(p_lcb->remote_bd_addr, &mode)) {
-      if (mode == BTM_PM_STS_PENDING) {
-        log::debug("LCB(0x{:x}) is in PM pending state", p_lcb->Handle());
-        return true;
-      }
-    }
-  }
-  return false;
-}
-
-/*******************************************************************************
- *
-=======
->>>>>>> 1908fb7e
  * Function         l2c_link_check_send_pkts
  *
  * Description      This function is called to check if it can send packets
