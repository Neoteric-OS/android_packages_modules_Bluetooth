--- conflicted
+++ resolved
@@ -24,6 +24,8 @@
  *
  ******************************************************************************/
 #define LOG_TAG "l2c_link"
+
+#include <bluetooth/log.h>
 
 #include <cstdint>
 
@@ -43,6 +45,8 @@
 #include "stack/l2cap/l2c_int.h"
 #include "types/bt_transport.h"
 #include "types/raw_address.h"
+
+using namespace bluetooth;
 
 extern tBTM_CB btm_cb;
 
@@ -826,11 +830,7 @@
    ** This LCB will be served when receiving number of completed packet event.
    */
   if (l2cb.is_cong_cback_context) {
-<<<<<<< HEAD
-    LOG_INFO("skipping, is_cong_cback_context=true");
-=======
     log::warn("skipping, is_cong_cback_context=true");
->>>>>>> 30093352
     return;
   }
 
@@ -905,12 +905,8 @@
     /* link_state or power mode not ready, can't send anything else */
     if ((p_lcb->link_state != LST_CONNECTED) ||
         (l2c_link_check_power_mode(p_lcb))) {
-<<<<<<< HEAD
-      LOG_INFO("A partial segment is being sent, cannot send anything else");
-=======
       log::warn("Can't send, link state: {} not LST_CONNECTED or power mode BTM_PM_STS_PENDING",
                 p_lcb->link_state);
->>>>>>> 30093352
       return;
     }
     LOG_VERBOSE(
