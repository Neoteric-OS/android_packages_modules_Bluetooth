--- conflicted
+++ resolved
@@ -433,20 +433,12 @@
   if (!bluetooth::shim::GetController()->SupportsBleConnectionSubrating() ||
       !acl_peer_supports_ble_connection_subrating(p_lcb->remote_bd_addr) ||
       !acl_peer_supports_ble_connection_subrating_host(p_lcb->remote_bd_addr)) {
-<<<<<<< HEAD
     LOG_VERBOSE(
         "%s: returning L2C_BLE_NEW_SUBRATE_PARAM local_host_sup=%d, "
         "local_conn_subrarte_sup=%d, peer_subrate_sup=%d, peer_host_sup=%d",
         __func__,
-        controller_get_interface()->SupportsBleConnectionSubratingHost(),
-        controller_get_interface()->SupportsBleConnectionSubrating(),
-=======
-    log::verbose(
-        "returning L2C_BLE_NEW_SUBRATE_PARAM local_host_sup={}, "
-        "local_conn_subrarte_sup={}, peer_subrate_sup={}, peer_host_sup={}",
         bluetooth::shim::GetController()->SupportsBleConnectionSubratingHost(),
         bluetooth::shim::GetController()->SupportsBleConnectionSubrating(),
->>>>>>> 4d9c9aff
         acl_peer_supports_ble_connection_subrating(p_lcb->remote_bd_addr),
         acl_peer_supports_ble_connection_subrating_host(p_lcb->remote_bd_addr));
     return;
