/******************************************************************************
 *
 *  Copyright 2024 The Android Open Source Project
 *
 *  Licensed under the Apache License, Version 2.0 (the "License");
 *  you may not use this file except in compliance with the License.
 *  You may obtain a copy of the License at:
 *
 *  http://www.apache.org/licenses/LICENSE-2.0
 *
 *  Unless required by applicable law or agreed to in writing, software
 *  distributed under the License is distributed on an "AS IS" BASIS,
 *  WITHOUT WARRANTIES OR CONDITIONS OF ANY KIND, either express or implied.
 *  See the License for the specific language governing permissions and
 *  limitations under the License.
 *
 ******************************************************************************/

/******************************************************************************
 *
 *  this file contains functions relating to BLE connection parameter
 *management.
 *
 ******************************************************************************/

#define LOG_TAG "l2c_ble_conn_params"

#include <bluetooth/log.h>

#include "hci/controller_interface.h"
#include "hci/event_checkers.h"
#include "hci/hci_interface.h"
#include "hci/hci_packets.h"
#include "internal_include/stack_config.h"
#include "main/shim/acl_api.h"
#include "main/shim/entry.h"
#include "stack/btm/btm_dev.h"
#include "stack/include/acl_api.h"
#include "stack/include/btm_ble_api_types.h"
#include "stack/include/l2c_api.h"
#include "stack/include/main_thread.h"
#include "stack/l2cap/l2c_int.h"
#include "types/raw_address.h"

using namespace bluetooth;

void l2cble_start_conn_update(tL2C_LCB* p_lcb);
static void l2cble_start_subrate_change(tL2C_LCB* p_lcb);

/*******************************************************************************
 *
 *  Function        L2CA_UpdateBleConnParams
 *
 *  Description     Update BLE connection parameters.
 *
 *  Parameters:     BD Address of remote
 *
 *  Return value:   true if update started
 *
 ******************************************************************************/
bool L2CA_UpdateBleConnParams(const RawAddress& rem_bda, uint16_t min_int, uint16_t max_int,
                              uint16_t latency, uint16_t timeout, uint16_t min_ce_len,
                              uint16_t max_ce_len) {
  tL2C_LCB* p_lcb;

  /* See if we have a link control block for the remote device */
  p_lcb = l2cu_find_lcb_by_bd_addr(rem_bda, BT_TRANSPORT_LE);

  /* If we do not have one, create one and accept the connection. */
  if (!p_lcb || !BTM_IsAclConnectionUp(rem_bda, BT_TRANSPORT_LE)) {
    log::warn("- unknown BD_ADDR {}", rem_bda);
    return false;
  }

  if (p_lcb->transport != BT_TRANSPORT_LE) {
    log::warn("- BD_ADDR {} not LE", rem_bda);
    return false;
  }

  log::verbose("BD_ADDR={}, min_int={}, max_int={}, min_ce_len={}, max_ce_len={}", rem_bda, min_int,
               max_int, min_ce_len, max_ce_len);

  p_lcb->min_interval = min_int;
  p_lcb->max_interval = max_int;
  p_lcb->latency = latency;
  p_lcb->timeout = timeout;
  p_lcb->conn_update_mask |= L2C_BLE_NEW_CONN_PARAM;
  p_lcb->min_ce_len = min_ce_len;
  p_lcb->max_ce_len = max_ce_len;

  l2cble_start_conn_update(p_lcb);

  return true;
}

static bool l2c_enable_update_ble_conn_params(tL2C_LCB* p_lcb, bool enable);

/* When called with lock=true, LE connection parameters will be locked on
 * fastest value, and we won't accept request to change it from remote. When
 * called with lock=false, parameters are relaxed.
 */
void L2CA_LockBleConnParamsForServiceDiscovery(const RawAddress& rem_bda, bool lock) {
  if (stack_config_get_interface()->get_pts_conn_updates_disabled()) {
    return;
  }

  tL2C_LCB* p_lcb = l2cu_find_lcb_by_bd_addr(rem_bda, BT_TRANSPORT_LE);
  if (!p_lcb) {
    log::warn("unknown address {}", rem_bda);
    return;
  }

  if (p_lcb->transport != BT_TRANSPORT_LE) {
    log::warn("{} not LE, link role {}", rem_bda, p_lcb->LinkRole());
    return;
  }

  if (lock == p_lcb->conn_update_blocked_by_service_discovery) {
    log::warn("{} service discovery already locked/unlocked conn params: {}", rem_bda, lock);
    return;
  }

  p_lcb->conn_update_blocked_by_service_discovery = lock;

  if (p_lcb->conn_update_blocked_by_profile_connection) {
    log::info("{} conn params stay locked because of audio setup", rem_bda);
    return;
  }

  log::info("{} Locking/unlocking conn params for service discovery: {}", rem_bda, lock);
  l2c_enable_update_ble_conn_params(p_lcb, !lock);
}

/* When called with lock=true, LE connection parameters will be locked on
 * fastest value, and we won't accept request to change it from remote. When
 * called with lock=false, parameters are relaxed.
 */
void L2CA_LockBleConnParamsForProfileConnection(const RawAddress& rem_bda, bool lock) {
  if (stack_config_get_interface()->get_pts_conn_updates_disabled()) {
    return;
  }

  tL2C_LCB* p_lcb = l2cu_find_lcb_by_bd_addr(rem_bda, BT_TRANSPORT_LE);
  if (!p_lcb) {
    log::warn("unknown address {}", rem_bda);
    return;
  }

  if (p_lcb->transport != BT_TRANSPORT_LE) {
    log::warn("{} not LE, link role {}", rem_bda, p_lcb->LinkRole());
    return;
  }

  if (lock == p_lcb->conn_update_blocked_by_profile_connection) {
    log::info("{} audio setup already locked/unlocked conn params: {}", rem_bda, lock);
    return;
  }

  p_lcb->conn_update_blocked_by_profile_connection = lock;

  if (p_lcb->conn_update_blocked_by_service_discovery) {
    log::info("{} conn params stay locked because of service discovery", rem_bda);
    return;
  }

  log::info("{} Locking/unlocking conn params for audio setup: {}", rem_bda, lock);
  l2c_enable_update_ble_conn_params(p_lcb, !lock);
}

static bool l2c_enable_update_ble_conn_params(tL2C_LCB* p_lcb, bool enable) {
  log::debug("{} enable {} current upd state 0x{:02x}", p_lcb->remote_bd_addr, enable,
             p_lcb->conn_update_mask);

  if (enable) {
    p_lcb->conn_update_mask &= ~L2C_BLE_CONN_UPDATE_DISABLE;
    p_lcb->subrate_req_mask &= ~L2C_BLE_SUBRATE_REQ_DISABLE;
  } else {
    p_lcb->conn_update_mask |= L2C_BLE_CONN_UPDATE_DISABLE;
    p_lcb->subrate_req_mask |= L2C_BLE_SUBRATE_REQ_DISABLE;
  }

  l2cble_start_conn_update(p_lcb);

  return true;
}

/*******************************************************************************
 *
 *  Function        l2cble_start_conn_update
 *
 *  Description     Start the BLE connection parameter update process based on
 *                  status.
 *
 *  Parameters:     lcb : l2cap link control block
 *
 *  Return value:   none
 *
 ******************************************************************************/
void l2cble_start_conn_update(tL2C_LCB* p_lcb) {
  uint16_t min_conn_int, max_conn_int, peripheral_latency, supervision_tout;
  if (!BTM_IsAclConnectionUp(p_lcb->remote_bd_addr, BT_TRANSPORT_LE)) {
    log::error("No known connection ACL for {}", p_lcb->remote_bd_addr);
    return;
  }

  // TODO(armansito): The return value of this call wasn't being used but the
  // logic of this function might be depending on its side effects. We should
  // verify if this call is needed at all and remove it otherwise.
  btm_find_or_alloc_dev(p_lcb->remote_bd_addr);

  if ((p_lcb->conn_update_mask & L2C_BLE_UPDATE_PENDING) ||
      (p_lcb->subrate_req_mask & L2C_BLE_SUBRATE_REQ_PENDING)) {
    return;
  }

  if (p_lcb->conn_update_mask & L2C_BLE_CONN_UPDATE_DISABLE) {
    /* application requests to disable parameters update.
       If parameters are already updated, lets set them
       up to what has been requested during connection establishement */
    if (p_lcb->conn_update_mask & L2C_BLE_NOT_DEFAULT_PARAM &&
        /* current connection interval is greater than default min */
        p_lcb->min_interval > BTM_BLE_CONN_INT_MIN) {
      /* use 7.5 ms as fast connection parameter, 0 peripheral latency */
      min_conn_int = max_conn_int = BTM_BLE_CONN_INT_MIN;

      L2CA_AdjustConnectionIntervals(&min_conn_int, &max_conn_int, BTM_BLE_CONN_INT_MIN);

      peripheral_latency = BTM_BLE_CONN_PERIPHERAL_LATENCY_DEF;
      supervision_tout = BTM_BLE_CONN_TIMEOUT_DEF;

      /* if both side 4.1, or we are central device, send HCI command */
      if (p_lcb->IsLinkRoleCentral() ||
          (bluetooth::shim::GetController()->SupportsBleConnectionParametersRequest() &&
           acl_peer_supports_ble_connection_parameters_request(p_lcb->remote_bd_addr))) {
        acl_ble_connection_parameters_request(p_lcb->Handle(), min_conn_int, max_conn_int,
                                              peripheral_latency, supervision_tout, 0, 0);
        p_lcb->conn_update_mask |= L2C_BLE_UPDATE_PENDING;
      } else {
        l2cu_send_peer_ble_par_req(p_lcb, min_conn_int, max_conn_int, peripheral_latency,
                                   supervision_tout);
      }
      p_lcb->conn_update_mask &= ~L2C_BLE_NOT_DEFAULT_PARAM;
      p_lcb->conn_update_mask |= L2C_BLE_NEW_CONN_PARAM;
    }
  } else {
    /* application allows to do update, if we were delaying one do it now */
    if (p_lcb->conn_update_mask & L2C_BLE_NEW_CONN_PARAM) {
      /* if both side 4.1, or we are central device, send HCI command */
      if (p_lcb->IsLinkRoleCentral() ||
          (bluetooth::shim::GetController()->SupportsBleConnectionParametersRequest() &&
           acl_peer_supports_ble_connection_parameters_request(p_lcb->remote_bd_addr))) {
        acl_ble_connection_parameters_request(p_lcb->Handle(), p_lcb->min_interval,
                                              p_lcb->max_interval, p_lcb->latency, p_lcb->timeout,
                                              p_lcb->min_ce_len, p_lcb->max_ce_len);
        p_lcb->conn_update_mask |= L2C_BLE_UPDATE_PENDING;
      } else {
        l2cu_send_peer_ble_par_req(p_lcb, p_lcb->min_interval, p_lcb->max_interval, p_lcb->latency,
                                   p_lcb->timeout);
      }
      p_lcb->conn_update_mask &= ~L2C_BLE_NEW_CONN_PARAM;
      p_lcb->conn_update_mask |= L2C_BLE_NOT_DEFAULT_PARAM;
    }
  }
}

/*******************************************************************************
 *
 * Function         l2cble_process_conn_update_evt
 *
 * Description      This function enables the connection update request from
 *                  remote after a successful connection update response is
 *                  received.
 *
 * Returns          void
 *
 ******************************************************************************/
void l2cble_process_conn_update_evt(uint16_t handle, uint8_t status, uint16_t /* interval */,
                                    uint16_t /* latency */, uint16_t /* timeout */) {
  log::verbose("");

  /* See if we have a link control block for the remote device */
  tL2C_LCB* p_lcb = l2cu_find_lcb_by_handle(handle);
  if (!p_lcb) {
    log::warn("Invalid handle: {}", handle);
    return;
  }

  p_lcb->conn_update_mask &= ~L2C_BLE_UPDATE_PENDING;

  if (status != HCI_SUCCESS) {
    log::warn("Error status: {}", status);
  }

  l2cble_start_conn_update(p_lcb);

  l2cble_start_subrate_change(p_lcb);

<<<<<<< HEAD
  log::verbose("conn_update_mask={} , subrate_req_mask={}", p_lcb->conn_update_mask, p_lcb->subrate_req_mask);
=======
  log::verbose("conn_update_mask={} , subrate_req_mask={}", p_lcb->conn_update_mask,
               p_lcb->subrate_req_mask);
>>>>>>> 15c04564
}

/*******************************************************************************
 *
 * Function         l2cble_process_rc_param_request_evt
 *
 * Description      process LE Remote Connection Parameter Request Event.
 *
 * Returns          void
 *
 ******************************************************************************/
void l2cble_process_rc_param_request_evt(uint16_t handle, uint16_t int_min, uint16_t int_max,
                                         uint16_t latency, uint16_t timeout) {
  tL2C_LCB* p_lcb = l2cu_find_lcb_by_handle(handle);
  if (!p_lcb) {
    log::warn("No link to update connection parameter");
    return;
  }

  p_lcb->min_interval = int_min;
  p_lcb->max_interval = int_max;
  p_lcb->latency = latency;
  p_lcb->timeout = timeout;

  /* if update is enabled, always accept connection parameter update */
  if ((p_lcb->conn_update_mask & L2C_BLE_CONN_UPDATE_DISABLE) == 0) {
    shim::GetHciLayer()->EnqueueCommand(
            hci::LeRemoteConnectionParameterRequestReplyBuilder::Create(handle, int_min, int_max,
                                                                        latency, timeout, 0, 0),
            get_main()->BindOnce(
                    hci::check_complete<hci::LeRemoteConnectionParameterRequestReplyCompleteView>));
  } else {
    log::verbose("L2CAP - LE - update currently disabled");
    p_lcb->conn_update_mask |= L2C_BLE_NEW_CONN_PARAM;
    shim::GetHciLayer()->EnqueueCommand(
            hci::LeRemoteConnectionParameterRequestNegativeReplyBuilder::Create(
                    handle, hci::ErrorCode::UNACCEPTABLE_CONNECTION_PARAMETERS),
            get_main()->BindOnce(
                    hci::check_complete<
                            hci::LeRemoteConnectionParameterRequestNegativeReplyCompleteView>));
  }
}

void l2cble_use_preferred_conn_params(const RawAddress& bda) {
  tL2C_LCB* p_lcb = l2cu_find_lcb_by_bd_addr(bda, BT_TRANSPORT_LE);
  tBTM_SEC_DEV_REC* p_dev_rec = btm_find_or_alloc_dev(bda);

  /* If there are any preferred connection parameters, set them now */
  if ((p_lcb != NULL) && (p_dev_rec != NULL) &&
      (p_dev_rec->conn_params.min_conn_int >= BTM_BLE_CONN_INT_MIN) &&
      (p_dev_rec->conn_params.min_conn_int <= BTM_BLE_CONN_INT_MAX) &&
      (p_dev_rec->conn_params.max_conn_int >= BTM_BLE_CONN_INT_MIN) &&
      (p_dev_rec->conn_params.max_conn_int <= BTM_BLE_CONN_INT_MAX) &&
      (p_dev_rec->conn_params.peripheral_latency <= BTM_BLE_CONN_LATENCY_MAX) &&
      (p_dev_rec->conn_params.supervision_tout >= BTM_BLE_CONN_SUP_TOUT_MIN) &&
      (p_dev_rec->conn_params.supervision_tout <= BTM_BLE_CONN_SUP_TOUT_MAX) &&
      ((p_lcb->min_interval < p_dev_rec->conn_params.min_conn_int &&
        p_dev_rec->conn_params.min_conn_int != BTM_BLE_CONN_PARAM_UNDEF) ||
       (p_lcb->min_interval > p_dev_rec->conn_params.max_conn_int) ||
       (p_lcb->latency > p_dev_rec->conn_params.peripheral_latency) ||
       (p_lcb->timeout > p_dev_rec->conn_params.supervision_tout))) {
<<<<<<< HEAD
    log::verbose("HANDLE={} min_conn_int={} max_conn_int={} peripheral_latency={} supervision_tout={}", p_lcb->Handle(), p_dev_rec->conn_params.min_conn_int, p_dev_rec->conn_params.max_conn_int, p_dev_rec->conn_params.peripheral_latency, p_dev_rec->conn_params.supervision_tout);
=======
    log::verbose(
            "HANDLE={} min_conn_int={} max_conn_int={} peripheral_latency={} "
            "supervision_tout={}",
            p_lcb->Handle(), p_dev_rec->conn_params.min_conn_int,
            p_dev_rec->conn_params.max_conn_int, p_dev_rec->conn_params.peripheral_latency,
            p_dev_rec->conn_params.supervision_tout);
>>>>>>> 15c04564

    p_lcb->min_interval = p_dev_rec->conn_params.min_conn_int;
    p_lcb->max_interval = p_dev_rec->conn_params.max_conn_int;
    p_lcb->timeout = p_dev_rec->conn_params.supervision_tout;
    p_lcb->latency = p_dev_rec->conn_params.peripheral_latency;

    acl_ble_connection_parameters_request(p_lcb->Handle(), p_dev_rec->conn_params.min_conn_int,
                                          p_dev_rec->conn_params.max_conn_int,
                                          p_dev_rec->conn_params.peripheral_latency,
                                          p_dev_rec->conn_params.supervision_tout, 0, 0);
  }
}

/*******************************************************************************
 *
 *  Function        l2cble_start_subrate_change
 *
 *  Description     Start the BLE subrate change process based on
 *                  status.
 *
 *  Parameters:     lcb : l2cap link control block
 *
 *  Return value:   none
 *
 ******************************************************************************/
static void l2cble_start_subrate_change(tL2C_LCB* p_lcb) {
  if (!BTM_IsAclConnectionUp(p_lcb->remote_bd_addr, BT_TRANSPORT_LE)) {
    log::error("No known connection ACL for {}", p_lcb->remote_bd_addr);
    return;
  }

  btm_find_or_alloc_dev(p_lcb->remote_bd_addr);

<<<<<<< HEAD
  log::verbose("subrate_req_mask={} conn_update_mask={}", p_lcb->subrate_req_mask, p_lcb->conn_update_mask);
=======
  log::verbose("subrate_req_mask={} conn_update_mask={}", p_lcb->subrate_req_mask,
               p_lcb->conn_update_mask);
>>>>>>> 15c04564

  if (p_lcb->subrate_req_mask & L2C_BLE_SUBRATE_REQ_PENDING) {
    log::verbose("returning L2C_BLE_SUBRATE_REQ_PENDING");
    return;
  }

  if (p_lcb->subrate_req_mask & L2C_BLE_SUBRATE_REQ_DISABLE) {
    log::verbose("returning L2C_BLE_SUBRATE_REQ_DISABLE");
    return;
  }

  /* application allows to do update, if we were delaying one do it now */
  if (!(p_lcb->subrate_req_mask & L2C_BLE_NEW_SUBRATE_PARAM) ||
      (p_lcb->conn_update_mask & L2C_BLE_UPDATE_PENDING) ||
      (p_lcb->conn_update_mask & L2C_BLE_NEW_CONN_PARAM)) {
    log::verbose("returning L2C_BLE_NEW_SUBRATE_PARAM");
    return;
  }

  if (!bluetooth::shim::GetController()->SupportsBleConnectionSubrating() ||
      !acl_peer_supports_ble_connection_subrating(p_lcb->remote_bd_addr) ||
      !acl_peer_supports_ble_connection_subrating_host(p_lcb->remote_bd_addr)) {
<<<<<<< HEAD
    log::verbose("returning L2C_BLE_NEW_SUBRATE_PARAM local_host_sup={}, local_conn_subrarte_sup={}, peer_subrate_sup={}, peer_host_sup={}", bluetooth::shim::GetController()->SupportsBleConnectionSubratingHost(), bluetooth::shim::GetController()->SupportsBleConnectionSubrating(), acl_peer_supports_ble_connection_subrating(p_lcb->remote_bd_addr), acl_peer_supports_ble_connection_subrating_host(p_lcb->remote_bd_addr));
=======
    log::verbose(
            "returning L2C_BLE_NEW_SUBRATE_PARAM local_host_sup={}, "
            "local_conn_subrarte_sup={}, peer_subrate_sup={}, peer_host_sup={}",
            bluetooth::shim::GetController()->SupportsBleConnectionSubratingHost(),
            bluetooth::shim::GetController()->SupportsBleConnectionSubrating(),
            acl_peer_supports_ble_connection_subrating(p_lcb->remote_bd_addr),
            acl_peer_supports_ble_connection_subrating_host(p_lcb->remote_bd_addr));
>>>>>>> 15c04564
    return;
  }

  log::verbose("Sending HCI cmd for subrate req");
  bluetooth::shim::ACL_LeSubrateRequest(p_lcb->Handle(), p_lcb->subrate_min, p_lcb->subrate_max,
                                        p_lcb->max_latency, p_lcb->cont_num,
                                        p_lcb->supervision_tout);

  p_lcb->subrate_req_mask |= L2C_BLE_SUBRATE_REQ_PENDING;
  p_lcb->subrate_req_mask &= ~L2C_BLE_NEW_SUBRATE_PARAM;
  p_lcb->conn_update_mask |= L2C_BLE_NOT_DEFAULT_PARAM;
}

/*******************************************************************************
 *
 *  Function        L2CA_SetDefaultSubrate
 *
 *  Description     BLE Set Default Subrate
 *
 *  Parameters:     Subrate parameters
 *
 *  Return value:   void
 *
 ******************************************************************************/
<<<<<<< HEAD
void L2CA_SetDefaultSubrate(uint16_t subrate_min, uint16_t subrate_max,
                            uint16_t max_latency, uint16_t cont_num,
                            uint16_t timeout) {
  log::verbose("subrate_min={}, subrate_max={}, max_latency={}, cont_num={}, timeout={}", subrate_min, subrate_max, max_latency, cont_num, timeout);
=======
void L2CA_SetDefaultSubrate(uint16_t subrate_min, uint16_t subrate_max, uint16_t max_latency,
                            uint16_t cont_num, uint16_t timeout) {
  log::verbose("subrate_min={}, subrate_max={}, max_latency={}, cont_num={}, timeout={}",
               subrate_min, subrate_max, max_latency, cont_num, timeout);
>>>>>>> 15c04564

  bluetooth::shim::ACL_LeSetDefaultSubrate(subrate_min, subrate_max, max_latency, cont_num,
                                           timeout);
}

/*******************************************************************************
 *
 *  Function        L2CA_SubrateRequest
 *
 *  Description     BLE Subrate request.
 *
 *  Parameters:     Subrate parameters
 *
 *  Return value:   true if update started
 *
 ******************************************************************************/
bool L2CA_SubrateRequest(const RawAddress& rem_bda, uint16_t subrate_min, uint16_t subrate_max,
                         uint16_t max_latency, uint16_t cont_num, uint16_t timeout) {
  tL2C_LCB* p_lcb;

  /* See if we have a link control block for the remote device */
  p_lcb = l2cu_find_lcb_by_bd_addr(rem_bda, BT_TRANSPORT_LE);

  /* If we don't have one, create one and accept the connection. */
  if (!p_lcb || !BTM_IsAclConnectionUp(rem_bda, BT_TRANSPORT_LE)) {
    log::warn("unknown BD_ADDR {}", rem_bda);
    return false;
  }

  if (p_lcb->transport != BT_TRANSPORT_LE) {
    log::warn("BD_ADDR {} not LE", rem_bda);
    return false;
  }

  log::verbose(
          "BD_ADDR={}, subrate_min={}, subrate_max={}, max_latency={}, "
          "cont_num={}, timeout={}",
          rem_bda, subrate_min, subrate_max, max_latency, cont_num, timeout);

  p_lcb->subrate_min = subrate_min;
  p_lcb->subrate_max = subrate_max;
  p_lcb->max_latency = max_latency;
  p_lcb->cont_num = cont_num;
  p_lcb->subrate_req_mask |= L2C_BLE_NEW_SUBRATE_PARAM;
  p_lcb->supervision_tout = timeout;

  l2cble_start_subrate_change(p_lcb);

  return true;
}

/*******************************************************************************
 *
 * Function         l2cble_process_subrate_change_evt
 *
 * Description      This function enables LE subrating
 *                  after a successful subrate change process is
 *                  done.
 *
 * Parameters:      LE connection handle
 *                  status
 *                  subrate factor
 *                  peripheral latency
 *                  continuation number
 *                  supervision timeout
 *
 * Returns          void
 *
 ******************************************************************************/
void l2cble_process_subrate_change_evt(uint16_t handle, uint8_t status,
                                       uint16_t /* subrate_factor */,
                                       uint16_t /* peripheral_latency */, uint16_t /* cont_num */,
                                       uint16_t /* timeout */) {
  log::verbose("");

  /* See if we have a link control block for the remote device */
  tL2C_LCB* p_lcb = l2cu_find_lcb_by_handle(handle);
  if (!p_lcb) {
    log::warn("Invalid handle: {}", handle);
    return;
  }

  p_lcb->subrate_req_mask &= ~L2C_BLE_SUBRATE_REQ_PENDING;

  if (status != HCI_SUCCESS) {
    log::warn("Error status: {}", status);
  }

  l2cble_start_conn_update(p_lcb);

  l2cble_start_subrate_change(p_lcb);

<<<<<<< HEAD
  log::verbose("conn_update_mask={} , subrate_req_mask={}", p_lcb->conn_update_mask, p_lcb->subrate_req_mask);
=======
  log::verbose("conn_update_mask={} , subrate_req_mask={}", p_lcb->conn_update_mask,
               p_lcb->subrate_req_mask);
>>>>>>> 15c04564
}<|MERGE_RESOLUTION|>--- conflicted
+++ resolved
@@ -295,12 +295,8 @@
 
   l2cble_start_subrate_change(p_lcb);
 
-<<<<<<< HEAD
-  log::verbose("conn_update_mask={} , subrate_req_mask={}", p_lcb->conn_update_mask, p_lcb->subrate_req_mask);
-=======
   log::verbose("conn_update_mask={} , subrate_req_mask={}", p_lcb->conn_update_mask,
                p_lcb->subrate_req_mask);
->>>>>>> 15c04564
 }
 
 /*******************************************************************************
@@ -362,16 +358,11 @@
        (p_lcb->min_interval > p_dev_rec->conn_params.max_conn_int) ||
        (p_lcb->latency > p_dev_rec->conn_params.peripheral_latency) ||
        (p_lcb->timeout > p_dev_rec->conn_params.supervision_tout))) {
-<<<<<<< HEAD
-    log::verbose("HANDLE={} min_conn_int={} max_conn_int={} peripheral_latency={} supervision_tout={}", p_lcb->Handle(), p_dev_rec->conn_params.min_conn_int, p_dev_rec->conn_params.max_conn_int, p_dev_rec->conn_params.peripheral_latency, p_dev_rec->conn_params.supervision_tout);
-=======
     log::verbose(
-            "HANDLE={} min_conn_int={} max_conn_int={} peripheral_latency={} "
-            "supervision_tout={}",
+            "HANDLE={} min_conn_int={} max_conn_int={} peripheral_latency={} supervision_tout={}",
             p_lcb->Handle(), p_dev_rec->conn_params.min_conn_int,
             p_dev_rec->conn_params.max_conn_int, p_dev_rec->conn_params.peripheral_latency,
             p_dev_rec->conn_params.supervision_tout);
->>>>>>> 15c04564
 
     p_lcb->min_interval = p_dev_rec->conn_params.min_conn_int;
     p_lcb->max_interval = p_dev_rec->conn_params.max_conn_int;
@@ -405,12 +396,8 @@
 
   btm_find_or_alloc_dev(p_lcb->remote_bd_addr);
 
-<<<<<<< HEAD
-  log::verbose("subrate_req_mask={} conn_update_mask={}", p_lcb->subrate_req_mask, p_lcb->conn_update_mask);
-=======
   log::verbose("subrate_req_mask={} conn_update_mask={}", p_lcb->subrate_req_mask,
                p_lcb->conn_update_mask);
->>>>>>> 15c04564
 
   if (p_lcb->subrate_req_mask & L2C_BLE_SUBRATE_REQ_PENDING) {
     log::verbose("returning L2C_BLE_SUBRATE_REQ_PENDING");
@@ -433,17 +420,13 @@
   if (!bluetooth::shim::GetController()->SupportsBleConnectionSubrating() ||
       !acl_peer_supports_ble_connection_subrating(p_lcb->remote_bd_addr) ||
       !acl_peer_supports_ble_connection_subrating_host(p_lcb->remote_bd_addr)) {
-<<<<<<< HEAD
-    log::verbose("returning L2C_BLE_NEW_SUBRATE_PARAM local_host_sup={}, local_conn_subrarte_sup={}, peer_subrate_sup={}, peer_host_sup={}", bluetooth::shim::GetController()->SupportsBleConnectionSubratingHost(), bluetooth::shim::GetController()->SupportsBleConnectionSubrating(), acl_peer_supports_ble_connection_subrating(p_lcb->remote_bd_addr), acl_peer_supports_ble_connection_subrating_host(p_lcb->remote_bd_addr));
-=======
     log::verbose(
-            "returning L2C_BLE_NEW_SUBRATE_PARAM local_host_sup={}, "
-            "local_conn_subrarte_sup={}, peer_subrate_sup={}, peer_host_sup={}",
+            "returning L2C_BLE_NEW_SUBRATE_PARAM local_host_sup={}, local_conn_subrarte_sup={}, "
+            "peer_subrate_sup={}, peer_host_sup={}",
             bluetooth::shim::GetController()->SupportsBleConnectionSubratingHost(),
             bluetooth::shim::GetController()->SupportsBleConnectionSubrating(),
             acl_peer_supports_ble_connection_subrating(p_lcb->remote_bd_addr),
             acl_peer_supports_ble_connection_subrating_host(p_lcb->remote_bd_addr));
->>>>>>> 15c04564
     return;
   }
 
@@ -468,17 +451,10 @@
  *  Return value:   void
  *
  ******************************************************************************/
-<<<<<<< HEAD
-void L2CA_SetDefaultSubrate(uint16_t subrate_min, uint16_t subrate_max,
-                            uint16_t max_latency, uint16_t cont_num,
-                            uint16_t timeout) {
-  log::verbose("subrate_min={}, subrate_max={}, max_latency={}, cont_num={}, timeout={}", subrate_min, subrate_max, max_latency, cont_num, timeout);
-=======
 void L2CA_SetDefaultSubrate(uint16_t subrate_min, uint16_t subrate_max, uint16_t max_latency,
                             uint16_t cont_num, uint16_t timeout) {
   log::verbose("subrate_min={}, subrate_max={}, max_latency={}, cont_num={}, timeout={}",
                subrate_min, subrate_max, max_latency, cont_num, timeout);
->>>>>>> 15c04564
 
   bluetooth::shim::ACL_LeSetDefaultSubrate(subrate_min, subrate_max, max_latency, cont_num,
                                            timeout);
@@ -571,10 +547,6 @@
 
   l2cble_start_subrate_change(p_lcb);
 
-<<<<<<< HEAD
-  log::verbose("conn_update_mask={} , subrate_req_mask={}", p_lcb->conn_update_mask, p_lcb->subrate_req_mask);
-=======
   log::verbose("conn_update_mask={} , subrate_req_mask={}", p_lcb->conn_update_mask,
                p_lcb->subrate_req_mask);
->>>>>>> 15c04564
 }