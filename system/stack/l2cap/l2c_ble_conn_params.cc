/******************************************************************************
 *
 *  Copyright 2024 The Android Open Source Project
 *
 *  Licensed under the Apache License, Version 2.0 (the "License");
 *  you may not use this file except in compliance with the License.
 *  You may obtain a copy of the License at:
 *
 *  http://www.apache.org/licenses/LICENSE-2.0
 *
 *  Unless required by applicable law or agreed to in writing, software
 *  distributed under the License is distributed on an "AS IS" BASIS,
 *  WITHOUT WARRANTIES OR CONDITIONS OF ANY KIND, either express or implied.
 *  See the License for the specific language governing permissions and
 *  limitations under the License.
 *
 ******************************************************************************/

/******************************************************************************
 *
 *  this file contains functions relating to BLE connection parameter
 *management.
 *
 ******************************************************************************/

#define LOG_TAG "l2c_ble_conn_params"

<<<<<<< HEAD
#include <base/logging.h>
#include <log/log.h>
=======
#include <bluetooth/log.h>
>>>>>>> 0eda3329

#include "hci/controller_interface.h"
#include "internal_include/stack_config.h"
#include "main/shim/acl_api.h"
#include "main/shim/entry.h"
#include "os/log.h"
#include "stack/btm/btm_dev.h"
#include "stack/include/acl_api.h"
#include "stack/include/btm_ble_api_types.h"
#include "stack/include/l2c_api.h"
#include "stack/l2cap/l2c_int.h"
#include "types/raw_address.h"

void l2cble_start_conn_update(tL2C_LCB* p_lcb);
static void l2cble_start_subrate_change(tL2C_LCB* p_lcb);

/*******************************************************************************
 *
 *  Function        L2CA_UpdateBleConnParams
 *
 *  Description     Update BLE connection parameters.
 *
 *  Parameters:     BD Address of remote
 *
 *  Return value:   true if update started
 *
 ******************************************************************************/
bool L2CA_UpdateBleConnParams(const RawAddress& rem_bda, uint16_t min_int,
                              uint16_t max_int, uint16_t latency,
                              uint16_t timeout, uint16_t min_ce_len,
                              uint16_t max_ce_len) {
  tL2C_LCB* p_lcb;

  /* See if we have a link control block for the remote device */
  p_lcb = l2cu_find_lcb_by_bd_addr(rem_bda, BT_TRANSPORT_LE);

  /* If we do not have one, create one and accept the connection. */
  if (!p_lcb || !BTM_IsAclConnectionUp(rem_bda, BT_TRANSPORT_LE)) {
    LOG(WARNING) << __func__ << " - unknown BD_ADDR " << rem_bda;
    return (false);
  }

  if (p_lcb->transport != BT_TRANSPORT_LE) {
    LOG(WARNING) << __func__ << " - BD_ADDR " << rem_bda << " not LE";
    return (false);
  }

  VLOG(2) << __func__ << ": BD_ADDR=" << ADDRESS_TO_LOGGABLE_STR(rem_bda)
          << ", min_int=" << min_int << ", max_int=" << max_int
          << ", min_ce_len=" << min_ce_len << ", max_ce_len=" << max_ce_len;

  p_lcb->min_interval = min_int;
  p_lcb->max_interval = max_int;
  p_lcb->latency = latency;
  p_lcb->timeout = timeout;
  p_lcb->conn_update_mask |= L2C_BLE_NEW_CONN_PARAM;
  p_lcb->min_ce_len = min_ce_len;
  p_lcb->max_ce_len = max_ce_len;

  l2cble_start_conn_update(p_lcb);

  return (true);
}

static bool l2c_enable_update_ble_conn_params(tL2C_LCB* p_lcb, bool enable);

/* When called with lock=true, LE connection parameters will be locked on
 * fastest value, and we won't accept request to change it from remote. When
 * called with lock=false, parameters are relaxed.
 */
void L2CA_LockBleConnParamsForServiceDiscovery(const RawAddress& rem_bda,
                                               bool lock) {
  if (stack_config_get_interface()->get_pts_conn_updates_disabled()) return;

  tL2C_LCB* p_lcb = l2cu_find_lcb_by_bd_addr(rem_bda, BT_TRANSPORT_LE);
  if (!p_lcb) {
    LOG_WARN("unknown address %s", ADDRESS_TO_LOGGABLE_CSTR(rem_bda));
    return;
  }

  if (p_lcb->transport != BT_TRANSPORT_LE) {
    LOG_WARN("%s not LE, link role %d", ADDRESS_TO_LOGGABLE_CSTR(rem_bda),
             p_lcb->LinkRole());
    return;
  }

  if (lock == p_lcb->conn_update_blocked_by_service_discovery) {
    LOG_WARN("%s service discovery already locked/unlocked conn params: %d",
             ADDRESS_TO_LOGGABLE_CSTR(rem_bda), +lock);
    return;
  }

  p_lcb->conn_update_blocked_by_service_discovery = lock;

  if (p_lcb->conn_update_blocked_by_profile_connection) {
    LOG_INFO("%s conn params stay locked because of audio setup",
             ADDRESS_TO_LOGGABLE_CSTR(rem_bda));
    return;
  }

  LOG_INFO("%s Locking/unlocking conn params for service discovery: %d",
           ADDRESS_TO_LOGGABLE_CSTR(rem_bda), +lock);
  l2c_enable_update_ble_conn_params(p_lcb, !lock);
}

/* When called with lock=true, LE connection parameters will be locked on
 * fastest value, and we won't accept request to change it from remote. When
 * called with lock=false, parameters are relaxed.
 */
void L2CA_LockBleConnParamsForProfileConnection(const RawAddress& rem_bda,
                                                bool lock) {
  if (stack_config_get_interface()->get_pts_conn_updates_disabled()) return;

  tL2C_LCB* p_lcb = l2cu_find_lcb_by_bd_addr(rem_bda, BT_TRANSPORT_LE);
  if (!p_lcb) {
    LOG_WARN("unknown address %s", ADDRESS_TO_LOGGABLE_CSTR(rem_bda));
    return;
  }

  if (p_lcb->transport != BT_TRANSPORT_LE) {
    LOG_WARN("%s not LE, link role %d", ADDRESS_TO_LOGGABLE_CSTR(rem_bda),
             p_lcb->LinkRole());
    return;
  }

  if (lock == p_lcb->conn_update_blocked_by_profile_connection) {
    LOG_INFO("%s audio setup already locked/unlocked conn params: %d",
             ADDRESS_TO_LOGGABLE_CSTR(rem_bda), +lock);
    return;
  }

  p_lcb->conn_update_blocked_by_profile_connection = lock;

  if (p_lcb->conn_update_blocked_by_service_discovery) {
    LOG_INFO("%s conn params stay locked because of service discovery",
             ADDRESS_TO_LOGGABLE_CSTR(rem_bda));
    return;
  }

  LOG_INFO("%s Locking/unlocking conn params for audio setup: %d",
           ADDRESS_TO_LOGGABLE_CSTR(rem_bda), +lock);
  l2c_enable_update_ble_conn_params(p_lcb, !lock);
}

static bool l2c_enable_update_ble_conn_params(tL2C_LCB* p_lcb, bool enable) {
  LOG_DEBUG("%s enable %d current upd state 0x%02x",
            ADDRESS_TO_LOGGABLE_CSTR(p_lcb->remote_bd_addr), enable,
            p_lcb->conn_update_mask);

  if (enable) {
    p_lcb->conn_update_mask &= ~L2C_BLE_CONN_UPDATE_DISABLE;
    p_lcb->subrate_req_mask &= ~L2C_BLE_SUBRATE_REQ_DISABLE;
  } else {
    p_lcb->conn_update_mask |= L2C_BLE_CONN_UPDATE_DISABLE;
    p_lcb->subrate_req_mask |= L2C_BLE_SUBRATE_REQ_DISABLE;
  }

  l2cble_start_conn_update(p_lcb);

  return (true);
}

/*******************************************************************************
 *
 *  Function        l2cble_start_conn_update
 *
 *  Description     Start the BLE connection parameter update process based on
 *                  status.
 *
 *  Parameters:     lcb : l2cap link control block
 *
 *  Return value:   none
 *
 ******************************************************************************/
void l2cble_start_conn_update(tL2C_LCB* p_lcb) {
  uint16_t min_conn_int, max_conn_int, peripheral_latency, supervision_tout;
  if (!BTM_IsAclConnectionUp(p_lcb->remote_bd_addr, BT_TRANSPORT_LE)) {
    LOG(ERROR) << "No known connection ACL for " << p_lcb->remote_bd_addr;
    return;
  }

  // TODO(armansito): The return value of this call wasn't being used but the
  // logic of this function might be depending on its side effects. We should
  // verify if this call is needed at all and remove it otherwise.
  btm_find_or_alloc_dev(p_lcb->remote_bd_addr);

  if ((p_lcb->conn_update_mask & L2C_BLE_UPDATE_PENDING) ||
      (p_lcb->subrate_req_mask & L2C_BLE_SUBRATE_REQ_PENDING)) {
    return;
  }

  if (p_lcb->conn_update_mask & L2C_BLE_CONN_UPDATE_DISABLE) {
    /* application requests to disable parameters update.
       If parameters are already updated, lets set them
       up to what has been requested during connection establishement */
    if (p_lcb->conn_update_mask & L2C_BLE_NOT_DEFAULT_PARAM &&
        /* current connection interval is greater than default min */
        p_lcb->min_interval > BTM_BLE_CONN_INT_MIN) {
      /* use 7.5 ms as fast connection parameter, 0 peripheral latency */
      min_conn_int = max_conn_int = BTM_BLE_CONN_INT_MIN;

      L2CA_AdjustConnectionIntervals(&min_conn_int, &max_conn_int,
                                     BTM_BLE_CONN_INT_MIN);

      peripheral_latency = BTM_BLE_CONN_PERIPHERAL_LATENCY_DEF;
      supervision_tout = BTM_BLE_CONN_TIMEOUT_DEF;

      /* if both side 4.1, or we are central device, send HCI command */
      if (p_lcb->IsLinkRoleCentral() ||
          (bluetooth::shim::GetController()
               ->SupportsBleConnectionParametersRequest() &&
           acl_peer_supports_ble_connection_parameters_request(
               p_lcb->remote_bd_addr))) {
        acl_ble_connection_parameters_request(p_lcb->Handle(), min_conn_int,
                                              max_conn_int, peripheral_latency,
                                              supervision_tout, 0, 0);
        p_lcb->conn_update_mask |= L2C_BLE_UPDATE_PENDING;
      } else {
        l2cu_send_peer_ble_par_req(p_lcb, min_conn_int, max_conn_int,
                                   peripheral_latency, supervision_tout);
      }
      p_lcb->conn_update_mask &= ~L2C_BLE_NOT_DEFAULT_PARAM;
      p_lcb->conn_update_mask |= L2C_BLE_NEW_CONN_PARAM;
    }
  } else {
    /* application allows to do update, if we were delaying one do it now */
    if (p_lcb->conn_update_mask & L2C_BLE_NEW_CONN_PARAM) {
      /* if both side 4.1, or we are central device, send HCI command */
      if (p_lcb->IsLinkRoleCentral() ||
          (bluetooth::shim::GetController()
               ->SupportsBleConnectionParametersRequest() &&
           acl_peer_supports_ble_connection_parameters_request(
               p_lcb->remote_bd_addr))) {
        acl_ble_connection_parameters_request(
            p_lcb->Handle(), p_lcb->min_interval, p_lcb->max_interval,
            p_lcb->latency, p_lcb->timeout, p_lcb->min_ce_len,
            p_lcb->max_ce_len);
        p_lcb->conn_update_mask |= L2C_BLE_UPDATE_PENDING;
      } else {
        l2cu_send_peer_ble_par_req(p_lcb, p_lcb->min_interval,
                                   p_lcb->max_interval, p_lcb->latency,
                                   p_lcb->timeout);
      }
      p_lcb->conn_update_mask &= ~L2C_BLE_NEW_CONN_PARAM;
      p_lcb->conn_update_mask |= L2C_BLE_NOT_DEFAULT_PARAM;
    }
  }
}

/*******************************************************************************
 *
 * Function         l2cble_process_conn_update_evt
 *
 * Description      This function enables the connection update request from
 *                  remote after a successful connection update response is
 *                  received.
 *
 * Returns          void
 *
 ******************************************************************************/
void l2cble_process_conn_update_evt(uint16_t handle, uint8_t status,
                                    uint16_t interval, uint16_t latency,
                                    uint16_t timeout) {
  LOG_VERBOSE("%s", __func__);

  /* See if we have a link control block for the remote device */
  tL2C_LCB* p_lcb = l2cu_find_lcb_by_handle(handle);
  if (!p_lcb) {
    LOG_WARN("%s: Invalid handle: %d", __func__, handle);
    return;
  }

  p_lcb->conn_update_mask &= ~L2C_BLE_UPDATE_PENDING;

  if (status != HCI_SUCCESS) {
    LOG_WARN("%s: Error status: %d", __func__, status);
  }

  l2cble_start_conn_update(p_lcb);

  l2cble_start_subrate_change(p_lcb);

  LOG_VERBOSE("%s: conn_update_mask=%d , subrate_req_mask=%d", __func__,
              p_lcb->conn_update_mask, p_lcb->subrate_req_mask);
}

<<<<<<< HEAD
/*******************************************************************************
 *
 * Function         l2cble_process_rc_param_request_evt
 *
 * Description      process LE Remote Connection Parameter Request Event.
 *
 * Returns          void
 *
 ******************************************************************************/
void l2cble_process_rc_param_request_evt(uint16_t handle, uint16_t int_min,
                                         uint16_t int_max, uint16_t latency,
                                         uint16_t timeout) {
  tL2C_LCB* p_lcb = l2cu_find_lcb_by_handle(handle);

  if (p_lcb != NULL) {
    p_lcb->min_interval = int_min;
    p_lcb->max_interval = int_max;
    p_lcb->latency = latency;
    p_lcb->timeout = timeout;

    /* if update is enabled, always accept connection parameter update */
    if ((p_lcb->conn_update_mask & L2C_BLE_CONN_UPDATE_DISABLE) == 0) {
      btsnd_hcic_ble_rc_param_req_reply(handle, int_min, int_max, latency,
                                        timeout, 0, 0);
    } else {
      LOG_VERBOSE("L2CAP - LE - update currently disabled");
      p_lcb->conn_update_mask |= L2C_BLE_NEW_CONN_PARAM;
      btsnd_hcic_ble_rc_param_req_neg_reply(handle,
                                            HCI_ERR_UNACCEPT_CONN_INTERVAL);
    }

  } else {
    LOG_WARN("No link to update connection parameter");
  }
}

=======
>>>>>>> 0eda3329
void l2cble_use_preferred_conn_params(const RawAddress& bda) {
  tL2C_LCB* p_lcb = l2cu_find_lcb_by_bd_addr(bda, BT_TRANSPORT_LE);
  tBTM_SEC_DEV_REC* p_dev_rec = btm_find_or_alloc_dev(bda);

  /* If there are any preferred connection parameters, set them now */
  if ((p_lcb != NULL) && (p_dev_rec != NULL) &&
      (p_dev_rec->conn_params.min_conn_int >= BTM_BLE_CONN_INT_MIN) &&
      (p_dev_rec->conn_params.min_conn_int <= BTM_BLE_CONN_INT_MAX) &&
      (p_dev_rec->conn_params.max_conn_int >= BTM_BLE_CONN_INT_MIN) &&
      (p_dev_rec->conn_params.max_conn_int <= BTM_BLE_CONN_INT_MAX) &&
      (p_dev_rec->conn_params.peripheral_latency <= BTM_BLE_CONN_LATENCY_MAX) &&
      (p_dev_rec->conn_params.supervision_tout >= BTM_BLE_CONN_SUP_TOUT_MIN) &&
      (p_dev_rec->conn_params.supervision_tout <= BTM_BLE_CONN_SUP_TOUT_MAX) &&
      ((p_lcb->min_interval < p_dev_rec->conn_params.min_conn_int &&
        p_dev_rec->conn_params.min_conn_int != BTM_BLE_CONN_PARAM_UNDEF) ||
       (p_lcb->min_interval > p_dev_rec->conn_params.max_conn_int) ||
       (p_lcb->latency > p_dev_rec->conn_params.peripheral_latency) ||
       (p_lcb->timeout > p_dev_rec->conn_params.supervision_tout))) {
    LOG_VERBOSE(
        "%s: HANDLE=%d min_conn_int=%d max_conn_int=%d peripheral_latency=%d "
        "supervision_tout=%d",
        __func__, p_lcb->Handle(), p_dev_rec->conn_params.min_conn_int,
        p_dev_rec->conn_params.max_conn_int,
        p_dev_rec->conn_params.peripheral_latency,
        p_dev_rec->conn_params.supervision_tout);

    p_lcb->min_interval = p_dev_rec->conn_params.min_conn_int;
    p_lcb->max_interval = p_dev_rec->conn_params.max_conn_int;
    p_lcb->timeout = p_dev_rec->conn_params.supervision_tout;
    p_lcb->latency = p_dev_rec->conn_params.peripheral_latency;

    acl_ble_connection_parameters_request(
        p_lcb->Handle(), p_dev_rec->conn_params.min_conn_int,
        p_dev_rec->conn_params.max_conn_int,
        p_dev_rec->conn_params.peripheral_latency,
        p_dev_rec->conn_params.supervision_tout, 0, 0);
  }
}

/*******************************************************************************
 *
 *  Function        l2cble_start_subrate_change
 *
 *  Description     Start the BLE subrate change process based on
 *                  status.
 *
 *  Parameters:     lcb : l2cap link control block
 *
 *  Return value:   none
 *
 ******************************************************************************/
static void l2cble_start_subrate_change(tL2C_LCB* p_lcb) {
  if (!BTM_IsAclConnectionUp(p_lcb->remote_bd_addr, BT_TRANSPORT_LE)) {
    LOG(ERROR) << "No known connection ACL for "
               << ADDRESS_TO_LOGGABLE_STR(p_lcb->remote_bd_addr);
    return;
  }

  btm_find_or_alloc_dev(p_lcb->remote_bd_addr);

  LOG_VERBOSE("%s: subrate_req_mask=%d conn_update_mask=%d", __func__,
              p_lcb->subrate_req_mask, p_lcb->conn_update_mask);

  if (p_lcb->subrate_req_mask & L2C_BLE_SUBRATE_REQ_PENDING) {
    LOG_VERBOSE("%s: returning L2C_BLE_SUBRATE_REQ_PENDING ", __func__);
    return;
  }

  if (p_lcb->subrate_req_mask & L2C_BLE_SUBRATE_REQ_DISABLE) {
    LOG_VERBOSE("%s: returning L2C_BLE_SUBRATE_REQ_DISABLE ", __func__);
    return;
  }

  /* application allows to do update, if we were delaying one do it now */
  if (!(p_lcb->subrate_req_mask & L2C_BLE_NEW_SUBRATE_PARAM) ||
      (p_lcb->conn_update_mask & L2C_BLE_UPDATE_PENDING) ||
      (p_lcb->conn_update_mask & L2C_BLE_NEW_CONN_PARAM)) {
    LOG_VERBOSE("%s: returning L2C_BLE_NEW_SUBRATE_PARAM", __func__);
    return;
  }

  if (!bluetooth::shim::GetController()->SupportsBleConnectionSubrating() ||
      !acl_peer_supports_ble_connection_subrating(p_lcb->remote_bd_addr) ||
      !acl_peer_supports_ble_connection_subrating_host(p_lcb->remote_bd_addr)) {
    LOG_VERBOSE(
        "%s: returning L2C_BLE_NEW_SUBRATE_PARAM local_host_sup=%d, "
        "local_conn_subrarte_sup=%d, peer_subrate_sup=%d, peer_host_sup=%d",
        __func__,
        bluetooth::shim::GetController()->SupportsBleConnectionSubratingHost(),
        bluetooth::shim::GetController()->SupportsBleConnectionSubrating(),
        acl_peer_supports_ble_connection_subrating(p_lcb->remote_bd_addr),
        acl_peer_supports_ble_connection_subrating_host(p_lcb->remote_bd_addr));
    return;
  }

  LOG_VERBOSE("%s: Sending HCI cmd for subrate req", __func__);
  bluetooth::shim::ACL_LeSubrateRequest(
      p_lcb->Handle(), p_lcb->subrate_min, p_lcb->subrate_max,
      p_lcb->max_latency, p_lcb->cont_num, p_lcb->supervision_tout);

  p_lcb->subrate_req_mask |= L2C_BLE_SUBRATE_REQ_PENDING;
  p_lcb->subrate_req_mask &= ~L2C_BLE_NEW_SUBRATE_PARAM;
  p_lcb->conn_update_mask |= L2C_BLE_NOT_DEFAULT_PARAM;
}

/*******************************************************************************
 *
 *  Function        L2CA_SetDefaultSubrate
 *
 *  Description     BLE Set Default Subrate
 *
 *  Parameters:     Subrate parameters
 *
 *  Return value:   void
 *
 ******************************************************************************/
void L2CA_SetDefaultSubrate(uint16_t subrate_min, uint16_t subrate_max,
                            uint16_t max_latency, uint16_t cont_num,
                            uint16_t timeout) {
  VLOG(1) << __func__ << " subrate_min=" << subrate_min
          << ", subrate_max=" << subrate_max << ", max_latency=" << max_latency
          << ", cont_num=" << cont_num << ", timeout=" << timeout;

  bluetooth::shim::ACL_LeSetDefaultSubrate(subrate_min, subrate_max,
                                           max_latency, cont_num, timeout);
}

/*******************************************************************************
 *
 *  Function        L2CA_SubrateRequest
 *
 *  Description     BLE Subrate request.
 *
 *  Parameters:     Subrate parameters
 *
 *  Return value:   true if update started
 *
 ******************************************************************************/
bool L2CA_SubrateRequest(const RawAddress& rem_bda, uint16_t subrate_min,
                         uint16_t subrate_max, uint16_t max_latency,
                         uint16_t cont_num, uint16_t timeout) {
  tL2C_LCB* p_lcb;

  /* See if we have a link control block for the remote device */
  p_lcb = l2cu_find_lcb_by_bd_addr(rem_bda, BT_TRANSPORT_LE);

  /* If we don't have one, create one and accept the connection. */
  if (!p_lcb || !BTM_IsAclConnectionUp(rem_bda, BT_TRANSPORT_LE)) {
    LOG(WARNING) << __func__ << " - unknown BD_ADDR "
                 << ADDRESS_TO_LOGGABLE_STR(rem_bda);
    return (false);
  }

  if (p_lcb->transport != BT_TRANSPORT_LE) {
    LOG(WARNING) << __func__ << " - BD_ADDR "
                 << ADDRESS_TO_LOGGABLE_STR(rem_bda) << " not LE";
    return (false);
  }

  VLOG(1) << __func__ << ": BD_ADDR=" << ADDRESS_TO_LOGGABLE_STR(rem_bda)
          << ", subrate_min=" << subrate_min << ", subrate_max=" << subrate_max
          << ", max_latency=" << max_latency << ", cont_num=" << cont_num
          << ", timeout=" << timeout;

  p_lcb->subrate_min = subrate_min;
  p_lcb->subrate_max = subrate_max;
  p_lcb->max_latency = max_latency;
  p_lcb->cont_num = cont_num;
  p_lcb->subrate_req_mask |= L2C_BLE_NEW_SUBRATE_PARAM;
  p_lcb->supervision_tout = timeout;

  l2cble_start_subrate_change(p_lcb);

  return (true);
}

/*******************************************************************************
 *
 * Function         l2cble_process_subrate_change_evt
 *
 * Description      This function enables LE subrating
 *                  after a successful subrate change process is
 *                  done.
 *
 * Parameters:      LE connection handle
 *                  status
 *                  subrate factor
 *                  peripheral latency
 *                  continuation number
 *                  supervision timeout
 *
 * Returns          void
 *
 ******************************************************************************/
void l2cble_process_subrate_change_evt(uint16_t handle, uint8_t status,
                                       uint16_t subrate_factor,
                                       uint16_t peripheral_latency,
                                       uint16_t cont_num, uint16_t timeout) {
  LOG_VERBOSE("%s", __func__);

  /* See if we have a link control block for the remote device */
  tL2C_LCB* p_lcb = l2cu_find_lcb_by_handle(handle);
  if (!p_lcb) {
    LOG_WARN("%s: Invalid handle: %d", __func__, handle);
    return;
  }

  p_lcb->subrate_req_mask &= ~L2C_BLE_SUBRATE_REQ_PENDING;

  if (status != HCI_SUCCESS) {
    LOG_WARN("%s: Error status: %d", __func__, status);
  }

  l2cble_start_conn_update(p_lcb);

  l2cble_start_subrate_change(p_lcb);

  LOG_VERBOSE("%s: conn_update_mask=%d , subrate_req_mask=%d", __func__,
              p_lcb->conn_update_mask, p_lcb->subrate_req_mask);
}<|MERGE_RESOLUTION|>--- conflicted
+++ resolved
@@ -25,12 +25,7 @@
 
 #define LOG_TAG "l2c_ble_conn_params"
 
-<<<<<<< HEAD
-#include <base/logging.h>
-#include <log/log.h>
-=======
 #include <bluetooth/log.h>
->>>>>>> 0eda3329
 
 #include "hci/controller_interface.h"
 #include "internal_include/stack_config.h"
@@ -44,6 +39,8 @@
 #include "stack/l2cap/l2c_int.h"
 #include "types/raw_address.h"
 
+using namespace bluetooth;
+
 void l2cble_start_conn_update(tL2C_LCB* p_lcb);
 static void l2cble_start_subrate_change(tL2C_LCB* p_lcb);
 
@@ -69,18 +66,16 @@
 
   /* If we do not have one, create one and accept the connection. */
   if (!p_lcb || !BTM_IsAclConnectionUp(rem_bda, BT_TRANSPORT_LE)) {
-    LOG(WARNING) << __func__ << " - unknown BD_ADDR " << rem_bda;
+    log::warn("unknown BD_ADDR {}", ADDRESS_TO_LOGGABLE_STR(rem_bda));
     return (false);
   }
 
   if (p_lcb->transport != BT_TRANSPORT_LE) {
-    LOG(WARNING) << __func__ << " - BD_ADDR " << rem_bda << " not LE";
+    log::warn("BD_ADDR {} not LE", ADDRESS_TO_LOGGABLE_STR(rem_bda));
     return (false);
   }
 
-  VLOG(2) << __func__ << ": BD_ADDR=" << ADDRESS_TO_LOGGABLE_STR(rem_bda)
-          << ", min_int=" << min_int << ", max_int=" << max_int
-          << ", min_ce_len=" << min_ce_len << ", max_ce_len=" << max_ce_len;
+  log::verbose("BD_ADDR={}, min_int={}, max_int={}, min_ce_len={}, max_ce_len={}", ADDRESS_TO_LOGGABLE_STR(rem_bda), min_int, max_int, min_ce_len, max_ce_len);
 
   p_lcb->min_interval = min_int;
   p_lcb->max_interval = max_int;
@@ -107,32 +102,28 @@
 
   tL2C_LCB* p_lcb = l2cu_find_lcb_by_bd_addr(rem_bda, BT_TRANSPORT_LE);
   if (!p_lcb) {
-    LOG_WARN("unknown address %s", ADDRESS_TO_LOGGABLE_CSTR(rem_bda));
+    log::warn("unknown address {}", ADDRESS_TO_LOGGABLE_CSTR(rem_bda));
     return;
   }
 
   if (p_lcb->transport != BT_TRANSPORT_LE) {
-    LOG_WARN("%s not LE, link role %d", ADDRESS_TO_LOGGABLE_CSTR(rem_bda),
-             p_lcb->LinkRole());
+    log::warn("{} not LE, link role {}", ADDRESS_TO_LOGGABLE_CSTR(rem_bda), p_lcb->LinkRole());
     return;
   }
 
   if (lock == p_lcb->conn_update_blocked_by_service_discovery) {
-    LOG_WARN("%s service discovery already locked/unlocked conn params: %d",
-             ADDRESS_TO_LOGGABLE_CSTR(rem_bda), +lock);
+    log::warn("{} service discovery already locked/unlocked conn params: {}", ADDRESS_TO_LOGGABLE_CSTR(rem_bda), lock);
     return;
   }
 
   p_lcb->conn_update_blocked_by_service_discovery = lock;
 
   if (p_lcb->conn_update_blocked_by_profile_connection) {
-    LOG_INFO("%s conn params stay locked because of audio setup",
-             ADDRESS_TO_LOGGABLE_CSTR(rem_bda));
-    return;
-  }
-
-  LOG_INFO("%s Locking/unlocking conn params for service discovery: %d",
-           ADDRESS_TO_LOGGABLE_CSTR(rem_bda), +lock);
+    log::info("{} conn params stay locked because of audio setup", ADDRESS_TO_LOGGABLE_CSTR(rem_bda));
+    return;
+  }
+
+  log::info("{} Locking/unlocking conn params for service discovery: {}", ADDRESS_TO_LOGGABLE_CSTR(rem_bda), lock);
   l2c_enable_update_ble_conn_params(p_lcb, !lock);
 }
 
@@ -146,39 +137,33 @@
 
   tL2C_LCB* p_lcb = l2cu_find_lcb_by_bd_addr(rem_bda, BT_TRANSPORT_LE);
   if (!p_lcb) {
-    LOG_WARN("unknown address %s", ADDRESS_TO_LOGGABLE_CSTR(rem_bda));
+    log::warn("unknown address {}", ADDRESS_TO_LOGGABLE_CSTR(rem_bda));
     return;
   }
 
   if (p_lcb->transport != BT_TRANSPORT_LE) {
-    LOG_WARN("%s not LE, link role %d", ADDRESS_TO_LOGGABLE_CSTR(rem_bda),
-             p_lcb->LinkRole());
+    log::warn("{} not LE, link role {}", ADDRESS_TO_LOGGABLE_CSTR(rem_bda), p_lcb->LinkRole());
     return;
   }
 
   if (lock == p_lcb->conn_update_blocked_by_profile_connection) {
-    LOG_INFO("%s audio setup already locked/unlocked conn params: %d",
-             ADDRESS_TO_LOGGABLE_CSTR(rem_bda), +lock);
+    log::info("{} audio setup already locked/unlocked conn params: {}", ADDRESS_TO_LOGGABLE_CSTR(rem_bda), lock);
     return;
   }
 
   p_lcb->conn_update_blocked_by_profile_connection = lock;
 
   if (p_lcb->conn_update_blocked_by_service_discovery) {
-    LOG_INFO("%s conn params stay locked because of service discovery",
-             ADDRESS_TO_LOGGABLE_CSTR(rem_bda));
-    return;
-  }
-
-  LOG_INFO("%s Locking/unlocking conn params for audio setup: %d",
-           ADDRESS_TO_LOGGABLE_CSTR(rem_bda), +lock);
+    log::info("{} conn params stay locked because of service discovery", ADDRESS_TO_LOGGABLE_CSTR(rem_bda));
+    return;
+  }
+
+  log::info("{} Locking/unlocking conn params for audio setup: {}", ADDRESS_TO_LOGGABLE_CSTR(rem_bda), lock);
   l2c_enable_update_ble_conn_params(p_lcb, !lock);
 }
 
 static bool l2c_enable_update_ble_conn_params(tL2C_LCB* p_lcb, bool enable) {
-  LOG_DEBUG("%s enable %d current upd state 0x%02x",
-            ADDRESS_TO_LOGGABLE_CSTR(p_lcb->remote_bd_addr), enable,
-            p_lcb->conn_update_mask);
+  log::debug("{} enable {} current upd state 0x{:02x}", ADDRESS_TO_LOGGABLE_CSTR(p_lcb->remote_bd_addr), enable, p_lcb->conn_update_mask);
 
   if (enable) {
     p_lcb->conn_update_mask &= ~L2C_BLE_CONN_UPDATE_DISABLE;
@@ -208,7 +193,7 @@
 void l2cble_start_conn_update(tL2C_LCB* p_lcb) {
   uint16_t min_conn_int, max_conn_int, peripheral_latency, supervision_tout;
   if (!BTM_IsAclConnectionUp(p_lcb->remote_bd_addr, BT_TRANSPORT_LE)) {
-    LOG(ERROR) << "No known connection ACL for " << p_lcb->remote_bd_addr;
+    log::error("No known connection ACL for {}", ADDRESS_TO_LOGGABLE_STR(p_lcb->remote_bd_addr));
     return;
   }
 
@@ -294,68 +279,28 @@
 void l2cble_process_conn_update_evt(uint16_t handle, uint8_t status,
                                     uint16_t interval, uint16_t latency,
                                     uint16_t timeout) {
-  LOG_VERBOSE("%s", __func__);
+  log::verbose("");
 
   /* See if we have a link control block for the remote device */
   tL2C_LCB* p_lcb = l2cu_find_lcb_by_handle(handle);
   if (!p_lcb) {
-    LOG_WARN("%s: Invalid handle: %d", __func__, handle);
+    log::warn("Invalid handle: {}", handle);
     return;
   }
 
   p_lcb->conn_update_mask &= ~L2C_BLE_UPDATE_PENDING;
 
   if (status != HCI_SUCCESS) {
-    LOG_WARN("%s: Error status: %d", __func__, status);
+    log::warn("Error status: {}", status);
   }
 
   l2cble_start_conn_update(p_lcb);
 
   l2cble_start_subrate_change(p_lcb);
 
-  LOG_VERBOSE("%s: conn_update_mask=%d , subrate_req_mask=%d", __func__,
-              p_lcb->conn_update_mask, p_lcb->subrate_req_mask);
-}
-
-<<<<<<< HEAD
-/*******************************************************************************
- *
- * Function         l2cble_process_rc_param_request_evt
- *
- * Description      process LE Remote Connection Parameter Request Event.
- *
- * Returns          void
- *
- ******************************************************************************/
-void l2cble_process_rc_param_request_evt(uint16_t handle, uint16_t int_min,
-                                         uint16_t int_max, uint16_t latency,
-                                         uint16_t timeout) {
-  tL2C_LCB* p_lcb = l2cu_find_lcb_by_handle(handle);
-
-  if (p_lcb != NULL) {
-    p_lcb->min_interval = int_min;
-    p_lcb->max_interval = int_max;
-    p_lcb->latency = latency;
-    p_lcb->timeout = timeout;
-
-    /* if update is enabled, always accept connection parameter update */
-    if ((p_lcb->conn_update_mask & L2C_BLE_CONN_UPDATE_DISABLE) == 0) {
-      btsnd_hcic_ble_rc_param_req_reply(handle, int_min, int_max, latency,
-                                        timeout, 0, 0);
-    } else {
-      LOG_VERBOSE("L2CAP - LE - update currently disabled");
-      p_lcb->conn_update_mask |= L2C_BLE_NEW_CONN_PARAM;
-      btsnd_hcic_ble_rc_param_req_neg_reply(handle,
-                                            HCI_ERR_UNACCEPT_CONN_INTERVAL);
-    }
-
-  } else {
-    LOG_WARN("No link to update connection parameter");
-  }
-}
-
-=======
->>>>>>> 0eda3329
+  log::verbose("conn_update_mask={} , subrate_req_mask={}", p_lcb->conn_update_mask, p_lcb->subrate_req_mask);
+}
+
 void l2cble_use_preferred_conn_params(const RawAddress& bda) {
   tL2C_LCB* p_lcb = l2cu_find_lcb_by_bd_addr(bda, BT_TRANSPORT_LE);
   tBTM_SEC_DEV_REC* p_dev_rec = btm_find_or_alloc_dev(bda);
@@ -374,13 +319,7 @@
        (p_lcb->min_interval > p_dev_rec->conn_params.max_conn_int) ||
        (p_lcb->latency > p_dev_rec->conn_params.peripheral_latency) ||
        (p_lcb->timeout > p_dev_rec->conn_params.supervision_tout))) {
-    LOG_VERBOSE(
-        "%s: HANDLE=%d min_conn_int=%d max_conn_int=%d peripheral_latency=%d "
-        "supervision_tout=%d",
-        __func__, p_lcb->Handle(), p_dev_rec->conn_params.min_conn_int,
-        p_dev_rec->conn_params.max_conn_int,
-        p_dev_rec->conn_params.peripheral_latency,
-        p_dev_rec->conn_params.supervision_tout);
+    log::verbose("HANDLE={} min_conn_int={} max_conn_int={} peripheral_latency={} supervision_tout={}", p_lcb->Handle(), p_dev_rec->conn_params.min_conn_int, p_dev_rec->conn_params.max_conn_int, p_dev_rec->conn_params.peripheral_latency, p_dev_rec->conn_params.supervision_tout);
 
     p_lcb->min_interval = p_dev_rec->conn_params.min_conn_int;
     p_lcb->max_interval = p_dev_rec->conn_params.max_conn_int;
@@ -409,23 +348,21 @@
  ******************************************************************************/
 static void l2cble_start_subrate_change(tL2C_LCB* p_lcb) {
   if (!BTM_IsAclConnectionUp(p_lcb->remote_bd_addr, BT_TRANSPORT_LE)) {
-    LOG(ERROR) << "No known connection ACL for "
-               << ADDRESS_TO_LOGGABLE_STR(p_lcb->remote_bd_addr);
+    log::error("No known connection ACL for {}", ADDRESS_TO_LOGGABLE_STR(p_lcb->remote_bd_addr));
     return;
   }
 
   btm_find_or_alloc_dev(p_lcb->remote_bd_addr);
 
-  LOG_VERBOSE("%s: subrate_req_mask=%d conn_update_mask=%d", __func__,
-              p_lcb->subrate_req_mask, p_lcb->conn_update_mask);
+  log::verbose("subrate_req_mask={} conn_update_mask={}", p_lcb->subrate_req_mask, p_lcb->conn_update_mask);
 
   if (p_lcb->subrate_req_mask & L2C_BLE_SUBRATE_REQ_PENDING) {
-    LOG_VERBOSE("%s: returning L2C_BLE_SUBRATE_REQ_PENDING ", __func__);
+    log::verbose("returning L2C_BLE_SUBRATE_REQ_PENDING");
     return;
   }
 
   if (p_lcb->subrate_req_mask & L2C_BLE_SUBRATE_REQ_DISABLE) {
-    LOG_VERBOSE("%s: returning L2C_BLE_SUBRATE_REQ_DISABLE ", __func__);
+    log::verbose("returning L2C_BLE_SUBRATE_REQ_DISABLE");
     return;
   }
 
@@ -433,25 +370,18 @@
   if (!(p_lcb->subrate_req_mask & L2C_BLE_NEW_SUBRATE_PARAM) ||
       (p_lcb->conn_update_mask & L2C_BLE_UPDATE_PENDING) ||
       (p_lcb->conn_update_mask & L2C_BLE_NEW_CONN_PARAM)) {
-    LOG_VERBOSE("%s: returning L2C_BLE_NEW_SUBRATE_PARAM", __func__);
+    log::verbose("returning L2C_BLE_NEW_SUBRATE_PARAM");
     return;
   }
 
   if (!bluetooth::shim::GetController()->SupportsBleConnectionSubrating() ||
       !acl_peer_supports_ble_connection_subrating(p_lcb->remote_bd_addr) ||
       !acl_peer_supports_ble_connection_subrating_host(p_lcb->remote_bd_addr)) {
-    LOG_VERBOSE(
-        "%s: returning L2C_BLE_NEW_SUBRATE_PARAM local_host_sup=%d, "
-        "local_conn_subrarte_sup=%d, peer_subrate_sup=%d, peer_host_sup=%d",
-        __func__,
-        bluetooth::shim::GetController()->SupportsBleConnectionSubratingHost(),
-        bluetooth::shim::GetController()->SupportsBleConnectionSubrating(),
-        acl_peer_supports_ble_connection_subrating(p_lcb->remote_bd_addr),
-        acl_peer_supports_ble_connection_subrating_host(p_lcb->remote_bd_addr));
-    return;
-  }
-
-  LOG_VERBOSE("%s: Sending HCI cmd for subrate req", __func__);
+    log::verbose("returning L2C_BLE_NEW_SUBRATE_PARAM local_host_sup={}, local_conn_subrarte_sup={}, peer_subrate_sup={}, peer_host_sup={}", bluetooth::shim::GetController()->SupportsBleConnectionSubratingHost(), bluetooth::shim::GetController()->SupportsBleConnectionSubrating(), acl_peer_supports_ble_connection_subrating(p_lcb->remote_bd_addr), acl_peer_supports_ble_connection_subrating_host(p_lcb->remote_bd_addr));
+    return;
+  }
+
+  log::verbose("Sending HCI cmd for subrate req");
   bluetooth::shim::ACL_LeSubrateRequest(
       p_lcb->Handle(), p_lcb->subrate_min, p_lcb->subrate_max,
       p_lcb->max_latency, p_lcb->cont_num, p_lcb->supervision_tout);
@@ -475,9 +405,7 @@
 void L2CA_SetDefaultSubrate(uint16_t subrate_min, uint16_t subrate_max,
                             uint16_t max_latency, uint16_t cont_num,
                             uint16_t timeout) {
-  VLOG(1) << __func__ << " subrate_min=" << subrate_min
-          << ", subrate_max=" << subrate_max << ", max_latency=" << max_latency
-          << ", cont_num=" << cont_num << ", timeout=" << timeout;
+  log::verbose("subrate_min={}, subrate_max={}, max_latency={}, cont_num={}, timeout={}", subrate_min, subrate_max, max_latency, cont_num, timeout);
 
   bluetooth::shim::ACL_LeSetDefaultSubrate(subrate_min, subrate_max,
                                            max_latency, cont_num, timeout);
@@ -504,21 +432,16 @@
 
   /* If we don't have one, create one and accept the connection. */
   if (!p_lcb || !BTM_IsAclConnectionUp(rem_bda, BT_TRANSPORT_LE)) {
-    LOG(WARNING) << __func__ << " - unknown BD_ADDR "
-                 << ADDRESS_TO_LOGGABLE_STR(rem_bda);
+    log::warn("unknown BD_ADDR {}", ADDRESS_TO_LOGGABLE_STR(rem_bda));
     return (false);
   }
 
   if (p_lcb->transport != BT_TRANSPORT_LE) {
-    LOG(WARNING) << __func__ << " - BD_ADDR "
-                 << ADDRESS_TO_LOGGABLE_STR(rem_bda) << " not LE";
+    log::warn("BD_ADDR {} not LE", ADDRESS_TO_LOGGABLE_STR(rem_bda));
     return (false);
   }
 
-  VLOG(1) << __func__ << ": BD_ADDR=" << ADDRESS_TO_LOGGABLE_STR(rem_bda)
-          << ", subrate_min=" << subrate_min << ", subrate_max=" << subrate_max
-          << ", max_latency=" << max_latency << ", cont_num=" << cont_num
-          << ", timeout=" << timeout;
+  log::verbose("BD_ADDR={}, subrate_min={}, subrate_max={}, max_latency={}, cont_num={}, timeout={}", ADDRESS_TO_LOGGABLE_STR(rem_bda), subrate_min, subrate_max, max_latency, cont_num, timeout);
 
   p_lcb->subrate_min = subrate_min;
   p_lcb->subrate_max = subrate_max;
@@ -554,25 +477,24 @@
                                        uint16_t subrate_factor,
                                        uint16_t peripheral_latency,
                                        uint16_t cont_num, uint16_t timeout) {
-  LOG_VERBOSE("%s", __func__);
+  log::verbose("");
 
   /* See if we have a link control block for the remote device */
   tL2C_LCB* p_lcb = l2cu_find_lcb_by_handle(handle);
   if (!p_lcb) {
-    LOG_WARN("%s: Invalid handle: %d", __func__, handle);
+    log::warn("Invalid handle: {}", handle);
     return;
   }
 
   p_lcb->subrate_req_mask &= ~L2C_BLE_SUBRATE_REQ_PENDING;
 
   if (status != HCI_SUCCESS) {
-    LOG_WARN("%s: Error status: %d", __func__, status);
+    log::warn("Error status: {}", status);
   }
 
   l2cble_start_conn_update(p_lcb);
 
   l2cble_start_subrate_change(p_lcb);
 
-  LOG_VERBOSE("%s: conn_update_mask=%d , subrate_req_mask=%d", __func__,
-              p_lcb->conn_update_mask, p_lcb->subrate_req_mask);
+  log::verbose("conn_update_mask={} , subrate_req_mask={}", p_lcb->conn_update_mask, p_lcb->subrate_req_mask);
 }