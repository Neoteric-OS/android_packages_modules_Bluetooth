/******************************************************************************
 *
 *  Copyright 1999-2012 Broadcom Corporation
 *
 *  Licensed under the Apache License, Version 2.0 (the "License");
 *  you may not use this file except in compliance with the License.
 *  You may obtain a copy of the License at:
 *
 *  http://www.apache.org/licenses/LICENSE-2.0
 *
 *  Unless required by applicable law or agreed to in writing, software
 *  distributed under the License is distributed on an "AS IS" BASIS,
 *  WITHOUT WARRANTIES OR CONDITIONS OF ANY KIND, either express or implied.
 *  See the License for the specific language governing permissions and
 *  limitations under the License.
 *
 ******************************************************************************/

/******************************************************************************
 * Changes from Qualcomm Innovation Center are provided under the following
 * license:
 *
 * Copyright (c) 2024 Qualcomm Innovation Center, Inc. All rights reserved.
 *
 * SPDX-License-Identifier: BSD-3-Clause-Clear
 *
 ******************************************************************************/

/******************************************************************************
 *
 *  This file contains L2CAP internal definitions
 *
 ******************************************************************************/
#pragma once

#include <base/strings/stringprintf.h>
#include <stdbool.h>

#include <string>
#include <vector>

#include "include/macros.h"
#include "internal_include/bt_target.h"
#include "osi/include/alarm.h"
#include "osi/include/fixed_queue.h"
#include "osi/include/list.h"
#include "stack/include/bt_hdr.h"
#include "stack/include/btm_sec_api_types.h"
#include "stack/include/hci_error_code.h"
#include "stack/include/l2c_api.h"
#include "stack/include/l2cdefs.h"
#include "types/hci_role.h"
#include "types/raw_address.h"

#define L2CAP_MIN_MTU 48 /* Minimum acceptable MTU is 48 bytes */

#define MAX_ACTIVE_AVDT_CONN 2

constexpr uint16_t L2CAP_CREDIT_BASED_MIN_MTU = 64;
constexpr uint16_t L2CAP_CREDIT_BASED_MIN_MPS = 64;

/*
 * Timeout values (in milliseconds).
 */
#define L2CAP_LINK_ROLE_SWITCH_TIMEOUT_MS (10 * 1000)  /* 10 seconds */
#define L2CAP_LINK_CONNECT_TIMEOUT_MS (20 * 1000)      /* 20 seconds */
#define L2CAP_LINK_CONNECT_EXT_TIMEOUT_MS (120 * 1000) /* 120 seconds */
#define L2CAP_LINK_FLOW_CONTROL_TIMEOUT_MS (2 * 1000)  /* 2 seconds */
#define L2CAP_LINK_DISCONNECT_TIMEOUT_MS (30 * 1000)   /* 30 seconds */
#define L2CAP_CHNL_CONNECT_TIMEOUT_MS (20 * 1000)      /* 20 seconds */
#define L2CAP_CHNL_CONNECT_EXT_TIMEOUT_MS (120 * 1000) /* 120 seconds */
#define L2CAP_CHNL_CFG_TIMEOUT_MS (30 * 1000)          /* 30 seconds */
#define L2CAP_CHNL_DISCONNECT_TIMEOUT_MS (10 * 1000)   /* 10 seconds */
#define L2CAP_DELAY_CHECK_SM4_TIMEOUT_MS (2 * 1000)    /* 2 seconds */
#define L2CAP_WAIT_INFO_RSP_TIMEOUT_MS (3 * 1000)      /* 3 seconds */
#define L2CAP_BLE_LINK_CONNECT_TIMEOUT_MS (30 * 1000)  /* 30 seconds */
#define L2CAP_FCR_ACK_TIMEOUT_MS 200                   /* 200 milliseconds */

/* Define the possible L2CAP channel states. The names of
 * the states may seem a bit strange, but they are taken from
 * the Bluetooth specification.
 */
typedef enum {
  CST_CLOSED,                  /* Channel is in closed state */
  CST_ORIG_W4_SEC_COMP,        /* Originator waits security clearence */
  CST_TERM_W4_SEC_COMP,        /* Acceptor waits security clearence */
  CST_W4_L2CAP_CONNECT_RSP,    /* Waiting for peer conenct response */
  CST_W4_L2CA_CONNECT_RSP,     /* Waiting for upper layer connect rsp */
  CST_CONFIG,                  /* Negotiating configuration */
  CST_OPEN,                    /* Data transfer state */
  CST_W4_L2CAP_DISCONNECT_RSP, /* Waiting for peer disconnect rsp */
  CST_W4_L2CA_DISCONNECT_RSP   /* Waiting for upper layer disc rsp */
} tL2C_CHNL_STATE;

inline std::string channel_state_text(const tL2C_CHNL_STATE& state) {
  switch (state) {
    CASE_RETURN_TEXT(CST_CLOSED);
    CASE_RETURN_TEXT(CST_ORIG_W4_SEC_COMP);
    CASE_RETURN_TEXT(CST_TERM_W4_SEC_COMP);
    CASE_RETURN_TEXT(CST_W4_L2CAP_CONNECT_RSP);
    CASE_RETURN_TEXT(CST_W4_L2CA_CONNECT_RSP);
    CASE_RETURN_TEXT(CST_CONFIG);
    CASE_RETURN_TEXT(CST_OPEN);
    CASE_RETURN_TEXT(CST_W4_L2CAP_DISCONNECT_RSP);
    CASE_RETURN_TEXT(CST_W4_L2CA_DISCONNECT_RSP);
    default:
      return base::StringPrintf("UNKNOWN[%d]", state);
  }
}

/* Define the possible L2CAP link states
 */
typedef enum {
  LST_DISCONNECTED,
  LST_CONNECT_HOLDING,
  LST_CONNECTING_WAIT_SWITCH,
  LST_CONNECTING,
  LST_CONNECTED,
  LST_DISCONNECTING
} tL2C_LINK_STATE;

inline std::string link_state_text(const tL2C_LINK_STATE& state) {
  switch (state) {
    CASE_RETURN_STRING(LST_DISCONNECTED);
    CASE_RETURN_STRING(LST_CONNECT_HOLDING);
    CASE_RETURN_STRING(LST_CONNECTING_WAIT_SWITCH);
    CASE_RETURN_STRING(LST_CONNECTING);
    CASE_RETURN_STRING(LST_CONNECTED);
    CASE_RETURN_STRING(LST_DISCONNECTING);
  }
  RETURN_UNKNOWN_TYPE_STRING(tL2C_LINK_STATE, state);
}

/* Define input events to the L2CAP link and channel state machines. The names
 * of the events may seem a bit strange, but they are taken from
 * the Bluetooth specification.
 */
typedef enum : uint16_t {
  /* Lower layer */
  L2CEVT_LP_CONNECT_CFM = 0,     /* connect confirm */
  L2CEVT_LP_CONNECT_CFM_NEG = 1, /* connect confirm (failed) */
  L2CEVT_LP_CONNECT_IND = 2,     /* connect indication */
  L2CEVT_LP_DISCONNECT_IND = 3,  /* disconnect indication */

  /* Security */
  L2CEVT_SEC_COMP = 7,     /* cleared successfully */
  L2CEVT_SEC_COMP_NEG = 8, /* procedure failed */

  /* Peer connection */
  L2CEVT_L2CAP_CONNECT_REQ = 10,     /* request */
  L2CEVT_L2CAP_CONNECT_RSP = 11,     /* response */
  L2CEVT_L2CAP_CONNECT_RSP_PND = 12, /* response pending */
  L2CEVT_L2CAP_CONNECT_RSP_NEG = 13, /* response (failed) */

  /* Peer configuration */
  L2CEVT_L2CAP_CONFIG_REQ = 14,     /* request */
  L2CEVT_L2CAP_CONFIG_RSP = 15,     /* response */
  L2CEVT_L2CAP_CONFIG_RSP_NEG = 16, /* response (failed) */

  L2CEVT_L2CAP_DISCONNECT_REQ = 17, /* Peer disconnect request */
  L2CEVT_L2CAP_DISCONNECT_RSP = 18, /* Peer disconnect response */
  L2CEVT_L2CAP_INFO_RSP = 19,       /* Peer information response */
  L2CEVT_L2CAP_DATA = 20,           /* Peer data */

  /* Upper layer */
  L2CEVT_L2CA_CONNECT_REQ = 21,     /* connect request */
  L2CEVT_L2CA_CONNECT_RSP = 22,     /* connect response */
  L2CEVT_L2CA_CONNECT_RSP_NEG = 23, /* connect response (failed)*/
  L2CEVT_L2CA_CONFIG_REQ = 24,      /* config request */
  L2CEVT_L2CA_CONFIG_RSP = 25,      /* config response */
  L2CEVT_L2CA_DISCONNECT_REQ = 27,  /* disconnect request */
  L2CEVT_L2CA_DISCONNECT_RSP = 28,  /* disconnect response */
  L2CEVT_L2CA_DATA_READ = 29,       /* data read */
  L2CEVT_L2CA_DATA_WRITE = 30,      /* data write */

  L2CEVT_TIMEOUT = 32,         /* Timeout */
  L2CEVT_SEC_RE_SEND_CMD = 33, /* btm_sec has enough info to proceed */

  L2CEVT_ACK_TIMEOUT = 34, /* RR delay timeout */

  L2CEVT_L2CA_SEND_FLOW_CONTROL_CREDIT = 35,  // Upper layer credit packet
  /* Peer credit based connection */
  L2CEVT_L2CAP_RECV_FLOW_CONTROL_CREDIT = 36,     /* credit packet */
  L2CEVT_L2CAP_CREDIT_BASED_CONNECT_REQ = 37,     /* credit based connection request */
  L2CEVT_L2CAP_CREDIT_BASED_CONNECT_RSP = 38,     /* accepted credit based connection */
  L2CEVT_L2CAP_CREDIT_BASED_CONNECT_RSP_NEG = 39, /* rejected credit based connection */
  L2CEVT_L2CAP_CREDIT_BASED_RECONFIG_REQ = 40,    /* credit based reconfig request*/
  L2CEVT_L2CAP_CREDIT_BASED_RECONFIG_RSP = 41,    /* credit based reconfig response */

  /* Upper layer credit based connection */
  L2CEVT_L2CA_CREDIT_BASED_CONNECT_REQ = 42,     /* connect request */
  L2CEVT_L2CA_CREDIT_BASED_CONNECT_RSP = 43,     /* connect response */
  L2CEVT_L2CA_CREDIT_BASED_CONNECT_RSP_NEG = 44, /* connect response (failed)*/
  L2CEVT_L2CA_CREDIT_BASED_RECONFIG_REQ = 45,    /* reconfig request */
} tL2CEVT;

/* Constants for LE Dynamic PSM values */
#define LE_DYNAMIC_PSM_START 0x0080
#define LE_DYNAMIC_PSM_END 0x00FF
#define LE_DYNAMIC_PSM_RANGE (LE_DYNAMIC_PSM_END - LE_DYNAMIC_PSM_START + 1)

/* Return values for l2cu_process_peer_cfg_req() */
#define L2CAP_PEER_CFG_UNACCEPTABLE 0
#define L2CAP_PEER_CFG_OK 1
#define L2CAP_PEER_CFG_DISCONNECT 2

/* eL2CAP option constants */
/* Min retransmission timeout if no flush timeout or PBF */
#define L2CAP_MIN_RETRANS_TOUT 2000
/* Min monitor timeout if no flush timeout or PBF */
#define L2CAP_MIN_MONITOR_TOUT 12000

#define L2CAP_MAX_FCR_CFG_TRIES 2 /* Config attempts before disconnecting */

typedef uint8_t tL2C_BLE_FIXED_CHNLS_MASK;

struct tL2C_FCRB {
  uint8_t next_tx_seq;       /* Next sequence number to be Tx'ed */
  uint8_t last_rx_ack;       /* Last sequence number ack'ed by the peer */
  uint8_t next_seq_expected; /* Next peer sequence number expected */
  uint8_t last_ack_sent;     /* Last peer sequence number ack'ed */
  uint8_t num_tries;         /* Number of retries to send a packet */
  uint8_t max_held_acks;     /* Max acks we can hold before sending */

  bool remote_busy; /* true if peer has flowed us off */

  bool rej_sent;       /* Reject was sent */
  bool srej_sent;      /* Selective Reject was sent */
  bool wait_ack;       /* Transmitter is waiting ack (poll sent) */
  bool rej_after_srej; /* Send a REJ when SREJ clears */

  bool send_f_rsp; /* We need to send an F-bit response */

  uint16_t rx_sdu_len;              /* Length of the SDU being received */
  BT_HDR* p_rx_sdu;                 /* Buffer holding the SDU being received */
  fixed_queue_t* waiting_for_ack_q; /* Buffers sent and waiting for peer to ack */
  fixed_queue_t* srej_rcv_hold_q;   /* Buffers rcvd but held pending SREJ rsp */
  fixed_queue_t* retrans_q;         /* Buffers being retransmitted */

  alarm_t* ack_timer;         /* Timer delaying RR */
  alarm_t* mon_retrans_timer; /* Timer Monitor or Retransmission */
};

struct tL2C_RCB {
  bool in_use;
  bool log_packets;
  uint16_t psm;
  uint16_t real_psm; /* This may be a dummy RCB for an o/b connection but */
                     /* this is the real PSM that we need to connect to */
  tL2CAP_APPL_INFO api;
  tL2CAP_ERTM_INFO ertm_info;
  tL2CAP_LE_CFG_INFO coc_cfg{};
  uint16_t my_mtu;
  uint16_t required_remote_mtu;
};

#ifndef L2CAP_CBB_DEFAULT_DATA_RATE_BUFF_QUOTA
#define L2CAP_CBB_DEFAULT_DATA_RATE_BUFF_QUOTA 100
#endif

struct tL2CAP_SEC_DATA {
  uint16_t psm;
  tBT_TRANSPORT transport;
  bool is_originator;
  tBTM_SEC_CALLBACK* p_callback;
  void* p_ref_data;
};

struct tL2C_LCB;

/* Define a channel control block (CCB). There may be many channel control
 * blocks between the same two Bluetooth devices (i.e. on the same link).
 * Each CCB has unique local and remote CIDs. All channel control blocks on
 * the same physical link and are chained together.
 */
struct tL2C_CCB {
  bool in_use;                       /* true when in use, false when not */
  tL2C_CHNL_STATE chnl_state;        /* Channel state */
  tL2CAP_LE_CFG_INFO local_conn_cfg; /* Our config for ble conn oriented channel */
  tL2CAP_LE_CFG_INFO peer_conn_cfg;  /* Peer device config ble conn oriented channel */
  bool is_first_seg;                 // Dtermine whether the received packet is the first
                                     //   segment or not
  BT_HDR* ble_sdu;                   /* Buffer for storing unassembled sdu*/
  uint16_t ble_sdu_length;           /* Length of unassembled sdu length*/
  tL2C_CCB* p_next_ccb;              /* Next CCB in the chain */
  tL2C_CCB* p_prev_ccb;              /* Previous CCB in the chain */
  tL2C_LCB* p_lcb;                   /* Link this CCB is assigned to */

  uint16_t local_cid;  /* Local CID */
  uint16_t remote_cid; /* Remote CID */

  alarm_t* l2c_ccb_timer; /* CCB Timer Entry */

  tL2C_RCB* p_rcb; /* Registration CB for this Channel */

#define IB_CFG_DONE 0x01
#define OB_CFG_DONE 0x02
#define RECONFIG_FLAG 0x04 /* True after initial configuration */

  uint8_t config_done;               /* Configuration flag word */
  tL2CAP_CFG_RESULT remote_config_rsp_result; /* The config rsp result from remote */
  uint8_t local_id;                  /* Transaction ID for local trans */
  uint8_t remote_id;                 /* Transaction ID for local */

#define CCB_FLAG_NO_RETRY 0x01     /* no more retry */
#define CCB_FLAG_SENT_PENDING 0x02 /* already sent pending response */
  uint8_t flags;

  bool connection_initiator; /* true if we sent ConnectReq */

  tL2CAP_CFG_INFO our_cfg;  /* Our saved configuration options */
  tL2CAP_CFG_INFO peer_cfg; /* Peer's saved configuration options */

  fixed_queue_t* xmit_hold_q; /* Transmit data hold queue */
  bool cong_sent;             /* Set when congested status sent */
  uint16_t buff_quota;        /* Buffer quota before sending congestion */

  tL2CAP_CHNL_PRIORITY ccb_priority;  /* Channel priority */
  tL2CAP_CHNL_DATA_RATE tx_data_rate; /* Channel Tx data rate */
  tL2CAP_CHNL_DATA_RATE rx_data_rate; /* Channel Rx data rate */

  /* Fields used for eL2CAP */
  tL2CAP_ERTM_INFO ertm_info;
  tL2C_FCRB fcrb;
  uint16_t tx_mps; /* TX MPS adjusted based on current controller */
  uint16_t max_rx_mtu;
  uint8_t fcr_cfg_tries;          /* Max number of negotiation attempts */
  bool peer_cfg_already_rejected; /* If mode rejected once, set to true */
  bool out_cfg_fcr_present;       // true if cfg response should include fcr options

  bool is_flushable; /* true if channel is flushable */

  uint16_t fixed_chnl_idle_tout; /* Idle timeout to use for the fixed channel */
  uint16_t tx_data_len;

  /* Number of LE frames that the remote can send to us (credit count in
   * remote). Valid only for LE CoC */
  uint16_t remote_credit_count;

  /* used to indicate that ECOC is used */
  bool ecoc{false};
  bool reconfig_started;

  struct {
    struct {
      unsigned bytes{0};
      unsigned packets{0};
      void operator()(unsigned bytes) {
        this->bytes += bytes;
        this->packets++;
      }
    } rx, tx;
    struct {
      struct {
        unsigned bytes{0};
        unsigned packets{0};
        void operator()(unsigned bytes) {
          this->bytes += bytes;
          this->packets++;
        }
      } rx, tx;
    } dropped;
  } metrics;
};

/***********************************************************************
 * Define a queue of linked CCBs.
 */
struct tL2C_CCB_Q {
  tL2C_CCB* p_first_ccb; /* The first channel in this queue */
  tL2C_CCB* p_last_ccb;  /* The last  channel in this queue */
};

/* Round-Robin service for the same priority channels */
#define L2CAP_NUM_CHNL_PRIORITY 3    /* Total number of priority group (high, medium, low)*/
#define L2CAP_CHNL_PRIORITY_WEIGHT 5 /* weight per priority for burst transmission quota */
#define L2CAP_GET_PRIORITY_QUOTA(pri) \
  ((L2CAP_NUM_CHNL_PRIORITY - (pri)) * L2CAP_CHNL_PRIORITY_WEIGHT)

/* CCBs within the same LCB are served in round robin with priority It will make
 * sure that low priority channel (for example, HF signaling on RFCOMM) can be
 * sent to the headset even if higher priority channel (for example, AV media
 * channel) is congested.
 */

struct tL2C_RR_SERV {
  tL2C_CCB* p_serve_ccb; /* current serving ccb within priority group */
  tL2C_CCB* p_first_ccb; /* first ccb of priority group */
  uint8_t num_ccb;       /* number of channels in priority group */
  uint8_t quota;         /* burst transmission quota */
};

enum tCONN_UPDATE_MASK : uint8_t {
  /* disable update connection parameters */
  L2C_BLE_CONN_UPDATE_DISABLE = (1u << 0),
  /* new connection parameter to be set */
  L2C_BLE_NEW_CONN_PARAM = (1u << 1),
  /* waiting for connection update finished */
  L2C_BLE_UPDATE_PENDING = (1u << 2),
  /* not using default connection parameters */
  L2C_BLE_NOT_DEFAULT_PARAM = (1u << 3),
};

/* Define a link control block. There is one link control block between
 * this device and any other device (i.e. BD ADDR).
 */
struct tL2C_LCB {
  bool in_use; /* true when in use, false when not */
  tL2C_LINK_STATE link_state;

  alarm_t* l2c_lcb_timer; /* Timer entry for timeout evt */

  //  This tracks if the link has ever either (a)
  //  been used for a dynamic channel (EATT or L2CAP CoC), or (b) has been a
  //  GATT client. If false, the local device is just a GATT server, so for
  //  backwards compatibility we never do a link timeout.
  bool with_active_local_clients{false};

private:
  uint16_t handle_; /* The handle used with LM */
  friend void l2cu_set_lcb_handle(tL2C_LCB& p_lcb, uint16_t handle);
  void SetHandle(uint16_t handle) { handle_ = handle; }

public:
  uint16_t Handle() const { return handle_; }
  void InvalidateHandle() { handle_ = HCI_INVALID_HANDLE; }

  tL2C_CCB_Q ccb_queue; /* Queue of CCBs on this LCB */

  tL2C_CCB* p_pending_ccb;   /* ccb of waiting channel during link disconnect */
  alarm_t* info_resp_timer;  /* Timer entry for info resp timeout evt */
  RawAddress remote_bd_addr; /* The BD address of the remote */

private:
  tHCI_ROLE link_role_{HCI_ROLE_CENTRAL}; /* Central or peripheral */

public:
  tHCI_ROLE LinkRole() const { return link_role_; }
  bool IsLinkRoleCentral() const { return link_role_ == HCI_ROLE_CENTRAL; }
  bool IsLinkRolePeripheral() const { return link_role_ == HCI_ROLE_PERIPHERAL; }
  void SetLinkRoleAsCentral() { link_role_ = HCI_ROLE_CENTRAL; }
  void SetLinkRoleAsPeripheral() { link_role_ = HCI_ROLE_PERIPHERAL; }

  uint8_t signal_id;     /* Signalling channel id */
  uint8_t cur_echo_id;   /* Current id value for echo request */
  uint16_t idle_timeout; /* Idle timeout */

private:
  bool is_bonding_{false}; /* True - link active only for bonding */

public:
  bool IsBonding() const { return is_bonding_; }
  void SetBonding() { is_bonding_ = true; }
  void ResetBonding() { is_bonding_ = false; }

  uint16_t link_xmit_quota; /* Num outstanding pkts allowed */
  bool is_round_robin_scheduling() const { return link_xmit_quota == 0; }

  uint16_t sent_not_acked; /* Num packets sent but not acked */
  void update_outstanding_packets(uint16_t packets_acked) {
    if (sent_not_acked > packets_acked) {
      sent_not_acked -= packets_acked;
    } else {
      sent_not_acked = 0;
    }
  }

  bool w4_info_rsp;         /* true when info request is active */
  uint32_t peer_ext_fea;    /* Peer's extended features mask */
  list_t* link_xmit_data_q; /* Link transmit data buffer queue */

  uint8_t peer_chnl_mask[L2CAP_FIXED_CHNL_ARRAY_SIZE];

  tL2CAP_PRIORITY acl_priority;
  bool is_normal_priority() const { return acl_priority == L2CAP_PRIORITY_NORMAL; }
  bool is_high_priority() const { return acl_priority == L2CAP_PRIORITY_HIGH; }
  bool set_priority(tL2CAP_PRIORITY priority) {
    if (acl_priority != priority) {
      acl_priority = priority;
      return true;
    }
    return false;
  }

  bool use_latency_mode = false;
  tL2CAP_LATENCY preset_acl_latency = L2CAP_LATENCY_NORMAL;
  tL2CAP_LATENCY acl_latency = L2CAP_LATENCY_NORMAL;
  bool is_normal_latency() const { return acl_latency == L2CAP_LATENCY_NORMAL; }
  bool is_low_latency() const { return acl_latency == L2CAP_LATENCY_LOW; }
  bool set_latency(tL2CAP_LATENCY latency) {
    if (acl_latency != latency) {
      acl_latency = latency;
      return true;
    }
    return false;
  }

  tL2C_CCB* p_fixed_ccbs[L2CAP_NUM_FIXED_CHNLS];
  std::vector<uint16_t> suspended;  // List of fixed channel CIDs which are suspended but not
                                    //  removed

private:
  tHCI_REASON disc_reason_{HCI_ERR_UNDEFINED};

public:
  tHCI_REASON DisconnectReason() const { return disc_reason_; }
  void SetDisconnectReason(tHCI_REASON disc_reason) { disc_reason_ = disc_reason; }

  tBT_TRANSPORT transport;
  bool is_transport_br_edr() const { return transport == BT_TRANSPORT_BR_EDR; }
  bool is_transport_ble() const { return transport == BT_TRANSPORT_LE; }

  uint16_t tx_data_len;            /* tx data length used in data length extension */
  fixed_queue_t* le_sec_pending_q;  // LE coc channels waiting for security check
                                    //   completion
  uint8_t sec_act;

  uint8_t conn_update_mask;

  bool conn_update_blocked_by_service_discovery;
  bool conn_update_blocked_by_profile_connection;

  uint16_t min_interval; /* parameters as requested by peripheral */
  uint16_t max_interval;
  uint16_t latency;
  uint16_t timeout;
  uint16_t min_ce_len;
  uint16_t max_ce_len;

#define L2C_BLE_SUBRATE_REQ_DISABLE 0x1  // disable subrate req
#define L2C_BLE_NEW_SUBRATE_PARAM 0x2    // new subrate req parameter to be set
#define L2C_BLE_SUBRATE_REQ_PENDING 0x4  // waiting for subrate to be completed

  /* subrate req params */
  uint16_t subrate_min;
  uint16_t subrate_max;
  uint16_t max_latency;
  uint16_t cont_num;
  uint16_t supervision_tout;

  uint8_t subrate_req_mask;

  /* each priority group is limited burst transmission */
  /* round robin service for the same priority channels */
  tL2C_RR_SERV rr_serv[L2CAP_NUM_CHNL_PRIORITY];
  uint8_t rr_pri; /* current serving priority group */

  /* Pending ECOC reconfiguration data */
  tL2CAP_LE_CFG_INFO pending_ecoc_reconfig_cfg;
  uint8_t pending_ecoc_reconfig_cnt;

  /* This is to keep list of local cids use in the
   * credit based connection response.
   */
  uint16_t pending_ecoc_connection_cids[L2CAP_CREDIT_BASED_MAX_CIDS];
  uint8_t pending_ecoc_conn_cnt;

  uint16_t pending_lead_cid;
  tL2CAP_CONN pending_l2cap_result;

  unsigned number_of_active_dynamic_channels() const {
    unsigned cnt = 0;
    const tL2C_CCB* cur = ccb_queue.p_first_ccb;
    while (cur != nullptr) {
      cnt++;
      cur = cur->p_next_ccb;
    }
    return cnt;
  }
};

/* Define the L2CAP control structure
 */
struct tL2C_CB {
  uint16_t controller_xmit_window; /* Total ACL window for all links */

  uint16_t round_robin_quota;   /* Round-robin link quota */
  uint16_t round_robin_unacked; /* Round-robin unacked */
  bool is_classic_round_robin_quota_available() const {
    return round_robin_unacked < round_robin_quota;
  }
  void update_outstanding_classic_packets(uint16_t num_packets_acked) {
    if (round_robin_unacked > num_packets_acked) {
      round_robin_unacked -= num_packets_acked;
    } else {
      round_robin_unacked = 0;
    }
  }

  bool check_round_robin; /* Do a round robin check */

  bool is_cong_cback_context;

  tL2C_LCB lcb_pool[MAX_L2CAP_LINKS];    /* Link Control Block pool */
  tL2C_CCB ccb_pool[MAX_L2CAP_CHANNELS]; /* Channel Control Block pool */
  tL2C_RCB rcb_pool[MAX_L2CAP_CLIENTS];  /* Registration info pool */

  tL2C_CCB* p_free_ccb_first; /* Pointer to first free CCB */
  tL2C_CCB* p_free_ccb_last;  /* Pointer to last  free CCB */

  bool disallow_switch;     /* false, to allow switch at create conn */
  uint16_t num_lm_acl_bufs; /* # of ACL buffers on controller */
  uint16_t idle_timeout;    /* Idle timeout */

  tL2C_LCB* p_cur_hcit_lcb; /* Current HCI Transport buffer */
  uint16_t num_used_lcbs;   /* Number of active link control blocks */

  uint16_t non_flushable_pbf;  // L2CAP_PKT_START_NON_FLUSHABLE if controller
                               //   supports
  /* Otherwise, L2CAP_PKT_START */

#if (L2CAP_CONFORMANCE_TESTING == TRUE)
  uint32_t test_info_resp; /* Conformance testing needs a dynamic response */
#endif

  tL2CAP_FIXED_CHNL_REG fixed_reg[L2CAP_NUM_FIXED_CHNLS]; /* Reg info for fixed channels */

  uint16_t num_ble_links_active;                       /* Number of LE links active */
  uint16_t controller_le_xmit_window;                  /* Total ACL window for all links */
  tL2C_BLE_FIXED_CHNLS_MASK l2c_ble_fixed_chnls_mask;  // LE fixed channels mask
  uint16_t num_lm_ble_bufs;                            /* # of ACL buffers on controller */
  uint16_t ble_round_robin_quota;                      /* Round-robin link quota */
  uint16_t ble_round_robin_unacked;                    /* Round-robin unacked */
  bool is_ble_round_robin_quota_available() const {
    return ble_round_robin_unacked < ble_round_robin_quota;
  }
  void update_outstanding_le_packets(uint16_t num_packets_acked) {
    if (ble_round_robin_unacked > num_packets_acked) {
      ble_round_robin_unacked -= num_packets_acked;
    } else {
      ble_round_robin_unacked = 0;
    }
  }

  bool ble_check_round_robin;                   /* Do a round robin check */
  tL2C_RCB ble_rcb_pool[BLE_MAX_L2CAP_CLIENTS]; /* Registration info pool */

  uint16_t le_dyn_psm;                            /* Next LE dynamic PSM value to try to assign */
  bool le_dyn_psm_assigned[LE_DYNAMIC_PSM_RANGE]; /* Table of assigned LE PSM */
};

/* Define a structure that contains the information about a connection.
 * This structure is used to pass between functions, and not all the
 * fields will always be filled in.
 */
struct tL2C_CONN_INFO {
  RawAddress bd_addr;          /* Remote BD address */
  tHCI_STATUS hci_status;      /* Connection status */
  uint16_t psm;                /* PSM of the connection */
  tL2CAP_CONN l2cap_result;    /* L2CAP result */
  uint16_t l2cap_status;       /* L2CAP status */
  uint16_t remote_cid;         /* Remote CID */
  std::vector<uint16_t> lcids; /* Used when credit based is used*/
  uint16_t peer_mtu;           /* Peer MTU */
};

struct tL2C_AVDT_CHANNEL_INFO {
  bool is_active;     /* is channel active */
  uint16_t local_cid; /* Remote CID */
  tL2C_CCB* p_ccb;    /* CCB */
};

typedef void(tL2C_FCR_MGMT_EVT_HDLR)(uint8_t, tL2C_CCB*);

/* Necessary info for postponed TX completion callback
 */
struct tL2C_TX_COMPLETE_CB_INFO {
  uint16_t local_cid;
  uint16_t num_sdu;
  tL2CA_TX_COMPLETE_CB* cb;
};

/* Number of ACL buffers to use for high priority channel
 */
#define L2CAP_HIGH_PRI_MIN_XMIT_QUOTA_A (L2CAP_HIGH_PRI_MIN_XMIT_QUOTA)

/* L2CAP global data
 ***********************************
 */
extern tL2C_CB l2cb;

/* Functions provided by l2c_main.cc
 ***********************************
 */

void l2cu_adj_id(tL2C_LCB* p_lcb);

void l2cu_send_peer_echo_req(tL2C_LCB* p_lcb, uint8_t* p_data,
                             uint16_t data_len);

void l2c_receive_hold_timer_timeout(void* data);
void l2c_ccb_timer_timeout(void* data);
void l2c_lcb_timer_timeout(void* data);
void l2c_fcrb_ack_timer_timeout(void* data);
tL2CAP_DW_RESULT l2c_data_write(uint16_t cid, BT_HDR* p_data, uint16_t flag);
void l2c_acl_flush(uint16_t handle);

tL2C_LCB* l2cu_allocate_lcb(const RawAddress& p_bd_addr, bool is_bonding, tBT_TRANSPORT transport);
void l2cu_release_lcb(tL2C_LCB* p_lcb);
tL2C_LCB* l2cu_find_lcb_by_bd_addr(const RawAddress& p_bd_addr, tBT_TRANSPORT transport);
tL2C_LCB* l2cu_find_lcb_by_handle(uint16_t handle);

bool l2cu_set_acl_priority(const RawAddress& bd_addr, tL2CAP_PRIORITY priority,
                           bool reset_after_rs);
bool l2cu_set_acl_latency(const RawAddress& bd_addr, tL2CAP_LATENCY latency);

void l2cu_enqueue_ccb(tL2C_CCB* p_ccb);
void l2cu_dequeue_ccb(tL2C_CCB* p_ccb);
void l2cu_change_pri_ccb(tL2C_CCB* p_ccb, tL2CAP_CHNL_PRIORITY priority);

tL2C_CCB* l2cu_allocate_ccb(tL2C_LCB* p_lcb, uint16_t cid, bool is_eatt = false);
void l2cu_release_ccb(tL2C_CCB* p_ccb);
void l2cu_fixed_channel_restore(tL2C_LCB* p_lcb, uint16_t fixed_cid);
bool l2cu_fixed_channel_suspended(tL2C_LCB* p_lcb, uint16_t fixed_cid);
void l2cu_fixed_channel_data_cb(tL2C_LCB* p_lcb, uint16_t fixed_cid, BT_HDR* p_buf);
tL2C_CCB* l2cu_find_ccb_by_cid(tL2C_LCB* p_lcb, uint16_t local_cid);
tL2C_CCB* l2cu_find_ccb_by_remote_cid(tL2C_LCB* p_lcb, uint16_t remote_cid);
bool l2c_is_cmd_rejected(uint8_t cmd_code, uint8_t id, tL2C_LCB* p_lcb);

void l2cu_send_peer_cmd_reject(tL2C_LCB* p_lcb, uint16_t reason, uint8_t rem_id, uint16_t p1,
                               uint16_t p2);
void l2cu_send_peer_connect_req(tL2C_CCB* p_ccb);
void l2cu_send_peer_connect_rsp(tL2C_CCB* p_ccb, uint16_t result, uint16_t status);
void l2cu_send_peer_config_req(tL2C_CCB* p_ccb, tL2CAP_CFG_INFO* p_cfg);
void l2cu_send_peer_config_rsp(tL2C_CCB* p_ccb, tL2CAP_CFG_INFO* p_cfg);
void l2cu_send_peer_config_rej(tL2C_CCB* p_ccb, uint8_t* p_data, uint16_t data_len,
                               uint16_t rej_len);
void l2cu_send_peer_disc_req(tL2C_CCB* p_ccb);
void l2cu_send_peer_disc_rsp(tL2C_LCB* p_lcb, uint8_t remote_id, uint16_t local_cid,
                             uint16_t remote_cid);
void l2cu_send_peer_echo_rsp(tL2C_LCB* p_lcb, uint8_t id, uint8_t* p_data, uint16_t data_len);
void l2cu_send_peer_info_rsp(tL2C_LCB* p_lcb, uint8_t id, uint16_t info_type);
void l2cu_reject_connection(tL2C_LCB* p_lcb, uint16_t remote_cid, uint8_t rem_id, uint16_t result);
void l2cu_send_peer_info_req(tL2C_LCB* p_lcb, uint16_t info_type);
void l2cu_set_acl_hci_header(BT_HDR* p_buf, tL2C_CCB* p_ccb);
void l2cu_check_channel_congestion(tL2C_CCB* p_ccb);
void l2cu_disconnect_chnl(tL2C_CCB* p_ccb);

void l2cu_tx_complete(tL2C_TX_COMPLETE_CB_INFO* p_cbi);

void l2cu_send_peer_ble_par_req(tL2C_LCB* p_lcb, uint16_t min_int, uint16_t max_int,
                                uint16_t latency, uint16_t timeout);
void l2cu_send_peer_ble_par_rsp(tL2C_LCB* p_lcb, tL2CAP_CFG_RESULT reason, uint8_t rem_id);
void l2cu_reject_ble_connection(tL2C_CCB* p_ccb, uint8_t rem_id, tL2CAP_LE_RESULT_CODE result);
void l2cu_reject_credit_based_conn_req(tL2C_LCB* p_lcb, uint8_t rem_id, uint8_t num_of_channels,
                                       tL2CAP_LE_RESULT_CODE result);
void l2cu_reject_ble_coc_connection(tL2C_LCB* p_lcb, uint8_t rem_id, tL2CAP_LE_RESULT_CODE result);
void l2cu_send_peer_ble_credit_based_conn_res(tL2C_CCB* p_ccb, tL2CAP_LE_RESULT_CODE result);
void l2cu_send_peer_credit_based_conn_res(tL2C_CCB* p_ccb, std::vector<uint16_t>& accepted_lcids,
                                          tL2CAP_LE_RESULT_CODE result);

void l2cu_send_peer_ble_credit_based_conn_req(tL2C_CCB* p_ccb);
void l2cu_send_peer_credit_based_conn_req(tL2C_CCB* p_ccb);

void l2cu_send_ble_reconfig_rsp(tL2C_LCB* p_lcb, uint8_t rem_id, tL2CAP_RECONFIG_RESULT result);
void l2cu_send_credit_based_reconfig_req(tL2C_CCB* p_ccb, tL2CAP_LE_CFG_INFO* p_data);

void l2cu_send_peer_ble_flow_control_credit(tL2C_CCB* p_ccb, uint16_t credit_value);
void l2cu_send_peer_ble_credit_based_disconn_req(tL2C_CCB* p_ccb);

bool l2cu_initialize_fixed_ccb(tL2C_LCB* p_lcb, uint16_t fixed_cid);
void l2cu_no_dynamic_ccbs(tL2C_LCB* p_lcb);
void l2cu_process_fixed_chnl_resp(tL2C_LCB* p_lcb);
bool l2cu_is_ccb_active(tL2C_CCB* p_ccb);
tL2CAP_CONN le_result_to_l2c_conn(tL2CAP_LE_RESULT_CODE result);

/* Functions provided for Broadcom Aware
 ***************************************
 */

tL2C_RCB* l2cu_allocate_rcb(uint16_t psm);
tL2C_RCB* l2cu_find_rcb_by_psm(uint16_t psm);
void l2cu_release_rcb(tL2C_RCB* p_rcb);
void l2cu_release_ble_rcb(tL2C_RCB* p_rcb);
tL2C_RCB* l2cu_allocate_ble_rcb(uint16_t psm);
tL2C_RCB* l2cu_find_ble_rcb_by_psm(uint16_t psm);

uint8_t l2cu_process_peer_cfg_req(tL2C_CCB* p_ccb, tL2CAP_CFG_INFO* p_cfg);
void l2cu_process_peer_cfg_rsp(tL2C_CCB* p_ccb, tL2CAP_CFG_INFO* p_cfg);
void l2cu_process_our_cfg_req(tL2C_CCB* p_ccb, tL2CAP_CFG_INFO* p_cfg);
void l2cu_process_our_cfg_rsp(tL2C_CCB* p_ccb, tL2CAP_CFG_INFO* p_cfg);

tL2C_LCB* l2cu_find_lcb_by_state(tL2C_LINK_STATE state);
bool l2cu_lcb_disconnecting(void);

void l2cu_create_conn_br_edr(tL2C_LCB* p_lcb);
bool l2cu_create_conn_le(tL2C_LCB* p_lcb);
void l2cu_create_conn_after_switch(tL2C_LCB* p_lcb);
void l2cu_adjust_out_mps(tL2C_CCB* p_ccb);

/* Functions provided by l2c_link.cc
 ***********************************
 */
void l2c_link_timeout(tL2C_LCB* p_lcb);
void l2c_info_resp_timer_timeout(void* data);
void l2c_link_check_send_pkts(tL2C_LCB* p_lcb, uint16_t local_cid, BT_HDR* p_buf);
void l2c_link_adjust_allocation(void);

void l2c_link_sec_comp(RawAddress p_bda, tBT_TRANSPORT transport, void* p_ref_data,
                       tBTM_STATUS status);
void l2c_link_adjust_chnl_allocation(void);

#if (L2CAP_CONFORMANCE_TESTING == TRUE)
/* Used only for conformance testing */
void l2cu_set_info_rsp_mask(uint32_t mask);
#endif

/* Functions provided by l2c_csm.cc
 ***********************************
 */
void l2c_csm_execute(tL2C_CCB* p_ccb, tL2CEVT event, void* p_data);

void l2c_enqueue_peer_data(tL2C_CCB* p_ccb, BT_HDR* p_buf);

/* Functions provided by l2c_fcr.cc
 ***********************************
 */
void l2c_fcr_cleanup(tL2C_CCB* p_ccb);
void l2c_fcr_proc_pdu(tL2C_CCB* p_ccb, BT_HDR* p_buf);
void l2c_fcr_proc_tout(tL2C_CCB* p_ccb);
void l2c_fcr_proc_ack_tout(tL2C_CCB* p_ccb);
void l2c_fcr_send_S_frame(tL2C_CCB* p_ccb, uint16_t function_code, uint16_t pf_bit);
BT_HDR* l2c_fcr_clone_buf(BT_HDR* p_buf, uint16_t new_offset, uint16_t no_of_bytes);
bool l2c_fcr_is_flow_controlled(tL2C_CCB* p_ccb);
BT_HDR* l2c_fcr_get_next_xmit_sdu_seg(tL2C_CCB* p_ccb, uint16_t max_packet_length);
void l2c_fcr_start_timer(tL2C_CCB* p_ccb);
void l2c_lcc_proc_pdu(tL2C_CCB* p_ccb, BT_HDR* p_buf);
BT_HDR* l2c_lcc_get_next_xmit_sdu_seg(tL2C_CCB* p_ccb, bool* last_piece_of_sdu);

/* Configuration negotiation */
uint8_t l2c_fcr_chk_chan_modes(tL2C_CCB* p_ccb);

void l2c_fcr_adj_our_rsp_options(tL2C_CCB* p_ccb, tL2CAP_CFG_INFO* p_peer_cfg);
bool l2c_fcr_renegotiate_chan(tL2C_CCB* p_ccb, tL2CAP_CFG_INFO* p_cfg);
uint8_t l2c_fcr_process_peer_cfg_req(tL2C_CCB* p_ccb, tL2CAP_CFG_INFO* p_cfg);
void l2c_fcr_adj_monitor_retran_timeout(tL2C_CCB* p_ccb);
void l2c_fcr_stop_timer(tL2C_CCB* p_ccb);

/* Functions provided by l2c_ble.cc
 ***********************************
 */
bool l2cble_create_conn(tL2C_LCB* p_lcb);
void l2cble_process_sig_cmd(tL2C_LCB* p_lcb, uint8_t* p, uint16_t pkt_len);
void l2c_ble_link_adjust_allocation(void);

void l2cble_credit_based_conn_req(tL2C_CCB* p_ccb);
void l2cble_credit_based_conn_res(tL2C_CCB* p_ccb, tL2CAP_LE_RESULT_CODE result);
void l2cble_send_peer_disc_req(tL2C_CCB* p_ccb);
void l2cble_send_flow_control_credit(tL2C_CCB* p_ccb, uint16_t credit_value);
tL2CAP_LE_RESULT_CODE l2ble_sec_access_req(const RawAddress& bd_addr, uint16_t psm,
                                           bool is_originator, tBTM_SEC_CALLBACK* p_callback,
                                           void* p_ref_data);

void l2cble_update_data_length(tL2C_LCB* p_lcb);

void l2cu_process_fixed_disc_cback(tL2C_LCB* p_lcb);

void l2cble_process_subrate_change_evt(uint16_t handle, uint8_t status, uint16_t subrate_factor,
                                       uint16_t peripheral_latency, uint16_t cont_num,
                                       uint16_t timeout);

namespace fmt {
template <>
struct formatter<tL2C_LINK_STATE> : enum_formatter<tL2C_LINK_STATE> {};
template <>
struct formatter<tL2CEVT> : enum_formatter<tL2CEVT> {};
template <>
struct formatter<tL2C_CHNL_STATE> : enum_formatter<tL2C_CHNL_STATE> {};
<<<<<<< HEAD
}  // namespace fmt
   //

#endif
=======
}  // namespace fmt
>>>>>>> 9520cdc1
<|MERGE_RESOLUTION|>--- conflicted
+++ resolved
@@ -866,11 +866,4 @@
 struct formatter<tL2CEVT> : enum_formatter<tL2CEVT> {};
 template <>
 struct formatter<tL2C_CHNL_STATE> : enum_formatter<tL2C_CHNL_STATE> {};
-<<<<<<< HEAD
-}  // namespace fmt
-   //
-
-#endif
-=======
-}  // namespace fmt
->>>>>>> 9520cdc1
+}  // namespace fmt