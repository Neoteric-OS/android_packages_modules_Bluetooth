/******************************************************************************
 *
 *  Copyright 1999-2012 Broadcom Corporation
 *
 *  Licensed under the Apache License, Version 2.0 (the "License");
 *  you may not use this file except in compliance with the License.
 *  You may obtain a copy of the License at:
 *
 *  http://www.apache.org/licenses/LICENSE-2.0
 *
 *  Unless required by applicable law or agreed to in writing, software
 *  distributed under the License is distributed on an "AS IS" BASIS,
 *  WITHOUT WARRANTIES OR CONDITIONS OF ANY KIND, either express or implied.
 *  See the License for the specific language governing permissions and
 *  limitations under the License.
 *
 ******************************************************************************/

/******************************************************************************
 *
 *  This file contains the main L2CAP entry points
 *
 ******************************************************************************/

#define LOG_TAG "bt_l2c_main"

#include <string.h>
#include <bluetooth/log.h>

#include "common/init_flags.h"
#include "hal/snoop_logger.h"
#include "hcimsgs.h"  // HCID_GET_
#include "internal_include/bt_target.h"
#include "main/shim/entry.h"
#include "os/log.h"
#include "osi/include/allocator.h"
#include "stack/include/bt_hdr.h"
#include "stack/include/bt_psm_types.h"
#include "stack/include/bt_types.h"
#include "stack/include/l2c_api.h"
#include "stack/include/l2cap_hci_link_interface.h"
#include "stack/include/l2cdefs.h"
#include "stack/l2cap/l2c_int.h"

using namespace bluetooth;

/******************************************************************************/
/*            L O C A L    F U N C T I O N     P R O T O T Y P E S            */
/******************************************************************************/
static void process_l2cap_cmd(tL2C_LCB* p_lcb, uint8_t* p, uint16_t pkt_len);

/******************************************************************************/
/*               G L O B A L      L 2 C A P       D A T A                     */
/******************************************************************************/
tL2C_CB l2cb;

/*******************************************************************************
 *
 * Function         l2c_rcv_acl_data
 *
 * Description      This function is called from the HCI Interface when an ACL
 *                  data packet is received.
 *
 * Returns          void
 *
 ******************************************************************************/
void l2c_rcv_acl_data(BT_HDR* p_msg) {
  uint8_t* p = (uint8_t*)(p_msg + 1) + p_msg->offset;

  /* Extract the handle */
  uint16_t handle;
  STREAM_TO_UINT16(handle, p);
  uint8_t pkt_type = HCID_GET_EVENT(handle);
  handle = HCID_GET_HANDLE(handle);

  /* Since the HCI Transport is putting segmented packets back together, we */
  /* should never get a valid packet with the type set to "continuation"    */
  if (pkt_type == L2CAP_PKT_CONTINUE) {
    log::warn("L2CAP - received packet continuation");
    osi_free(p_msg);
    return;
  }

  uint16_t hci_len;
  STREAM_TO_UINT16(hci_len, p);
  if (hci_len < L2CAP_PKT_OVERHEAD || hci_len != p_msg->len - 4) {
    /* Remote-declared packet size must match HCI_ACL size - ACL header (4) */
    log::warn("L2CAP - got incorrect hci header");
    osi_free(p_msg);
    return;
  }

  uint16_t l2cap_len, rcv_cid;
  STREAM_TO_UINT16(l2cap_len, p);
  STREAM_TO_UINT16(rcv_cid, p);

  /* Find the LCB based on the handle */
  tL2C_LCB* p_lcb = l2cu_find_lcb_by_handle(handle);
  if (!p_lcb) {
<<<<<<< HEAD
    log::error("L2CAP - rcvd ACL for unknown handle:{} ls:{} cid:{}", handle, p_msg->layer_specific, rcv_cid);
=======
    log::error("L2CAP - rcvd ACL for unknown handle:{} ls:{} cid:{}", handle, p_msg->layer_specific,
               rcv_cid);
>>>>>>> 15c04564
    osi_free(p_msg);
    return;
  }

  /* Update the buffer header */
  p_msg->offset += 4;

  /* for BLE channel, always notify connection when ACL data received on the
   * link */
  if (p_lcb && p_lcb->transport == BT_TRANSPORT_LE && p_lcb->link_state != LST_DISCONNECTING) {
    /* only process fixed channel data as channel open indication when link is
     * not in disconnecting mode */
    l2cble_notify_le_connection(p_lcb->remote_bd_addr);
  }

  /* Find the CCB for this CID */
  tL2C_CCB* p_ccb = NULL;
  if (rcv_cid >= L2CAP_BASE_APPL_CID) {
    p_ccb = l2cu_find_ccb_by_cid(p_lcb, rcv_cid);
    if (!p_ccb) {
      log::warn("L2CAP - unknown CID: 0x{:04x}", rcv_cid);
      osi_free(p_msg);
      return;
    }
  }

  p_msg->len = hci_len - L2CAP_PKT_OVERHEAD;
  p_msg->offset += L2CAP_PKT_OVERHEAD;

  if (l2cap_len != p_msg->len) {
    log::warn("L2CAP - bad length in pkt. Exp: {}  Act: {}", l2cap_len, p_msg->len);
    osi_free(p_msg);
    return;
  }

  /* Send the data through the channel state machine */
  if (rcv_cid == L2CAP_SIGNALLING_CID) {
    process_l2cap_cmd(p_lcb, p, l2cap_len);
    osi_free(p_msg);
    return;
  }

  if (rcv_cid == L2CAP_CONNECTIONLESS_CID) {
    /* process_connectionless_data (p_lcb); */
    osi_free(p_msg);
    return;
  }

  if (rcv_cid == L2CAP_BLE_SIGNALLING_CID) {
    l2cble_process_sig_cmd(p_lcb, p, l2cap_len);
    osi_free(p_msg);
    return;
  }

  if ((rcv_cid >= L2CAP_FIRST_FIXED_CHNL) && (rcv_cid <= L2CAP_LAST_FIXED_CHNL) &&
      (l2cb.fixed_reg[rcv_cid - L2CAP_FIRST_FIXED_CHNL].pL2CA_FixedData_Cb != NULL)) {
    /* only process fixed channel data when link is open or wait for data
     * indication */
    if (!p_lcb || p_lcb->link_state == LST_DISCONNECTING ||
        !l2cu_initialize_fixed_ccb(p_lcb, rcv_cid)) {
      osi_free(p_msg);
      return;
    }

    /* If no CCB for this channel, allocate one */
    p_ccb = p_lcb->p_fixed_ccbs[rcv_cid - L2CAP_FIRST_FIXED_CHNL];
    p_ccb->metrics.rx(p_msg->len);

    if (p_ccb->peer_cfg.fcr.mode != L2CAP_FCR_BASIC_MODE) {
      l2c_fcr_proc_pdu(p_ccb, p_msg);
    } else {
      (*l2cb.fixed_reg[rcv_cid - L2CAP_FIRST_FIXED_CHNL].pL2CA_FixedData_Cb)(
              rcv_cid, p_lcb->remote_bd_addr, p_msg);
    }
    return;
  }

  if (!p_ccb) {
    osi_free(p_msg);
    return;
  }

  if (p_lcb->transport == BT_TRANSPORT_LE) {
    l2c_lcc_proc_pdu(p_ccb, p_msg);

    /* The remote device has one less credit left */
    --p_ccb->remote_credit_count;

    /* If the credits left on the remote device are getting low, send some */
    if (p_ccb->remote_credit_count <= L2CA_LeCreditThreshold()) {
      uint16_t credits = L2CA_LeCreditDefault() - p_ccb->remote_credit_count;
      p_ccb->remote_credit_count = L2CA_LeCreditDefault();

      /* Return back credits */
      l2c_csm_execute(p_ccb, L2CEVT_L2CA_SEND_FLOW_CONTROL_CREDIT, &credits);
    }
  } else {
    /* Basic mode packets go straight to the state machine */
    if (p_ccb->peer_cfg.fcr.mode == L2CAP_FCR_BASIC_MODE) {
      l2c_csm_execute(p_ccb, L2CEVT_L2CAP_DATA, p_msg);
    } else {
      /* eRTM or streaming mode, so we need to validate states first */
      if ((p_ccb->chnl_state == CST_OPEN) || (p_ccb->chnl_state == CST_CONFIG)) {
        l2c_fcr_proc_pdu(p_ccb, p_msg);
      } else {
        osi_free(p_msg);
      }
    }
  }
}

/*******************************************************************************
 *
 * Function         process_l2cap_cmd
 *
 * Description      This function is called when a packet is received on the
 *                  L2CAP signalling CID
 *
 * Returns          void
 *
 ******************************************************************************/
static void process_l2cap_cmd(tL2C_LCB* p_lcb, uint8_t* p, uint16_t pkt_len) {
  tL2C_CONN_INFO con_info;
  tL2C_RCB* p_rcb;

  /* if l2cap command received in CID 1 on top of an LE link, ignore this
   * command */
  if (p_lcb->transport == BT_TRANSPORT_LE) {
    log::info("Dropping data on CID 1 for LE link");
    return;
  }

  /* Reject the packet if it exceeds the default Signalling Channel MTU */
  bool pkt_size_rej = false;
  if (pkt_len > L2CAP_DEFAULT_MTU) {
    /* Core Spec requires a single response to the first command found in a
     * multi-command L2cap packet.  If only responses in the packet, then it
     * will be ignored. Here we simply mark the bad packet and decide which cmd
     * ID to reject later */
    pkt_size_rej = true;
    log::warn("Signaling pkt_len={} exceeds MTU size {}", pkt_len, L2CAP_DEFAULT_MTU);
  }

  uint8_t* p_next_cmd = p;
  uint8_t* p_pkt_end = p + pkt_len;
  uint8_t last_id = 0;
  bool first_cmd = true;

  tL2CAP_CFG_INFO cfg_info;
  memset(&cfg_info, 0, sizeof(cfg_info));

  /* An L2CAP packet may contain multiple commands */
  while (true) {
    /* Smallest command is 4 bytes */
    p = p_next_cmd;
    if (p > (p_pkt_end - 4)) {
      /* Reject to the previous endpoint if reliable channel is being used.
       * This is required in L2CAP/COS/CED/BI-02-C */
      if (!first_cmd &&
          (cfg_info.fcr.mode == L2CAP_FCR_BASIC_MODE || cfg_info.fcr.mode == L2CAP_FCR_ERTM_MODE) &&
          p != p_pkt_end) {
        l2cu_send_peer_cmd_reject(p_lcb, L2CAP_CMD_REJ_NOT_UNDERSTOOD, last_id, 0, 0);
      }
      break;
    }

    uint8_t cmd_code, id;
    uint16_t cmd_len;
    STREAM_TO_UINT8(cmd_code, p);
    STREAM_TO_UINT8(id, p);
    STREAM_TO_UINT16(cmd_len, p);

    last_id = id;
    first_cmd = false;

    if (cmd_len > BT_SMALL_BUFFER_SIZE) {
      log::warn("Command size {} exceeds limit {}", cmd_len, BT_SMALL_BUFFER_SIZE);
      l2cu_send_peer_cmd_reject(p_lcb, L2CAP_CMD_REJ_MTU_EXCEEDED, id, 0, 0);
      return;
    }

    /* Check command length does not exceed packet length */
    p_next_cmd = p + cmd_len;
    if (p_next_cmd > p_pkt_end) {
      log::warn("cmd_len > pkt_len, pkt_len={}, cmd_len={}, code={}", pkt_len, cmd_len, cmd_code);
      break;
    }

    log::debug("cmd: {}, id:{}, cmd_len:{}", l2cap_command_code_text(cmd_code), id, cmd_len);

    /* Bad L2CAP packet length, look for cmd to reject */
    if (pkt_size_rej) {
      /* If command found rejected it and we're done, otherwise keep looking */
      if (l2c_is_cmd_rejected(cmd_code, id, p_lcb)) {
        log::warn("Rejected command {} due to bad packet length", cmd_code);
        return;
      } else {
        log::warn("No need to reject command {} for bad packet len", cmd_code);
        continue; /* Look for next cmd/response in current packet */
      }
    }

    switch (cmd_code) {
      case L2CAP_CMD_REJECT:
        uint16_t rej_reason;
        if (p + 2 > p_next_cmd) {
          log::warn("Not enough data for L2CAP_CMD_REJECT");
          return;
        }
        STREAM_TO_UINT16(rej_reason, p);
        if (rej_reason == L2CAP_CMD_REJ_MTU_EXCEEDED) {
          uint16_t rej_mtu;
          if (p + 2 > p_next_cmd) {
            log::warn("Not enough data for L2CAP_CMD_REJ_MTU_EXCEEDED");
            return;
          }
          STREAM_TO_UINT16(rej_mtu, p);
          /* What to do with the MTU reject ? We have negotiated an MTU. For now
           * we will ignore it and let a higher protocol timeout take care of it
           */
          log::warn("MTU rej Handle: {} MTU: {}", p_lcb->Handle(), rej_mtu);
        }
        if (rej_reason == L2CAP_CMD_REJ_INVALID_CID) {
          uint16_t lcid, rcid;
          if (p + 4 > p_next_cmd) {
            log::warn("Not enough data for L2CAP_CMD_REJ_INVALID_CID");
            return;
          }
          STREAM_TO_UINT16(rcid, p);
          STREAM_TO_UINT16(lcid, p);

          log::warn("Rejected due to invalid CID, LCID: 0x{:04x} RCID: 0x{:04x}", lcid, rcid);

          /* Remote CID invalid. Treat as a disconnect */
          tL2C_CCB* p_ccb = l2cu_find_ccb_by_cid(p_lcb, lcid);
          if ((p_ccb != NULL) && (p_ccb->remote_cid == rcid)) {
            /* Fake link disconnect - no reply is generated */
            log::warn("Remote CID is invalid, treat as disconnected");
            l2c_csm_execute(p_ccb, L2CEVT_LP_DISCONNECT_IND, NULL);
          }
        }

        /* SonyEricsson Info request Bug workaround (Continue connection) */
        else if (rej_reason == L2CAP_CMD_REJ_NOT_UNDERSTOOD && p_lcb->w4_info_rsp) {
          alarm_cancel(p_lcb->info_resp_timer);

          p_lcb->w4_info_rsp = false;
          tL2C_CONN_INFO ci;
          ci.status = HCI_SUCCESS;
          ci.bd_addr = p_lcb->remote_bd_addr;

          /* For all channels, send the event through their FSMs */
          for (tL2C_CCB* p_ccb = p_lcb->ccb_queue.p_first_ccb; p_ccb; p_ccb = p_ccb->p_next_ccb) {
            l2c_csm_execute(p_ccb, L2CEVT_L2CAP_INFO_RSP, &ci);
          }
        }
        break;

      case L2CAP_CMD_CONN_REQ: {
        uint16_t rcid;
        if (p + 4 > p_next_cmd) {
          log::warn("Not enough data for L2CAP_CMD_CONN_REQ");
          return;
        }
        STREAM_TO_UINT16(con_info.psm, p);
        STREAM_TO_UINT16(rcid, p);
        p_rcb = l2cu_find_rcb_by_psm(con_info.psm);
        if (!p_rcb) {
          log::warn("Rcvd conn req for unknown PSM: {}", con_info.psm);
          l2cu_reject_connection(p_lcb, rcid, id, L2CAP_CONN_NO_PSM);
          break;
        } else {
          if (!p_rcb->api.pL2CA_ConnectInd_Cb) {
            log::warn("Rcvd conn req for outgoing-only connection PSM: {}", con_info.psm);
            l2cu_reject_connection(p_lcb, rcid, id, L2CAP_CONN_NO_PSM);
            break;
          }
        }
        tL2C_CCB* p_ccb = l2cu_allocate_ccb(p_lcb, 0);
        if (p_ccb == nullptr) {
          log::error("Unable to allocate CCB");
          l2cu_reject_connection(p_lcb, rcid, id, L2CAP_CONN_NO_RESOURCES);
          break;
        }
        p_ccb->remote_id = id;
        p_ccb->p_rcb = p_rcb;
        p_ccb->remote_cid = rcid;
        p_ccb->connection_initiator = L2CAP_INITIATOR_REMOTE;

        if (p_rcb->psm == BT_PSM_RFCOMM) {
          bluetooth::shim::GetSnoopLogger()->AddRfcommL2capChannel(
                  p_lcb->Handle(), p_ccb->local_cid, p_ccb->remote_cid);
        } else if (p_rcb->log_packets) {
          bluetooth::shim::GetSnoopLogger()->AcceptlistL2capChannel(
                  p_lcb->Handle(), p_ccb->local_cid, p_ccb->remote_cid);
        }

        l2c_csm_execute(p_ccb, L2CEVT_L2CAP_CONNECT_REQ, &con_info);
        break;
      }

      case L2CAP_CMD_CONN_RSP: {
        uint16_t lcid;
        if (p + 8 > p_next_cmd) {
          log::warn("Not enough data for L2CAP_CMD_CONN_REQ");
          return;
        }
        STREAM_TO_UINT16(con_info.remote_cid, p);
        STREAM_TO_UINT16(lcid, p);
        STREAM_TO_UINT16(con_info.l2cap_result, p);
        STREAM_TO_UINT16(con_info.l2cap_status, p);

        tL2C_CCB* p_ccb = l2cu_find_ccb_by_cid(p_lcb, lcid);
        if (!p_ccb) {
          log::warn("no CCB for conn rsp, LCID: {} RCID: {}", lcid, con_info.remote_cid);
          break;
        }
        if (p_ccb->local_id != id) {
          log::warn("con rsp - bad ID. Exp: {} Got: {}", p_ccb->local_id, id);
          break;
        }

        if (con_info.l2cap_result == L2CAP_CONN_OK) {
          l2c_csm_execute(p_ccb, L2CEVT_L2CAP_CONNECT_RSP, &con_info);
        } else if (con_info.l2cap_result == L2CAP_CONN_PENDING) {
          l2c_csm_execute(p_ccb, L2CEVT_L2CAP_CONNECT_RSP_PND, &con_info);
        } else {
          l2c_csm_execute(p_ccb, L2CEVT_L2CAP_CONNECT_RSP_NEG, &con_info);

          p_rcb = p_ccb->p_rcb;
          if (p_rcb->psm == BT_PSM_RFCOMM) {
            bluetooth::shim::GetSnoopLogger()->AddRfcommL2capChannel(
                    p_lcb->Handle(), p_ccb->local_cid, p_ccb->remote_cid);
          } else if (p_rcb->log_packets) {
            bluetooth::shim::GetSnoopLogger()->AcceptlistL2capChannel(
                    p_lcb->Handle(), p_ccb->local_cid, p_ccb->remote_cid);
          }
        }

        break;
      }

      case L2CAP_CMD_CONFIG_REQ: {
        uint8_t* p_cfg_end = p + cmd_len;
        bool cfg_rej = false;
        uint16_t cfg_rej_len = 0;

        uint16_t lcid;
        if (p + 4 > p_next_cmd) {
          log::warn("Not enough data for L2CAP_CMD_CONFIG_REQ");
          return;
        }
        STREAM_TO_UINT16(lcid, p);
        STREAM_TO_UINT16(cfg_info.flags, p);

        uint8_t* p_cfg_start = p;

        cfg_info.flush_to_present = cfg_info.mtu_present = cfg_info.qos_present =
                cfg_info.fcr_present = cfg_info.fcs_present = false;

        while (p < p_cfg_end) {
          uint8_t cfg_code, cfg_len;
          if (p + 2 > p_next_cmd) {
            log::warn("Not enough data for L2CAP_CMD_CONFIG_REQ sub_event");
            return;
          }
          STREAM_TO_UINT8(cfg_code, p);
          STREAM_TO_UINT8(cfg_len, p);

          switch (cfg_code & 0x7F) {
            case L2CAP_CFG_TYPE_MTU:
              cfg_info.mtu_present = true;
              if (cfg_len != 2) {
                return;
              }
              if (p + cfg_len > p_next_cmd) {
                return;
              }
              STREAM_TO_UINT16(cfg_info.mtu, p);
              break;

            case L2CAP_CFG_TYPE_FLUSH_TOUT:
              cfg_info.flush_to_present = true;
              if (cfg_len != 2) {
                return;
              }
              if (p + cfg_len > p_next_cmd) {
                return;
              }
              STREAM_TO_UINT16(cfg_info.flush_to, p);
              break;

            case L2CAP_CFG_TYPE_QOS:
              cfg_info.qos_present = true;
              if (cfg_len != 2 + 5 * 4) {
                return;
              }
              if (p + cfg_len > p_next_cmd) {
                return;
              }
              STREAM_TO_UINT8(cfg_info.qos.qos_flags, p);
              STREAM_TO_UINT8(cfg_info.qos.service_type, p);
              STREAM_TO_UINT32(cfg_info.qos.token_rate, p);
              STREAM_TO_UINT32(cfg_info.qos.token_bucket_size, p);
              STREAM_TO_UINT32(cfg_info.qos.peak_bandwidth, p);
              STREAM_TO_UINT32(cfg_info.qos.latency, p);
              STREAM_TO_UINT32(cfg_info.qos.delay_variation, p);
              break;

            case L2CAP_CFG_TYPE_FCR:
              cfg_info.fcr_present = true;
              if (cfg_len != 3 + 3 * 2) {
                return;
              }
              if (p + cfg_len > p_next_cmd) {
                return;
              }
              STREAM_TO_UINT8(cfg_info.fcr.mode, p);
              STREAM_TO_UINT8(cfg_info.fcr.tx_win_sz, p);
              STREAM_TO_UINT8(cfg_info.fcr.max_transmit, p);
              STREAM_TO_UINT16(cfg_info.fcr.rtrans_tout, p);
              STREAM_TO_UINT16(cfg_info.fcr.mon_tout, p);
              STREAM_TO_UINT16(cfg_info.fcr.mps, p);
              break;

            case L2CAP_CFG_TYPE_FCS:
              cfg_info.fcs_present = true;
              if (cfg_len != 1) {
                return;
              }
              if (p + cfg_len > p_next_cmd) {
                return;
              }
              STREAM_TO_UINT8(cfg_info.fcs, p);
              break;

            case L2CAP_CFG_TYPE_EXT_FLOW:
              cfg_info.ext_flow_spec_present = true;
              if (cfg_len != 2 + 2 + 3 * 4) {
                return;
              }
              if (p + cfg_len > p_next_cmd) {
                return;
              }
              STREAM_TO_UINT8(cfg_info.ext_flow_spec.id, p);
              STREAM_TO_UINT8(cfg_info.ext_flow_spec.stype, p);
              STREAM_TO_UINT16(cfg_info.ext_flow_spec.max_sdu_size, p);
              STREAM_TO_UINT32(cfg_info.ext_flow_spec.sdu_inter_time, p);
              STREAM_TO_UINT32(cfg_info.ext_flow_spec.access_latency, p);
              STREAM_TO_UINT32(cfg_info.ext_flow_spec.flush_timeout, p);
              break;

            default:
              /* sanity check option length */
              if ((cfg_len + L2CAP_CFG_OPTION_OVERHEAD) <= cmd_len) {
                if (p + cfg_len > p_next_cmd) {
                  return;
                }
                p += cfg_len;
                if ((cfg_code & 0x80) == 0) {
                  cfg_rej_len += cfg_len + L2CAP_CFG_OPTION_OVERHEAD;
                  cfg_rej = true;
                }
              }
              /* bad length; force loop exit */
              else {
                p = p_cfg_end;
                cfg_rej = true;
              }
              break;
          }
        }

        tL2C_CCB* p_ccb = l2cu_find_ccb_by_cid(p_lcb, lcid);
        if (p_ccb) {
          p_ccb->remote_id = id;
          if (cfg_rej) {
            l2cu_send_peer_config_rej(p_ccb, p_cfg_start,
                                      (uint16_t)(cmd_len - L2CAP_CONFIG_REQ_LEN), cfg_rej_len);
          } else {
            l2c_csm_execute(p_ccb, L2CEVT_L2CAP_CONFIG_REQ, &cfg_info);
          }
        } else {
          /* updated spec says send command reject on invalid cid */
          l2cu_send_peer_cmd_reject(p_lcb, L2CAP_CMD_REJ_INVALID_CID, id, 0, 0);
        }
        break;
      }

      case L2CAP_CMD_CONFIG_RSP: {
        uint8_t* p_cfg_end = p + cmd_len;
        uint16_t lcid;
        if (p + 6 > p_next_cmd) {
          log::warn("Not enough data for L2CAP_CMD_CONFIG_RSP");
          return;
        }
        STREAM_TO_UINT16(lcid, p);
        STREAM_TO_UINT16(cfg_info.flags, p);
        STREAM_TO_UINT16(cfg_info.result, p);

        cfg_info.flush_to_present = cfg_info.mtu_present = cfg_info.qos_present =
                cfg_info.fcr_present = cfg_info.fcs_present = false;

        while (p < p_cfg_end) {
          uint8_t cfg_code, cfg_len;
          if (p + 2 > p_next_cmd) {
            log::warn("Not enough data for L2CAP_CMD_CONFIG_RSP sub_event");
            return;
          }
          STREAM_TO_UINT8(cfg_code, p);
          STREAM_TO_UINT8(cfg_len, p);

          switch (cfg_code & 0x7F) {
            case L2CAP_CFG_TYPE_MTU:
              cfg_info.mtu_present = true;
              if (p + 2 > p_next_cmd) {
                log::warn("Not enough data for L2CAP_CFG_TYPE_MTU");
                return;
              }
              STREAM_TO_UINT16(cfg_info.mtu, p);
              break;

            case L2CAP_CFG_TYPE_FLUSH_TOUT:
              cfg_info.flush_to_present = true;
              if (p + 2 > p_next_cmd) {
                log::warn("Not enough data for L2CAP_CFG_TYPE_FLUSH_TOUT");
                return;
              }
              STREAM_TO_UINT16(cfg_info.flush_to, p);
              break;

            case L2CAP_CFG_TYPE_QOS:
              cfg_info.qos_present = true;
              if (p + 2 + 5 * 4 > p_next_cmd) {
                log::warn("Not enough data for L2CAP_CFG_TYPE_QOS");
                return;
              }
              STREAM_TO_UINT8(cfg_info.qos.qos_flags, p);
              STREAM_TO_UINT8(cfg_info.qos.service_type, p);
              STREAM_TO_UINT32(cfg_info.qos.token_rate, p);
              STREAM_TO_UINT32(cfg_info.qos.token_bucket_size, p);
              STREAM_TO_UINT32(cfg_info.qos.peak_bandwidth, p);
              STREAM_TO_UINT32(cfg_info.qos.latency, p);
              STREAM_TO_UINT32(cfg_info.qos.delay_variation, p);
              break;

            case L2CAP_CFG_TYPE_FCR:
              cfg_info.fcr_present = true;
              if (p + 3 + 3 * 2 > p_next_cmd) {
                log::warn("Not enough data for L2CAP_CFG_TYPE_FCR");
                return;
              }
              STREAM_TO_UINT8(cfg_info.fcr.mode, p);
              STREAM_TO_UINT8(cfg_info.fcr.tx_win_sz, p);
              STREAM_TO_UINT8(cfg_info.fcr.max_transmit, p);
              STREAM_TO_UINT16(cfg_info.fcr.rtrans_tout, p);
              STREAM_TO_UINT16(cfg_info.fcr.mon_tout, p);
              STREAM_TO_UINT16(cfg_info.fcr.mps, p);
              break;

            case L2CAP_CFG_TYPE_FCS:
              cfg_info.fcs_present = true;
              if (p + 1 > p_next_cmd) {
                log::warn("Not enough data for L2CAP_CFG_TYPE_FCS");
                return;
              }
              STREAM_TO_UINT8(cfg_info.fcs, p);
              break;

            case L2CAP_CFG_TYPE_EXT_FLOW:
              cfg_info.ext_flow_spec_present = true;
              if (p + 2 + 2 + 3 * 4 > p_next_cmd) {
                log::warn("Not enough data for L2CAP_CFG_TYPE_EXT_FLOW");
                return;
              }
              STREAM_TO_UINT8(cfg_info.ext_flow_spec.id, p);
              STREAM_TO_UINT8(cfg_info.ext_flow_spec.stype, p);
              STREAM_TO_UINT16(cfg_info.ext_flow_spec.max_sdu_size, p);
              STREAM_TO_UINT32(cfg_info.ext_flow_spec.sdu_inter_time, p);
              STREAM_TO_UINT32(cfg_info.ext_flow_spec.access_latency, p);
              STREAM_TO_UINT32(cfg_info.ext_flow_spec.flush_timeout, p);
              break;
          }
        }

        tL2C_CCB* p_ccb = l2cu_find_ccb_by_cid(p_lcb, lcid);
        if (p_ccb) {
          if (p_ccb->local_id != id) {
            log::warn("cfg rsp - bad ID. Exp: {} Got: {}", p_ccb->local_id, id);
            break;
          }
          if (cfg_info.result == L2CAP_CFG_OK) {
            l2c_csm_execute(p_ccb, L2CEVT_L2CAP_CONFIG_RSP, &cfg_info);
          } else {
            l2c_csm_execute(p_ccb, L2CEVT_L2CAP_CONFIG_RSP_NEG, &cfg_info);
          }
        } else {
          log::warn("Rcvd cfg rsp for unknown CID: 0x{:04x}", lcid);
        }
        break;
      }

      case L2CAP_CMD_DISC_REQ: {
        uint16_t lcid, rcid;
        if (p + 4 > p_next_cmd) {
          log::warn("Not enough data for L2CAP_CMD_DISC_REQ");
          return;
        }
        STREAM_TO_UINT16(lcid, p);
        STREAM_TO_UINT16(rcid, p);

        tL2C_CCB* p_ccb = l2cu_find_ccb_by_cid(p_lcb, lcid);
        if (p_ccb) {
          if (p_ccb->remote_cid == rcid) {
            p_ccb->remote_id = id;
            l2c_csm_execute(p_ccb, L2CEVT_L2CAP_DISCONNECT_REQ, &con_info);
          }
        } else {
          l2cu_send_peer_disc_rsp(p_lcb, id, lcid, rcid);
        }

        break;
      }

      case L2CAP_CMD_DISC_RSP: {
        uint16_t lcid, rcid;
        if (p + 4 > p_next_cmd) {
          log::warn("Not enough data for L2CAP_CMD_DISC_RSP");
          return;
        }
        STREAM_TO_UINT16(rcid, p);
        STREAM_TO_UINT16(lcid, p);

        tL2C_CCB* p_ccb = l2cu_find_ccb_by_cid(p_lcb, lcid);
        if (p_ccb) {
          if ((p_ccb->remote_cid == rcid) && (p_ccb->local_id == id)) {
            l2c_csm_execute(p_ccb, L2CEVT_L2CAP_DISCONNECT_RSP, &con_info);
          }
        }
        break;
      }

      case L2CAP_CMD_ECHO_REQ:
        l2cu_send_peer_echo_rsp(p_lcb, id, p, cmd_len);
        break;

      case L2CAP_CMD_INFO_REQ: {
        uint16_t info_type;
        if (p + 2 > p_next_cmd) {
          log::warn("Not enough data for L2CAP_CMD_INFO_REQ");
          return;
        }
        STREAM_TO_UINT16(info_type, p);
        l2cu_send_peer_info_rsp(p_lcb, id, info_type);
        break;
      }

      case L2CAP_CMD_INFO_RSP:
        /* Stop the link connect timer if sent before L2CAP connection is up */
        if (p_lcb->w4_info_rsp) {
          alarm_cancel(p_lcb->info_resp_timer);
          p_lcb->w4_info_rsp = false;
        }

        uint16_t info_type, result;
        if (p + 4 > p_next_cmd) {
          log::warn("Not enough data for L2CAP_CMD_INFO_RSP");
          return;
        }
        STREAM_TO_UINT16(info_type, p);
        STREAM_TO_UINT16(result, p);

        if ((info_type == L2CAP_EXTENDED_FEATURES_INFO_TYPE) &&
            (result == L2CAP_INFO_RESP_RESULT_SUCCESS)) {
          if (p + 4 > p_next_cmd) {
            log::warn("Not enough data for L2CAP_CMD_INFO_RSP sub_event");
            return;
          }
          STREAM_TO_UINT32(p_lcb->peer_ext_fea, p);

          if (p_lcb->peer_ext_fea & L2CAP_EXTFEA_FIXED_CHNLS) {
            l2cu_send_peer_info_req(p_lcb, L2CAP_FIXED_CHANNELS_INFO_TYPE);
            break;
          } else {
            l2cu_process_fixed_chnl_resp(p_lcb);
          }
        }

        if (info_type == L2CAP_FIXED_CHANNELS_INFO_TYPE) {
          if (result == L2CAP_INFO_RESP_RESULT_SUCCESS) {
            if (p + L2CAP_FIXED_CHNL_ARRAY_SIZE > p_next_cmd) {
              return;
            }
            memcpy(p_lcb->peer_chnl_mask, p, L2CAP_FIXED_CHNL_ARRAY_SIZE);
          }

          l2cu_process_fixed_chnl_resp(p_lcb);
        }
        {
          tL2C_CONN_INFO ci;
          ci.status = HCI_SUCCESS;
          ci.bd_addr = p_lcb->remote_bd_addr;
          for (tL2C_CCB* p_ccb = p_lcb->ccb_queue.p_first_ccb; p_ccb; p_ccb = p_ccb->p_next_ccb) {
            l2c_csm_execute(p_ccb, L2CEVT_L2CAP_INFO_RSP, &ci);
          }
        }
        break;

      default:
        log::warn("Bad cmd code: {}", cmd_code);
        l2cu_send_peer_cmd_reject(p_lcb, L2CAP_CMD_REJ_NOT_UNDERSTOOD, id, 0, 0);
        return;
    }
  }
}

/*******************************************************************************
 *
 * Function         l2c_init
 *
 * Description      This function is called once at startup to initialize
 *                  all the L2CAP structures
 *
 * Returns          void
 *
 ******************************************************************************/
void l2c_init(void) {
  int16_t xx;

  memset(&l2cb, 0, sizeof(tL2C_CB));

  /* the LE PSM is increased by 1 before being used */
  l2cb.le_dyn_psm = LE_DYNAMIC_PSM_START - 1;

  /* Put all the channel control blocks on the free queue */
  for (xx = 0; xx < MAX_L2CAP_CHANNELS - 1; xx++) {
    l2cb.ccb_pool[xx].p_next_ccb = &l2cb.ccb_pool[xx + 1];
  }

  /* it will be set to L2CAP_PKT_START_NON_FLUSHABLE if controller supports */
  l2cb.non_flushable_pbf = L2CAP_PKT_START << L2CAP_PKT_TYPE_SHIFT;

  l2cb.p_free_ccb_first = &l2cb.ccb_pool[0];
  l2cb.p_free_ccb_last = &l2cb.ccb_pool[MAX_L2CAP_CHANNELS - 1];

  /* Set the default idle timeout */
  l2cb.idle_timeout = L2CAP_LINK_INACTIVITY_TOUT;

#if (L2CAP_CONFORMANCE_TESTING == TRUE)
  /* Conformance testing needs a dynamic response */
  l2cb.test_info_resp = L2CAP_EXTFEA_SUPPORTED_MASK;
#endif

  /* Number of ACL buffers to use for high priority channel */

  l2cb.l2c_ble_fixed_chnls_mask =
          L2CAP_FIXED_CHNL_ATT_BIT | L2CAP_FIXED_CHNL_BLE_SIG_BIT | L2CAP_FIXED_CHNL_SMP_BIT;
}

void l2c_free(void) {}

void l2c_ccb_timer_timeout(void* data) {
  tL2C_CCB* p_ccb = (tL2C_CCB*)data;

  l2c_csm_execute(p_ccb, L2CEVT_TIMEOUT, NULL);
}

void l2c_fcrb_ack_timer_timeout(void* data) {
  tL2C_CCB* p_ccb = (tL2C_CCB*)data;

  l2c_csm_execute(p_ccb, L2CEVT_ACK_TIMEOUT, NULL);
}

void l2c_lcb_timer_timeout(void* data) {
  tL2C_LCB* p_lcb = (tL2C_LCB*)data;

  l2c_link_timeout(p_lcb);
}

/*******************************************************************************
 *
 * Function         l2c_data_write
 *
 * Description      API functions call this function to write data.
 *
 * Returns          tL2CAP_DW_RESULT::L2CAP_DW_SUCCESS, if data accepted,
 *                  else false
 *                  tL2CAP_DW_RESULT::L2CAP_DW_CONGESTED, if data accepted
 *                  and the channel is congested
 *                  tL2CAP_DW_RESULT::L2CAP_DW_FAILED, if error
 *
 ******************************************************************************/
tL2CAP_DW_RESULT l2c_data_write(uint16_t cid, BT_HDR* p_data, uint16_t flags) {
  /* Find the channel control block. We don't know the link it is on. */
  tL2C_CCB* p_ccb = l2cu_find_ccb_by_cid(NULL, cid);
  if (!p_ccb) {
    log::warn("L2CAP - no CCB for L2CA_DataWrite, CID: {}", cid);
    osi_free(p_data);
    return tL2CAP_DW_RESULT::FAILED;
  }

  /* Sending message bigger than mtu size of peer is a violation of protocol */
  uint16_t mtu;

  if (p_ccb->p_lcb->transport == BT_TRANSPORT_LE) {
    mtu = p_ccb->peer_conn_cfg.mtu;
  } else {
    mtu = p_ccb->peer_cfg.mtu;
  }

  if (p_data->len > mtu) {
<<<<<<< HEAD
    log::warn("L2CAP - CID: 0x{:04x}  cannot send message bigger than peer's mtu size: len={} mtu={}", cid, p_data->len, mtu);
=======
    log::warn(
            "L2CAP - CID: 0x{:04x}  cannot send message bigger than peer's mtu "
            "size: len={} mtu={}",
            cid, p_data->len, mtu);
>>>>>>> 15c04564
    osi_free(p_data);
    return tL2CAP_DW_RESULT::FAILED;
  }

  /* channel based, packet based flushable or non-flushable */
  p_data->layer_specific = flags;

  /* If already congested, do not accept any more packets */
  if (p_ccb->cong_sent) {
<<<<<<< HEAD
    log::error("L2CAP - CID: 0x{:04x} cannot send, already congested  xmit_hold_q.count: {}  buff_quota: {}", p_ccb->local_cid, fixed_queue_length(p_ccb->xmit_hold_q), p_ccb->buff_quota);
=======
    log::error(
            "L2CAP - CID: 0x{:04x} cannot send, already congested  "
            "xmit_hold_q.count: {}  buff_quota: {}",
            p_ccb->local_cid, fixed_queue_length(p_ccb->xmit_hold_q), p_ccb->buff_quota);
>>>>>>> 15c04564

    osi_free(p_data);
    return tL2CAP_DW_RESULT::FAILED;
  }

  l2c_csm_execute(p_ccb, L2CEVT_L2CA_DATA_WRITE, p_data);

  if (p_ccb->cong_sent) {
    return tL2CAP_DW_RESULT::CONGESTED;
  }

  return tL2CAP_DW_RESULT::SUCCESS;
}<|MERGE_RESOLUTION|>--- conflicted
+++ resolved
@@ -24,8 +24,8 @@
 
 #define LOG_TAG "bt_l2c_main"
 
+#include <bluetooth/log.h>
 #include <string.h>
-#include <bluetooth/log.h>
 
 #include "common/init_flags.h"
 #include "hal/snoop_logger.h"
@@ -97,12 +97,8 @@
   /* Find the LCB based on the handle */
   tL2C_LCB* p_lcb = l2cu_find_lcb_by_handle(handle);
   if (!p_lcb) {
-<<<<<<< HEAD
-    log::error("L2CAP - rcvd ACL for unknown handle:{} ls:{} cid:{}", handle, p_msg->layer_specific, rcv_cid);
-=======
     log::error("L2CAP - rcvd ACL for unknown handle:{} ls:{} cid:{}", handle, p_msg->layer_specific,
                rcv_cid);
->>>>>>> 15c04564
     osi_free(p_msg);
     return;
   }
@@ -914,14 +910,9 @@
   }
 
   if (p_data->len > mtu) {
-<<<<<<< HEAD
-    log::warn("L2CAP - CID: 0x{:04x}  cannot send message bigger than peer's mtu size: len={} mtu={}", cid, p_data->len, mtu);
-=======
     log::warn(
-            "L2CAP - CID: 0x{:04x}  cannot send message bigger than peer's mtu "
-            "size: len={} mtu={}",
+            "L2CAP - CID: 0x{:04x}  cannot send message bigger than peer's mtu size: len={} mtu={}",
             cid, p_data->len, mtu);
->>>>>>> 15c04564
     osi_free(p_data);
     return tL2CAP_DW_RESULT::FAILED;
   }
@@ -931,14 +922,10 @@
 
   /* If already congested, do not accept any more packets */
   if (p_ccb->cong_sent) {
-<<<<<<< HEAD
-    log::error("L2CAP - CID: 0x{:04x} cannot send, already congested  xmit_hold_q.count: {}  buff_quota: {}", p_ccb->local_cid, fixed_queue_length(p_ccb->xmit_hold_q), p_ccb->buff_quota);
-=======
     log::error(
-            "L2CAP - CID: 0x{:04x} cannot send, already congested  "
-            "xmit_hold_q.count: {}  buff_quota: {}",
+            "L2CAP - CID: 0x{:04x} cannot send, already congested  xmit_hold_q.count: {}  "
+            "buff_quota: {}",
             p_ccb->local_cid, fixed_queue_length(p_ccb->xmit_hold_q), p_ccb->buff_quota);
->>>>>>> 15c04564
 
     osi_free(p_data);
     return tL2CAP_DW_RESULT::FAILED;
