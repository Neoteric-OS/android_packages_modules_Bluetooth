/******************************************************************************
 *
 *  Copyright 2009-2012 Broadcom Corporation
 *
 *  Licensed under the Apache License, Version 2.0 (the "License");
 *  you may not use this file except in compliance with the License.
 *  You may obtain a copy of the License at:
 *
 *  http://www.apache.org/licenses/LICENSE-2.0
 *
 *  Unless required by applicable law or agreed to in writing, software
 *  distributed under the License is distributed on an "AS IS" BASIS,
 *  WITHOUT WARRANTIES OR CONDITIONS OF ANY KIND, either express or implied.
 *  See the License for the specific language governing permissions and
 *  limitations under the License.
 *
 ******************************************************************************/

/******************************************************************************
 *
 *  this file contains functions relating to BLE management.
 *
 ******************************************************************************/

#define LOG_TAG "l2c_ble"

#include <base/strings/stringprintf.h>
#include <bluetooth/log.h>
#include <com_android_bluetooth_flags.h>

#ifdef __ANDROID__
#include <android/sysprop/BluetoothProperties.sysprop.h>
#endif

#include "btif/include/core_callbacks.h"
#include "btif/include/stack_manager_t.h"
#include "hci/controller_interface.h"
#include "hci/hci_layer.h"
#include "internal_include/bt_target.h"
#include "main/shim/entry.h"
#include "osi/include/allocator.h"
#include "osi/include/properties.h"
#include "stack/btm/btm_ble_sec.h"
#include "stack/btm/btm_int_types.h"
#include "stack/btm/btm_sec.h"
#include "stack/btm/btm_sec_int_types.h"
#include "stack/include/acl_api.h"
#include "stack/include/bt_psm_types.h"
#include "stack/include/bt_types.h"
#include "stack/include/btm_ble_api.h"
#include "stack/include/btm_log_history.h"
#include "stack/include/l2c_api.h"
#include "stack/include/l2cap_acl_interface.h"
#include "stack/include/l2cdefs.h"
#include "stack/include/main_thread.h"
#include "stack/l2cap/l2c_int.h"
#include "types/raw_address.h"

using namespace bluetooth;

namespace {

constexpr char kBtmLogTag[] = "L2CAP";

}

extern tBTM_CB btm_cb;

using base::StringPrintf;

void l2cble_start_conn_update(tL2C_LCB* p_lcb);

void L2CA_Consolidate(const RawAddress& identity_addr, const RawAddress& rpa) {
  tL2C_LCB* p_lcb = l2cu_find_lcb_by_bd_addr(rpa, BT_TRANSPORT_LE);
  if (p_lcb == nullptr) {
    return;
  }

  log::info("consolidating l2c_lcb record {} -> {}", rpa, identity_addr);
  p_lcb->remote_bd_addr = identity_addr;
}

hci_role_t L2CA_GetBleConnRole(const RawAddress& bd_addr) {
  tL2C_LCB* p_lcb = l2cu_find_lcb_by_bd_addr(bd_addr, BT_TRANSPORT_LE);
  if (p_lcb == nullptr) {
    return HCI_ROLE_UNKNOWN;
  }
  return p_lcb->LinkRole();
}

/*******************************************************************************
 *
 * Function l2cble_notify_le_connection
 *
 * Description This function notify the l2cap connection to the app layer
 *
 * Returns none
 *
 ******************************************************************************/
void l2cble_notify_le_connection(const RawAddress& bda) {
  tL2C_LCB* p_lcb = l2cu_find_lcb_by_bd_addr(bda, BT_TRANSPORT_LE);
  if (p_lcb == nullptr) {
    log::warn("Received notification for le connection but no lcb found");
    return;
  }

  if (BTM_IsAclConnectionUp(bda, BT_TRANSPORT_LE) && p_lcb->link_state != LST_CONNECTED) {
    /* update link status */
    // TODO Move this back into acl layer
    btm_establish_continue_from_address(bda, BT_TRANSPORT_LE);
    /* update l2cap link status and send callback */
    p_lcb->link_state = LST_CONNECTED;
    l2cu_process_fixed_chnl_resp(p_lcb);
  }

  /* For all channels, send the event through their FSMs */
  for (tL2C_CCB* p_ccb = p_lcb->ccb_queue.p_first_ccb; p_ccb; p_ccb = p_ccb->p_next_ccb) {
    if (p_ccb->chnl_state == CST_CLOSED) {
      l2c_csm_execute(p_ccb, L2CEVT_LP_CONNECT_CFM, NULL);
    }
  }
}

/** This function is called when an HCI Connection Complete event is received.
 */
bool l2cble_conn_comp(uint16_t handle, tHCI_ROLE role, const RawAddress& bda,
                      tBLE_ADDR_TYPE /* type */, uint16_t conn_interval, uint16_t conn_latency,
                      uint16_t conn_timeout) {
  // role == HCI_ROLE_CENTRAL => scanner completed connection
  // role == HCI_ROLE_PERIPHERAL => advertiser completed connection

  /* See if we have a link control block for the remote device */
  tL2C_LCB* p_lcb = l2cu_find_lcb_by_bd_addr(bda, BT_TRANSPORT_LE);

  /* If we do not have one, create one. this is auto connection complete. */
  if (!p_lcb) {
    p_lcb = l2cu_allocate_lcb(bda, false, BT_TRANSPORT_LE);
    if (!p_lcb) {
      log::error("Unable to allocate link resource for le acl connection");
      return false;
    } else {
      if (!l2cu_initialize_fixed_ccb(p_lcb, L2CAP_ATT_CID)) {
        log::error("Unable to allocate channel resource for le acl connection");
        return false;
      }
    }
    p_lcb->link_state = LST_CONNECTING;
  } else if (role == HCI_ROLE_CENTRAL && p_lcb->link_state != LST_CONNECTING) {
<<<<<<< HEAD
    log::error("Received le acl connection as role central but not in connecting state");
=======
    log::error(
            "Received le acl connection as role central but not in connecting "
            "state");
>>>>>>> 15c04564
    return false;
  }

  if (role == HCI_ROLE_CENTRAL) {
    alarm_cancel(p_lcb->l2c_lcb_timer);
  }

  /* Save the handle */
  l2cu_set_lcb_handle(*p_lcb, handle);

  /* Connected OK. Change state to connected, we were scanning so we are central
   */
  if (role == HCI_ROLE_CENTRAL) {
    p_lcb->SetLinkRoleAsCentral();
  } else {
    p_lcb->SetLinkRoleAsPeripheral();
  }

  p_lcb->transport = BT_TRANSPORT_LE;

  /* update link parameter, set peripheral link as non-spec default upon link up
   */
  p_lcb->min_interval = p_lcb->max_interval = conn_interval;
  p_lcb->timeout = conn_timeout;
  p_lcb->latency = conn_latency;
  p_lcb->conn_update_mask = L2C_BLE_NOT_DEFAULT_PARAM;
  p_lcb->conn_update_blocked_by_profile_connection = false;
  p_lcb->conn_update_blocked_by_service_discovery = false;

  p_lcb->subrate_req_mask = 0;
  p_lcb->subrate_min = 1;
  p_lcb->subrate_max = 1;
  p_lcb->max_latency = 0;
  p_lcb->cont_num = 0;
  p_lcb->supervision_tout = 0;

  p_lcb->peer_chnl_mask[0] =
          L2CAP_FIXED_CHNL_ATT_BIT | L2CAP_FIXED_CHNL_BLE_SIG_BIT | L2CAP_FIXED_CHNL_SMP_BIT;

  if (role == HCI_ROLE_PERIPHERAL) {
    if (!bluetooth::shim::GetController()->SupportsBlePeripheralInitiatedFeaturesExchange()) {
      p_lcb->link_state = LST_CONNECTED;
      l2cu_process_fixed_chnl_resp(p_lcb);
    }
  }
  return true;
}

/*******************************************************************************
 *
 * Function         l2cble_handle_connect_rsp_neg
 *
 * Description      This function sends error message to all the
 *                  outstanding channels
 *
 * Returns          void
 *
 ******************************************************************************/
static void l2cble_handle_connect_rsp_neg(tL2C_LCB* p_lcb, tL2C_CONN_INFO* con_info) {
  tL2C_CCB* temp_p_ccb = NULL;
  for (int i = 0; i < p_lcb->pending_ecoc_conn_cnt; i++) {
    uint16_t cid = p_lcb->pending_ecoc_connection_cids[i];
    temp_p_ccb = l2cu_find_ccb_by_cid(p_lcb, cid);
    l2c_csm_execute(temp_p_ccb, L2CEVT_L2CAP_CREDIT_BASED_CONNECT_RSP_NEG, con_info);
  }

  p_lcb->pending_ecoc_conn_cnt = 0;
  memset(p_lcb->pending_ecoc_connection_cids, 0, L2CAP_CREDIT_BASED_MAX_CIDS);
}

/*******************************************************************************
 *
 * Function         l2cble_process_sig_cmd
 *
 * Description      This function is called when a signalling packet is received
 *                  on the BLE signalling CID
 *
 * Returns          void
 *
 ******************************************************************************/
void l2cble_process_sig_cmd(tL2C_LCB* p_lcb, uint8_t* p, uint16_t pkt_len) {
  uint8_t* p_pkt_end;
  uint8_t cmd_code, id;
  uint16_t cmd_len;
  uint16_t min_interval, max_interval, latency, timeout;
  tL2C_CONN_INFO con_info;
  uint16_t lcid = 0, rcid = 0, mtu = 0, mps = 0, initial_credit = 0;
  tL2C_CCB *p_ccb = NULL, *temp_p_ccb = NULL;
  tL2C_RCB* p_rcb;
  uint16_t credit;
  uint8_t num_of_channels;

  p_pkt_end = p + pkt_len;

  if (p + 4 > p_pkt_end) {
    log::error("invalid read");
    return;
  }

  STREAM_TO_UINT8(cmd_code, p);
  STREAM_TO_UINT8(id, p);
  STREAM_TO_UINT16(cmd_len, p);

  /* Check command length does not exceed packet length */
  if ((p + cmd_len) > p_pkt_end) {
<<<<<<< HEAD
    log::warn("L2CAP - LE - format error, pkt_len: {}  cmd_len: {}  code: {}", pkt_len, cmd_len, cmd_code);
=======
    log::warn("L2CAP - LE - format error, pkt_len: {}  cmd_len: {}  code: {}", pkt_len, cmd_len,
              cmd_code);
>>>>>>> 15c04564
    return;
  }

  switch (cmd_code) {
    case L2CAP_CMD_REJECT: {
      uint16_t reason;

      if (p + 2 > p_pkt_end) {
<<<<<<< HEAD
        log::error("invalid L2CAP_CMD_REJECT packet, not containing enough data for `reason` field");
=======
        log::error(
                "invalid L2CAP_CMD_REJECT packet, not containing enough data for "
                "`reason` field");
>>>>>>> 15c04564
        return;
      }

      STREAM_TO_UINT16(reason, p);

      if (reason == L2CAP_CMD_REJ_NOT_UNDERSTOOD && p_lcb->pending_ecoc_conn_cnt > 0) {
        con_info.l2cap_result = L2CAP_LE_RESULT_NO_PSM;
        l2cble_handle_connect_rsp_neg(p_lcb, &con_info);
      }
    } break;

    case L2CAP_CMD_ECHO_REQ:
    case L2CAP_CMD_ECHO_RSP:
    case L2CAP_CMD_INFO_RSP:
    case L2CAP_CMD_INFO_REQ:
      l2cu_send_peer_cmd_reject(p_lcb, L2CAP_CMD_REJ_NOT_UNDERSTOOD, id, 0, 0);
      break;

    case L2CAP_CMD_BLE_UPDATE_REQ:
      if (p + 8 > p_pkt_end) {
        log::error("invalid read");
        return;
      }

      STREAM_TO_UINT16(min_interval, p); /* 0x0006 - 0x0C80 */
      STREAM_TO_UINT16(max_interval, p); /* 0x0006 - 0x0C80 */
      STREAM_TO_UINT16(latency, p);      /* 0x0000 - 0x03E8 */
      STREAM_TO_UINT16(timeout, p);      /* 0x000A - 0x0C80 */
      /* If we are a central, the peripheral wants to update the parameters */
      if (p_lcb->IsLinkRoleCentral()) {
        L2CA_AdjustConnectionIntervals(
                &min_interval, &max_interval,
                osi_property_get_int32("bluetooth.core.le.min_connection_interval",
                                       BTM_BLE_CONN_INT_MIN_LIMIT));

        if (min_interval < BTM_BLE_CONN_INT_MIN || min_interval > BTM_BLE_CONN_INT_MAX ||
            max_interval < BTM_BLE_CONN_INT_MIN || max_interval > BTM_BLE_CONN_INT_MAX ||
            latency > BTM_BLE_CONN_LATENCY_MAX ||
            /*(timeout >= max_interval && latency > (timeout * 10/(max_interval
             * 1.25) - 1)) ||*/
            timeout < BTM_BLE_CONN_SUP_TOUT_MIN || timeout > BTM_BLE_CONN_SUP_TOUT_MAX ||
            max_interval < min_interval) {
          l2cu_send_peer_ble_par_rsp(p_lcb, L2CAP_CFG_UNACCEPTABLE_PARAMS, id);
        } else {
          l2cu_send_peer_ble_par_rsp(p_lcb, L2CAP_CFG_OK, id);

          p_lcb->min_interval = min_interval;
          p_lcb->max_interval = max_interval;
          p_lcb->latency = latency;
          p_lcb->timeout = timeout;
          p_lcb->conn_update_mask |= L2C_BLE_NEW_CONN_PARAM;

          l2cble_start_conn_update(p_lcb);
        }
      } else {
        l2cu_send_peer_cmd_reject(p_lcb, L2CAP_CMD_REJ_NOT_UNDERSTOOD, id, 0, 0);
      }
      break;

    case L2CAP_CMD_BLE_UPDATE_RSP:
      p += 2;
      break;

    case L2CAP_CMD_CREDIT_BASED_CONN_REQ: {
      if (p + 10 > p_pkt_end) {
        log::error("invalid L2CAP_CMD_CREDIT_BASED_CONN_REQ len");
        return;
      }

      STREAM_TO_UINT16(con_info.psm, p);
      STREAM_TO_UINT16(mtu, p);
      STREAM_TO_UINT16(mps, p);
      STREAM_TO_UINT16(initial_credit, p);

      /* Check how many channels remote side wants. */
      num_of_channels = (p_pkt_end - p) / sizeof(uint16_t);
      if (num_of_channels > L2CAP_CREDIT_BASED_MAX_CIDS) {
        log::warn("L2CAP - invalid number of channels requested: {}", num_of_channels);
<<<<<<< HEAD
        l2cu_reject_credit_based_conn_req(p_lcb, id,
                                          L2CAP_CREDIT_BASED_MAX_CIDS,
=======
        l2cu_reject_credit_based_conn_req(p_lcb, id, L2CAP_CREDIT_BASED_MAX_CIDS,
>>>>>>> 15c04564
                                          L2CAP_LE_RESULT_INVALID_PARAMETERS);
        return;
      }

<<<<<<< HEAD
      log::debug("Recv L2CAP_CMD_CREDIT_BASED_CONN_REQ with mtu = {}, mps = {}, initial credit = {}num_of_channels = {}", mtu, mps, initial_credit, num_of_channels);
=======
      log::debug(
              "Recv L2CAP_CMD_CREDIT_BASED_CONN_REQ with mtu = {}, mps = {}, "
              "initial credit = {}num_of_channels = {}",
              mtu, mps, initial_credit, num_of_channels);
>>>>>>> 15c04564

      /* Check PSM Support */
      p_rcb = l2cu_find_ble_rcb_by_psm(con_info.psm);
      if (p_rcb == NULL) {
        log::warn("L2CAP - rcvd conn req for unknown PSM: 0x{:04x}", con_info.psm);
<<<<<<< HEAD
        l2cu_reject_credit_based_conn_req(p_lcb, id, num_of_channels,
                                          L2CAP_LE_RESULT_NO_PSM);
=======
        l2cu_reject_credit_based_conn_req(p_lcb, id, num_of_channels, L2CAP_LE_RESULT_NO_PSM);
>>>>>>> 15c04564
        return;
      }

      if (p_lcb->pending_ecoc_conn_cnt > 0) {
        log::warn("L2CAP - L2CAP_CMD_CREDIT_BASED_CONN_REQ collision:");
        if (p_rcb->api.pL2CA_CreditBasedCollisionInd_Cb && con_info.psm == BT_PSM_EATT) {
          (*p_rcb->api.pL2CA_CreditBasedCollisionInd_Cb)(p_lcb->remote_bd_addr);
        }
        l2cu_reject_credit_based_conn_req(p_lcb, id, num_of_channels, L2CAP_LE_RESULT_NO_RESOURCES);
        return;
      }

      p_lcb->pending_ecoc_conn_cnt = num_of_channels;

      if (!p_rcb->api.pL2CA_CreditBasedConnectInd_Cb) {
        log::warn("L2CAP - rcvd conn req for outgoing-only connection PSM: {}", con_info.psm);
<<<<<<< HEAD
        l2cu_reject_credit_based_conn_req(p_lcb, id, num_of_channels,
                                          L2CAP_CONN_NO_PSM);
=======
        l2cu_reject_credit_based_conn_req(p_lcb, id, num_of_channels, L2CAP_CONN_NO_PSM);
>>>>>>> 15c04564
        return;
      }

      /* validate the parameters */
      if (mtu < L2CAP_CREDIT_BASED_MIN_MTU || mps < L2CAP_CREDIT_BASED_MIN_MPS ||
          mps > L2CAP_LE_MAX_MPS) {
        log::error("L2CAP don't like the params");
        l2cu_reject_credit_based_conn_req(p_lcb, id, num_of_channels,
                                          L2CAP_LE_RESULT_INVALID_PARAMETERS);
        return;
      }

      bool lead_cid_set = false;

      for (int i = 0; i < num_of_channels; i++) {
        STREAM_TO_UINT16(rcid, p);
        temp_p_ccb = l2cu_find_ccb_by_remote_cid(p_lcb, rcid);
        if (temp_p_ccb) {
          log::warn("L2CAP - rcvd conn req for duplicated cid: 0x{:04x}", rcid);
          p_lcb->pending_ecoc_connection_cids[i] = 0;
          p_lcb->pending_l2cap_result = L2CAP_LE_RESULT_SOURCE_CID_ALREADY_ALLOCATED;
        } else {
          /* Allocate a ccb for this.*/
          temp_p_ccb = l2cu_allocate_ccb(p_lcb, 0, con_info.psm == BT_PSM_EATT /* is_eatt */);
          if (temp_p_ccb == NULL) {
            log::error("L2CAP - unable to allocate CCB");
            p_lcb->pending_ecoc_connection_cids[i] = 0;
            p_lcb->pending_l2cap_result = L2CAP_LE_RESULT_NO_RESOURCES;
            continue;
          }

          temp_p_ccb->ecoc = true;
          temp_p_ccb->remote_id = id;
          temp_p_ccb->p_rcb = p_rcb;
          temp_p_ccb->remote_cid = rcid;

          temp_p_ccb->peer_conn_cfg.mtu = mtu;
          temp_p_ccb->peer_conn_cfg.mps = mps;
          temp_p_ccb->peer_conn_cfg.credits = initial_credit;

          temp_p_ccb->tx_mps = mps;
          temp_p_ccb->ble_sdu = NULL;
          temp_p_ccb->ble_sdu_length = 0;
          temp_p_ccb->is_first_seg = true;
          temp_p_ccb->peer_cfg.fcr.mode = L2CAP_FCR_LE_COC_MODE;

          /* This list will be used to prepare response */
          p_lcb->pending_ecoc_connection_cids[i] = temp_p_ccb->local_cid;

          /*This is going to be our lead p_ccb for state machine */
          if (!lead_cid_set) {
            p_ccb = temp_p_ccb;
            p_ccb->local_conn_cfg.mtu = L2CAP_SDU_LENGTH_LE_MAX;
            p_ccb->local_conn_cfg.mps =
                    bluetooth::shim::GetController()->GetLeBufferSize().le_data_packet_length_;
            p_lcb->pending_lead_cid = p_ccb->local_cid;
            lead_cid_set = true;
          }
        }
      }

      if (!lead_cid_set) {
        log::error("L2CAP - unable to allocate CCB");
        l2cu_reject_credit_based_conn_req(p_lcb, id, num_of_channels, p_lcb->pending_l2cap_result);
        return;
      }

      log::debug("L2CAP - processing peer credit based connect request");
      l2c_csm_execute(p_ccb, L2CEVT_L2CAP_CREDIT_BASED_CONNECT_REQ, NULL);
      break;
    }
    case L2CAP_CMD_CREDIT_BASED_CONN_RES:
      if (p + 8 > p_pkt_end) {
        log::error("invalid L2CAP_CMD_CREDIT_BASED_CONN_RES len");
        return;
      }

      log::verbose("Recv L2CAP_CMD_CREDIT_BASED_CONN_RES");
      /* For all channels, see whose identifier matches this id */
      for (temp_p_ccb = p_lcb->ccb_queue.p_first_ccb; temp_p_ccb;
           temp_p_ccb = temp_p_ccb->p_next_ccb) {
        if (temp_p_ccb->local_id == id) {
          p_ccb = temp_p_ccb;
          break;
        }
      }

      if (!p_ccb) {
        log::verbose("Cannot find matching connection req");
        con_info.l2cap_result = L2CAP_LE_RESULT_INVALID_SOURCE_CID;
        l2c_csm_execute(p_ccb, L2CEVT_L2CAP_CONNECT_RSP_NEG, &con_info);
        return;
      }

      STREAM_TO_UINT16(mtu, p);
      STREAM_TO_UINT16(mps, p);
      STREAM_TO_UINT16(initial_credit, p);
      STREAM_TO_UINT16(con_info.l2cap_result, p);

      /* When one of these result is sent back that means,
       * all the channels has been rejected
       */
      if (con_info.l2cap_result == L2CAP_LE_RESULT_NO_PSM ||
          con_info.l2cap_result == L2CAP_LE_RESULT_INSUFFICIENT_AUTHENTICATION ||
          con_info.l2cap_result == L2CAP_LE_RESULT_INSUFFICIENT_ENCRYP ||
          con_info.l2cap_result == L2CAP_LE_RESULT_INSUFFICIENT_AUTHORIZATION ||
          con_info.l2cap_result == L2CAP_LE_RESULT_UNACCEPTABLE_PARAMETERS ||
          con_info.l2cap_result == L2CAP_LE_RESULT_INVALID_PARAMETERS) {
        log::error("L2CAP - not accepted. Status {}", con_info.l2cap_result);
        l2cble_handle_connect_rsp_neg(p_lcb, &con_info);
        return;
      }

      /* validate the parameters */
      if (mtu < L2CAP_CREDIT_BASED_MIN_MTU || mps < L2CAP_CREDIT_BASED_MIN_MPS ||
          mps > L2CAP_LE_MAX_MPS) {
        log::error("L2CAP - invalid params");
        con_info.l2cap_result = L2CAP_LE_RESULT_INVALID_PARAMETERS;
        l2cble_handle_connect_rsp_neg(p_lcb, &con_info);
        return;
      }

      /* At least some of the channels has been created and parameters are
       * good*/
      num_of_channels = (p_pkt_end - p) / sizeof(uint16_t);
      if (num_of_channels != p_lcb->pending_ecoc_conn_cnt) {
<<<<<<< HEAD
        log::error("Incorrect response.expected num of channels = {}received num of channels = {}", num_of_channels, p_lcb->pending_ecoc_conn_cnt);
        return;
      }

      log::verbose("mtu = {}, mps = {}, initial_credit = {}, con_info.l2cap_result = {}num_of_channels = {}", mtu, mps, initial_credit, con_info.l2cap_result, num_of_channels);
=======
        log::error(
                "Incorrect response.expected num of channels = {} received num of "
                "channels = {}",
                num_of_channels, p_lcb->pending_ecoc_conn_cnt);
        return;
      }

      log::verbose(
              "mtu = {}, mps = {}, initial_credit = {}, con_info.l2cap_result = "
              "{} num_of_channels = {}",
              mtu, mps, initial_credit, con_info.l2cap_result, num_of_channels);
>>>>>>> 15c04564

      con_info.peer_mtu = mtu;

      /* Copy request data and clear it so user can perform another connect if
       * needed in the callback. */
      p_lcb->pending_ecoc_conn_cnt = 0;
      uint16_t cids[L2CAP_CREDIT_BASED_MAX_CIDS];
      std::copy_n(p_lcb->pending_ecoc_connection_cids, L2CAP_CREDIT_BASED_MAX_CIDS, cids);
      std::fill_n(p_lcb->pending_ecoc_connection_cids, L2CAP_CREDIT_BASED_MAX_CIDS, 0);

      for (int i = 0; i < num_of_channels; i++) {
        uint16_t cid = cids[i];
        STREAM_TO_UINT16(rcid, p);

        if (rcid != 0) {
          /* If remote cid is duplicated then disconnect original channel
           * and current channel by sending event to upper layer
           */
          temp_p_ccb = l2cu_find_ccb_by_remote_cid(p_lcb, rcid);
          if (temp_p_ccb != nullptr) {
<<<<<<< HEAD
            log::error("Already Allocated Destination cid. rcid = {} send peer_disc_req", rcid);
=======
            log::error(
                    "Already Allocated Destination cid. rcid = {} send "
                    "peer_disc_req",
                    rcid);
>>>>>>> 15c04564

            l2cu_send_peer_disc_req(temp_p_ccb);

            temp_p_ccb = l2cu_find_ccb_by_cid(p_lcb, cid);
            con_info.l2cap_result = L2CAP_LE_RESULT_UNACCEPTABLE_PARAMETERS;
            l2c_csm_execute(temp_p_ccb, L2CEVT_L2CAP_CREDIT_BASED_CONNECT_RSP_NEG, &con_info);
            continue;
          }
        }

        temp_p_ccb = l2cu_find_ccb_by_cid(p_lcb, cid);
        temp_p_ccb->remote_cid = rcid;

        log::verbose("local cid = {} remote cid = {}", cid, temp_p_ccb->remote_cid);

        /* Check if peer accepted channel, if not release the one not
         * created
         */
        if (temp_p_ccb->remote_cid == 0) {
          l2c_csm_execute(temp_p_ccb, L2CEVT_L2CAP_CREDIT_BASED_CONNECT_RSP_NEG, &con_info);
        } else {
          temp_p_ccb->tx_mps = mps;
          temp_p_ccb->ble_sdu = NULL;
          temp_p_ccb->ble_sdu_length = 0;
          temp_p_ccb->is_first_seg = true;
          temp_p_ccb->peer_cfg.fcr.mode = L2CAP_FCR_LE_COC_MODE;
          temp_p_ccb->peer_conn_cfg.mtu = mtu;
          temp_p_ccb->peer_conn_cfg.mps = mps;
          temp_p_ccb->peer_conn_cfg.credits = initial_credit;

          l2c_csm_execute(temp_p_ccb, L2CEVT_L2CAP_CREDIT_BASED_CONNECT_RSP, &con_info);
        }
      }

      break;
    case L2CAP_CMD_CREDIT_BASED_RECONFIG_REQ: {
      if (p + 6 > p_pkt_end) {
        l2cu_send_ble_reconfig_rsp(p_lcb, id, L2CAP_RECONFIG_UNACCAPTED_PARAM);
        return;
      }

      STREAM_TO_UINT16(mtu, p);
      STREAM_TO_UINT16(mps, p);

      /* validate the parameters */
      if (mtu < L2CAP_CREDIT_BASED_MIN_MTU || mps < L2CAP_CREDIT_BASED_MIN_MPS ||
          mps > L2CAP_LE_MAX_MPS) {
        log::error("L2CAP - invalid params");
        l2cu_send_ble_reconfig_rsp(p_lcb, id, L2CAP_RECONFIG_UNACCAPTED_PARAM);
        return;
      }

      /* Check how many channels remote side wants to reconfigure */
      num_of_channels = (p_pkt_end - p) / sizeof(uint16_t);

<<<<<<< HEAD
      log::verbose("Recv L2CAP_CMD_CREDIT_BASED_RECONFIG_REQ with mtu = {}, mps = {}, num_of_channels = {}", mtu, mps, num_of_channels);
=======
      log::verbose(
              "Recv L2CAP_CMD_CREDIT_BASED_RECONFIG_REQ with mtu = {}, mps = {}, "
              "num_of_channels = {}",
              mtu, mps, num_of_channels);
>>>>>>> 15c04564

      uint8_t* p_tmp = p;
      for (int i = 0; i < num_of_channels; i++) {
        STREAM_TO_UINT16(rcid, p_tmp);
        p_ccb = l2cu_find_ccb_by_remote_cid(p_lcb, rcid);
        if (!p_ccb) {
          log::warn("L2CAP - rcvd config req for non existing cid: 0x{:04x}", rcid);
          l2cu_send_ble_reconfig_rsp(p_lcb, id, L2CAP_RECONFIG_INVALID_DCID);
          return;
        }

        if (p_ccb->peer_conn_cfg.mtu > mtu) {
<<<<<<< HEAD
          log::warn("L2CAP - rcvd config req mtu reduction new mtu < mtu ({} < {})", mtu, p_ccb->peer_conn_cfg.mtu);
          l2cu_send_ble_reconfig_rsp(p_lcb, id,
                                     L2CAP_RECONFIG_REDUCTION_MTU_NO_ALLOWED);
=======
          log::warn("L2CAP - rcvd config req mtu reduction new mtu < mtu ({} < {})", mtu,
                    p_ccb->peer_conn_cfg.mtu);
          l2cu_send_ble_reconfig_rsp(p_lcb, id, L2CAP_RECONFIG_REDUCTION_MTU_NO_ALLOWED);
>>>>>>> 15c04564
          return;
        }

        if (p_ccb->peer_conn_cfg.mps > mps && num_of_channels > 1) {
<<<<<<< HEAD
          log::warn("L2CAP - rcvd config req mps reduction new mps < mps ({} < {})", mtu, p_ccb->peer_conn_cfg.mtu);
          l2cu_send_ble_reconfig_rsp(p_lcb, id,
                                     L2CAP_RECONFIG_REDUCTION_MPS_NO_ALLOWED);
=======
          log::warn("L2CAP - rcvd config req mps reduction new mps < mps ({} < {})", mtu,
                    p_ccb->peer_conn_cfg.mtu);
          l2cu_send_ble_reconfig_rsp(p_lcb, id, L2CAP_RECONFIG_REDUCTION_MPS_NO_ALLOWED);
>>>>>>> 15c04564
          return;
        }
      }

      for (int i = 0; i < num_of_channels; i++) {
        STREAM_TO_UINT16(rcid, p);

        /* Store new values */
        p_ccb = l2cu_find_ccb_by_remote_cid(p_lcb, rcid);
        p_ccb->peer_conn_cfg.mtu = mtu;
        p_ccb->peer_conn_cfg.mps = mps;
        p_ccb->tx_mps = mps;

        tL2CAP_LE_CFG_INFO le_cfg;
        le_cfg.mps = mps;
        le_cfg.mtu = mtu;

        l2c_csm_execute(p_ccb, L2CEVT_L2CAP_CREDIT_BASED_RECONFIG_REQ, &le_cfg);
      }

      l2cu_send_ble_reconfig_rsp(p_lcb, id, L2CAP_RECONFIG_SUCCEED);

      break;
    }

    case L2CAP_CMD_CREDIT_BASED_RECONFIG_RES: {
      uint16_t result;
      if (p + sizeof(uint16_t) > p_pkt_end) {
        log::error("invalid read");
        return;
      }
      STREAM_TO_UINT16(result, p);

      log::verbose("Recv L2CAP_CMD_CREDIT_BASED_RECONFIG_RES for result = 0x{:04x}", result);

      p_lcb->pending_ecoc_reconfig_cfg.result = result;

      /* All channels which are in reconfiguration state are marked with
       * reconfig_started flag. Find it and send response
       */
      for (temp_p_ccb = p_lcb->ccb_queue.p_first_ccb; temp_p_ccb;
           temp_p_ccb = temp_p_ccb->p_next_ccb) {
        if ((temp_p_ccb->in_use) && (temp_p_ccb->reconfig_started)) {
          l2c_csm_execute(temp_p_ccb, L2CEVT_L2CAP_CREDIT_BASED_RECONFIG_RSP,
                          &p_lcb->pending_ecoc_reconfig_cfg);

          temp_p_ccb->reconfig_started = false;
          if (result == L2CAP_CFG_OK) {
            temp_p_ccb->local_conn_cfg = p_lcb->pending_ecoc_reconfig_cfg;
          }
        }
      }

      break;
    }

    case L2CAP_CMD_BLE_CREDIT_BASED_CONN_REQ:
      if (p + 10 > p_pkt_end) {
        log::error("invalid read");
        return;
      }

      STREAM_TO_UINT16(con_info.psm, p);
      STREAM_TO_UINT16(rcid, p);
      STREAM_TO_UINT16(mtu, p);
      STREAM_TO_UINT16(mps, p);
      STREAM_TO_UINT16(initial_credit, p);

<<<<<<< HEAD
      log::verbose("Recv L2CAP_CMD_BLE_CREDIT_BASED_CONN_REQ with mtu = {}, mps = {}, initial credit = {}", mtu, mps, initial_credit);
=======
      log::verbose(
              "Recv L2CAP_CMD_BLE_CREDIT_BASED_CONN_REQ with mtu = {}, mps = {}, "
              "initial credit = {}",
              mtu, mps, initial_credit);
>>>>>>> 15c04564

      p_ccb = l2cu_find_ccb_by_remote_cid(p_lcb, rcid);
      if (p_ccb) {
        log::warn("L2CAP - rcvd conn req for duplicated cid: 0x{:04x}", rcid);
        l2cu_reject_ble_coc_connection(p_lcb, id, L2CAP_LE_RESULT_SOURCE_CID_ALREADY_ALLOCATED);
        break;
      }

      p_rcb = l2cu_find_ble_rcb_by_psm(con_info.psm);
      if (p_rcb == NULL) {
        log::warn("L2CAP - rcvd conn req for unknown PSM: 0x{:04x}", con_info.psm);
        l2cu_reject_ble_coc_connection(p_lcb, id, L2CAP_LE_RESULT_NO_PSM);
        break;
      } else {
        if (!p_rcb->api.pL2CA_ConnectInd_Cb) {
          log::warn("L2CAP - rcvd conn req for outgoing-only connection PSM: {}", con_info.psm);
          l2cu_reject_ble_coc_connection(p_lcb, id, L2CAP_CONN_NO_PSM);
          break;
        }
      }

      /* Allocate a ccb for this.*/
      p_ccb = l2cu_allocate_ccb(p_lcb, 0, con_info.psm == BT_PSM_EATT /* is_eatt */);
      if (p_ccb == NULL) {
        log::error("L2CAP - unable to allocate CCB");
        l2cu_reject_ble_connection(p_ccb, id, L2CAP_CONN_NO_RESOURCES);
        break;
      }

      /* validate the parameters */
      if (mtu < L2CAP_LE_MIN_MTU || mps < L2CAP_LE_MIN_MPS || mps > L2CAP_LE_MAX_MPS) {
        log::error("L2CAP do not like the params");
        l2cu_reject_ble_connection(p_ccb, id, L2CAP_CONN_NO_RESOURCES);
        break;
      }

      p_ccb->remote_id = id;
      p_ccb->p_rcb = p_rcb;
      p_ccb->remote_cid = rcid;

      p_ccb->local_conn_cfg.mtu = L2CAP_SDU_LENGTH_LE_MAX;
      p_ccb->local_conn_cfg.mps =
              bluetooth::shim::GetController()->GetLeBufferSize().le_data_packet_length_;
      p_ccb->local_conn_cfg.credits = L2CA_LeCreditDefault();
      p_ccb->remote_credit_count = L2CA_LeCreditDefault();

      p_ccb->peer_conn_cfg.mtu = mtu;
      p_ccb->peer_conn_cfg.mps = mps;
      p_ccb->peer_conn_cfg.credits = initial_credit;

      p_ccb->tx_mps = mps;
      p_ccb->ble_sdu = NULL;
      p_ccb->ble_sdu_length = 0;
      p_ccb->is_first_seg = true;
      p_ccb->peer_cfg.fcr.mode = L2CAP_FCR_LE_COC_MODE;

      p_ccb->connection_initiator = L2CAP_INITIATOR_REMOTE;

      l2c_csm_execute(p_ccb, L2CEVT_L2CAP_CONNECT_REQ, &con_info);
      break;

    case L2CAP_CMD_BLE_CREDIT_BASED_CONN_RES:
      log::verbose("Recv L2CAP_CMD_BLE_CREDIT_BASED_CONN_RES");
      /* For all channels, see whose identifier matches this id */
      for (temp_p_ccb = p_lcb->ccb_queue.p_first_ccb; temp_p_ccb;
           temp_p_ccb = temp_p_ccb->p_next_ccb) {
        if (temp_p_ccb->local_id == id) {
          p_ccb = temp_p_ccb;
          break;
        }
      }
      if (p_ccb) {
        log::verbose("I remember the connection req");
        if (p + 10 > p_pkt_end) {
          log::error("invalid read");
          return;
        }

        STREAM_TO_UINT16(p_ccb->remote_cid, p);
        STREAM_TO_UINT16(p_ccb->peer_conn_cfg.mtu, p);
        STREAM_TO_UINT16(p_ccb->peer_conn_cfg.mps, p);
        STREAM_TO_UINT16(p_ccb->peer_conn_cfg.credits, p);
        STREAM_TO_UINT16(con_info.l2cap_result, p);
        con_info.remote_cid = p_ccb->remote_cid;

<<<<<<< HEAD
        log::verbose("remote_cid = {}, mtu = {}, mps = {}, initial_credit = {}, con_info.l2cap_result = {}", p_ccb->remote_cid, p_ccb->peer_conn_cfg.mtu, p_ccb->peer_conn_cfg.mps, p_ccb->peer_conn_cfg.credits, con_info.l2cap_result);
=======
        log::verbose(
                "remote_cid = {}, mtu = {}, mps = {}, initial_credit = {}, "
                "con_info.l2cap_result = {}",
                p_ccb->remote_cid, p_ccb->peer_conn_cfg.mtu, p_ccb->peer_conn_cfg.mps,
                p_ccb->peer_conn_cfg.credits, con_info.l2cap_result);
>>>>>>> 15c04564

        /* validate the parameters */
        if (p_ccb->peer_conn_cfg.mtu < L2CAP_LE_MIN_MTU ||
            p_ccb->peer_conn_cfg.mps < L2CAP_LE_MIN_MPS ||
            p_ccb->peer_conn_cfg.mps > L2CAP_LE_MAX_MPS) {
          log::error("L2CAP do not like the params");
          con_info.l2cap_result = L2CAP_LE_RESULT_NO_RESOURCES;
          l2c_csm_execute(p_ccb, L2CEVT_L2CAP_CONNECT_RSP_NEG, &con_info);
          break;
        }

        p_ccb->tx_mps = p_ccb->peer_conn_cfg.mps;
        p_ccb->ble_sdu = NULL;
        p_ccb->ble_sdu_length = 0;
        p_ccb->is_first_seg = true;
        p_ccb->peer_cfg.fcr.mode = L2CAP_FCR_LE_COC_MODE;

        if (con_info.l2cap_result == L2CAP_LE_RESULT_CONN_OK) {
          l2c_csm_execute(p_ccb, L2CEVT_L2CAP_CONNECT_RSP, &con_info);
        } else {
          l2c_csm_execute(p_ccb, L2CEVT_L2CAP_CONNECT_RSP_NEG, &con_info);
        }
      } else {
        log::verbose("I DO NOT remember the connection req");
        con_info.l2cap_result = L2CAP_LE_RESULT_INVALID_SOURCE_CID;
        l2c_csm_execute(p_ccb, L2CEVT_L2CAP_CONNECT_RSP_NEG, &con_info);
      }
      break;

    case L2CAP_CMD_BLE_FLOW_CTRL_CREDIT:
      if (p + 4 > p_pkt_end) {
        log::error("invalid read");
        return;
      }

      STREAM_TO_UINT16(lcid, p);
      p_ccb = l2cu_find_ccb_by_remote_cid(p_lcb, lcid);
      if (p_ccb == NULL) {
        log::verbose("Credit received for unknown channel id {}", lcid);
        break;
      }

      STREAM_TO_UINT16(credit, p);
      l2c_csm_execute(p_ccb, L2CEVT_L2CAP_RECV_FLOW_CONTROL_CREDIT, &credit);
      log::verbose("Credit received");
      break;

    case L2CAP_CMD_DISC_REQ:
      if (p + 4 > p_pkt_end) {
        return;
      }
      STREAM_TO_UINT16(lcid, p);
      STREAM_TO_UINT16(rcid, p);

      p_ccb = l2cu_find_ccb_by_cid(p_lcb, lcid);
      if (p_ccb != NULL) {
        if (p_ccb->remote_cid == rcid) {
          p_ccb->remote_id = id;
          l2c_csm_execute(p_ccb, L2CEVT_L2CAP_DISCONNECT_REQ, NULL);
        }
      } else {
        l2cu_send_peer_cmd_reject(p_lcb, L2CAP_CMD_REJ_INVALID_CID, id, 0, 0);
      }

      break;

    case L2CAP_CMD_DISC_RSP:
      if (p + 4 > p_pkt_end) {
        log::error("invalid read");
        return;
      }
      STREAM_TO_UINT16(rcid, p);
      STREAM_TO_UINT16(lcid, p);

      p_ccb = l2cu_find_ccb_by_cid(p_lcb, lcid);
      if (p_ccb != NULL) {
        if ((p_ccb->remote_cid == rcid) && (p_ccb->local_id == id)) {
          l2c_csm_execute(p_ccb, L2CEVT_L2CAP_DISCONNECT_RSP, NULL);
        }
      }
      break;

    default:
      log::warn("L2CAP - LE - unknown cmd code: {}", cmd_code);
      l2cu_send_peer_cmd_reject(p_lcb, L2CAP_CMD_REJ_NOT_UNDERSTOOD, id, 0, 0);
      break;
  }
}

/** This function is to initate a direct connection. Returns true if connection
 * initiated, false otherwise. */
bool l2cble_create_conn(tL2C_LCB* p_lcb) {
  if (!acl_create_le_connection(p_lcb->remote_bd_addr)) {
    return false;
  }

  p_lcb->link_state = LST_CONNECTING;

  // TODO: we should not need this timer at all, the connection failure should
  // be reported from lower layer
  alarm_set_on_mloop(p_lcb->l2c_lcb_timer, L2CAP_BLE_LINK_CONNECT_TIMEOUT_MS, l2c_lcb_timer_timeout,
                     p_lcb);
  return true;
}

/*******************************************************************************
 *
 * Function         l2c_link_process_ble_num_bufs
 *
 * Description      This function is called when a "controller buffer size"
 *                  event is first received from the controller. It updates
 *                  the L2CAP values.
 *
 * Returns          void
 *
 ******************************************************************************/
void l2c_link_process_ble_num_bufs(uint16_t num_lm_ble_bufs) {
  if (num_lm_ble_bufs == 0) {
    num_lm_ble_bufs = L2C_DEF_NUM_BLE_BUF_SHARED;
    l2cb.num_lm_acl_bufs -= L2C_DEF_NUM_BLE_BUF_SHARED;
  }

  l2cb.num_lm_ble_bufs = num_lm_ble_bufs;
  l2cb.controller_le_xmit_window = num_lm_ble_bufs;
}

/*******************************************************************************
 *
 * Function         l2c_ble_link_adjust_allocation
 *
 * Description      This function is called when a link is created or removed
 *                  to calculate the amount of packets each link may send to
 *                  the HCI without an ack coming back.
 *
 *                  Currently, this is a simple allocation, dividing the
 *                  number of Controller Packets by the number of links. In
 *                  the future, QOS configuration should be examined.
 *
 * Returns          void
 *
 ******************************************************************************/
void l2c_ble_link_adjust_allocation(void) {
  uint16_t qq, yy, qq_remainder;
  tL2C_LCB* p_lcb;
  uint16_t hi_quota, low_quota;
  uint16_t num_lowpri_links = 0;
  uint16_t num_hipri_links = 0;
  uint16_t controller_xmit_quota = l2cb.num_lm_ble_bufs;
  uint16_t high_pri_link_quota = L2CAP_HIGH_PRI_MIN_XMIT_QUOTA_A;

  /* If no links active, reset buffer quotas and controller buffers */
  if (l2cb.num_ble_links_active == 0) {
    l2cb.controller_le_xmit_window = l2cb.num_lm_ble_bufs;
    l2cb.ble_round_robin_quota = l2cb.ble_round_robin_unacked = 0;
    return;
  }

  /* First, count the links */
  for (yy = 0, p_lcb = &l2cb.lcb_pool[0]; yy < MAX_L2CAP_LINKS; yy++, p_lcb++) {
    if (p_lcb->in_use && p_lcb->transport == BT_TRANSPORT_LE) {
      if (p_lcb->acl_priority == L2CAP_PRIORITY_HIGH) {
        num_hipri_links++;
      } else {
        num_lowpri_links++;
      }
    }
  }

  /* now adjust high priority link quota */
  low_quota = num_lowpri_links ? 1 : 0;
  while ((num_hipri_links * high_pri_link_quota + low_quota) > controller_xmit_quota) {
    high_pri_link_quota--;
  }

  /* Work out the xmit quota and buffer quota high and low priorities */
  hi_quota = num_hipri_links * high_pri_link_quota;
  low_quota = (hi_quota < controller_xmit_quota) ? controller_xmit_quota - hi_quota : 1;

  /* Work out and save the HCI xmit quota for each low priority link */

  /* If each low priority link cannot have at least one buffer */
  if (num_lowpri_links > low_quota) {
    l2cb.ble_round_robin_quota = low_quota;
    qq = qq_remainder = 0;
  }
  /* If each low priority link can have at least one buffer */
  else if (num_lowpri_links > 0) {
    l2cb.ble_round_robin_quota = 0;
    l2cb.ble_round_robin_unacked = 0;
    qq = low_quota / num_lowpri_links;
    qq_remainder = low_quota % num_lowpri_links;
  }
  /* If no low priority link */
  else {
    l2cb.ble_round_robin_quota = 0;
    l2cb.ble_round_robin_unacked = 0;
    qq = qq_remainder = 0;
  }
<<<<<<< HEAD
  log::verbose("l2c_ble_link_adjust_allocation  num_hipri: {}  num_lowpri: {}  low_quota: {}  round_robin_quota: {}  qq: {}", num_hipri_links, num_lowpri_links, low_quota, l2cb.ble_round_robin_quota, qq);
=======
  log::verbose(
          "l2c_ble_link_adjust_allocation  num_hipri: {}  num_lowpri: {}  "
          "low_quota: {}  round_robin_quota: {}  qq: {}",
          num_hipri_links, num_lowpri_links, low_quota, l2cb.ble_round_robin_quota, qq);
>>>>>>> 15c04564

  /* Now, assign the quotas to each link */
  for (yy = 0, p_lcb = &l2cb.lcb_pool[0]; yy < MAX_L2CAP_LINKS; yy++, p_lcb++) {
    if (p_lcb->in_use && p_lcb->transport == BT_TRANSPORT_LE) {
      if (p_lcb->acl_priority == L2CAP_PRIORITY_HIGH) {
        p_lcb->link_xmit_quota = high_pri_link_quota;
      } else {
        /* Safety check in case we switched to round-robin with something
         * outstanding */
        /* if sent_not_acked is added into round_robin_unacked then do not add
         * it again */
        /* l2cap keeps updating sent_not_acked for exiting from round robin */
        if ((p_lcb->link_xmit_quota > 0) && (qq == 0)) {
          l2cb.ble_round_robin_unacked += p_lcb->sent_not_acked;
        }

        p_lcb->link_xmit_quota = qq;
        if (qq_remainder > 0) {
          p_lcb->link_xmit_quota++;
          qq_remainder--;
        }
      }

<<<<<<< HEAD
      log::verbose("l2c_ble_link_adjust_allocation LCB {}   Priority: {}  XmitQuota: {}", yy, p_lcb->acl_priority, p_lcb->link_xmit_quota);
=======
      log::verbose("l2c_ble_link_adjust_allocation LCB {}   Priority: {}  XmitQuota: {}", yy,
                   p_lcb->acl_priority, p_lcb->link_xmit_quota);
>>>>>>> 15c04564

      log::verbose("SentNotAcked: {}  RRUnacked: {}", p_lcb->sent_not_acked, l2cb.round_robin_unacked);

      /* There is a special case where we have readjusted the link quotas and */
      /* this link may have sent anything but some other link sent packets so */
      /* so we may need a timer to kick off this link's transmissions. */
      if ((p_lcb->link_state == LST_CONNECTED) && (!list_is_empty(p_lcb->link_xmit_data_q)) &&
          (p_lcb->sent_not_acked < p_lcb->link_xmit_quota)) {
        alarm_set_on_mloop(p_lcb->l2c_lcb_timer, L2CAP_LINK_FLOW_CONTROL_TIMEOUT_MS,
                           l2c_lcb_timer_timeout, p_lcb);
      }
    }
  }
}

/*******************************************************************************
 *
 * Function         l2cble_update_data_length
 *
 * Description      This function update link tx data length if applicable
 *
 * Returns          void
 *
 ******************************************************************************/
void l2cble_update_data_length(tL2C_LCB* p_lcb) {
  uint16_t tx_mtu = 0;
  uint16_t i = 0;

  log::verbose("");

  /* See if we have a link control block for the connection */
  if (p_lcb == NULL) {
    return;
  }

  for (i = 0; i < L2CAP_NUM_FIXED_CHNLS; i++) {
    if (i + L2CAP_FIRST_FIXED_CHNL != L2CAP_BLE_SIGNALLING_CID) {
      if ((p_lcb->p_fixed_ccbs[i] != NULL) &&
          (tx_mtu < (p_lcb->p_fixed_ccbs[i]->tx_data_len + L2CAP_PKT_OVERHEAD))) {
        tx_mtu = p_lcb->p_fixed_ccbs[i]->tx_data_len + L2CAP_PKT_OVERHEAD;
      }
    }
  }

  if (tx_mtu > BTM_BLE_DATA_SIZE_MAX) {
    tx_mtu = BTM_BLE_DATA_SIZE_MAX;
  }

  /* update TX data length if changed */
  if (p_lcb->tx_data_len != tx_mtu) {
    BTM_SetBleDataLength(p_lcb->remote_bd_addr, tx_mtu);
  }
}

/*******************************************************************************
 *
 * Function         l2cble_process_data_length_change_evt
 *
 * Description      This function process the data length change event
 *
 * Returns          void
 *
 ******************************************************************************/
static bool is_legal_tx_data_len(const uint16_t& tx_data_len) {
  return tx_data_len >= 0x001B && tx_data_len <= 0x00FB;
}

void l2cble_process_data_length_change_event(uint16_t handle, uint16_t tx_data_len,
                                             uint16_t /* rx_data_len */) {
  tL2C_LCB* p_lcb = l2cu_find_lcb_by_handle(handle);
  if (p_lcb == nullptr) {
    log::warn("Received data length change event for unknown ACL handle:0x{:04x}", handle);
    return;
  }

  if (is_legal_tx_data_len(tx_data_len)) {
    if (p_lcb->tx_data_len != tx_data_len) {
      log::debug(
              "Received data length change event for device:{} tx_data_len:{} => "
              "{}",
              p_lcb->remote_bd_addr, p_lcb->tx_data_len, tx_data_len);
      BTM_LogHistory(kBtmLogTag, p_lcb->remote_bd_addr, "LE Data length change",
                     base::StringPrintf("tx_octets:%hu => %hu", p_lcb->tx_data_len, tx_data_len));
      p_lcb->tx_data_len = tx_data_len;
    } else {
      log::debug(
              "Received duplicated data length change event for device:{} "
              "tx_data_len:{}",
              p_lcb->remote_bd_addr, tx_data_len);
    }
  } else {
    log::warn(
            "Received illegal data length change event for device:{} "
            "tx_data_len:{}",
            p_lcb->remote_bd_addr, tx_data_len);
  }
  /* ignore rx_data len for now */
}

/*******************************************************************************
 *
 * Function         l2cble_credit_based_conn_req
 *
 * Description      This function sends LE Credit Based Connection Request for
 *                  LE connection oriented channels.
 *
 * Returns          void
 *
 ******************************************************************************/
void l2cble_credit_based_conn_req(tL2C_CCB* p_ccb) {
  if (!p_ccb) {
    return;
  }

  if (p_ccb->p_lcb && p_ccb->p_lcb->transport != BT_TRANSPORT_LE) {
    log::warn("LE link doesn't exist");
    return;
  }

  if (p_ccb->ecoc) {
    l2cu_send_peer_credit_based_conn_req(p_ccb);
  } else {
    l2cu_send_peer_ble_credit_based_conn_req(p_ccb);
  }
  return;
}

/*******************************************************************************
 *
 * Function         l2cble_credit_based_conn_res
 *
 * Description      This function sends LE Credit Based Connection Response for
 *                  LE connection oriented channels.
 *
 * Returns          void
 *
 ******************************************************************************/
void l2cble_credit_based_conn_res(tL2C_CCB* p_ccb, uint16_t result) {
  if (!p_ccb) {
    return;
  }

  if (p_ccb->p_lcb && p_ccb->p_lcb->transport != BT_TRANSPORT_LE) {
    log::warn("LE link doesn't exist");
    return;
  }

  l2cu_send_peer_ble_credit_based_conn_res(p_ccb, result);
  return;
}

/*******************************************************************************
 *
 * Function         l2cble_send_flow_control_credit
 *
 * Description      This function sends flow control credits for
 *                  LE connection oriented channels.
 *
 * Returns          void
 *
 ******************************************************************************/
void l2cble_send_flow_control_credit(tL2C_CCB* p_ccb, uint16_t credit_value) {
  if (!p_ccb) {
    return;
  }

  if (p_ccb->p_lcb && p_ccb->p_lcb->transport != BT_TRANSPORT_LE) {
    log::warn("LE link doesn't exist");
    return;
  }

  l2cu_send_peer_ble_flow_control_credit(p_ccb, credit_value);
  return;
}

/*******************************************************************************
 *
 * Function         l2cble_send_peer_disc_req
 *
 * Description      This function sends disconnect request
 *                  to the peer LE device
 *
 * Returns          void
 *
 ******************************************************************************/
void l2cble_send_peer_disc_req(tL2C_CCB* p_ccb) {
  log::verbose("");
  if (!p_ccb) {
    return;
  }

  if (p_ccb->p_lcb && p_ccb->p_lcb->transport != BT_TRANSPORT_LE) {
    log::warn("LE link doesn't exist");
    return;
  }

  l2cu_send_peer_ble_credit_based_disconn_req(p_ccb);
  return;
}

/*******************************************************************************
 *
 * Function         l2cble_sec_comp
 *
 * Description      This function is called when security procedure for an LE
 *                  COC link is done
 *
 * Returns          void
 *
 ******************************************************************************/
void l2cble_sec_comp(RawAddress bda, tBT_TRANSPORT transport, void* /* p_ref_data */,
                     tBTM_STATUS status) {
  tL2C_LCB* p_lcb = l2cu_find_lcb_by_bd_addr(bda, BT_TRANSPORT_LE);
  tL2CAP_SEC_DATA* p_buf = NULL;
  uint8_t sec_act;

  if (!p_lcb) {
    log::warn("security complete for unknown device. bda={}", bda);
    return;
  }

  sec_act = p_lcb->sec_act;
  p_lcb->sec_act = 0;

  if (!fixed_queue_is_empty(p_lcb->le_sec_pending_q)) {
    p_buf = (tL2CAP_SEC_DATA*)fixed_queue_dequeue(p_lcb->le_sec_pending_q);
    if (!p_buf) {
      log::warn("Security complete for request not initiated from L2CAP");
      return;
    }

    if (status != BTM_SUCCESS) {
      (*(p_buf->p_callback))(bda, BT_TRANSPORT_LE, p_buf->p_ref_data, status);
      osi_free(p_buf);
    } else {
      if (sec_act == BTM_SEC_ENCRYPT_MITM) {
        if (BTM_IsLinkKeyAuthed(bda, transport)) {
          (*(p_buf->p_callback))(bda, BT_TRANSPORT_LE, p_buf->p_ref_data, status);
        } else {
          log::verbose("MITM Protection Not present");
          (*(p_buf->p_callback))(bda, BT_TRANSPORT_LE, p_buf->p_ref_data, BTM_FAILED_ON_SECURITY);
        }
      } else {
        log::verbose("MITM Protection not required sec_act = {}", p_lcb->sec_act);

        (*(p_buf->p_callback))(bda, BT_TRANSPORT_LE, p_buf->p_ref_data, status);
      }
      osi_free(p_buf);
    }
  } else {
    log::warn("Security complete for request not initiated from L2CAP");
    return;
  }

  while (!fixed_queue_is_empty(p_lcb->le_sec_pending_q)) {
    p_buf = (tL2CAP_SEC_DATA*)fixed_queue_dequeue(p_lcb->le_sec_pending_q);

    if (status != BTM_SUCCESS) {
      (*(p_buf->p_callback))(bda, BT_TRANSPORT_LE, p_buf->p_ref_data, status);
      osi_free(p_buf);
    } else {
      l2ble_sec_access_req(bda, p_buf->psm, p_buf->is_originator, p_buf->p_callback,
                           p_buf->p_ref_data);

      osi_free(p_buf);
      break;
    }
  }
}

/*******************************************************************************
 *
 * Function         l2ble_sec_access_req
 *
 * Description      This function is called by LE COC link to meet the
 *                  security requirement for the link
 *
 * Returns          Returns  - L2CAP LE Connection Response Result Code.
 *
 ******************************************************************************/
tL2CAP_LE_RESULT_CODE l2ble_sec_access_req(const RawAddress& bd_addr, uint16_t psm,
                                           bool is_originator, tBTM_SEC_CALLBACK* p_callback,
                                           void* p_ref_data) {
  tL2C_LCB* p_lcb = NULL;

  if (!p_callback) {
    log::error("No callback function");
    return L2CAP_LE_RESULT_NO_RESOURCES;
  }

  p_lcb = l2cu_find_lcb_by_bd_addr(bd_addr, BT_TRANSPORT_LE);

  if (!p_lcb) {
    log::error("Security check for unknown device");
    p_callback(bd_addr, BT_TRANSPORT_LE, p_ref_data, BTM_UNKNOWN_ADDR);
    return L2CAP_LE_RESULT_NO_RESOURCES;
  }

  tL2CAP_SEC_DATA* p_buf = (tL2CAP_SEC_DATA*)osi_malloc((uint16_t)sizeof(tL2CAP_SEC_DATA));
  if (!p_buf) {
    log::error("No resources for connection");
    p_callback(bd_addr, BT_TRANSPORT_LE, p_ref_data, BTM_NO_RESOURCES);
    return L2CAP_LE_RESULT_NO_RESOURCES;
  }

  p_buf->psm = psm;
  p_buf->is_originator = is_originator;
  p_buf->p_callback = p_callback;
  p_buf->p_ref_data = p_ref_data;
  fixed_queue_enqueue(p_lcb->le_sec_pending_q, p_buf);
  tBTM_STATUS result =
          btm_ble_start_sec_check(bd_addr, psm, is_originator, &l2cble_sec_comp, p_ref_data);

  switch (result) {
    case BTM_SUCCESS:
      return L2CAP_LE_RESULT_CONN_OK;
    case BTM_ILLEGAL_VALUE:
      return L2CAP_LE_RESULT_NO_PSM;
    case BTM_NOT_AUTHENTICATED:
      return L2CAP_LE_RESULT_INSUFFICIENT_AUTHENTICATION;
    case BTM_NOT_ENCRYPTED:
      return L2CAP_LE_RESULT_INSUFFICIENT_ENCRYP;
    case BTM_NOT_AUTHORIZED:
      return L2CAP_LE_RESULT_INSUFFICIENT_AUTHORIZATION;
    case BTM_INSUFFICIENT_ENCRYPT_KEY_SIZE:
      return L2CAP_LE_RESULT_INSUFFICIENT_ENCRYP_KEY_SIZE;
    default:
      log::error("unexpected return value: {}", btm_status_text(result));
      return L2CAP_LE_RESULT_INVALID_PARAMETERS;
  }
}

/* This function is called to adjust the connection intervals based on various
 * constraints. For example, when there is at least one Hearing Aid device
 * bonded, the minimum interval is raised. On return, min_interval and
 * max_interval are updated. */
void L2CA_AdjustConnectionIntervals(uint16_t* min_interval, uint16_t* max_interval,
                                    uint16_t floor_interval) {
  // Allow for customization by systemprops for mainline
  uint16_t phone_min_interval = floor_interval;
#ifdef __ANDROID__
  phone_min_interval =
          android::sysprop::BluetoothProperties::getGapLeConnMinLimit().value_or(floor_interval);
#else
  phone_min_interval = (uint16_t)osi_property_get_int32("bluetooth.core.gap.le.conn.min.limit",
                                                        (int32_t)floor_interval);
#endif

  if (GetInterfaceToProfiles()->profileSpecific_HACK->GetHearingAidDeviceCount()) {
    // When there are bonded Hearing Aid devices, we will constrained this
    // minimum interval.
    phone_min_interval = BTM_BLE_CONN_INT_MIN_HEARINGAID;
    log::verbose("Have Hearing Aids. Min. interval is set to {}", phone_min_interval);
  }

  if (!com::android::bluetooth::flags::l2cap_le_do_not_adjust_min_interval() &&
      *min_interval < phone_min_interval) {
    log::verbose("requested min_interval={} too small. Set to {}", *min_interval,
                 phone_min_interval);
    *min_interval = phone_min_interval;
  }

  // While this could result in connection parameters that fall
  // outside fo the range requested, this will allow the connection
  // to remain established.
  // In other words, this is a workaround for certain peripherals.
  if (*max_interval < phone_min_interval) {
<<<<<<< HEAD
    log::verbose("requested max_interval={} too small. Set to {}", *max_interval, phone_min_interval);
=======
    log::verbose("requested max_interval={} too small. Set to {}", *max_interval,
                 phone_min_interval);
>>>>>>> 15c04564
    *max_interval = phone_min_interval;
  }
}

void L2CA_SetEcosystemBaseInterval(uint32_t base_interval) {
  if (!com::android::bluetooth::flags::le_audio_base_ecosystem_interval()) {
    return;
  }

  log::info("base_interval: {}ms", base_interval);
  bluetooth::shim::GetHciLayer()->EnqueueCommand(
          bluetooth::hci::SetEcosystemBaseIntervalBuilder::Create(base_interval),
          get_main_thread()->BindOnce([](bluetooth::hci::CommandCompleteView view) {
            ASSERT(view.IsValid());
            auto status_view = bluetooth::hci::SetEcosystemBaseIntervalCompleteView::Create(
                    bluetooth::hci::SetEcosystemBaseIntervalCompleteView::Create(view));
            ASSERT(status_view.IsValid());

            if (status_view.GetStatus() != bluetooth::hci::ErrorCode::SUCCESS) {
              log::warn("Set Ecosystem Base Interval status {}",
                        ErrorCodeText(status_view.GetStatus()));
              return;
            }
          }));

  if (com::android::bluetooth::flags::l2cap_update_existing_conn_interval_with_base_interval() &&
      base_interval != 0) {
    tL2C_LCB* p_lcb = &l2cb.lcb_pool[0];

    for (int i = 0; i < MAX_L2CAP_LINKS; i++, p_lcb++) {
      if ((p_lcb->in_use) && p_lcb->transport == BT_TRANSPORT_LE) {
        bool ret = L2CA_UpdateBleConnParams(p_lcb->remote_bd_addr, p_lcb->min_interval,
                                            p_lcb->max_interval, p_lcb->latency, p_lcb->timeout,
                                            p_lcb->min_ce_len, p_lcb->max_ce_len);
      }
    }
  }
}<|MERGE_RESOLUTION|>--- conflicted
+++ resolved
@@ -146,13 +146,7 @@
     }
     p_lcb->link_state = LST_CONNECTING;
   } else if (role == HCI_ROLE_CENTRAL && p_lcb->link_state != LST_CONNECTING) {
-<<<<<<< HEAD
     log::error("Received le acl connection as role central but not in connecting state");
-=======
-    log::error(
-            "Received le acl connection as role central but not in connecting "
-            "state");
->>>>>>> 15c04564
     return false;
   }
 
@@ -258,12 +252,8 @@
 
   /* Check command length does not exceed packet length */
   if ((p + cmd_len) > p_pkt_end) {
-<<<<<<< HEAD
-    log::warn("L2CAP - LE - format error, pkt_len: {}  cmd_len: {}  code: {}", pkt_len, cmd_len, cmd_code);
-=======
     log::warn("L2CAP - LE - format error, pkt_len: {}  cmd_len: {}  code: {}", pkt_len, cmd_len,
               cmd_code);
->>>>>>> 15c04564
     return;
   }
 
@@ -272,13 +262,8 @@
       uint16_t reason;
 
       if (p + 2 > p_pkt_end) {
-<<<<<<< HEAD
-        log::error("invalid L2CAP_CMD_REJECT packet, not containing enough data for `reason` field");
-=======
         log::error(
-                "invalid L2CAP_CMD_REJECT packet, not containing enough data for "
-                "`reason` field");
->>>>>>> 15c04564
+                "invalid L2CAP_CMD_REJECT packet, not containing enough data for `reason` field");
         return;
       }
 
@@ -357,35 +342,21 @@
       num_of_channels = (p_pkt_end - p) / sizeof(uint16_t);
       if (num_of_channels > L2CAP_CREDIT_BASED_MAX_CIDS) {
         log::warn("L2CAP - invalid number of channels requested: {}", num_of_channels);
-<<<<<<< HEAD
-        l2cu_reject_credit_based_conn_req(p_lcb, id,
-                                          L2CAP_CREDIT_BASED_MAX_CIDS,
-=======
         l2cu_reject_credit_based_conn_req(p_lcb, id, L2CAP_CREDIT_BASED_MAX_CIDS,
->>>>>>> 15c04564
                                           L2CAP_LE_RESULT_INVALID_PARAMETERS);
         return;
       }
 
-<<<<<<< HEAD
-      log::debug("Recv L2CAP_CMD_CREDIT_BASED_CONN_REQ with mtu = {}, mps = {}, initial credit = {}num_of_channels = {}", mtu, mps, initial_credit, num_of_channels);
-=======
       log::debug(
-              "Recv L2CAP_CMD_CREDIT_BASED_CONN_REQ with mtu = {}, mps = {}, "
-              "initial credit = {}num_of_channels = {}",
+              "Recv L2CAP_CMD_CREDIT_BASED_CONN_REQ with mtu = {}, mps = {}, initial credit = "
+              "{}num_of_channels = {}",
               mtu, mps, initial_credit, num_of_channels);
->>>>>>> 15c04564
 
       /* Check PSM Support */
       p_rcb = l2cu_find_ble_rcb_by_psm(con_info.psm);
       if (p_rcb == NULL) {
         log::warn("L2CAP - rcvd conn req for unknown PSM: 0x{:04x}", con_info.psm);
-<<<<<<< HEAD
-        l2cu_reject_credit_based_conn_req(p_lcb, id, num_of_channels,
-                                          L2CAP_LE_RESULT_NO_PSM);
-=======
         l2cu_reject_credit_based_conn_req(p_lcb, id, num_of_channels, L2CAP_LE_RESULT_NO_PSM);
->>>>>>> 15c04564
         return;
       }
 
@@ -402,12 +373,7 @@
 
       if (!p_rcb->api.pL2CA_CreditBasedConnectInd_Cb) {
         log::warn("L2CAP - rcvd conn req for outgoing-only connection PSM: {}", con_info.psm);
-<<<<<<< HEAD
-        l2cu_reject_credit_based_conn_req(p_lcb, id, num_of_channels,
-                                          L2CAP_CONN_NO_PSM);
-=======
         l2cu_reject_credit_based_conn_req(p_lcb, id, num_of_channels, L2CAP_CONN_NO_PSM);
->>>>>>> 15c04564
         return;
       }
 
@@ -534,25 +500,15 @@
        * good*/
       num_of_channels = (p_pkt_end - p) / sizeof(uint16_t);
       if (num_of_channels != p_lcb->pending_ecoc_conn_cnt) {
-<<<<<<< HEAD
-        log::error("Incorrect response.expected num of channels = {}received num of channels = {}", num_of_channels, p_lcb->pending_ecoc_conn_cnt);
-        return;
-      }
-
-      log::verbose("mtu = {}, mps = {}, initial_credit = {}, con_info.l2cap_result = {}num_of_channels = {}", mtu, mps, initial_credit, con_info.l2cap_result, num_of_channels);
-=======
-        log::error(
-                "Incorrect response.expected num of channels = {} received num of "
-                "channels = {}",
-                num_of_channels, p_lcb->pending_ecoc_conn_cnt);
+        log::error("Incorrect response.expected num of channels = {}received num of channels = {}",
+                   num_of_channels, p_lcb->pending_ecoc_conn_cnt);
         return;
       }
 
       log::verbose(
-              "mtu = {}, mps = {}, initial_credit = {}, con_info.l2cap_result = "
-              "{} num_of_channels = {}",
+              "mtu = {}, mps = {}, initial_credit = {}, con_info.l2cap_result = {}num_of_channels "
+              "= {}",
               mtu, mps, initial_credit, con_info.l2cap_result, num_of_channels);
->>>>>>> 15c04564
 
       con_info.peer_mtu = mtu;
 
@@ -573,14 +529,7 @@
            */
           temp_p_ccb = l2cu_find_ccb_by_remote_cid(p_lcb, rcid);
           if (temp_p_ccb != nullptr) {
-<<<<<<< HEAD
             log::error("Already Allocated Destination cid. rcid = {} send peer_disc_req", rcid);
-=======
-            log::error(
-                    "Already Allocated Destination cid. rcid = {} send "
-                    "peer_disc_req",
-                    rcid);
->>>>>>> 15c04564
 
             l2cu_send_peer_disc_req(temp_p_ccb);
 
@@ -636,14 +585,10 @@
       /* Check how many channels remote side wants to reconfigure */
       num_of_channels = (p_pkt_end - p) / sizeof(uint16_t);
 
-<<<<<<< HEAD
-      log::verbose("Recv L2CAP_CMD_CREDIT_BASED_RECONFIG_REQ with mtu = {}, mps = {}, num_of_channels = {}", mtu, mps, num_of_channels);
-=======
       log::verbose(
-              "Recv L2CAP_CMD_CREDIT_BASED_RECONFIG_REQ with mtu = {}, mps = {}, "
-              "num_of_channels = {}",
+              "Recv L2CAP_CMD_CREDIT_BASED_RECONFIG_REQ with mtu = {}, mps = {}, num_of_channels = "
+              "{}",
               mtu, mps, num_of_channels);
->>>>>>> 15c04564
 
       uint8_t* p_tmp = p;
       for (int i = 0; i < num_of_channels; i++) {
@@ -656,28 +601,16 @@
         }
 
         if (p_ccb->peer_conn_cfg.mtu > mtu) {
-<<<<<<< HEAD
-          log::warn("L2CAP - rcvd config req mtu reduction new mtu < mtu ({} < {})", mtu, p_ccb->peer_conn_cfg.mtu);
-          l2cu_send_ble_reconfig_rsp(p_lcb, id,
-                                     L2CAP_RECONFIG_REDUCTION_MTU_NO_ALLOWED);
-=======
           log::warn("L2CAP - rcvd config req mtu reduction new mtu < mtu ({} < {})", mtu,
                     p_ccb->peer_conn_cfg.mtu);
           l2cu_send_ble_reconfig_rsp(p_lcb, id, L2CAP_RECONFIG_REDUCTION_MTU_NO_ALLOWED);
->>>>>>> 15c04564
           return;
         }
 
         if (p_ccb->peer_conn_cfg.mps > mps && num_of_channels > 1) {
-<<<<<<< HEAD
-          log::warn("L2CAP - rcvd config req mps reduction new mps < mps ({} < {})", mtu, p_ccb->peer_conn_cfg.mtu);
-          l2cu_send_ble_reconfig_rsp(p_lcb, id,
-                                     L2CAP_RECONFIG_REDUCTION_MPS_NO_ALLOWED);
-=======
           log::warn("L2CAP - rcvd config req mps reduction new mps < mps ({} < {})", mtu,
                     p_ccb->peer_conn_cfg.mtu);
           l2cu_send_ble_reconfig_rsp(p_lcb, id, L2CAP_RECONFIG_REDUCTION_MPS_NO_ALLOWED);
->>>>>>> 15c04564
           return;
         }
       }
@@ -746,14 +679,10 @@
       STREAM_TO_UINT16(mps, p);
       STREAM_TO_UINT16(initial_credit, p);
 
-<<<<<<< HEAD
-      log::verbose("Recv L2CAP_CMD_BLE_CREDIT_BASED_CONN_REQ with mtu = {}, mps = {}, initial credit = {}", mtu, mps, initial_credit);
-=======
       log::verbose(
-              "Recv L2CAP_CMD_BLE_CREDIT_BASED_CONN_REQ with mtu = {}, mps = {}, "
-              "initial credit = {}",
+              "Recv L2CAP_CMD_BLE_CREDIT_BASED_CONN_REQ with mtu = {}, mps = {}, initial credit = "
+              "{}",
               mtu, mps, initial_credit);
->>>>>>> 15c04564
 
       p_ccb = l2cu_find_ccb_by_remote_cid(p_lcb, rcid);
       if (p_ccb) {
@@ -839,15 +768,11 @@
         STREAM_TO_UINT16(con_info.l2cap_result, p);
         con_info.remote_cid = p_ccb->remote_cid;
 
-<<<<<<< HEAD
-        log::verbose("remote_cid = {}, mtu = {}, mps = {}, initial_credit = {}, con_info.l2cap_result = {}", p_ccb->remote_cid, p_ccb->peer_conn_cfg.mtu, p_ccb->peer_conn_cfg.mps, p_ccb->peer_conn_cfg.credits, con_info.l2cap_result);
-=======
         log::verbose(
-                "remote_cid = {}, mtu = {}, mps = {}, initial_credit = {}, "
-                "con_info.l2cap_result = {}",
+                "remote_cid = {}, mtu = {}, mps = {}, initial_credit = {}, con_info.l2cap_result = "
+                "{}",
                 p_ccb->remote_cid, p_ccb->peer_conn_cfg.mtu, p_ccb->peer_conn_cfg.mps,
                 p_ccb->peer_conn_cfg.credits, con_info.l2cap_result);
->>>>>>> 15c04564
 
         /* validate the parameters */
         if (p_ccb->peer_conn_cfg.mtu < L2CAP_LE_MIN_MTU ||
@@ -1046,14 +971,10 @@
     l2cb.ble_round_robin_unacked = 0;
     qq = qq_remainder = 0;
   }
-<<<<<<< HEAD
-  log::verbose("l2c_ble_link_adjust_allocation  num_hipri: {}  num_lowpri: {}  low_quota: {}  round_robin_quota: {}  qq: {}", num_hipri_links, num_lowpri_links, low_quota, l2cb.ble_round_robin_quota, qq);
-=======
   log::verbose(
-          "l2c_ble_link_adjust_allocation  num_hipri: {}  num_lowpri: {}  "
-          "low_quota: {}  round_robin_quota: {}  qq: {}",
+          "l2c_ble_link_adjust_allocation  num_hipri: {}  num_lowpri: {}  low_quota: {}  "
+          "round_robin_quota: {}  qq: {}",
           num_hipri_links, num_lowpri_links, low_quota, l2cb.ble_round_robin_quota, qq);
->>>>>>> 15c04564
 
   /* Now, assign the quotas to each link */
   for (yy = 0, p_lcb = &l2cb.lcb_pool[0]; yy < MAX_L2CAP_LINKS; yy++, p_lcb++) {
@@ -1077,14 +998,11 @@
         }
       }
 
-<<<<<<< HEAD
-      log::verbose("l2c_ble_link_adjust_allocation LCB {}   Priority: {}  XmitQuota: {}", yy, p_lcb->acl_priority, p_lcb->link_xmit_quota);
-=======
       log::verbose("l2c_ble_link_adjust_allocation LCB {}   Priority: {}  XmitQuota: {}", yy,
                    p_lcb->acl_priority, p_lcb->link_xmit_quota);
->>>>>>> 15c04564
-
-      log::verbose("SentNotAcked: {}  RRUnacked: {}", p_lcb->sent_not_acked, l2cb.round_robin_unacked);
+
+      log::verbose("SentNotAcked: {}  RRUnacked: {}", p_lcb->sent_not_acked,
+                   l2cb.round_robin_unacked);
 
       /* There is a special case where we have readjusted the link quotas and */
       /* this link may have sent anything but some other link sent packets so */
@@ -1450,12 +1368,8 @@
   // to remain established.
   // In other words, this is a workaround for certain peripherals.
   if (*max_interval < phone_min_interval) {
-<<<<<<< HEAD
-    log::verbose("requested max_interval={} too small. Set to {}", *max_interval, phone_min_interval);
-=======
     log::verbose("requested max_interval={} too small. Set to {}", *max_interval,
                  phone_min_interval);
->>>>>>> 15c04564
     *max_interval = phone_min_interval;
   }
 }
