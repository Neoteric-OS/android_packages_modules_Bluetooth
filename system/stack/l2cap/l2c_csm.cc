/******************************************************************************
 *
 *  Copyright 1999-2012 Broadcom Corporation
 *
 *  Licensed under the Apache License, Version 2.0 (the "License");
 *  you may not use this file except in compliance with the License.
 *  You may obtain a copy of the License at:
 *
 *  http://www.apache.org/licenses/LICENSE-2.0
 *
 *  Unless required by applicable law or agreed to in writing, software
 *  distributed under the License is distributed on an "AS IS" BASIS,
 *  WITHOUT WARRANTIES OR CONDITIONS OF ANY KIND, either express or implied.
 *  See the License for the specific language governing permissions and
 *  limitations under the License.
 *
 ******************************************************************************/

/******************************************************************************
 *
 *  This file contains the L2CAP channel state machine
 *
 ******************************************************************************/
#define LOG_TAG "l2c_csm"

#include <base/functional/callback.h>
#include <bluetooth/log.h>
#include <frameworks/proto_logging/stats/enums/bluetooth/enums.pb.h>
#include <bluetooth/log.h>

#include <string>

#include "hal/snoop_logger.h"
#include "internal_include/bt_target.h"
#include "main/shim/entry.h"
#include "main/shim/metrics_api.h"
#include "os/log.h"
#include "osi/include/allocator.h"
#include "osi/include/stack_power_telemetry.h"
#include "stack/btm/btm_sec.h"
#include "stack/include/acl_api.h"
#include "stack/include/bt_hdr.h"
#include "stack/include/bt_types.h"
#include "stack/include/l2cdefs.h"
#include "stack/l2cap/l2c_int.h"

using namespace bluetooth;

/******************************************************************************/
/*            L O C A L    F U N C T I O N     P R O T O T Y P E S            */
/******************************************************************************/
static void l2c_csm_closed(tL2C_CCB* p_ccb, tL2CEVT event, void* p_data);
static void l2c_csm_orig_w4_sec_comp(tL2C_CCB* p_ccb, tL2CEVT event, void* p_data);
static void l2c_csm_term_w4_sec_comp(tL2C_CCB* p_ccb, tL2CEVT event, void* p_data);
static void l2c_csm_w4_l2cap_connect_rsp(tL2C_CCB* p_ccb, tL2CEVT event, void* p_data);
static void l2c_csm_w4_l2ca_connect_rsp(tL2C_CCB* p_ccb, tL2CEVT event, void* p_data);
static void l2c_csm_config(tL2C_CCB* p_ccb, tL2CEVT event, void* p_data);
static void l2c_csm_open(tL2C_CCB* p_ccb, tL2CEVT event, void* p_data);
static void l2c_csm_w4_l2cap_disconnect_rsp(tL2C_CCB* p_ccb, tL2CEVT event, void* p_data);
static void l2c_csm_w4_l2ca_disconnect_rsp(tL2C_CCB* p_ccb, tL2CEVT event, void* p_data);

static const char* l2c_csm_get_event_name(tL2CEVT event);

// Send a connect response with result OK and adjust the state machine
static void l2c_csm_send_connect_rsp(tL2C_CCB* p_ccb) {
  l2c_csm_execute(p_ccb, L2CEVT_L2CA_CONNECT_RSP, NULL);
}

// Send a config request and adjust the state machine
static void l2c_csm_send_config_req(tL2C_CCB* p_ccb) {
  tL2CAP_CFG_INFO config{};
  config.mtu_present = true;
  config.mtu = p_ccb->p_rcb->my_mtu;
  p_ccb->max_rx_mtu = config.mtu;
  if (p_ccb->p_rcb->ertm_info.preferred_mode != L2CAP_FCR_BASIC_MODE) {
    config.fcr_present = true;
    config.fcr = kDefaultErtmOptions;
  }
  p_ccb->our_cfg = config;
  l2c_csm_execute(p_ccb, L2CEVT_L2CA_CONFIG_REQ, &config);
}

// Send a config response with result OK and adjust the state machine
static void l2c_csm_send_config_rsp_ok(tL2C_CCB* p_ccb, bool cbit) {
  tL2CAP_CFG_INFO config{};
  config.result = L2CAP_CFG_OK;
  if (cbit) {
    config.flags = L2CAP_CFG_FLAGS_MASK_CONT;
  }
  l2c_csm_execute(p_ccb, L2CEVT_L2CA_CONFIG_RSP, &config);
}

static void l2c_csm_send_disconnect_rsp(tL2C_CCB* p_ccb) {
  l2c_csm_execute(p_ccb, L2CEVT_L2CA_DISCONNECT_RSP, NULL);
}

static void l2c_csm_indicate_connection_open(tL2C_CCB* p_ccb) {
  if (p_ccb->connection_initiator == L2CAP_INITIATOR_LOCAL) {
    (*p_ccb->p_rcb->api.pL2CA_ConnectCfm_Cb)(p_ccb->local_cid, L2CAP_CONN_OK);
  } else {
    if (*p_ccb->p_rcb->api.pL2CA_ConnectInd_Cb) {
      (*p_ccb->p_rcb->api.pL2CA_ConnectInd_Cb)(p_ccb->p_lcb->remote_bd_addr, p_ccb->local_cid,
                                               p_ccb->p_rcb->psm, p_ccb->remote_id);
    } else {
      log::warn("pL2CA_ConnectInd_Cb is null");
    }
  }
  if (p_ccb->chnl_state == CST_OPEN && !p_ccb->p_lcb->is_transport_ble()) {
    (*p_ccb->p_rcb->api.pL2CA_ConfigCfm_Cb)(p_ccb->local_cid, p_ccb->connection_initiator,
                                            &p_ccb->peer_cfg);
  }
  power_telemetry::GetInstance().LogChannelConnected(
          p_ccb->p_rcb->psm, p_ccb->local_cid, p_ccb->remote_id, p_ccb->p_lcb->remote_bd_addr);
}

/*******************************************************************************
 *
 * Function         l2c_csm_execute
 *
 * Description      This function executes the state machine.
 *
 * Returns          void
 *
 ******************************************************************************/
void l2c_csm_execute(tL2C_CCB* p_ccb, tL2CEVT event, void* p_data) {
  if (p_ccb == nullptr) {
    log::warn("CCB is null for event ({})", event);
    return;
  }

  if (!l2cu_is_ccb_active(p_ccb)) {
    log::warn("CCB not in use, event ({}) cannot be processed", event);
    return;
  }

  // Log all but data events
  if (event != L2CEVT_L2CAP_DATA && event != L2CEVT_L2CA_DATA_READ &&
      event != L2CEVT_L2CA_DATA_WRITE) {
    log::info("Enter CSM, chnl_state:{} [{}], event:{} [{}]", channel_state_text(p_ccb->chnl_state),
              p_ccb->chnl_state, l2c_csm_get_event_name(event), event);
  }

  switch (p_ccb->chnl_state) {
    case CST_CLOSED:
      l2c_csm_closed(p_ccb, event, p_data);
      break;

    case CST_ORIG_W4_SEC_COMP:
      l2c_csm_orig_w4_sec_comp(p_ccb, event, p_data);
      break;

    case CST_TERM_W4_SEC_COMP:
      l2c_csm_term_w4_sec_comp(p_ccb, event, p_data);
      break;

    case CST_W4_L2CAP_CONNECT_RSP:
      l2c_csm_w4_l2cap_connect_rsp(p_ccb, event, p_data);
      break;

    case CST_W4_L2CA_CONNECT_RSP:
      l2c_csm_w4_l2ca_connect_rsp(p_ccb, event, p_data);
      break;

    case CST_CONFIG:
      l2c_csm_config(p_ccb, event, p_data);
      break;

    case CST_OPEN:
      l2c_csm_open(p_ccb, event, p_data);
      break;

    case CST_W4_L2CAP_DISCONNECT_RSP:
      l2c_csm_w4_l2cap_disconnect_rsp(p_ccb, event, p_data);
      break;

    case CST_W4_L2CA_DISCONNECT_RSP:
      l2c_csm_w4_l2ca_disconnect_rsp(p_ccb, event, p_data);
      break;

    default:
      log::error("Unhandled state {}, event {}", p_ccb->chnl_state, event);
      break;
  }
}

/*******************************************************************************
 *
 * Function         l2c_csm_closed
 *
 * Description      This function handles events when the channel is in
 *                  CLOSED state. This state exists only when the link is
 *                  being initially established.
 *
 * Returns          void
 *
 ******************************************************************************/
static void l2c_csm_closed(tL2C_CCB* p_ccb, tL2CEVT event, void* p_data) {
  tL2C_CONN_INFO* p_ci = (tL2C_CONN_INFO*)p_data;
  uint16_t local_cid = p_ccb->local_cid;
  tL2CA_DISCONNECT_IND_CB* disconnect_ind;

  if (p_ccb->p_rcb == NULL) {
<<<<<<< HEAD
    log::error("LCID: 0x{:04x}  st: CLOSED  evt: {} p_rcb == NULL", p_ccb->local_cid, l2c_csm_get_event_name(event));
=======
    log::error("LCID: 0x{:04x}  st: CLOSED  evt: {} p_rcb == NULL", p_ccb->local_cid,
               l2c_csm_get_event_name(event));
>>>>>>> 15c04564
    return;
  }

  disconnect_ind = p_ccb->p_rcb->api.pL2CA_DisconnectInd_Cb;

  log::debug("LCID: 0x{:04x}  st: CLOSED  evt: {}", p_ccb->local_cid, l2c_csm_get_event_name(event));

  switch (event) {
    case L2CEVT_LP_DISCONNECT_IND: /* Link was disconnected */
      log::debug("Calling Disconnect_Ind_Cb(), CID: 0x{:04x}  No Conf Needed", p_ccb->local_cid);
      l2cu_release_ccb(p_ccb);
      (*disconnect_ind)(local_cid, false);
      break;

    case L2CEVT_LP_CONNECT_CFM: /* Link came up         */
      if (p_ccb->p_lcb->transport == BT_TRANSPORT_LE) {
        p_ccb->chnl_state = CST_ORIG_W4_SEC_COMP;
        l2ble_sec_access_req(p_ccb->p_lcb->remote_bd_addr, p_ccb->p_rcb->psm, true,
                             &l2c_link_sec_comp, p_ccb);
      } else {
        p_ccb->chnl_state = CST_ORIG_W4_SEC_COMP;
        btm_sec_l2cap_access_req(p_ccb->p_lcb->remote_bd_addr, p_ccb->p_rcb->psm, true,
                                 &l2c_link_sec_comp, p_ccb);
      }
      break;

    case L2CEVT_LP_CONNECT_CFM_NEG: /* Link failed          */
      if (p_ci->status == HCI_ERR_CONNECTION_EXISTS) {
        btm_acl_notif_conn_collision(p_ccb->p_lcb->remote_bd_addr);
      } else {
        l2cu_release_ccb(p_ccb);
        (*p_ccb->p_rcb->api.pL2CA_Error_Cb)(local_cid, L2CAP_CONN_ACL_CONNECTION_FAILED);
        bluetooth::shim::CountCounterMetrics(
                android::bluetooth::CodePathCounterKeyEnum::L2CAP_CONNECT_CONFIRM_NEG, 1);
      }
      break;

    case L2CEVT_L2CA_CREDIT_BASED_CONNECT_REQ: /* API connect request  */
    case L2CEVT_L2CA_CONNECT_REQ:
      if (p_ccb->p_lcb->transport == BT_TRANSPORT_LE) {
        p_ccb->chnl_state = CST_ORIG_W4_SEC_COMP;
        l2ble_sec_access_req(p_ccb->p_lcb->remote_bd_addr, p_ccb->p_rcb->psm, true,
                             &l2c_link_sec_comp, p_ccb);
      } else {
        if (!BTM_SetLinkPolicyActiveMode(p_ccb->p_lcb->remote_bd_addr)) {
          log::warn("Unable to set link policy active");
        }
        /* If sec access does not result in started SEC_COM or COMP_NEG are
         * already processed */
        if (btm_sec_l2cap_access_req(p_ccb->p_lcb->remote_bd_addr, p_ccb->p_rcb->psm, true,
                                     &l2c_link_sec_comp, p_ccb) == BTM_CMD_STARTED) {
          p_ccb->chnl_state = CST_ORIG_W4_SEC_COMP;
        }
      }
      break;

    case L2CEVT_SEC_COMP:
      p_ccb->chnl_state = CST_W4_L2CAP_CONNECT_RSP;

      /* Wait for the info resp in this state before sending connect req (if
       * needed) */
      if (!p_ccb->p_lcb->w4_info_rsp) {
        /* Need to have at least one compatible channel to continue */
        if (!l2c_fcr_chk_chan_modes(p_ccb)) {
          l2cu_release_ccb(p_ccb);
          (*p_ccb->p_rcb->api.pL2CA_Error_Cb)(local_cid, L2CAP_CONN_OTHER_ERROR);
          bluetooth::shim::CountCounterMetrics(android::bluetooth::CodePathCounterKeyEnum::
                                                       L2CAP_NO_COMPATIBLE_CHANNEL_AT_CSM_CLOSED,
                                               1);
        } else {
          l2cu_send_peer_connect_req(p_ccb);
          alarm_set_on_mloop(p_ccb->l2c_ccb_timer, L2CAP_CHNL_CONNECT_TIMEOUT_MS,
                             l2c_ccb_timer_timeout, p_ccb);
        }
      }
      break;

    case L2CEVT_SEC_COMP_NEG: /* something is really bad with security */
      l2cu_release_ccb(p_ccb);
      (*p_ccb->p_rcb->api.pL2CA_Error_Cb)(local_cid, L2CAP_CONN_CLIENT_SECURITY_CLEARANCE_FAILED);
      bluetooth::shim::CountCounterMetrics(
              android::bluetooth::CodePathCounterKeyEnum::L2CAP_SECURITY_NEG_AT_CSM_CLOSED, 1);
      break;

    case L2CEVT_L2CAP_CREDIT_BASED_CONNECT_REQ: /* Peer connect request */
    case L2CEVT_L2CAP_CONNECT_REQ:
      /* stop link timer to avoid race condition between A2MP, Security, and
       * L2CAP */
      alarm_cancel(p_ccb->p_lcb->l2c_lcb_timer);

      if (p_ccb->p_lcb->transport == BT_TRANSPORT_LE) {
        p_ccb->chnl_state = CST_TERM_W4_SEC_COMP;
        tL2CAP_LE_RESULT_CODE result = l2ble_sec_access_req(
                p_ccb->p_lcb->remote_bd_addr, p_ccb->p_rcb->psm, false, &l2c_link_sec_comp, p_ccb);

        switch (result) {
          case L2CAP_LE_RESULT_INSUFFICIENT_AUTHORIZATION:
          case L2CAP_LE_RESULT_UNACCEPTABLE_PARAMETERS:
          case L2CAP_LE_RESULT_INVALID_PARAMETERS:
          case L2CAP_LE_RESULT_INSUFFICIENT_AUTHENTICATION:
          case L2CAP_LE_RESULT_INSUFFICIENT_ENCRYP_KEY_SIZE:
          case L2CAP_LE_RESULT_INSUFFICIENT_ENCRYP:
            l2cu_reject_ble_connection(p_ccb, p_ccb->remote_id, result);
            l2cu_release_ccb(p_ccb);
            break;
          case L2CAP_LE_RESULT_CONN_OK:
          case L2CAP_LE_RESULT_NO_PSM:
          case L2CAP_LE_RESULT_NO_RESOURCES:
          case L2CAP_LE_RESULT_INVALID_SOURCE_CID:
          case L2CAP_LE_RESULT_SOURCE_CID_ALREADY_ALLOCATED:
            break;
        }
      } else {
        if (!BTM_SetLinkPolicyActiveMode(p_ccb->p_lcb->remote_bd_addr)) {
          log::warn("Unable to set link policy active");
        }
        p_ccb->chnl_state = CST_TERM_W4_SEC_COMP;
        auto status = btm_sec_l2cap_access_req(p_ccb->p_lcb->remote_bd_addr, p_ccb->p_rcb->psm,
                                               false, &l2c_link_sec_comp, p_ccb);
        if (status == BTM_CMD_STARTED) {
          // started the security process, tell the peer to set a longer timer
          l2cu_send_peer_connect_rsp(p_ccb, L2CAP_CONN_PENDING, 0);
        } else {
          log::info("Check security for psm 0x{:04x}, status {}", p_ccb->p_rcb->psm, status);
        }
      }
      break;

    case L2CEVT_TIMEOUT:
      l2cu_release_ccb(p_ccb);
      (*p_ccb->p_rcb->api.pL2CA_Error_Cb)(local_cid, L2CAP_CONN_OTHER_ERROR);
      bluetooth::shim::CountCounterMetrics(
              android::bluetooth::CodePathCounterKeyEnum::L2CAP_TIMEOUT_AT_CSM_CLOSED, 1);
      break;

    case L2CEVT_L2CAP_DATA:      /* Peer data packet rcvd    */
    case L2CEVT_L2CA_DATA_WRITE: /* Upper layer data to send */
      osi_free(p_data);
      break;

    case L2CEVT_L2CA_DISCONNECT_REQ: /* Upper wants to disconnect */
      l2cu_release_ccb(p_ccb);
      break;

    default:
      log::error("Handling unexpected event:{}", l2c_csm_get_event_name(event));
  }
<<<<<<< HEAD
  log::verbose("Exit chnl_state={} [{}], event={} [{}]", channel_state_text(p_ccb->chnl_state), p_ccb->chnl_state, l2c_csm_get_event_name(event), event);
=======
  log::verbose("Exit chnl_state={} [{}], event={} [{}]", channel_state_text(p_ccb->chnl_state),
               p_ccb->chnl_state, l2c_csm_get_event_name(event), event);
>>>>>>> 15c04564
}

/*******************************************************************************
 *
 * Function         l2c_csm_orig_w4_sec_comp
 *
 * Description      This function handles events when the channel is in
 *                  CST_ORIG_W4_SEC_COMP state.
 *
 * Returns          void
 *
 ******************************************************************************/
static void l2c_csm_orig_w4_sec_comp(tL2C_CCB* p_ccb, tL2CEVT event, void* p_data) {
  tL2CA_DISCONNECT_IND_CB* disconnect_ind = p_ccb->p_rcb->api.pL2CA_DisconnectInd_Cb;
  uint16_t local_cid = p_ccb->local_cid;

<<<<<<< HEAD
  log::debug("{} - LCID: 0x{:04x}  st: ORIG_W4_SEC_COMP  evt: {}", ((p_ccb->p_lcb) && (p_ccb->p_lcb->transport == BT_TRANSPORT_LE))
                ? "LE "
                : "", p_ccb->local_cid, l2c_csm_get_event_name(event));
=======
  log::debug("{} - LCID: 0x{:04x}  st: ORIG_W4_SEC_COMP  evt: {}",
             ((p_ccb->p_lcb) && (p_ccb->p_lcb->transport == BT_TRANSPORT_LE)) ? "LE " : "",
             p_ccb->local_cid, l2c_csm_get_event_name(event));
>>>>>>> 15c04564

  switch (event) {
    case L2CEVT_LP_DISCONNECT_IND: /* Link was disconnected */
      log::debug("Calling Disconnect_Ind_Cb(), CID: 0x{:04x}  No Conf Needed", p_ccb->local_cid);
      l2cu_release_ccb(p_ccb);
      (*disconnect_ind)(local_cid, false);
      break;

    case L2CEVT_SEC_RE_SEND_CMD: /* BTM has enough info to proceed */
    case L2CEVT_LP_CONNECT_CFM:  /* Link came up         */
      if (p_ccb->p_lcb->transport == BT_TRANSPORT_LE) {
        l2ble_sec_access_req(p_ccb->p_lcb->remote_bd_addr, p_ccb->p_rcb->psm, false,
                             &l2c_link_sec_comp, p_ccb);
      } else {
        btm_sec_l2cap_access_req(p_ccb->p_lcb->remote_bd_addr, p_ccb->p_rcb->psm, true,
                                 &l2c_link_sec_comp, p_ccb);
      }
      break;

    case L2CEVT_SEC_COMP: /* Security completed success */
      /* Wait for the info resp in this state before sending connect req (if
       * needed) */
      p_ccb->chnl_state = CST_W4_L2CAP_CONNECT_RSP;
      if (p_ccb->p_lcb->transport == BT_TRANSPORT_LE) {
        alarm_set_on_mloop(p_ccb->l2c_ccb_timer, L2CAP_CHNL_CONNECT_TIMEOUT_MS,
                           l2c_ccb_timer_timeout, p_ccb);
        l2cble_credit_based_conn_req(p_ccb); /* Start Connection     */
      } else {
        if (!p_ccb->p_lcb->w4_info_rsp) {
          /* Need to have at least one compatible channel to continue */
          if (!l2c_fcr_chk_chan_modes(p_ccb)) {
            l2cu_release_ccb(p_ccb);
            (*p_ccb->p_rcb->api.pL2CA_Error_Cb)(local_cid, L2CAP_CONN_OTHER_ERROR);
            bluetooth::shim::CountCounterMetrics(android::bluetooth::CodePathCounterKeyEnum::
                                                         L2CAP_NO_COMPATIBLE_CHANNEL_AT_W4_SEC,
                                                 1);
          } else {
            alarm_set_on_mloop(p_ccb->l2c_ccb_timer, L2CAP_CHNL_CONNECT_TIMEOUT_MS,
                               l2c_ccb_timer_timeout, p_ccb);
            l2cu_send_peer_connect_req(p_ccb); /* Start Connection     */
          }
        }
      }
      break;

    case L2CEVT_SEC_COMP_NEG:
      /* If last channel immediately disconnect the ACL for better security.
         Also prevents a race condition between BTM and L2CAP */
      if ((p_ccb == p_ccb->p_lcb->ccb_queue.p_first_ccb) &&
          (p_ccb == p_ccb->p_lcb->ccb_queue.p_last_ccb)) {
        p_ccb->p_lcb->idle_timeout = 0;
      }

      l2cu_release_ccb(p_ccb);
      (*p_ccb->p_rcb->api.pL2CA_Error_Cb)(local_cid, L2CAP_CONN_CLIENT_SECURITY_CLEARANCE_FAILED);
      bluetooth::shim::CountCounterMetrics(
              android::bluetooth::CodePathCounterKeyEnum::L2CAP_SECURITY_NEG_AT_W4_SEC, 1);
      break;

    case L2CEVT_L2CA_DATA_WRITE: /* Upper layer data to send */
    case L2CEVT_L2CAP_DATA:      /* Peer data packet rcvd    */
      osi_free(p_data);
      break;

    case L2CEVT_L2CA_DISCONNECT_REQ: /* Upper wants to disconnect */
      /* Tell security manager to abort */
      btm_sec_abort_access_req(p_ccb->p_lcb->remote_bd_addr);

      l2cu_release_ccb(p_ccb);
      break;

    default:
      log::error("Handling unexpected event:{}", l2c_csm_get_event_name(event));
  }
<<<<<<< HEAD
  log::verbose("Exit chnl_state={} [{}], event={} [{}]", channel_state_text(p_ccb->chnl_state), p_ccb->chnl_state, l2c_csm_get_event_name(event), event);
=======
  log::verbose("Exit chnl_state={} [{}], event={} [{}]", channel_state_text(p_ccb->chnl_state),
               p_ccb->chnl_state, l2c_csm_get_event_name(event), event);
>>>>>>> 15c04564
}

/*******************************************************************************
 *
 * Function         l2c_csm_term_w4_sec_comp
 *
 * Description      This function handles events when the channel is in
 *                  CST_TERM_W4_SEC_COMP state.
 *
 * Returns          void
 *
 ******************************************************************************/
<<<<<<< HEAD
static void l2c_csm_term_w4_sec_comp(tL2C_CCB* p_ccb, tL2CEVT event,
                                     void* p_data) {
  log::debug("LCID: 0x{:04x}  st: TERM_W4_SEC_COMP  evt: {}", p_ccb->local_cid, l2c_csm_get_event_name(event));
=======
static void l2c_csm_term_w4_sec_comp(tL2C_CCB* p_ccb, tL2CEVT event, void* p_data) {
  log::debug("LCID: 0x{:04x}  st: TERM_W4_SEC_COMP  evt: {}", p_ccb->local_cid,
             l2c_csm_get_event_name(event));
>>>>>>> 15c04564

  switch (event) {
    case L2CEVT_LP_DISCONNECT_IND: /* Link was disconnected */
      /* Tell security manager to abort */
      btm_sec_abort_access_req(p_ccb->p_lcb->remote_bd_addr);

      l2cu_release_ccb(p_ccb);
      break;

    case L2CEVT_SEC_COMP:
      p_ccb->chnl_state = CST_W4_L2CA_CONNECT_RSP;

      /* Wait for the info resp in next state before sending connect ind (if
       * needed) */
      if (!p_ccb->p_lcb->w4_info_rsp) {
        log::debug("Not waiting for info response, sending connect response");
        /* Don't need to get info from peer or already retrieved so continue */
        alarm_set_on_mloop(p_ccb->l2c_ccb_timer, L2CAP_CHNL_CONNECT_TIMEOUT_MS,
                           l2c_ccb_timer_timeout, p_ccb);

        if (p_ccb->p_lcb->transport != BT_TRANSPORT_LE) {
          log::debug("Not LE connection, sending configure request");
          l2c_csm_send_connect_rsp(p_ccb);
          l2c_csm_send_config_req(p_ccb);
        } else {
          if (p_ccb->ecoc) {
            /* Handle Credit Based Connection */
            log::debug("Calling CreditBasedConnect_Ind_Cb(), num of cids: {}", p_ccb->p_lcb->pending_ecoc_conn_cnt);

            std::vector<uint16_t> pending_cids;
            for (int i = 0; i < p_ccb->p_lcb->pending_ecoc_conn_cnt; i++) {
              uint16_t cid = p_ccb->p_lcb->pending_ecoc_connection_cids[i];
              if (cid != 0) {
                pending_cids.push_back(cid);
              }
            }

            (*p_ccb->p_rcb->api.pL2CA_CreditBasedConnectInd_Cb)(
                    p_ccb->p_lcb->remote_bd_addr, pending_cids, p_ccb->p_rcb->psm,
                    p_ccb->peer_conn_cfg.mtu, p_ccb->remote_id);
          } else {
            /* Handle BLE CoC */
            log::debug("Calling Connect_Ind_Cb(), CID: 0x{:04x}", p_ccb->local_cid);
            l2c_csm_send_connect_rsp(p_ccb);
            l2c_csm_indicate_connection_open(p_ccb);
          }
        }
      } else {
        /*
        ** L2CAP Connect Response will be sent out by 3 sec timer expiration
        ** because Bluesoleil doesn't respond to L2CAP Information Request.
        ** Bluesoleil seems to disconnect ACL link as failure case, because
        ** it takes too long (4~7secs) to get response.
        ** product version : Bluesoleil 2.1.1.0 EDR Release 060123
        ** stack version   : 05.04.11.20060119
        */

        /* Cancel ccb timer as security complete. waiting for w4_info_rsp
        ** once info rsp received, connection rsp timer will be started
        ** while sending connection ind to profiles
        */
        alarm_cancel(p_ccb->l2c_ccb_timer);

        /* Waiting for the info resp, tell the peer to set a longer timer */
        log::debug("Waiting for info response, sending connect pending");
        l2cu_send_peer_connect_rsp(p_ccb, L2CAP_CONN_PENDING, 0);
      }
      break;

    case L2CEVT_SEC_COMP_NEG:
      if (((tL2C_CONN_INFO*)p_data)->status == BTM_DELAY_CHECK) {
        /* start a timer - encryption change not received before L2CAP connect
         * req */
        alarm_set_on_mloop(p_ccb->l2c_ccb_timer, L2CAP_DELAY_CHECK_SM4_TIMEOUT_MS,
                           l2c_ccb_timer_timeout, p_ccb);
      } else {
        if (p_ccb->p_lcb->transport == BT_TRANSPORT_LE) {
          l2cu_reject_ble_connection(p_ccb, p_ccb->remote_id,
                                     L2CAP_LE_RESULT_INSUFFICIENT_AUTHENTICATION);
        } else {
          l2cu_send_peer_connect_rsp(p_ccb, L2CAP_CONN_SECURITY_BLOCK, 0);
        }
        l2cu_release_ccb(p_ccb);
      }
      break;

    case L2CEVT_L2CA_DATA_WRITE: /* Upper layer data to send */
    case L2CEVT_L2CAP_DATA:      /* Peer data packet rcvd    */
      osi_free(p_data);
      break;

    case L2CEVT_L2CA_DISCONNECT_REQ: /* Upper wants to disconnect */
      l2cu_release_ccb(p_ccb);
      break;

    case L2CEVT_L2CAP_DISCONNECT_REQ: /* Peer disconnected request */
      l2cu_send_peer_disc_rsp(p_ccb->p_lcb, p_ccb->remote_id, p_ccb->local_cid, p_ccb->remote_cid);

      /* Tell security manager to abort */
      btm_sec_abort_access_req(p_ccb->p_lcb->remote_bd_addr);

      l2cu_release_ccb(p_ccb);
      break;

    case L2CEVT_TIMEOUT:
      /* SM4 related. */
      acl_disconnect_from_handle(p_ccb->p_lcb->Handle(), HCI_ERR_AUTH_FAILURE,
                                 "stack::l2cap::l2c_csm::l2c_csm_term_w4_sec_comp Event timeout");
      break;

    case L2CEVT_SEC_RE_SEND_CMD: /* BTM has enough info to proceed */
      btm_sec_l2cap_access_req(p_ccb->p_lcb->remote_bd_addr, p_ccb->p_rcb->psm, false,
                               &l2c_link_sec_comp, p_ccb);
      break;

    default:
      log::error("Handling unexpected event:{}", l2c_csm_get_event_name(event));
  }
<<<<<<< HEAD
  log::verbose("Exit chnl_state={} [{}], event={} [{}]", channel_state_text(p_ccb->chnl_state), p_ccb->chnl_state, l2c_csm_get_event_name(event), event);
=======
  log::verbose("Exit chnl_state={} [{}], event={} [{}]", channel_state_text(p_ccb->chnl_state),
               p_ccb->chnl_state, l2c_csm_get_event_name(event), event);
>>>>>>> 15c04564
}

/*******************************************************************************
 *
 * Function         l2c_csm_w4_l2cap_connect_rsp
 *
 * Description      This function handles events when the channel is in
 *                  CST_W4_L2CAP_CONNECT_RSP state.
 *
 * Returns          void
 *
 ******************************************************************************/
static void l2c_csm_w4_l2cap_connect_rsp(tL2C_CCB* p_ccb, tL2CEVT event, void* p_data) {
  tL2C_CONN_INFO* p_ci = (tL2C_CONN_INFO*)p_data;
  tL2CA_DISCONNECT_IND_CB* disconnect_ind = p_ccb->p_rcb->api.pL2CA_DisconnectInd_Cb;
  tL2CA_CREDIT_BASED_CONNECT_CFM_CB* credit_based_connect_cfm =
          p_ccb->p_rcb->api.pL2CA_CreditBasedConnectCfm_Cb;
  uint16_t local_cid = p_ccb->local_cid;
  tL2C_LCB* p_lcb = p_ccb->p_lcb;

  log::debug("LCID: 0x{:04x}  st: W4_L2CAP_CON_RSP  evt: {}", p_ccb->local_cid, l2c_csm_get_event_name(event));

  switch (event) {
    case L2CEVT_LP_DISCONNECT_IND: /* Link was disconnected */
      /* Send disc indication unless peer to peer race condition AND normal
       * disconnect */
      /* *((uint8_t *)p_data) != HCI_ERR_PEER_USER happens when peer device try
       * to disconnect for normal reason */
      p_ccb->chnl_state = CST_CLOSED;
      if ((p_ccb->flags & CCB_FLAG_NO_RETRY) || !p_data ||
          (*((uint8_t*)p_data) != HCI_ERR_PEER_USER)) {
        log::debug("Calling Disconnect_Ind_Cb(), CID: 0x{:04x}  No Conf Needed", p_ccb->local_cid);
        l2cu_release_ccb(p_ccb);
        (*disconnect_ind)(local_cid, false);
      }
      p_ccb->flags |= CCB_FLAG_NO_RETRY;
      break;

    case L2CEVT_L2CAP_CONNECT_RSP: /* Got peer connect confirm */
      p_ccb->remote_cid = p_ci->remote_cid;
      if (p_ccb->p_lcb->transport == BT_TRANSPORT_LE) {
        /* Connection is completed */
        alarm_cancel(p_ccb->l2c_ccb_timer);
        p_ccb->chnl_state = CST_OPEN;
        l2c_csm_indicate_connection_open(p_ccb);
        p_ccb->local_conn_cfg = p_ccb->p_rcb->coc_cfg;
        p_ccb->remote_credit_count = p_ccb->p_rcb->coc_cfg.credits;
        l2c_csm_execute(p_ccb, L2CEVT_L2CA_CONNECT_RSP, NULL);
      } else {
        p_ccb->chnl_state = CST_CONFIG;
        alarm_set_on_mloop(p_ccb->l2c_ccb_timer, L2CAP_CHNL_CFG_TIMEOUT_MS, l2c_ccb_timer_timeout,
                           p_ccb);
      }
      log::debug("Calling Connect_Cfm_Cb(), CID: 0x{:04x}, Success", p_ccb->local_cid);

      l2c_csm_send_config_req(p_ccb);
      break;

    case L2CEVT_L2CAP_CONNECT_RSP_PND: /* Got peer connect pending */
      p_ccb->remote_cid = p_ci->remote_cid;
      alarm_set_on_mloop(p_ccb->l2c_ccb_timer, L2CAP_CHNL_CONNECT_EXT_TIMEOUT_MS,
                         l2c_ccb_timer_timeout, p_ccb);
      break;

    case L2CEVT_L2CAP_CREDIT_BASED_CONNECT_RSP:
      alarm_cancel(p_ccb->l2c_ccb_timer);
      p_ccb->chnl_state = CST_OPEN;
<<<<<<< HEAD
      log::debug("Calling credit_based_connect_cfm(),cid {}, result 0x{:04x}", p_ccb->local_cid, L2CAP_CONN_OK);
=======
      log::debug("Calling credit_based_connect_cfm(),cid {}, result 0x{:04x}", p_ccb->local_cid,
                 L2CAP_CONN_OK);
>>>>>>> 15c04564

      (*credit_based_connect_cfm)(p_lcb->remote_bd_addr, p_ccb->local_cid, p_ci->peer_mtu,
                                  L2CAP_CONN_OK);
      break;

    case L2CEVT_L2CAP_CREDIT_BASED_CONNECT_RSP_NEG:
      log::debug("Calling pL2CA_Error_Cb(),cid {}, result 0x{:04x}", local_cid, p_ci->l2cap_result);
      (*p_ccb->p_rcb->api.pL2CA_Error_Cb)(local_cid, p_ci->l2cap_result);
      bluetooth::shim::CountCounterMetrics(
              android::bluetooth::CodePathCounterKeyEnum::L2CAP_CREDIT_BASED_CONNECT_RSP_NEG, 1);

      l2cu_release_ccb(p_ccb);
      break;

    case L2CEVT_L2CAP_CONNECT_RSP_NEG: /* Peer rejected connection */
      log::warn("L2CAP connection rejected, lcid=0x{:x}, reason=0x{:x}", p_ccb->local_cid,
                p_ci->l2cap_result);
      l2cu_release_ccb(p_ccb);
      if (p_lcb->transport == BT_TRANSPORT_LE) {
        (*p_ccb->p_rcb->api.pL2CA_Error_Cb)(local_cid, le_result_to_l2c_conn(p_ci->l2cap_result));
      } else {
        (*p_ccb->p_rcb->api.pL2CA_Error_Cb)(local_cid, L2CAP_CONN_OTHER_ERROR);
      }
      bluetooth::shim::CountCounterMetrics(
              android::bluetooth::CodePathCounterKeyEnum::L2CAP_CONNECT_RSP_NEG, 1);
      break;

    case L2CEVT_TIMEOUT:
      log::warn("L2CAP connection timeout");

      if (p_ccb->ecoc) {
        for (int i = 0; i < p_lcb->pending_ecoc_conn_cnt; i++) {
          uint16_t cid = p_lcb->pending_ecoc_connection_cids[i];
          tL2C_CCB* temp_p_ccb = l2cu_find_ccb_by_cid(p_lcb, cid);
          log::warn("lcid= 0x{:x}", cid);
          (*p_ccb->p_rcb->api.pL2CA_Error_Cb)(p_ccb->local_cid, L2CAP_CONN_TIMEOUT);
          bluetooth::shim::CountCounterMetrics(
                  android::bluetooth::CodePathCounterKeyEnum::L2CAP_TIMEOUT_AT_CONNECT_RSP, 1);
          l2cu_release_ccb(temp_p_ccb);
        }
        p_lcb->pending_ecoc_conn_cnt = 0;
        memset(p_lcb->pending_ecoc_connection_cids, 0, L2CAP_CREDIT_BASED_MAX_CIDS);

      } else {
        log::warn("lcid= 0x{:x}", p_ccb->local_cid);
        l2cu_release_ccb(p_ccb);
        (*p_ccb->p_rcb->api.pL2CA_Error_Cb)(local_cid, L2CAP_CONN_OTHER_ERROR);
        bluetooth::shim::CountCounterMetrics(
                android::bluetooth::CodePathCounterKeyEnum::L2CAP_CONN_OTHER_ERROR_AT_CONNECT_RSP,
                1);
      }
      break;

    case L2CEVT_L2CA_DISCONNECT_REQ: /* Upper wants to disconnect */
      /* If we know peer CID from connect pending, we can send disconnect */
      if (p_ccb->remote_cid != 0) {
        l2cu_send_peer_disc_req(p_ccb);
        p_ccb->chnl_state = CST_W4_L2CAP_DISCONNECT_RSP;
        alarm_set_on_mloop(p_ccb->l2c_ccb_timer, L2CAP_CHNL_DISCONNECT_TIMEOUT_MS,
                           l2c_ccb_timer_timeout, p_ccb);
      } else {
        tL2CA_DISCONNECT_CFM_CB* disconnect_cfm = p_ccb->p_rcb->api.pL2CA_DisconnectCfm_Cb;
        l2cu_release_ccb(p_ccb);
        if (disconnect_cfm != nullptr) {
          (*disconnect_cfm)(local_cid, L2CAP_CONN_NO_LINK);
        }
      }
      break;

    case L2CEVT_L2CA_DATA_WRITE: /* Upper layer data to send */
    case L2CEVT_L2CAP_DATA:      /* Peer data packet rcvd    */
      osi_free(p_data);
      break;

    case L2CEVT_L2CAP_INFO_RSP:
      /* Need to have at least one compatible channel to continue */
      if (!l2c_fcr_chk_chan_modes(p_ccb)) {
        l2cu_release_ccb(p_ccb);
        (*p_ccb->p_rcb->api.pL2CA_Error_Cb)(local_cid, L2CAP_CONN_OTHER_ERROR);
        bluetooth::shim::CountCounterMetrics(
                android::bluetooth::CodePathCounterKeyEnum::L2CAP_INFO_NO_COMPATIBLE_CHANNEL_AT_RSP,
                1);
      } else {
        /* We have feature info, so now send peer connect request */
        alarm_set_on_mloop(p_ccb->l2c_ccb_timer, L2CAP_CHNL_CONNECT_TIMEOUT_MS,
                           l2c_ccb_timer_timeout, p_ccb);
        l2cu_send_peer_connect_req(p_ccb); /* Start Connection     */
      }
      break;

    default:
      log::error("Handling unexpected event:{}", l2c_csm_get_event_name(event));
  }
<<<<<<< HEAD
  log::verbose("Exit chnl_state={} [{}], event={} [{}]", channel_state_text(p_ccb->chnl_state), p_ccb->chnl_state, l2c_csm_get_event_name(event), event);
=======
  log::verbose("Exit chnl_state={} [{}], event={} [{}]", channel_state_text(p_ccb->chnl_state),
               p_ccb->chnl_state, l2c_csm_get_event_name(event), event);
>>>>>>> 15c04564
}

/*******************************************************************************
 *
 * Function         l2c_csm_w4_l2ca_connect_rsp
 *
 * Description      This function handles events when the channel is in
 *                  CST_W4_L2CA_CONNECT_RSP state.
 *
 * Returns          void
 *
 ******************************************************************************/
static void l2c_csm_w4_l2ca_connect_rsp(tL2C_CCB* p_ccb, tL2CEVT event, void* p_data) {
  tL2C_CONN_INFO* p_ci;
  tL2C_LCB* p_lcb = p_ccb->p_lcb;
  tL2CA_DISCONNECT_IND_CB* disconnect_ind = p_ccb->p_rcb->api.pL2CA_DisconnectInd_Cb;
  uint16_t local_cid = p_ccb->local_cid;

  log::debug("LCID: 0x{:04x}  st: W4_L2CA_CON_RSP  evt: {}", p_ccb->local_cid, l2c_csm_get_event_name(event));

  switch (event) {
    case L2CEVT_LP_DISCONNECT_IND: /* Link was disconnected */
      log::debug("Calling Disconnect_Ind_Cb(), CID: 0x{:04x}  No Conf Needed", p_ccb->local_cid);
      l2cu_release_ccb(p_ccb);
      (*disconnect_ind)(local_cid, false);
      break;

    case L2CEVT_L2CA_CREDIT_BASED_CONNECT_RSP:
      p_ci = (tL2C_CONN_INFO*)p_data;
      if ((p_lcb == nullptr) || (p_lcb && p_lcb->transport != BT_TRANSPORT_LE)) {
        log::warn("LE link doesn't exist");
        return;
      }
      l2cu_send_peer_credit_based_conn_res(p_ccb, p_ci->lcids, p_ci->l2cap_result);
      alarm_cancel(p_ccb->l2c_ccb_timer);

      for (int i = 0; i < p_lcb->pending_ecoc_conn_cnt; i++) {
        uint16_t cid = p_lcb->pending_ecoc_connection_cids[i];
        if (cid == 0) {
            log::warn("pending_ecoc_connection_cids[{}] is {}", i, cid);
            continue;
        }

        tL2C_CCB* temp_p_ccb = l2cu_find_ccb_by_cid(p_lcb, cid);
        if (temp_p_ccb) {
          auto it = std::find(p_ci->lcids.begin(), p_ci->lcids.end(), cid);
          if (it != p_ci->lcids.end()) {
            temp_p_ccb->chnl_state = CST_OPEN;
          } else {
            l2cu_release_ccb(temp_p_ccb);
          }
<<<<<<< HEAD
        }
        else {
            log::warn("temp_p_ccb is NULL, pending_ecoc_connection_cids[{}] is {}", i, cid);
=======
        } else {
          log::warn("temp_p_ccb is NULL, pending_ecoc_connection_cids[{}] is {}", i, cid);
>>>>>>> 15c04564
        }
      }
      p_lcb->pending_ecoc_conn_cnt = 0;
      memset(p_lcb->pending_ecoc_connection_cids, 0, L2CAP_CREDIT_BASED_MAX_CIDS);

      break;
    case L2CEVT_L2CA_CONNECT_RSP:
      p_ci = (tL2C_CONN_INFO*)p_data;
      if (p_ccb->p_lcb->transport == BT_TRANSPORT_LE) {
        /* Result should be OK or Reject */
        if ((!p_ci) || (p_ci->l2cap_result == L2CAP_CONN_OK)) {
          l2cble_credit_based_conn_res(p_ccb, L2CAP_CONN_OK);
          p_ccb->chnl_state = CST_OPEN;
          alarm_cancel(p_ccb->l2c_ccb_timer);
        } else {
          l2cble_credit_based_conn_res(p_ccb, p_ci->l2cap_result);
          l2cu_release_ccb(p_ccb);
        }
      } else {
        /* Result should be OK or PENDING */
        if ((!p_ci) || (p_ci->l2cap_result == L2CAP_CONN_OK)) {
          log::debug("Sending connection ok for BR_EDR");
          l2cu_send_peer_connect_rsp(p_ccb, L2CAP_CONN_OK, 0);
          p_ccb->chnl_state = CST_CONFIG;
          alarm_set_on_mloop(p_ccb->l2c_ccb_timer, L2CAP_CHNL_CFG_TIMEOUT_MS, l2c_ccb_timer_timeout,
                             p_ccb);
        } else {
          /* If pending, stay in same state and start extended timer */
<<<<<<< HEAD
          log::debug("Sending connection result {} and status {}", p_ci->l2cap_result, p_ci->l2cap_status);
          l2cu_send_peer_connect_rsp(p_ccb, p_ci->l2cap_result,
                                     p_ci->l2cap_status);
          alarm_set_on_mloop(p_ccb->l2c_ccb_timer,
                             L2CAP_CHNL_CONNECT_EXT_TIMEOUT_MS,
=======
          log::debug("Sending connection result {} and status {}", p_ci->l2cap_result,
                     p_ci->l2cap_status);
          l2cu_send_peer_connect_rsp(p_ccb, p_ci->l2cap_result, p_ci->l2cap_status);
          alarm_set_on_mloop(p_ccb->l2c_ccb_timer, L2CAP_CHNL_CONNECT_EXT_TIMEOUT_MS,
>>>>>>> 15c04564
                             l2c_ccb_timer_timeout, p_ccb);
        }
      }
      break;

    case L2CEVT_L2CA_CREDIT_BASED_CONNECT_RSP_NEG:
      p_ci = (tL2C_CONN_INFO*)p_data;
      alarm_cancel(p_ccb->l2c_ccb_timer);
      if (p_lcb != nullptr) {
        if (p_lcb->transport == BT_TRANSPORT_LE) {
          l2cu_send_peer_credit_based_conn_res(p_ccb, p_ci->lcids, p_ci->l2cap_result);
        }
        for (int i = 0; i < p_lcb->pending_ecoc_conn_cnt; i++) {
          uint16_t cid = p_lcb->pending_ecoc_connection_cids[i];
          tL2C_CCB* temp_p_ccb = l2cu_find_ccb_by_cid(p_lcb, cid);
          l2cu_release_ccb(temp_p_ccb);
        }

        p_lcb->pending_ecoc_conn_cnt = 0;
        memset(p_lcb->pending_ecoc_connection_cids, 0, L2CAP_CREDIT_BASED_MAX_CIDS);
      }
      break;
    case L2CEVT_L2CA_CONNECT_RSP_NEG:
      p_ci = (tL2C_CONN_INFO*)p_data;
      if (p_ccb->p_lcb->transport == BT_TRANSPORT_LE) {
        l2cble_credit_based_conn_res(p_ccb, p_ci->l2cap_result);
      } else {
        l2cu_send_peer_connect_rsp(p_ccb, p_ci->l2cap_result, p_ci->l2cap_status);
      }
      l2cu_release_ccb(p_ccb);
      break;

    case L2CEVT_TIMEOUT:
      l2cu_send_peer_connect_rsp(p_ccb, L2CAP_CONN_NO_PSM, 0);
      log::debug("Calling Disconnect_Ind_Cb(), CID: 0x{:04x}  No Conf Needed", p_ccb->local_cid);
      l2cu_release_ccb(p_ccb);
      (*disconnect_ind)(local_cid, false);
      break;

    case L2CEVT_L2CA_DATA_WRITE: /* Upper layer data to send */
    case L2CEVT_L2CAP_DATA:      /* Peer data packet rcvd    */
      osi_free(p_data);
      break;

    case L2CEVT_L2CA_DISCONNECT_REQ: /* Upper wants to disconnect */
      l2cu_send_peer_disc_req(p_ccb);
      p_ccb->chnl_state = CST_W4_L2CAP_DISCONNECT_RSP;
      alarm_set_on_mloop(p_ccb->l2c_ccb_timer, L2CAP_CHNL_DISCONNECT_TIMEOUT_MS,
                         l2c_ccb_timer_timeout, p_ccb);
      break;

    case L2CEVT_L2CAP_INFO_RSP:
      /* We have feature info, so now give the upper layer connect IND */
      alarm_set_on_mloop(p_ccb->l2c_ccb_timer, L2CAP_CHNL_CONNECT_TIMEOUT_MS, l2c_ccb_timer_timeout,
                         p_ccb);
      log::debug("Calling Connect_Ind_Cb(), CID: 0x{:04x}", p_ccb->local_cid);

      l2c_csm_send_connect_rsp(p_ccb);
      l2c_csm_send_config_req(p_ccb);
      break;
    default:
      log::error("Handling unexpected event:{}", l2c_csm_get_event_name(event));
  }
<<<<<<< HEAD
  log::verbose("Exit chnl_state={} [{}], event={} [{}]", channel_state_text(p_ccb->chnl_state), p_ccb->chnl_state, l2c_csm_get_event_name(event), event);
=======
  log::verbose("Exit chnl_state={} [{}], event={} [{}]", channel_state_text(p_ccb->chnl_state),
               p_ccb->chnl_state, l2c_csm_get_event_name(event), event);
>>>>>>> 15c04564
}

/*******************************************************************************
 *
 * Function         l2c_csm_config
 *
 * Description      This function handles events when the channel is in
 *                  CONFIG state.
 *
 * Returns          void
 *
 ******************************************************************************/
static void l2c_csm_config(tL2C_CCB* p_ccb, tL2CEVT event, void* p_data) {
  tL2CAP_CFG_INFO* p_cfg = (tL2CAP_CFG_INFO*)p_data;
  tL2CA_DISCONNECT_IND_CB* disconnect_ind = p_ccb->p_rcb->api.pL2CA_DisconnectInd_Cb;
  uint16_t local_cid = p_ccb->local_cid;
  uint8_t cfg_result;
  tL2C_LCB* p_lcb = p_ccb->p_lcb;
  tL2C_CCB* temp_p_ccb;
  tL2CAP_LE_CFG_INFO* p_le_cfg = (tL2CAP_LE_CFG_INFO*)p_data;

  log::debug("LCID: 0x{:04x}  st: CONFIG  evt: {}", p_ccb->local_cid, l2c_csm_get_event_name(event));

  switch (event) {
    case L2CEVT_LP_DISCONNECT_IND: /* Link was disconnected */
      log::debug("Calling Disconnect_Ind_Cb(), CID: 0x{:04x}  No Conf Needed", p_ccb->local_cid);
      l2cu_release_ccb(p_ccb);
      (*disconnect_ind)(local_cid, false);
      break;

    case L2CEVT_L2CAP_CREDIT_BASED_RECONFIG_REQ:
      /* For ecoc reconfig is handled below in l2c_ble. In case of success
       * let us notify upper layer about the reconfig
       */
      log::debug("Calling LeReconfigCompleted_Cb(), CID: 0x{:04x}", p_ccb->local_cid);

      (*p_ccb->p_rcb->api.pL2CA_CreditBasedReconfigCompleted_Cb)(p_lcb->remote_bd_addr,
                                                                 p_ccb->local_cid, false, p_le_cfg);
      break;
    case L2CEVT_L2CAP_CONFIG_REQ: /* Peer config request   */
      cfg_result = l2cu_process_peer_cfg_req(p_ccb, p_cfg);
      if (cfg_result == L2CAP_PEER_CFG_OK) {
        log::debug("Calling Config_Req_Cb(), CID: 0x{:04x}, C-bit {}", p_ccb->local_cid,
                   p_cfg->flags & L2CAP_CFG_FLAGS_MASK_CONT);
        l2c_csm_send_config_rsp_ok(p_ccb, p_cfg->flags & L2CAP_CFG_FLAGS_MASK_CONT);
        if (p_ccb->config_done & OB_CFG_DONE) {
          if (p_ccb->remote_config_rsp_result == L2CAP_CFG_OK) {
            l2c_csm_indicate_connection_open(p_ccb);
          } else {
            if (p_ccb->connection_initiator == L2CAP_INITIATOR_LOCAL) {
              (*p_ccb->p_rcb->api.pL2CA_Error_Cb)(p_ccb->local_cid, L2CAP_CFG_FAILED_NO_REASON);
              bluetooth::shim::CountCounterMetrics(
                      android::bluetooth::CodePathCounterKeyEnum::L2CAP_CONFIG_REQ_FAILURE, 1);
            }
          }
        }
      } else if (cfg_result == L2CAP_PEER_CFG_DISCONNECT) {
        /* Disconnect if channels are incompatible */
        log::debug("incompatible configurations disconnect");
        l2cu_disconnect_chnl(p_ccb);
      } else /* Return error to peer so it can renegotiate if possible */
      {
        log::debug("incompatible configurations trying reconfig");
        l2cu_send_peer_config_rsp(p_ccb, p_cfg);
      }
      break;

    case L2CEVT_L2CAP_CREDIT_BASED_RECONFIG_RSP:
      p_ccb->config_done |= OB_CFG_DONE;
      p_ccb->config_done |= RECONFIG_FLAG;
      p_ccb->chnl_state = CST_OPEN;
      alarm_cancel(p_ccb->l2c_ccb_timer);

      log::debug("Calling Config_Rsp_Cb(), CID: 0x{:04x}", p_ccb->local_cid);

      p_ccb->p_rcb->api.pL2CA_CreditBasedReconfigCompleted_Cb(p_lcb->remote_bd_addr,
                                                              p_ccb->local_cid, true, p_le_cfg);

      break;
    case L2CEVT_L2CAP_CONFIG_RSP: /* Peer config response  */
      l2cu_process_peer_cfg_rsp(p_ccb, p_cfg);

      /* TBD: When config options grow beyond minimum MTU (48 bytes)
       *      logic needs to be added to handle responses with
       *      continuation bit set in flags field.
       *       1. Send additional config request out until C-bit is cleared in
       * response
       */
      p_ccb->config_done |= OB_CFG_DONE;

      if (p_ccb->config_done & IB_CFG_DONE) {
        /* Verify two sides are in compatible modes before continuing */
        if (p_ccb->our_cfg.fcr.mode != p_ccb->peer_cfg.fcr.mode) {
          l2cu_send_peer_disc_req(p_ccb);
<<<<<<< HEAD
          log::warn("Calling Disconnect_Ind_Cb(Incompatible CFG), CID: 0x{:04x}  No Conf Needed", p_ccb->local_cid);
=======
          log::warn(
                  "Calling Disconnect_Ind_Cb(Incompatible CFG), CID: 0x{:04x}  No "
                  "Conf Needed",
                  p_ccb->local_cid);
>>>>>>> 15c04564
          l2cu_release_ccb(p_ccb);
          (*disconnect_ind)(local_cid, false);
          break;
        }

        p_ccb->config_done |= RECONFIG_FLAG;
        p_ccb->chnl_state = CST_OPEN;
        l2c_link_adjust_chnl_allocation();
        alarm_cancel(p_ccb->l2c_ccb_timer);

        /* If using eRTM and waiting for an ACK, restart the ACK timer */
        if (p_ccb->fcrb.wait_ack) {
          l2c_fcr_start_timer(p_ccb);
        }

        /*
         ** check p_ccb->our_cfg.fcr.mon_tout and
         *p_ccb->our_cfg.fcr.rtrans_tout
         ** we may set them to zero when sending config request during
         *renegotiation
         */
        if ((p_ccb->our_cfg.fcr.mode == L2CAP_FCR_ERTM_MODE) &&
            ((p_ccb->our_cfg.fcr.mon_tout == 0) || (p_ccb->our_cfg.fcr.rtrans_tout))) {
          l2c_fcr_adj_monitor_retran_timeout(p_ccb);
        }

        /* See if we can forward anything on the hold queue */
        if (!fixed_queue_is_empty(p_ccb->xmit_hold_q)) {
          l2c_link_check_send_pkts(p_ccb->p_lcb, 0, NULL);
        }
      }

      if (p_ccb->config_done & RECONFIG_FLAG) {
        // Notify only once
        bluetooth::shim::GetSnoopLogger()->SetL2capChannelOpen(
                p_ccb->p_lcb->Handle(), p_ccb->local_cid, p_ccb->remote_cid, p_ccb->p_rcb->psm,
                p_ccb->peer_cfg.fcr.mode != L2CAP_FCR_BASIC_MODE);
      }

      log::debug("Calling Config_Rsp_Cb(), CID: 0x{:04x}", p_ccb->local_cid);
      p_ccb->remote_config_rsp_result = p_cfg->result;
      if (p_ccb->config_done & IB_CFG_DONE) {
        l2c_csm_indicate_connection_open(p_ccb);
      }
      break;

    case L2CEVT_L2CAP_CONFIG_RSP_NEG: /* Peer config error rsp */
                                      /* Disable the Timer */
      alarm_cancel(p_ccb->l2c_ccb_timer);

      /* If failure was channel mode try to renegotiate */
      if (!l2c_fcr_renegotiate_chan(p_ccb, p_cfg)) {
<<<<<<< HEAD
        log::debug("Calling Config_Rsp_Cb(), CID: 0x{:04x}, Failure: {}", p_ccb->local_cid, p_cfg->result);
=======
        log::debug("Calling Config_Rsp_Cb(), CID: 0x{:04x}, Failure: {}", p_ccb->local_cid,
                   p_cfg->result);
>>>>>>> 15c04564
        if (p_ccb->connection_initiator == L2CAP_INITIATOR_LOCAL) {
          (*p_ccb->p_rcb->api.pL2CA_Error_Cb)(p_ccb->local_cid, L2CAP_CFG_FAILED_NO_REASON);
          bluetooth::shim::CountCounterMetrics(
                  android::bluetooth::CodePathCounterKeyEnum::L2CAP_CONFIG_RSP_NEG, 1);
        }
      }
      break;

    case L2CEVT_L2CAP_DISCONNECT_REQ: /* Peer disconnected request */
      alarm_set_on_mloop(p_ccb->l2c_ccb_timer, L2CAP_CHNL_DISCONNECT_TIMEOUT_MS,
                         l2c_ccb_timer_timeout, p_ccb);
      p_ccb->chnl_state = CST_W4_L2CA_DISCONNECT_RSP;
      log::debug("Calling Disconnect_Ind_Cb(), CID: 0x{:04x}  Conf Needed", p_ccb->local_cid);
      (*p_ccb->p_rcb->api.pL2CA_DisconnectInd_Cb)(p_ccb->local_cid, true);
      l2c_csm_send_disconnect_rsp(p_ccb);
      break;

    case L2CEVT_L2CA_CREDIT_BASED_RECONFIG_REQ:
      l2cu_send_credit_based_reconfig_req(p_ccb, (tL2CAP_LE_CFG_INFO*)p_data);
      alarm_set_on_mloop(p_ccb->l2c_ccb_timer, L2CAP_CHNL_CFG_TIMEOUT_MS, l2c_ccb_timer_timeout,
                         p_ccb);
      break;
    case L2CEVT_L2CA_CONFIG_REQ: /* Upper layer config req   */
      l2cu_process_our_cfg_req(p_ccb, p_cfg);
      l2cu_send_peer_config_req(p_ccb, p_cfg);
      alarm_set_on_mloop(p_ccb->l2c_ccb_timer, L2CAP_CHNL_CFG_TIMEOUT_MS, l2c_ccb_timer_timeout,
                         p_ccb);
      break;

    case L2CEVT_L2CA_CONFIG_RSP: /* Upper layer config rsp   */
      l2cu_process_our_cfg_rsp(p_ccb, p_cfg);

      p_ccb->config_done |= IB_CFG_DONE;

      if (p_ccb->config_done & OB_CFG_DONE) {
        /* Verify two sides are in compatible modes before continuing */
        if (p_ccb->our_cfg.fcr.mode != p_ccb->peer_cfg.fcr.mode) {
          l2cu_send_peer_disc_req(p_ccb);
<<<<<<< HEAD
          log::warn("Calling Disconnect_Ind_Cb(Incompatible CFG), CID: 0x{:04x}  No Conf Needed", p_ccb->local_cid);
=======
          log::warn(
                  "Calling Disconnect_Ind_Cb(Incompatible CFG), CID: 0x{:04x}  No "
                  "Conf Needed",
                  p_ccb->local_cid);
>>>>>>> 15c04564
          l2cu_release_ccb(p_ccb);
          (*disconnect_ind)(local_cid, false);
          break;
        }

        p_ccb->config_done |= RECONFIG_FLAG;
        p_ccb->chnl_state = CST_OPEN;
        l2c_link_adjust_chnl_allocation();
        alarm_cancel(p_ccb->l2c_ccb_timer);
      }

      l2cu_send_peer_config_rsp(p_ccb, p_cfg);

      /* If using eRTM and waiting for an ACK, restart the ACK timer */
      if (p_ccb->fcrb.wait_ack) {
        l2c_fcr_start_timer(p_ccb);
      }

      if (p_ccb->config_done & RECONFIG_FLAG) {
        // Notify only once
        bluetooth::shim::GetSnoopLogger()->SetL2capChannelOpen(
                p_ccb->p_lcb->Handle(), p_ccb->local_cid, p_ccb->remote_cid, p_ccb->p_rcb->psm,
                p_ccb->peer_cfg.fcr.mode != L2CAP_FCR_BASIC_MODE);
      }

      /* See if we can forward anything on the hold queue */
      if ((p_ccb->chnl_state == CST_OPEN) && (!fixed_queue_is_empty(p_ccb->xmit_hold_q))) {
        l2c_link_check_send_pkts(p_ccb->p_lcb, 0, NULL);
      }
      break;

    case L2CEVT_L2CA_DISCONNECT_REQ: /* Upper wants to disconnect */
      l2cu_send_peer_disc_req(p_ccb);
      p_ccb->chnl_state = CST_W4_L2CAP_DISCONNECT_RSP;
      alarm_set_on_mloop(p_ccb->l2c_ccb_timer, L2CAP_CHNL_DISCONNECT_TIMEOUT_MS,
                         l2c_ccb_timer_timeout, p_ccb);
      break;

    case L2CEVT_L2CAP_DATA: /* Peer data packet rcvd    */
      log::debug("Calling DataInd_Cb(), CID: 0x{:04x}", p_ccb->local_cid);
      if (p_ccb->local_cid >= L2CAP_FIRST_FIXED_CHNL && p_ccb->local_cid <= L2CAP_LAST_FIXED_CHNL) {
        if (p_ccb->local_cid < L2CAP_BASE_APPL_CID) {
          if (l2cb.fixed_reg[p_ccb->local_cid - L2CAP_FIRST_FIXED_CHNL].pL2CA_FixedData_Cb !=
              nullptr) {
            p_ccb->metrics.rx(static_cast<BT_HDR*>(p_data)->len);
            (*l2cb.fixed_reg[p_ccb->local_cid - L2CAP_FIRST_FIXED_CHNL].pL2CA_FixedData_Cb)(
                    p_ccb->local_cid, p_ccb->p_lcb->remote_bd_addr, (BT_HDR*)p_data);
          } else {
            if (p_data != nullptr) {
              osi_free_and_reset(&p_data);
            }
          }
          break;
        }
      }
      if (p_data) {
        p_ccb->metrics.rx(static_cast<BT_HDR*>(p_data)->len);
      }
      (*p_ccb->p_rcb->api.pL2CA_DataInd_Cb)(p_ccb->local_cid, (BT_HDR*)p_data);
      break;

    case L2CEVT_L2CA_DATA_WRITE: /* Upper layer data to send */
      if (p_ccb->config_done & OB_CFG_DONE) {
        l2c_enqueue_peer_data(p_ccb, (BT_HDR*)p_data);
      } else {
        osi_free(p_data);
      }
      break;

    case L2CEVT_TIMEOUT:
      if (p_ccb->ecoc) {
        for (temp_p_ccb = p_lcb->ccb_queue.p_first_ccb; temp_p_ccb;
             temp_p_ccb = temp_p_ccb->p_next_ccb) {
          if ((temp_p_ccb->in_use) && (temp_p_ccb->reconfig_started)) {
            (*temp_p_ccb->p_rcb->api.pL2CA_DisconnectInd_Cb)(temp_p_ccb->local_cid, false);
            l2cu_release_ccb(temp_p_ccb);
          }
        }

        acl_disconnect_from_handle(p_ccb->p_lcb->Handle(), HCI_ERR_CONN_CAUSE_LOCAL_HOST,
                                   "stack::l2cap::l2c_csm::l2c_csm_config timeout");
        return;
      }

      l2cu_send_peer_disc_req(p_ccb);
      log::debug("Calling Disconnect_Ind_Cb(), CID: 0x{:04x}  No Conf Needed", p_ccb->local_cid);
      l2cu_release_ccb(p_ccb);
      (*disconnect_ind)(local_cid, false);
      break;
    default:
      log::error("Handling unexpected event:{}", l2c_csm_get_event_name(event));
  }
<<<<<<< HEAD
  log::verbose("Exit chnl_state={} [{}], event={} [{}]", channel_state_text(p_ccb->chnl_state), p_ccb->chnl_state, l2c_csm_get_event_name(event), event);
=======
  log::verbose("Exit chnl_state={} [{}], event={} [{}]", channel_state_text(p_ccb->chnl_state),
               p_ccb->chnl_state, l2c_csm_get_event_name(event), event);
>>>>>>> 15c04564
}

/*******************************************************************************
 *
 * Function         l2c_csm_open
 *
 * Description      This function handles events when the channel is in
 *                  OPEN state.
 *
 * Returns          void
 *
 ******************************************************************************/
static void l2c_csm_open(tL2C_CCB* p_ccb, tL2CEVT event, void* p_data) {
  uint16_t local_cid = p_ccb->local_cid;
  tL2CAP_CFG_INFO* p_cfg;
  tL2C_CHNL_STATE tempstate;
  uint8_t tempcfgdone;
  uint8_t cfg_result = L2CAP_PEER_CFG_DISCONNECT;
  uint16_t credit = 0;
  tL2CAP_LE_CFG_INFO* p_le_cfg = (tL2CAP_LE_CFG_INFO*)p_data;

  log::verbose("LCID: 0x{:04x}  st: OPEN  evt: {}", p_ccb->local_cid, l2c_csm_get_event_name(event));

  switch (event) {
    case L2CEVT_LP_DISCONNECT_IND: /* Link was disconnected */
      log::debug("Calling Disconnect_Ind_Cb(), CID: 0x{:04x}  No Conf Needed", p_ccb->local_cid);
      power_telemetry::GetInstance().LogChannelDisconnected(
              p_ccb->p_rcb->psm, p_ccb->local_cid, p_ccb->remote_id, p_ccb->p_lcb->remote_bd_addr);
      l2cu_release_ccb(p_ccb);
      if (p_ccb->p_rcb) {
        (*p_ccb->p_rcb->api.pL2CA_DisconnectInd_Cb)(local_cid, false);
      }
      break;

    case L2CEVT_L2CAP_CREDIT_BASED_RECONFIG_REQ:
      /* For ecoc reconfig is handled below in l2c_ble. In case of success
       * let us notify upper layer about the reconfig
       */
      if (p_le_cfg) {
        log::debug("Calling LeReconfigCompleted_Cb(), CID: 0x{:04x}", p_ccb->local_cid);
        (*p_ccb->p_rcb->api.pL2CA_CreditBasedReconfigCompleted_Cb)(
                p_ccb->p_lcb->remote_bd_addr, p_ccb->local_cid, false, p_le_cfg);
      }
      break;

    case L2CEVT_L2CAP_CONFIG_REQ: /* Peer config request   */
      p_cfg = (tL2CAP_CFG_INFO*)p_data;

      tempstate = p_ccb->chnl_state;
      tempcfgdone = p_ccb->config_done;
      p_ccb->chnl_state = CST_CONFIG;
      // clear cached configuration in case reconfig takes place later
      p_ccb->peer_cfg.mtu_present = false;
      p_ccb->peer_cfg.flush_to_present = false;
      p_ccb->peer_cfg.qos_present = false;
      p_ccb->config_done &= ~IB_CFG_DONE;

      alarm_set_on_mloop(p_ccb->l2c_ccb_timer, L2CAP_CHNL_CFG_TIMEOUT_MS, l2c_ccb_timer_timeout,
                         p_ccb);
      if (p_cfg) {
        cfg_result = l2cu_process_peer_cfg_req(p_ccb, p_cfg);
      }
      if (cfg_result == L2CAP_PEER_CFG_OK) {
        (*p_ccb->p_rcb->api.pL2CA_ConfigInd_Cb)(p_ccb->local_cid, p_cfg);
        l2c_csm_send_config_rsp_ok(p_ccb, p_cfg->flags & L2CAP_CFG_FLAGS_MASK_CONT);
      }

      /* Error in config parameters: reset state and config flag */
      else if (cfg_result == L2CAP_PEER_CFG_UNACCEPTABLE) {
        alarm_cancel(p_ccb->l2c_ccb_timer);
        p_ccb->chnl_state = tempstate;
        p_ccb->config_done = tempcfgdone;
        l2cu_send_peer_config_rsp(p_ccb, p_cfg);
      } else /* L2CAP_PEER_CFG_DISCONNECT */
      {
        /* Disconnect if channels are incompatible
         * Note this should not occur if reconfigure
         * since this should have never passed original config.
         */
        l2cu_disconnect_chnl(p_ccb);
      }
      break;

    case L2CEVT_L2CAP_DISCONNECT_REQ: /* Peer disconnected request */
      if (p_ccb->p_lcb->transport != BT_TRANSPORT_LE) {
        if (!BTM_SetLinkPolicyActiveMode(p_ccb->p_lcb->remote_bd_addr)) {
          log::warn("Unable to set link policy active");
        }
      }

      p_ccb->chnl_state = CST_W4_L2CA_DISCONNECT_RSP;
      alarm_set_on_mloop(p_ccb->l2c_ccb_timer, L2CAP_CHNL_DISCONNECT_TIMEOUT_MS,
                         l2c_ccb_timer_timeout, p_ccb);
      log::debug("Calling Disconnect_Ind_Cb(), CID: 0x{:04x}  Conf Needed", p_ccb->local_cid);
      power_telemetry::GetInstance().LogChannelDisconnected(
              p_ccb->p_rcb->psm, p_ccb->local_cid, p_ccb->remote_id, p_ccb->p_lcb->remote_bd_addr);
      (*p_ccb->p_rcb->api.pL2CA_DisconnectInd_Cb)(p_ccb->local_cid, true);
      l2c_csm_send_disconnect_rsp(p_ccb);
      break;

    case L2CEVT_L2CAP_DATA: /* Peer data packet rcvd    */
      if (p_data && (p_ccb->p_rcb)) {
        uint16_t package_len = ((BT_HDR*)p_data)->len;
        if (p_ccb->p_rcb->api.pL2CA_DataInd_Cb) {
          p_ccb->metrics.rx(static_cast<BT_HDR*>(p_data)->len);
          (*p_ccb->p_rcb->api.pL2CA_DataInd_Cb)(p_ccb->local_cid, (BT_HDR*)p_data);
        }

        power_telemetry::GetInstance().LogRxBytes(p_ccb->p_rcb->psm, p_ccb->local_cid,
                                                  p_ccb->remote_id, p_ccb->p_lcb->remote_bd_addr,
                                                  package_len);
      }
      break;

    case L2CEVT_L2CA_DISCONNECT_REQ: /* Upper wants to disconnect */
      if (p_ccb->p_lcb->transport != BT_TRANSPORT_LE) {
        /* Make sure we are not in sniff mode */
        if (!BTM_SetLinkPolicyActiveMode(p_ccb->p_lcb->remote_bd_addr)) {
          log::warn("Unable to set link policy active");
        }
      }
      power_telemetry::GetInstance().LogChannelDisconnected(
              p_ccb->p_rcb->psm, p_ccb->local_cid, p_ccb->remote_id, p_ccb->p_lcb->remote_bd_addr);
      if (p_ccb->p_lcb->transport == BT_TRANSPORT_LE) {
        l2cble_send_peer_disc_req(p_ccb);
      } else {
        l2cu_send_peer_disc_req(p_ccb);
      }

      p_ccb->chnl_state = CST_W4_L2CAP_DISCONNECT_RSP;
      alarm_set_on_mloop(p_ccb->l2c_ccb_timer, L2CAP_CHNL_DISCONNECT_TIMEOUT_MS,
                         l2c_ccb_timer_timeout, p_ccb);
      break;

    case L2CEVT_L2CA_DATA_WRITE: /* Upper layer data to send */
      if (p_data) {
        uint16_t package_len = ((BT_HDR*)p_data)->len;
        l2c_enqueue_peer_data(p_ccb, (BT_HDR*)p_data);
        l2c_link_check_send_pkts(p_ccb->p_lcb, 0, NULL);
        power_telemetry::GetInstance().LogTxBytes(p_ccb->p_rcb->psm, p_ccb->local_cid,
                                                  p_ccb->remote_id, p_ccb->p_lcb->remote_bd_addr,
                                                  package_len);
      }
      break;

    case L2CEVT_L2CA_CREDIT_BASED_RECONFIG_REQ:
      p_ccb->chnl_state = CST_CONFIG;
      p_ccb->config_done &= ~OB_CFG_DONE;

      if (p_data) {
        l2cu_send_credit_based_reconfig_req(p_ccb, (tL2CAP_LE_CFG_INFO*)p_data);

        alarm_set_on_mloop(p_ccb->l2c_ccb_timer, L2CAP_CHNL_CFG_TIMEOUT_MS, l2c_ccb_timer_timeout,
                           p_ccb);
      }
      break;

    case L2CEVT_L2CA_CONFIG_REQ: /* Upper layer config req   */
<<<<<<< HEAD
      log::error("Dropping L2CAP re-config request because there is no usage and should not be invoked");
=======
      log::error(
              "Dropping L2CAP re-config request because there is no usage and "
              "should not be invoked");
>>>>>>> 15c04564
      break;

    case L2CEVT_TIMEOUT:
      /* Process the monitor/retransmission time-outs in flow control/retrans
       * mode */
      if (p_ccb->peer_cfg.fcr.mode == L2CAP_FCR_ERTM_MODE) {
        l2c_fcr_proc_tout(p_ccb);
      }
      break;

    case L2CEVT_ACK_TIMEOUT:
      l2c_fcr_proc_ack_tout(p_ccb);
      break;

    case L2CEVT_L2CA_SEND_FLOW_CONTROL_CREDIT:
      if (p_data) {
        log::debug("Sending credit");
        credit = *(uint16_t*)p_data;
        l2cble_send_flow_control_credit(p_ccb, credit);
      }
      break;

    case L2CEVT_L2CAP_RECV_FLOW_CONTROL_CREDIT:
      if (p_data) {
        credit = *(uint16_t*)p_data;
        log::debug("Credits received {}", credit);
        if ((p_ccb->peer_conn_cfg.credits + credit) > L2CAP_LE_CREDIT_MAX) {
          /* we have received credits more than max coc credits,
           * so disconnecting the Le Coc Channel
           */
          l2cble_send_peer_disc_req(p_ccb);
        } else {
          p_ccb->peer_conn_cfg.credits += credit;
          l2c_link_check_send_pkts(p_ccb->p_lcb, 0, NULL);
        }
      }
      break;
    default:
      log::error("Handling unexpected event:{}", l2c_csm_get_event_name(event));
  }
<<<<<<< HEAD
  log::verbose("Exit chnl_state={} [{}], event={} [{}]", channel_state_text(p_ccb->chnl_state), p_ccb->chnl_state, l2c_csm_get_event_name(event), event);
=======
  log::verbose("Exit chnl_state={} [{}], event={} [{}]", channel_state_text(p_ccb->chnl_state),
               p_ccb->chnl_state, l2c_csm_get_event_name(event), event);
>>>>>>> 15c04564
}

/*******************************************************************************
 *
 * Function         l2c_csm_w4_l2cap_disconnect_rsp
 *
 * Description      This function handles events when the channel is in
 *                  CST_W4_L2CAP_DISCONNECT_RSP state.
 *
 * Returns          void
 *
 ******************************************************************************/
static void l2c_csm_w4_l2cap_disconnect_rsp(tL2C_CCB* p_ccb, tL2CEVT event, void* p_data) {
  tL2CA_DISCONNECT_CFM_CB* disconnect_cfm = p_ccb->p_rcb->api.pL2CA_DisconnectCfm_Cb;
  uint16_t local_cid = p_ccb->local_cid;

  log::debug("LCID: 0x{:04x}  st: W4_L2CAP_DISC_RSP  evt: {}", p_ccb->local_cid, l2c_csm_get_event_name(event));

  switch (event) {
    case L2CEVT_L2CAP_DISCONNECT_RSP: /* Peer disconnect response */
      l2cu_release_ccb(p_ccb);
      if (disconnect_cfm != nullptr) {
        (*disconnect_cfm)(local_cid, L2CAP_DISC_OK);
      }
      break;

    case L2CEVT_L2CAP_DISCONNECT_REQ: /* Peer disconnect request  */
      l2cu_send_peer_disc_rsp(p_ccb->p_lcb, p_ccb->remote_id, p_ccb->local_cid, p_ccb->remote_cid);
      l2cu_release_ccb(p_ccb);
      if (disconnect_cfm != nullptr) {
        (*disconnect_cfm)(local_cid, L2CAP_DISC_OK);
      }
      break;

    case L2CEVT_LP_DISCONNECT_IND: /* Link was disconnected */
    case L2CEVT_TIMEOUT:           /* Timeout */
      l2cu_release_ccb(p_ccb);
      if (disconnect_cfm != nullptr) {
        (*disconnect_cfm)(local_cid, L2CAP_DISC_TIMEOUT);
      }

      break;

    case L2CEVT_L2CAP_DATA:      /* Peer data packet rcvd    */
    case L2CEVT_L2CA_DATA_WRITE: /* Upper layer data to send */
      osi_free(p_data);
      break;
    default:
      log::error("Handling unexpected event:{}", l2c_csm_get_event_name(event));
  }
<<<<<<< HEAD
  log::verbose("Exit chnl_state={} [{}], event={} [{}]", channel_state_text(p_ccb->chnl_state), p_ccb->chnl_state, l2c_csm_get_event_name(event), event);
=======
  log::verbose("Exit chnl_state={} [{}], event={} [{}]", channel_state_text(p_ccb->chnl_state),
               p_ccb->chnl_state, l2c_csm_get_event_name(event), event);
>>>>>>> 15c04564
}

/*******************************************************************************
 *
 * Function         l2c_csm_w4_l2ca_disconnect_rsp
 *
 * Description      This function handles events when the channel is in
 *                  CST_W4_L2CA_DISCONNECT_RSP state.
 *
 * Returns          void
 *
 ******************************************************************************/
static void l2c_csm_w4_l2ca_disconnect_rsp(tL2C_CCB* p_ccb, tL2CEVT event, void* p_data) {
  tL2CA_DISCONNECT_IND_CB* disconnect_ind = p_ccb->p_rcb->api.pL2CA_DisconnectInd_Cb;
  uint16_t local_cid = p_ccb->local_cid;

  log::debug("LCID: 0x{:04x}  st: W4_L2CA_DISC_RSP  evt: {}", p_ccb->local_cid, l2c_csm_get_event_name(event));

  switch (event) {
    case L2CEVT_LP_DISCONNECT_IND: /* Link was disconnected */
      log::debug("Calling Disconnect_Ind_Cb(), CID: 0x{:04x}  No Conf Needed", p_ccb->local_cid);
      l2cu_release_ccb(p_ccb);
      (*disconnect_ind)(local_cid, false);
      break;

    case L2CEVT_TIMEOUT:
<<<<<<< HEAD
      l2cu_send_peer_disc_rsp(p_ccb->p_lcb, p_ccb->remote_id, p_ccb->local_cid,
                              p_ccb->remote_cid);
=======
      l2cu_send_peer_disc_rsp(p_ccb->p_lcb, p_ccb->remote_id, p_ccb->local_cid, p_ccb->remote_cid);
>>>>>>> 15c04564
      log::debug("Calling Disconnect_Ind_Cb(), CID: 0x{:04x}  No Conf Needed", p_ccb->local_cid);
      l2cu_release_ccb(p_ccb);
      (*disconnect_ind)(local_cid, false);
      break;

    case L2CEVT_L2CA_DISCONNECT_REQ: /* Upper disconnect request */
    case L2CEVT_L2CA_DISCONNECT_RSP: /* Upper disconnect response */
      l2cu_send_peer_disc_rsp(p_ccb->p_lcb, p_ccb->remote_id, p_ccb->local_cid, p_ccb->remote_cid);
      l2cu_release_ccb(p_ccb);
      break;

    case L2CEVT_L2CAP_DATA:      /* Peer data packet rcvd    */
    case L2CEVT_L2CA_DATA_WRITE: /* Upper layer data to send */
      osi_free(p_data);
      break;
    default:
      log::error("Handling unexpected event:{}", l2c_csm_get_event_name(event));
  }
<<<<<<< HEAD
  log::verbose("Exit chnl_state={} [{}], event={} [{}]", channel_state_text(p_ccb->chnl_state), p_ccb->chnl_state, l2c_csm_get_event_name(event), event);
=======
  log::verbose("Exit chnl_state={} [{}], event={} [{}]", channel_state_text(p_ccb->chnl_state),
               p_ccb->chnl_state, l2c_csm_get_event_name(event), event);
>>>>>>> 15c04564
}

/*******************************************************************************
 *
 * Function         l2c_csm_get_event_name
 *
 * Description      This function returns the event name.
 *
 * NOTE             conditionally compiled to save memory.
 *
 * Returns          pointer to the name
 *
 ******************************************************************************/
static const char* l2c_csm_get_event_name(tL2CEVT event) {
  switch (event) {
    case L2CEVT_LP_CONNECT_CFM: /* Lower layer connect confirm          */
      return "LOWER_LAYER_CONNECT_CFM";
    case L2CEVT_LP_CONNECT_CFM_NEG: /* Lower layer connect confirm (failed) */
      return "LOWER_LAYER_CONNECT_CFM_NEG";
    case L2CEVT_LP_CONNECT_IND: /* Lower layer connect indication       */
      return "LOWER_LAYER_CONNECT_IND";
    case L2CEVT_LP_DISCONNECT_IND: /* Lower layer disconnect indication    */
      return "LOWER_LAYER_DISCONNECT_IND";

    case L2CEVT_SEC_COMP: /* Security cleared successfully        */
      return "SECURITY_COMPLETE";
    case L2CEVT_SEC_COMP_NEG: /* Security procedure failed            */
      return "SECURITY_COMPLETE_NEG";

    case L2CEVT_L2CAP_CONNECT_REQ: /* Peer connection request              */
      return "PEER_CONNECT_REQ";
    case L2CEVT_L2CAP_CONNECT_RSP: /* Peer connection response             */
      return "PEER_CONNECT_RSP";
    case L2CEVT_L2CAP_CONNECT_RSP_PND: /* Peer connection response pending */
      return "PEER_CONNECT_RSP_PND";
    case L2CEVT_L2CAP_CONNECT_RSP_NEG: /* Peer connection response (failed) */
      return "PEER_CONNECT_RSP_NEG";
    case L2CEVT_L2CAP_CONFIG_REQ: /* Peer configuration request           */
      return "PEER_CONFIG_REQ";
    case L2CEVT_L2CAP_CONFIG_RSP: /* Peer configuration response          */
      return "PEER_CONFIG_RSP";
    case L2CEVT_L2CAP_CONFIG_RSP_NEG: /* Peer configuration response (failed) */
      return "PEER_CONFIG_RSP_NEG";
    case L2CEVT_L2CAP_DISCONNECT_REQ: /* Peer disconnect request              */
      return "PEER_DISCONNECT_REQ";
    case L2CEVT_L2CAP_DISCONNECT_RSP: /* Peer disconnect response             */
      return "PEER_DISCONNECT_RSP";
    case L2CEVT_L2CAP_DATA: /* Peer data                            */
      return "PEER_DATA";

    case L2CEVT_L2CA_CONNECT_REQ: /* Upper layer connect request          */
      return "UPPER_LAYER_CONNECT_REQ";
    case L2CEVT_L2CA_CONNECT_RSP: /* Upper layer connect response         */
      return "UPPER_LAYER_CONNECT_RSP";
    case L2CEVT_L2CA_CONNECT_RSP_NEG: /* Upper layer connect response (failed)*/
      return "UPPER_LAYER_CONNECT_RSP_NEG";
    case L2CEVT_L2CA_CONFIG_REQ: /* Upper layer config request           */
      return "UPPER_LAYER_CONFIG_REQ";
    case L2CEVT_L2CA_CONFIG_RSP: /* Upper layer config response          */
      return "UPPER_LAYER_CONFIG_RSP";
    case L2CEVT_L2CA_DISCONNECT_REQ: /* Upper layer disconnect request       */
      return "UPPER_LAYER_DISCONNECT_REQ";
    case L2CEVT_L2CA_DISCONNECT_RSP: /* Upper layer disconnect response      */
      return "UPPER_LAYER_DISCONNECT_RSP";
    case L2CEVT_L2CA_DATA_READ: /* Upper layer data read                */
      return "UPPER_LAYER_DATA_READ";
    case L2CEVT_L2CA_DATA_WRITE: /* Upper layer data write               */
      return "UPPER_LAYER_DATA_WRITE";
    case L2CEVT_TIMEOUT: /* Timeout                              */
      return "TIMEOUT";
    case L2CEVT_SEC_RE_SEND_CMD:
      return "SEC_RE_SEND_CMD";
    case L2CEVT_L2CAP_INFO_RSP: /* Peer information response            */
      return "L2CEVT_L2CAP_INFO_RSP";
    case L2CEVT_ACK_TIMEOUT:
      return "L2CEVT_ACK_TIMEOUT";
    case L2CEVT_L2CA_SEND_FLOW_CONTROL_CREDIT: /* Upper layer send credit packet
                                                */
      return "SEND_FLOW_CONTROL_CREDIT";
    case L2CEVT_L2CA_CREDIT_BASED_CONNECT_REQ: /* Upper layer credit based
                                                  connect request */
      return "SEND_CREDIT_BASED_CONNECT_REQ";
    case L2CEVT_L2CA_CREDIT_BASED_CONNECT_RSP: /* Upper layer credit based
                                                  connect response */
      return "SEND_CREDIT_BASED_CONNECT_RSP";
    case L2CEVT_L2CA_CREDIT_BASED_CONNECT_RSP_NEG: /* Upper layer credit based
                                                      connect response
                                                      (failed)*/
      return "SEND_CREDIT_BASED_CONNECT_RSP_NEG";
    case L2CEVT_L2CA_CREDIT_BASED_RECONFIG_REQ: /* Upper layer credit based
                                                   reconfig request */
      return "SEND_CREDIT_BASED_RECONFIG_REQ";
    case L2CEVT_L2CAP_RECV_FLOW_CONTROL_CREDIT: /* Peer send credit packet */
      return "RECV_FLOW_CONTROL_CREDIT";
    case L2CEVT_L2CAP_CREDIT_BASED_CONNECT_REQ: /* Peer send credit based
                                                   connect request */
      return "RECV_CREDIT_BASED_CONNECT_REQ";
    case L2CEVT_L2CAP_CREDIT_BASED_CONNECT_RSP: /* Peer send credit based
                                                   connect response */
      return "RECV_CREDIT_BASED_CONNECT_RSP";
    case L2CEVT_L2CAP_CREDIT_BASED_CONNECT_RSP_NEG: /* Peer send reject credit
                                                       based connect response */
      return "RECV_CREDIT_BASED_CONNECT_RSP_NEG";
    case L2CEVT_L2CAP_CREDIT_BASED_RECONFIG_REQ: /* Peer send credit based
                                                    reconfig request */
      return "RECV_CREDIT_BASED_RECONFIG_REQ";
    case L2CEVT_L2CAP_CREDIT_BASED_RECONFIG_RSP: /* Peer send credit based
                                                    reconfig response */
      return "RECV_CREDIT_BASED_RECONFIG_RSP";
    default:
      return "???? UNKNOWN EVENT";
  }
}

/*******************************************************************************
 *
 * Function         l2c_enqueue_peer_data
 *
 * Description      Enqueues data destined for the peer in the ccb. Handles
 *                  FCR segmentation and checks for congestion.
 *
 * Returns          void
 *
 ******************************************************************************/
void l2c_enqueue_peer_data(tL2C_CCB* p_ccb, BT_HDR* p_buf) {
  log::assert_that(p_ccb != nullptr, "assert failed: p_ccb != nullptr");

  p_ccb->metrics.tx(p_buf->len);

  uint8_t* p;

  if (p_ccb->peer_cfg.fcr.mode != L2CAP_FCR_BASIC_MODE) {
    p_buf->event = 0;
  } else {
    /* Save the channel ID for faster counting */
    p_buf->event = p_ccb->local_cid;

    /* Step back to add the L2CAP header */
    p_buf->offset -= L2CAP_PKT_OVERHEAD;
    p_buf->len += L2CAP_PKT_OVERHEAD;

    /* Set the pointer to the beginning of the data */
    p = (uint8_t*)(p_buf + 1) + p_buf->offset;

    /* Now the L2CAP header */
    UINT16_TO_STREAM(p, p_buf->len - L2CAP_PKT_OVERHEAD);
    UINT16_TO_STREAM(p, p_ccb->remote_cid);
  }

  if (p_ccb->xmit_hold_q == NULL) {
<<<<<<< HEAD
    log::error("empty queue: p_ccb = {} p_ccb->in_use = {} p_ccb->chnl_state = {} p_ccb->local_cid = {} p_ccb->remote_cid = {}", fmt::ptr(p_ccb), p_ccb->in_use, p_ccb->chnl_state, p_ccb->local_cid, p_ccb->remote_cid);
=======
    log::error(
            "empty queue: p_ccb = {} p_ccb->in_use = {} p_ccb->chnl_state = {} "
            "p_ccb->local_cid = {} p_ccb->remote_cid = {}",
            fmt::ptr(p_ccb), p_ccb->in_use, p_ccb->chnl_state, p_ccb->local_cid, p_ccb->remote_cid);
>>>>>>> 15c04564
  } else {
    fixed_queue_enqueue(p_ccb->xmit_hold_q, p_buf);
  }

  l2cu_check_channel_congestion(p_ccb);

  /* if new packet is higher priority than serving ccb and it is not overrun */
  if ((p_ccb->p_lcb->rr_pri > p_ccb->ccb_priority) &&
      (p_ccb->p_lcb->rr_serv[p_ccb->ccb_priority].quota > 0)) {
    /* send out higher priority packet */
    p_ccb->p_lcb->rr_pri = p_ccb->ccb_priority;
  }

  /* if we are doing a round robin scheduling, set the flag */
  if (p_ccb->p_lcb->link_xmit_quota == 0) {
    l2cb.check_round_robin = true;
  }
}<|MERGE_RESOLUTION|>--- conflicted
+++ resolved
@@ -26,7 +26,6 @@
 #include <base/functional/callback.h>
 #include <bluetooth/log.h>
 #include <frameworks/proto_logging/stats/enums/bluetooth/enums.pb.h>
-#include <bluetooth/log.h>
 
 #include <string>
 
@@ -200,18 +199,15 @@
   tL2CA_DISCONNECT_IND_CB* disconnect_ind;
 
   if (p_ccb->p_rcb == NULL) {
-<<<<<<< HEAD
-    log::error("LCID: 0x{:04x}  st: CLOSED  evt: {} p_rcb == NULL", p_ccb->local_cid, l2c_csm_get_event_name(event));
-=======
     log::error("LCID: 0x{:04x}  st: CLOSED  evt: {} p_rcb == NULL", p_ccb->local_cid,
                l2c_csm_get_event_name(event));
->>>>>>> 15c04564
     return;
   }
 
   disconnect_ind = p_ccb->p_rcb->api.pL2CA_DisconnectInd_Cb;
 
-  log::debug("LCID: 0x{:04x}  st: CLOSED  evt: {}", p_ccb->local_cid, l2c_csm_get_event_name(event));
+  log::debug("LCID: 0x{:04x}  st: CLOSED  evt: {}", p_ccb->local_cid,
+             l2c_csm_get_event_name(event));
 
   switch (event) {
     case L2CEVT_LP_DISCONNECT_IND: /* Link was disconnected */
@@ -353,12 +349,8 @@
     default:
       log::error("Handling unexpected event:{}", l2c_csm_get_event_name(event));
   }
-<<<<<<< HEAD
-  log::verbose("Exit chnl_state={} [{}], event={} [{}]", channel_state_text(p_ccb->chnl_state), p_ccb->chnl_state, l2c_csm_get_event_name(event), event);
-=======
   log::verbose("Exit chnl_state={} [{}], event={} [{}]", channel_state_text(p_ccb->chnl_state),
                p_ccb->chnl_state, l2c_csm_get_event_name(event), event);
->>>>>>> 15c04564
 }
 
 /*******************************************************************************
@@ -375,15 +367,9 @@
   tL2CA_DISCONNECT_IND_CB* disconnect_ind = p_ccb->p_rcb->api.pL2CA_DisconnectInd_Cb;
   uint16_t local_cid = p_ccb->local_cid;
 
-<<<<<<< HEAD
-  log::debug("{} - LCID: 0x{:04x}  st: ORIG_W4_SEC_COMP  evt: {}", ((p_ccb->p_lcb) && (p_ccb->p_lcb->transport == BT_TRANSPORT_LE))
-                ? "LE "
-                : "", p_ccb->local_cid, l2c_csm_get_event_name(event));
-=======
   log::debug("{} - LCID: 0x{:04x}  st: ORIG_W4_SEC_COMP  evt: {}",
              ((p_ccb->p_lcb) && (p_ccb->p_lcb->transport == BT_TRANSPORT_LE)) ? "LE " : "",
              p_ccb->local_cid, l2c_csm_get_event_name(event));
->>>>>>> 15c04564
 
   switch (event) {
     case L2CEVT_LP_DISCONNECT_IND: /* Link was disconnected */
@@ -458,12 +444,8 @@
     default:
       log::error("Handling unexpected event:{}", l2c_csm_get_event_name(event));
   }
-<<<<<<< HEAD
-  log::verbose("Exit chnl_state={} [{}], event={} [{}]", channel_state_text(p_ccb->chnl_state), p_ccb->chnl_state, l2c_csm_get_event_name(event), event);
-=======
   log::verbose("Exit chnl_state={} [{}], event={} [{}]", channel_state_text(p_ccb->chnl_state),
                p_ccb->chnl_state, l2c_csm_get_event_name(event), event);
->>>>>>> 15c04564
 }
 
 /*******************************************************************************
@@ -476,15 +458,9 @@
  * Returns          void
  *
  ******************************************************************************/
-<<<<<<< HEAD
-static void l2c_csm_term_w4_sec_comp(tL2C_CCB* p_ccb, tL2CEVT event,
-                                     void* p_data) {
-  log::debug("LCID: 0x{:04x}  st: TERM_W4_SEC_COMP  evt: {}", p_ccb->local_cid, l2c_csm_get_event_name(event));
-=======
 static void l2c_csm_term_w4_sec_comp(tL2C_CCB* p_ccb, tL2CEVT event, void* p_data) {
   log::debug("LCID: 0x{:04x}  st: TERM_W4_SEC_COMP  evt: {}", p_ccb->local_cid,
              l2c_csm_get_event_name(event));
->>>>>>> 15c04564
 
   switch (event) {
     case L2CEVT_LP_DISCONNECT_IND: /* Link was disconnected */
@@ -512,7 +488,8 @@
         } else {
           if (p_ccb->ecoc) {
             /* Handle Credit Based Connection */
-            log::debug("Calling CreditBasedConnect_Ind_Cb(), num of cids: {}", p_ccb->p_lcb->pending_ecoc_conn_cnt);
+            log::debug("Calling CreditBasedConnect_Ind_Cb(), num of cids: {}",
+                       p_ccb->p_lcb->pending_ecoc_conn_cnt);
 
             std::vector<uint16_t> pending_cids;
             for (int i = 0; i < p_ccb->p_lcb->pending_ecoc_conn_cnt; i++) {
@@ -603,12 +580,8 @@
     default:
       log::error("Handling unexpected event:{}", l2c_csm_get_event_name(event));
   }
-<<<<<<< HEAD
-  log::verbose("Exit chnl_state={} [{}], event={} [{}]", channel_state_text(p_ccb->chnl_state), p_ccb->chnl_state, l2c_csm_get_event_name(event), event);
-=======
   log::verbose("Exit chnl_state={} [{}], event={} [{}]", channel_state_text(p_ccb->chnl_state),
                p_ccb->chnl_state, l2c_csm_get_event_name(event), event);
->>>>>>> 15c04564
 }
 
 /*******************************************************************************
@@ -629,7 +602,8 @@
   uint16_t local_cid = p_ccb->local_cid;
   tL2C_LCB* p_lcb = p_ccb->p_lcb;
 
-  log::debug("LCID: 0x{:04x}  st: W4_L2CAP_CON_RSP  evt: {}", p_ccb->local_cid, l2c_csm_get_event_name(event));
+  log::debug("LCID: 0x{:04x}  st: W4_L2CAP_CON_RSP  evt: {}", p_ccb->local_cid,
+             l2c_csm_get_event_name(event));
 
   switch (event) {
     case L2CEVT_LP_DISCONNECT_IND: /* Link was disconnected */
@@ -676,12 +650,8 @@
     case L2CEVT_L2CAP_CREDIT_BASED_CONNECT_RSP:
       alarm_cancel(p_ccb->l2c_ccb_timer);
       p_ccb->chnl_state = CST_OPEN;
-<<<<<<< HEAD
-      log::debug("Calling credit_based_connect_cfm(),cid {}, result 0x{:04x}", p_ccb->local_cid, L2CAP_CONN_OK);
-=======
       log::debug("Calling credit_based_connect_cfm(),cid {}, result 0x{:04x}", p_ccb->local_cid,
                  L2CAP_CONN_OK);
->>>>>>> 15c04564
 
       (*credit_based_connect_cfm)(p_lcb->remote_bd_addr, p_ccb->local_cid, p_ci->peer_mtu,
                                   L2CAP_CONN_OK);
@@ -775,12 +745,8 @@
     default:
       log::error("Handling unexpected event:{}", l2c_csm_get_event_name(event));
   }
-<<<<<<< HEAD
-  log::verbose("Exit chnl_state={} [{}], event={} [{}]", channel_state_text(p_ccb->chnl_state), p_ccb->chnl_state, l2c_csm_get_event_name(event), event);
-=======
   log::verbose("Exit chnl_state={} [{}], event={} [{}]", channel_state_text(p_ccb->chnl_state),
                p_ccb->chnl_state, l2c_csm_get_event_name(event), event);
->>>>>>> 15c04564
 }
 
 /*******************************************************************************
@@ -799,7 +765,8 @@
   tL2CA_DISCONNECT_IND_CB* disconnect_ind = p_ccb->p_rcb->api.pL2CA_DisconnectInd_Cb;
   uint16_t local_cid = p_ccb->local_cid;
 
-  log::debug("LCID: 0x{:04x}  st: W4_L2CA_CON_RSP  evt: {}", p_ccb->local_cid, l2c_csm_get_event_name(event));
+  log::debug("LCID: 0x{:04x}  st: W4_L2CA_CON_RSP  evt: {}", p_ccb->local_cid,
+             l2c_csm_get_event_name(event));
 
   switch (event) {
     case L2CEVT_LP_DISCONNECT_IND: /* Link was disconnected */
@@ -820,8 +787,8 @@
       for (int i = 0; i < p_lcb->pending_ecoc_conn_cnt; i++) {
         uint16_t cid = p_lcb->pending_ecoc_connection_cids[i];
         if (cid == 0) {
-            log::warn("pending_ecoc_connection_cids[{}] is {}", i, cid);
-            continue;
+          log::warn("pending_ecoc_connection_cids[{}] is {}", i, cid);
+          continue;
         }
 
         tL2C_CCB* temp_p_ccb = l2cu_find_ccb_by_cid(p_lcb, cid);
@@ -832,14 +799,8 @@
           } else {
             l2cu_release_ccb(temp_p_ccb);
           }
-<<<<<<< HEAD
-        }
-        else {
-            log::warn("temp_p_ccb is NULL, pending_ecoc_connection_cids[{}] is {}", i, cid);
-=======
         } else {
           log::warn("temp_p_ccb is NULL, pending_ecoc_connection_cids[{}] is {}", i, cid);
->>>>>>> 15c04564
         }
       }
       p_lcb->pending_ecoc_conn_cnt = 0;
@@ -868,18 +829,10 @@
                              p_ccb);
         } else {
           /* If pending, stay in same state and start extended timer */
-<<<<<<< HEAD
-          log::debug("Sending connection result {} and status {}", p_ci->l2cap_result, p_ci->l2cap_status);
-          l2cu_send_peer_connect_rsp(p_ccb, p_ci->l2cap_result,
-                                     p_ci->l2cap_status);
-          alarm_set_on_mloop(p_ccb->l2c_ccb_timer,
-                             L2CAP_CHNL_CONNECT_EXT_TIMEOUT_MS,
-=======
           log::debug("Sending connection result {} and status {}", p_ci->l2cap_result,
                      p_ci->l2cap_status);
           l2cu_send_peer_connect_rsp(p_ccb, p_ci->l2cap_result, p_ci->l2cap_status);
           alarm_set_on_mloop(p_ccb->l2c_ccb_timer, L2CAP_CHNL_CONNECT_EXT_TIMEOUT_MS,
->>>>>>> 15c04564
                              l2c_ccb_timer_timeout, p_ccb);
         }
       }
@@ -943,12 +896,8 @@
     default:
       log::error("Handling unexpected event:{}", l2c_csm_get_event_name(event));
   }
-<<<<<<< HEAD
-  log::verbose("Exit chnl_state={} [{}], event={} [{}]", channel_state_text(p_ccb->chnl_state), p_ccb->chnl_state, l2c_csm_get_event_name(event), event);
-=======
   log::verbose("Exit chnl_state={} [{}], event={} [{}]", channel_state_text(p_ccb->chnl_state),
                p_ccb->chnl_state, l2c_csm_get_event_name(event), event);
->>>>>>> 15c04564
 }
 
 /*******************************************************************************
@@ -970,7 +919,8 @@
   tL2C_CCB* temp_p_ccb;
   tL2CAP_LE_CFG_INFO* p_le_cfg = (tL2CAP_LE_CFG_INFO*)p_data;
 
-  log::debug("LCID: 0x{:04x}  st: CONFIG  evt: {}", p_ccb->local_cid, l2c_csm_get_event_name(event));
+  log::debug("LCID: 0x{:04x}  st: CONFIG  evt: {}", p_ccb->local_cid,
+             l2c_csm_get_event_name(event));
 
   switch (event) {
     case L2CEVT_LP_DISCONNECT_IND: /* Link was disconnected */
@@ -1043,14 +993,8 @@
         /* Verify two sides are in compatible modes before continuing */
         if (p_ccb->our_cfg.fcr.mode != p_ccb->peer_cfg.fcr.mode) {
           l2cu_send_peer_disc_req(p_ccb);
-<<<<<<< HEAD
-          log::warn("Calling Disconnect_Ind_Cb(Incompatible CFG), CID: 0x{:04x}  No Conf Needed", p_ccb->local_cid);
-=======
-          log::warn(
-                  "Calling Disconnect_Ind_Cb(Incompatible CFG), CID: 0x{:04x}  No "
-                  "Conf Needed",
-                  p_ccb->local_cid);
->>>>>>> 15c04564
+          log::warn("Calling Disconnect_Ind_Cb(Incompatible CFG), CID: 0x{:04x}  No Conf Needed",
+                    p_ccb->local_cid);
           l2cu_release_ccb(p_ccb);
           (*disconnect_ind)(local_cid, false);
           break;
@@ -1103,12 +1047,8 @@
 
       /* If failure was channel mode try to renegotiate */
       if (!l2c_fcr_renegotiate_chan(p_ccb, p_cfg)) {
-<<<<<<< HEAD
-        log::debug("Calling Config_Rsp_Cb(), CID: 0x{:04x}, Failure: {}", p_ccb->local_cid, p_cfg->result);
-=======
         log::debug("Calling Config_Rsp_Cb(), CID: 0x{:04x}, Failure: {}", p_ccb->local_cid,
                    p_cfg->result);
->>>>>>> 15c04564
         if (p_ccb->connection_initiator == L2CAP_INITIATOR_LOCAL) {
           (*p_ccb->p_rcb->api.pL2CA_Error_Cb)(p_ccb->local_cid, L2CAP_CFG_FAILED_NO_REASON);
           bluetooth::shim::CountCounterMetrics(
@@ -1147,14 +1087,8 @@
         /* Verify two sides are in compatible modes before continuing */
         if (p_ccb->our_cfg.fcr.mode != p_ccb->peer_cfg.fcr.mode) {
           l2cu_send_peer_disc_req(p_ccb);
-<<<<<<< HEAD
-          log::warn("Calling Disconnect_Ind_Cb(Incompatible CFG), CID: 0x{:04x}  No Conf Needed", p_ccb->local_cid);
-=======
-          log::warn(
-                  "Calling Disconnect_Ind_Cb(Incompatible CFG), CID: 0x{:04x}  No "
-                  "Conf Needed",
-                  p_ccb->local_cid);
->>>>>>> 15c04564
+          log::warn("Calling Disconnect_Ind_Cb(Incompatible CFG), CID: 0x{:04x}  No Conf Needed",
+                    p_ccb->local_cid);
           l2cu_release_ccb(p_ccb);
           (*disconnect_ind)(local_cid, false);
           break;
@@ -1247,12 +1181,8 @@
     default:
       log::error("Handling unexpected event:{}", l2c_csm_get_event_name(event));
   }
-<<<<<<< HEAD
-  log::verbose("Exit chnl_state={} [{}], event={} [{}]", channel_state_text(p_ccb->chnl_state), p_ccb->chnl_state, l2c_csm_get_event_name(event), event);
-=======
   log::verbose("Exit chnl_state={} [{}], event={} [{}]", channel_state_text(p_ccb->chnl_state),
                p_ccb->chnl_state, l2c_csm_get_event_name(event), event);
->>>>>>> 15c04564
 }
 
 /*******************************************************************************
@@ -1274,7 +1204,8 @@
   uint16_t credit = 0;
   tL2CAP_LE_CFG_INFO* p_le_cfg = (tL2CAP_LE_CFG_INFO*)p_data;
 
-  log::verbose("LCID: 0x{:04x}  st: OPEN  evt: {}", p_ccb->local_cid, l2c_csm_get_event_name(event));
+  log::verbose("LCID: 0x{:04x}  st: OPEN  evt: {}", p_ccb->local_cid,
+               l2c_csm_get_event_name(event));
 
   switch (event) {
     case L2CEVT_LP_DISCONNECT_IND: /* Link was disconnected */
@@ -1411,13 +1342,9 @@
       break;
 
     case L2CEVT_L2CA_CONFIG_REQ: /* Upper layer config req   */
-<<<<<<< HEAD
-      log::error("Dropping L2CAP re-config request because there is no usage and should not be invoked");
-=======
       log::error(
-              "Dropping L2CAP re-config request because there is no usage and "
-              "should not be invoked");
->>>>>>> 15c04564
+              "Dropping L2CAP re-config request because there is no usage and should not be "
+              "invoked");
       break;
 
     case L2CEVT_TIMEOUT:
@@ -1458,12 +1385,8 @@
     default:
       log::error("Handling unexpected event:{}", l2c_csm_get_event_name(event));
   }
-<<<<<<< HEAD
-  log::verbose("Exit chnl_state={} [{}], event={} [{}]", channel_state_text(p_ccb->chnl_state), p_ccb->chnl_state, l2c_csm_get_event_name(event), event);
-=======
   log::verbose("Exit chnl_state={} [{}], event={} [{}]", channel_state_text(p_ccb->chnl_state),
                p_ccb->chnl_state, l2c_csm_get_event_name(event), event);
->>>>>>> 15c04564
 }
 
 /*******************************************************************************
@@ -1480,7 +1403,8 @@
   tL2CA_DISCONNECT_CFM_CB* disconnect_cfm = p_ccb->p_rcb->api.pL2CA_DisconnectCfm_Cb;
   uint16_t local_cid = p_ccb->local_cid;
 
-  log::debug("LCID: 0x{:04x}  st: W4_L2CAP_DISC_RSP  evt: {}", p_ccb->local_cid, l2c_csm_get_event_name(event));
+  log::debug("LCID: 0x{:04x}  st: W4_L2CAP_DISC_RSP  evt: {}", p_ccb->local_cid,
+             l2c_csm_get_event_name(event));
 
   switch (event) {
     case L2CEVT_L2CAP_DISCONNECT_RSP: /* Peer disconnect response */
@@ -1514,12 +1438,8 @@
     default:
       log::error("Handling unexpected event:{}", l2c_csm_get_event_name(event));
   }
-<<<<<<< HEAD
-  log::verbose("Exit chnl_state={} [{}], event={} [{}]", channel_state_text(p_ccb->chnl_state), p_ccb->chnl_state, l2c_csm_get_event_name(event), event);
-=======
   log::verbose("Exit chnl_state={} [{}], event={} [{}]", channel_state_text(p_ccb->chnl_state),
                p_ccb->chnl_state, l2c_csm_get_event_name(event), event);
->>>>>>> 15c04564
 }
 
 /*******************************************************************************
@@ -1536,7 +1456,8 @@
   tL2CA_DISCONNECT_IND_CB* disconnect_ind = p_ccb->p_rcb->api.pL2CA_DisconnectInd_Cb;
   uint16_t local_cid = p_ccb->local_cid;
 
-  log::debug("LCID: 0x{:04x}  st: W4_L2CA_DISC_RSP  evt: {}", p_ccb->local_cid, l2c_csm_get_event_name(event));
+  log::debug("LCID: 0x{:04x}  st: W4_L2CA_DISC_RSP  evt: {}", p_ccb->local_cid,
+             l2c_csm_get_event_name(event));
 
   switch (event) {
     case L2CEVT_LP_DISCONNECT_IND: /* Link was disconnected */
@@ -1546,12 +1467,7 @@
       break;
 
     case L2CEVT_TIMEOUT:
-<<<<<<< HEAD
-      l2cu_send_peer_disc_rsp(p_ccb->p_lcb, p_ccb->remote_id, p_ccb->local_cid,
-                              p_ccb->remote_cid);
-=======
       l2cu_send_peer_disc_rsp(p_ccb->p_lcb, p_ccb->remote_id, p_ccb->local_cid, p_ccb->remote_cid);
->>>>>>> 15c04564
       log::debug("Calling Disconnect_Ind_Cb(), CID: 0x{:04x}  No Conf Needed", p_ccb->local_cid);
       l2cu_release_ccb(p_ccb);
       (*disconnect_ind)(local_cid, false);
@@ -1570,12 +1486,8 @@
     default:
       log::error("Handling unexpected event:{}", l2c_csm_get_event_name(event));
   }
-<<<<<<< HEAD
-  log::verbose("Exit chnl_state={} [{}], event={} [{}]", channel_state_text(p_ccb->chnl_state), p_ccb->chnl_state, l2c_csm_get_event_name(event), event);
-=======
   log::verbose("Exit chnl_state={} [{}], event={} [{}]", channel_state_text(p_ccb->chnl_state),
                p_ccb->chnl_state, l2c_csm_get_event_name(event), event);
->>>>>>> 15c04564
 }
 
 /*******************************************************************************
@@ -1726,14 +1638,10 @@
   }
 
   if (p_ccb->xmit_hold_q == NULL) {
-<<<<<<< HEAD
-    log::error("empty queue: p_ccb = {} p_ccb->in_use = {} p_ccb->chnl_state = {} p_ccb->local_cid = {} p_ccb->remote_cid = {}", fmt::ptr(p_ccb), p_ccb->in_use, p_ccb->chnl_state, p_ccb->local_cid, p_ccb->remote_cid);
-=======
     log::error(
-            "empty queue: p_ccb = {} p_ccb->in_use = {} p_ccb->chnl_state = {} "
-            "p_ccb->local_cid = {} p_ccb->remote_cid = {}",
+            "empty queue: p_ccb = {} p_ccb->in_use = {} p_ccb->chnl_state = {} p_ccb->local_cid = "
+            "{} p_ccb->remote_cid = {}",
             fmt::ptr(p_ccb), p_ccb->in_use, p_ccb->chnl_state, p_ccb->local_cid, p_ccb->remote_cid);
->>>>>>> 15c04564
   } else {
     fixed_queue_enqueue(p_ccb->xmit_hold_q, p_buf);
   }
