/******************************************************************************
 *
 *  Copyright 1999-2012 Broadcom Corporation
 *
 *  Licensed under the Apache License, Version 2.0 (the "License");
 *  you may not use this file except in compliance with the License.
 *  You may obtain a copy of the License at:
 *
 *  http://www.apache.org/licenses/LICENSE-2.0
 *
 *  Unless required by applicable law or agreed to in writing, software
 *  distributed under the License is distributed on an "AS IS" BASIS,
 *  WITHOUT WARRANTIES OR CONDITIONS OF ANY KIND, either express or implied.
 *  See the License for the specific language governing permissions and
 *  limitations under the License.
 *
 ******************************************************************************/

/******************************************************************************
 * Changes from Qualcomm Innovation Center are provided under the following
 * license:
 *
 * Copyright (c) 2024 Qualcomm Innovation Center, Inc. All rights reserved.
 *
 * SPDX-License-Identifier: BSD-3-Clause-Clear
 *
 ******************************************************************************/

/******************************************************************************
 *
 *  This file contains the L2CAP API code
 *
 ******************************************************************************/

#define LOG_TAG "bt_l2cap"

#include "stack/l2cap/l2c_api.h"

#include <base/location.h>
#include <base/strings/stringprintf.h>
#include <bluetooth/log.h>
#include <com_android_bluetooth_flags.h>

#include <cstdint>
#include <string>
#include <vector>

#include "hal/snoop_logger.h"
#include "hci/controller_interface.h"
#include "internal_include/bt_target.h"
#include "main/shim/dumpsys.h"
#include "main/shim/entry.h"
#include "os/system_properties.h"
#include "osi/include/allocator.h"
#include "stack/include/bt_hdr.h"
#include "stack/include/bt_psm_types.h"
#include "stack/include/btm_client_interface.h"
#include "stack/include/l2cap_module.h"
#include "stack/include/main_thread.h"
#include "stack/l2cap/internal/l2c_api.h"
#include "stack/l2cap/l2c_int.h"
#include "types/raw_address.h"

using namespace bluetooth;

extern fixed_queue_t* btu_general_alarm_queue;
tL2C_AVDT_CHANNEL_INFO av_media_channels[MAX_ACTIVE_AVDT_CONN];

constexpr uint16_t L2CAP_LE_CREDIT_THRESHOLD = 64;

uint16_t L2CA_RegisterWithSecurity(uint16_t psm, const tL2CAP_APPL_INFO& p_cb_info,
                                   bool enable_snoop, tL2CAP_ERTM_INFO* p_ertm_info,
                                   uint16_t my_mtu, uint16_t required_remote_mtu,
                                   uint16_t sec_level) {
  auto ret = L2CA_Register(psm, p_cb_info, enable_snoop, p_ertm_info, my_mtu, required_remote_mtu,
                           sec_level);
  get_btm_client_interface().security.BTM_SetSecurityLevel(false, "", 0, sec_level, psm, 0, 0);
  return ret;
}

uint16_t L2CA_LeCreditDefault() {
  static const uint16_t sL2CAP_LE_CREDIT_DEFAULT = bluetooth::os::GetSystemPropertyUint32Base(
          "bluetooth.l2cap.le.credit_default.value", L2CAP_LE_CREDIT_MAX);
  return sL2CAP_LE_CREDIT_DEFAULT;
}

uint16_t L2CA_LeCreditThreshold() {
  static const uint16_t sL2CAP_LE_CREDIT_THRESHOLD = bluetooth::os::GetSystemPropertyUint32Base(
          "bluetooth.l2cap.le.credit_threshold.value", L2CAP_LE_CREDIT_THRESHOLD);
  return sL2CAP_LE_CREDIT_THRESHOLD;
}

static bool check_l2cap_credit() {
  log::assert_that(L2CA_LeCreditThreshold() < L2CA_LeCreditDefault(),
                   "Threshold must be smaller than default credits");
  return true;
}

// Replace static assert with startup assert depending of the config
static const bool enforce_assert = check_l2cap_credit();

/*******************************************************************************
 *
 * Function         L2CA_Register
 *
 * Description      Other layers call this function to register for L2CAP
 *                  services.
 *
 * Returns          PSM to use or zero if error. Typically, the PSM returned
 *                  is the same as was passed in, but for an outgoing-only
 *                  connection to a dynamic PSM, a "virtual" PSM is returned
 *                  and should be used in the calls to L2CA_ConnectReq(),
 *                  L2CA_ErtmConnectReq() and L2CA_Deregister()
 *
 ******************************************************************************/
uint16_t L2CA_Register(uint16_t psm, const tL2CAP_APPL_INFO& p_cb_info, bool enable_snoop,
                       tL2CAP_ERTM_INFO* p_ertm_info, uint16_t my_mtu, uint16_t required_remote_mtu,
                       uint16_t /* sec_level */) {
  const bool config_cfm_cb = (p_cb_info.pL2CA_ConfigCfm_Cb != nullptr);
  const bool config_ind_cb = (p_cb_info.pL2CA_ConfigInd_Cb != nullptr);
  const bool data_ind_cb = (p_cb_info.pL2CA_DataInd_Cb != nullptr);
  const bool disconnect_ind_cb = (p_cb_info.pL2CA_DisconnectInd_Cb != nullptr);

  tL2C_RCB* p_rcb;
  uint16_t vpsm = psm;

  /* Verify that the required callback info has been filled in
  **      Note:  Connection callbacks are required but not checked
  **             for here because it is possible to be only a client
  **             or only a server.
  */
  if (!config_cfm_cb || !data_ind_cb || !disconnect_ind_cb) {
    log::error(
            "L2CAP - no cb registering PSM: 0x{:04x} cfg_cfm:{} cfg_ind:{} data_ind:{} "
            "discon_int:{}",
            psm, config_cfm_cb, config_ind_cb, data_ind_cb, disconnect_ind_cb);
    return 0;
  }

  /* Verify PSM is valid */
  if (L2C_INVALID_PSM(psm)) {
    log::error("L2CAP - invalid PSM value, PSM: 0x{:04x}", psm);
    return 0;
  }

  /* Check if this is a registration for an outgoing-only connection to */
  /* a dynamic PSM. If so, allocate a "virtual" PSM for the app to use. */
  if ((psm >= 0x1001) && (p_cb_info.pL2CA_ConnectInd_Cb == NULL)) {
    for (vpsm = 0x1002; vpsm < 0x8000; vpsm += 2) {
      p_rcb = l2cu_find_rcb_by_psm(vpsm);
      if (p_rcb == NULL) {
        break;
      }
    }

    log::debug("L2CAP - Real PSM: 0x{:04x}  Virtual PSM: 0x{:04x}", psm, vpsm);
  }

  /* If registration block already there, just overwrite it */
  p_rcb = l2cu_find_rcb_by_psm(vpsm);
  if (p_rcb == NULL) {
    p_rcb = l2cu_allocate_rcb(vpsm);
    if (p_rcb == NULL) {
      log::warn("L2CAP - no RCB available, PSM: 0x{:04x}  vPSM: 0x{:04x}", psm, vpsm);
      return 0;
    }
  }

  log::info("L2CAP Registered service classic PSM: 0x{:04x}", psm);
  p_rcb->log_packets = enable_snoop;
  p_rcb->api = p_cb_info;
  p_rcb->real_psm = psm;
  p_rcb->ertm_info = p_ertm_info == nullptr ? tL2CAP_ERTM_INFO{L2CAP_FCR_BASIC_MODE} : *p_ertm_info;
  p_rcb->my_mtu = my_mtu;
  p_rcb->required_remote_mtu = std::max<uint16_t>(required_remote_mtu, L2CAP_MIN_MTU);

  return vpsm;
}

/*******************************************************************************
 *
 * Function         L2CA_Deregister
 *
 * Description      Other layers call this function to de-register for L2CAP
 *                  services.
 *
 * Returns          void
 *
 ******************************************************************************/
void L2CA_Deregister(uint16_t psm) {
  tL2C_RCB* p_rcb;
  tL2C_CCB* p_ccb;
  int ii;

  log::verbose("L2CAP - L2CA_Deregister() called for PSM: 0x{:04x}", psm);

  p_rcb = l2cu_find_rcb_by_psm(psm);
  if (p_rcb != NULL) {
    tL2C_LCB* p_lcb = &l2cb.lcb_pool[0];
    for (ii = 0; ii < MAX_L2CAP_LINKS; ii++, p_lcb++) {
      if (p_lcb->in_use) {
        p_ccb = p_lcb->ccb_queue.p_first_ccb;
        if ((p_ccb == NULL) || (p_lcb->link_state == LST_DISCONNECTING)) {
          continue;
        }

        if ((p_ccb->in_use) && ((p_ccb->chnl_state == CST_W4_L2CAP_DISCONNECT_RSP) ||
                                (p_ccb->chnl_state == CST_W4_L2CA_DISCONNECT_RSP))) {
          continue;
        }

        if (p_ccb->p_rcb == p_rcb) {
          l2c_csm_execute(p_ccb, L2CEVT_L2CA_DISCONNECT_REQ, NULL);
        }
      }
    }
    l2cu_release_rcb(p_rcb);
  } else {
    log::warn("L2CAP - PSM: 0x{:04x} not found for deregistration", psm);
  }
}

/*******************************************************************************
 *
 * Function         L2CA_AllocateLePSM
 *
 * Description      To find an unused LE PSM for L2CAP services.
 *
 * Returns          LE_PSM to use if success. Otherwise returns 0.
 *
 ******************************************************************************/
uint16_t L2CA_AllocateLePSM(void) {
  bool done = false;
  uint16_t psm = l2cb.le_dyn_psm;
  uint16_t count = 0;

  log::verbose("last psm={}", psm);
  while (!done) {
    count++;
    if (count > LE_DYNAMIC_PSM_RANGE) {
      log::error("Out of free BLE PSM");
      return 0;
    }

    psm++;
    if (psm > LE_DYNAMIC_PSM_END) {
      psm = LE_DYNAMIC_PSM_START;
    }

    if (!l2cb.le_dyn_psm_assigned[psm - LE_DYNAMIC_PSM_START]) {
      /* make sure the newly allocated psm is not used right now */
      if (l2cu_find_ble_rcb_by_psm(psm)) {
        log::warn("supposedly-free PSM={} have allocated rcb!", psm);
        continue;
      }

      l2cb.le_dyn_psm_assigned[psm - LE_DYNAMIC_PSM_START] = true;
      log::verbose("assigned PSM={}", psm);
      done = true;
      break;
    }
  }
  l2cb.le_dyn_psm = psm;

  return psm;
}

/*******************************************************************************
 *
 * Function         L2CA_FreeLePSM
 *
 * Description      Free an assigned LE PSM.
 *
 * Returns          void
 *
 ******************************************************************************/
void L2CA_FreeLePSM(uint16_t psm) {
  log::verbose("to free psm={}", psm);

  if ((psm < LE_DYNAMIC_PSM_START) || (psm > LE_DYNAMIC_PSM_END)) {
    log::error("Invalid PSM={} value!", psm);
    return;
  }

  if (!l2cb.le_dyn_psm_assigned[psm - LE_DYNAMIC_PSM_START]) {
    log::warn("PSM={} was not allocated!", psm);
  }
  l2cb.le_dyn_psm_assigned[psm - LE_DYNAMIC_PSM_START] = false;
}

uint16_t L2CA_ConnectReqWithSecurity(uint16_t psm, const RawAddress& p_bd_addr,
                                     uint16_t sec_level) {
  get_btm_client_interface().security.BTM_SetSecurityLevel(true, "", 0, sec_level, psm, 0, 0);
  return L2CA_ConnectReq(psm, p_bd_addr);
}

/*******************************************************************************
 *
 * Function         L2CA_ConnectReq
 *
 * Description      Higher layers call this function to create an L2CAP
 *                  connection.
 *                  Note that the connection is not established at this time,
 *                  but connection establishment gets started. The callback
 *                  will be invoked when connection establishes or fails.
 *
 * Returns          the CID of the connection, or 0 if it failed to start
 *
 ******************************************************************************/
uint16_t L2CA_ConnectReq(uint16_t psm, const RawAddress& p_bd_addr) {
  log::verbose("BDA {} PSM: 0x{:04x}", p_bd_addr, psm);

  /* Fail if we have not established communications with the controller */
  if (!get_btm_client_interface().local.BTM_IsDeviceUp()) {
    log::warn("BTU not ready");
    return 0;
  }
  /* Fail if the PSM is not registered */
  tL2C_RCB* p_rcb = l2cu_find_rcb_by_psm(psm);
  if (p_rcb == nullptr) {
    log::warn("no RCB, PSM=0x{:x}", psm);
    return 0;
  }

  /* First, see if we already have a link to the remote */
  /* assume all ERTM l2cap connection is going over BR/EDR for now */
  tL2C_LCB* p_lcb = l2cu_find_lcb_by_bd_addr(p_bd_addr, BT_TRANSPORT_BR_EDR);
  if (p_lcb == nullptr) {
    /* No link. Get an LCB and start link establishment */
    p_lcb = l2cu_allocate_lcb(p_bd_addr, false, BT_TRANSPORT_BR_EDR);
    /* currently use BR/EDR for ERTM mode l2cap connection */
    if (p_lcb == nullptr) {
      log::warn("connection not started for PSM=0x{:x}, p_lcb={}", psm, std::format_ptr(p_lcb));
      return 0;
    }
    l2cu_create_conn_br_edr(p_lcb);
  }

  /* Allocate a channel control block */
  tL2C_CCB* p_ccb = l2cu_allocate_ccb(p_lcb, 0);
  if (p_ccb == nullptr) {
    log::warn("no CCB, PSM=0x{:x}", psm);
    return 0;
  }

  /* Save registration info */
  p_ccb->p_rcb = p_rcb;

  p_ccb->connection_initiator = L2CAP_INITIATOR_LOCAL;

  /* If link is up, start the L2CAP connection */
  if (p_lcb->link_state == LST_CONNECTED) {
    l2c_csm_execute(p_ccb, L2CEVT_L2CA_CONNECT_REQ, nullptr);
  } else if (p_lcb->link_state == LST_DISCONNECTING) {
    /* If link is disconnecting, save link info to retry after disconnect
     * Possible Race condition when a reconnect occurs
     * on the channel during a disconnect of link. This
     * ccb will be automatically retried after link disconnect
     * arrives
     */
    log::verbose("L2CAP API - link disconnecting: RETRY LATER");

    /* Save ccb so it can be started after disconnect is finished */
    p_lcb->p_pending_ccb = p_ccb;
  }

  log::verbose("L2CAP - L2CA_conn_req(psm: 0x{:04x}) returned CID: 0x{:04x}", psm,
               p_ccb->local_cid);

  /* Return the local CID as our handle */
  return p_ccb->local_cid;
}

/*******************************************************************************
 *
 * Function         L2CA_RegisterLECoc
 *
 * Description      Other layers call this function to register for L2CAP
 *                  Connection Oriented Channel.
 *
 * Returns          PSM to use or zero if error. Typically, the PSM returned
 *                  is the same as was passed in, but for an outgoing-only
 *                  connection to a dynamic PSM, a "virtual" PSM is returned
 *                  and should be used in the calls to L2CA_ConnectLECocReq()
 *                  and L2CA_DeregisterLECoc()
 *
 ******************************************************************************/
uint16_t L2CA_RegisterLECoc(uint16_t psm, const tL2CAP_APPL_INFO& p_cb_info, uint16_t sec_level,
                            tL2CAP_LE_CFG_INFO cfg) {
  if (p_cb_info.pL2CA_ConnectInd_Cb != nullptr || psm < LE_DYNAMIC_PSM_START) {
    //  If we register LE COC for outgoing connection only, don't register with
    //  BTM_Sec, because it's handled by L2CA_ConnectLECocReq.
    get_btm_client_interface().security.BTM_SetSecurityLevel(false, "", 0, sec_level, psm, 0, 0);
  }

  /* Verify that the required callback info has been filled in
  **      Note:  Connection callbacks are required but not checked
  **             for here because it is possible to be only a client
  **             or only a server.
  */
  if ((!p_cb_info.pL2CA_DataInd_Cb) || (!p_cb_info.pL2CA_DisconnectInd_Cb)) {
    log::error("No cb registering BLE PSM: 0x{:04x}", psm);
    return 0;
  }

  /* Verify PSM is valid */
  if (!L2C_IS_VALID_LE_PSM(psm)) {
    log::error("Invalid BLE PSM value, PSM: 0x{:04x}", psm);
    return 0;
  }

  tL2C_RCB* p_rcb;
  uint16_t vpsm = psm;

  /* Check if this is a registration for an outgoing-only connection to */
  /* a dynamic PSM. If so, allocate a "virtual" PSM for the app to use. */
  if ((psm >= LE_DYNAMIC_PSM_START) && (p_cb_info.pL2CA_ConnectInd_Cb == NULL)) {
    vpsm = L2CA_AllocateLePSM();
    if (vpsm == 0) {
      log::error("Out of free BLE PSM");
      return 0;
    }

    log::debug("Real PSM: 0x{:04x}  Virtual PSM: 0x{:04x}", psm, vpsm);
  }

  /* If registration block already there, just overwrite it */
  p_rcb = l2cu_find_ble_rcb_by_psm(vpsm);
  if (p_rcb == NULL) {
    log::debug("Allocate rcp for Virtual PSM: 0x{:04x}", vpsm);
    p_rcb = l2cu_allocate_ble_rcb(vpsm);
    if (p_rcb == NULL) {
      log::warn("No BLE RCB available, PSM: 0x{:04x}  vPSM: 0x{:04x}", psm, vpsm);
      return 0;
    }
  }

  log::info("Registered service LE COC PSM: 0x{:04x}", psm);
  p_rcb->api = p_cb_info;
  p_rcb->real_psm = psm;
  p_rcb->coc_cfg = cfg;

  return vpsm;
}

/*******************************************************************************
 *
 * Function         L2CA_DeregisterLECoc
 *
 * Description      Other layers call this function to de-register for L2CAP
 *                  Connection Oriented Channel.
 *
 * Returns          void
 *
 ******************************************************************************/
void L2CA_DeregisterLECoc(uint16_t psm) {
  log::verbose("called for PSM: 0x{:04x}", psm);

  tL2C_RCB* p_rcb = l2cu_find_ble_rcb_by_psm(psm);
  if (p_rcb == NULL) {
    log::warn("PSM: 0x{:04x} not found for deregistration", psm);
    return;
  }

  tL2C_LCB* p_lcb = &l2cb.lcb_pool[0];
  for (int i = 0; i < MAX_L2CAP_LINKS; i++, p_lcb++) {
    if (!p_lcb->in_use || p_lcb->transport != BT_TRANSPORT_LE) {
      continue;
    }

    tL2C_CCB* p_ccb = p_lcb->ccb_queue.p_first_ccb;
    if ((p_ccb == NULL) || (p_lcb->link_state == LST_DISCONNECTING)) {
      continue;
    }

    if (p_ccb->in_use && (p_ccb->chnl_state == CST_W4_L2CAP_DISCONNECT_RSP ||
                          p_ccb->chnl_state == CST_W4_L2CA_DISCONNECT_RSP)) {
      continue;
    }

    if (p_ccb->p_rcb == p_rcb) {
      l2c_csm_execute(p_ccb, L2CEVT_L2CA_DISCONNECT_REQ, NULL);
    }
  }

  l2cu_release_ble_rcb(p_rcb);
}

/*******************************************************************************
 *
 * Function         L2CA_ConnectLECocReq
 *
 * Description      Higher layers call this function to create an L2CAP
 *                  connection. Note that the connection is not established at
 *                  this time, but connection establishment gets started. The
 *                  callback function will be invoked when connection
 *                  establishes or fails.
 *
 *  Parameters:     PSM: L2CAP PSM for the connection
 *                  BD address of the peer
 *                  Local Coc configurations

 * Returns          the CID of the connection, or 0 if it failed to start
 *
 ******************************************************************************/
uint16_t L2CA_ConnectLECocReq(uint16_t psm, const RawAddress& p_bd_addr, tL2CAP_LE_CFG_INFO* p_cfg,
                              uint16_t sec_level) {
  get_btm_client_interface().security.BTM_SetSecurityLevel(true, "", 0, sec_level, psm, 0, 0);

  log::verbose("BDA: {} PSM: 0x{:04x}", p_bd_addr, psm);

  /* Fail if we have not established communications with the controller */
  if (!get_btm_client_interface().local.BTM_IsDeviceUp()) {
    log::warn("BTU not ready");
    return 0;
  }

  /* Fail if the PSM is not registered */
  tL2C_RCB* p_rcb = l2cu_find_ble_rcb_by_psm(psm);
  if (p_rcb == NULL) {
    log::warn("No BLE RCB, PSM: 0x{:04x}", psm);
    return 0;
  }

  /* First, see if we already have a le link to the remote */
  tL2C_LCB* p_lcb = l2cu_find_lcb_by_bd_addr(p_bd_addr, BT_TRANSPORT_LE);
  if (p_lcb == NULL) {
    /* No link. Get an LCB and start link establishment */
    p_lcb = l2cu_allocate_lcb(p_bd_addr, false, BT_TRANSPORT_LE);
    if ((p_lcb == NULL)
        /* currently use BR/EDR for ERTM mode l2cap connection */
        || (!l2cu_create_conn_le(p_lcb))) {
      log::warn("conn not started for PSM: 0x{:04x}  p_lcb: 0x{}", psm, std::format_ptr(p_lcb));
      return 0;
    }
  }

  /* Allocate a channel control block */
  tL2C_CCB* p_ccb = l2cu_allocate_ccb(p_lcb, 0);
  if (p_ccb == NULL) {
    log::warn("no CCB, PSM: 0x{:04x}", psm);
    return 0;
  }

  /* Save registration info */
  p_ccb->p_rcb = p_rcb;

  p_ccb->connection_initiator = L2CAP_INITIATOR_LOCAL;

  /* Save the configuration */
  if (p_cfg) {
    p_ccb->local_conn_cfg = *p_cfg;
    p_ccb->remote_credit_count = p_cfg->credits;
  }

  /* If link is up, start the L2CAP connection */
  if (p_lcb->link_state == LST_CONNECTED) {
    if (p_ccb->p_lcb->transport == BT_TRANSPORT_LE) {
      log::verbose("LE Link is up");
      // post this asynchronously to avoid out-of-order callback invocation
      // should this operation fail
      do_in_main_thread(base::BindOnce(&l2c_csm_execute, base::Unretained(p_ccb),
                                       L2CEVT_L2CA_CONNECT_REQ, nullptr));
    }
  } else if (p_lcb->link_state == LST_DISCONNECTING) {
    /* If link is disconnecting, save link info to retry after disconnect
     * Possible Race condition when a reconnect occurs
     * on the channel during a disconnect of link. This
     * ccb will be automatically retried after link disconnect
     * arrives */
    log::verbose("link disconnecting: RETRY LATER");

    /* Save ccb so it can be started after disconnect is finished */
    p_lcb->p_pending_ccb = p_ccb;
  }

  log::verbose("(psm: 0x{:04x}) returned CID: 0x{:04x}", psm, p_ccb->local_cid);

  /* Return the local CID as our handle */
  return p_ccb->local_cid;
}

/*******************************************************************************
 *
 *  Function         L2CA_GetPeerLECocConfig
 *
 *  Description      Get a peers configuration for LE Connection Oriented
 *                   Channel.
 *
 *  Parameters:      local channel id
 *                   Pointers to peers configuration storage area
 *
 *  Return value:    true if peer is connected
 *
 ******************************************************************************/
bool L2CA_GetPeerLECocConfig(uint16_t lcid, tL2CAP_LE_CFG_INFO* peer_cfg) {
  log::verbose("CID: 0x{:04x}", lcid);

  tL2C_CCB* p_ccb = l2cu_find_ccb_by_cid(NULL, lcid);
  if (p_ccb == NULL) {
    log::error("No CCB for CID:0x{:04x}", lcid);
    return false;
  }

  if (peer_cfg != NULL) {
    memcpy(peer_cfg, &p_ccb->peer_conn_cfg, sizeof(tL2CAP_LE_CFG_INFO));
  }

  return true;
}

/*******************************************************************************
 *
 *  Function         L2CA_GetPeerLECocCredit
 *
 *  Description      Get peers current credit for LE Connection Oriented
 *                   Channel.
 *
 *  Return value:    Number of the peer current credit
 *
 ******************************************************************************/
uint16_t L2CA_GetPeerLECocCredit(const RawAddress& bd_addr, uint16_t lcid) {
  /* First, find the link control block */
  tL2C_LCB* p_lcb = l2cu_find_lcb_by_bd_addr(bd_addr, BT_TRANSPORT_LE);
  if (p_lcb == NULL) {
    /* No link. Get an LCB and start link establishment */
    log::warn("no LCB");
    return L2CAP_LE_CREDIT_MAX;
  }

  tL2C_CCB* p_ccb = l2cu_find_ccb_by_cid(p_lcb, lcid);
  if (p_ccb == NULL) {
    log::error("No CCB for CID:0x{:04x}", lcid);
    return L2CAP_LE_CREDIT_MAX;
  }

  return p_ccb->peer_conn_cfg.credits;
}

/*******************************************************************************
 *
 * Function         L2CA_ConnectCreditBasedRsp
 *
 * Description      Response for the pL2CA_CreditBasedConnectInd_Cb which is the
 *                  indication for peer requesting credit based connection.
 *
 * Parameters:      BD address of the peer
 *                  Identifier of the transaction
 *                  Vector of accepted lcids by upper layer
 *                  L2CAP result
 *                  Local channel configuration
 *
 * Returns          true for success, false for failure
 *
 ******************************************************************************/
bool L2CA_ConnectCreditBasedRsp(const RawAddress& p_bd_addr, uint8_t id,
                                std::vector<uint16_t>& accepted_lcids, tL2CAP_LE_RESULT_CODE result,
                                tL2CAP_LE_CFG_INFO* p_cfg) {
  log::verbose("BDA: {} num of cids: {} Result: {}", p_bd_addr, int(accepted_lcids.size()), result);

  /* First, find the link control block */
  tL2C_LCB* p_lcb = l2cu_find_lcb_by_bd_addr(p_bd_addr, BT_TRANSPORT_LE);
  if (p_lcb == NULL) {
    /* No link. Get an LCB and start link establishment */
    log::warn("no LCB");
    return false;
  }

  /* Now, find the channel control block. We kept lead cid.
   */
  tL2C_CCB* p_ccb = l2cu_find_ccb_by_cid(p_lcb, p_lcb->pending_lead_cid);

  if (!p_ccb) {
    log::error("No CCB for CID:0x{:04x}", p_lcb->pending_lead_cid);
    return false;
  }

  for (uint16_t cid : accepted_lcids) {
    tL2C_CCB* temp_p_ccb = l2cu_find_ccb_by_cid(p_lcb, cid);
    if (temp_p_ccb == NULL) {
      log::warn("no CCB");
      return false;
    }

    if (p_cfg) {
      temp_p_ccb->local_conn_cfg = *p_cfg;
      temp_p_ccb->remote_credit_count = p_cfg->credits;
    }
  }

  /* The IDs must match */
  if (p_ccb->remote_id != id) {
    log::warn("bad id. Expected: {}  Got: {}", p_ccb->remote_id, id);
    return false;
  }

  tL2C_CONN_INFO conn_info = {
          .bd_addr = p_bd_addr,
          .hci_status{},
          .psm{},
          .l2cap_result = static_cast<tL2CAP_CONN>(result),
          .l2cap_status{},
          .remote_cid{},
          .lcids = accepted_lcids,
          .peer_mtu{},
  };

  if (accepted_lcids.size() > 0) {
    l2c_csm_execute(p_ccb, L2CEVT_L2CA_CREDIT_BASED_CONNECT_RSP, &conn_info);
  } else {
    l2c_csm_execute(p_ccb, L2CEVT_L2CA_CREDIT_BASED_CONNECT_RSP_NEG, &conn_info);
  }

  return true;
}
/*******************************************************************************
 *
 *  Function         L2CA_ConnectCreditBasedReq
 *
 *  Description      Initiate Create Credit Based connections.
 *
 *  Parameters:      PSM for the L2CAP channel
 *                   BD address of the peer
 *                   Local channel configuration
 *
 *  Return value:    Vector of allocated local cids.
 *
 ******************************************************************************/

std::vector<uint16_t> L2CA_ConnectCreditBasedReq(uint16_t psm, const RawAddress& p_bd_addr,
                                                 tL2CAP_LE_CFG_INFO* p_cfg) {
  log::verbose("BDA: {} PSM: 0x{:04x}", p_bd_addr, psm);

  std::vector<uint16_t> allocated_cids;

  /* Fail if we have not established communications with the controller */
  if (!get_btm_client_interface().local.BTM_IsDeviceUp()) {
    log::warn("BTU not ready");
    return allocated_cids;
  }

  if (!p_cfg) {
    log::warn("p_cfg is NULL");
    return allocated_cids;
  }

  /* Fail if the PSM is not registered */
  tL2C_RCB* p_rcb = l2cu_find_ble_rcb_by_psm(psm);
  if (p_rcb == NULL) {
    log::warn("No BLE RCB, PSM: 0x{:04x}", psm);
    return allocated_cids;
  }

  /* First, see if we already have a le link to the remote */
  tL2C_LCB* p_lcb = l2cu_find_lcb_by_bd_addr(p_bd_addr, BT_TRANSPORT_LE);
  if (p_lcb == NULL) {
    log::warn("No link available");
    return allocated_cids;
  }

  if (p_lcb->link_state != LST_CONNECTED) {
    log::warn("incorrect link state: {}", p_lcb->link_state);
    return allocated_cids;
  }

  log::verbose("LE Link is up");

  /* Check if there is no ongoing connection request */
  if (p_lcb->pending_ecoc_conn_cnt > 0) {
    log::warn("There is ongoing connection request, PSM: 0x{:04x}", psm);
    return allocated_cids;
  }

  tL2C_CCB* p_ccb_primary;

  /* Make sure user set proper value for number of cids */
  if (p_cfg->number_of_channels > L2CAP_CREDIT_BASED_MAX_CIDS || p_cfg->number_of_channels == 0) {
    p_cfg->number_of_channels = L2CAP_CREDIT_BASED_MAX_CIDS;
  }

  for (int i = 0; i < p_cfg->number_of_channels; i++) {
    /* Allocate a channel control block */
    tL2C_CCB* p_ccb = l2cu_allocate_ccb(p_lcb, 0, psm == BT_PSM_EATT /* is_eatt */);
    if (p_ccb == NULL) {
      if (i == 0) {
        log::warn("no CCB, PSM: 0x{:04x}", psm);
        return allocated_cids;
      } else {
        break;
      }
    }

    p_ccb->ecoc = true;
    p_ccb->local_conn_cfg = *p_cfg;
    p_ccb->remote_credit_count = p_cfg->credits;
    /* Save registration info */
    p_ccb->p_rcb = p_rcb;
    if (i == 0) {
      p_ccb_primary = p_ccb;
    } else {
      /* Only primary channel we keep in closed state, as in that
       * context we will run state machine where security is checked etc.
       * Others we can directly put into waiting for connect
       * response, so those are not confused by system as incomming connections
       */
      p_ccb->chnl_state = CST_W4_L2CAP_CONNECT_RSP;
    }

    allocated_cids.push_back(p_ccb->local_cid);
  }

  for (int i = 0; i < (int)(allocated_cids.size()); i++) {
    p_lcb->pending_ecoc_connection_cids[i] = allocated_cids[i];
  }

  p_lcb->pending_ecoc_conn_cnt = (uint16_t)(allocated_cids.size());
  l2c_csm_execute(p_ccb_primary, L2CEVT_L2CA_CREDIT_BASED_CONNECT_REQ, NULL);

  log::verbose("(psm: 0x{:04x}) returned CID: 0x{:04x}", psm, p_ccb_primary->local_cid);

  return allocated_cids;
}

/*******************************************************************************
 *
 *  Function         L2CA_ReconfigCreditBasedConnsReq
 *
 *  Description      Start reconfigure procedure on Connection Oriented Channel.
 *
 *  Parameters:      Vector of channels for which configuration should be
 *                   changed to new local channel configuration
 *
 *  Return value:    true if peer is connected
 *
 ******************************************************************************/

bool L2CA_ReconfigCreditBasedConnsReq(const RawAddress& /* bda */, std::vector<uint16_t>& lcids,
                                      tL2CAP_LE_CFG_INFO* p_cfg) {
  tL2C_CCB* p_ccb;

  log::verbose("L2CA_ReconfigCreditBasedConnsReq()");

  if (lcids.empty()) {
    log::warn("L2CAP - no lcids given to");
    return false;
  }

  for (uint16_t cid : lcids) {
    p_ccb = l2cu_find_ccb_by_cid(NULL, cid);

    if (!p_ccb) {
      log::warn("L2CAP - no CCB for L2CA_cfg_req, CID: {}", cid);
      return false;
    }

    if ((p_ccb->local_conn_cfg.mtu > p_cfg->mtu) || (p_ccb->local_conn_cfg.mps > p_cfg->mps)) {
      log::warn("L2CAP - MPS or MTU reduction, CID: {}", cid);
      return false;
    }
  }

  if (p_cfg->mtu > L2CAP_MTU_SIZE) {
    log::warn("L2CAP - adjust MTU: {} too large", p_cfg->mtu);
    p_cfg->mtu = L2CAP_MTU_SIZE;
  }

  /* Mark all the p_ccbs which going to be reconfigured */
  for (uint16_t cid : lcids) {
    log::verbose("cid: {}", cid);
    p_ccb = l2cu_find_ccb_by_cid(NULL, cid);
    if (!p_ccb) {
      log::error("Missing cid? {}", int(cid));
      return false;
    }
    p_ccb->reconfig_started = true;
  }

  tL2C_LCB* p_lcb = p_ccb->p_lcb;

  /* Hack warning - the whole reconfig we are doing in the context of the first
   * p_ccb. In the p_lcp we store configuration and cid in which context we are
   * doing reconfiguration.
   */
  for (p_ccb = p_lcb->ccb_queue.p_first_ccb; p_ccb; p_ccb = p_ccb->p_next_ccb) {
    if ((p_ccb->in_use) && (p_ccb->ecoc) && (p_ccb->reconfig_started)) {
      p_ccb->p_lcb->pending_ecoc_reconfig_cfg = *p_cfg;
      p_ccb->p_lcb->pending_ecoc_reconfig_cnt = lcids.size();
      break;
    }
  }

  l2c_csm_execute(p_ccb, L2CEVT_L2CA_CREDIT_BASED_RECONFIG_REQ, p_cfg);

  return true;
}

/*******************************************************************************
 *
 * Function         L2CA_DisconnectReq
 *
 * Description      Higher layers call this function to disconnect a channel.
 *
 * Returns          true if disconnect sent, else false
 *
 ******************************************************************************/
bool L2CA_DisconnectReq(uint16_t cid) {
  tL2C_CCB* p_ccb;

  /* Find the channel control block. We don't know the link it is on. */
  p_ccb = l2cu_find_ccb_by_cid(NULL, cid);
  if (p_ccb == NULL) {
    log::warn("L2CAP - no CCB for L2CA_disc_req, CID: {}", cid);
    return false;
  }

  log::debug("L2CAP Local disconnect request CID: 0x{:04x}", cid);

  l2c_csm_execute(p_ccb, L2CEVT_L2CA_DISCONNECT_REQ, NULL);

  return true;
}

bool L2CA_DisconnectLECocReq(uint16_t cid) { return L2CA_DisconnectReq(cid); }

/*******************************************************************************
 *
 *  Function        L2CA_GetRemoteChannelId
 *
 *  Description     Get remote channel ID for Connection Oriented Channel.
 *
 *  Parameters:     lcid: Local CID
 *                  rcid: Pointer to remote CID
 *
 *  Return value:   true if peer is connected
 *
 ******************************************************************************/
bool L2CA_GetRemoteChannelId(uint16_t lcid, uint16_t* rcid) {
  log::assert_that(rcid != nullptr, "assert failed: rcid != nullptr");

  log::verbose("LCID: 0x{:04x}", lcid);
  tL2C_CCB* p_ccb = l2cu_find_ccb_by_cid(nullptr, lcid);
  if (p_ccb == nullptr) {
    log::error("No CCB for CID:0x{:04x}", lcid);
    return false;
  }

  *rcid = p_ccb->remote_cid;
  return true;
}

/*******************************************************************************
 *
 * Function         L2CA_SetIdleTimeoutByBdAddr
 *
 * Description      Higher layers call this function to set the idle timeout for
 *                  a connection. The "idle timeout" is the amount of time that
 *                  a connection can remain up with no L2CAP channels on it.
 *                  A timeout of zero means that the connection will be torn
 *                  down immediately when the last channel is removed.
 *                  A timeout of 0xFFFF means no timeout. Values are in seconds.
 *                  A bd_addr is the remote BD address. If bd_addr =
 *                  RawAddress::kAny, then the idle timeouts for all active
 *                  l2cap links will be changed.
 *
 * Returns          true if command succeeded, false if failed
 *
 * NOTE             This timeout applies to all logical channels active on the
 *                  ACL link.
 ******************************************************************************/
bool L2CA_SetIdleTimeoutByBdAddr(const RawAddress& bd_addr, uint16_t timeout,
                                 tBT_TRANSPORT transport) {
  if (RawAddress::kAny != bd_addr) {
    tL2C_LCB* p_lcb = l2cu_find_lcb_by_bd_addr(bd_addr, transport);
    if ((p_lcb) && (p_lcb->in_use) && (p_lcb->link_state == LST_CONNECTED)) {
      p_lcb->idle_timeout = timeout;

      if (!p_lcb->ccb_queue.p_first_ccb) {
        l2cu_no_dynamic_ccbs(p_lcb);
      }
    } else {
      return false;
    }
  } else {
    int xx;
    tL2C_LCB* p_lcb = &l2cb.lcb_pool[0];

    for (xx = 0; xx < MAX_L2CAP_LINKS; xx++, p_lcb++) {
      if ((p_lcb->in_use) && (p_lcb->link_state == LST_CONNECTED)) {
        p_lcb->idle_timeout = timeout;

        if (!p_lcb->ccb_queue.p_first_ccb) {
          l2cu_no_dynamic_ccbs(p_lcb);
        }
      }
    }
  }

  return true;
}

/*******************************************************************************
 *
 * Function         L2CA_UseLatencyMode
 *
 * Description      Sets acl use latency mode.
 *
 * Returns          true if a valid channel, else false
 *
 ******************************************************************************/
bool L2CA_UseLatencyMode(const RawAddress& bd_addr, bool use_latency_mode) {
  /* Find the link control block for the acl channel */
  tL2C_LCB* p_lcb = l2cu_find_lcb_by_bd_addr(bd_addr, BT_TRANSPORT_BR_EDR);
  if (p_lcb == nullptr) {
    log::warn("L2CAP - no LCB for L2CA_SetUseLatencyMode, BDA: {}", bd_addr);
    return false;
  }
  log::info("BDA: {}, use_latency_mode: {}", bd_addr, use_latency_mode);
  p_lcb->use_latency_mode = use_latency_mode;
  return true;
}

/*******************************************************************************
 *
 * Function         L2CA_SetAclPriority
 *
 * Description      Sets the transmission priority for a channel.
 *                  (For initial implementation only two values are valid.
 *                  L2CAP_PRIORITY_NORMAL and L2CAP_PRIORITY_HIGH).
 *
 * Returns          true if a valid channel, else false
 *
 ******************************************************************************/
bool L2CA_SetAclPriority(const RawAddress& bd_addr, tL2CAP_PRIORITY priority) {
  log::verbose("BDA: {}, priority: {}", bd_addr, priority);
  return l2cu_set_acl_priority(bd_addr, priority, false);
}

/*******************************************************************************
 *
 * Function         L2CA_SetAclLatency
 *
 * Description      Sets the transmission latency for a channel.
 *
 * Returns          true if a valid channel, else false
 *
 ******************************************************************************/
bool L2CA_SetAclLatency(const RawAddress& bd_addr, tL2CAP_LATENCY latency) {
  log::info("BDA: {}, latency: {}", bd_addr, latency);
  return l2cu_set_acl_latency(bd_addr, latency);
}

/*******************************************************************************
 *
 * Function         L2CA_SetTxPriority
 *
 * Description      Sets the transmission priority for a channel.
 *
 * Returns          true if a valid channel, else false
 *
 ******************************************************************************/
bool L2CA_SetTxPriority(uint16_t cid, tL2CAP_CHNL_PRIORITY priority) {
  tL2C_CCB* p_ccb;

  log::verbose("L2CA_SetTxPriority()  CID: 0x{:04x}, priority:{}", cid, priority);

  /* Find the channel control block. We don't know the link it is on. */
  p_ccb = l2cu_find_ccb_by_cid(NULL, cid);
  if (p_ccb == NULL) {
    log::warn("L2CAP - no CCB for L2CA_SetTxPriority, CID: {}", cid);
    return false;
  }

  /* it will update the order of CCB in LCB by priority and update round robin
   * service variables */
  l2cu_change_pri_ccb(p_ccb, priority);

  return true;
}

/*******************************************************************************
 *
 *  Function         L2CA_GetPeerFeatures
 *
 *  Description      Get a peers features and fixed channel map
 *
 *  Parameters:      BD address of the peer
 *                   Pointers to features and channel mask storage area
 *
 *  Return value:    true if peer is connected
 *
 ******************************************************************************/
bool L2CA_GetPeerFeatures(const RawAddress& bd_addr, uint32_t* p_ext_feat, uint8_t* p_chnl_mask) {
  /* We must already have a link to the remote */
  tL2C_LCB* p_lcb = l2cu_find_lcb_by_bd_addr(bd_addr, BT_TRANSPORT_BR_EDR);
  if (p_lcb == NULL) {
    log::warn("No BDA: {}", bd_addr);
    return false;
  }

  log::verbose("BDA: {} ExtFea: 0x{:08x} Chnl_Mask[0]: 0x{:02x}", bd_addr, p_lcb->peer_ext_fea,
               p_lcb->peer_chnl_mask[0]);

  *p_ext_feat = p_lcb->peer_ext_fea;

  memcpy(p_chnl_mask, p_lcb->peer_chnl_mask, L2CAP_FIXED_CHNL_ARRAY_SIZE);

  return true;
}

/*******************************************************************************
 *
 *  Function        L2CA_RegisterFixedChannel
 *
 *  Description     Register a fixed channel.
 *
 *  Parameters:     Fixed Channel #
 *                  Channel Callbacks and config
 *
 *  Return value:   -
 *
 ******************************************************************************/
static std::string fixed_channel_text(const uint16_t& fixed_cid) {
  switch (fixed_cid) {
    case L2CAP_SIGNALLING_CID:
      return std::string("br_edr signalling");
    case L2CAP_CONNECTIONLESS_CID:
      return std::string("connectionless");
    case L2CAP_AMP_CID:
      return std::string("amp");
    case L2CAP_ATT_CID:
      return std::string("att");
    case L2CAP_BLE_SIGNALLING_CID:
      return std::string("ble signalling");
    case L2CAP_SMP_CID:
      return std::string("smp");
    case L2CAP_SMP_BR_CID:
      return std::string("br_edr smp");
    default:
      return std::string("unknown");
  }
}

bool L2CA_RegisterFixedChannel(uint16_t fixed_cid, tL2CAP_FIXED_CHNL_REG* p_freg) {
  if ((fixed_cid < L2CAP_FIRST_FIXED_CHNL) || (fixed_cid > L2CAP_LAST_FIXED_CHNL)) {
    log::error("Invalid fixed CID: 0x{:04x}", fixed_cid);
    return false;
  }

  l2cb.fixed_reg[fixed_cid - L2CAP_FIRST_FIXED_CHNL] = *p_freg;
  log::debug("Registered fixed channel:{}", fixed_channel_text(fixed_cid));
  return true;
}

/*******************************************************************************
 *
 *  Function        L2CA_ConnectFixedChnl
 *
 *  Description     Connect an fixed signalling channel to a remote device.
 *
 *  Parameters:     Fixed CID
 *                  BD Address of remote
 *
 *  Return value:   true if connection started
 *
 ******************************************************************************/
bool L2CA_ConnectFixedChnl(uint16_t fixed_cid, const RawAddress& rem_bda) {
  tBT_TRANSPORT transport = BT_TRANSPORT_BR_EDR;

  log::debug("fixed_cid:0x{:04x}", fixed_cid);

  // Check CID is valid and registered
  if ((fixed_cid < L2CAP_FIRST_FIXED_CHNL) || (fixed_cid > L2CAP_LAST_FIXED_CHNL) ||
      (l2cb.fixed_reg[fixed_cid - L2CAP_FIRST_FIXED_CHNL].pL2CA_FixedData_Cb == NULL)) {
    log::error("Invalid fixed_cid:0x{:04x}", fixed_cid);
    return false;
  }

  // Fail if BT is not yet up
  if (!get_btm_client_interface().local.BTM_IsDeviceUp()) {
    log::warn("Bt controller is not ready fixed_cid:0x{:04x}", fixed_cid);
    return false;
  }

  if (fixed_cid >= L2CAP_ATT_CID && fixed_cid <= L2CAP_SMP_CID) {
    transport = BT_TRANSPORT_LE;
  }

  tL2C_BLE_FIXED_CHNLS_MASK peer_channel_mask;

  // If we already have a link to the remote, check if it supports that CID
  tL2C_LCB* p_lcb = l2cu_find_lcb_by_bd_addr(rem_bda, transport);
  if (p_lcb != NULL) {
    // Fixed channels are mandatory on LE transports so ignore the received
    // channel mask and use the locally cached LE channel mask.

    if (transport == BT_TRANSPORT_LE) {
      peer_channel_mask = l2cb.l2c_ble_fixed_chnls_mask;
    } else {
      peer_channel_mask = p_lcb->peer_chnl_mask[0];
    }

    // Check for supported channel
    if (!(peer_channel_mask & (1 << fixed_cid))) {
      log::info("Peer device does not support fixed_cid:0x{:04x}", fixed_cid);
      return false;
    }

    // Get a CCB and link the lcb to it
    if (!l2cu_initialize_fixed_ccb(p_lcb, fixed_cid)) {
      log::warn("Unable to allocate fixed channel resource fixed_cid:0x{:04x}", fixed_cid);
      return false;
    }

    // racing with disconnecting, queue the connection request
    if (p_lcb->link_state == LST_DISCONNECTING) {
      log::debug("Link is disconnecting so deferring connection fixed_cid:0x{:04x}", fixed_cid);
      /* Save ccb so it can be started after disconnect is finished */
      p_lcb->p_pending_ccb = p_lcb->p_fixed_ccbs[fixed_cid - L2CAP_FIRST_FIXED_CHNL];
      return true;
    }

    // Restore the fixed channel if it was suspended
    l2cu_fixed_channel_restore(p_lcb, fixed_cid);

    (*l2cb.fixed_reg[fixed_cid - L2CAP_FIRST_FIXED_CHNL].pL2CA_FixedConn_Cb)(
            fixed_cid, p_lcb->remote_bd_addr, true, 0, p_lcb->transport);
    return true;
  }

  // No link. Get an LCB and start link establishment
  p_lcb = l2cu_allocate_lcb(rem_bda, false, transport);
  if (p_lcb == NULL) {
    log::warn("Unable to allocate link resource for connection fixed_cid:0x{:04x}", fixed_cid);
    return false;
  }

  // Get a CCB and link the lcb to it
  if (!l2cu_initialize_fixed_ccb(p_lcb, fixed_cid)) {
    log::warn("Unable to allocate fixed channel resource fixed_cid:0x{:04x}", fixed_cid);
    l2cu_release_lcb(p_lcb);
    return false;
  }

  if (transport == BT_TRANSPORT_LE) {
    bool ret = l2cu_create_conn_le(p_lcb);
    if (!ret) {
      log::warn("Unable to create fixed channel le connection fixed_cid:0x{:04x}", fixed_cid);
      l2cu_release_lcb(p_lcb);
      return false;
    }
  } else {
    l2cu_create_conn_br_edr(p_lcb);
  }
  return true;
}

/*******************************************************************************
 *
 *  Function        L2CA_SendFixedChnlData
 *
 *  Description     Write data on a fixed channel.
 *
 *  Parameters:     Fixed CID
 *                  BD Address of remote
 *                  Pointer to buffer of type BT_HDR
 *
 * Return value     tL2CAP_DW_RESULT::L2CAP_DW_SUCCESS, if data accepted
 *                  tL2CAP_DW_RESULT::L2CAP_DW_FAILED,  if error
 *
 ******************************************************************************/
tL2CAP_DW_RESULT L2CA_SendFixedChnlData(uint16_t fixed_cid, const RawAddress& rem_bda,
                                        BT_HDR* p_buf) {
  tBT_TRANSPORT transport = BT_TRANSPORT_BR_EDR;

  if (fixed_cid >= L2CAP_ATT_CID && fixed_cid <= L2CAP_SMP_CID) {
    transport = BT_TRANSPORT_LE;
  }

  if ((fixed_cid < L2CAP_FIRST_FIXED_CHNL) || (fixed_cid > L2CAP_LAST_FIXED_CHNL) ||
      (l2cb.fixed_reg[fixed_cid - L2CAP_FIRST_FIXED_CHNL].pL2CA_FixedData_Cb == NULL)) {
    log::warn("No service registered or invalid CID: 0x{:04x}", fixed_cid);
    osi_free(p_buf);
    return tL2CAP_DW_RESULT::FAILED;
  }

  if (!get_btm_client_interface().local.BTM_IsDeviceUp()) {
    log::warn("Controller is not ready CID: 0x{:04x}", fixed_cid);
    osi_free(p_buf);
    return tL2CAP_DW_RESULT::FAILED;
  }

  tL2C_LCB* p_lcb = l2cu_find_lcb_by_bd_addr(rem_bda, transport);
  if (p_lcb == NULL || p_lcb->link_state == LST_DISCONNECTING) {
    /* if link is disconnecting, also report data sending failure */
    log::warn("Link is disconnecting or does not exist CID: 0x{:04x}", fixed_cid);
    osi_free(p_buf);
    return tL2CAP_DW_RESULT::FAILED;
  }

  tL2C_BLE_FIXED_CHNLS_MASK peer_channel_mask;

  // Select peer channels mask to use depending on transport
  if (transport == BT_TRANSPORT_LE) {
    peer_channel_mask = l2cb.l2c_ble_fixed_chnls_mask;
  } else {
    peer_channel_mask = p_lcb->peer_chnl_mask[0];
  }

  if ((peer_channel_mask & (1 << fixed_cid)) == 0) {
    log::warn("Peer does not support fixed channel CID: 0x{:04x}", fixed_cid);
    osi_free(p_buf);
    return tL2CAP_DW_RESULT::FAILED;
  }

  p_buf->event = 0;
  p_buf->layer_specific = L2CAP_FLUSHABLE_CH_BASED;

  tL2C_CCB* p_ccb = p_lcb->p_fixed_ccbs[fixed_cid - L2CAP_FIRST_FIXED_CHNL];

  if (p_ccb == nullptr) {
    if (!l2cu_initialize_fixed_ccb(p_lcb, fixed_cid)) {
      log::warn("No channel control block found for CID: 0x{:4x}", fixed_cid);
      osi_free(p_buf);
      return tL2CAP_DW_RESULT::FAILED;
    }
    p_ccb = p_lcb->p_fixed_ccbs[fixed_cid - L2CAP_FIRST_FIXED_CHNL];
  }

  // Sending packets over fixed channel reinstates them
  l2cu_fixed_channel_restore(p_lcb, fixed_cid);

  if (p_ccb->cong_sent) {
    log::warn("Link congestion CID: 0x{:04x} xmit_hold_q.count: {} buff_quota: {}", fixed_cid,
              fixed_queue_length(p_ccb->xmit_hold_q), p_ccb->buff_quota);
    osi_free(p_buf);
    return tL2CAP_DW_RESULT::FAILED;
  }

  log::debug("Enqueued data for CID: 0x{:04x} len:{}", fixed_cid, p_buf->len);
  l2c_enqueue_peer_data(p_ccb, p_buf);

  l2c_link_check_send_pkts(p_lcb, 0, NULL);

  // If there is no dynamic CCB on the link, restart the idle timer each time
  // something is sent
  if (p_lcb->in_use && p_lcb->link_state == LST_CONNECTED && !p_lcb->ccb_queue.p_first_ccb) {
    l2cu_no_dynamic_ccbs(p_lcb);
  }

  if (p_ccb->cong_sent) {
    log::debug("Link congested for CID: 0x{:04x}", fixed_cid);
    return tL2CAP_DW_RESULT::CONGESTED;
  }

  return tL2CAP_DW_RESULT::SUCCESS;
}

/*******************************************************************************
 *
 *  Function        L2CA_RemoveFixedChnl
 *
 *  Description     Remove a fixed channel to a remote device.
 *
 *  Parameters:     Fixed CID
 *                  BD Address of remote
 *
 *  Return value:   true if channel removed or marked for removal
 *
 ******************************************************************************/
bool L2CA_RemoveFixedChnl(uint16_t fixed_cid, const RawAddress& rem_bda) {
  tBT_TRANSPORT transport = BT_TRANSPORT_BR_EDR;

  /* Check CID is valid and registered */
  if ((fixed_cid < L2CAP_FIRST_FIXED_CHNL) || (fixed_cid > L2CAP_LAST_FIXED_CHNL) ||
      (l2cb.fixed_reg[fixed_cid - L2CAP_FIRST_FIXED_CHNL].pL2CA_FixedData_Cb == NULL)) {
    log::error("L2CA_RemoveFixedChnl()  Invalid CID: 0x{:04x}", fixed_cid);
    return false;
  }

  if (fixed_cid >= L2CAP_ATT_CID && fixed_cid <= L2CAP_SMP_CID) {
    transport = BT_TRANSPORT_LE;
  }

  /* Is a fixed channel connected to the remote BDA ?*/
  tL2C_LCB* p_lcb = l2cu_find_lcb_by_bd_addr(rem_bda, transport);

  if (((p_lcb) == NULL) || (!p_lcb->p_fixed_ccbs[fixed_cid - L2CAP_FIRST_FIXED_CHNL])) {
    log::warn("BDA: {} CID: 0x{:04x} not connected", rem_bda, fixed_cid);
    return false;
  }

  /* Release the CCB, starting an inactivity timeout on the LCB if no other CCBs
   * exist */
  tL2C_CCB* p_ccb = p_lcb->p_fixed_ccbs[fixed_cid - L2CAP_FIRST_FIXED_CHNL];

  if (com::android::bluetooth::flags::transmit_smp_packets_before_release() && p_ccb->in_use &&
      !fixed_queue_is_empty(p_ccb->xmit_hold_q)) {
    if (l2cu_fixed_channel_suspended(p_lcb, fixed_cid)) {
      log::warn("Removal of BDA: {} CID: 0x{:04x} already pending", rem_bda, fixed_cid);
    } else {
      p_lcb->suspended.push_back(fixed_cid);
      log::info("Waiting for transmit queue to clear, BDA: {} CID: 0x{:04x}", rem_bda, fixed_cid);
    }
    return true;
  }

  log::verbose("BDA: {} CID: 0x{:04x}", rem_bda, fixed_cid);

  p_lcb->p_fixed_ccbs[fixed_cid - L2CAP_FIRST_FIXED_CHNL] = NULL;
  p_lcb->SetDisconnectReason(HCI_ERR_CONN_CAUSE_LOCAL_HOST);

  // Retain the link for a few more seconds after SMP pairing is done, since
  // the Android platform always does service discovery after pairing is
  // complete. This will avoid the link down (pairing is complete) and an
  // immediate re-connection for service discovery.
  // Some devices do not do auto advertising when link is dropped, thus fail
  // the second connection and service discovery.
  if ((fixed_cid == L2CAP_ATT_CID) && !p_lcb->ccb_queue.p_first_ccb) {
    p_lcb->idle_timeout = 0;
  }

  l2cu_release_ccb(p_ccb);

  return true;
}

/*******************************************************************************
 *
 * Function         L2CA_SetLeGattTimeout
 *
 * Description      Higher layers call this function to set the idle timeout for
 *                  a fixed channel. The "idle timeout" is the amount of time
 *                  that a connection can remain up with no L2CAP channels on
 *                  it. A timeout of zero means that the connection will be torn
 *                  down immediately when the last channel is removed.
 *                  A timeout of 0xFFFF means no timeout. Values are in seconds.
 *                  A bd_addr is the remote BD address.
 *
 * Returns          true if command succeeded, false if failed
 *
 ******************************************************************************/
bool L2CA_SetLeGattTimeout(const RawAddress& rem_bda, uint16_t idle_tout) {
  constexpr uint16_t kAttCid = 4;

  /* Is a fixed channel connected to the remote BDA ?*/
  tL2C_LCB* p_lcb = l2cu_find_lcb_by_bd_addr(rem_bda, BT_TRANSPORT_LE);
  if (((p_lcb) == NULL) || (!p_lcb->p_fixed_ccbs[kAttCid - L2CAP_FIRST_FIXED_CHNL])) {
    log::warn("BDA: {} CID: 0x{:04x} not connected", rem_bda, kAttCid);
    return false;
  }

  p_lcb->p_fixed_ccbs[kAttCid - L2CAP_FIRST_FIXED_CHNL]->fixed_chnl_idle_tout = idle_tout;

  if (p_lcb->in_use && p_lcb->link_state == LST_CONNECTED && !p_lcb->ccb_queue.p_first_ccb) {
    /* If there are no dynamic CCBs, (re)start the idle timer in case we changed
     * it */
    l2cu_no_dynamic_ccbs(p_lcb);
  }

  return true;
}

bool L2CA_MarkLeLinkAsActive(const RawAddress& rem_bda) {
  tL2C_LCB* p_lcb = l2cu_find_lcb_by_bd_addr(rem_bda, BT_TRANSPORT_LE);
  if (p_lcb == NULL) {
    return false;
  }
  log::info("setting link to {} as active", rem_bda);
  p_lcb->with_active_local_clients = true;
  return true;
}

/*******************************************************************************
 *
 * Function         L2CA_DataWrite
 *
 * Description      Higher layers call this function to write data.
 *
 * Returns          tL2CAP_DW_RESULT::L2CAP_DW_SUCCESS, if data accepted, else
 *                  false
 *                  tL2CAP_DW_RESULT::L2CAP_DW_CONGESTED, if data accepted
 *                  and the channel is congested
 *                  tL2CAP_DW_RESULT::L2CAP_DW_FAILED, if error
 *
 ******************************************************************************/
tL2CAP_DW_RESULT L2CA_DataWrite(uint16_t cid, BT_HDR* p_data) {
  log::verbose("L2CA_DataWrite()  CID: 0x{:04x}  Len: {}", cid, p_data->len);
  return l2c_data_write(cid, p_data, L2CAP_FLUSHABLE_CH_BASED);
}

tL2CAP_DW_RESULT L2CA_LECocDataWrite(uint16_t cid, BT_HDR* p_data) {
  return L2CA_DataWrite(cid, p_data);
}

/*******************************************************************************
 *
 * Function         L2CA_SetChnlFlushability
 *
 * Description      Higher layers call this function to set a channels
 *                  flushability flags
 *
 * Returns          true if CID found, else false
 *
 ******************************************************************************/
bool L2CA_SetChnlFlushability(uint16_t cid, bool is_flushable) {
  tL2C_CCB* p_ccb;

  /* Find the channel control block. We don't know the link it is on. */
  p_ccb = l2cu_find_ccb_by_cid(NULL, cid);
  if (p_ccb == NULL) {
    log::warn("L2CAP - no CCB for L2CA_SetChnlFlushability, CID: {}", cid);
    return false;
  }

  p_ccb->is_flushable = is_flushable;

  log::verbose("L2CA_SetChnlFlushability()  CID: 0x{:04x}  is_flushable: {}", cid, is_flushable);

  return true;
}

/*******************************************************************************
 *
 * Function     L2CA_FlushChannel
 *
 * Description  This function flushes none, some or all buffers queued up
 *              for xmission for a particular CID. If called with
 *              L2CAP_FLUSH_CHANS_GET (0), it simply returns the number
 *              of buffers queued for that CID L2CAP_FLUSH_CHANS_ALL (0xffff)
 *              flushes all buffers.  All other values specifies the maximum
 *              buffers to flush.
 *
 * Returns      Number of buffers left queued for that CID
 *
 ******************************************************************************/
uint16_t L2CA_FlushChannel(uint16_t lcid, uint16_t num_to_flush) {
  tL2C_CCB* p_ccb;
  uint16_t num_left = 0, num_flushed1 = 0, num_flushed2 = 0;

  p_ccb = l2cu_find_ccb_by_cid(NULL, lcid);

  if (!p_ccb || (p_ccb->p_lcb == NULL)) {
    log::warn("L2CA_FlushChannel()  abnormally returning 0  CID: 0x{:04x}", lcid);
    return 0;
  }
  tL2C_LCB* p_lcb = p_ccb->p_lcb;

  if (num_to_flush != L2CAP_FLUSH_CHANS_GET) {
<<<<<<< HEAD
    log::verbose("L2CA_FlushChannel (FLUSH)  CID: 0x{:04x}  NumToFlush: {}  QC: {}  pFirst: 0x{}",
                 lcid, num_to_flush, fixed_queue_length(p_ccb->xmit_hold_q),
                 fmt::ptr(fixed_queue_try_peek_first(p_ccb->xmit_hold_q)));
=======
    log::verbose(
            "L2CA_FlushChannel (FLUSH)  CID: 0x{:04x}  NumToFlush: {}  QC: {}  "
            "pFirst: 0x{}",
            lcid, num_to_flush, fixed_queue_length(p_ccb->xmit_hold_q),
            std::format_ptr(fixed_queue_try_peek_first(p_ccb->xmit_hold_q)));
>>>>>>> c558b3e2
  } else {
    log::verbose("L2CA_FlushChannel (QUERY)  CID: 0x{:04x}", lcid);
  }

  /* Cannot flush eRTM buffers once they have a sequence number */
  if (p_ccb->peer_cfg.fcr.mode != L2CAP_FCR_ERTM_MODE) {
    // Don't need send enhanced_flush to controller if it is LE transport.
    if (p_lcb->transport != BT_TRANSPORT_LE && num_to_flush != L2CAP_FLUSH_CHANS_GET) {
      /* If the controller supports enhanced flush, flush the data queued at the
       * controller */
      if (bluetooth::shim::GetController()->SupportsNonFlushablePb() &&
          (get_btm_client_interface().sco.BTM_GetNumScoLinks() == 0)) {
        /* The only packet type defined - 0 - Automatically-Flushable Only */
        l2c_acl_flush(p_lcb->Handle());
      }
    }

    // Iterate though list and flush the amount requested from
    // the transmit data queue that satisfy the layer and event conditions.
    for (const list_node_t* node = list_begin(p_lcb->link_xmit_data_q);
         (num_to_flush > 0) && node != list_end(p_lcb->link_xmit_data_q);) {
      BT_HDR* p_buf = (BT_HDR*)list_node(node);
      node = list_next(node);
      if ((p_buf->layer_specific == 0) && (p_buf->event == lcid)) {
        num_to_flush--;
        num_flushed1++;

        list_remove(p_lcb->link_xmit_data_q, p_buf);
        osi_free(p_buf);
      }
    }
  }

  /* If needed, flush buffers in the CCB xmit hold queue */
  while ((num_to_flush != 0) && (!fixed_queue_is_empty(p_ccb->xmit_hold_q))) {
    BT_HDR* p_buf = (BT_HDR*)fixed_queue_try_dequeue(p_ccb->xmit_hold_q);
    osi_free(p_buf);
    num_to_flush--;
    num_flushed2++;
  }

  /* If app needs to track all packets, call it */
  if ((p_ccb->p_rcb) && (p_ccb->p_rcb->api.pL2CA_TxComplete_Cb) && (num_flushed2)) {
    (*p_ccb->p_rcb->api.pL2CA_TxComplete_Cb)(p_ccb->local_cid, num_flushed2);
  }

  /* Now count how many are left */
  for (const list_node_t* node = list_begin(p_lcb->link_xmit_data_q);
       node != list_end(p_lcb->link_xmit_data_q); node = list_next(node)) {
    BT_HDR* p_buf = (BT_HDR*)list_node(node);
    if (p_buf->event == lcid) {
      num_left++;
    }
  }

  /* Add in the number in the CCB xmit queue */
  num_left += fixed_queue_length(p_ccb->xmit_hold_q);

  /* Return the local number of buffers left for the CID */
  log::verbose("L2CA_FlushChannel()  flushed: {} + {},  num_left: {}", num_flushed1, num_flushed2,
               num_left);

  /* If we were congested, and now we are not, tell the app */
  l2cu_check_channel_congestion(p_ccb);

  return num_left;
}

bool L2CA_IsLinkEstablished(const RawAddress& bd_addr, tBT_TRANSPORT transport) {
  return l2cu_find_lcb_by_bd_addr(bd_addr, transport) != nullptr;
}

/*******************************************************************************
**
** Function         L2CA_SetMediaStreamChannel
**
** Description      This function is called to set/reset the ccb of active media
**                      streaming channel
**
**  Parameters:     local_media_cid: The local cid provided to A2DP to be used
**                      for streaming
**                  status: The status of media streaming on this channel
**
** Returns          void
**
*******************************************************************************/
void L2CA_SetMediaStreamChannel(uint16_t local_media_cid, bool status) {
  uint16_t i;
  int set_channel = -1;
  bluetooth::hal::SnoopLogger* snoop_logger = bluetooth::shim::GetSnoopLogger();

  if (snoop_logger == nullptr) {
    log::error("bluetooth::shim::GetSnoopLogger() is nullptr");
    return;
  }

  if (snoop_logger->GetCurrentSnoopMode() != snoop_logger->kBtSnoopLogModeFiltered) {
    return;
  }

  log::debug("local_media_cid={}, status={}", local_media_cid, status ? "add" : "remove");

  if (status) {
    for (i = 0; i < MAX_ACTIVE_AVDT_CONN; i++) {
      if (!(av_media_channels[i].is_active)) {
        set_channel = i;
        break;
      }
    }

    if (set_channel < 0) {
      log::error("No empty slot found to set media channel");
      return;
    }

    av_media_channels[set_channel].p_ccb = l2cu_find_ccb_by_cid(NULL, local_media_cid);

    if (!av_media_channels[set_channel].p_ccb || !av_media_channels[set_channel].p_ccb->p_lcb) {
      return;
    }
    av_media_channels[set_channel].local_cid = local_media_cid;

    snoop_logger->AddA2dpMediaChannel(av_media_channels[set_channel].p_ccb->p_lcb->Handle(),
                                      av_media_channels[set_channel].local_cid,
                                      av_media_channels[set_channel].p_ccb->remote_cid);

    log::verbose("Set A2DP media snoop filtering for local_cid: {}, remote_cid: {}",
                 local_media_cid, av_media_channels[set_channel].p_ccb->remote_cid);
  } else {
    for (i = 0; i < MAX_ACTIVE_AVDT_CONN; i++) {
      if (av_media_channels[i].is_active && av_media_channels[i].local_cid == local_media_cid) {
        set_channel = i;
        break;
      }
    }

    if (set_channel < 0) {
      log::error("The channel {} not found in active media channels", local_media_cid);
      return;
    }

    if (!av_media_channels[set_channel].p_ccb || !av_media_channels[set_channel].p_ccb->p_lcb) {
      return;
    }

    snoop_logger->RemoveA2dpMediaChannel(av_media_channels[set_channel].p_ccb->p_lcb->Handle(),
                                         av_media_channels[set_channel].local_cid);

    log::verbose("Reset A2DP media snoop filtering for local_cid: {}", local_media_cid);
  }

  av_media_channels[set_channel].is_active = status;
}

/*******************************************************************************
**
** Function         L2CA_isMediaChannel
**
** Description      This function returns if the channel id passed as parameter
**                      is an A2DP streaming channel
**
**  Parameters:     handle: Connection handle with the remote device
**                  channel_id: Channel ID
**                  is_local_cid: Signifies if the channel id passed is local
**                      cid or remote cid (true if local, remote otherwise)
**
** Returns          bool
**
*******************************************************************************/
bool L2CA_isMediaChannel(uint16_t handle, uint16_t channel_id, bool is_local_cid) {
  int i;
  bool ret = false;

  for (i = 0; i < MAX_ACTIVE_AVDT_CONN; i++) {
    if (av_media_channels[i].is_active) {
      if (!av_media_channels[i].p_ccb || !av_media_channels[i].p_ccb->p_lcb) {
        continue;
      }
      if (((!is_local_cid && channel_id == av_media_channels[i].p_ccb->remote_cid) ||
           (is_local_cid && channel_id == av_media_channels[i].p_ccb->local_cid)) &&
          handle == av_media_channels[i].p_ccb->p_lcb->Handle()) {
        ret = true;
        break;
      }
    }
  }

  return ret;
}

/*******************************************************************************
<<<<<<< HEAD
 *  Function        L2CA_GetPeerChannelId
 *
 *  Description     Get remote channel ID for Connection Oriented Channel.
 *
 *  Parameters:     lcid: Local CID
 *                  rcid: Pointer to remote CID
 *
 *  Return value:   true if peer is connected
 *
 ******************************************************************************/
bool L2CA_GetPeerChannelId(uint16_t lcid, uint16_t* rcid) {
  log::verbose("CID: 0x{:04x}", lcid);
=======
 *
 *  Function        L2CA_GetAclHandle
 *
 *  Description     Given a local channel identifier, |lcid|, this function
 *                  returns the bound ACL handle, |acl_handle|. If |acl_handle|
 *                  is not known or is invalid, this function returns false and
 *                  does not modify the value pointed at by |acl_handle|.
 *
 *  Parameters:     lcid: Local CID
 *                  rcid: Pointer to ACL handle must NOT be nullptr
 *
 *  Return value:   true if acl_handle lookup was successful
 *
 ******************************************************************************/
bool L2CA_GetAclHandle(uint16_t lcid, uint16_t* acl_handle) {
  log::assert_that(acl_handle != nullptr, "assert failed: acl_handle != nullptr");
>>>>>>> c558b3e2

  tL2C_CCB* p_ccb = l2cu_find_ccb_by_cid(nullptr, lcid);
  if (p_ccb == nullptr) {
    log::error("No CCB for CID:0x{:04x}", lcid);
    return false;
  }
<<<<<<< HEAD

  log::assert_that(rcid != nullptr, "assert failed: rcid != nullptr");
  *rcid = p_ccb->remote_cid;
  return true;
}

/*******************************************************************************
 * Function         L2CA_FlowControl
 *
 * Description      Higher layers call this function to flow control a channel.
 *
 *                  data_enabled - true data flows, false data is stopped
 *
 * Returns          true if valid channel, else false
 *
 ******************************************************************************/
bool L2CA_FlowControl(uint16_t cid, bool data_enabled) {
  tL2C_CCB* p_ccb;
  bool on_off = !data_enabled;

  log::error("L2CA_FlowControl CID:0x{:04x}", cid);

  /* Find the channel control block. We don't know the link it is on. */
  p_ccb = l2cu_find_ccb_by_cid(NULL, cid);
  if (p_ccb == NULL) {
    log::error("L2CAP - no CCB for, L2CA_FlowControl CID:0x{:04x}", cid);
    return (false);
  }

  if (p_ccb->peer_cfg.fcr.mode != L2CAP_FCR_ERTM_MODE) {
    log::error("L2CA_FlowControl mode:{}", p_ccb->peer_cfg.fcr.mode);
    return (false);
  }

  if ((p_ccb->chnl_state == CST_OPEN) && (!p_ccb->fcrb.wait_ack)) {
    if (on_off)
      l2c_fcr_send_S_frame(p_ccb, L2CAP_FCR_SUP_RNR, 0);
    else
      l2c_fcr_send_S_frame(p_ccb, L2CAP_FCR_SUP_RR, L2CAP_FCR_P_BIT);
  }
  return (true);
=======
  uint16_t handle = p_ccb->p_lcb->Handle();
  if (handle == HCI_INVALID_HANDLE) {
    log::error("Invalid ACL handle");
    return false;
  }
  *acl_handle = handle;
  return true;
>>>>>>> c558b3e2
}

using namespace bluetooth;

#define DUMPSYS_TAG "shim::legacy::l2cap"

void L2CA_Dumpsys(int fd) {
  LOG_DUMPSYS_TITLE(fd, DUMPSYS_TAG);
  for (int i = 0; i < MAX_L2CAP_LINKS; i++) {
    const tL2C_LCB& lcb = l2cb.lcb_pool[i];
    if (!lcb.in_use) {
      continue;
    }
    LOG_DUMPSYS(fd, "link_state:%s", link_state_text(lcb.link_state).c_str());
    LOG_DUMPSYS(fd, "handle:0x%04x", lcb.Handle());

    const tL2C_CCB* ccb = lcb.ccb_queue.p_first_ccb;
    while (ccb != nullptr) {
      LOG_DUMPSYS(fd, "  active channel lcid:0x%04x rcid:0x%04x is_ecoc:%s in_use:%s",
                  ccb->local_cid, ccb->remote_cid, ccb->ecoc ? "true" : "false",
                  ccb->in_use ? "true" : "false");
      ccb = ccb->p_next_ccb;
    }

    for (auto fixed_cid : lcb.suspended) {
      LOG_DUMPSYS(fd, "  pending removal fixed CID: 0x%04x", fixed_cid);
    }
  }
}
#undef DUMPSYS_TAG<|MERGE_RESOLUTION|>--- conflicted
+++ resolved
@@ -1546,17 +1546,11 @@
   tL2C_LCB* p_lcb = p_ccb->p_lcb;
 
   if (num_to_flush != L2CAP_FLUSH_CHANS_GET) {
-<<<<<<< HEAD
-    log::verbose("L2CA_FlushChannel (FLUSH)  CID: 0x{:04x}  NumToFlush: {}  QC: {}  pFirst: 0x{}",
-                 lcid, num_to_flush, fixed_queue_length(p_ccb->xmit_hold_q),
-                 fmt::ptr(fixed_queue_try_peek_first(p_ccb->xmit_hold_q)));
-=======
     log::verbose(
             "L2CA_FlushChannel (FLUSH)  CID: 0x{:04x}  NumToFlush: {}  QC: {}  "
             "pFirst: 0x{}",
             lcid, num_to_flush, fixed_queue_length(p_ccb->xmit_hold_q),
             std::format_ptr(fixed_queue_try_peek_first(p_ccb->xmit_hold_q)));
->>>>>>> c558b3e2
   } else {
     log::verbose("L2CA_FlushChannel (QUERY)  CID: 0x{:04x}", lcid);
   }
@@ -1748,7 +1742,6 @@
 }
 
 /*******************************************************************************
-<<<<<<< HEAD
  *  Function        L2CA_GetPeerChannelId
  *
  *  Description     Get remote channel ID for Connection Oriented Channel.
@@ -1761,31 +1754,12 @@
  ******************************************************************************/
 bool L2CA_GetPeerChannelId(uint16_t lcid, uint16_t* rcid) {
   log::verbose("CID: 0x{:04x}", lcid);
-=======
- *
- *  Function        L2CA_GetAclHandle
- *
- *  Description     Given a local channel identifier, |lcid|, this function
- *                  returns the bound ACL handle, |acl_handle|. If |acl_handle|
- *                  is not known or is invalid, this function returns false and
- *                  does not modify the value pointed at by |acl_handle|.
- *
- *  Parameters:     lcid: Local CID
- *                  rcid: Pointer to ACL handle must NOT be nullptr
- *
- *  Return value:   true if acl_handle lookup was successful
- *
- ******************************************************************************/
-bool L2CA_GetAclHandle(uint16_t lcid, uint16_t* acl_handle) {
-  log::assert_that(acl_handle != nullptr, "assert failed: acl_handle != nullptr");
->>>>>>> c558b3e2
 
   tL2C_CCB* p_ccb = l2cu_find_ccb_by_cid(nullptr, lcid);
   if (p_ccb == nullptr) {
     log::error("No CCB for CID:0x{:04x}", lcid);
     return false;
   }
-<<<<<<< HEAD
 
   log::assert_that(rcid != nullptr, "assert failed: rcid != nullptr");
   *rcid = p_ccb->remote_cid;
@@ -1827,7 +1801,31 @@
       l2c_fcr_send_S_frame(p_ccb, L2CAP_FCR_SUP_RR, L2CAP_FCR_P_BIT);
   }
   return (true);
-=======
+}
+
+/*******************************************************************************
+ *
+ *  Function        L2CA_GetAclHandle
+ *
+ *  Description     Given a local channel identifier, |lcid|, this function
+ *                  returns the bound ACL handle, |acl_handle|. If |acl_handle|
+ *                  is not known or is invalid, this function returns false and
+ *                  does not modify the value pointed at by |acl_handle|.
+ *
+ *  Parameters:     lcid: Local CID
+ *                  rcid: Pointer to ACL handle must NOT be nullptr
+ *
+ *  Return value:   true if acl_handle lookup was successful
+ *
+ ******************************************************************************/
+bool L2CA_GetAclHandle(uint16_t lcid, uint16_t* acl_handle) {
+  log::assert_that(acl_handle != nullptr, "assert failed: acl_handle != nullptr");
+
+  tL2C_CCB* p_ccb = l2cu_find_ccb_by_cid(nullptr, lcid);
+  if (p_ccb == nullptr) {
+    log::error("No CCB for CID:0x{:04x}", lcid);
+    return false;
+  }
   uint16_t handle = p_ccb->p_lcb->Handle();
   if (handle == HCI_INVALID_HANDLE) {
     log::error("Invalid ACL handle");
@@ -1835,7 +1833,6 @@
   }
   *acl_handle = handle;
   return true;
->>>>>>> c558b3e2
 }
 
 using namespace bluetooth;
