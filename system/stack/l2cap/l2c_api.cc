/******************************************************************************
 *
 *  Copyright 1999-2012 Broadcom Corporation
 *
 *  Licensed under the Apache License, Version 2.0 (the "License");
 *  you may not use this file except in compliance with the License.
 *  You may obtain a copy of the License at:
 *
 *  http://www.apache.org/licenses/LICENSE-2.0
 *
 *  Unless required by applicable law or agreed to in writing, software
 *  distributed under the License is distributed on an "AS IS" BASIS,
 *  WITHOUT WARRANTIES OR CONDITIONS OF ANY KIND, either express or implied.
 *  See the License for the specific language governing permissions and
 *  limitations under the License.
 *
 ******************************************************************************/

/******************************************************************************
 * Changes from Qualcomm Innovation Center are provided under the following
 * license:
 *
 * Copyright (c) 2024 Qualcomm Innovation Center, Inc. All rights reserved.
 *
 * SPDX-License-Identifier: BSD-3-Clause-Clear
 *
 ******************************************************************************/

/******************************************************************************
 *
 *  This file contains the L2CAP API code
 *
 ******************************************************************************/

#define LOG_TAG "bt_l2cap"

#include "stack/include/l2c_api.h"

#include <base/location.h>
#include <base/strings/stringprintf.h>
#include <bluetooth/log.h>
#include <com_android_bluetooth_flags.h>

#include <cstdint>
#include <string>

#include "hal/snoop_logger.h"
#include "hci/controller_interface.h"
#include "internal_include/bt_target.h"
#include "main/shim/dumpsys.h"
#include "main/shim/entry.h"
#include "os/system_properties.h"
#include "osi/include/allocator.h"
#include "stack/include/bt_hdr.h"
#include "stack/include/bt_psm_types.h"
#include "stack/include/btm_client_interface.h"
#include "stack/include/l2c_api.h"
#include "stack/include/main_thread.h"
#include "stack/l2cap/l2c_int.h"
#include "types/raw_address.h"

using namespace bluetooth;

extern fixed_queue_t* btu_general_alarm_queue;
tL2C_AVDT_CHANNEL_INFO av_media_channels[MAX_ACTIVE_AVDT_CONN];

tBT_TRANSPORT l2c_get_transport_from_fixed_cid(uint16_t fixed_cid) {
  if (fixed_cid >= L2CAP_ATT_CID && fixed_cid <= L2CAP_SMP_CID) {
    return BT_TRANSPORT_LE;
  }
  return BT_TRANSPORT_BR_EDR;
}

uint16_t L2CA_RegisterWithSecurity(uint16_t psm, const tL2CAP_APPL_INFO& p_cb_info,
                                   bool enable_snoop, tL2CAP_ERTM_INFO* p_ertm_info,
                                   uint16_t my_mtu, uint16_t required_remote_mtu,
                                   uint16_t sec_level) {
  auto ret = L2CA_Register(psm, p_cb_info, enable_snoop, p_ertm_info, my_mtu, required_remote_mtu,
                           sec_level);
  get_btm_client_interface().security.BTM_SetSecurityLevel(false, "", 0, sec_level, psm, 0, 0);
  return ret;
}

uint16_t L2CA_LeCreditDefault() {
  static const uint16_t sL2CAP_LE_CREDIT_DEFAULT = bluetooth::os::GetSystemPropertyUint32Base(
          "bluetooth.l2cap.le.credit_default.value", L2CAP_LE_CREDIT_MAX);
  return sL2CAP_LE_CREDIT_DEFAULT;
}

uint16_t L2CA_LeCreditThreshold() {
  static const uint16_t sL2CAP_LE_CREDIT_THRESHOLD = bluetooth::os::GetSystemPropertyUint32Base(
          "bluetooth.l2cap.le.credit_threshold.value", L2CAP_LE_CREDIT_THRESHOLD);
  return sL2CAP_LE_CREDIT_THRESHOLD;
}

static bool check_l2cap_credit() {
  log::assert_that(L2CA_LeCreditThreshold() < L2CA_LeCreditDefault(),
                   "Threshold must be smaller than default credits");
  return true;
}

// Replace static assert with startup assert depending of the config
static const bool enforce_assert = check_l2cap_credit();

/*******************************************************************************
 *
 * Function         L2CA_Register
 *
 * Description      Other layers call this function to register for L2CAP
 *                  services.
 *
 * Returns          PSM to use or zero if error. Typically, the PSM returned
 *                  is the same as was passed in, but for an outgoing-only
 *                  connection to a dynamic PSM, a "virtual" PSM is returned
 *                  and should be used in the calls to L2CA_ConnectReq(),
 *                  L2CA_ErtmConnectReq() and L2CA_Deregister()
 *
 ******************************************************************************/
uint16_t L2CA_Register(uint16_t psm, const tL2CAP_APPL_INFO& p_cb_info, bool enable_snoop,
                       tL2CAP_ERTM_INFO* p_ertm_info, uint16_t my_mtu, uint16_t required_remote_mtu,
                       uint16_t /* sec_level */) {
  const bool config_cfm_cb = (p_cb_info.pL2CA_ConfigCfm_Cb != nullptr);
  const bool config_ind_cb = (p_cb_info.pL2CA_ConfigInd_Cb != nullptr);
  const bool data_ind_cb = (p_cb_info.pL2CA_DataInd_Cb != nullptr);
  const bool disconnect_ind_cb = (p_cb_info.pL2CA_DisconnectInd_Cb != nullptr);

  tL2C_RCB* p_rcb;
  uint16_t vpsm = psm;

  /* Verify that the required callback info has been filled in
  **      Note:  Connection callbacks are required but not checked
  **             for here because it is possible to be only a client
  **             or only a server.
  */
  if (!config_cfm_cb || !data_ind_cb || !disconnect_ind_cb) {
    log::error(
            "L2CAP - no cb registering PSM: 0x{:04x} cfg_cfm:{} cfg_ind:{} data_ind:{} "
            "discon_int:{}",
            psm, config_cfm_cb, config_ind_cb, data_ind_cb, disconnect_ind_cb);
    return 0;
  }

  /* Verify PSM is valid */
  if (L2C_INVALID_PSM(psm)) {
    log::error("L2CAP - invalid PSM value, PSM: 0x{:04x}", psm);
    return 0;
  }

  /* Check if this is a registration for an outgoing-only connection to */
  /* a dynamic PSM. If so, allocate a "virtual" PSM for the app to use. */
  if ((psm >= 0x1001) && (p_cb_info.pL2CA_ConnectInd_Cb == NULL)) {
    for (vpsm = 0x1002; vpsm < 0x8000; vpsm += 2) {
      p_rcb = l2cu_find_rcb_by_psm(vpsm);
      if (p_rcb == NULL) {
        break;
      }
    }

    log::debug("L2CAP - Real PSM: 0x{:04x}  Virtual PSM: 0x{:04x}", psm, vpsm);
  }

  /* If registration block already there, just overwrite it */
  p_rcb = l2cu_find_rcb_by_psm(vpsm);
  if (p_rcb == NULL) {
    p_rcb = l2cu_allocate_rcb(vpsm);
    if (p_rcb == NULL) {
      log::warn("L2CAP - no RCB available, PSM: 0x{:04x}  vPSM: 0x{:04x}", psm, vpsm);
      return 0;
    }
  }

  log::info("L2CAP Registered service classic PSM: 0x{:04x}", psm);
  p_rcb->log_packets = enable_snoop;
  p_rcb->api = p_cb_info;
  p_rcb->real_psm = psm;
  p_rcb->ertm_info = p_ertm_info == nullptr ? tL2CAP_ERTM_INFO{L2CAP_FCR_BASIC_MODE} : *p_ertm_info;
  p_rcb->my_mtu = my_mtu;
  p_rcb->required_remote_mtu = std::max<uint16_t>(required_remote_mtu, L2CAP_MIN_MTU);

  return vpsm;
}

/*******************************************************************************
 *
 * Function         L2CA_Deregister
 *
 * Description      Other layers call this function to de-register for L2CAP
 *                  services.
 *
 * Returns          void
 *
 ******************************************************************************/
void L2CA_Deregister(uint16_t psm) {
  tL2C_RCB* p_rcb;
  tL2C_CCB* p_ccb;
  int ii;

  log::verbose("L2CAP - L2CA_Deregister() called for PSM: 0x{:04x}", psm);

  p_rcb = l2cu_find_rcb_by_psm(psm);
  if (p_rcb != NULL) {
    tL2C_LCB* p_lcb = &l2cb.lcb_pool[0];
    for (ii = 0; ii < MAX_L2CAP_LINKS; ii++, p_lcb++) {
      if (p_lcb->in_use) {
        p_ccb = p_lcb->ccb_queue.p_first_ccb;
        if ((p_ccb == NULL) || (p_lcb->link_state == LST_DISCONNECTING)) {
          continue;
        }

        if ((p_ccb->in_use) && ((p_ccb->chnl_state == CST_W4_L2CAP_DISCONNECT_RSP) ||
                                (p_ccb->chnl_state == CST_W4_L2CA_DISCONNECT_RSP))) {
          continue;
        }

        if (p_ccb->p_rcb == p_rcb) {
          l2c_csm_execute(p_ccb, L2CEVT_L2CA_DISCONNECT_REQ, NULL);
        }
      }
    }
    l2cu_release_rcb(p_rcb);
  } else {
    log::warn("L2CAP - PSM: 0x{:04x} not found for deregistration", psm);
  }
}

/*******************************************************************************
 *
 * Function         L2CA_AllocateLePSM
 *
 * Description      To find an unused LE PSM for L2CAP services.
 *
 * Returns          LE_PSM to use if success. Otherwise returns 0.
 *
 ******************************************************************************/
uint16_t L2CA_AllocateLePSM(void) {
  bool done = false;
  uint16_t psm = l2cb.le_dyn_psm;
  uint16_t count = 0;

  log::verbose("last psm={}", psm);
  while (!done) {
    count++;
    if (count > LE_DYNAMIC_PSM_RANGE) {
      log::error("Out of free BLE PSM");
      return 0;
    }

    psm++;
    if (psm > LE_DYNAMIC_PSM_END) {
      psm = LE_DYNAMIC_PSM_START;
    }

    if (!l2cb.le_dyn_psm_assigned[psm - LE_DYNAMIC_PSM_START]) {
      /* make sure the newly allocated psm is not used right now */
      if (l2cu_find_ble_rcb_by_psm(psm)) {
        log::warn("supposedly-free PSM={} have allocated rcb!", psm);
        continue;
      }

      l2cb.le_dyn_psm_assigned[psm - LE_DYNAMIC_PSM_START] = true;
      log::verbose("assigned PSM={}", psm);
      done = true;
      break;
    }
  }
  l2cb.le_dyn_psm = psm;

  return psm;
}

/*******************************************************************************
 *
 * Function         L2CA_FreeLePSM
 *
 * Description      Free an assigned LE PSM.
 *
 * Returns          void
 *
 ******************************************************************************/
void L2CA_FreeLePSM(uint16_t psm) {
  log::verbose("to free psm={}", psm);

  if ((psm < LE_DYNAMIC_PSM_START) || (psm > LE_DYNAMIC_PSM_END)) {
    log::error("Invalid PSM={} value!", psm);
    return;
  }

  if (!l2cb.le_dyn_psm_assigned[psm - LE_DYNAMIC_PSM_START]) {
    log::warn("PSM={} was not allocated!", psm);
  }
  l2cb.le_dyn_psm_assigned[psm - LE_DYNAMIC_PSM_START] = false;
}

uint16_t L2CA_ConnectReqWithSecurity(uint16_t psm, const RawAddress& p_bd_addr,
                                     uint16_t sec_level) {
  get_btm_client_interface().security.BTM_SetSecurityLevel(true, "", 0, sec_level, psm, 0, 0);
  return L2CA_ConnectReq(psm, p_bd_addr);
}

/*******************************************************************************
 *
 * Function         L2CA_ConnectReq
 *
 * Description      Higher layers call this function to create an L2CAP
 *                  connection.
 *                  Note that the connection is not established at this time,
 *                  but connection establishment gets started. The callback
 *                  will be invoked when connection establishes or fails.
 *
 * Returns          the CID of the connection, or 0 if it failed to start
 *
 ******************************************************************************/
uint16_t L2CA_ConnectReq(uint16_t psm, const RawAddress& p_bd_addr) {
  log::verbose("BDA {} PSM: 0x{:04x}", p_bd_addr, psm);

  /* Fail if we have not established communications with the controller */
  if (!get_btm_client_interface().local.BTM_IsDeviceUp()) {
    log::warn("BTU not ready");
    return 0;
  }
  /* Fail if the PSM is not registered */
  tL2C_RCB* p_rcb = l2cu_find_rcb_by_psm(psm);
  if (p_rcb == nullptr) {
    log::warn("no RCB, PSM=0x{:x}", psm);
    return 0;
  }

  /* First, see if we already have a link to the remote */
  /* assume all ERTM l2cap connection is going over BR/EDR for now */
  tL2C_LCB* p_lcb = l2cu_find_lcb_by_bd_addr(p_bd_addr, BT_TRANSPORT_BR_EDR);
  if (p_lcb == nullptr) {
    /* No link. Get an LCB and start link establishment */
    p_lcb = l2cu_allocate_lcb(p_bd_addr, false, BT_TRANSPORT_BR_EDR);
    /* currently use BR/EDR for ERTM mode l2cap connection */
    if (p_lcb == nullptr) {
      log::warn("connection not started for PSM=0x{:x}, p_lcb={}", psm, fmt::ptr(p_lcb));
      return 0;
    }
    l2cu_create_conn_br_edr(p_lcb);
  }

  /* Allocate a channel control block */
  tL2C_CCB* p_ccb = l2cu_allocate_ccb(p_lcb, 0);
  if (p_ccb == nullptr) {
    log::warn("no CCB, PSM=0x{:x}", psm);
    return 0;
  }

  /* Save registration info */
  p_ccb->p_rcb = p_rcb;

  p_ccb->connection_initiator = L2CAP_INITIATOR_LOCAL;

  /* If link is up, start the L2CAP connection */
  if (p_lcb->link_state == LST_CONNECTED) {
    l2c_csm_execute(p_ccb, L2CEVT_L2CA_CONNECT_REQ, nullptr);
  } else if (p_lcb->link_state == LST_DISCONNECTING) {
    /* If link is disconnecting, save link info to retry after disconnect
     * Possible Race condition when a reconnect occurs
     * on the channel during a disconnect of link. This
     * ccb will be automatically retried after link disconnect
     * arrives
     */
    log::verbose("L2CAP API - link disconnecting: RETRY LATER");

    /* Save ccb so it can be started after disconnect is finished */
    p_lcb->p_pending_ccb = p_ccb;
  }

  log::verbose("L2CAP - L2CA_conn_req(psm: 0x{:04x}) returned CID: 0x{:04x}", psm,
               p_ccb->local_cid);

  /* Return the local CID as our handle */
  return p_ccb->local_cid;
}

/*******************************************************************************
 *
 * Function         L2CA_RegisterLECoc
 *
 * Description      Other layers call this function to register for L2CAP
 *                  Connection Oriented Channel.
 *
 * Returns          PSM to use or zero if error. Typically, the PSM returned
 *                  is the same as was passed in, but for an outgoing-only
 *                  connection to a dynamic PSM, a "virtual" PSM is returned
 *                  and should be used in the calls to L2CA_ConnectLECocReq()
 *                  and L2CA_DeregisterLECoc()
 *
 ******************************************************************************/
uint16_t L2CA_RegisterLECoc(uint16_t psm, const tL2CAP_APPL_INFO& p_cb_info, uint16_t sec_level,
                            tL2CAP_LE_CFG_INFO cfg) {
  if (p_cb_info.pL2CA_ConnectInd_Cb != nullptr || psm < LE_DYNAMIC_PSM_START) {
    //  If we register LE COC for outgoing connection only, don't register with
    //  BTM_Sec, because it's handled by L2CA_ConnectLECocReq.
    get_btm_client_interface().security.BTM_SetSecurityLevel(false, "", 0, sec_level, psm, 0, 0);
  }

  /* Verify that the required callback info has been filled in
  **      Note:  Connection callbacks are required but not checked
  **             for here because it is possible to be only a client
  **             or only a server.
  */
  if ((!p_cb_info.pL2CA_DataInd_Cb) || (!p_cb_info.pL2CA_DisconnectInd_Cb)) {
    log::error("No cb registering BLE PSM: 0x{:04x}", psm);
    return 0;
  }

  /* Verify PSM is valid */
  if (!L2C_IS_VALID_LE_PSM(psm)) {
    log::error("Invalid BLE PSM value, PSM: 0x{:04x}", psm);
    return 0;
  }

  tL2C_RCB* p_rcb;
  uint16_t vpsm = psm;

  /* Check if this is a registration for an outgoing-only connection to */
  /* a dynamic PSM. If so, allocate a "virtual" PSM for the app to use. */
  if ((psm >= LE_DYNAMIC_PSM_START) && (p_cb_info.pL2CA_ConnectInd_Cb == NULL)) {
    vpsm = L2CA_AllocateLePSM();
    if (vpsm == 0) {
      log::error("Out of free BLE PSM");
      return 0;
    }

    log::debug("Real PSM: 0x{:04x}  Virtual PSM: 0x{:04x}", psm, vpsm);
  }

  /* If registration block already there, just overwrite it */
  p_rcb = l2cu_find_ble_rcb_by_psm(vpsm);
  if (p_rcb == NULL) {
    log::debug("Allocate rcp for Virtual PSM: 0x{:04x}", vpsm);
    p_rcb = l2cu_allocate_ble_rcb(vpsm);
    if (p_rcb == NULL) {
      log::warn("No BLE RCB available, PSM: 0x{:04x}  vPSM: 0x{:04x}", psm, vpsm);
      return 0;
    }
  }

  log::info("Registered service LE COC PSM: 0x{:04x}", psm);
  p_rcb->api = p_cb_info;
  p_rcb->real_psm = psm;
  p_rcb->coc_cfg = cfg;

  return vpsm;
}

/*******************************************************************************
 *
 * Function         L2CA_DeregisterLECoc
 *
 * Description      Other layers call this function to de-register for L2CAP
 *                  Connection Oriented Channel.
 *
 * Returns          void
 *
 ******************************************************************************/
void L2CA_DeregisterLECoc(uint16_t psm) {
  log::verbose("called for PSM: 0x{:04x}", psm);

  tL2C_RCB* p_rcb = l2cu_find_ble_rcb_by_psm(psm);
  if (p_rcb == NULL) {
    log::warn("PSM: 0x{:04x} not found for deregistration", psm);
    return;
  }

  tL2C_LCB* p_lcb = &l2cb.lcb_pool[0];
  for (int i = 0; i < MAX_L2CAP_LINKS; i++, p_lcb++) {
    if (!p_lcb->in_use || p_lcb->transport != BT_TRANSPORT_LE) {
      continue;
    }

    tL2C_CCB* p_ccb = p_lcb->ccb_queue.p_first_ccb;
    if ((p_ccb == NULL) || (p_lcb->link_state == LST_DISCONNECTING)) {
      continue;
    }

    if (p_ccb->in_use && (p_ccb->chnl_state == CST_W4_L2CAP_DISCONNECT_RSP ||
                          p_ccb->chnl_state == CST_W4_L2CA_DISCONNECT_RSP)) {
      continue;
    }

    if (p_ccb->p_rcb == p_rcb) {
      l2c_csm_execute(p_ccb, L2CEVT_L2CA_DISCONNECT_REQ, NULL);
    }
  }

  l2cu_release_ble_rcb(p_rcb);
}

/*******************************************************************************
 *
 * Function         L2CA_ConnectLECocReq
 *
 * Description      Higher layers call this function to create an L2CAP
 *                  connection. Note that the connection is not established at
 *                  this time, but connection establishment gets started. The
 *                  callback function will be invoked when connection
 *                  establishes or fails.
 *
 *  Parameters:     PSM: L2CAP PSM for the connection
 *                  BD address of the peer
 *                  Local Coc configurations

 * Returns          the CID of the connection, or 0 if it failed to start
 *
 ******************************************************************************/
uint16_t L2CA_ConnectLECocReq(uint16_t psm, const RawAddress& p_bd_addr, tL2CAP_LE_CFG_INFO* p_cfg,
                              uint16_t sec_level) {
  get_btm_client_interface().security.BTM_SetSecurityLevel(true, "", 0, sec_level, psm, 0, 0);

  log::verbose("BDA: {} PSM: 0x{:04x}", p_bd_addr, psm);

  /* Fail if we have not established communications with the controller */
  if (!get_btm_client_interface().local.BTM_IsDeviceUp()) {
    log::warn("BTU not ready");
    return 0;
  }

  /* Fail if the PSM is not registered */
  tL2C_RCB* p_rcb = l2cu_find_ble_rcb_by_psm(psm);
  if (p_rcb == NULL) {
    log::warn("No BLE RCB, PSM: 0x{:04x}", psm);
    return 0;
  }

  /* First, see if we already have a le link to the remote */
  tL2C_LCB* p_lcb = l2cu_find_lcb_by_bd_addr(p_bd_addr, BT_TRANSPORT_LE);
  if (p_lcb == NULL) {
    /* No link. Get an LCB and start link establishment */
    p_lcb = l2cu_allocate_lcb(p_bd_addr, false, BT_TRANSPORT_LE);
    if ((p_lcb == NULL)
        /* currently use BR/EDR for ERTM mode l2cap connection */
        || (!l2cu_create_conn_le(p_lcb))) {
      log::warn("conn not started for PSM: 0x{:04x}  p_lcb: 0x{}", psm, fmt::ptr(p_lcb));
      return 0;
    }
  }

  /* Allocate a channel control block */
  tL2C_CCB* p_ccb = l2cu_allocate_ccb(p_lcb, 0);
  if (p_ccb == NULL) {
    log::warn("no CCB, PSM: 0x{:04x}", psm);
    return 0;
  }

  /* Save registration info */
  p_ccb->p_rcb = p_rcb;

  p_ccb->connection_initiator = L2CAP_INITIATOR_LOCAL;

  /* Save the configuration */
  if (p_cfg) {
    p_ccb->local_conn_cfg = *p_cfg;
    p_ccb->remote_credit_count = p_cfg->credits;
  }

  /* If link is up, start the L2CAP connection */
  if (p_lcb->link_state == LST_CONNECTED) {
    if (p_ccb->p_lcb->transport == BT_TRANSPORT_LE) {
      log::verbose("LE Link is up");
      // post this asynchronously to avoid out-of-order callback invocation
      // should this operation fail
      do_in_main_thread(base::BindOnce(&l2c_csm_execute, base::Unretained(p_ccb),
                                       L2CEVT_L2CA_CONNECT_REQ, nullptr));
    }
  }

  /* If link is disconnecting, save link info to retry after disconnect
   * Possible Race condition when a reconnect occurs
   * on the channel during a disconnect of link. This
   * ccb will be automatically retried after link disconnect
   * arrives
   */
  else if (p_lcb->link_state == LST_DISCONNECTING) {
    log::verbose("link disconnecting: RETRY LATER");

    /* Save ccb so it can be started after disconnect is finished */
    p_lcb->p_pending_ccb = p_ccb;
  }

  log::verbose("(psm: 0x{:04x}) returned CID: 0x{:04x}", psm, p_ccb->local_cid);

  /* Return the local CID as our handle */
  return p_ccb->local_cid;
}

/*******************************************************************************
 *
 *  Function         L2CA_GetPeerLECocConfig
 *
 *  Description      Get a peers configuration for LE Connection Oriented
 *                   Channel.
 *
 *  Parameters:      local channel id
 *                   Pointers to peers configuration storage area
 *
 *  Return value:    true if peer is connected
 *
 ******************************************************************************/
bool L2CA_GetPeerLECocConfig(uint16_t lcid, tL2CAP_LE_CFG_INFO* peer_cfg) {
  log::verbose("CID: 0x{:04x}", lcid);

  tL2C_CCB* p_ccb = l2cu_find_ccb_by_cid(NULL, lcid);
  if (p_ccb == NULL) {
    log::error("No CCB for CID:0x{:04x}", lcid);
    return false;
  }

  if (peer_cfg != NULL) {
    memcpy(peer_cfg, &p_ccb->peer_conn_cfg, sizeof(tL2CAP_LE_CFG_INFO));
  }

  return true;
}

/*******************************************************************************
 *
 *  Function         L2CA_GetPeerLECocCredit
 *
 *  Description      Get peers current credit for LE Connection Oriented
 *                   Channel.
 *
 *  Return value:    Number of the peer current credit
 *
 ******************************************************************************/
uint16_t L2CA_GetPeerLECocCredit(const RawAddress& bd_addr, uint16_t lcid) {
  /* First, find the link control block */
  tL2C_LCB* p_lcb = l2cu_find_lcb_by_bd_addr(bd_addr, BT_TRANSPORT_LE);
  if (p_lcb == NULL) {
    /* No link. Get an LCB and start link establishment */
    log::warn("no LCB");
    return L2CAP_LE_CREDIT_MAX;
  }

  tL2C_CCB* p_ccb = l2cu_find_ccb_by_cid(p_lcb, lcid);
  if (p_ccb == NULL) {
    log::error("No CCB for CID:0x{:04x}", lcid);
    return L2CAP_LE_CREDIT_MAX;
  }

  return p_ccb->peer_conn_cfg.credits;
}

/*******************************************************************************
 *
 * Function         L2CA_ConnectCreditBasedRsp
 *
 * Description      Response for the pL2CA_CreditBasedConnectInd_Cb which is the
 *                  indication for peer requesting credit based connection.
 *
 * Parameters:      BD address of the peer
 *                  Identifier of the transaction
 *                  Vector of accepted lcids by upper layer
 *                  L2CAP result
 *                  Local channel configuration
 *
 * Returns          true for success, false for failure
 *
 ******************************************************************************/
bool L2CA_ConnectCreditBasedRsp(const RawAddress& p_bd_addr, uint8_t id,
                                std::vector<uint16_t>& accepted_lcids, uint16_t result,
                                tL2CAP_LE_CFG_INFO* p_cfg) {
  log::verbose("BDA: {} num of cids: {} Result: {}", p_bd_addr, int(accepted_lcids.size()), result);

  /* First, find the link control block */
  tL2C_LCB* p_lcb = l2cu_find_lcb_by_bd_addr(p_bd_addr, BT_TRANSPORT_LE);
  if (p_lcb == NULL) {
    /* No link. Get an LCB and start link establishment */
    log::warn("no LCB");
    return false;
  }

  /* Now, find the channel control block. We kept lead cid.
   */
  tL2C_CCB* p_ccb = l2cu_find_ccb_by_cid(p_lcb, p_lcb->pending_lead_cid);

  if (!p_ccb) {
    log::error("No CCB for CID:0x{:04x}", p_lcb->pending_lead_cid);
    return false;
  }

  for (uint16_t cid : accepted_lcids) {
    tL2C_CCB* temp_p_ccb = l2cu_find_ccb_by_cid(p_lcb, cid);
    if (temp_p_ccb == NULL) {
      log::warn("no CCB");
      return false;
    }

    if (p_cfg) {
      temp_p_ccb->local_conn_cfg = *p_cfg;
      temp_p_ccb->remote_credit_count = p_cfg->credits;
    }
  }

  /* The IDs must match */
  if (p_ccb->remote_id != id) {
    log::warn("bad id. Expected: {}  Got: {}", p_ccb->remote_id, id);
    return false;
  }

  tL2C_CONN_INFO conn_info = {
          .bd_addr = p_bd_addr,
          .hci_status{},
          .psm{},
          .l2cap_result = result,
          .l2cap_status{},
          .remote_cid{},
          .lcids = accepted_lcids,
          .peer_mtu{},
  };

  if (accepted_lcids.size() > 0) {
    l2c_csm_execute(p_ccb, L2CEVT_L2CA_CREDIT_BASED_CONNECT_RSP, &conn_info);
  } else {
    l2c_csm_execute(p_ccb, L2CEVT_L2CA_CREDIT_BASED_CONNECT_RSP_NEG, &conn_info);
  }

  return true;
}
/*******************************************************************************
 *
 *  Function         L2CA_ConnectCreditBasedReq
 *
 *  Description      Initiate Create Credit Based connections.
 *
 *  Parameters:      PSM for the L2CAP channel
 *                   BD address of the peer
 *                   Local channel configuration
 *
 *  Return value:    Vector of allocated local cids.
 *
 ******************************************************************************/

std::vector<uint16_t> L2CA_ConnectCreditBasedReq(uint16_t psm, const RawAddress& p_bd_addr,
                                                 tL2CAP_LE_CFG_INFO* p_cfg) {
  log::verbose("BDA: {} PSM: 0x{:04x}", p_bd_addr, psm);

  std::vector<uint16_t> allocated_cids;

  /* Fail if we have not established communications with the controller */
  if (!get_btm_client_interface().local.BTM_IsDeviceUp()) {
    log::warn("BTU not ready");
    return allocated_cids;
  }

  if (!p_cfg) {
    log::warn("p_cfg is NULL");
    return allocated_cids;
  }

  /* Fail if the PSM is not registered */
  tL2C_RCB* p_rcb = l2cu_find_ble_rcb_by_psm(psm);
  if (p_rcb == NULL) {
    log::warn("No BLE RCB, PSM: 0x{:04x}", psm);
    return allocated_cids;
  }

  /* First, see if we already have a le link to the remote */
  tL2C_LCB* p_lcb = l2cu_find_lcb_by_bd_addr(p_bd_addr, BT_TRANSPORT_LE);
  if (p_lcb == NULL) {
    log::warn("No link available");
    return allocated_cids;
  }

  if (p_lcb->link_state != LST_CONNECTED) {
    log::warn("incorrect link state: {}", p_lcb->link_state);
    return allocated_cids;
  }

  log::verbose("LE Link is up");

  /* Check if there is no ongoing connection request */
  if (p_lcb->pending_ecoc_conn_cnt > 0) {
    log::warn("There is ongoing connection request, PSM: 0x{:04x}", psm);
    return allocated_cids;
  }

  tL2C_CCB* p_ccb_primary;

  /* Make sure user set proper value for number of cids */
  if (p_cfg->number_of_channels > L2CAP_CREDIT_BASED_MAX_CIDS || p_cfg->number_of_channels == 0) {
    p_cfg->number_of_channels = L2CAP_CREDIT_BASED_MAX_CIDS;
  }

  for (int i = 0; i < p_cfg->number_of_channels; i++) {
    /* Allocate a channel control block */
    tL2C_CCB* p_ccb = l2cu_allocate_ccb(p_lcb, 0, psm == BT_PSM_EATT /* is_eatt */);
    if (p_ccb == NULL) {
      if (i == 0) {
        log::warn("no CCB, PSM: 0x{:04x}", psm);
        return allocated_cids;
      } else {
        break;
      }
    }

    p_ccb->ecoc = true;
    p_ccb->local_conn_cfg = *p_cfg;
    p_ccb->remote_credit_count = p_cfg->credits;
    /* Save registration info */
    p_ccb->p_rcb = p_rcb;
    if (i == 0) {
      p_ccb_primary = p_ccb;
    } else {
      /* Only primary channel we keep in closed state, as in that
       * context we will run state machine where security is checked etc.
       * Others we can directly put into waiting for connect
       * response, so those are not confused by system as incomming connections
       */
      p_ccb->chnl_state = CST_W4_L2CAP_CONNECT_RSP;
    }

    allocated_cids.push_back(p_ccb->local_cid);
  }

  for (int i = 0; i < (int)(allocated_cids.size()); i++) {
    p_lcb->pending_ecoc_connection_cids[i] = allocated_cids[i];
  }

  p_lcb->pending_ecoc_conn_cnt = (uint16_t)(allocated_cids.size());
  l2c_csm_execute(p_ccb_primary, L2CEVT_L2CA_CREDIT_BASED_CONNECT_REQ, NULL);

  log::verbose("(psm: 0x{:04x}) returned CID: 0x{:04x}", psm, p_ccb_primary->local_cid);

  return allocated_cids;
}

/*******************************************************************************
 *
 *  Function         L2CA_ReconfigCreditBasedConnsReq
 *
 *  Description      Start reconfigure procedure on Connection Oriented Channel.
 *
 *  Parameters:      Vector of channels for which configuration should be
 *                   changed to new local channel configuration
 *
 *  Return value:    true if peer is connected
 *
 ******************************************************************************/

bool L2CA_ReconfigCreditBasedConnsReq(const RawAddress& /* bda */, std::vector<uint16_t>& lcids,
                                      tL2CAP_LE_CFG_INFO* p_cfg) {
  tL2C_CCB* p_ccb;

  log::verbose("L2CA_ReconfigCreditBasedConnsReq()");

  if (lcids.empty()) {
    log::warn("L2CAP - no lcids given to");
    return false;
  }

  for (uint16_t cid : lcids) {
    p_ccb = l2cu_find_ccb_by_cid(NULL, cid);

    if (!p_ccb) {
      log::warn("L2CAP - no CCB for L2CA_cfg_req, CID: {}", cid);
      return false;
    }

    if ((p_ccb->local_conn_cfg.mtu > p_cfg->mtu) || (p_ccb->local_conn_cfg.mps > p_cfg->mps)) {
      log::warn("L2CAP - MPS or MTU reduction, CID: {}", cid);
      return false;
    }
  }

  if (p_cfg->mtu > L2CAP_MTU_SIZE) {
    log::warn("L2CAP - adjust MTU: {} too large", p_cfg->mtu);
    p_cfg->mtu = L2CAP_MTU_SIZE;
  }

  /* Mark all the p_ccbs which going to be reconfigured */
  for (uint16_t cid : lcids) {
    log::verbose("cid: {}", cid);
    p_ccb = l2cu_find_ccb_by_cid(NULL, cid);
    if (!p_ccb) {
      log::error("Missing cid? {}", int(cid));
      return false;
    }
    p_ccb->reconfig_started = true;
  }

  tL2C_LCB* p_lcb = p_ccb->p_lcb;

  /* Hack warning - the whole reconfig we are doing in the context of the first
   * p_ccb. In the p_lcp we store configuration and cid in which context we are
   * doing reconfiguration.
   */
  for (p_ccb = p_lcb->ccb_queue.p_first_ccb; p_ccb; p_ccb = p_ccb->p_next_ccb) {
    if ((p_ccb->in_use) && (p_ccb->ecoc) && (p_ccb->reconfig_started)) {
      p_ccb->p_lcb->pending_ecoc_reconfig_cfg = *p_cfg;
      p_ccb->p_lcb->pending_ecoc_reconfig_cnt = lcids.size();
      break;
    }
  }

  l2c_csm_execute(p_ccb, L2CEVT_L2CA_CREDIT_BASED_RECONFIG_REQ, p_cfg);

  return true;
}

/*******************************************************************************
 *
 * Function         L2CA_DisconnectReq
 *
 * Description      Higher layers call this function to disconnect a channel.
 *
 * Returns          true if disconnect sent, else false
 *
 ******************************************************************************/
bool L2CA_DisconnectReq(uint16_t cid) {
  tL2C_CCB* p_ccb;

  /* Find the channel control block. We don't know the link it is on. */
  p_ccb = l2cu_find_ccb_by_cid(NULL, cid);
  if (p_ccb == NULL) {
    log::warn("L2CAP - no CCB for L2CA_disc_req, CID: {}", cid);
    return false;
  }

  log::debug("L2CAP Local disconnect request CID: 0x{:04x}", cid);

  l2c_csm_execute(p_ccb, L2CEVT_L2CA_DISCONNECT_REQ, NULL);

  return true;
}

bool L2CA_DisconnectLECocReq(uint16_t cid) { return L2CA_DisconnectReq(cid); }

/*******************************************************************************
 *
 *  Function        L2CA_GetRemoteChannelId
 *
 *  Description     Get remote channel ID for Connection Oriented Channel.
 *
 *  Parameters:     lcid: Local CID
 *                  rcid: Pointer to remote CID
 *
 *  Return value:   true if peer is connected
 *
 ******************************************************************************/
bool L2CA_GetRemoteChannelId(uint16_t lcid, uint16_t* rcid) {
  log::assert_that(rcid != nullptr, "assert failed: rcid != nullptr");

  log::verbose("LCID: 0x{:04x}", lcid);
  tL2C_CCB* p_ccb = l2cu_find_ccb_by_cid(nullptr, lcid);
  if (p_ccb == nullptr) {
    log::error("No CCB for CID:0x{:04x}", lcid);
    return false;
  }

  *rcid = p_ccb->remote_cid;
  return true;
}

/*******************************************************************************
 *
 * Function         L2CA_SetIdleTimeoutByBdAddr
 *
 * Description      Higher layers call this function to set the idle timeout for
 *                  a connection. The "idle timeout" is the amount of time that
 *                  a connection can remain up with no L2CAP channels on it.
 *                  A timeout of zero means that the connection will be torn
 *                  down immediately when the last channel is removed.
 *                  A timeout of 0xFFFF means no timeout. Values are in seconds.
 *                  A bd_addr is the remote BD address. If bd_addr =
 *                  RawAddress::kAny, then the idle timeouts for all active
 *                  l2cap links will be changed.
 *
 * Returns          true if command succeeded, false if failed
 *
 * NOTE             This timeout applies to all logical channels active on the
 *                  ACL link.
 ******************************************************************************/
bool L2CA_SetIdleTimeoutByBdAddr(const RawAddress& bd_addr, uint16_t timeout,
                                 tBT_TRANSPORT transport) {
  if (RawAddress::kAny != bd_addr) {
    tL2C_LCB* p_lcb = l2cu_find_lcb_by_bd_addr(bd_addr, transport);
    if ((p_lcb) && (p_lcb->in_use) && (p_lcb->link_state == LST_CONNECTED)) {
      p_lcb->idle_timeout = timeout;

      if (!p_lcb->ccb_queue.p_first_ccb) {
        l2cu_no_dynamic_ccbs(p_lcb);
      }
    } else {
      return false;
    }
  } else {
    int xx;
    tL2C_LCB* p_lcb = &l2cb.lcb_pool[0];

    for (xx = 0; xx < MAX_L2CAP_LINKS; xx++, p_lcb++) {
      if ((p_lcb->in_use) && (p_lcb->link_state == LST_CONNECTED)) {
        p_lcb->idle_timeout = timeout;

        if (!p_lcb->ccb_queue.p_first_ccb) {
          l2cu_no_dynamic_ccbs(p_lcb);
        }
      }
    }
  }

  return true;
}

/*******************************************************************************
 *
 * Function         L2CA_UseLatencyMode
 *
 * Description      Sets acl use latency mode.
 *
 * Returns          true if a valid channel, else false
 *
 ******************************************************************************/
bool L2CA_UseLatencyMode(const RawAddress& bd_addr, bool use_latency_mode) {
  /* Find the link control block for the acl channel */
  tL2C_LCB* p_lcb = l2cu_find_lcb_by_bd_addr(bd_addr, BT_TRANSPORT_BR_EDR);
  if (p_lcb == nullptr) {
    log::warn("L2CAP - no LCB for L2CA_SetUseLatencyMode, BDA: {}", bd_addr);
    return false;
  }
  log::info("BDA: {}, use_latency_mode: {}", bd_addr, use_latency_mode);
  p_lcb->use_latency_mode = use_latency_mode;
  return true;
}

/*******************************************************************************
 *
 * Function         L2CA_SetAclPriority
 *
 * Description      Sets the transmission priority for a channel.
 *                  (For initial implementation only two values are valid.
 *                  L2CAP_PRIORITY_NORMAL and L2CAP_PRIORITY_HIGH).
 *
 * Returns          true if a valid channel, else false
 *
 ******************************************************************************/
bool L2CA_SetAclPriority(const RawAddress& bd_addr, tL2CAP_PRIORITY priority) {
  log::verbose("BDA: {}, priority: {}", bd_addr, priority);
  return l2cu_set_acl_priority(bd_addr, priority, false);
}

/*******************************************************************************
 *
 * Function         L2CA_SetAclLatency
 *
 * Description      Sets the transmission latency for a channel.
 *
 * Returns          true if a valid channel, else false
 *
 ******************************************************************************/
bool L2CA_SetAclLatency(const RawAddress& bd_addr, tL2CAP_LATENCY latency) {
  log::info("BDA: {}, latency: {}", bd_addr, latency);
  return l2cu_set_acl_latency(bd_addr, latency);
}

/*******************************************************************************
 *
 * Function         L2CA_SetTxPriority
 *
 * Description      Sets the transmission priority for a channel.
 *
 * Returns          true if a valid channel, else false
 *
 ******************************************************************************/
bool L2CA_SetTxPriority(uint16_t cid, tL2CAP_CHNL_PRIORITY priority) {
  tL2C_CCB* p_ccb;

  log::verbose("L2CA_SetTxPriority()  CID: 0x{:04x}, priority:{}", cid, priority);

  /* Find the channel control block. We don't know the link it is on. */
  p_ccb = l2cu_find_ccb_by_cid(NULL, cid);
  if (p_ccb == NULL) {
    log::warn("L2CAP - no CCB for L2CA_SetTxPriority, CID: {}", cid);
    return false;
  }

  /* it will update the order of CCB in LCB by priority and update round robin
   * service variables */
  l2cu_change_pri_ccb(p_ccb, priority);

  return true;
}

/*******************************************************************************
 *
 *  Function         L2CA_GetPeerFeatures
 *
 *  Description      Get a peers features and fixed channel map
 *
 *  Parameters:      BD address of the peer
 *                   Pointers to features and channel mask storage area
 *
 *  Return value:    true if peer is connected
 *
 ******************************************************************************/
bool L2CA_GetPeerFeatures(const RawAddress& bd_addr, uint32_t* p_ext_feat, uint8_t* p_chnl_mask) {
  /* We must already have a link to the remote */
  tL2C_LCB* p_lcb = l2cu_find_lcb_by_bd_addr(bd_addr, BT_TRANSPORT_BR_EDR);
  if (p_lcb == NULL) {
    log::warn("No BDA: {}", bd_addr);
    return false;
  }

  log::verbose("BDA: {} ExtFea: 0x{:08x} Chnl_Mask[0]: 0x{:02x}", bd_addr, p_lcb->peer_ext_fea,
               p_lcb->peer_chnl_mask[0]);

  *p_ext_feat = p_lcb->peer_ext_fea;

  memcpy(p_chnl_mask, p_lcb->peer_chnl_mask, L2CAP_FIXED_CHNL_ARRAY_SIZE);

  return true;
}

/*******************************************************************************
 *
 *  Function        L2CA_RegisterFixedChannel
 *
 *  Description     Register a fixed channel.
 *
 *  Parameters:     Fixed Channel #
 *                  Channel Callbacks and config
 *
 *  Return value:   -
 *
 ******************************************************************************/
static std::string fixed_channel_text(const uint16_t& fixed_cid) {
  switch (fixed_cid) {
    case L2CAP_SIGNALLING_CID:
      return std::string("br_edr signalling");
    case L2CAP_CONNECTIONLESS_CID:
      return std::string("connectionless");
    case L2CAP_AMP_CID:
      return std::string("amp");
    case L2CAP_ATT_CID:
      return std::string("att");
    case L2CAP_BLE_SIGNALLING_CID:
      return std::string("ble signalling");
    case L2CAP_SMP_CID:
      return std::string("smp");
    case L2CAP_SMP_BR_CID:
      return std::string("br_edr smp");
    default:
      return std::string("unknown");
  }
}

bool L2CA_RegisterFixedChannel(uint16_t fixed_cid, tL2CAP_FIXED_CHNL_REG* p_freg) {
  if ((fixed_cid < L2CAP_FIRST_FIXED_CHNL) || (fixed_cid > L2CAP_LAST_FIXED_CHNL)) {
    log::error("Invalid fixed CID: 0x{:04x}", fixed_cid);
    return false;
  }

  l2cb.fixed_reg[fixed_cid - L2CAP_FIRST_FIXED_CHNL] = *p_freg;
  log::debug("Registered fixed channel:{}", fixed_channel_text(fixed_cid));
  return true;
}

/*******************************************************************************
 *
 *  Function        L2CA_ConnectFixedChnl
 *
 *  Description     Connect an fixed signalling channel to a remote device.
 *
 *  Parameters:     Fixed CID
 *                  BD Address of remote
 *
 *  Return value:   true if connection started
 *
 ******************************************************************************/
bool L2CA_ConnectFixedChnl(uint16_t fixed_cid, const RawAddress& rem_bda) {
  tBT_TRANSPORT transport = BT_TRANSPORT_BR_EDR;

  log::debug("fixed_cid:0x{:04x}", fixed_cid);

  // Check CID is valid and registered
  if ((fixed_cid < L2CAP_FIRST_FIXED_CHNL) || (fixed_cid > L2CAP_LAST_FIXED_CHNL) ||
      (l2cb.fixed_reg[fixed_cid - L2CAP_FIRST_FIXED_CHNL].pL2CA_FixedData_Cb == NULL)) {
    log::error("Invalid fixed_cid:0x{:04x}", fixed_cid);
    return false;
  }

  // Fail if BT is not yet up
  if (!get_btm_client_interface().local.BTM_IsDeviceUp()) {
    log::warn("Bt controller is not ready fixed_cid:0x{:04x}", fixed_cid);
    return false;
  }

  if (fixed_cid >= L2CAP_ATT_CID && fixed_cid <= L2CAP_SMP_CID) {
    transport = BT_TRANSPORT_LE;
  }

  tL2C_BLE_FIXED_CHNLS_MASK peer_channel_mask;

  // If we already have a link to the remote, check if it supports that CID
  tL2C_LCB* p_lcb = l2cu_find_lcb_by_bd_addr(rem_bda, transport);
  if (p_lcb != NULL) {
    // Fixed channels are mandatory on LE transports so ignore the received
    // channel mask and use the locally cached LE channel mask.

    if (transport == BT_TRANSPORT_LE) {
      peer_channel_mask = l2cb.l2c_ble_fixed_chnls_mask;
    } else {
      peer_channel_mask = p_lcb->peer_chnl_mask[0];
    }

    // Check for supported channel
    if (!(peer_channel_mask & (1 << fixed_cid))) {
      log::info("Peer device does not support fixed_cid:0x{:04x}", fixed_cid);
      return false;
    }

    // Get a CCB and link the lcb to it
    if (!l2cu_initialize_fixed_ccb(p_lcb, fixed_cid)) {
      log::warn("Unable to allocate fixed channel resource fixed_cid:0x{:04x}", fixed_cid);
      return false;
    }

    // racing with disconnecting, queue the connection request
    if (p_lcb->link_state == LST_DISCONNECTING) {
      log::debug("Link is disconnecting so deferring connection fixed_cid:0x{:04x}", fixed_cid);
      /* Save ccb so it can be started after disconnect is finished */
      p_lcb->p_pending_ccb = p_lcb->p_fixed_ccbs[fixed_cid - L2CAP_FIRST_FIXED_CHNL];
      return true;
    }

    // Restore the fixed channel if it was suspended
    l2cu_fixed_channel_restore(p_lcb, fixed_cid);

    (*l2cb.fixed_reg[fixed_cid - L2CAP_FIRST_FIXED_CHNL].pL2CA_FixedConn_Cb)(
            fixed_cid, p_lcb->remote_bd_addr, true, 0, p_lcb->transport);
    return true;
  }

  // No link. Get an LCB and start link establishment
  p_lcb = l2cu_allocate_lcb(rem_bda, false, transport);
  if (p_lcb == NULL) {
    log::warn("Unable to allocate link resource for connection fixed_cid:0x{:04x}", fixed_cid);
    return false;
  }

  // Get a CCB and link the lcb to it
  if (!l2cu_initialize_fixed_ccb(p_lcb, fixed_cid)) {
    log::warn("Unable to allocate fixed channel resource fixed_cid:0x{:04x}", fixed_cid);
    l2cu_release_lcb(p_lcb);
    return false;
  }

  if (transport == BT_TRANSPORT_LE) {
    bool ret = l2cu_create_conn_le(p_lcb);
    if (!ret) {
      log::warn("Unable to create fixed channel le connection fixed_cid:0x{:04x}", fixed_cid);
      l2cu_release_lcb(p_lcb);
      return false;
    }
  } else {
    l2cu_create_conn_br_edr(p_lcb);
  }
  return true;
}

/*******************************************************************************
 *
 *  Function        L2CA_SendFixedChnlData
 *
 *  Description     Write data on a fixed channel.
 *
 *  Parameters:     Fixed CID
 *                  BD Address of remote
 *                  Pointer to buffer of type BT_HDR
 *
 * Return value     tL2CAP_DW_RESULT::L2CAP_DW_SUCCESS, if data accepted
 *                  tL2CAP_DW_RESULT::L2CAP_DW_FAILED,  if error
 *
 ******************************************************************************/
tL2CAP_DW_RESULT L2CA_SendFixedChnlData(uint16_t fixed_cid, const RawAddress& rem_bda,
                                        BT_HDR* p_buf) {
  tBT_TRANSPORT transport = BT_TRANSPORT_BR_EDR;

  if (fixed_cid >= L2CAP_ATT_CID && fixed_cid <= L2CAP_SMP_CID) {
    transport = BT_TRANSPORT_LE;
  }

  if ((fixed_cid < L2CAP_FIRST_FIXED_CHNL) || (fixed_cid > L2CAP_LAST_FIXED_CHNL) ||
      (l2cb.fixed_reg[fixed_cid - L2CAP_FIRST_FIXED_CHNL].pL2CA_FixedData_Cb == NULL)) {
    log::warn("No service registered or invalid CID: 0x{:04x}", fixed_cid);
    osi_free(p_buf);
    return tL2CAP_DW_RESULT::FAILED;
  }

  if (!get_btm_client_interface().local.BTM_IsDeviceUp()) {
    log::warn("Controller is not ready CID: 0x{:04x}", fixed_cid);
    osi_free(p_buf);
    return tL2CAP_DW_RESULT::FAILED;
  }

  tL2C_LCB* p_lcb = l2cu_find_lcb_by_bd_addr(rem_bda, transport);
  if (p_lcb == NULL || p_lcb->link_state == LST_DISCONNECTING) {
    /* if link is disconnecting, also report data sending failure */
    log::warn("Link is disconnecting or does not exist CID: 0x{:04x}", fixed_cid);
    osi_free(p_buf);
    return tL2CAP_DW_RESULT::FAILED;
  }

  tL2C_BLE_FIXED_CHNLS_MASK peer_channel_mask;

  // Select peer channels mask to use depending on transport
  if (transport == BT_TRANSPORT_LE) {
    peer_channel_mask = l2cb.l2c_ble_fixed_chnls_mask;
  } else {
    peer_channel_mask = p_lcb->peer_chnl_mask[0];
  }

  if ((peer_channel_mask & (1 << fixed_cid)) == 0) {
    log::warn("Peer does not support fixed channel CID: 0x{:04x}", fixed_cid);
    osi_free(p_buf);
    return tL2CAP_DW_RESULT::FAILED;
  }

  p_buf->event = 0;
  p_buf->layer_specific = L2CAP_FLUSHABLE_CH_BASED;

  tL2C_CCB* p_ccb = p_lcb->p_fixed_ccbs[fixed_cid - L2CAP_FIRST_FIXED_CHNL];

  if (p_ccb == nullptr) {
    if (!l2cu_initialize_fixed_ccb(p_lcb, fixed_cid)) {
      log::warn("No channel control block found for CID: 0x{:4x}", fixed_cid);
      osi_free(p_buf);
      return tL2CAP_DW_RESULT::FAILED;
    }
    p_ccb = p_lcb->p_fixed_ccbs[fixed_cid - L2CAP_FIRST_FIXED_CHNL];
  }

<<<<<<< HEAD
  if (p_lcb->p_fixed_ccbs[fixed_cid - L2CAP_FIRST_FIXED_CHNL]->cong_sent) {
    log::warn(
            "Unable to send data due to congestion CID: 0x{:04x} xmit_hold_q.count: {} buff_quota: "
            "{}",
            fixed_cid,
            fixed_queue_length(
                    p_lcb->p_fixed_ccbs[fixed_cid - L2CAP_FIRST_FIXED_CHNL]->xmit_hold_q),
            p_lcb->p_fixed_ccbs[fixed_cid - L2CAP_FIRST_FIXED_CHNL]->buff_quota);
=======
  // Sending packets over fixed channel reinstates them
  l2cu_fixed_channel_restore(p_lcb, fixed_cid);

  if (p_ccb->cong_sent) {
    log::warn("Link congestion CID: 0x{:04x} xmit_hold_q.count: {} buff_quota: {}", fixed_cid,
              fixed_queue_length(p_ccb->xmit_hold_q), p_ccb->buff_quota);
>>>>>>> 78573763
    osi_free(p_buf);
    return tL2CAP_DW_RESULT::FAILED;
  }

  log::debug("Enqueued data for CID: 0x{:04x} len:{}", fixed_cid, p_buf->len);
  l2c_enqueue_peer_data(p_ccb, p_buf);

  l2c_link_check_send_pkts(p_lcb, 0, NULL);

  // If there is no dynamic CCB on the link, restart the idle timer each time
  // something is sent
  if (p_lcb->in_use && p_lcb->link_state == LST_CONNECTED && !p_lcb->ccb_queue.p_first_ccb) {
    l2cu_no_dynamic_ccbs(p_lcb);
  }

  if (p_ccb->cong_sent) {
    log::debug("Link congested for CID: 0x{:04x}", fixed_cid);
    return tL2CAP_DW_RESULT::CONGESTED;
  }

  return tL2CAP_DW_RESULT::SUCCESS;
}

/*******************************************************************************
 *
 *  Function        L2CA_RemoveFixedChnl
 *
 *  Description     Remove a fixed channel to a remote device.
 *
 *  Parameters:     Fixed CID
 *                  BD Address of remote
 *
 *  Return value:   true if channel removed or marked for removal
 *
 ******************************************************************************/
bool L2CA_RemoveFixedChnl(uint16_t fixed_cid, const RawAddress& rem_bda) {
  tBT_TRANSPORT transport = BT_TRANSPORT_BR_EDR;

  /* Check CID is valid and registered */
  if ((fixed_cid < L2CAP_FIRST_FIXED_CHNL) || (fixed_cid > L2CAP_LAST_FIXED_CHNL) ||
      (l2cb.fixed_reg[fixed_cid - L2CAP_FIRST_FIXED_CHNL].pL2CA_FixedData_Cb == NULL)) {
    log::error("L2CA_RemoveFixedChnl()  Invalid CID: 0x{:04x}", fixed_cid);
    return false;
  }

  if (fixed_cid >= L2CAP_ATT_CID && fixed_cid <= L2CAP_SMP_CID) {
    transport = BT_TRANSPORT_LE;
  }

  /* Is a fixed channel connected to the remote BDA ?*/
  tL2C_LCB* p_lcb = l2cu_find_lcb_by_bd_addr(rem_bda, transport);

  if (((p_lcb) == NULL) || (!p_lcb->p_fixed_ccbs[fixed_cid - L2CAP_FIRST_FIXED_CHNL])) {
    log::warn("BDA: {} CID: 0x{:04x} not connected", rem_bda, fixed_cid);
    return false;
  }

  /* Release the CCB, starting an inactivity timeout on the LCB if no other CCBs
   * exist */
  tL2C_CCB* p_ccb = p_lcb->p_fixed_ccbs[fixed_cid - L2CAP_FIRST_FIXED_CHNL];

  if (com::android::bluetooth::flags::transmit_smp_packets_before_release() && p_ccb->in_use &&
      !fixed_queue_is_empty(p_ccb->xmit_hold_q)) {
    if (l2cu_fixed_channel_suspended(p_lcb, fixed_cid)) {
      log::warn("Removal of BDA: {} CID: 0x{:04x} already pending", rem_bda, fixed_cid);
    } else {
      p_lcb->suspended.push_back(fixed_cid);
      log::info("Waiting for transmit queue to clear, BDA: {} CID: 0x{:04x}", rem_bda, fixed_cid);
    }
    return true;
  }

  log::verbose("BDA: {} CID: 0x{:04x}", rem_bda, fixed_cid);

  p_lcb->p_fixed_ccbs[fixed_cid - L2CAP_FIRST_FIXED_CHNL] = NULL;
  p_lcb->SetDisconnectReason(HCI_ERR_CONN_CAUSE_LOCAL_HOST);

  // Retain the link for a few more seconds after SMP pairing is done, since
  // the Android platform always does service discovery after pairing is
  // complete. This will avoid the link down (pairing is complete) and an
  // immediate re-connection for service discovery.
  // Some devices do not do auto advertising when link is dropped, thus fail
  // the second connection and service discovery.
  if ((fixed_cid == L2CAP_ATT_CID) && !p_lcb->ccb_queue.p_first_ccb) {
    p_lcb->idle_timeout = 0;
  }

  l2cu_release_ccb(p_ccb);

  return true;
}

/*******************************************************************************
 *
 * Function         L2CA_SetLeGattTimeout
 *
 * Description      Higher layers call this function to set the idle timeout for
 *                  a fixed channel. The "idle timeout" is the amount of time
 *                  that a connection can remain up with no L2CAP channels on
 *                  it. A timeout of zero means that the connection will be torn
 *                  down immediately when the last channel is removed.
 *                  A timeout of 0xFFFF means no timeout. Values are in seconds.
 *                  A bd_addr is the remote BD address.
 *
 * Returns          true if command succeeded, false if failed
 *
 ******************************************************************************/
bool L2CA_SetLeGattTimeout(const RawAddress& rem_bda, uint16_t idle_tout) {
  constexpr uint16_t kAttCid = 4;

  /* Is a fixed channel connected to the remote BDA ?*/
  tL2C_LCB* p_lcb = l2cu_find_lcb_by_bd_addr(rem_bda, BT_TRANSPORT_LE);
  if (((p_lcb) == NULL) || (!p_lcb->p_fixed_ccbs[kAttCid - L2CAP_FIRST_FIXED_CHNL])) {
    log::warn("BDA: {} CID: 0x{:04x} not connected", rem_bda, kAttCid);
    return false;
  }

  p_lcb->p_fixed_ccbs[kAttCid - L2CAP_FIRST_FIXED_CHNL]->fixed_chnl_idle_tout = idle_tout;

  if (p_lcb->in_use && p_lcb->link_state == LST_CONNECTED && !p_lcb->ccb_queue.p_first_ccb) {
    /* If there are no dynamic CCBs, (re)start the idle timer in case we changed
     * it */
    l2cu_no_dynamic_ccbs(p_lcb);
  }

  return true;
}

bool L2CA_MarkLeLinkAsActive(const RawAddress& rem_bda) {
  tL2C_LCB* p_lcb = l2cu_find_lcb_by_bd_addr(rem_bda, BT_TRANSPORT_LE);
  if (p_lcb == NULL) {
    return false;
  }
  log::info("setting link to {} as active", rem_bda);
  p_lcb->with_active_local_clients = true;
  return true;
}

/*******************************************************************************
 *
 * Function         L2CA_DataWrite
 *
 * Description      Higher layers call this function to write data.
 *
 * Returns          tL2CAP_DW_RESULT::L2CAP_DW_SUCCESS, if data accepted, else
 *                  false
 *                  tL2CAP_DW_RESULT::L2CAP_DW_CONGESTED, if data accepted
 *                  and the channel is congested
 *                  tL2CAP_DW_RESULT::L2CAP_DW_FAILED, if error
 *
 ******************************************************************************/
tL2CAP_DW_RESULT L2CA_DataWrite(uint16_t cid, BT_HDR* p_data) {
  log::verbose("L2CA_DataWrite()  CID: 0x{:04x}  Len: {}", cid, p_data->len);
  return l2c_data_write(cid, p_data, L2CAP_FLUSHABLE_CH_BASED);
}

tL2CAP_DW_RESULT L2CA_LECocDataWrite(uint16_t cid, BT_HDR* p_data) {
  return L2CA_DataWrite(cid, p_data);
}

/*******************************************************************************
 *
 * Function         L2CA_SetChnlFlushability
 *
 * Description      Higher layers call this function to set a channels
 *                  flushability flags
 *
 * Returns          true if CID found, else false
 *
 ******************************************************************************/
bool L2CA_SetChnlFlushability(uint16_t cid, bool is_flushable) {
  tL2C_CCB* p_ccb;

  /* Find the channel control block. We don't know the link it is on. */
  p_ccb = l2cu_find_ccb_by_cid(NULL, cid);
  if (p_ccb == NULL) {
    log::warn("L2CAP - no CCB for L2CA_SetChnlFlushability, CID: {}", cid);
    return false;
  }

  p_ccb->is_flushable = is_flushable;

  log::verbose("L2CA_SetChnlFlushability()  CID: 0x{:04x}  is_flushable: {}", cid, is_flushable);

  return true;
}

/*******************************************************************************
 *
 * Function     L2CA_FlushChannel
 *
 * Description  This function flushes none, some or all buffers queued up
 *              for xmission for a particular CID. If called with
 *              L2CAP_FLUSH_CHANS_GET (0), it simply returns the number
 *              of buffers queued for that CID L2CAP_FLUSH_CHANS_ALL (0xffff)
 *              flushes all buffers.  All other values specifies the maximum
 *              buffers to flush.
 *
 * Returns      Number of buffers left queued for that CID
 *
 ******************************************************************************/
uint16_t L2CA_FlushChannel(uint16_t lcid, uint16_t num_to_flush) {
  tL2C_CCB* p_ccb;
  uint16_t num_left = 0, num_flushed1 = 0, num_flushed2 = 0;

  p_ccb = l2cu_find_ccb_by_cid(NULL, lcid);

  if (!p_ccb || (p_ccb->p_lcb == NULL)) {
    log::warn("L2CA_FlushChannel()  abnormally returning 0  CID: 0x{:04x}", lcid);
    return 0;
  }
  tL2C_LCB* p_lcb = p_ccb->p_lcb;

  if (num_to_flush != L2CAP_FLUSH_CHANS_GET) {
    log::verbose("L2CA_FlushChannel (FLUSH)  CID: 0x{:04x}  NumToFlush: {}  QC: {}  pFirst: 0x{}",
                 lcid, num_to_flush, fixed_queue_length(p_ccb->xmit_hold_q),
                 fmt::ptr(fixed_queue_try_peek_first(p_ccb->xmit_hold_q)));
  } else {
    log::verbose("L2CA_FlushChannel (QUERY)  CID: 0x{:04x}", lcid);
  }

  /* Cannot flush eRTM buffers once they have a sequence number */
  if (p_ccb->peer_cfg.fcr.mode != L2CAP_FCR_ERTM_MODE) {
    // Don't need send enhanced_flush to controller if it is LE transport.
    if (p_lcb->transport != BT_TRANSPORT_LE && num_to_flush != L2CAP_FLUSH_CHANS_GET) {
      /* If the controller supports enhanced flush, flush the data queued at the
       * controller */
      if (bluetooth::shim::GetController()->SupportsNonFlushablePb() &&
          (get_btm_client_interface().sco.BTM_GetNumScoLinks() == 0)) {
        /* The only packet type defined - 0 - Automatically-Flushable Only */
        l2c_acl_flush(p_lcb->Handle());
      }
    }

    // Iterate though list and flush the amount requested from
    // the transmit data queue that satisfy the layer and event conditions.
    for (const list_node_t* node = list_begin(p_lcb->link_xmit_data_q);
         (num_to_flush > 0) && node != list_end(p_lcb->link_xmit_data_q);) {
      BT_HDR* p_buf = (BT_HDR*)list_node(node);
      node = list_next(node);
      if ((p_buf->layer_specific == 0) && (p_buf->event == lcid)) {
        num_to_flush--;
        num_flushed1++;

        list_remove(p_lcb->link_xmit_data_q, p_buf);
        osi_free(p_buf);
      }
    }
  }

  /* If needed, flush buffers in the CCB xmit hold queue */
  while ((num_to_flush != 0) && (!fixed_queue_is_empty(p_ccb->xmit_hold_q))) {
    BT_HDR* p_buf = (BT_HDR*)fixed_queue_try_dequeue(p_ccb->xmit_hold_q);
    osi_free(p_buf);
    num_to_flush--;
    num_flushed2++;
  }

  /* If app needs to track all packets, call it */
  if ((p_ccb->p_rcb) && (p_ccb->p_rcb->api.pL2CA_TxComplete_Cb) && (num_flushed2)) {
    (*p_ccb->p_rcb->api.pL2CA_TxComplete_Cb)(p_ccb->local_cid, num_flushed2);
  }

  /* Now count how many are left */
  for (const list_node_t* node = list_begin(p_lcb->link_xmit_data_q);
       node != list_end(p_lcb->link_xmit_data_q); node = list_next(node)) {
    BT_HDR* p_buf = (BT_HDR*)list_node(node);
    if (p_buf->event == lcid) {
      num_left++;
    }
  }

  /* Add in the number in the CCB xmit queue */
  num_left += fixed_queue_length(p_ccb->xmit_hold_q);

  /* Return the local number of buffers left for the CID */
  log::verbose("L2CA_FlushChannel()  flushed: {} + {},  num_left: {}", num_flushed1, num_flushed2,
               num_left);

  /* If we were congested, and now we are not, tell the app */
  l2cu_check_channel_congestion(p_ccb);

  return num_left;
}

bool L2CA_IsLinkEstablished(const RawAddress& bd_addr, tBT_TRANSPORT transport) {
  return l2cu_find_lcb_by_bd_addr(bd_addr, transport) != nullptr;
}

/*******************************************************************************
**
** Function         L2CA_SetMediaStreamChannel
**
** Description      This function is called to set/reset the ccb of active media
**                      streaming channel
**
**  Parameters:     local_media_cid: The local cid provided to A2DP to be used
**                      for streaming
**                  status: The status of media streaming on this channel
**
** Returns          void
**
*******************************************************************************/
void L2CA_SetMediaStreamChannel(uint16_t local_media_cid, bool status) {
  uint16_t i;
  int set_channel = -1;
  bluetooth::hal::SnoopLogger* snoop_logger = bluetooth::shim::GetSnoopLogger();

  if (snoop_logger == nullptr) {
    log::error("bluetooth::shim::GetSnoopLogger() is nullptr");
    return;
  }

  if (snoop_logger->GetBtSnoopMode() != snoop_logger->kBtSnoopLogModeFiltered) {
    return;
  }

  log::debug("local_media_cid={}, status={}", local_media_cid, status ? "add" : "remove");

  if (status) {
    for (i = 0; i < MAX_ACTIVE_AVDT_CONN; i++) {
      if (!(av_media_channels[i].is_active)) {
        set_channel = i;
        break;
      }
    }

    if (set_channel < 0) {
      log::error("No empty slot found to set media channel");
      return;
    }

    av_media_channels[set_channel].p_ccb = l2cu_find_ccb_by_cid(NULL, local_media_cid);

    if (!av_media_channels[set_channel].p_ccb || !av_media_channels[set_channel].p_ccb->p_lcb) {
      return;
    }
    av_media_channels[set_channel].local_cid = local_media_cid;

    snoop_logger->AddA2dpMediaChannel(av_media_channels[set_channel].p_ccb->p_lcb->Handle(),
                                      av_media_channels[set_channel].local_cid,
                                      av_media_channels[set_channel].p_ccb->remote_cid);

    log::verbose("Set A2DP media snoop filtering for local_cid: {}, remote_cid: {}",
                 local_media_cid, av_media_channels[set_channel].p_ccb->remote_cid);
  } else {
    for (i = 0; i < MAX_ACTIVE_AVDT_CONN; i++) {
      if (av_media_channels[i].is_active && av_media_channels[i].local_cid == local_media_cid) {
        set_channel = i;
        break;
      }
    }

    if (set_channel < 0) {
      log::error("The channel {} not found in active media channels", local_media_cid);
      return;
    }

    if (!av_media_channels[set_channel].p_ccb || !av_media_channels[set_channel].p_ccb->p_lcb) {
      return;
    }

    snoop_logger->RemoveA2dpMediaChannel(av_media_channels[set_channel].p_ccb->p_lcb->Handle(),
                                         av_media_channels[set_channel].local_cid);

    log::verbose("Reset A2DP media snoop filtering for local_cid: {}", local_media_cid);
  }

  av_media_channels[set_channel].is_active = status;
}

/*******************************************************************************
**
** Function         L2CA_isMediaChannel
**
** Description      This function returns if the channel id passed as parameter
**                      is an A2DP streaming channel
**
**  Parameters:     handle: Connection handle with the remote device
**                  channel_id: Channel ID
**                  is_local_cid: Signifies if the channel id passed is local
**                      cid or remote cid (true if local, remote otherwise)
**
** Returns          bool
**
*******************************************************************************/
bool L2CA_isMediaChannel(uint16_t handle, uint16_t channel_id, bool is_local_cid) {
  int i;
  bool ret = false;

  for (i = 0; i < MAX_ACTIVE_AVDT_CONN; i++) {
    if (av_media_channels[i].is_active) {
      if (!av_media_channels[i].p_ccb || !av_media_channels[i].p_ccb->p_lcb) {
        continue;
      }
      if (((!is_local_cid && channel_id == av_media_channels[i].p_ccb->remote_cid) ||
           (is_local_cid && channel_id == av_media_channels[i].p_ccb->local_cid)) &&
          handle == av_media_channels[i].p_ccb->p_lcb->Handle()) {
        ret = true;
        break;
      }
    }
  }

  return ret;
}

/*******************************************************************************
 *  Function        L2CA_GetPeerChannelId
 *
 *  Description     Get remote channel ID for Connection Oriented Channel.
 *
 *  Parameters:     lcid: Local CID
 *                  rcid: Pointer to remote CID
 *
 *  Return value:   true if peer is connected
 *
 ******************************************************************************/
bool L2CA_GetPeerChannelId(uint16_t lcid, uint16_t* rcid) {
  log::verbose("CID: 0x{:04x}", lcid);

  tL2C_CCB* p_ccb = l2cu_find_ccb_by_cid(nullptr, lcid);
  if (p_ccb == nullptr) {
    log::error("No CCB for CID:0x{:04x}", lcid);
    return false;
  }

  log::assert_that(rcid != nullptr, "assert failed: rcid != nullptr");
  *rcid = p_ccb->remote_cid;
  return true;
}

/*******************************************************************************
 *
 * Function         L2CA_Ping
 *
 * Description      Higher layers call this function to send an echo request.
 *
 * Returns          true if echo request sent, else false.
 *
 ******************************************************************************/
bool L2CA_Ping(const RawAddress& p_bd_addr, tL2CA_ECHO_RSP_CB* p_callback) {
  tL2C_LCB* p_lcb;

  /* Fail if we have not established communications with the controller */
  if (!get_btm_client_interface().local.BTM_IsDeviceUp()) return (false);

  /* First, see if we already have a link to the remote */
  p_lcb = l2cu_find_lcb_by_bd_addr(p_bd_addr, BT_TRANSPORT_BR_EDR);
  if (p_lcb == NULL) {
    /* No link. Get an LCB and start link establishment */
    p_lcb = l2cu_allocate_lcb(p_bd_addr, false, BT_TRANSPORT_BR_EDR);
    if (p_lcb == NULL) {
      log::error("L2CAP - no LCB for L2CA_ping");
      return (false);
    }
    l2cu_create_conn_br_edr(p_lcb);

    return (true);
  }

  /* Have a link control block. If link is disconnecting, tell user to retry
   * later */
  if (p_lcb->link_state == LST_DISCONNECTING) {
    log::error("L2CAP - L2CA_ping rejected - link disconnecting");
    return (false);
  }

  if (p_lcb->link_state == LST_CONNECTED) {
    l2cu_adj_id(p_lcb);
    l2cu_send_peer_echo_req(p_lcb, NULL, 0);
    alarm_set_on_mloop(p_lcb->l2c_lcb_timer, 30000, l2c_lcb_timer_timeout,
                       p_lcb);
  }
  return (true);
}

/*******************************************************************************
 * Function         L2CA_FlowControl
 *
 * Description      Higher layers call this function to flow control a channel.
 *
 *                  data_enabled - true data flows, false data is stopped
 *
 * Returns          true if valid channel, else false
 *
 ******************************************************************************/
bool L2CA_FlowControl(uint16_t cid, bool data_enabled) {
  tL2C_CCB* p_ccb;
  bool on_off = !data_enabled;

  log::error("L2CA_FlowControl CID:0x{:04x}", cid);

  /* Find the channel control block. We don't know the link it is on. */
  p_ccb = l2cu_find_ccb_by_cid(NULL, cid);
  if (p_ccb == NULL) {
    log::error("L2CAP - no CCB for, L2CA_FlowControl CID:0x{:04x}", cid);
    return (false);
  }

  if (p_ccb->peer_cfg.fcr.mode != L2CAP_FCR_ERTM_MODE) {
    log::error("L2CA_FlowControl mode:{}", p_ccb->peer_cfg.fcr.mode);
    return (false);
  }

  if ((p_ccb->chnl_state == CST_OPEN) && (!p_ccb->fcrb.wait_ack)) {
    if (on_off)
      l2c_fcr_send_S_frame(p_ccb, L2CAP_FCR_SUP_RNR, 0);
    else
      l2c_fcr_send_S_frame(p_ccb, L2CAP_FCR_SUP_RR, L2CAP_FCR_P_BIT);
  }
  return (true);
}

using namespace bluetooth;

#define DUMPSYS_TAG "shim::legacy::l2cap"

void L2CA_Dumpsys(int fd) {
  LOG_DUMPSYS_TITLE(fd, DUMPSYS_TAG);
  for (int i = 0; i < MAX_L2CAP_LINKS; i++) {
    const tL2C_LCB& lcb = l2cb.lcb_pool[i];
    if (!lcb.in_use) {
      continue;
    }
    LOG_DUMPSYS(fd, "link_state:%s", link_state_text(lcb.link_state).c_str());
    LOG_DUMPSYS(fd, "handle:0x%04x", lcb.Handle());

    const tL2C_CCB* ccb = lcb.ccb_queue.p_first_ccb;
    while (ccb != nullptr) {
      LOG_DUMPSYS(fd, "  active channel lcid:0x%04x rcid:0x%04x is_ecoc:%s in_use:%s",
                  ccb->local_cid, ccb->remote_cid, ccb->ecoc ? "true" : "false",
                  ccb->in_use ? "true" : "false");
      ccb = ccb->p_next_ccb;
    }

    for (auto fixed_cid : lcb.suspended) {
      LOG_DUMPSYS(fd, "  pending removal fixed CID: 0x%04x", fixed_cid);
    }
  }
}
#undef DUMPSYS_TAG<|MERGE_RESOLUTION|>--- conflicted
+++ resolved
@@ -1332,23 +1332,12 @@
     p_ccb = p_lcb->p_fixed_ccbs[fixed_cid - L2CAP_FIRST_FIXED_CHNL];
   }
 
-<<<<<<< HEAD
-  if (p_lcb->p_fixed_ccbs[fixed_cid - L2CAP_FIRST_FIXED_CHNL]->cong_sent) {
-    log::warn(
-            "Unable to send data due to congestion CID: 0x{:04x} xmit_hold_q.count: {} buff_quota: "
-            "{}",
-            fixed_cid,
-            fixed_queue_length(
-                    p_lcb->p_fixed_ccbs[fixed_cid - L2CAP_FIRST_FIXED_CHNL]->xmit_hold_q),
-            p_lcb->p_fixed_ccbs[fixed_cid - L2CAP_FIRST_FIXED_CHNL]->buff_quota);
-=======
   // Sending packets over fixed channel reinstates them
   l2cu_fixed_channel_restore(p_lcb, fixed_cid);
 
   if (p_ccb->cong_sent) {
     log::warn("Link congestion CID: 0x{:04x} xmit_hold_q.count: {} buff_quota: {}", fixed_cid,
               fixed_queue_length(p_ccb->xmit_hold_q), p_ccb->buff_quota);
->>>>>>> 78573763
     osi_free(p_buf);
     return tL2CAP_DW_RESULT::FAILED;
   }
