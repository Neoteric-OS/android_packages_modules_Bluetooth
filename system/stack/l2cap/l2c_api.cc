--- conflicted
+++ resolved
@@ -24,12 +24,11 @@
 
 #define LOG_TAG "bt_l2cap"
 
-#include <bluetooth/log.h>
-
 #include "stack/include/l2c_api.h"
 
 #include <base/location.h>
 #include <base/strings/stringprintf.h>
+#include <bluetooth/log.h>
 
 #include <cstdint>
 #include <string>
@@ -129,16 +128,11 @@
   **             or only a server.
   */
   if (!config_cfm_cb || !data_ind_cb || !disconnect_ind_cb) {
-<<<<<<< HEAD
-    log::error("L2CAP - no cb registering PSM: 0x{:04x} cfg_cfm:{} cfg_ind:{} data_ind:{} discon_int:{}", psm, config_cfm_cb, config_ind_cb, data_ind_cb, disconnect_ind_cb);
-    return (0);
-=======
     log::error(
-            "L2CAP - no cb registering PSM: 0x{:04x} cfg_cfm:{} cfg_ind:{} "
-            "data_ind:{} discon_int:{}",
+            "L2CAP - no cb registering PSM: 0x{:04x} cfg_cfm:{} cfg_ind:{} data_ind:{} "
+            "discon_int:{}",
             psm, config_cfm_cb, config_ind_cb, data_ind_cb, disconnect_ind_cb);
     return 0;
->>>>>>> 15c04564
   }
 
   /* Verify PSM is valid */
@@ -166,11 +160,7 @@
     p_rcb = l2cu_allocate_rcb(vpsm);
     if (p_rcb == NULL) {
       log::warn("L2CAP - no RCB available, PSM: 0x{:04x}  vPSM: 0x{:04x}", psm, vpsm);
-<<<<<<< HEAD
-      return (0);
-=======
       return 0;
->>>>>>> 15c04564
     }
   }
 
@@ -373,12 +363,8 @@
     p_lcb->p_pending_ccb = p_ccb;
   }
 
-<<<<<<< HEAD
-  log::verbose("L2CAP - L2CA_conn_req(psm: 0x{:04x}) returned CID: 0x{:04x}", psm, p_ccb->local_cid);
-=======
   log::verbose("L2CAP - L2CA_conn_req(psm: 0x{:04x}) returned CID: 0x{:04x}", psm,
                p_ccb->local_cid);
->>>>>>> 15c04564
 
   /* Return the local CID as our handle */
   return p_ccb->local_cid;
@@ -851,13 +837,8 @@
   log::verbose("L2CA_ReconfigCreditBasedConnsReq()");
 
   if (lcids.empty()) {
-<<<<<<< HEAD
     log::warn("L2CAP - no lcids given to");
-    return (false);
-=======
-    log::warn("L2CAP - empty lcids");
-    return false;
->>>>>>> 15c04564
+    return false;
   }
 
   for (uint16_t cid : lcids) {
@@ -1342,19 +1323,13 @@
   }
 
   if (p_lcb->p_fixed_ccbs[fixed_cid - L2CAP_FIRST_FIXED_CHNL]->cong_sent) {
-<<<<<<< HEAD
-    log::warn("Unable to send data due to congestion CID: 0x{:04x} xmit_hold_q.count: {} buff_quota: {}", fixed_cid, fixed_queue_length(
-            p_lcb->p_fixed_ccbs[fixed_cid - L2CAP_FIRST_FIXED_CHNL]
-                ->xmit_hold_q), p_lcb->p_fixed_ccbs[fixed_cid - L2CAP_FIRST_FIXED_CHNL]->buff_quota);
-=======
     log::warn(
-            "Unable to send data due to congestion CID: 0x{:04x} "
-            "xmit_hold_q.count: {} buff_quota: {}",
+            "Unable to send data due to congestion CID: 0x{:04x} xmit_hold_q.count: {} buff_quota: "
+            "{}",
             fixed_cid,
             fixed_queue_length(
                     p_lcb->p_fixed_ccbs[fixed_cid - L2CAP_FIRST_FIXED_CHNL]->xmit_hold_q),
             p_lcb->p_fixed_ccbs[fixed_cid - L2CAP_FIRST_FIXED_CHNL]->buff_quota);
->>>>>>> 15c04564
     osi_free(p_buf);
     return tL2CAP_DW_RESULT::FAILED;
   }
@@ -1557,24 +1532,14 @@
 
   if (!p_ccb || (p_ccb->p_lcb == NULL)) {
     log::warn("L2CA_FlushChannel()  abnormally returning 0  CID: 0x{:04x}", lcid);
-<<<<<<< HEAD
-    return (0);
-=======
     return 0;
->>>>>>> 15c04564
   }
   p_lcb = p_ccb->p_lcb;
 
   if (num_to_flush != L2CAP_FLUSH_CHANS_GET) {
-<<<<<<< HEAD
-    log::verbose("L2CA_FlushChannel (FLUSH)  CID: 0x{:04x}  NumToFlush: {}  QC: {}  pFirst: 0x{}", lcid, num_to_flush, fixed_queue_length(p_ccb->xmit_hold_q), fmt::ptr(fixed_queue_try_peek_first(p_ccb->xmit_hold_q)));
-=======
-    log::verbose(
-            "L2CA_FlushChannel (FLUSH)  CID: 0x{:04x}  NumToFlush: {}  QC: {}  "
-            "pFirst: 0x{}",
-            lcid, num_to_flush, fixed_queue_length(p_ccb->xmit_hold_q),
-            fmt::ptr(fixed_queue_try_peek_first(p_ccb->xmit_hold_q)));
->>>>>>> 15c04564
+    log::verbose("L2CA_FlushChannel (FLUSH)  CID: 0x{:04x}  NumToFlush: {}  QC: {}  pFirst: 0x{}",
+                 lcid, num_to_flush, fixed_queue_length(p_ccb->xmit_hold_q),
+                 fmt::ptr(fixed_queue_try_peek_first(p_ccb->xmit_hold_q)));
   } else {
     log::verbose("L2CA_FlushChannel (QUERY)  CID: 0x{:04x}", lcid);
   }
@@ -1634,12 +1599,8 @@
   num_left += fixed_queue_length(p_ccb->xmit_hold_q);
 
   /* Return the local number of buffers left for the CID */
-<<<<<<< HEAD
-  log::verbose("L2CA_FlushChannel()  flushed: {} + {},  num_left: {}", num_flushed1, num_flushed2, num_left);
-=======
   log::verbose("L2CA_FlushChannel()  flushed: {} + {},  num_left: {}", num_flushed1, num_flushed2,
                num_left);
->>>>>>> 15c04564
 
   /* If we were congested, and now we are not, tell the app */
   l2cu_check_channel_congestion(p_ccb);
@@ -1705,12 +1666,8 @@
                                       av_media_channels[set_channel].local_cid,
                                       av_media_channels[set_channel].p_ccb->remote_cid);
 
-<<<<<<< HEAD
-    log::verbose("Set A2DP media snoop filtering for local_cid: {}, remote_cid: {}", local_media_cid, av_media_channels[set_channel].p_ccb->remote_cid);
-=======
     log::verbose("Set A2DP media snoop filtering for local_cid: {}, remote_cid: {}",
                  local_media_cid, av_media_channels[set_channel].p_ccb->remote_cid);
->>>>>>> 15c04564
   } else {
     for (i = 0; i < MAX_ACTIVE_AVDT_CONN; i++) {
       if (av_media_channels[i].is_active && av_media_channels[i].local_cid == local_media_cid) {
