/******************************************************************************
 *
 *  Copyright 1999-2012 Broadcom Corporation
 *
 *  Licensed under the Apache License, Version 2.0 (the "License");
 *  you may not use this file except in compliance with the License.
 *  You may obtain a copy of the License at:
 *
 *  http://www.apache.org/licenses/LICENSE-2.0
 *
 *  Unless required by applicable law or agreed to in writing, software
 *  distributed under the License is distributed on an "AS IS" BASIS,
 *  WITHOUT WARRANTIES OR CONDITIONS OF ANY KIND, either express or implied.
 *  See the License for the specific language governing permissions and
 *  limitations under the License.
 *
 ******************************************************************************/

/******************************************************************************
 *
 *  This file contains the L2CAP API code
 *
 ******************************************************************************/

#define LOG_TAG "bt_l2cap"

#include <bluetooth/log.h>

#include "stack/include/l2c_api.h"

#include <base/location.h>
#include <base/strings/stringprintf.h>

#include <cstdint>
#include <string>

#include "common/init_flags.h"
#include "hal/snoop_logger.h"
#include "hci/controller_interface.h"
#include "internal_include/bt_target.h"
#include "internal_include/bt_trace.h"
#include "main/shim/dumpsys.h"
#include "main/shim/entry.h"
#include "os/log.h"
#include "os/system_properties.h"
#include "osi/include/allocator.h"
#include "stack/include/bt_hdr.h"
#include "stack/include/bt_psm_types.h"
#include "stack/include/btm_api.h"
#include "stack/include/btm_client_interface.h"
#include "stack/include/l2c_api.h"
#include "stack/include/main_thread.h"
#include "stack/l2cap/l2c_int.h"
#include "types/raw_address.h"

using namespace bluetooth;

using base::StringPrintf;

extern fixed_queue_t* btu_general_alarm_queue;
tL2C_AVDT_CHANNEL_INFO av_media_channels[MAX_ACTIVE_AVDT_CONN];

tBT_TRANSPORT l2c_get_transport_from_fixed_cid(uint16_t fixed_cid) {
  if (fixed_cid >= L2CAP_ATT_CID && fixed_cid <= L2CAP_SMP_CID)
    return BT_TRANSPORT_LE;
  return BT_TRANSPORT_BR_EDR;
}

uint16_t L2CA_Register2(uint16_t psm, const tL2CAP_APPL_INFO& p_cb_info,
                        bool enable_snoop, tL2CAP_ERTM_INFO* p_ertm_info,
                        uint16_t my_mtu, uint16_t required_remote_mtu,
                        uint16_t sec_level) {
  auto ret = L2CA_Register(psm, p_cb_info, enable_snoop, p_ertm_info, my_mtu,
                           required_remote_mtu, sec_level);
  get_btm_client_interface().security.BTM_SetSecurityLevel(
      false, "", 0, sec_level, psm, 0, 0);
  return ret;
}

uint16_t L2CA_LeCreditDefault() {
  static const uint16_t sL2CAP_LE_CREDIT_DEFAULT =
      bluetooth::os::GetSystemPropertyUint32Base(
          "bluetooth.l2cap.le.credit_default.value", 0xffff);
  return sL2CAP_LE_CREDIT_DEFAULT;
}

uint16_t L2CA_LeCreditThreshold() {
  static const uint16_t sL2CAP_LE_CREDIT_THRESHOLD =
      bluetooth::os::GetSystemPropertyUint32Base(
          "bluetooth.l2cap.le.credit_threshold.value", 0x0040);
  return sL2CAP_LE_CREDIT_THRESHOLD;
}

static bool check_l2cap_credit() {
  log::assert_that(L2CA_LeCreditThreshold() < L2CA_LeCreditDefault(),
                   "Threshold must be smaller than default credits");
  return true;
}

// Replace static assert with startup assert depending of the config
static const bool enforce_assert = check_l2cap_credit();

/*******************************************************************************
 *
 * Function         L2CA_Register
 *
 * Description      Other layers call this function to register for L2CAP
 *                  services.
 *
 * Returns          PSM to use or zero if error. Typically, the PSM returned
 *                  is the same as was passed in, but for an outgoing-only
 *                  connection to a dynamic PSM, a "virtual" PSM is returned
 *                  and should be used in the calls to L2CA_ConnectReq(),
 *                  L2CA_ErtmConnectReq() and L2CA_Deregister()
 *
 ******************************************************************************/
uint16_t L2CA_Register(uint16_t psm, const tL2CAP_APPL_INFO& p_cb_info,
                       bool enable_snoop, tL2CAP_ERTM_INFO* p_ertm_info,
                       uint16_t my_mtu, uint16_t required_remote_mtu,
                       uint16_t sec_level) {
  const bool config_cfm_cb = (p_cb_info.pL2CA_ConfigCfm_Cb != nullptr);
  const bool config_ind_cb = (p_cb_info.pL2CA_ConfigInd_Cb != nullptr);
  const bool data_ind_cb = (p_cb_info.pL2CA_DataInd_Cb != nullptr);
  const bool disconnect_ind_cb = (p_cb_info.pL2CA_DisconnectInd_Cb != nullptr);

  tL2C_RCB* p_rcb;
  uint16_t vpsm = psm;

  /* Verify that the required callback info has been filled in
  **      Note:  Connection callbacks are required but not checked
  **             for here because it is possible to be only a client
  **             or only a server.
  */
  if (!config_cfm_cb || !data_ind_cb || !disconnect_ind_cb) {
    log::error("L2CAP - no cb registering PSM: 0x{:04x} cfg_cfm:{} cfg_ind:{} data_ind:{} discon_int:{}", psm, config_cfm_cb, config_ind_cb, data_ind_cb, disconnect_ind_cb);
    return (0);
  }

  /* Verify PSM is valid */
  if (L2C_INVALID_PSM(psm)) {
    log::error("L2CAP - invalid PSM value, PSM: 0x{:04x}", psm);
    return (0);
  }

  /* Check if this is a registration for an outgoing-only connection to */
  /* a dynamic PSM. If so, allocate a "virtual" PSM for the app to use. */
  if ((psm >= 0x1001) && (p_cb_info.pL2CA_ConnectInd_Cb == NULL)) {
    for (vpsm = 0x1002; vpsm < 0x8000; vpsm += 2) {
      p_rcb = l2cu_find_rcb_by_psm(vpsm);
      if (p_rcb == NULL) break;
    }

    log::debug("L2CAP - Real PSM: 0x{:04x}  Virtual PSM: 0x{:04x}", psm, vpsm);
  }

  /* If registration block already there, just overwrite it */
  p_rcb = l2cu_find_rcb_by_psm(vpsm);
  if (p_rcb == NULL) {
    p_rcb = l2cu_allocate_rcb(vpsm);
    if (p_rcb == NULL) {
      log::warn("L2CAP - no RCB available, PSM: 0x{:04x}  vPSM: 0x{:04x}", psm, vpsm);
      return (0);
    }
  }

  log::info("L2CAP Registered service classic PSM: 0x{:04x}", psm);
  p_rcb->log_packets = enable_snoop;
  p_rcb->api = p_cb_info;
  p_rcb->real_psm = psm;
  p_rcb->ertm_info = p_ertm_info == nullptr
                         ? tL2CAP_ERTM_INFO{L2CAP_FCR_BASIC_MODE}
                         : *p_ertm_info;
  p_rcb->my_mtu = my_mtu;
  p_rcb->required_remote_mtu =
      std::max<uint16_t>(required_remote_mtu, L2CAP_MIN_MTU);

  return (vpsm);
}

/*******************************************************************************
 *
 * Function         L2CA_Deregister
 *
 * Description      Other layers call this function to de-register for L2CAP
 *                  services.
 *
 * Returns          void
 *
 ******************************************************************************/
void L2CA_Deregister(uint16_t psm) {
  tL2C_RCB* p_rcb;
  tL2C_CCB* p_ccb;
  tL2C_LCB* p_lcb;
  int ii;

  log::verbose("L2CAP - L2CA_Deregister() called for PSM: 0x{:04x}", psm);

  p_rcb = l2cu_find_rcb_by_psm(psm);
  if (p_rcb != NULL) {
    p_lcb = &l2cb.lcb_pool[0];
    for (ii = 0; ii < MAX_L2CAP_LINKS; ii++, p_lcb++) {
      if (p_lcb->in_use) {
        p_ccb = p_lcb->ccb_queue.p_first_ccb;
        if ((p_ccb == NULL) || (p_lcb->link_state == LST_DISCONNECTING)) {
          continue;
        }

        if ((p_ccb->in_use) &&
            ((p_ccb->chnl_state == CST_W4_L2CAP_DISCONNECT_RSP) ||
             (p_ccb->chnl_state == CST_W4_L2CA_DISCONNECT_RSP))) {
          continue;
        }

        if (p_ccb->p_rcb == p_rcb) {
          l2c_csm_execute(p_ccb, L2CEVT_L2CA_DISCONNECT_REQ, NULL);
        }
      }
    }
    l2cu_release_rcb(p_rcb);
  } else {
    log::warn("L2CAP - PSM: 0x{:04x} not found for deregistration", psm);
  }
}

/*******************************************************************************
 *
 * Function         L2CA_AllocateLePSM
 *
 * Description      To find an unused LE PSM for L2CAP services.
 *
 * Returns          LE_PSM to use if success. Otherwise returns 0.
 *
 ******************************************************************************/
uint16_t L2CA_AllocateLePSM(void) {
  bool done = false;
  uint16_t psm = l2cb.le_dyn_psm;
  uint16_t count = 0;

  log::verbose("last psm={}", psm);
  while (!done) {
    count++;
    if (count > LE_DYNAMIC_PSM_RANGE) {
      log::error("Out of free BLE PSM");
      return 0;
    }

    psm++;
    if (psm > LE_DYNAMIC_PSM_END) {
      psm = LE_DYNAMIC_PSM_START;
    }

    if (!l2cb.le_dyn_psm_assigned[psm - LE_DYNAMIC_PSM_START]) {
      /* make sure the newly allocated psm is not used right now */
      if (l2cu_find_ble_rcb_by_psm(psm)) {
        log::warn("supposedly-free PSM={} have allocated rcb!", psm);
        continue;
      }

      l2cb.le_dyn_psm_assigned[psm - LE_DYNAMIC_PSM_START] = true;
      log::verbose("assigned PSM={}", psm);
      done = true;
      break;
    }
  }
  l2cb.le_dyn_psm = psm;

  return (psm);
}

/*******************************************************************************
 *
 * Function         L2CA_FreeLePSM
 *
 * Description      Free an assigned LE PSM.
 *
 * Returns          void
 *
 ******************************************************************************/
void L2CA_FreeLePSM(uint16_t psm) {
  log::verbose("to free psm={}", psm);

  if ((psm < LE_DYNAMIC_PSM_START) || (psm > LE_DYNAMIC_PSM_END)) {
    log::error("Invalid PSM={} value!", psm);
    return;
  }

  if (!l2cb.le_dyn_psm_assigned[psm - LE_DYNAMIC_PSM_START]) {
    log::warn("PSM={} was not allocated!", psm);
  }
  l2cb.le_dyn_psm_assigned[psm - LE_DYNAMIC_PSM_START] = false;
}

uint16_t L2CA_ConnectReq2(uint16_t psm, const RawAddress& p_bd_addr,
                          uint16_t sec_level) {
  get_btm_client_interface().security.BTM_SetSecurityLevel(
      true, "", 0, sec_level, psm, 0, 0);
  return L2CA_ConnectReq(psm, p_bd_addr);
}

/*******************************************************************************
 *
 * Function         L2CA_ConnectReq
 *
 * Description      Higher layers call this function to create an L2CAP
 *                  connection.
 *                  Note that the connection is not established at this time,
 *                  but connection establishment gets started. The callback
 *                  will be invoked when connection establishes or fails.
 *
 * Returns          the CID of the connection, or 0 if it failed to start
 *
 ******************************************************************************/
uint16_t L2CA_ConnectReq(uint16_t psm, const RawAddress& p_bd_addr) {
  log::verbose("BDA {} PSM: 0x{:04x}", p_bd_addr, psm);

  /* Fail if we have not established communications with the controller */
  if (!BTM_IsDeviceUp()) {
    log::warn("BTU not ready");
    return 0;
  }
  /* Fail if the PSM is not registered */
  tL2C_RCB* p_rcb = l2cu_find_rcb_by_psm(psm);
  if (p_rcb == nullptr) {
    log::warn("no RCB, PSM=0x{:x}", psm);
    return 0;
  }

  /* First, see if we already have a link to the remote */
  /* assume all ERTM l2cap connection is going over BR/EDR for now */
  tL2C_LCB* p_lcb = l2cu_find_lcb_by_bd_addr(p_bd_addr, BT_TRANSPORT_BR_EDR);
  if (p_lcb == nullptr) {
    /* No link. Get an LCB and start link establishment */
    p_lcb = l2cu_allocate_lcb(p_bd_addr, false, BT_TRANSPORT_BR_EDR);
    /* currently use BR/EDR for ERTM mode l2cap connection */
    if (p_lcb == nullptr) {
<<<<<<< HEAD
      log::warn("connection not started for PSM={}, p_lcb={}", loghex(psm), fmt::ptr(p_lcb));
=======
      log::warn("connection not started for PSM=0x{:x}, p_lcb={}", psm,
                fmt::ptr(p_lcb));
>>>>>>> d6fbf670
      return 0;
    }
    l2cu_create_conn_br_edr(p_lcb);
  }

  /* Allocate a channel control block */
  tL2C_CCB* p_ccb = l2cu_allocate_ccb(p_lcb, 0);
  if (p_ccb == nullptr) {
    log::warn("no CCB, PSM=0x{:x}", psm);
    return 0;
  }

  /* Save registration info */
  p_ccb->p_rcb = p_rcb;

  p_ccb->connection_initiator = L2CAP_INITIATOR_LOCAL;

  /* If link is up, start the L2CAP connection */
  if (p_lcb->link_state == LST_CONNECTED) {
    l2c_csm_execute(p_ccb, L2CEVT_L2CA_CONNECT_REQ, nullptr);
  } else if (p_lcb->link_state == LST_DISCONNECTING) {
    /* If link is disconnecting, save link info to retry after disconnect
     * Possible Race condition when a reconnect occurs
     * on the channel during a disconnect of link. This
     * ccb will be automatically retried after link disconnect
     * arrives
     */
    log::verbose("L2CAP API - link disconnecting: RETRY LATER");

    /* Save ccb so it can be started after disconnect is finished */
    p_lcb->p_pending_ccb = p_ccb;
  }

  log::verbose("L2CAP - L2CA_conn_req(psm: 0x{:04x}) returned CID: 0x{:04x}", psm, p_ccb->local_cid);

  /* Return the local CID as our handle */
  return p_ccb->local_cid;
}

/*******************************************************************************
 *
 * Function         L2CA_RegisterLECoc
 *
 * Description      Other layers call this function to register for L2CAP
 *                  Connection Oriented Channel.
 *
 * Returns          PSM to use or zero if error. Typically, the PSM returned
 *                  is the same as was passed in, but for an outgoing-only
 *                  connection to a dynamic PSM, a "virtual" PSM is returned
 *                  and should be used in the calls to L2CA_ConnectLECocReq()
 *                  and L2CA_DeregisterLECoc()
 *
 ******************************************************************************/
uint16_t L2CA_RegisterLECoc(uint16_t psm, const tL2CAP_APPL_INFO& p_cb_info,
                            uint16_t sec_level, tL2CAP_LE_CFG_INFO cfg) {
  if (p_cb_info.pL2CA_ConnectInd_Cb != nullptr || psm < LE_DYNAMIC_PSM_START) {
    //  If we register LE COC for outgoing connection only, don't register with
    //  BTM_Sec, because it's handled by L2CA_ConnectLECocReq.
    get_btm_client_interface().security.BTM_SetSecurityLevel(
        false, "", 0, sec_level, psm, 0, 0);
  }

  /* Verify that the required callback info has been filled in
  **      Note:  Connection callbacks are required but not checked
  **             for here because it is possible to be only a client
  **             or only a server.
  */
  if ((!p_cb_info.pL2CA_DataInd_Cb) || (!p_cb_info.pL2CA_DisconnectInd_Cb)) {
    log::error("No cb registering BLE PSM: 0x{:04x}", psm);
    return 0;
  }

  /* Verify PSM is valid */
  if (!L2C_IS_VALID_LE_PSM(psm)) {
    log::error("Invalid BLE PSM value, PSM: 0x{:04x}", psm);
    return 0;
  }

  tL2C_RCB* p_rcb;
  uint16_t vpsm = psm;

  /* Check if this is a registration for an outgoing-only connection to */
  /* a dynamic PSM. If so, allocate a "virtual" PSM for the app to use. */
  if ((psm >= LE_DYNAMIC_PSM_START) &&
      (p_cb_info.pL2CA_ConnectInd_Cb == NULL)) {
    vpsm = L2CA_AllocateLePSM();
    if (vpsm == 0) {
      log::error("Out of free BLE PSM");
      return 0;
    }

    log::debug("Real PSM: 0x{:04x}  Virtual PSM: 0x{:04x}", psm, vpsm);
  }

  /* If registration block already there, just overwrite it */
  p_rcb = l2cu_find_ble_rcb_by_psm(vpsm);
  if (p_rcb == NULL) {
    log::debug("Allocate rcp for Virtual PSM: 0x{:04x}", vpsm);
    p_rcb = l2cu_allocate_ble_rcb(vpsm);
    if (p_rcb == NULL) {
      log::warn("No BLE RCB available, PSM: 0x{:04x}  vPSM: 0x{:04x}", psm, vpsm);
      return 0;
    }
  }

  log::info("Registered service LE COC PSM: 0x{:04x}", psm);
  p_rcb->api = p_cb_info;
  p_rcb->real_psm = psm;
  p_rcb->coc_cfg = cfg;

  return vpsm;
}

/*******************************************************************************
 *
 * Function         L2CA_DeregisterLECoc
 *
 * Description      Other layers call this function to de-register for L2CAP
 *                  Connection Oriented Channel.
 *
 * Returns          void
 *
 ******************************************************************************/
void L2CA_DeregisterLECoc(uint16_t psm) {
  log::verbose("called for PSM: 0x{:04x}", psm);

  tL2C_RCB* p_rcb = l2cu_find_ble_rcb_by_psm(psm);
  if (p_rcb == NULL) {
    log::warn("PSM: 0x{:04x} not found for deregistration", psm);
    return;
  }

  tL2C_LCB* p_lcb = &l2cb.lcb_pool[0];
  for (int i = 0; i < MAX_L2CAP_LINKS; i++, p_lcb++) {
    if (!p_lcb->in_use || p_lcb->transport != BT_TRANSPORT_LE) continue;

    tL2C_CCB* p_ccb = p_lcb->ccb_queue.p_first_ccb;
    if ((p_ccb == NULL) || (p_lcb->link_state == LST_DISCONNECTING)) continue;

    if (p_ccb->in_use && (p_ccb->chnl_state == CST_W4_L2CAP_DISCONNECT_RSP ||
                          p_ccb->chnl_state == CST_W4_L2CA_DISCONNECT_RSP))
      continue;

    if (p_ccb->p_rcb == p_rcb)
      l2c_csm_execute(p_ccb, L2CEVT_L2CA_DISCONNECT_REQ, NULL);
  }

  l2cu_release_ble_rcb(p_rcb);
}

/*******************************************************************************
 *
 * Function         L2CA_ConnectLECocReq
 *
 * Description      Higher layers call this function to create an L2CAP
 *                  connection. Note that the connection is not established at
 *                  this time, but connection establishment gets started. The
 *                  callback function will be invoked when connection
 *                  establishes or fails.
 *
 *  Parameters:     PSM: L2CAP PSM for the connection
 *                  BD address of the peer
 *                  Local Coc configurations

 * Returns          the CID of the connection, or 0 if it failed to start
 *
 ******************************************************************************/
uint16_t L2CA_ConnectLECocReq(uint16_t psm, const RawAddress& p_bd_addr,
                              tL2CAP_LE_CFG_INFO* p_cfg, uint16_t sec_level) {
  get_btm_client_interface().security.BTM_SetSecurityLevel(
      true, "", 0, sec_level, psm, 0, 0);

<<<<<<< HEAD
  log::verbose("BDA: {} PSM: 0x{:04x}", ADDRESS_TO_LOGGABLE_STR(p_bd_addr), psm);
=======
  log::verbose("BDA: {} PSM: 0x{:04x}", p_bd_addr, psm);
>>>>>>> d6fbf670

  /* Fail if we have not established communications with the controller */
  if (!BTM_IsDeviceUp()) {
    log::warn("BTU not ready");
    return 0;
  }

  /* Fail if the PSM is not registered */
  tL2C_RCB* p_rcb = l2cu_find_ble_rcb_by_psm(psm);
  if (p_rcb == NULL) {
    log::warn("No BLE RCB, PSM: 0x{:04x}", psm);
    return 0;
  }

  /* First, see if we already have a le link to the remote */
  tL2C_LCB* p_lcb = l2cu_find_lcb_by_bd_addr(p_bd_addr, BT_TRANSPORT_LE);
  if (p_lcb == NULL) {
    /* No link. Get an LCB and start link establishment */
    p_lcb = l2cu_allocate_lcb(p_bd_addr, false, BT_TRANSPORT_LE);
    if ((p_lcb == NULL)
        /* currently use BR/EDR for ERTM mode l2cap connection */
        || (!l2cu_create_conn_le(p_lcb))) {
      log::warn("conn not started for PSM: 0x{:04x}  p_lcb: 0x{}", psm, fmt::ptr(p_lcb));
      return 0;
    }
  }

  /* Allocate a channel control block */
  tL2C_CCB* p_ccb = l2cu_allocate_ccb(p_lcb, 0);
  if (p_ccb == NULL) {
    log::warn("no CCB, PSM: 0x{:04x}", psm);
    return 0;
  }

  /* Save registration info */
  p_ccb->p_rcb = p_rcb;

  p_ccb->connection_initiator = L2CAP_INITIATOR_LOCAL;

  /* Save the configuration */
  if (p_cfg) {
    p_ccb->local_conn_cfg = *p_cfg;
    p_ccb->remote_credit_count = p_cfg->credits;
  }

  /* If link is up, start the L2CAP connection */
  if (p_lcb->link_state == LST_CONNECTED) {
    if (p_ccb->p_lcb->transport == BT_TRANSPORT_LE) {
      log::verbose("LE Link is up");
      // post this asynchronously to avoid out-of-order callback invocation
      // should this operation fail
      do_in_main_thread(
          FROM_HERE, base::BindOnce(&l2c_csm_execute, base::Unretained(p_ccb),
                                    L2CEVT_L2CA_CONNECT_REQ, nullptr));
    }
  }

  /* If link is disconnecting, save link info to retry after disconnect
   * Possible Race condition when a reconnect occurs
   * on the channel during a disconnect of link. This
   * ccb will be automatically retried after link disconnect
   * arrives
   */
  else if (p_lcb->link_state == LST_DISCONNECTING) {
    log::verbose("link disconnecting: RETRY LATER");

    /* Save ccb so it can be started after disconnect is finished */
    p_lcb->p_pending_ccb = p_ccb;
  }

  log::verbose("(psm: 0x{:04x}) returned CID: 0x{:04x}", psm, p_ccb->local_cid);

  /* Return the local CID as our handle */
  return p_ccb->local_cid;
}

/*******************************************************************************
 *
 *  Function         L2CA_GetPeerLECocConfig
 *
 *  Description      Get a peers configuration for LE Connection Oriented
 *                   Channel.
 *
 *  Parameters:      local channel id
 *                   Pointers to peers configuration storage area
 *
 *  Return value:    true if peer is connected
 *
 ******************************************************************************/
bool L2CA_GetPeerLECocConfig(uint16_t lcid, tL2CAP_LE_CFG_INFO* peer_cfg) {
  log::verbose("CID: 0x{:04x}", lcid);

  tL2C_CCB* p_ccb = l2cu_find_ccb_by_cid(NULL, lcid);
  if (p_ccb == NULL) {
    log::error("No CCB for CID:0x{:04x}", lcid);
    return false;
  }

  if (peer_cfg != NULL)
    memcpy(peer_cfg, &p_ccb->peer_conn_cfg, sizeof(tL2CAP_LE_CFG_INFO));

  return true;
}

/*******************************************************************************
 *
 *  Function         L2CA_GetPeerLECocCredit
 *
 *  Description      Get peers current credit for LE Connection Oriented
 *                   Channel.
 *
 *  Return value:    Number of the peer current credit
 *
 ******************************************************************************/
uint16_t L2CA_GetPeerLECocCredit(const RawAddress& bd_addr, uint16_t lcid) {
  /* First, find the link control block */
  tL2C_LCB* p_lcb = l2cu_find_lcb_by_bd_addr(bd_addr, BT_TRANSPORT_LE);
  if (p_lcb == NULL) {
    /* No link. Get an LCB and start link establishment */
    log::warn("no LCB");
    return L2CAP_LE_CREDIT_MAX;
  }

  tL2C_CCB* p_ccb = l2cu_find_ccb_by_cid(p_lcb, lcid);
  if (p_ccb == NULL) {
    log::error("No CCB for CID:0x{:04x}", lcid);
    return L2CAP_LE_CREDIT_MAX;
  }

  return p_ccb->peer_conn_cfg.credits;
}

/*******************************************************************************
 *
 * Function         L2CA_ConnectCreditBasedRsp
 *
 * Description      Response for the pL2CA_CreditBasedConnectInd_Cb which is the
 *                  indication for peer requesting credit based connection.
 *
 * Parameters:      BD address of the peer
 *                  Identifier of the transaction
 *                  Vector of accepted lcids by upper layer
 *                  L2CAP result
 *                  Local channel configuration
 *
 * Returns          true for success, false for failure
 *
 ******************************************************************************/
bool L2CA_ConnectCreditBasedRsp(const RawAddress& p_bd_addr, uint8_t id,
                                std::vector<uint16_t>& accepted_lcids,
                                uint16_t result, tL2CAP_LE_CFG_INFO* p_cfg) {
<<<<<<< HEAD
  log::verbose("BDA: {} num of cids: {} Result: {}", ADDRESS_TO_LOGGABLE_STR(p_bd_addr), int(accepted_lcids.size()), result);
=======
  log::verbose("BDA: {} num of cids: {} Result: {}", p_bd_addr,
               int(accepted_lcids.size()), result);
>>>>>>> d6fbf670

  /* First, find the link control block */
  tL2C_LCB* p_lcb = l2cu_find_lcb_by_bd_addr(p_bd_addr, BT_TRANSPORT_LE);
  if (p_lcb == NULL) {
    /* No link. Get an LCB and start link establishment */
    log::warn("no LCB");
    return false;
  }

  /* Now, find the channel control block. We kept lead cid.
   */
  tL2C_CCB* p_ccb = l2cu_find_ccb_by_cid(p_lcb, p_lcb->pending_lead_cid);

  if (!p_ccb) {
    log::error("No CCB for CID:0x{:04x}", p_lcb->pending_lead_cid);
    return false;
  }

  for (uint16_t cid : accepted_lcids) {
    tL2C_CCB* temp_p_ccb = l2cu_find_ccb_by_cid(p_lcb, cid);
    if (temp_p_ccb == NULL) {
      log::warn("no CCB");
      return false;
    }

    if (p_cfg) {
      temp_p_ccb->local_conn_cfg = *p_cfg;
      temp_p_ccb->remote_credit_count = p_cfg->credits;
    }
  }

  /* The IDs must match */
  if (p_ccb->remote_id != id) {
    log::warn("bad id. Expected: {}  Got: {}", p_ccb->remote_id, id);
    return false;
  }

  tL2C_CONN_INFO conn_info;
  conn_info.lcids = accepted_lcids;
  conn_info.bd_addr = p_bd_addr;
  conn_info.l2cap_result = result;

  if (accepted_lcids.size() > 0) {
    l2c_csm_execute(p_ccb, L2CEVT_L2CA_CREDIT_BASED_CONNECT_RSP, &conn_info);
  } else {
    l2c_csm_execute(p_ccb, L2CEVT_L2CA_CREDIT_BASED_CONNECT_RSP_NEG,
                    &conn_info);
  }

  return true;
}
/*******************************************************************************
 *
 *  Function         L2CA_ConnectCreditBasedReq
 *
 *  Description      Initiate Create Credit Based connections.
 *
 *  Parameters:      PSM for the L2CAP channel
 *                   BD address of the peer
 *                   Local channel configuration
 *
 *  Return value:    Vector of allocated local cids.
 *
 ******************************************************************************/

std::vector<uint16_t> L2CA_ConnectCreditBasedReq(uint16_t psm,
                                                 const RawAddress& p_bd_addr,
                                                 tL2CAP_LE_CFG_INFO* p_cfg) {
<<<<<<< HEAD
  log::verbose("BDA: {} PSM: 0x{:04x}", ADDRESS_TO_LOGGABLE_STR(p_bd_addr), psm);
=======
  log::verbose("BDA: {} PSM: 0x{:04x}", p_bd_addr, psm);
>>>>>>> d6fbf670

  std::vector<uint16_t> allocated_cids;

  /* Fail if we have not established communications with the controller */
  if (!BTM_IsDeviceUp()) {
    log::warn("BTU not ready");
    return allocated_cids;
  }

  if (!p_cfg) {
    log::warn("p_cfg is NULL");
    return allocated_cids;
  }

  /* Fail if the PSM is not registered */
  tL2C_RCB* p_rcb = l2cu_find_ble_rcb_by_psm(psm);
  if (p_rcb == NULL) {
    log::warn("No BLE RCB, PSM: 0x{:04x}", psm);
    return allocated_cids;
  }

  /* First, see if we already have a le link to the remote */
  tL2C_LCB* p_lcb = l2cu_find_lcb_by_bd_addr(p_bd_addr, BT_TRANSPORT_LE);
  if (p_lcb == NULL) {
    log::warn("No link available");
    return allocated_cids;
  }

  if (p_lcb->link_state != LST_CONNECTED) {
    log::warn("incorrect link state: {}", p_lcb->link_state);
    return allocated_cids;
  }

  log::verbose("LE Link is up");

  /* Check if there is no ongoing connection request */
  if (p_lcb->pending_ecoc_conn_cnt > 0) {
    log::warn("There is ongoing connection request, PSM: 0x{:04x}", psm);
    return allocated_cids;
  }

  tL2C_CCB* p_ccb_primary;

  /* Make sure user set proper value for number of cids */
  if (p_cfg->number_of_channels > L2CAP_CREDIT_BASED_MAX_CIDS ||
      p_cfg->number_of_channels == 0) {
    p_cfg->number_of_channels = L2CAP_CREDIT_BASED_MAX_CIDS;
  }

  for (int i = 0; i < p_cfg->number_of_channels; i++) {
    /* Allocate a channel control block */
    tL2C_CCB* p_ccb =
        l2cu_allocate_ccb(p_lcb, 0, psm == BT_PSM_EATT /* is_eatt */);
    if (p_ccb == NULL) {
      if (i == 0) {
        log::warn("no CCB, PSM: 0x{:04x}", psm);
        return allocated_cids;
      } else {
        break;
      }
    }

    p_ccb->ecoc = true;
    p_ccb->local_conn_cfg = *p_cfg;
    p_ccb->remote_credit_count = p_cfg->credits;
    /* Save registration info */
    p_ccb->p_rcb = p_rcb;
    if (i == 0) {
      p_ccb_primary = p_ccb;
    } else {
      /* Only primary channel we keep in closed state, as in that
       * context we will run state machine where security is checked etc.
       * Others we can directly put into waiting for connect
       * response, so those are not confused by system as incomming connections
       */
      p_ccb->chnl_state = CST_W4_L2CAP_CONNECT_RSP;
    }

    allocated_cids.push_back(p_ccb->local_cid);
  }

  for (int i = 0; i < (int)(allocated_cids.size()); i++)
    p_lcb->pending_ecoc_connection_cids[i] = allocated_cids[i];

  p_lcb->pending_ecoc_conn_cnt = (uint16_t)(allocated_cids.size());
  l2c_csm_execute(p_ccb_primary, L2CEVT_L2CA_CREDIT_BASED_CONNECT_REQ, NULL);

  log::verbose("(psm: 0x{:04x}) returned CID: 0x{:04x}", psm, p_ccb_primary->local_cid);

  return allocated_cids;
}

/*******************************************************************************
 *
 *  Function         L2CA_ReconfigCreditBasedConnsReq
 *
 *  Description      Start reconfigure procedure on Connection Oriented Channel.
 *
 *  Parameters:      Vector of channels for which configuration should be
 *                   changed to new local channel configuration
 *
 *  Return value:    true if peer is connected
 *
 ******************************************************************************/

bool L2CA_ReconfigCreditBasedConnsReq(const RawAddress& bda,
                                      std::vector<uint16_t>& lcids,
                                      tL2CAP_LE_CFG_INFO* p_cfg) {
  tL2C_CCB* p_ccb;

  log::verbose("L2CA_ReconfigCreditBasedConnsReq()");

  if (lcids.empty()) {
    log::warn("L2CAP - no lcids given to");
    return (false);
  }

  for (uint16_t cid : lcids) {
    p_ccb = l2cu_find_ccb_by_cid(NULL, cid);

    if (!p_ccb) {
      log::warn("L2CAP - no CCB for L2CA_cfg_req, CID: {}", cid);
      return (false);
    }

    if ((p_ccb->local_conn_cfg.mtu > p_cfg->mtu) ||
        (p_ccb->local_conn_cfg.mps > p_cfg->mps)) {
      log::warn("L2CAP - MPS or MTU reduction, CID: {}", cid);
      return (false);
    }
  }

  if (p_cfg->mtu > L2CAP_MTU_SIZE) {
    log::warn("L2CAP - adjust MTU: {} too large", p_cfg->mtu);
    p_cfg->mtu = L2CAP_MTU_SIZE;
  }

  /* Mark all the p_ccbs which going to be reconfigured */
  for (uint16_t cid : lcids) {
    log::verbose("cid: {}", cid);
    p_ccb = l2cu_find_ccb_by_cid(NULL, cid);
    if (!p_ccb) {
      log::error("Missing cid? {}", int(cid));
      return (false);
    }
    p_ccb->reconfig_started = true;
  }

  tL2C_LCB* p_lcb = p_ccb->p_lcb;

  /* Hack warning - the whole reconfig we are doing in the context of the first
   * p_ccb. In the p_lcp we store configuration and cid in which context we are
   * doing reconfiguration.
   */
  for (p_ccb = p_lcb->ccb_queue.p_first_ccb; p_ccb; p_ccb = p_ccb->p_next_ccb)
    if ((p_ccb->in_use) && (p_ccb->ecoc) && (p_ccb->reconfig_started)) {
      p_ccb->p_lcb->pending_ecoc_reconfig_cfg = *p_cfg;
      p_ccb->p_lcb->pending_ecoc_reconfig_cnt = lcids.size();
      break;
    }

  l2c_csm_execute(p_ccb, L2CEVT_L2CA_CREDIT_BASED_RECONFIG_REQ, p_cfg);

  return (true);
}

/*******************************************************************************
 *
 * Function         L2CA_DisconnectReq
 *
 * Description      Higher layers call this function to disconnect a channel.
 *
 * Returns          true if disconnect sent, else false
 *
 ******************************************************************************/
bool L2CA_DisconnectReq(uint16_t cid) {
  tL2C_CCB* p_ccb;

  /* Find the channel control block. We don't know the link it is on. */
  p_ccb = l2cu_find_ccb_by_cid(NULL, cid);
  if (p_ccb == NULL) {
    log::warn("L2CAP - no CCB for L2CA_disc_req, CID: {}", cid);
    return (false);
  }

  log::debug("L2CAP Local disconnect request CID: 0x{:04x}", cid);

  l2c_csm_execute(p_ccb, L2CEVT_L2CA_DISCONNECT_REQ, NULL);

  return (true);
}

bool L2CA_DisconnectLECocReq(uint16_t cid) { return L2CA_DisconnectReq(cid); }

bool L2CA_GetRemoteCid(uint16_t lcid, uint16_t* rcid) {
  tL2C_CCB* control_block = l2cu_find_ccb_by_cid(NULL, lcid);
  if (!control_block) return false;

  if (rcid) *rcid = control_block->remote_cid;

  return true;
}

/*******************************************************************************
 *
 * Function         L2CA_SetIdleTimeoutByBdAddr
 *
 * Description      Higher layers call this function to set the idle timeout for
 *                  a connection. The "idle timeout" is the amount of time that
 *                  a connection can remain up with no L2CAP channels on it.
 *                  A timeout of zero means that the connection will be torn
 *                  down immediately when the last channel is removed.
 *                  A timeout of 0xFFFF means no timeout. Values are in seconds.
 *                  A bd_addr is the remote BD address. If bd_addr =
 *                  RawAddress::kAny, then the idle timeouts for all active
 *                  l2cap links will be changed.
 *
 * Returns          true if command succeeded, false if failed
 *
 * NOTE             This timeout applies to all logical channels active on the
 *                  ACL link.
 ******************************************************************************/
bool L2CA_SetIdleTimeoutByBdAddr(const RawAddress& bd_addr, uint16_t timeout,
                                 tBT_TRANSPORT transport) {
  tL2C_LCB* p_lcb;

  if (RawAddress::kAny != bd_addr) {
    p_lcb = l2cu_find_lcb_by_bd_addr(bd_addr, transport);
    if ((p_lcb) && (p_lcb->in_use) && (p_lcb->link_state == LST_CONNECTED)) {
      p_lcb->idle_timeout = timeout;

      if (!p_lcb->ccb_queue.p_first_ccb) l2cu_no_dynamic_ccbs(p_lcb);
    } else
      return false;
  } else {
    int xx;
    tL2C_LCB* p_lcb = &l2cb.lcb_pool[0];

    for (xx = 0; xx < MAX_L2CAP_LINKS; xx++, p_lcb++) {
      if ((p_lcb->in_use) && (p_lcb->link_state == LST_CONNECTED)) {
        p_lcb->idle_timeout = timeout;

        if (!p_lcb->ccb_queue.p_first_ccb) l2cu_no_dynamic_ccbs(p_lcb);
      }
    }
  }

  return true;
}

/*******************************************************************************
 *
 * Function         L2CA_UseLatencyMode
 *
 * Description      Sets acl use latency mode.
 *
 * Returns          true if a valid channel, else false
 *
 ******************************************************************************/
bool L2CA_UseLatencyMode(const RawAddress& bd_addr, bool use_latency_mode) {
  /* Find the link control block for the acl channel */
  tL2C_LCB* p_lcb = l2cu_find_lcb_by_bd_addr(bd_addr, BT_TRANSPORT_BR_EDR);
  if (p_lcb == nullptr) {
<<<<<<< HEAD
    log::warn("L2CAP - no LCB for L2CA_SetUseLatencyMode, BDA: {}", ADDRESS_TO_LOGGABLE_CSTR(bd_addr));
    return false;
  }
  log::info("BDA: {}, use_latency_mode: {}", ADDRESS_TO_LOGGABLE_CSTR(bd_addr), use_latency_mode ? "true" : "false");
=======
    log::warn("L2CAP - no LCB for L2CA_SetUseLatencyMode, BDA: {}", bd_addr);
    return false;
  }
  log::info("BDA: {}, use_latency_mode: {}", bd_addr, use_latency_mode);
>>>>>>> d6fbf670
  p_lcb->use_latency_mode = use_latency_mode;
  return true;
}

/*******************************************************************************
 *
 * Function         L2CA_SetAclPriority
 *
 * Description      Sets the transmission priority for a channel.
 *                  (For initial implementation only two values are valid.
 *                  L2CAP_PRIORITY_NORMAL and L2CAP_PRIORITY_HIGH).
 *
 * Returns          true if a valid channel, else false
 *
 ******************************************************************************/
bool L2CA_SetAclPriority(const RawAddress& bd_addr, tL2CAP_PRIORITY priority) {
<<<<<<< HEAD
  log::verbose("BDA: {}, priority: {}", ADDRESS_TO_LOGGABLE_STR(bd_addr), priority);
=======
  log::verbose("BDA: {}, priority: {}", bd_addr, priority);
>>>>>>> d6fbf670
  return (l2cu_set_acl_priority(bd_addr, priority, false));
}

/*******************************************************************************
 *
 * Function         L2CA_SetAclLatency
 *
 * Description      Sets the transmission latency for a channel.
 *
 * Returns          true if a valid channel, else false
 *
 ******************************************************************************/
bool L2CA_SetAclLatency(const RawAddress& bd_addr, tL2CAP_LATENCY latency) {
<<<<<<< HEAD
  log::info("BDA: {}, latency: {}", ADDRESS_TO_LOGGABLE_CSTR(bd_addr), std::to_string(latency));
=======
  log::info("BDA: {}, latency: {}", bd_addr, latency);
>>>>>>> d6fbf670
  return l2cu_set_acl_latency(bd_addr, latency);
}

/*******************************************************************************
 *
 * Function         L2CA_SetTxPriority
 *
 * Description      Sets the transmission priority for a channel.
 *
 * Returns          true if a valid channel, else false
 *
 ******************************************************************************/
bool L2CA_SetTxPriority(uint16_t cid, tL2CAP_CHNL_PRIORITY priority) {
  tL2C_CCB* p_ccb;

  log::verbose("L2CA_SetTxPriority()  CID: 0x{:04x}, priority:{}", cid, priority);

  /* Find the channel control block. We don't know the link it is on. */
  p_ccb = l2cu_find_ccb_by_cid(NULL, cid);
  if (p_ccb == NULL) {
    log::warn("L2CAP - no CCB for L2CA_SetTxPriority, CID: {}", cid);
    return (false);
  }

  /* it will update the order of CCB in LCB by priority and update round robin
   * service variables */
  l2cu_change_pri_ccb(p_ccb, priority);

  return (true);
}

/*******************************************************************************
 *
 *  Function         L2CA_GetPeerFeatures
 *
 *  Description      Get a peers features and fixed channel map
 *
 *  Parameters:      BD address of the peer
 *                   Pointers to features and channel mask storage area
 *
 *  Return value:    true if peer is connected
 *
 ******************************************************************************/
bool L2CA_GetPeerFeatures(const RawAddress& bd_addr, uint32_t* p_ext_feat,
                          uint8_t* p_chnl_mask) {
  tL2C_LCB* p_lcb;

  /* We must already have a link to the remote */
  p_lcb = l2cu_find_lcb_by_bd_addr(bd_addr, BT_TRANSPORT_BR_EDR);
  if (p_lcb == NULL) {
    log::warn("No BDA: {}", bd_addr);
    return false;
  }

<<<<<<< HEAD
  log::verbose("BDA: {} ExtFea: 0x{:08x} Chnl_Mask[0]: 0x{:02x}", ADDRESS_TO_LOGGABLE_STR(bd_addr), p_lcb->peer_ext_fea, p_lcb->peer_chnl_mask[0]);
=======
  log::verbose("BDA: {} ExtFea: 0x{:08x} Chnl_Mask[0]: 0x{:02x}", bd_addr,
               p_lcb->peer_ext_fea, p_lcb->peer_chnl_mask[0]);
>>>>>>> d6fbf670

  *p_ext_feat = p_lcb->peer_ext_fea;

  memcpy(p_chnl_mask, p_lcb->peer_chnl_mask, L2CAP_FIXED_CHNL_ARRAY_SIZE);

  return true;
}

/*******************************************************************************
 *
 *  Function        L2CA_RegisterFixedChannel
 *
 *  Description     Register a fixed channel.
 *
 *  Parameters:     Fixed Channel #
 *                  Channel Callbacks and config
 *
 *  Return value:   -
 *
 ******************************************************************************/
static std::string fixed_channel_text(const uint16_t& fixed_cid) {
  switch (fixed_cid) {
    case L2CAP_SIGNALLING_CID:
      return std::string("br_edr signalling");
    case L2CAP_CONNECTIONLESS_CID:
      return std::string("connectionless");
    case L2CAP_AMP_CID:
      return std::string("amp");
    case L2CAP_ATT_CID:
      return std::string("att");
    case L2CAP_BLE_SIGNALLING_CID:
      return std::string("ble signalling");
    case L2CAP_SMP_CID:
      return std::string("smp");
    case L2CAP_SMP_BR_CID:
      return std::string("br_edr smp");
    default:
      return std::string("unknown");
  }
}

bool L2CA_RegisterFixedChannel(uint16_t fixed_cid,
                               tL2CAP_FIXED_CHNL_REG* p_freg) {
  if ((fixed_cid < L2CAP_FIRST_FIXED_CHNL) ||
      (fixed_cid > L2CAP_LAST_FIXED_CHNL)) {
    log::error("Invalid fixed CID: 0x{:04x}", fixed_cid);
    return false;
  }

  l2cb.fixed_reg[fixed_cid - L2CAP_FIRST_FIXED_CHNL] = *p_freg;
  log::debug("Registered fixed channel:{}", fixed_channel_text(fixed_cid));
  return true;
}

/*******************************************************************************
 *
 *  Function        L2CA_ConnectFixedChnl
 *
 *  Description     Connect an fixed signalling channel to a remote device.
 *
 *  Parameters:     Fixed CID
 *                  BD Address of remote
 *
 *  Return value:   true if connection started
 *
 ******************************************************************************/
bool L2CA_ConnectFixedChnl(uint16_t fixed_cid, const RawAddress& rem_bda) {
  tL2C_LCB* p_lcb;
  tBT_TRANSPORT transport = BT_TRANSPORT_BR_EDR;

  log::debug("fixed_cid:0x{:04x}", fixed_cid);

  // Check CID is valid and registered
  if ((fixed_cid < L2CAP_FIRST_FIXED_CHNL) ||
      (fixed_cid > L2CAP_LAST_FIXED_CHNL) ||
      (l2cb.fixed_reg[fixed_cid - L2CAP_FIRST_FIXED_CHNL].pL2CA_FixedData_Cb ==
       NULL)) {
    log::error("Invalid fixed_cid:0x{:04x}", fixed_cid);
    return (false);
  }

  // Fail if BT is not yet up
  if (!BTM_IsDeviceUp()) {
    log::warn("Bt controller is not ready fixed_cid:0x{:04x}", fixed_cid);
    return (false);
  }

  if (fixed_cid >= L2CAP_ATT_CID && fixed_cid <= L2CAP_SMP_CID)
    transport = BT_TRANSPORT_LE;

  tL2C_BLE_FIXED_CHNLS_MASK peer_channel_mask;

  // If we already have a link to the remote, check if it supports that CID
  p_lcb = l2cu_find_lcb_by_bd_addr(rem_bda, transport);
  if (p_lcb != NULL) {
    // Fixed channels are mandatory on LE transports so ignore the received
    // channel mask and use the locally cached LE channel mask.

    if (transport == BT_TRANSPORT_LE)
      peer_channel_mask = l2cb.l2c_ble_fixed_chnls_mask;
    else
      peer_channel_mask = p_lcb->peer_chnl_mask[0];

    // Check for supported channel
    if (!(peer_channel_mask & (1 << fixed_cid))) {
      log::info("Peer device does not support fixed_cid:0x{:04x}", fixed_cid);
      return false;
    }

    // Get a CCB and link the lcb to it
    if (!l2cu_initialize_fixed_ccb(p_lcb, fixed_cid)) {
      log::warn("Unable to allocate fixed channel resource fixed_cid:0x{:04x}", fixed_cid);
      return false;
    }

    // racing with disconnecting, queue the connection request
    if (p_lcb->link_state == LST_DISCONNECTING) {
      log::debug("Link is disconnecting so deferring connection fixed_cid:0x{:04x}", fixed_cid);
      /* Save ccb so it can be started after disconnect is finished */
      p_lcb->p_pending_ccb =
          p_lcb->p_fixed_ccbs[fixed_cid - L2CAP_FIRST_FIXED_CHNL];
      return true;
    }

    (*l2cb.fixed_reg[fixed_cid - L2CAP_FIRST_FIXED_CHNL].pL2CA_FixedConn_Cb)(
        fixed_cid, p_lcb->remote_bd_addr, true, 0, p_lcb->transport);
    return true;
  }

  // No link. Get an LCB and start link establishment
  p_lcb = l2cu_allocate_lcb(rem_bda, false, transport);
  if (p_lcb == NULL) {
    log::warn("Unable to allocate link resource for connection fixed_cid:0x{:04x}", fixed_cid);
    return false;
  }

  // Get a CCB and link the lcb to it
  if (!l2cu_initialize_fixed_ccb(p_lcb, fixed_cid)) {
    log::warn("Unable to allocate fixed channel resource fixed_cid:0x{:04x}", fixed_cid);
    l2cu_release_lcb(p_lcb);
    return false;
  }

  if (transport == BT_TRANSPORT_LE) {
    bool ret = l2cu_create_conn_le(p_lcb);
    if (!ret) {
      log::warn("Unable to create fixed channel le connection fixed_cid:0x{:04x}", fixed_cid);
      l2cu_release_lcb(p_lcb);
      return false;
    }
  } else {
    l2cu_create_conn_br_edr(p_lcb);
  }
  return true;
}

/*******************************************************************************
 *
 *  Function        L2CA_SendFixedChnlData
 *
 *  Description     Write data on a fixed channel.
 *
 *  Parameters:     Fixed CID
 *                  BD Address of remote
 *                  Pointer to buffer of type BT_HDR
 *
 * Return value     L2CAP_DW_SUCCESS, if data accepted
 *                  L2CAP_DW_FAILED,  if error
 *
 ******************************************************************************/
uint16_t L2CA_SendFixedChnlData(uint16_t fixed_cid, const RawAddress& rem_bda,
                                BT_HDR* p_buf) {
  tL2C_LCB* p_lcb;
  tBT_TRANSPORT transport = BT_TRANSPORT_BR_EDR;

  if (fixed_cid >= L2CAP_ATT_CID && fixed_cid <= L2CAP_SMP_CID)
    transport = BT_TRANSPORT_LE;

  if ((fixed_cid < L2CAP_FIRST_FIXED_CHNL) ||
      (fixed_cid > L2CAP_LAST_FIXED_CHNL) ||
      (l2cb.fixed_reg[fixed_cid - L2CAP_FIRST_FIXED_CHNL].pL2CA_FixedData_Cb ==
       NULL)) {
    log::warn("No service registered or invalid CID: 0x{:04x}", fixed_cid);
    osi_free(p_buf);
    return (L2CAP_DW_FAILED);
  }

  if (!BTM_IsDeviceUp()) {
    log::warn("Controller is not ready CID: 0x{:04x}", fixed_cid);
    osi_free(p_buf);
    return (L2CAP_DW_FAILED);
  }

  p_lcb = l2cu_find_lcb_by_bd_addr(rem_bda, transport);
  if (p_lcb == NULL || p_lcb->link_state == LST_DISCONNECTING) {
    /* if link is disconnecting, also report data sending failure */
    log::warn("Link is disconnecting or does not exist CID: 0x{:04x}", fixed_cid);
    osi_free(p_buf);
    return (L2CAP_DW_FAILED);
  }

  tL2C_BLE_FIXED_CHNLS_MASK peer_channel_mask;

  // Select peer channels mask to use depending on transport
  if (transport == BT_TRANSPORT_LE)
    peer_channel_mask = l2cb.l2c_ble_fixed_chnls_mask;
  else
    peer_channel_mask = p_lcb->peer_chnl_mask[0];

  if ((peer_channel_mask & (1 << fixed_cid)) == 0) {
    log::warn("Peer does not support fixed channel CID: 0x{:04x}", fixed_cid);
    osi_free(p_buf);
    return (L2CAP_DW_FAILED);
  }

  p_buf->event = 0;
  p_buf->layer_specific = L2CAP_FLUSHABLE_CH_BASED;

  if (!p_lcb->p_fixed_ccbs[fixed_cid - L2CAP_FIRST_FIXED_CHNL]) {
    if (!l2cu_initialize_fixed_ccb(p_lcb, fixed_cid)) {
      log::warn("No channel control block found for CID: 0x{:4x}", fixed_cid);
      osi_free(p_buf);
      return (L2CAP_DW_FAILED);
    }
  }

  if (p_lcb->p_fixed_ccbs[fixed_cid - L2CAP_FIRST_FIXED_CHNL]->cong_sent) {
    log::warn("Unable to send data due to congestion CID: 0x{:04x} xmit_hold_q.count: {} buff_quota: {}", fixed_cid, fixed_queue_length(
            p_lcb->p_fixed_ccbs[fixed_cid - L2CAP_FIRST_FIXED_CHNL]
                ->xmit_hold_q), p_lcb->p_fixed_ccbs[fixed_cid - L2CAP_FIRST_FIXED_CHNL]->buff_quota);
    osi_free(p_buf);
    return (L2CAP_DW_FAILED);
  }

  log::debug("Enqueued data for CID: 0x{:04x} len:{}", fixed_cid, p_buf->len);
  l2c_enqueue_peer_data(p_lcb->p_fixed_ccbs[fixed_cid - L2CAP_FIRST_FIXED_CHNL],
                        p_buf);

  l2c_link_check_send_pkts(p_lcb, 0, NULL);

  // If there is no dynamic CCB on the link, restart the idle timer each time
  // something is sent
  if (p_lcb->in_use && p_lcb->link_state == LST_CONNECTED &&
      !p_lcb->ccb_queue.p_first_ccb) {
    l2cu_no_dynamic_ccbs(p_lcb);
  }

  if (p_lcb->p_fixed_ccbs[fixed_cid - L2CAP_FIRST_FIXED_CHNL]->cong_sent) {
    log::debug("Link congested for CID: 0x{:04x}", fixed_cid);
    return (L2CAP_DW_CONGESTED);
  }

  return (L2CAP_DW_SUCCESS);
}

/*******************************************************************************
 *
 *  Function        L2CA_RemoveFixedChnl
 *
 *  Description     Remove a fixed channel to a remote device.
 *
 *  Parameters:     Fixed CID
 *                  BD Address of remote
 *                  Idle timeout to use (or 0xFFFF if don't care)
 *
 *  Return value:   true if channel removed
 *
 ******************************************************************************/
bool L2CA_RemoveFixedChnl(uint16_t fixed_cid, const RawAddress& rem_bda) {
  tL2C_LCB* p_lcb;
  tL2C_CCB* p_ccb;
  tBT_TRANSPORT transport = BT_TRANSPORT_BR_EDR;

  /* Check CID is valid and registered */
  if ((fixed_cid < L2CAP_FIRST_FIXED_CHNL) ||
      (fixed_cid > L2CAP_LAST_FIXED_CHNL) ||
      (l2cb.fixed_reg[fixed_cid - L2CAP_FIRST_FIXED_CHNL].pL2CA_FixedData_Cb ==
       NULL)) {
    log::error("L2CA_RemoveFixedChnl()  Invalid CID: 0x{:04x}", fixed_cid);
    return (false);
  }

  if (fixed_cid >= L2CAP_ATT_CID && fixed_cid <= L2CAP_SMP_CID)
    transport = BT_TRANSPORT_LE;

  /* Is a fixed channel connected to the remote BDA ?*/
  p_lcb = l2cu_find_lcb_by_bd_addr(rem_bda, transport);

  if (((p_lcb) == NULL) ||
      (!p_lcb->p_fixed_ccbs[fixed_cid - L2CAP_FIRST_FIXED_CHNL])) {
<<<<<<< HEAD
    log::warn("BDA: {} CID: 0x{:04x} not connected", ADDRESS_TO_LOGGABLE_STR(rem_bda), fixed_cid);
    return (false);
  }

  log::verbose("BDA: {} CID: 0x{:04x}", ADDRESS_TO_LOGGABLE_STR(rem_bda), fixed_cid);
=======
    log::warn("BDA: {} CID: 0x{:04x} not connected", rem_bda, fixed_cid);
    return (false);
  }

  log::verbose("BDA: {} CID: 0x{:04x}", rem_bda, fixed_cid);
>>>>>>> d6fbf670

  /* Release the CCB, starting an inactivity timeout on the LCB if no other CCBs
   * exist */
  p_ccb = p_lcb->p_fixed_ccbs[fixed_cid - L2CAP_FIRST_FIXED_CHNL];

  p_lcb->p_fixed_ccbs[fixed_cid - L2CAP_FIRST_FIXED_CHNL] = NULL;
  p_lcb->SetDisconnectReason(HCI_ERR_CONN_CAUSE_LOCAL_HOST);

  // Retain the link for a few more seconds after SMP pairing is done, since
  // the Android platform always does service discovery after pairing is
  // complete. This will avoid the link down (pairing is complete) and an
  // immediate re-connection for service discovery.
  // Some devices do not do auto advertising when link is dropped, thus fail
  // the second connection and service discovery.
  if ((fixed_cid == L2CAP_ATT_CID) && !p_lcb->ccb_queue.p_first_ccb)
    p_lcb->idle_timeout = 0;

  l2cu_release_ccb(p_ccb);

  return (true);
}

/*******************************************************************************
 *
 * Function         L2CA_SetLeGattTimeout
 *
 * Description      Higher layers call this function to set the idle timeout for
 *                  a fixed channel. The "idle timeout" is the amount of time
 *                  that a connection can remain up with no L2CAP channels on
 *                  it. A timeout of zero means that the connection will be torn
 *                  down immediately when the last channel is removed.
 *                  A timeout of 0xFFFF means no timeout. Values are in seconds.
 *                  A bd_addr is the remote BD address.
 *
 * Returns          true if command succeeded, false if failed
 *
 ******************************************************************************/
bool L2CA_SetLeGattTimeout(const RawAddress& rem_bda, uint16_t idle_tout) {
  constexpr uint16_t kAttCid = 4;

  /* Is a fixed channel connected to the remote BDA ?*/
  tL2C_LCB* p_lcb = l2cu_find_lcb_by_bd_addr(rem_bda, BT_TRANSPORT_LE);
  if (((p_lcb) == NULL) ||
      (!p_lcb->p_fixed_ccbs[kAttCid - L2CAP_FIRST_FIXED_CHNL])) {
<<<<<<< HEAD
    log::warn("BDA: {} CID: 0x{:04x} not connected", ADDRESS_TO_LOGGABLE_STR(rem_bda), kAttCid);
=======
    log::warn("BDA: {} CID: 0x{:04x} not connected", rem_bda, kAttCid);
>>>>>>> d6fbf670
    return (false);
  }

  p_lcb->p_fixed_ccbs[kAttCid - L2CAP_FIRST_FIXED_CHNL]->fixed_chnl_idle_tout =
      idle_tout;

  if (p_lcb->in_use && p_lcb->link_state == LST_CONNECTED &&
      !p_lcb->ccb_queue.p_first_ccb) {
    /* If there are no dynamic CCBs, (re)start the idle timer in case we changed
     * it */
    l2cu_no_dynamic_ccbs(p_lcb);
  }

  return true;
}

bool L2CA_MarkLeLinkAsActive(const RawAddress& rem_bda) {
  tL2C_LCB* p_lcb = l2cu_find_lcb_by_bd_addr(rem_bda, BT_TRANSPORT_LE);
  if (p_lcb == NULL) {
    return false;
  }
  log::info("setting link to {} as active", rem_bda);
  p_lcb->with_active_local_clients = true;
  return true;
}

/*******************************************************************************
 *
 * Function         L2CA_DataWrite
 *
 * Description      Higher layers call this function to write data.
 *
 * Returns          L2CAP_DW_SUCCESS, if data accepted, else false
 *                  L2CAP_DW_CONGESTED, if data accepted and the channel is
 *                                      congested
 *                  L2CAP_DW_FAILED, if error
 *
 ******************************************************************************/
uint8_t L2CA_DataWrite(uint16_t cid, BT_HDR* p_data) {
  log::verbose("L2CA_DataWrite()  CID: 0x{:04x}  Len: {}", cid, p_data->len);
  return l2c_data_write(cid, p_data, L2CAP_FLUSHABLE_CH_BASED);
}

uint8_t L2CA_LECocDataWrite(uint16_t cid, BT_HDR* p_data) {
  return L2CA_DataWrite(cid, p_data);
}

/*******************************************************************************
 *
 * Function         L2CA_SetChnlFlushability
 *
 * Description      Higher layers call this function to set a channels
 *                  flushability flags
 *
 * Returns          true if CID found, else false
 *
 ******************************************************************************/
bool L2CA_SetChnlFlushability(uint16_t cid, bool is_flushable) {
  tL2C_CCB* p_ccb;

  /* Find the channel control block. We don't know the link it is on. */
  p_ccb = l2cu_find_ccb_by_cid(NULL, cid);
  if (p_ccb == NULL) {
    log::warn("L2CAP - no CCB for L2CA_SetChnlFlushability, CID: {}", cid);
    return (false);
  }

  p_ccb->is_flushable = is_flushable;

  log::verbose("L2CA_SetChnlFlushability()  CID: 0x{:04x}  is_flushable: {}", cid, is_flushable);

  return (true);
}

/*******************************************************************************
 *
 * Function     L2CA_FlushChannel
 *
 * Description  This function flushes none, some or all buffers queued up
 *              for xmission for a particular CID. If called with
 *              L2CAP_FLUSH_CHANS_GET (0), it simply returns the number
 *              of buffers queued for that CID L2CAP_FLUSH_CHANS_ALL (0xffff)
 *              flushes all buffers.  All other values specifies the maximum
 *              buffers to flush.
 *
 * Returns      Number of buffers left queued for that CID
 *
 ******************************************************************************/
uint16_t L2CA_FlushChannel(uint16_t lcid, uint16_t num_to_flush) {
  tL2C_CCB* p_ccb;
  tL2C_LCB* p_lcb;
  uint16_t num_left = 0, num_flushed1 = 0, num_flushed2 = 0;

  p_ccb = l2cu_find_ccb_by_cid(NULL, lcid);

  if (!p_ccb || (p_ccb->p_lcb == NULL)) {
    log::warn("L2CA_FlushChannel()  abnormally returning 0  CID: 0x{:04x}", lcid);
    return (0);
  }
  p_lcb = p_ccb->p_lcb;

  if (num_to_flush != L2CAP_FLUSH_CHANS_GET) {
    log::verbose("L2CA_FlushChannel (FLUSH)  CID: 0x{:04x}  NumToFlush: {}  QC: {}  pFirst: 0x{}", lcid, num_to_flush, fixed_queue_length(p_ccb->xmit_hold_q), fmt::ptr(fixed_queue_try_peek_first(p_ccb->xmit_hold_q)));
  } else {
    log::verbose("L2CA_FlushChannel (QUERY)  CID: 0x{:04x}", lcid);
  }

  /* Cannot flush eRTM buffers once they have a sequence number */
  if (p_ccb->peer_cfg.fcr.mode != L2CAP_FCR_ERTM_MODE) {
    // Don't need send enhanced_flush to controller if it is LE transport.
    if (p_lcb->transport != BT_TRANSPORT_LE &&
        num_to_flush != L2CAP_FLUSH_CHANS_GET) {
      /* If the controller supports enhanced flush, flush the data queued at the
       * controller */
      if (bluetooth::shim::GetController()->SupportsNonFlushablePb() &&
          (BTM_GetNumScoLinks() == 0)) {
        /* The only packet type defined - 0 - Automatically-Flushable Only */
        l2c_acl_flush(p_lcb->Handle());
      }
    }

    // Iterate though list and flush the amount requested from
    // the transmit data queue that satisfy the layer and event conditions.
    for (const list_node_t* node = list_begin(p_lcb->link_xmit_data_q);
         (num_to_flush > 0) && node != list_end(p_lcb->link_xmit_data_q);) {
      BT_HDR* p_buf = (BT_HDR*)list_node(node);
      node = list_next(node);
      if ((p_buf->layer_specific == 0) && (p_buf->event == lcid)) {
        num_to_flush--;
        num_flushed1++;

        list_remove(p_lcb->link_xmit_data_q, p_buf);
        osi_free(p_buf);
      }
    }
  }

  /* If needed, flush buffers in the CCB xmit hold queue */
  while ((num_to_flush != 0) && (!fixed_queue_is_empty(p_ccb->xmit_hold_q))) {
    BT_HDR* p_buf = (BT_HDR*)fixed_queue_try_dequeue(p_ccb->xmit_hold_q);
    osi_free(p_buf);
    num_to_flush--;
    num_flushed2++;
  }

  /* If app needs to track all packets, call it */
  if ((p_ccb->p_rcb) && (p_ccb->p_rcb->api.pL2CA_TxComplete_Cb) &&
      (num_flushed2))
    (*p_ccb->p_rcb->api.pL2CA_TxComplete_Cb)(p_ccb->local_cid, num_flushed2);

  /* Now count how many are left */
  for (const list_node_t* node = list_begin(p_lcb->link_xmit_data_q);
       node != list_end(p_lcb->link_xmit_data_q); node = list_next(node)) {
    BT_HDR* p_buf = (BT_HDR*)list_node(node);
    if (p_buf->event == lcid) num_left++;
  }

  /* Add in the number in the CCB xmit queue */
  num_left += fixed_queue_length(p_ccb->xmit_hold_q);

  /* Return the local number of buffers left for the CID */
  log::verbose("L2CA_FlushChannel()  flushed: {} + {},  num_left: {}", num_flushed1, num_flushed2, num_left);

  /* If we were congested, and now we are not, tell the app */
  l2cu_check_channel_congestion(p_ccb);

  return (num_left);
}

bool L2CA_IsLinkEstablished(const RawAddress& bd_addr,
                            tBT_TRANSPORT transport) {
  return l2cu_find_lcb_by_bd_addr(bd_addr, transport) != nullptr;
}

/*******************************************************************************
**
** Function         L2CA_SetMediaStreamChannel
**
** Description      This function is called to set/reset the ccb of active media
**                      streaming channel
**
**  Parameters:     local_media_cid: The local cid provided to A2DP to be used
**                      for streaming
**                  status: The status of media streaming on this channel
**
** Returns          void
**
*******************************************************************************/
void L2CA_SetMediaStreamChannel(uint16_t local_media_cid, bool status) {
  uint16_t i;
  int set_channel = -1;
  bluetooth::hal::SnoopLogger* snoop_logger = bluetooth::shim::GetSnoopLogger();

  if (snoop_logger == nullptr) {
    log::error("bluetooth::shim::GetSnoopLogger() is nullptr");
    return;
  }

  if (snoop_logger->GetBtSnoopMode() != snoop_logger->kBtSnoopLogModeFiltered) {
    return;
  }

<<<<<<< HEAD
  log::debug("local_media_cid={}, status={}", local_media_cid, (status ? "add" : "remove"));
=======
  log::debug("local_media_cid={}, status={}", local_media_cid,
             status ? "add" : "remove");
>>>>>>> d6fbf670

  if (status) {
    for (i = 0; i < MAX_ACTIVE_AVDT_CONN; i++) {
      if (!(av_media_channels[i].is_active)) {
        set_channel = i;
        break;
      }
    }

    if (set_channel < 0) {
      log::error("No empty slot found to set media channel");
      return;
    }

    av_media_channels[set_channel].p_ccb =
        l2cu_find_ccb_by_cid(NULL, local_media_cid);

    if (!av_media_channels[set_channel].p_ccb ||
        !av_media_channels[set_channel].p_ccb->p_lcb) {
      return;
    }
    av_media_channels[set_channel].local_cid = local_media_cid;

    snoop_logger->AddA2dpMediaChannel(
        av_media_channels[set_channel].p_ccb->p_lcb->Handle(),
        av_media_channels[set_channel].local_cid,
        av_media_channels[set_channel].p_ccb->remote_cid);

    log::verbose("Set A2DP media snoop filtering for local_cid: {}, remote_cid: {}", local_media_cid, av_media_channels[set_channel].p_ccb->remote_cid);
  } else {
    for (i = 0; i < MAX_ACTIVE_AVDT_CONN; i++) {
      if (av_media_channels[i].is_active &&
          av_media_channels[i].local_cid == local_media_cid) {
        set_channel = i;
        break;
      }
    }

    if (set_channel < 0) {
      log::error("The channel {} not found in active media channels", local_media_cid);
      return;
    }

    if (!av_media_channels[set_channel].p_ccb ||
        !av_media_channels[set_channel].p_ccb->p_lcb) {
      return;
    }

    snoop_logger->RemoveA2dpMediaChannel(
        av_media_channels[set_channel].p_ccb->p_lcb->Handle(),
        av_media_channels[set_channel].local_cid);

    log::verbose("Reset A2DP media snoop filtering for local_cid: {}", local_media_cid);
  }

  av_media_channels[set_channel].is_active = status;
}

/*******************************************************************************
**
** Function         L2CA_isMediaChannel
**
** Description      This function returns if the channel id passed as parameter
**                      is an A2DP streaming channel
**
**  Parameters:     handle: Connection handle with the remote device
**                  channel_id: Channel ID
**                  is_local_cid: Signifies if the channel id passed is local
**                      cid or remote cid (true if local, remote otherwise)
**
** Returns          bool
**
*******************************************************************************/
bool L2CA_isMediaChannel(uint16_t handle, uint16_t channel_id,
                         bool is_local_cid) {
  int i;
  bool ret = false;

  for (i = 0; i < MAX_ACTIVE_AVDT_CONN; i++) {
    if (av_media_channels[i].is_active) {
      if (!av_media_channels[i].p_ccb || !av_media_channels[i].p_ccb->p_lcb) {
        continue;
      }
      if (((!is_local_cid &&
            channel_id == av_media_channels[i].p_ccb->remote_cid) ||
           (is_local_cid &&
            channel_id == av_media_channels[i].p_ccb->local_cid)) &&
          handle == av_media_channels[i].p_ccb->p_lcb->Handle()) {
        ret = true;
        break;
      }
    }
  }

  return ret;
}

/*******************************************************************************
 *
 *  Function        L2CA_GetPeerChannelId
 *
 *  Description     Get remote channel ID for Connection Oriented Channel.
 *
 *  Parameters:     lcid: Local CID
 *                  rcid: Pointer to remote CID
 *
 *  Return value:   true if peer is connected
 *
 ******************************************************************************/
bool L2CA_GetPeerChannelId(uint16_t lcid, uint16_t* rcid) {
  log::verbose("CID: 0x{:04x}", lcid);

  tL2C_CCB* p_ccb = l2cu_find_ccb_by_cid(nullptr, lcid);
  if (p_ccb == nullptr) {
    log::error("No CCB for CID:0x{:04x}", lcid);
    return false;
  }

  log::assert_that(rcid != nullptr, "assert failed: rcid != nullptr");
  *rcid = p_ccb->remote_cid;
  return true;
}

using namespace bluetooth;

#define DUMPSYS_TAG "shim::legacy::l2cap"

void L2CA_Dumpsys(int fd) {
  LOG_DUMPSYS_TITLE(fd, DUMPSYS_TAG);
  for (int i = 0; i < MAX_L2CAP_LINKS; i++) {
    const tL2C_LCB& lcb = l2cb.lcb_pool[i];
    if (!lcb.in_use) continue;
    LOG_DUMPSYS(fd, "link_state:%s", link_state_text(lcb.link_state).c_str());
    LOG_DUMPSYS(fd, "handle:0x%04x", lcb.Handle());

    const tL2C_CCB* ccb = lcb.ccb_queue.p_first_ccb;
    while (ccb != nullptr) {
      LOG_DUMPSYS(
          fd, "  active channel lcid:0x%04x rcid:0x%04x is_ecoc:%s in_use:%s",
          ccb->local_cid, ccb->remote_cid,
          ccb->ecoc ? "true" : "false",
          ccb->in_use ? "true" : "false");
      ccb = ccb->p_next_ccb;
    }
  }
}
#undef DUMPSYS_TAG<|MERGE_RESOLUTION|>--- conflicted
+++ resolved
@@ -333,12 +333,8 @@
     p_lcb = l2cu_allocate_lcb(p_bd_addr, false, BT_TRANSPORT_BR_EDR);
     /* currently use BR/EDR for ERTM mode l2cap connection */
     if (p_lcb == nullptr) {
-<<<<<<< HEAD
-      log::warn("connection not started for PSM={}, p_lcb={}", loghex(psm), fmt::ptr(p_lcb));
-=======
       log::warn("connection not started for PSM=0x{:x}, p_lcb={}", psm,
                 fmt::ptr(p_lcb));
->>>>>>> d6fbf670
       return 0;
     }
     l2cu_create_conn_br_edr(p_lcb);
@@ -511,11 +507,7 @@
   get_btm_client_interface().security.BTM_SetSecurityLevel(
       true, "", 0, sec_level, psm, 0, 0);
 
-<<<<<<< HEAD
-  log::verbose("BDA: {} PSM: 0x{:04x}", ADDRESS_TO_LOGGABLE_STR(p_bd_addr), psm);
-=======
   log::verbose("BDA: {} PSM: 0x{:04x}", p_bd_addr, psm);
->>>>>>> d6fbf670
 
   /* Fail if we have not established communications with the controller */
   if (!BTM_IsDeviceUp()) {
@@ -667,12 +659,8 @@
 bool L2CA_ConnectCreditBasedRsp(const RawAddress& p_bd_addr, uint8_t id,
                                 std::vector<uint16_t>& accepted_lcids,
                                 uint16_t result, tL2CAP_LE_CFG_INFO* p_cfg) {
-<<<<<<< HEAD
-  log::verbose("BDA: {} num of cids: {} Result: {}", ADDRESS_TO_LOGGABLE_STR(p_bd_addr), int(accepted_lcids.size()), result);
-=======
   log::verbose("BDA: {} num of cids: {} Result: {}", p_bd_addr,
                int(accepted_lcids.size()), result);
->>>>>>> d6fbf670
 
   /* First, find the link control block */
   tL2C_LCB* p_lcb = l2cu_find_lcb_by_bd_addr(p_bd_addr, BT_TRANSPORT_LE);
@@ -741,11 +729,7 @@
 std::vector<uint16_t> L2CA_ConnectCreditBasedReq(uint16_t psm,
                                                  const RawAddress& p_bd_addr,
                                                  tL2CAP_LE_CFG_INFO* p_cfg) {
-<<<<<<< HEAD
-  log::verbose("BDA: {} PSM: 0x{:04x}", ADDRESS_TO_LOGGABLE_STR(p_bd_addr), psm);
-=======
   log::verbose("BDA: {} PSM: 0x{:04x}", p_bd_addr, psm);
->>>>>>> d6fbf670
 
   std::vector<uint16_t> allocated_cids;
 
@@ -1009,17 +993,10 @@
   /* Find the link control block for the acl channel */
   tL2C_LCB* p_lcb = l2cu_find_lcb_by_bd_addr(bd_addr, BT_TRANSPORT_BR_EDR);
   if (p_lcb == nullptr) {
-<<<<<<< HEAD
-    log::warn("L2CAP - no LCB for L2CA_SetUseLatencyMode, BDA: {}", ADDRESS_TO_LOGGABLE_CSTR(bd_addr));
-    return false;
-  }
-  log::info("BDA: {}, use_latency_mode: {}", ADDRESS_TO_LOGGABLE_CSTR(bd_addr), use_latency_mode ? "true" : "false");
-=======
     log::warn("L2CAP - no LCB for L2CA_SetUseLatencyMode, BDA: {}", bd_addr);
     return false;
   }
   log::info("BDA: {}, use_latency_mode: {}", bd_addr, use_latency_mode);
->>>>>>> d6fbf670
   p_lcb->use_latency_mode = use_latency_mode;
   return true;
 }
@@ -1036,11 +1013,7 @@
  *
  ******************************************************************************/
 bool L2CA_SetAclPriority(const RawAddress& bd_addr, tL2CAP_PRIORITY priority) {
-<<<<<<< HEAD
-  log::verbose("BDA: {}, priority: {}", ADDRESS_TO_LOGGABLE_STR(bd_addr), priority);
-=======
   log::verbose("BDA: {}, priority: {}", bd_addr, priority);
->>>>>>> d6fbf670
   return (l2cu_set_acl_priority(bd_addr, priority, false));
 }
 
@@ -1054,11 +1027,7 @@
  *
  ******************************************************************************/
 bool L2CA_SetAclLatency(const RawAddress& bd_addr, tL2CAP_LATENCY latency) {
-<<<<<<< HEAD
-  log::info("BDA: {}, latency: {}", ADDRESS_TO_LOGGABLE_CSTR(bd_addr), std::to_string(latency));
-=======
   log::info("BDA: {}, latency: {}", bd_addr, latency);
->>>>>>> d6fbf670
   return l2cu_set_acl_latency(bd_addr, latency);
 }
 
@@ -1113,12 +1082,8 @@
     return false;
   }
 
-<<<<<<< HEAD
-  log::verbose("BDA: {} ExtFea: 0x{:08x} Chnl_Mask[0]: 0x{:02x}", ADDRESS_TO_LOGGABLE_STR(bd_addr), p_lcb->peer_ext_fea, p_lcb->peer_chnl_mask[0]);
-=======
   log::verbose("BDA: {} ExtFea: 0x{:08x} Chnl_Mask[0]: 0x{:02x}", bd_addr,
                p_lcb->peer_ext_fea, p_lcb->peer_chnl_mask[0]);
->>>>>>> d6fbf670
 
   *p_ext_feat = p_lcb->peer_ext_fea;
 
@@ -1409,19 +1374,11 @@
 
   if (((p_lcb) == NULL) ||
       (!p_lcb->p_fixed_ccbs[fixed_cid - L2CAP_FIRST_FIXED_CHNL])) {
-<<<<<<< HEAD
-    log::warn("BDA: {} CID: 0x{:04x} not connected", ADDRESS_TO_LOGGABLE_STR(rem_bda), fixed_cid);
-    return (false);
-  }
-
-  log::verbose("BDA: {} CID: 0x{:04x}", ADDRESS_TO_LOGGABLE_STR(rem_bda), fixed_cid);
-=======
     log::warn("BDA: {} CID: 0x{:04x} not connected", rem_bda, fixed_cid);
     return (false);
   }
 
   log::verbose("BDA: {} CID: 0x{:04x}", rem_bda, fixed_cid);
->>>>>>> d6fbf670
 
   /* Release the CCB, starting an inactivity timeout on the LCB if no other CCBs
    * exist */
@@ -1466,11 +1423,7 @@
   tL2C_LCB* p_lcb = l2cu_find_lcb_by_bd_addr(rem_bda, BT_TRANSPORT_LE);
   if (((p_lcb) == NULL) ||
       (!p_lcb->p_fixed_ccbs[kAttCid - L2CAP_FIRST_FIXED_CHNL])) {
-<<<<<<< HEAD
-    log::warn("BDA: {} CID: 0x{:04x} not connected", ADDRESS_TO_LOGGABLE_STR(rem_bda), kAttCid);
-=======
     log::warn("BDA: {} CID: 0x{:04x} not connected", rem_bda, kAttCid);
->>>>>>> d6fbf670
     return (false);
   }
 
@@ -1673,12 +1626,8 @@
     return;
   }
 
-<<<<<<< HEAD
-  log::debug("local_media_cid={}, status={}", local_media_cid, (status ? "add" : "remove"));
-=======
   log::debug("local_media_cid={}, status={}", local_media_cid,
              status ? "add" : "remove");
->>>>>>> d6fbf670
 
   if (status) {
     for (i = 0; i < MAX_ACTIVE_AVDT_CONN; i++) {
