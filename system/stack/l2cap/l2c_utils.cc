/******************************************************************************
 *
 *  Copyright 1999-2012 Broadcom Corporation
 *
 *  Licensed under the Apache License, Version 2.0 (the "License");
 *  you may not use this file except in compliance with the License.
 *  You may obtain a copy of the License at:
 *
 *  http://www.apache.org/licenses/LICENSE-2.0
 *
 *  Unless required by applicable law or agreed to in writing, software
 *  distributed under the License is distributed on an "AS IS" BASIS,
 *  WITHOUT WARRANTIES OR CONDITIONS OF ANY KIND, either express or implied.
 *  See the License for the specific language governing permissions and
 *  limitations under the License.
 *
 ******************************************************************************/

/******************************************************************************
 *
 *  This file contains L2CAP utility functions
 *
 ******************************************************************************/
#define LOG_TAG "l2c_utils"

#include <bluetooth/log.h>
<<<<<<< HEAD

#include <base/logging.h>
#include <stdio.h>
=======
>>>>>>> d6fbf670
#include <string.h>

#include "hal/snoop_logger.h"
#include "hci/controller_interface.h"
#include "internal_include/bt_target.h"
#include "main/shim/entry.h"
#include "os/log.h"
#include "osi/include/allocator.h"
#include "stack/btm/btm_sec.h"
#include "stack/include/acl_api.h"
#include "stack/include/bt_hdr.h"
#include "stack/include/bt_types.h"
#include "stack/include/btm_api.h"
#include "stack/include/hci_error_code.h"
#include "stack/include/hcidefs.h"
#include "stack/include/l2c_api.h"
#include "stack/include/l2cap_acl_interface.h"
#include "stack/include/l2cap_hci_link_interface.h"
#include "stack/include/l2cdefs.h"
#include "stack/l2cap/l2c_int.h"
#include "types/raw_address.h"

using namespace bluetooth;

tL2C_CCB* l2cu_get_next_channel_in_rr(tL2C_LCB* p_lcb); // TODO Move

/*******************************************************************************
 *
 * Function         l2cu_allocate_lcb
 *
 * Description      Look for an unused LCB
 *
 * Returns          LCB address or NULL if none found
 *
 ******************************************************************************/
tL2C_LCB* l2cu_allocate_lcb(const RawAddress& p_bd_addr, bool is_bonding,
                            tBT_TRANSPORT transport) {
  int xx;
  tL2C_LCB* p_lcb = &l2cb.lcb_pool[0];

  log::debug("looking for an unused LCB");
  for (xx = 0; xx < MAX_L2CAP_LINKS; xx++, p_lcb++) {
    if (!p_lcb->in_use) {
      alarm_free(p_lcb->l2c_lcb_timer);
      alarm_free(p_lcb->info_resp_timer);
      memset(p_lcb, 0, sizeof(tL2C_LCB));

      p_lcb->remote_bd_addr = p_bd_addr;

      p_lcb->in_use = true;
      p_lcb->with_active_local_clients = false;
      p_lcb->link_state = LST_DISCONNECTED;
      p_lcb->InvalidateHandle();
      p_lcb->l2c_lcb_timer = alarm_new("l2c_lcb.l2c_lcb_timer");
      p_lcb->info_resp_timer = alarm_new("l2c_lcb.info_resp_timer");
      p_lcb->idle_timeout = l2cb.idle_timeout;
      p_lcb->signal_id = 1; /* spec does not allow '0' */
      if (is_bonding) {
        p_lcb->SetBonding();
      } else {
        p_lcb->ResetBonding();
      }
      p_lcb->transport = transport;
      p_lcb->tx_data_len =
          bluetooth::shim::GetController()->GetLeSuggestedDefaultDataLength();
      p_lcb->le_sec_pending_q = fixed_queue_new(SIZE_MAX);

      if (transport == BT_TRANSPORT_LE) {
        l2cb.num_ble_links_active++;
        l2c_ble_link_adjust_allocation();
      } else {
        l2cb.num_used_lcbs++;
        l2c_link_adjust_allocation();
      }
      p_lcb->link_xmit_data_q = list_new(NULL);
      return (p_lcb);
    }
  }

  /* If here, no free LCB found */
  return (NULL);
}

void l2cu_set_lcb_handle(struct t_l2c_linkcb& p_lcb, uint16_t handle) {
  if (p_lcb.Handle() != HCI_INVALID_HANDLE) {
    log::warn("Should not replace active handle:{} with new handle:{}", p_lcb.Handle(), handle);
  }
  p_lcb.SetHandle(handle);
}

/*******************************************************************************
 *
 * Function         l2cu_update_lcb_4_bonding
 *
 * Description      Mark the lcb for bonding. Used when bonding takes place on
 *                  an existing ACL connection.  (Pre-Lisbon devices)
 *
 * Returns          Nothing
 *
 ******************************************************************************/
void l2cu_update_lcb_4_bonding(const RawAddress& p_bd_addr, bool is_bonding) {
  tL2C_LCB* p_lcb = l2cu_find_lcb_by_bd_addr(p_bd_addr, BT_TRANSPORT_BR_EDR);

  if (p_lcb) {
<<<<<<< HEAD
    log::verbose("BDA: {} is_bonding: {}", ADDRESS_TO_LOGGABLE_STR(p_bd_addr), is_bonding);
=======
    log::verbose("BDA: {} is_bonding: {}", p_bd_addr, is_bonding);
>>>>>>> d6fbf670
    if (is_bonding) {
      p_lcb->SetBonding();
    } else {
      p_lcb->ResetBonding();
    }
  }
}

/*******************************************************************************
 *
 * Function         l2cu_release_lcb
 *
 * Description      Release an LCB. All timers will be stopped and freed,
 *                  channels dropped, buffers returned etc.
 *
 * Returns          void
 *
 ******************************************************************************/
void l2cu_release_lcb(tL2C_LCB* p_lcb) {
  tL2C_CCB* p_ccb;

  log::debug("releasing an LCB");
  p_lcb->in_use = false;
  p_lcb->ResetBonding();

  /* Stop and free timers */
  alarm_free(p_lcb->l2c_lcb_timer);
  p_lcb->l2c_lcb_timer = NULL;
  alarm_free(p_lcb->info_resp_timer);
  p_lcb->info_resp_timer = NULL;

  if (p_lcb->transport == BT_TRANSPORT_BR_EDR) /* Release all SCO links */
    BTM_RemoveSco(p_lcb->remote_bd_addr);

  if (p_lcb->sent_not_acked > 0) {
    if (p_lcb->transport == BT_TRANSPORT_LE) {
      l2cb.controller_le_xmit_window += p_lcb->sent_not_acked;
      if (l2cb.controller_le_xmit_window > l2cb.num_lm_ble_bufs) {
        l2cb.controller_le_xmit_window = l2cb.num_lm_ble_bufs;
      }
    } else {
      l2cb.controller_xmit_window += p_lcb->sent_not_acked;
      if (l2cb.controller_xmit_window > l2cb.num_lm_acl_bufs) {
        l2cb.controller_xmit_window = l2cb.num_lm_acl_bufs;
      }
    }
  }

  l2cu_process_fixed_disc_cback(p_lcb);

  /* Ensure no CCBs left on this LCB */
  for (p_ccb = p_lcb->ccb_queue.p_first_ccb; p_ccb;
       p_ccb = p_lcb->ccb_queue.p_first_ccb) {
    l2cu_release_ccb(p_ccb);
  }

  /* Tell BTM Acl management the link was removed */
  if ((p_lcb->link_state == LST_CONNECTED) ||
      (p_lcb->link_state == LST_DISCONNECTING))
    btm_acl_removed(p_lcb->Handle());

  /* Release any held buffers */
  if (p_lcb->link_xmit_data_q) {
    while (!list_is_empty(p_lcb->link_xmit_data_q)) {
      BT_HDR* p_buf = static_cast<BT_HDR*>(list_front(p_lcb->link_xmit_data_q));
      list_remove(p_lcb->link_xmit_data_q, p_buf);
      osi_free(p_buf);
    }
    list_free(p_lcb->link_xmit_data_q);
    p_lcb->link_xmit_data_q = NULL;
  }

  /* Re-adjust flow control windows make sure it does not go negative */
  if (p_lcb->transport == BT_TRANSPORT_LE) {
    if (l2cb.num_ble_links_active >= 1) l2cb.num_ble_links_active--;

    l2c_ble_link_adjust_allocation();
  } else {
    if (l2cb.num_used_lcbs >= 1) l2cb.num_used_lcbs--;

    l2c_link_adjust_allocation();
  }

  /* Check and release all the LE COC connections waiting for security */
  if (p_lcb->le_sec_pending_q) {
    while (!fixed_queue_is_empty(p_lcb->le_sec_pending_q)) {
      tL2CAP_SEC_DATA* p_buf =
          (tL2CAP_SEC_DATA*)fixed_queue_try_dequeue(p_lcb->le_sec_pending_q);
      if (p_buf->p_callback)
        p_buf->p_callback(&p_lcb->remote_bd_addr, p_lcb->transport,
                          p_buf->p_ref_data, BTM_DEV_RESET);
      osi_free(p_buf);
    }
    fixed_queue_free(p_lcb->le_sec_pending_q, NULL);
    p_lcb->le_sec_pending_q = NULL;
  }
}

/*******************************************************************************
 *
 * Function         l2cu_find_lcb_by_bd_addr
 *
 * Description      Look through all active LCBs for a match based on the
 *                  remote BD address.
 *
 * Returns          pointer to matched LCB, or NULL if no match
 *
 ******************************************************************************/
tL2C_LCB* l2cu_find_lcb_by_bd_addr(const RawAddress& p_bd_addr,
                                   tBT_TRANSPORT transport) {
  int xx;
  tL2C_LCB* p_lcb = &l2cb.lcb_pool[0];

  for (xx = 0; xx < MAX_L2CAP_LINKS; xx++, p_lcb++) {
    if ((p_lcb->in_use) && p_lcb->transport == transport &&
        (p_lcb->remote_bd_addr == p_bd_addr)) {
      return (p_lcb);
    }
  }

  /* If here, no match found */
  return (NULL);
}

/*******************************************************************************
 *
 * Function         l2c_is_cmd_rejected
 *
 * Description      Checks if cmd_code is command or response
 *                  If a command it will be rejected per spec.
 *                  This function is used when a illegal packet length is
 *                  detected.
 *
 * Returns          bool    - true if cmd_code is a command and it is rejected,
 *                            false if response code. (command not rejected)
 *
 ******************************************************************************/
bool l2c_is_cmd_rejected(uint8_t cmd_code, uint8_t signal_id, tL2C_LCB* p_lcb) {
  switch (cmd_code) {
    case L2CAP_CMD_CONN_REQ:
    case L2CAP_CMD_CONFIG_REQ:
    case L2CAP_CMD_DISC_REQ:
    case L2CAP_CMD_ECHO_REQ:
    case L2CAP_CMD_INFO_REQ:
    case L2CAP_CMD_AMP_CONN_REQ:
    case L2CAP_CMD_AMP_MOVE_REQ:
    case L2CAP_CMD_BLE_UPDATE_REQ:
      l2cu_send_peer_cmd_reject(p_lcb, L2CAP_CMD_REJ_MTU_EXCEEDED, signal_id,
                                L2CAP_DEFAULT_MTU, 0);
      log::warn("Dumping first Command ({})", cmd_code);
      return true;

    default: /* Otherwise a response */
      return false;
  }
}

/*******************************************************************************
 *
 * Function         l2cu_build_header
 *
 * Description      Builds the L2CAP command packet header
 *
 * Returns          Pointer to allocated packet or NULL if no resources
 *
 ******************************************************************************/
BT_HDR* l2cu_build_header(tL2C_LCB* p_lcb, uint16_t len, uint8_t cmd,
                          uint8_t signal_id) {
  BT_HDR* p_buf = (BT_HDR*)osi_malloc(L2CAP_CMD_BUF_SIZE);
  uint8_t* p;

  p_buf->offset = L2CAP_SEND_CMD_OFFSET;
  p_buf->len =
      len + HCI_DATA_PREAMBLE_SIZE + L2CAP_PKT_OVERHEAD + L2CAP_CMD_OVERHEAD;
  p = (uint8_t*)(p_buf + 1) + L2CAP_SEND_CMD_OFFSET;

  /* Put in HCI header - handle + pkt boundary */
  if (p_lcb->transport == BT_TRANSPORT_LE) {
    UINT16_TO_STREAM(p, (p_lcb->Handle() | (L2CAP_PKT_START_NON_FLUSHABLE
                                            << L2CAP_PKT_TYPE_SHIFT)));
  } else {
    UINT16_TO_STREAM(p, p_lcb->Handle() | l2cb.non_flushable_pbf);
  }

  UINT16_TO_STREAM(p, len + L2CAP_PKT_OVERHEAD + L2CAP_CMD_OVERHEAD);
  UINT16_TO_STREAM(p, len + L2CAP_CMD_OVERHEAD);

  if (p_lcb->transport == BT_TRANSPORT_LE) {
    UINT16_TO_STREAM(p, L2CAP_BLE_SIGNALLING_CID);
  } else {
    UINT16_TO_STREAM(p, L2CAP_SIGNALLING_CID);
  }

  /* Put in L2CAP command header */
  UINT8_TO_STREAM(p, cmd);
  UINT8_TO_STREAM(p, signal_id);
  UINT16_TO_STREAM(p, len);

  return (p_buf);
}

/*******************************************************************************
 *
 * Function         l2cu_adj_id
 *
 * Description      Checks for valid ID based on specified mask
 *                  and adjusts the id if invalid.
 *
 * Returns          void
 *
 ******************************************************************************/
void l2cu_adj_id(tL2C_LCB* p_lcb) {
  if (p_lcb->signal_id == 0) {
    p_lcb->signal_id++;
  }
}

/*******************************************************************************
 *
 * Function         l2cu_send_peer_cmd_reject
 *
 * Description      Build and send an L2CAP "command reject" message
 *                  to the peer.
 *
 * Returns          void
 *
 ******************************************************************************/
void l2cu_send_peer_cmd_reject(tL2C_LCB* p_lcb, uint16_t reason, uint8_t rem_id,
                               uint16_t p1, uint16_t p2) {
  uint16_t param_len;
  BT_HDR* p_buf;
  uint8_t* p;

  /* Put in L2CAP packet header */
  if (reason == L2CAP_CMD_REJ_MTU_EXCEEDED)
    param_len = 2;
  else if (reason == L2CAP_CMD_REJ_INVALID_CID)
    param_len = 4;
  else
    param_len = 0;

  p_buf = l2cu_build_header(p_lcb, (uint16_t)(L2CAP_CMD_REJECT_LEN + param_len),
                            L2CAP_CMD_REJECT, rem_id);
  if (p_buf == NULL) {
    log::warn("L2CAP - no buffer cmd_rej");
    return;
  }

  p = (uint8_t*)(p_buf + 1) + L2CAP_SEND_CMD_OFFSET + HCI_DATA_PREAMBLE_SIZE +
      L2CAP_PKT_OVERHEAD + L2CAP_CMD_OVERHEAD;

  UINT16_TO_STREAM(p, reason);

  if (param_len >= 2) UINT16_TO_STREAM(p, p1);

  if (param_len >= 4) UINT16_TO_STREAM(p, p2);

  l2c_link_check_send_pkts(p_lcb, 0, p_buf);
}

/*******************************************************************************
 *
 * Function         l2cu_send_peer_connect_req
 *
 * Description      Build and send an L2CAP "connection request" message
 *                  to the peer.
 *
 * Returns          void
 *
 ******************************************************************************/
void l2cu_send_peer_connect_req(tL2C_CCB* p_ccb) {
  BT_HDR* p_buf;
  uint8_t* p;

  /* Create an identifier for this packet */
  p_ccb->p_lcb->signal_id++;
  l2cu_adj_id(p_ccb->p_lcb);

  p_ccb->local_id = p_ccb->p_lcb->signal_id;

  p_buf = l2cu_build_header(p_ccb->p_lcb, L2CAP_CONN_REQ_LEN,
                            L2CAP_CMD_CONN_REQ, p_ccb->local_id);
  if (p_buf == NULL) {
    log::warn("L2CAP - no buffer for conn_req");
    return;
  }

  p = (uint8_t*)(p_buf + 1) + L2CAP_SEND_CMD_OFFSET + HCI_DATA_PREAMBLE_SIZE +
      L2CAP_PKT_OVERHEAD + L2CAP_CMD_OVERHEAD;

  UINT16_TO_STREAM(p, p_ccb->p_rcb->real_psm);
  UINT16_TO_STREAM(p, p_ccb->local_cid);

  l2c_link_check_send_pkts(p_ccb->p_lcb, 0, p_buf);
}

/*******************************************************************************
 *
 * Function         l2cu_send_peer_connect_rsp
 *
 * Description      Build and send an L2CAP "connection response" message
 *                  to the peer.
 *
 * Returns          void
 *
 ******************************************************************************/
void l2cu_send_peer_connect_rsp(tL2C_CCB* p_ccb, uint16_t result,
                                uint16_t status) {
  if (result == L2CAP_CONN_PENDING) {
    /* if we already sent pending response */
    if (p_ccb->flags & CCB_FLAG_SENT_PENDING) {
      log::debug("Already sent connection pending, not sending again");
      return;
    } else {
      p_ccb->flags |= CCB_FLAG_SENT_PENDING;
    }
  }

  BT_HDR* p_buf = l2cu_build_header(p_ccb->p_lcb, L2CAP_CONN_RSP_LEN,
                                    L2CAP_CMD_CONN_RSP, p_ccb->remote_id);
  if (p_buf == nullptr) {
    log::warn("no buffer for conn_rsp");
    return;
  }

  uint8_t* p = (uint8_t*)(p_buf + 1) + L2CAP_SEND_CMD_OFFSET +
               HCI_DATA_PREAMBLE_SIZE + L2CAP_PKT_OVERHEAD + L2CAP_CMD_OVERHEAD;

  UINT16_TO_STREAM(p, p_ccb->local_cid);
  UINT16_TO_STREAM(p, p_ccb->remote_cid);
  UINT16_TO_STREAM(p, result);
  UINT16_TO_STREAM(p, status);

  l2c_link_check_send_pkts(p_ccb->p_lcb, 0, p_buf);
}

/*******************************************************************************
 *
 * Function         l2cu_reject_connection
 *
 * Description      Build and send an L2CAP "connection response neg" message
 *                  to the peer. This function is called when there is no peer
 *                  CCB (non-existant PSM or no resources).
 *
 * Returns          void
 *
 ******************************************************************************/
void l2cu_reject_connection(tL2C_LCB* p_lcb, uint16_t remote_cid,
                            uint8_t rem_id, uint16_t result) {
  BT_HDR* p_buf;
  uint8_t* p;

  p_buf =
      l2cu_build_header(p_lcb, L2CAP_CONN_RSP_LEN, L2CAP_CMD_CONN_RSP, rem_id);
  if (p_buf == NULL) {
    log::warn("L2CAP - no buffer for conn_req");
    return;
  }

  p = (uint8_t*)(p_buf + 1) + L2CAP_SEND_CMD_OFFSET + HCI_DATA_PREAMBLE_SIZE +
      L2CAP_PKT_OVERHEAD + L2CAP_CMD_OVERHEAD;

  UINT16_TO_STREAM(p, 0); /* Local CID of 0   */
  UINT16_TO_STREAM(p, remote_cid);
  UINT16_TO_STREAM(p, result);
  UINT16_TO_STREAM(p, 0); /* Status of 0      */

  l2c_link_check_send_pkts(p_lcb, 0, p_buf);
}

/*******************************************************************************
 *
 * Function         l2cu_send_credit_based_reconfig_req
 *
 * Description      Build and send an L2CAP "recoonfiguration request" message
 *                  to the peer.
 *
 * Returns          void
 *
 ******************************************************************************/
void l2cu_send_credit_based_reconfig_req(tL2C_CCB* p_ccb,
                                         tL2CAP_LE_CFG_INFO* p_cfg) {
  BT_HDR* p_buf;
  uint16_t cmd_len;
  uint8_t* p;
  tL2C_LCB* p_lcb = p_ccb->p_lcb;
  tL2C_CCB* p_ccb_temp;

  cmd_len = L2CAP_CMD_CREDIT_BASED_RECONFIG_REQ_MIN_LEN +
            sizeof(uint16_t) * p_lcb->pending_ecoc_reconfig_cnt;

  /* Create an identifier for this packet */
  p_lcb->signal_id++;
  l2cu_adj_id(p_lcb);

  p_ccb->local_id = p_lcb->signal_id;

  p_buf = l2cu_build_header(p_lcb, cmd_len, L2CAP_CMD_CREDIT_BASED_RECONFIG_REQ,
                            p_lcb->signal_id);
  if (p_buf == NULL) {
    log::warn("l2cu_send_reconfig_req - no buffer");
    return;
  }

  p = (uint8_t*)(p_buf + 1) + L2CAP_SEND_CMD_OFFSET + HCI_DATA_PREAMBLE_SIZE +
      L2CAP_PKT_OVERHEAD + L2CAP_CMD_OVERHEAD;

  log::verbose("l2cu_send_reconfig_req number of cids: {} mtu:{} mps:{}", p_lcb->pending_ecoc_reconfig_cnt, p_cfg->mtu, p_cfg->mps);

  UINT16_TO_STREAM(p, p_cfg->mtu);
  UINT16_TO_STREAM(p, p_cfg->mps);

  for (p_ccb_temp = p_lcb->ccb_queue.p_first_ccb; p_ccb_temp;
       p_ccb_temp = p_ccb_temp->p_next_ccb) {
    if ((p_ccb_temp->in_use) && (p_ccb_temp->ecoc) &&
        (p_ccb_temp->reconfig_started))
      UINT16_TO_STREAM(p, p_ccb_temp->local_cid);
  }

  l2c_link_check_send_pkts(p_lcb, 0, p_buf);
}

/*******************************************************************************
 *
 * Function         l2cu_send_peer_config_req
 *
 * Description      Build and send an L2CAP "configuration request" message
 *                  to the peer.
 *
 * Returns          void
 *
 ******************************************************************************/
void l2cu_send_peer_config_req(tL2C_CCB* p_ccb, tL2CAP_CFG_INFO* p_cfg) {
  BT_HDR* p_buf;
  uint16_t cfg_len = 0;
  uint8_t* p;

  /* Create an identifier for this packet */
  p_ccb->p_lcb->signal_id++;
  l2cu_adj_id(p_ccb->p_lcb);

  p_ccb->local_id = p_ccb->p_lcb->signal_id;

  if (p_cfg->mtu_present)
    cfg_len += L2CAP_CFG_MTU_OPTION_LEN + L2CAP_CFG_OPTION_OVERHEAD;
  if (p_cfg->flush_to_present)
    cfg_len += L2CAP_CFG_FLUSH_OPTION_LEN + L2CAP_CFG_OPTION_OVERHEAD;
  if (p_cfg->qos_present)
    cfg_len += L2CAP_CFG_QOS_OPTION_LEN + L2CAP_CFG_OPTION_OVERHEAD;
  if (p_cfg->fcr_present)
    cfg_len += L2CAP_CFG_FCR_OPTION_LEN + L2CAP_CFG_OPTION_OVERHEAD;
  if (p_cfg->fcs_present)
    cfg_len += L2CAP_CFG_FCS_OPTION_LEN + L2CAP_CFG_OPTION_OVERHEAD;
  if (p_cfg->ext_flow_spec_present)
    cfg_len += L2CAP_CFG_EXT_FLOW_OPTION_LEN + L2CAP_CFG_OPTION_OVERHEAD;

  p_buf = l2cu_build_header(p_ccb->p_lcb,
                            (uint16_t)(L2CAP_CONFIG_REQ_LEN + cfg_len),
                            L2CAP_CMD_CONFIG_REQ, p_ccb->local_id);
  if (p_buf == NULL) {
    log::warn("L2CAP - no buffer for conn_req");
    return;
  }

  p = (uint8_t*)(p_buf + 1) + L2CAP_SEND_CMD_OFFSET + HCI_DATA_PREAMBLE_SIZE +
      L2CAP_PKT_OVERHEAD + L2CAP_CMD_OVERHEAD;

  UINT16_TO_STREAM(p, p_ccb->remote_cid);
  UINT16_TO_STREAM(p, p_cfg->flags); /* Flags (continuation) */

  /* Now, put the options */
  if (p_cfg->mtu_present) {
    UINT8_TO_STREAM(p, L2CAP_CFG_TYPE_MTU);
    UINT8_TO_STREAM(p, L2CAP_CFG_MTU_OPTION_LEN);
    UINT16_TO_STREAM(p, p_cfg->mtu);
  }
  if (p_cfg->flush_to_present) {
    UINT8_TO_STREAM(p, L2CAP_CFG_TYPE_FLUSH_TOUT);
    UINT8_TO_STREAM(p, L2CAP_CFG_FLUSH_OPTION_LEN);
    UINT16_TO_STREAM(p, p_cfg->flush_to);
  }
  if (p_cfg->qos_present) {
    UINT8_TO_STREAM(p, L2CAP_CFG_TYPE_QOS);
    UINT8_TO_STREAM(p, L2CAP_CFG_QOS_OPTION_LEN);
    UINT8_TO_STREAM(p, p_cfg->qos.qos_flags);
    UINT8_TO_STREAM(p, p_cfg->qos.service_type);
    UINT32_TO_STREAM(p, p_cfg->qos.token_rate);
    UINT32_TO_STREAM(p, p_cfg->qos.token_bucket_size);
    UINT32_TO_STREAM(p, p_cfg->qos.peak_bandwidth);
    UINT32_TO_STREAM(p, p_cfg->qos.latency);
    UINT32_TO_STREAM(p, p_cfg->qos.delay_variation);
  }
  if (p_cfg->fcr_present) {
    UINT8_TO_STREAM(p, L2CAP_CFG_TYPE_FCR);
    UINT8_TO_STREAM(p, L2CAP_CFG_FCR_OPTION_LEN);
    UINT8_TO_STREAM(p, p_cfg->fcr.mode);
    UINT8_TO_STREAM(p, p_cfg->fcr.tx_win_sz);
    UINT8_TO_STREAM(p, p_cfg->fcr.max_transmit);
    UINT16_TO_STREAM(p, p_cfg->fcr.rtrans_tout);
    UINT16_TO_STREAM(p, p_cfg->fcr.mon_tout);
    UINT16_TO_STREAM(p, p_cfg->fcr.mps);
  }

  if (p_cfg->fcs_present) {
    UINT8_TO_STREAM(p, L2CAP_CFG_TYPE_FCS);
    UINT8_TO_STREAM(p, L2CAP_CFG_FCS_OPTION_LEN);
    UINT8_TO_STREAM(p, p_cfg->fcs);
  }

  if (p_cfg->ext_flow_spec_present) {
    UINT8_TO_STREAM(p, L2CAP_CFG_TYPE_EXT_FLOW);
    UINT8_TO_STREAM(p, L2CAP_CFG_EXT_FLOW_OPTION_LEN);
    UINT8_TO_STREAM(p, p_cfg->ext_flow_spec.id);
    UINT8_TO_STREAM(p, p_cfg->ext_flow_spec.stype);
    UINT16_TO_STREAM(p, p_cfg->ext_flow_spec.max_sdu_size);
    UINT32_TO_STREAM(p, p_cfg->ext_flow_spec.sdu_inter_time);
    UINT32_TO_STREAM(p, p_cfg->ext_flow_spec.access_latency);
    UINT32_TO_STREAM(p, p_cfg->ext_flow_spec.flush_timeout);
  }

  l2c_link_check_send_pkts(p_ccb->p_lcb, 0, p_buf);
}

/*******************************************************************************
 *
 * Function         l2cu_send_peer_config_rsp
 *
 * Description      Build and send an L2CAP "configuration response" message
 *                  to the peer.
 *
 * Returns          void
 *
 ******************************************************************************/
void l2cu_send_peer_config_rsp(tL2C_CCB* p_ccb, tL2CAP_CFG_INFO* p_cfg) {
  BT_HDR* p_buf;
  uint16_t cfg_len = 0;
  uint8_t* p;

  /* Create an identifier for this packet */
  if (p_cfg->mtu_present)
    cfg_len += L2CAP_CFG_MTU_OPTION_LEN + L2CAP_CFG_OPTION_OVERHEAD;
  if (p_cfg->flush_to_present)
    cfg_len += L2CAP_CFG_FLUSH_OPTION_LEN + L2CAP_CFG_OPTION_OVERHEAD;
  if (p_cfg->qos_present)
    cfg_len += L2CAP_CFG_QOS_OPTION_LEN + L2CAP_CFG_OPTION_OVERHEAD;
  if (p_cfg->fcr_present)
    cfg_len += L2CAP_CFG_FCR_OPTION_LEN + L2CAP_CFG_OPTION_OVERHEAD;
  if (p_cfg->ext_flow_spec_present)
    cfg_len += L2CAP_CFG_EXT_FLOW_OPTION_LEN + L2CAP_CFG_OPTION_OVERHEAD;

  p_buf = l2cu_build_header(p_ccb->p_lcb,
                            (uint16_t)(L2CAP_CONFIG_RSP_LEN + cfg_len),
                            L2CAP_CMD_CONFIG_RSP, p_ccb->remote_id);
  if (p_buf == NULL) {
    log::warn("L2CAP - no buffer for conn_req");
    return;
  }

  p = (uint8_t*)(p_buf + 1) + L2CAP_SEND_CMD_OFFSET + HCI_DATA_PREAMBLE_SIZE +
      L2CAP_PKT_OVERHEAD + L2CAP_CMD_OVERHEAD;

  UINT16_TO_STREAM(p, p_ccb->remote_cid);
  UINT16_TO_STREAM(p,
                   p_cfg->flags); /* Flags (continuation) Must match request */
  UINT16_TO_STREAM(p, p_cfg->result);

  /* Now, put the options */
  if (p_cfg->mtu_present) {
    UINT8_TO_STREAM(p, L2CAP_CFG_TYPE_MTU);
    UINT8_TO_STREAM(p, L2CAP_CFG_MTU_OPTION_LEN);
    UINT16_TO_STREAM(p, p_cfg->mtu);
  }
  if (p_cfg->flush_to_present) {
    UINT8_TO_STREAM(p, L2CAP_CFG_TYPE_FLUSH_TOUT);
    UINT8_TO_STREAM(p, L2CAP_CFG_FLUSH_OPTION_LEN);
    UINT16_TO_STREAM(p, p_cfg->flush_to);
  }
  if (p_cfg->qos_present) {
    UINT8_TO_STREAM(p, L2CAP_CFG_TYPE_QOS);
    UINT8_TO_STREAM(p, L2CAP_CFG_QOS_OPTION_LEN);
    UINT8_TO_STREAM(p, p_cfg->qos.qos_flags);
    UINT8_TO_STREAM(p, p_cfg->qos.service_type);
    UINT32_TO_STREAM(p, p_cfg->qos.token_rate);
    UINT32_TO_STREAM(p, p_cfg->qos.token_bucket_size);
    UINT32_TO_STREAM(p, p_cfg->qos.peak_bandwidth);
    UINT32_TO_STREAM(p, p_cfg->qos.latency);
    UINT32_TO_STREAM(p, p_cfg->qos.delay_variation);
  }
  if (p_cfg->fcr_present) {
    UINT8_TO_STREAM(p, L2CAP_CFG_TYPE_FCR);
    UINT8_TO_STREAM(p, L2CAP_CFG_FCR_OPTION_LEN);
    UINT8_TO_STREAM(p, p_cfg->fcr.mode);
    UINT8_TO_STREAM(p, p_cfg->fcr.tx_win_sz);
    UINT8_TO_STREAM(p, p_cfg->fcr.max_transmit);
    UINT16_TO_STREAM(p, p_ccb->our_cfg.fcr.rtrans_tout);
    UINT16_TO_STREAM(p, p_ccb->our_cfg.fcr.mon_tout);
    UINT16_TO_STREAM(p, p_cfg->fcr.mps);
  }

  if (p_cfg->ext_flow_spec_present) {
    UINT8_TO_STREAM(p, L2CAP_CFG_TYPE_EXT_FLOW);
    UINT8_TO_STREAM(p, L2CAP_CFG_EXT_FLOW_OPTION_LEN);
    UINT8_TO_STREAM(p, p_cfg->ext_flow_spec.id);
    UINT8_TO_STREAM(p, p_cfg->ext_flow_spec.stype);
    UINT16_TO_STREAM(p, p_cfg->ext_flow_spec.max_sdu_size);
    UINT32_TO_STREAM(p, p_cfg->ext_flow_spec.sdu_inter_time);
    UINT32_TO_STREAM(p, p_cfg->ext_flow_spec.access_latency);
    UINT32_TO_STREAM(p, p_cfg->ext_flow_spec.flush_timeout);
  }

  l2c_link_check_send_pkts(p_ccb->p_lcb, 0, p_buf);
}

/*******************************************************************************
 *
 * Function         l2cu_send_peer_config_rej
 *
 * Description      Build and send an L2CAP "configuration reject" message
 *                  to the peer.
 *
 * Returns          void
 *
 ******************************************************************************/
void l2cu_send_peer_config_rej(tL2C_CCB* p_ccb, uint8_t* p_data,
                               uint16_t data_len, uint16_t rej_len) {
  uint16_t len, cfg_len, buf_space, len1;
  uint8_t *p, *p_hci_len, *p_data_end;
  uint8_t cfg_code;

  log::verbose("l2cu_send_peer_config_rej: data_len={}, rej_len={}", data_len, rej_len);

  len = BT_HDR_SIZE + HCI_DATA_PREAMBLE_SIZE + L2CAP_PKT_OVERHEAD +
        L2CAP_CMD_OVERHEAD + L2CAP_CONFIG_RSP_LEN;
  len1 = 0xFFFF - len;
  if (rej_len > len1) {
    log::error("L2CAP - cfg_rej pkt size exceeds buffer design max limit.");
    return;
  }

  BT_HDR* p_buf = (BT_HDR*)osi_malloc(len + rej_len);
  p_buf->offset = L2CAP_SEND_CMD_OFFSET;
  p = (uint8_t*)(p_buf + 1) + L2CAP_SEND_CMD_OFFSET;

/* Put in HCI header - handle + pkt boundary */
  if (bluetooth::shim::GetController()->SupportsNonFlushablePb()) {
    UINT16_TO_STREAM(p, (p_ccb->p_lcb->Handle() | (L2CAP_PKT_START_NON_FLUSHABLE
                                                   << L2CAP_PKT_TYPE_SHIFT)));
  } else {
    UINT16_TO_STREAM(p, (p_ccb->p_lcb->Handle() |
                         (L2CAP_PKT_START << L2CAP_PKT_TYPE_SHIFT)));
  }

  /* Remember the HCI header length position, and save space for it */
  p_hci_len = p;
  p += 2;

  /* Put in L2CAP packet header */
  UINT16_TO_STREAM(p, L2CAP_CMD_OVERHEAD + L2CAP_CONFIG_RSP_LEN + rej_len);
  UINT16_TO_STREAM(p, L2CAP_SIGNALLING_CID);

  /* Put in L2CAP command header */
  UINT8_TO_STREAM(p, L2CAP_CMD_CONFIG_RSP);
  UINT8_TO_STREAM(p, p_ccb->remote_id);

  UINT16_TO_STREAM(p, L2CAP_CONFIG_RSP_LEN + rej_len);

  UINT16_TO_STREAM(p, p_ccb->remote_cid);
  UINT16_TO_STREAM(p, 0); /* Flags = 0 (no continuation) */
  UINT16_TO_STREAM(p, L2CAP_CFG_UNKNOWN_OPTIONS);

  buf_space = rej_len;

  /* Now, put the rejected options */
  p_data_end = p_data + data_len;
  while (p_data < p_data_end) {
    cfg_code = *p_data;
    cfg_len = *(p_data + 1);

    switch (cfg_code & 0x7F) {
      /* skip known options */
      case L2CAP_CFG_TYPE_MTU:
      case L2CAP_CFG_TYPE_FLUSH_TOUT:
      case L2CAP_CFG_TYPE_QOS:
      case L2CAP_CFG_TYPE_FCR:
      case L2CAP_CFG_TYPE_FCS:
      case L2CAP_CFG_TYPE_EXT_FLOW:
        p_data += cfg_len + L2CAP_CFG_OPTION_OVERHEAD;
        break;

      /* unknown options; copy into rsp if not hints */
      default:
        /* sanity check option length */
        if ((cfg_len + L2CAP_CFG_OPTION_OVERHEAD) <= data_len) {
          if ((cfg_code & 0x80) == 0) {
            if (buf_space >= (cfg_len + L2CAP_CFG_OPTION_OVERHEAD)) {
              memcpy(p, p_data, cfg_len + L2CAP_CFG_OPTION_OVERHEAD);
              p += cfg_len + L2CAP_CFG_OPTION_OVERHEAD;
              buf_space -= (cfg_len + L2CAP_CFG_OPTION_OVERHEAD);
            } else {
              log::warn("L2CAP - cfg_rej exceeds allocated buffer");
              p_data = p_data_end; /* force loop exit */
              break;
            }
          }
          p_data += cfg_len + L2CAP_CFG_OPTION_OVERHEAD;
        }
        /* bad length; force loop exit */
        else {
          p_data = p_data_end;
        }
        break;
    }
  }

  len = (uint16_t)(p - p_hci_len - 2);
  UINT16_TO_STREAM(p_hci_len, len);

  p_buf->len = len + 4;

<<<<<<< HEAD
  log::verbose("L2CAP - cfg_rej pkt hci_len={}, l2cap_len={}", len, (L2CAP_CMD_OVERHEAD + L2CAP_CONFIG_RSP_LEN + rej_len));
=======
  log::verbose("L2CAP - cfg_rej pkt hci_len={}, l2cap_len={}", len,
               L2CAP_CMD_OVERHEAD + L2CAP_CONFIG_RSP_LEN + rej_len);
>>>>>>> d6fbf670

  l2c_link_check_send_pkts(p_ccb->p_lcb, 0, p_buf);
}

/*******************************************************************************
 *
 * Function         l2cu_send_peer_disc_req
 *
 * Description      Build and send an L2CAP "disconnect request" message
 *                  to the peer.
 *
 * Returns          void
 *
 ******************************************************************************/
void l2cu_send_peer_disc_req(tL2C_CCB* p_ccb) {
  BT_HDR *p_buf, *p_buf2;
  uint8_t* p;

  if ((!p_ccb) || (p_ccb->p_lcb == NULL)) {
    log::error("L2CAP - ccb or lcb invalid");
    return;
  }

  /* Create an identifier for this packet */
  p_ccb->p_lcb->signal_id++;
  l2cu_adj_id(p_ccb->p_lcb);

  p_ccb->local_id = p_ccb->p_lcb->signal_id;

  p_buf = l2cu_build_header(p_ccb->p_lcb, L2CAP_DISC_REQ_LEN,
                            L2CAP_CMD_DISC_REQ, p_ccb->local_id);
  if (p_buf == NULL) {
    log::warn("L2CAP - no buffer for disc_req");
    return;
  }

  p = (uint8_t*)(p_buf + 1) + L2CAP_SEND_CMD_OFFSET + HCI_DATA_PREAMBLE_SIZE +
      L2CAP_PKT_OVERHEAD + L2CAP_CMD_OVERHEAD;

  UINT16_TO_STREAM(p, p_ccb->remote_cid);
  UINT16_TO_STREAM(p, p_ccb->local_cid);

  /* Move all queued data packets to the LCB. In FCR mode, assume the higher
     layer checks that all buffers are sent before disconnecting.
  */
  if (p_ccb->peer_cfg.fcr.mode == L2CAP_FCR_BASIC_MODE) {
    while ((p_buf2 = (BT_HDR*)fixed_queue_try_dequeue(p_ccb->xmit_hold_q)) !=
           NULL) {
      l2cu_set_acl_hci_header(p_buf2, p_ccb);
      l2c_link_check_send_pkts(p_ccb->p_lcb, p_ccb->local_cid, p_buf2);
    }
  }

  l2c_link_check_send_pkts(p_ccb->p_lcb, 0, p_buf);
}

/*******************************************************************************
 *
 * Function         l2cu_send_peer_disc_rsp
 *
 * Description      Build and send an L2CAP "disconnect response" message
 *                  to the peer.
 *
 *                  This function is passed the parameters for the disconnect
 *                  response instead of the CCB address, as it may be called
 *                  to send a disconnect response when there is no CCB.
 *
 * Returns          void
 *
 ******************************************************************************/
void l2cu_send_peer_disc_rsp(tL2C_LCB* p_lcb, uint8_t remote_id,
                             uint16_t local_cid, uint16_t remote_cid) {
  BT_HDR* p_buf;
  uint8_t* p;

  p_buf = l2cu_build_header(p_lcb, L2CAP_DISC_RSP_LEN, L2CAP_CMD_DISC_RSP,
                            remote_id);
  if (p_buf == NULL) {
    log::warn("L2CAP - no buffer for disc_rsp");
    return;
  }

  p = (uint8_t*)(p_buf + 1) + L2CAP_SEND_CMD_OFFSET + HCI_DATA_PREAMBLE_SIZE +
      L2CAP_PKT_OVERHEAD + L2CAP_CMD_OVERHEAD;

  UINT16_TO_STREAM(p, local_cid);
  UINT16_TO_STREAM(p, remote_cid);

  l2c_link_check_send_pkts(p_lcb, 0, p_buf);
}

/*******************************************************************************
 *
 * Function         l2cu_send_peer_echo_rsp
 *
 * Description      Build and send an L2CAP "echo response" message
 *                  to the peer.
 *
 * Returns          void
 *
 ******************************************************************************/
void l2cu_send_peer_echo_rsp(tL2C_LCB* p_lcb, uint8_t signal_id,
                             uint8_t* p_data, uint16_t data_len) {
  BT_HDR* p_buf;
  uint8_t* p;
  uint16_t maxlen;
  /* Filter out duplicate IDs or if available buffers are low (intruder
   * checking) */
  if (!signal_id || signal_id == p_lcb->cur_echo_id) {
    /* Dump this request since it is illegal */
    log::warn("L2CAP ignoring duplicate echo request ({})", signal_id);
    return;
  } else
    p_lcb->cur_echo_id = signal_id;

  constexpr int kHciDataPreambleSize = 4;
  uint16_t acl_data_size =
      bluetooth::shim::GetController()->GetAclPacketLength();
  uint16_t acl_packet_size =
      bluetooth::shim::GetController()->GetAclPacketLength() +
      kHciDataPreambleSize;
  /* Don't return data if it does not fit in ACL and L2CAP MTU */
  maxlen = (L2CAP_CMD_BUF_SIZE > acl_packet_size)
               ? acl_data_size
               : (uint16_t)L2CAP_CMD_BUF_SIZE;
  maxlen -=
      (uint16_t)(BT_HDR_SIZE + HCI_DATA_PREAMBLE_SIZE + L2CAP_PKT_OVERHEAD +
                 L2CAP_CMD_OVERHEAD + L2CAP_ECHO_RSP_LEN);

  if (data_len > maxlen) data_len = 0;

  p_buf = l2cu_build_header(p_lcb, (uint16_t)(L2CAP_ECHO_RSP_LEN + data_len),
                            L2CAP_CMD_ECHO_RSP, signal_id);
  if (p_buf == NULL) {
    log::warn("L2CAP - no buffer for echo_rsp");
    return;
  }

  p = (uint8_t*)(p_buf + 1) + L2CAP_SEND_CMD_OFFSET + HCI_DATA_PREAMBLE_SIZE +
      L2CAP_PKT_OVERHEAD + L2CAP_CMD_OVERHEAD;

  if (data_len) {
    ARRAY_TO_STREAM(p, p_data, data_len);
  }

  l2c_link_check_send_pkts(p_lcb, 0, p_buf);
}

/*******************************************************************************
 *
 * Function         l2cu_send_peer_info_req
 *
 * Description      Build and send an L2CAP "info request" message
 *                  to the peer.
 * Returns          void
 *
 ******************************************************************************/
void l2cu_send_peer_info_req(tL2C_LCB* p_lcb, uint16_t info_type) {
  BT_HDR* p_buf;
  uint8_t* p;

  /* Create an identifier for this packet */
  p_lcb->signal_id++;
  l2cu_adj_id(p_lcb);

  p_buf = l2cu_build_header(p_lcb, 2, L2CAP_CMD_INFO_REQ, p_lcb->signal_id);
  if (p_buf == NULL) {
    log::warn("L2CAP - no buffer for info_req");
    return;
  }

  log::verbose("l2cu_send_peer_info_req: type 0x{:04x}", info_type);

  p = (uint8_t*)(p_buf + 1) + L2CAP_SEND_CMD_OFFSET + HCI_DATA_PREAMBLE_SIZE +
      L2CAP_PKT_OVERHEAD + L2CAP_CMD_OVERHEAD;

  UINT16_TO_STREAM(p, info_type);

  p_lcb->w4_info_rsp = true;
  alarm_set_on_mloop(p_lcb->info_resp_timer, L2CAP_WAIT_INFO_RSP_TIMEOUT_MS,
                     l2c_info_resp_timer_timeout, p_lcb);

  l2c_link_check_send_pkts(p_lcb, 0, p_buf);
}

/*******************************************************************************
 *
 * Function         l2cu_send_peer_info_rsp
 *
 * Description      Build and send an L2CAP "info response" message
 *                  to the peer.
 *
 * Returns          void
 *
 ******************************************************************************/
void l2cu_send_peer_info_rsp(tL2C_LCB* p_lcb, uint8_t remote_id,
                             uint16_t info_type) {
  BT_HDR* p_buf;
  uint8_t* p;
  uint16_t len = L2CAP_INFO_RSP_LEN;

#if (L2CAP_CONFORMANCE_TESTING == TRUE)
  if ((info_type == L2CAP_EXTENDED_FEATURES_INFO_TYPE) &&
      (l2cb.test_info_resp &
       (L2CAP_EXTFEA_ENH_RETRANS | L2CAP_EXTFEA_STREAM_MODE |
        L2CAP_EXTFEA_NO_CRC | L2CAP_EXTFEA_EXT_FLOW_SPEC |
        L2CAP_EXTFEA_FIXED_CHNLS | L2CAP_EXTFEA_EXT_WINDOW |
        L2CAP_EXTFEA_UCD_RECEPTION)))
#else
  if ((info_type == L2CAP_EXTENDED_FEATURES_INFO_TYPE) &&
      (L2CAP_EXTFEA_SUPPORTED_MASK &
       (L2CAP_EXTFEA_ENH_RETRANS | L2CAP_EXTFEA_STREAM_MODE |
        L2CAP_EXTFEA_NO_CRC | L2CAP_EXTFEA_FIXED_CHNLS |
        L2CAP_EXTFEA_UCD_RECEPTION)) != 0)
#endif
  {
    len += L2CAP_EXTENDED_FEATURES_ARRAY_SIZE;
  } else if (info_type == L2CAP_FIXED_CHANNELS_INFO_TYPE) {
    len += L2CAP_FIXED_CHNL_ARRAY_SIZE;
  } else if (info_type == L2CAP_CONNLESS_MTU_INFO_TYPE) {
    len += L2CAP_CONNLESS_MTU_INFO_SIZE;
  }

  p_buf = l2cu_build_header(p_lcb, len, L2CAP_CMD_INFO_RSP, remote_id);
  if (p_buf == NULL) {
    log::warn("L2CAP - no buffer for info_rsp");
    return;
  }

  p = (uint8_t*)(p_buf + 1) + L2CAP_SEND_CMD_OFFSET + HCI_DATA_PREAMBLE_SIZE +
      L2CAP_PKT_OVERHEAD + L2CAP_CMD_OVERHEAD;

  UINT16_TO_STREAM(p, info_type);

#if (L2CAP_CONFORMANCE_TESTING == TRUE)
  if ((info_type == L2CAP_EXTENDED_FEATURES_INFO_TYPE) &&
      (l2cb.test_info_resp &
       (L2CAP_EXTFEA_ENH_RETRANS | L2CAP_EXTFEA_STREAM_MODE |
        L2CAP_EXTFEA_UCD_RECEPTION)))
#else
  if ((info_type == L2CAP_EXTENDED_FEATURES_INFO_TYPE) &&
      (L2CAP_EXTFEA_SUPPORTED_MASK &
       (L2CAP_EXTFEA_ENH_RETRANS | L2CAP_EXTFEA_STREAM_MODE |
        L2CAP_EXTFEA_UCD_RECEPTION)) != 0)
#endif
  {
    UINT16_TO_STREAM(p, L2CAP_INFO_RESP_RESULT_SUCCESS);
    if (p_lcb->transport == BT_TRANSPORT_LE) {
      /* optional data are not added for now */
      UINT32_TO_STREAM(p, L2CAP_BLE_EXTFEA_MASK);
    } else {
#if (L2CAP_CONFORMANCE_TESTING == TRUE)
      UINT32_TO_STREAM(p, l2cb.test_info_resp);
#else
      UINT32_TO_STREAM(p,
                       L2CAP_EXTFEA_SUPPORTED_MASK | L2CAP_EXTFEA_FIXED_CHNLS);
#endif
    }
  } else if (info_type == L2CAP_FIXED_CHANNELS_INFO_TYPE) {
    UINT16_TO_STREAM(p, L2CAP_INFO_RESP_RESULT_SUCCESS);
    memset(p, 0, L2CAP_FIXED_CHNL_ARRAY_SIZE);

    p[0] = L2CAP_FIXED_CHNL_SIG_BIT;

    if (L2CAP_EXTFEA_SUPPORTED_MASK & L2CAP_EXTFEA_UCD_RECEPTION)
      p[0] |= L2CAP_FIXED_CHNL_CNCTLESS_BIT;

    {
      int xx;

      for (xx = 0; xx < L2CAP_NUM_FIXED_CHNLS; xx++) {
        /* Skip fixed channels not used on BR/EDR-ACL link */
        if ((xx >= L2CAP_ATT_CID - L2CAP_FIRST_FIXED_CHNL) &&
            (xx <= L2CAP_SMP_CID - L2CAP_FIRST_FIXED_CHNL))
          continue;

        if (l2cb.fixed_reg[xx].pL2CA_FixedConn_Cb != NULL)
          p[(xx + L2CAP_FIRST_FIXED_CHNL) / 8] |=
              1 << ((xx + L2CAP_FIRST_FIXED_CHNL) % 8);
      }
    }
  } else if (info_type == L2CAP_CONNLESS_MTU_INFO_TYPE) {
    UINT16_TO_STREAM(p, L2CAP_INFO_RESP_RESULT_SUCCESS);
    UINT16_TO_STREAM(p, L2CAP_MTU_SIZE);
  } else {
    UINT16_TO_STREAM(
        p, L2CAP_INFO_RESP_RESULT_NOT_SUPPORTED); /* 'not supported' */
  }

  l2c_link_check_send_pkts(p_lcb, 0, p_buf);
}

/******************************************************************************
 *
 * Function         l2cu_enqueue_ccb
 *
 * Description      queue CCB by priority. The first CCB is highest priority and
 *                  is served at first. The CCB is queued to an LLCB or an LCB.
 *
 * Returns          None
 *
 ******************************************************************************/
void l2cu_enqueue_ccb(tL2C_CCB* p_ccb) {
  tL2C_CCB* p_ccb1;
  tL2C_CCB_Q* p_q = NULL;

  /* Find out which queue the channel is on
  */
  if (p_ccb->p_lcb != NULL) p_q = &p_ccb->p_lcb->ccb_queue;

  if ((!p_ccb->in_use) || (p_q == NULL)) {
    log::error("CID: 0x{:04x} ERROR in_use: {}  p_lcb: {}", p_ccb->local_cid, p_ccb->in_use, fmt::ptr(p_ccb->p_lcb));
    return;
  }

  log::verbose("l2cu_enqueue_ccb CID: 0x{:04x}  priority: {}", p_ccb->local_cid, p_ccb->ccb_priority);

  /* If the queue is empty, we go at the front */
  if (!p_q->p_first_ccb) {
    p_q->p_first_ccb = p_q->p_last_ccb = p_ccb;
    p_ccb->p_next_ccb = p_ccb->p_prev_ccb = NULL;
  } else {
    p_ccb1 = p_q->p_first_ccb;

    while (p_ccb1 != NULL) {
      /* Insert new ccb at the end of the same priority. Lower number, higher
       * priority */
      if (p_ccb->ccb_priority < p_ccb1->ccb_priority) {
        /* Are we at the head of the queue ? */
        if (p_ccb1 == p_q->p_first_ccb)
          p_q->p_first_ccb = p_ccb;
        else
          p_ccb1->p_prev_ccb->p_next_ccb = p_ccb;

        p_ccb->p_next_ccb = p_ccb1;
        p_ccb->p_prev_ccb = p_ccb1->p_prev_ccb;
        p_ccb1->p_prev_ccb = p_ccb;
        break;
      }

      p_ccb1 = p_ccb1->p_next_ccb;
    }

    /* If we are lower then anyone in the list, we go at the end */
    if (!p_ccb1) {
      /* add new ccb at the end of the list */
      p_q->p_last_ccb->p_next_ccb = p_ccb;

      p_ccb->p_next_ccb = NULL;
      p_ccb->p_prev_ccb = p_q->p_last_ccb;
      p_q->p_last_ccb = p_ccb;
    }
  }

  /* Adding CCB into round robin service table of its LCB */
  if (p_ccb->p_lcb != NULL) {
    /* if this is the first channel in this priority group */
    if (p_ccb->p_lcb->rr_serv[p_ccb->ccb_priority].num_ccb == 0) {
      /* Set the first channel to this CCB */
      p_ccb->p_lcb->rr_serv[p_ccb->ccb_priority].p_first_ccb = p_ccb;
      /* Set the next serving channel in this group to this CCB */
      p_ccb->p_lcb->rr_serv[p_ccb->ccb_priority].p_serve_ccb = p_ccb;
      /* Initialize quota of this priority group based on its priority */
      p_ccb->p_lcb->rr_serv[p_ccb->ccb_priority].quota =
          L2CAP_GET_PRIORITY_QUOTA(p_ccb->ccb_priority);
    }
    /* increase number of channels in this group */
    p_ccb->p_lcb->rr_serv[p_ccb->ccb_priority].num_ccb++;
  }
}

/******************************************************************************
 *
 * Function         l2cu_dequeue_ccb
 *
 * Description      dequeue CCB from a queue
 *
 * Returns          -
 *
 ******************************************************************************/
void l2cu_dequeue_ccb(tL2C_CCB* p_ccb) {
  tL2C_CCB_Q* p_q = NULL;

  log::verbose("l2cu_dequeue_ccb  CID: 0x{:04x}", p_ccb->local_cid);

  /* Find out which queue the channel is on
  */
  if (p_ccb->p_lcb != NULL) p_q = &p_ccb->p_lcb->ccb_queue;

  if ((!p_ccb->in_use) || (p_q == NULL) || (p_q->p_first_ccb == NULL)) {
    log::error("l2cu_dequeue_ccb  CID: 0x{:04x} ERROR in_use: {}  p_lcb: 0x{}  p_q: 0x{}  p_q->p_first_ccb: 0x{}", p_ccb->local_cid, p_ccb->in_use, fmt::ptr(p_ccb->p_lcb), fmt::ptr(p_q), fmt::ptr(p_q ? p_q->p_first_ccb : 0));
    return;
  }

  /* Removing CCB from round robin service table of its LCB */
  if (p_ccb->p_lcb != NULL) {
    /* decrease number of channels in this priority group */
    p_ccb->p_lcb->rr_serv[p_ccb->ccb_priority].num_ccb--;

    /* if it was the last channel in the priority group */
    if (p_ccb->p_lcb->rr_serv[p_ccb->ccb_priority].num_ccb == 0) {
      p_ccb->p_lcb->rr_serv[p_ccb->ccb_priority].p_first_ccb = NULL;
      p_ccb->p_lcb->rr_serv[p_ccb->ccb_priority].p_serve_ccb = NULL;
    } else {
      /* if it is the first channel of this group */
      if (p_ccb->p_lcb->rr_serv[p_ccb->ccb_priority].p_first_ccb == p_ccb) {
        p_ccb->p_lcb->rr_serv[p_ccb->ccb_priority].p_first_ccb =
            p_ccb->p_next_ccb;
      }
      /* if it is the next serving channel of this group */
      if (p_ccb->p_lcb->rr_serv[p_ccb->ccb_priority].p_serve_ccb == p_ccb) {
        /* simply, start serving from the first channel */
        p_ccb->p_lcb->rr_serv[p_ccb->ccb_priority].p_serve_ccb =
            p_ccb->p_lcb->rr_serv[p_ccb->ccb_priority].p_first_ccb;
      }
    }
  }

  if (p_ccb == p_q->p_first_ccb) {
    /* We are removing the first in a queue */
    p_q->p_first_ccb = p_ccb->p_next_ccb;

    if (p_q->p_first_ccb)
      p_q->p_first_ccb->p_prev_ccb = NULL;
    else
      p_q->p_last_ccb = NULL;
  } else if (p_ccb == p_q->p_last_ccb) {
    /* We are removing the last in a queue */
    p_q->p_last_ccb = p_ccb->p_prev_ccb;
    p_q->p_last_ccb->p_next_ccb = NULL;
  } else {
    /* In the middle of a chain. */
    p_ccb->p_prev_ccb->p_next_ccb = p_ccb->p_next_ccb;
    p_ccb->p_next_ccb->p_prev_ccb = p_ccb->p_prev_ccb;
  }

  p_ccb->p_next_ccb = p_ccb->p_prev_ccb = NULL;
}

/******************************************************************************
 *
 * Function         l2cu_change_pri_ccb
 *
 * Description
 *
 * Returns          -
 *
 ******************************************************************************/
void l2cu_change_pri_ccb(tL2C_CCB* p_ccb, tL2CAP_CHNL_PRIORITY priority) {
  if (p_ccb->ccb_priority != priority) {
    /* If CCB is not the only guy on the queue */
    if ((p_ccb->p_next_ccb != NULL) || (p_ccb->p_prev_ccb != NULL)) {
      log::verbose("Update CCB list in logical link");

      /* Remove CCB from queue and re-queue it at new priority */
      l2cu_dequeue_ccb(p_ccb);

      p_ccb->ccb_priority = priority;
      l2cu_enqueue_ccb(p_ccb);
    }
    else {
      /* If CCB is the only guy on the queue, no need to re-enqueue */
      /* update only round robin service data */
      p_ccb->p_lcb->rr_serv[p_ccb->ccb_priority].num_ccb = 0;
      p_ccb->p_lcb->rr_serv[p_ccb->ccb_priority].p_first_ccb = NULL;
      p_ccb->p_lcb->rr_serv[p_ccb->ccb_priority].p_serve_ccb = NULL;

      p_ccb->ccb_priority = priority;

      p_ccb->p_lcb->rr_serv[p_ccb->ccb_priority].p_first_ccb = p_ccb;
      p_ccb->p_lcb->rr_serv[p_ccb->ccb_priority].p_serve_ccb = p_ccb;
      p_ccb->p_lcb->rr_serv[p_ccb->ccb_priority].quota =
          L2CAP_GET_PRIORITY_QUOTA(p_ccb->ccb_priority);
      p_ccb->p_lcb->rr_serv[p_ccb->ccb_priority].num_ccb = 1;
    }
  }
}

/*******************************************************************************
 *
 * Function         l2cu_allocate_ccb
 *
 * Description      This function allocates a Channel Control Block and
 *                  attaches it to a link control block. The local CID
 *                  is also assigned.
 *
 * Returns          pointer to CCB, or NULL if none
 *
 ******************************************************************************/
tL2C_CCB* l2cu_allocate_ccb(tL2C_LCB* p_lcb, uint16_t cid, bool is_eatt) {
  log::debug("is_dynamic = {}, cid 0x{:04x}", p_lcb != nullptr, cid);
  if (!l2cb.p_free_ccb_first) {
    log::error("First free ccb is null for cid 0x{:04x}", cid);
    return nullptr;
  }
  tL2C_CCB* p_ccb;
  /* If a CID was passed in, use that, else take the first free one */
  if (cid == 0) {
    p_ccb = l2cb.p_free_ccb_first;
    l2cb.p_free_ccb_first = p_ccb->p_next_ccb;
  } else {
    tL2C_CCB* p_prev = nullptr;

    p_ccb = &l2cb.ccb_pool[cid - L2CAP_BASE_APPL_CID];

    if (p_ccb == l2cb.p_free_ccb_first) {
      l2cb.p_free_ccb_first = p_ccb->p_next_ccb;
    } else {
      for (p_prev = l2cb.p_free_ccb_first; p_prev != nullptr;
           p_prev = p_prev->p_next_ccb) {
        if (p_prev->p_next_ccb == p_ccb) {
          p_prev->p_next_ccb = p_ccb->p_next_ccb;

          if (p_ccb == l2cb.p_free_ccb_last) {
            l2cb.p_free_ccb_last = p_prev;
          }

          break;
        }
      }
      if (p_prev == nullptr) {
        log::error("Could not find CCB for CID 0x{:04x} in the free list", cid);
        return nullptr;
      }
    }
  }

  p_ccb->p_next_ccb = p_ccb->p_prev_ccb = nullptr;

  p_ccb->in_use = true;

  /* Get a CID for the connection */
  p_ccb->local_cid = L2CAP_BASE_APPL_CID + (uint16_t)(p_ccb - l2cb.ccb_pool);

  p_ccb->p_lcb = p_lcb;
  p_ccb->p_rcb = nullptr;

  /* Set priority then insert ccb into LCB queue (if we have an LCB) */
  p_ccb->ccb_priority = L2CAP_CHNL_PRIORITY_LOW;

  if (p_lcb) l2cu_enqueue_ccb(p_ccb);

  /* Put in default values for configuration */
  memset(&p_ccb->our_cfg, 0, sizeof(tL2CAP_CFG_INFO));
  memset(&p_ccb->peer_cfg, 0, sizeof(tL2CAP_CFG_INFO));

  /* Put in default values for local/peer configurations */
  p_ccb->our_cfg.flush_to = p_ccb->peer_cfg.flush_to = L2CAP_NO_AUTOMATIC_FLUSH;
  p_ccb->our_cfg.mtu = p_ccb->peer_cfg.mtu = L2CAP_DEFAULT_MTU;
  p_ccb->our_cfg.qos.service_type = p_ccb->peer_cfg.qos.service_type =
      L2CAP_DEFAULT_SERV_TYPE;
  p_ccb->our_cfg.qos.token_rate = p_ccb->peer_cfg.qos.token_rate =
      L2CAP_DEFAULT_TOKEN_RATE;
  p_ccb->our_cfg.qos.token_bucket_size = p_ccb->peer_cfg.qos.token_bucket_size =
      L2CAP_DEFAULT_BUCKET_SIZE;
  p_ccb->our_cfg.qos.peak_bandwidth = p_ccb->peer_cfg.qos.peak_bandwidth =
      L2CAP_DEFAULT_PEAK_BANDWIDTH;
  p_ccb->our_cfg.qos.latency = p_ccb->peer_cfg.qos.latency =
      L2CAP_DEFAULT_LATENCY;
  p_ccb->our_cfg.qos.delay_variation = p_ccb->peer_cfg.qos.delay_variation =
      L2CAP_DEFAULT_DELAY;

  p_ccb->peer_cfg_already_rejected = false;
  p_ccb->fcr_cfg_tries = L2CAP_MAX_FCR_CFG_TRIES;

  alarm_free(p_ccb->fcrb.ack_timer);
  p_ccb->fcrb.ack_timer = alarm_new("l2c_fcrb.ack_timer");

  /*  CSP408639 Fix: When L2CAP send amp move channel request or receive
    * L2CEVT_AMP_MOVE_REQ do following sequence. Send channel move
    * request -> Stop retrans/monitor timer -> Change channel state to
   * CST_AMP_MOVING. */
  alarm_free(p_ccb->fcrb.mon_retrans_timer);
  p_ccb->fcrb.mon_retrans_timer = alarm_new("l2c_fcrb.mon_retrans_timer");

  p_ccb->max_rx_mtu = BT_DEFAULT_BUFFER_SIZE -
                      (L2CAP_MIN_OFFSET + L2CAP_SDU_LEN_OFFSET + L2CAP_FCS_LEN);
  p_ccb->tx_mps = BT_DEFAULT_BUFFER_SIZE - 32;

  p_ccb->xmit_hold_q = fixed_queue_new(SIZE_MAX);
  p_ccb->fcrb.srej_rcv_hold_q = fixed_queue_new(SIZE_MAX);
  p_ccb->fcrb.retrans_q = fixed_queue_new(SIZE_MAX);
  p_ccb->fcrb.waiting_for_ack_q = fixed_queue_new(SIZE_MAX);

  p_ccb->cong_sent = false;
  p_ccb->buff_quota = 2; /* This gets set after config */

  /* If CCB was reserved Config_Done can already have some value */
  if (cid == 0) {
    p_ccb->config_done = 0;
  } else {
    log::debug("cid 0x{:04x} config_done:0x{:x}", cid, p_ccb->config_done);
  }

  p_ccb->chnl_state = CST_CLOSED;
  p_ccb->flags = 0;
  p_ccb->tx_data_rate = L2CAP_CHNL_DATA_RATE_LOW;
  p_ccb->rx_data_rate = L2CAP_CHNL_DATA_RATE_LOW;

  p_ccb->is_flushable = false;
  p_ccb->ecoc = false;

  alarm_free(p_ccb->l2c_ccb_timer);
  p_ccb->l2c_ccb_timer = alarm_new("l2c.l2c_ccb_timer");

  l2c_link_adjust_chnl_allocation();

  if (p_lcb != NULL) {
    // once a dynamic channel is opened, timeouts become active
    // the exception for this is EATT, since that is managed by GATT clients,
    // not by the L2CAP layer (GATT will keep the idle timeout at infinity while
    // clients are active)
    if (!is_eatt) {
      p_lcb->with_active_local_clients = true;
    }
  }

  return p_ccb;
}

/*******************************************************************************
 *
 * Function         l2cu_start_post_bond_timer
 *
 * Description      This function starts the ACL Link inactivity timer after
 *                  dedicated bonding
 *                  This timer can be longer than the normal link inactivity
 *                  timer for some platforms.
 *
 * Returns          bool  - true if idle timer started or disconnect initiated
 *                          false if there's one or more pending CCB's exist
 *
 ******************************************************************************/
bool l2cu_start_post_bond_timer(uint16_t handle) {
  tL2C_LCB* p_lcb = l2cu_find_lcb_by_handle(handle);
  if (p_lcb == nullptr) {
    log::warn("Unable to find link control block for handle:0x{:04x}", handle);
    return true;
  }
  p_lcb->ResetBonding();

  /* Only start timer if no control blocks allocated */
  if (p_lcb->ccb_queue.p_first_ccb != nullptr) {
    log::debug("Unable to start post bond timer with existing dynamic channels");
    return false;
  }

  switch (p_lcb->link_state) {
    case LST_CONNECTED:
    case LST_CONNECTING:
    case LST_DISCONNECTING: {
      /* If no channels on the connection, start idle timeout */
      uint64_t timeout_ms = L2CAP_BONDING_TIMEOUT * 1000;

      if (p_lcb->idle_timeout == 0) {
        acl_disconnect_from_handle(
            p_lcb->Handle(), HCI_ERR_PEER_USER,
            "stack::l2cap::l2c_utils::l2cu_start_post_bond_timer Idle timeout");
        p_lcb->link_state = LST_DISCONNECTING;
        timeout_ms = L2CAP_LINK_DISCONNECT_TIMEOUT_MS;
      }
      alarm_set_on_mloop(p_lcb->l2c_lcb_timer, timeout_ms,
                         l2c_lcb_timer_timeout, p_lcb);
      log::debug("Started link IDLE timeout_ms:{}", (unsigned long)timeout_ms);
      return true;
    } break;

    default:
      log::debug("Will not start post bond timer with link state:{}", link_state_text(p_lcb->link_state));
      break;
  }
  return false;
}

/*******************************************************************************
 *
 * Function         l2cu_release_ccb
 *
 * Description      This function releases a Channel Control Block. The timer
 *                  is stopped, any attached buffers freed, and the CCB is
 *                  removed from the link control block.
 *
 * Returns          void
 *
 ******************************************************************************/
void l2cu_release_ccb(tL2C_CCB* p_ccb) {
  tL2C_LCB* p_lcb = p_ccb->p_lcb;
  tL2C_RCB* p_rcb = p_ccb->p_rcb;

  log::verbose("l2cu_release_ccb: cid 0x{:04x}  in_use: {}", p_ccb->local_cid, p_ccb->in_use);

  /* If already released, could be race condition */
  if (!p_ccb->in_use) return;

  if (p_rcb && p_lcb && p_ccb->chnl_state >= CST_OPEN) {
    bluetooth::shim::GetSnoopLogger()->SetL2capChannelClose(
        p_ccb->p_lcb->Handle(), p_ccb->local_cid, p_ccb->remote_cid);
  }

  if (p_lcb) {
    bluetooth::shim::GetSnoopLogger()->ClearL2capAcceptlist(
        p_lcb->Handle(), p_ccb->local_cid, p_ccb->remote_cid);
  }

  if (p_rcb && (p_rcb->psm != p_rcb->real_psm)) {
    BTM_SecClrServiceByPsm(p_rcb->psm);
  }

  /* Free the timer */
  alarm_free(p_ccb->l2c_ccb_timer);
  p_ccb->l2c_ccb_timer = NULL;

  fixed_queue_free(p_ccb->xmit_hold_q, osi_free);
  p_ccb->xmit_hold_q = NULL;

  l2c_fcr_cleanup(p_ccb);

  /* Channel may not be assigned to any LCB if it was just pre-reserved */
  if ((p_lcb) && ((p_ccb->local_cid >= L2CAP_BASE_APPL_CID))) {
    l2cu_dequeue_ccb(p_ccb);

    /* Delink the CCB from the LCB */
    p_ccb->p_lcb = NULL;
  }

  /* Put the CCB back on the free pool */
  if (!l2cb.p_free_ccb_first) {
    l2cb.p_free_ccb_first = p_ccb;
    l2cb.p_free_ccb_last = p_ccb;
    p_ccb->p_next_ccb = NULL;
    p_ccb->p_prev_ccb = NULL;
  } else {
    p_ccb->p_next_ccb = NULL;
    p_ccb->p_prev_ccb = l2cb.p_free_ccb_last;
    l2cb.p_free_ccb_last->p_next_ccb = p_ccb;
    l2cb.p_free_ccb_last = p_ccb;
  }

  /* Flag as not in use */
  p_ccb->in_use = false;
  // Clear Remote CID and Local Id
  p_ccb->remote_cid = 0;
  p_ccb->local_id = 0;

  /* If no channels on the connection, start idle timeout */
  if ((p_lcb) && p_lcb->in_use) {
    if (p_lcb->link_state == LST_CONNECTED) {
      if (!p_lcb->ccb_queue.p_first_ccb) {
        // Closing a security channel on LE device should not start connection
        // timeout
        if (p_lcb->transport == BT_TRANSPORT_LE &&
            p_ccb->local_cid == L2CAP_SMP_CID)
          return;

        l2cu_no_dynamic_ccbs(p_lcb);
      } else {
        /* Link is still active, adjust channel quotas. */
        l2c_link_adjust_chnl_allocation();
      }
    } else if (p_lcb->link_state == LST_CONNECTING) {
      if (!p_lcb->ccb_queue.p_first_ccb) {
        if (p_lcb->transport == BT_TRANSPORT_LE &&
            p_ccb->local_cid == L2CAP_ATT_CID) {
          log::warn("disconnecting the LE link");
          l2cu_no_dynamic_ccbs(p_lcb);
        }
      }
    }
  }
}

/*******************************************************************************
 *
 * Function         l2cu_find_ccb_by_remote_cid
 *
 * Description      Look through all active CCBs on a link for a match based
 *                  on the remote CID.
 *
 * Returns          pointer to matched CCB, or NULL if no match
 *
 ******************************************************************************/
tL2C_CCB* l2cu_find_ccb_by_remote_cid(tL2C_LCB* p_lcb, uint16_t remote_cid) {
  tL2C_CCB* p_ccb;

  /* If LCB is NULL, look through all active links */
  if (!p_lcb) {
    return NULL;
  } else {
    for (p_ccb = p_lcb->ccb_queue.p_first_ccb; p_ccb; p_ccb = p_ccb->p_next_ccb)
      if ((p_ccb->in_use) && (p_ccb->remote_cid == remote_cid)) return (p_ccb);
  }

  /* If here, no match found */
  return (NULL);
}

/*******************************************************************************
 *
 * Function         l2cu_allocate_rcb
 *
 * Description      Look through the Registration Control Blocks for a free
 *                  one.
 *
 * Returns          Pointer to the RCB or NULL if not found
 *
 ******************************************************************************/
tL2C_RCB* l2cu_allocate_rcb(uint16_t psm) {
  tL2C_RCB* p_rcb = &l2cb.rcb_pool[0];
  uint16_t xx;

  for (xx = 0; xx < MAX_L2CAP_CLIENTS; xx++, p_rcb++) {
    if (!p_rcb->in_use) {
      p_rcb->in_use = true;
      p_rcb->psm = psm;
      return (p_rcb);
    }
  }

  /* If here, no free RCB found */
  return (NULL);
}

/*******************************************************************************
 *
 * Function         l2cu_allocate_ble_rcb
 *
 * Description      Look through the BLE Registration Control Blocks for a free
 *                  one.
 *
 * Returns          Pointer to the BLE RCB or NULL if not found
 *
 ******************************************************************************/
tL2C_RCB* l2cu_allocate_ble_rcb(uint16_t psm) {
  tL2C_RCB* p_rcb = &l2cb.ble_rcb_pool[0];
  uint16_t xx;

  for (xx = 0; xx < BLE_MAX_L2CAP_CLIENTS; xx++, p_rcb++) {
    if (!p_rcb->in_use) {
      p_rcb->in_use = true;
      p_rcb->psm = psm;
      return (p_rcb);
    }
  }

  /* If here, no free RCB found */
  return (NULL);
}

/*******************************************************************************
 *
 * Function         l2cu_release_rcb
 *
 * Description      Mark an RCB as no longet in use
 *
 * Returns          void
 *
 ******************************************************************************/
void l2cu_release_rcb(tL2C_RCB* p_rcb) {
  p_rcb->in_use = false;
  p_rcb->psm = 0;
}

/*******************************************************************************
 *
 * Function         l2cu_release_ble_rcb
 *
 * Description      Mark an LE RCB as no longer in use
 *
 * Returns          void
 *
 ******************************************************************************/
void l2cu_release_ble_rcb(tL2C_RCB* p_rcb) {
  L2CA_FreeLePSM(p_rcb->psm);
  p_rcb->in_use = false;
  p_rcb->psm = 0;
}

/*******************************************************************************
 *
 * Function         l2cu_disconnect_chnl
 *
 * Description      Disconnect a channel. Typically, this is due to either
 *                  receiving a bad configuration,  bad packet or max_retries
 *                  expiring.
 *
 ******************************************************************************/
void l2cu_disconnect_chnl(tL2C_CCB* p_ccb) {
  uint16_t local_cid = p_ccb->local_cid;

  if (local_cid >= L2CAP_BASE_APPL_CID) {
    tL2CA_DISCONNECT_IND_CB* p_disc_cb =
        p_ccb->p_rcb->api.pL2CA_DisconnectInd_Cb;

    log::warn("L2CAP - disconnect_chnl CID: 0x{:04x}", local_cid);

    l2cu_send_peer_disc_req(p_ccb);

    l2cu_release_ccb(p_ccb);

    (*p_disc_cb)(local_cid, false);
  } else {
    /* failure on the AMP channel, probably need to disconnect ACL */
    log::error("L2CAP - disconnect_chnl CID: 0x{:04x} Ignored", local_cid);
  }
}

/*******************************************************************************
 *
 * Function         l2cu_find_rcb_by_psm
 *
 * Description      Look through the Registration Control Blocks to see if
 *                  anyone registered to handle the PSM in question
 *
 * Returns          Pointer to the RCB or NULL if not found
 *
 ******************************************************************************/
tL2C_RCB* l2cu_find_rcb_by_psm(uint16_t psm) {
  tL2C_RCB* p_rcb = &l2cb.rcb_pool[0];
  uint16_t xx;

  for (xx = 0; xx < MAX_L2CAP_CLIENTS; xx++, p_rcb++) {
    if ((p_rcb->in_use) && (p_rcb->psm == psm)) return (p_rcb);
  }

  /* If here, no match found */
  return (NULL);
}

/*******************************************************************************
 *
 * Function         l2cu_find_ble_rcb_by_psm
 *
 * Description      Look through the BLE Registration Control Blocks to see if
 *                  anyone registered to handle the PSM in question
 *
 * Returns          Pointer to the BLE RCB or NULL if not found
 *
 ******************************************************************************/
tL2C_RCB* l2cu_find_ble_rcb_by_psm(uint16_t psm) {
  tL2C_RCB* p_rcb = &l2cb.ble_rcb_pool[0];
  uint16_t xx;

  for (xx = 0; xx < BLE_MAX_L2CAP_CLIENTS; xx++, p_rcb++) {
    if ((p_rcb->in_use) && (p_rcb->psm == psm)) return (p_rcb);
  }

  /* If here, no match found */
  return (NULL);
}

/*******************************************************************************
 *
 * Function         l2cu_process_peer_cfg_req
 *
 * Description      This function is called when the peer sends us a "config
 *                  request" message. It extracts the configuration of interest
 *                  and saves it in the CCB.
 *
 *                  Note:  Negotiation of the FCR channel type is handled
 *                         internally, all others are passed to the upper layer.
 *
 * Returns          uint8_t - L2CAP_PEER_CFG_OK if passed to upper layer,
 *                            L2CAP_PEER_CFG_UNACCEPTABLE if automatically
 *                                      responded to because parameters are
 *                                      unnacceptable from a specification point
 *                                      of view.
 *                            L2CAP_PEER_CFG_DISCONNECT if no compatible channel
 *                                      modes between the two devices, and shall
 *                                      be closed.
 *
 ******************************************************************************/
uint8_t l2cu_process_peer_cfg_req(tL2C_CCB* p_ccb, tL2CAP_CFG_INFO* p_cfg) {
  bool mtu_ok = true;
  bool qos_type_ok = true;
  bool flush_to_ok = true;
  bool fcr_ok = true;
  uint8_t fcr_status;
  uint16_t required_remote_mtu =
      std::max<uint16_t>(L2CAP_MIN_MTU, p_ccb->p_rcb->required_remote_mtu);

  /* Ignore FCR parameters for basic mode */
  if (!p_cfg->fcr_present) p_cfg->fcr.mode = L2CAP_FCR_BASIC_MODE;

  if (!p_cfg->mtu_present && required_remote_mtu > L2CAP_DEFAULT_MTU) {
    // We reject if we have a MTU requirement higher than default MTU
    p_cfg->mtu = required_remote_mtu;
    mtu_ok = false;
  } else if (p_cfg->mtu_present) {
    /* Make sure MTU is at least the minimum */
    if (p_cfg->mtu >= required_remote_mtu) {
      /* In basic mode, limit the MTU to our buffer size */
      if ((!p_cfg->fcr_present) && (p_cfg->mtu > L2CAP_MTU_SIZE))
        p_cfg->mtu = L2CAP_MTU_SIZE;

      /* Save the accepted value in case of renegotiation */
      p_ccb->peer_cfg.mtu = p_cfg->mtu;
      p_ccb->peer_cfg.mtu_present = true;
    } else /* Illegal MTU value */
    {
      p_cfg->mtu = required_remote_mtu;
      mtu_ok = false;
    }
  }
  /* Reload mtu from a previously accepted config request */
  else if (p_ccb->peer_cfg.mtu_present && !(p_ccb->config_done & IB_CFG_DONE)) {
    p_cfg->mtu_present = true;
    p_cfg->mtu = p_ccb->peer_cfg.mtu;
  }

  /* Verify that the flush timeout is a valid value (0 is illegal) */
  if (p_cfg->flush_to_present) {
    if (!p_cfg->flush_to) {
      p_cfg->flush_to = 0xFFFF; /* Infinite retransmissions (spec default) */
      flush_to_ok = false;
    } else /* Save the accepted value in case of renegotiation */
    {
      p_ccb->peer_cfg.flush_to_present = true;
      p_ccb->peer_cfg.flush_to = p_cfg->flush_to;
    }
  }
  /* Reload flush_to from a previously accepted config request */
  else if (p_ccb->peer_cfg.flush_to_present &&
           !(p_ccb->config_done & IB_CFG_DONE)) {
    p_cfg->flush_to_present = true;
    p_cfg->flush_to = p_ccb->peer_cfg.flush_to;
  }

  /* Save the QOS settings the the peer is using */
  if (p_cfg->qos_present) {
    /* Make sure service type is not a reserved value; otherwise let upper
       layer decide if acceptable
    */
    if (p_cfg->qos.service_type <= SVC_TYPE_GUARANTEED) {
      p_ccb->peer_cfg.qos = p_cfg->qos;
      p_ccb->peer_cfg.qos_present = true;
    } else /* Illegal service type value */
    {
      p_cfg->qos.service_type = SVC_TYPE_BEST_EFFORT;
      qos_type_ok = false;
    }
  }
  /* Reload QOS from a previously accepted config request */
  else if (p_ccb->peer_cfg.qos_present && !(p_ccb->config_done & IB_CFG_DONE)) {
    p_cfg->qos_present = true;
    p_cfg->qos = p_ccb->peer_cfg.qos;
  }

  fcr_status = l2c_fcr_process_peer_cfg_req(p_ccb, p_cfg);
  if (fcr_status == L2CAP_PEER_CFG_DISCONNECT) {
    /* Notify caller to disconnect the channel (incompatible modes) */
    p_cfg->result = L2CAP_CFG_FAILED_NO_REASON;
    p_cfg->mtu_present = p_cfg->qos_present = p_cfg->flush_to_present = 0;

    return (L2CAP_PEER_CFG_DISCONNECT);
  }

  fcr_ok = (fcr_status == L2CAP_PEER_CFG_OK);

  /* Return any unacceptable parameters */
  if (mtu_ok && flush_to_ok && qos_type_ok && fcr_ok) {
    l2cu_adjust_out_mps(p_ccb);
    return (L2CAP_PEER_CFG_OK);
  } else {
    p_cfg->result = L2CAP_CFG_UNACCEPTABLE_PARAMS;

    if (mtu_ok) p_cfg->mtu_present = false;
    if (flush_to_ok) p_cfg->flush_to_present = false;
    if (qos_type_ok) p_cfg->qos_present = false;
    if (fcr_ok) p_cfg->fcr_present = false;

    return (L2CAP_PEER_CFG_UNACCEPTABLE);
  }
}

/*******************************************************************************
 *
 * Function         l2cu_process_peer_cfg_rsp
 *
 * Description      This function is called when the peer sends us a "config
 *                  response" message. It extracts the configuration of interest
 *                  and saves it in the CCB.
 *
 * Returns          void
 *
 ******************************************************************************/
void l2cu_process_peer_cfg_rsp(tL2C_CCB* p_ccb, tL2CAP_CFG_INFO* p_cfg) {
  /* If we wanted QoS and the peer sends us a positive response with QoS, use
   * his values */
  if ((p_cfg->qos_present) && (p_ccb->our_cfg.qos_present))
    p_ccb->our_cfg.qos = p_cfg->qos;

  if (p_cfg->fcr_present) {
    /* Save the retransmission and monitor timeout values */
    if (p_cfg->fcr.mode == L2CAP_FCR_ERTM_MODE) {
      p_ccb->peer_cfg.fcr.rtrans_tout = p_cfg->fcr.rtrans_tout;
      p_ccb->peer_cfg.fcr.mon_tout = p_cfg->fcr.mon_tout;
    }

    /* Calculate the max number of packets for which we can delay sending an ack
     */
    if (p_cfg->fcr.tx_win_sz < p_ccb->our_cfg.fcr.tx_win_sz)
      p_ccb->fcrb.max_held_acks = p_cfg->fcr.tx_win_sz / 3;
    else
      p_ccb->fcrb.max_held_acks = p_ccb->our_cfg.fcr.tx_win_sz / 3;

    log::verbose("l2cu_process_peer_cfg_rsp(): peer tx_win_sz: {}, our tx_win_sz: {}, max_held_acks: {}", p_cfg->fcr.tx_win_sz, p_ccb->our_cfg.fcr.tx_win_sz, p_ccb->fcrb.max_held_acks);
  }
}

/*******************************************************************************
 *
 * Function         l2cu_process_our_cfg_req
 *
 * Description      This function is called when we send a "config request"
 *                  message. It extracts the configuration of interest and saves
 *                  it in the CCB.
 *
 * Returns          void
 *
 ******************************************************************************/
void l2cu_process_our_cfg_req(tL2C_CCB* p_ccb, tL2CAP_CFG_INFO* p_cfg) {
  /* Save the QOS settings we are using for transmit */
  if (p_cfg->qos_present) {
    p_ccb->our_cfg.qos_present = true;
    p_ccb->our_cfg.qos = p_cfg->qos;
  }

  if (p_cfg->fcr_present) {
    /* Override FCR options if attempting streaming or basic */
    if (p_cfg->fcr.mode == L2CAP_FCR_BASIC_MODE)
      memset(&p_cfg->fcr, 0, sizeof(tL2CAP_FCR_OPTS));
    else {
      /* On BR/EDR, timer values are zero in config request */
      /* On class 2 AMP, timer value in config request shall be non-0 processing
       * time */
      /*                 timer value in config response shall be greater than
       * received processing time */
      p_cfg->fcr.mon_tout = p_cfg->fcr.rtrans_tout = 0;
    }

    /* Set the threshold to send acks (may be updated in the cfg response) */
    p_ccb->fcrb.max_held_acks = p_cfg->fcr.tx_win_sz / 3;

    /* Include FCS option only if peer can handle it */
    if ((p_ccb->p_lcb->peer_ext_fea & L2CAP_EXTFEA_NO_CRC) == 0) {
      p_cfg->fcs_present = false;
    }
  } else {
    p_cfg->fcr.mode = L2CAP_FCR_BASIC_MODE;
  }

  p_ccb->our_cfg.fcr.mode = p_cfg->fcr.mode;
  p_ccb->our_cfg.fcr_present = p_cfg->fcr_present;
}

/*******************************************************************************
 *
 * Function         l2cu_process_our_cfg_rsp
 *
 * Description      This function is called when we send the peer a "config
 *                  response" message. It extracts the configuration of interest
 *                  and saves it in the CCB.
 *
 * Returns          void
 *
 ******************************************************************************/
void l2cu_process_our_cfg_rsp(tL2C_CCB* p_ccb, tL2CAP_CFG_INFO* p_cfg) {
  /* If peer wants QoS, we are allowed to change the values in a positive
   * response */
  if ((p_cfg->qos_present) && (p_ccb->peer_cfg.qos_present))
    p_ccb->peer_cfg.qos = p_cfg->qos;
  else
    p_cfg->qos_present = false;

  l2c_fcr_adj_our_rsp_options(p_ccb, p_cfg);
}

/*******************************************************************************
 *
 * Function         l2cu_device_reset
 *
 * Description      This function is called when reset of the device is
 *                  completed.  For all active connection simulate HCI_DISC
 *
 * Returns          void
 *
 ******************************************************************************/
void l2cu_device_reset(void) {
  int xx;
  tL2C_LCB* p_lcb = &l2cb.lcb_pool[0];

  for (xx = 0; xx < MAX_L2CAP_LINKS; xx++, p_lcb++) {
    if ((p_lcb->in_use) && (p_lcb->Handle() != HCI_INVALID_HANDLE)) {
      l2c_link_hci_disc_comp(p_lcb->Handle(), HCI_ERR_UNDEFINED);
    }
  }
}

/* This function initiates an acl connection to a LE device.
 * Returns true if request started successfully, false otherwise. */
bool l2cu_create_conn_le(tL2C_LCB* p_lcb) {
  if (!bluetooth::shim::GetController()->SupportsBle()) return false;
  p_lcb->transport = BT_TRANSPORT_LE;
  return (l2cble_create_conn(p_lcb));
}

/* This function initiates an acl connection to a Classic device via HCI. */
void l2cu_create_conn_br_edr(tL2C_LCB* p_lcb) {
  const bool controller_supports_role_switch =
      bluetooth::shim::GetController()->SupportsRoleSwitch();

  /* While creating a new classic connection, check check all the other
   * active connections where we are not SCO nor central.
   * If our controller supports role switching, try switching
   * roles back to CENTRAL on those connections.
   */
  tL2C_LCB* p_lcb_cur = &l2cb.lcb_pool[0];
  for (uint8_t xx = 0; xx < MAX_L2CAP_LINKS; xx++, p_lcb_cur++) {
    if (p_lcb_cur == p_lcb) continue;
    if (!p_lcb_cur->in_use) continue;
    if (BTM_IsScoActiveByBdaddr(p_lcb_cur->remote_bd_addr)) {
      log::verbose("Central peripheral switch not allowed when SCO active");
      continue;
    }
    if (p_lcb->IsLinkRoleCentral()) continue;
    /* The LMP_switch_req shall be sent only if the ACL logical transport
       is in active mode, when encryption is disabled, and all synchronous
       logical transports on the same physical link are disabled." */

    /*4_1_TODO check  if btm_cb.devcb.local_features to be used instead */
    if (controller_supports_role_switch) {
      /* mark this lcb waiting for switch to be completed and
         start switch on the other one */
      p_lcb->link_state = LST_CONNECTING_WAIT_SWITCH;
      p_lcb->SetLinkRoleAsCentral();

      if (BTM_SwitchRoleToCentral(p_lcb_cur->remote_bd_addr) ==
          BTM_CMD_STARTED) {
        alarm_set_on_mloop(p_lcb->l2c_lcb_timer,
                           L2CAP_LINK_ROLE_SWITCH_TIMEOUT_MS,
                           l2c_lcb_timer_timeout, p_lcb);
        return;
      }
    }
  }
  p_lcb->link_state = LST_CONNECTING;
  l2cu_create_conn_after_switch(p_lcb);
}

/*******************************************************************************
 *
 * Function         l2cu_get_num_hi_priority
 *
 * Description      Gets the number of high priority channels.
 *
 * Returns
 *
 ******************************************************************************/
uint8_t l2cu_get_num_hi_priority(void) {
  uint8_t no_hi = 0;
  int xx;
  tL2C_LCB* p_lcb = &l2cb.lcb_pool[0];

  for (xx = 0; xx < MAX_L2CAP_LINKS; xx++, p_lcb++) {
    if ((p_lcb->in_use) && (p_lcb->acl_priority == L2CAP_PRIORITY_HIGH)) {
      no_hi++;
    }
  }
  return no_hi;
}

/*******************************************************************************
 *
 * Function         l2cu_create_conn_after_switch
 *
 * Description      This continues a connection creation possibly after
 *                  a role switch.
 *
 ******************************************************************************/
void l2cu_create_conn_after_switch(tL2C_LCB* p_lcb) {
  const bool there_are_high_priority_channels =
      (l2cu_get_num_hi_priority() > 0);

  acl_create_classic_connection(p_lcb->remote_bd_addr,
                                there_are_high_priority_channels,
                                p_lcb->IsBonding());

  alarm_set_on_mloop(p_lcb->l2c_lcb_timer, L2CAP_LINK_CONNECT_TIMEOUT_MS,
                     l2c_lcb_timer_timeout, p_lcb);
}

/*******************************************************************************
 *
 * Function         l2cu_find_lcb_by_state
 *
 * Description      Look through all active LCBs for a match based on the
 *                  LCB state.
 *
 * Returns          pointer to first matched LCB, or NULL if no match
 *
 ******************************************************************************/
tL2C_LCB* l2cu_find_lcb_by_state(tL2C_LINK_STATE state) {
  uint16_t i;
  tL2C_LCB* p_lcb = &l2cb.lcb_pool[0];

  for (i = 0; i < MAX_L2CAP_LINKS; i++, p_lcb++) {
    if ((p_lcb->in_use) && (p_lcb->link_state == state)) {
      return (p_lcb);
    }
  }

  /* If here, no match found */
  return (NULL);
}

/*******************************************************************************
 *
 * Function         l2cu_lcb_disconnecting
 *
 * Description      On each active lcb, check if the lcb is in disconnecting
 *                  state, or if there are no ccb's on the lcb (implying
                    idle timeout is running), or if last ccb on the link
                    is in disconnecting state.
 *
 * Returns          true if any of above conditions met, false otherwise
 *
 ******************************************************************************/
bool l2cu_lcb_disconnecting(void) {
  tL2C_LCB* p_lcb;
  tL2C_CCB* p_ccb;
  uint16_t i;
  bool status = false;

  p_lcb = &l2cb.lcb_pool[0];

  for (i = 0; i < MAX_L2CAP_LINKS; i++, p_lcb++) {
    if (p_lcb->in_use) {
      /* no ccbs on lcb, or lcb is in disconnecting state */
      if ((!p_lcb->ccb_queue.p_first_ccb) ||
          (p_lcb->link_state == LST_DISCONNECTING)) {
        status = true;
        break;
      }
      /* only one ccb left on lcb */
      else if (p_lcb->ccb_queue.p_first_ccb == p_lcb->ccb_queue.p_last_ccb) {
        p_ccb = p_lcb->ccb_queue.p_first_ccb;

        if ((p_ccb->in_use) &&
            ((p_ccb->chnl_state == CST_W4_L2CAP_DISCONNECT_RSP) ||
             (p_ccb->chnl_state == CST_W4_L2CA_DISCONNECT_RSP))) {
          status = true;
          break;
        }
      }
    }
  }
  return status;
}

/*******************************************************************************
 *
 * Function         l2cu_set_acl_priority_latency_brcm
 *
 * Description      Sends a VSC to set the ACL priority and recorded latency on
 *                  Broadcom chip.
 *
 * Returns          void
 *
 ******************************************************************************/

static void l2cu_set_acl_priority_latency_brcm(tL2C_LCB* p_lcb,
                                               tL2CAP_PRIORITY priority) {
  uint8_t vs_param;
  if (priority == L2CAP_PRIORITY_HIGH) {
    // priority to high, if using latency mode check preset latency
    if (p_lcb->use_latency_mode &&
        p_lcb->preset_acl_latency == L2CAP_LATENCY_LOW) {
      log::info("Set ACL priority: High Priority and Low Latency Mode");
      vs_param = HCI_BRCM_ACL_HIGH_PRIORITY_LOW_LATENCY;
      p_lcb->set_latency(L2CAP_LATENCY_LOW);
    } else {
      log::info("Set ACL priority: High Priority Mode");
      vs_param = HCI_BRCM_ACL_HIGH_PRIORITY;
    }
  } else {
    // priority to normal
    log::info("Set ACL priority: Normal Mode");
    vs_param = HCI_BRCM_ACL_NORMAL_PRIORITY;
    p_lcb->set_latency(L2CAP_LATENCY_NORMAL);
  }

  uint8_t command[HCI_BRCM_ACL_PRIORITY_PARAM_SIZE];
  uint8_t* pp = command;
  UINT16_TO_STREAM(pp, p_lcb->Handle());
  UINT8_TO_STREAM(pp, vs_param);

  BTM_VendorSpecificCommand(HCI_BRCM_SET_ACL_PRIORITY,
                            HCI_BRCM_ACL_PRIORITY_PARAM_SIZE, command, NULL);
}

/*******************************************************************************
 *
 * Function         l2cu_set_acl_priority_latency_syna
 *
 * Description      Sends a VSC to set the ACL priority and recorded latency on
 *                  Synaptics chip.
 *
 * Returns          void
 *
 ******************************************************************************/

static void l2cu_set_acl_priority_latency_syna(tL2C_LCB* p_lcb,
                                               tL2CAP_PRIORITY priority) {
  uint8_t vs_param;
  if (priority == L2CAP_PRIORITY_HIGH) {
    // priority to high, if using latency mode check preset latency
    if (p_lcb->use_latency_mode &&
        p_lcb->preset_acl_latency == L2CAP_LATENCY_LOW) {
      log::info("Set ACL priority: High Priority and Low Latency Mode");
      vs_param = HCI_SYNA_ACL_HIGH_PRIORITY_LOW_LATENCY;
      p_lcb->set_latency(L2CAP_LATENCY_LOW);
    } else {
      log::info("Set ACL priority: High Priority Mode");
      vs_param = HCI_SYNA_ACL_HIGH_PRIORITY;
    }
  } else {
    // priority to normal
    log::info("Set ACL priority: Normal Mode");
    vs_param = HCI_SYNA_ACL_NORMAL_PRIORITY;
    p_lcb->set_latency(L2CAP_LATENCY_NORMAL);
  }

  uint8_t command[HCI_SYNA_ACL_PRIORITY_PARAM_SIZE];
  uint8_t* pp = command;
  UINT16_TO_STREAM(pp, p_lcb->Handle());
  UINT8_TO_STREAM(pp, vs_param);

  BTM_VendorSpecificCommand(HCI_SYNA_SET_ACL_PRIORITY,
                            HCI_SYNA_ACL_PRIORITY_PARAM_SIZE, command, NULL);
}

/*******************************************************************************
 *
 * Function         l2cu_set_acl_priority_unisoc
 *
 * Description      Sends a VSC to set the ACL priority on Unisoc chip.
 *
 * Returns          void
 *
 ******************************************************************************/

static void l2cu_set_acl_priority_unisoc(tL2C_LCB* p_lcb,
                                               tL2CAP_PRIORITY priority) {
  uint8_t vs_param;
  if (priority == L2CAP_PRIORITY_HIGH) {
    // priority to high
    log::info("Set ACL priority: High Priority Mode");
    vs_param = HCI_UNISOC_ACL_HIGH_PRIORITY;
  } else {
    // priority to normal
    log::info("Set ACL priority: Normal Mode");
    vs_param = HCI_UNISOC_ACL_NORMAL_PRIORITY;
  }

  uint8_t command[HCI_UNISOC_ACL_PRIORITY_PARAM_SIZE];
  uint8_t* pp = command;
  UINT16_TO_STREAM(pp, p_lcb->Handle());
  UINT8_TO_STREAM(pp, vs_param);

  BTM_VendorSpecificCommand(HCI_UNISOC_SET_ACL_PRIORITY,
                            HCI_UNISOC_ACL_PRIORITY_PARAM_SIZE, command, NULL);
}

/*******************************************************************************
 *
 * Function         l2cu_set_acl_priority
 *
 * Description      Sets the transmission priority for a channel.
 *                  (For initial implementation only two values are valid.
 *                  L2CAP_PRIORITY_NORMAL and L2CAP_PRIORITY_HIGH).
 *
 * Returns          true if a valid channel, else false
 *
 ******************************************************************************/

bool l2cu_set_acl_priority(const RawAddress& bd_addr, tL2CAP_PRIORITY priority,
                           bool reset_after_rs) {
  tL2C_LCB* p_lcb;

  log::verbose("SET ACL PRIORITY {}", priority);

  /* Find the link control block for the acl channel */
  p_lcb = l2cu_find_lcb_by_bd_addr(bd_addr, BT_TRANSPORT_BR_EDR);
  if (p_lcb == NULL) {
    log::warn("L2CAP - no LCB for L2CA_SetAclPriority");
    return (false);
  }

  /* Link priority is set if:
   * 1. Change in priority requested from above L2CAP through API, Or
   * 2. High priority requested because of central/peripheral role switch */
  if ((!reset_after_rs && (priority != p_lcb->acl_priority)) ||
      (reset_after_rs && p_lcb->acl_priority == L2CAP_PRIORITY_HIGH)) {
#ifndef TARGET_FLOSS
    /* Use vendor specific commands to set the link priority */
    switch (bluetooth::shim::GetController()
                ->GetLocalVersionInformation()
                .manufacturer_name_) {
      case LMP_COMPID_BROADCOM:
        l2cu_set_acl_priority_latency_brcm(p_lcb, priority);
        break;

      case LMP_COMPID_SYNAPTICS:
        l2cu_set_acl_priority_latency_syna(p_lcb, priority);
        break;

      case LMP_COMPID_UNISOC:
        l2cu_set_acl_priority_unisoc(p_lcb, priority);
        break;

      default:
        /* Not supported/required for other vendors */
        break;
    }
#endif
  }

  /* Adjust lmp buffer allocation for this channel if priority changed */
  if (p_lcb->acl_priority != priority) {
    p_lcb->acl_priority = priority;
    l2c_link_adjust_allocation();
  }
  return (true);
}

/*******************************************************************************
 *
 * Function         l2cu_set_acl_latency_brcm
 *
 * Description      Sends a VSC to set the ACL latency on Broadcom chip.
 *
 * Returns          void
 *
 ******************************************************************************/

static void l2cu_set_acl_latency_brcm(tL2C_LCB* p_lcb, tL2CAP_LATENCY latency) {
  log::info("Set ACL latency: {}", latency == L2CAP_LATENCY_LOW ? "Low Latancy" : "Normal Latency");

  uint8_t command[HCI_BRCM_ACL_PRIORITY_PARAM_SIZE];
  uint8_t* pp = command;
  uint8_t vs_param = latency == L2CAP_LATENCY_LOW
                         ? HCI_BRCM_ACL_HIGH_PRIORITY_LOW_LATENCY
                         : HCI_BRCM_ACL_HIGH_PRIORITY;
  UINT16_TO_STREAM(pp, p_lcb->Handle());
  UINT8_TO_STREAM(pp, vs_param);

  BTM_VendorSpecificCommand(HCI_BRCM_SET_ACL_PRIORITY,
                            HCI_BRCM_ACL_PRIORITY_PARAM_SIZE, command, NULL);
}

/*******************************************************************************
 *
 * Function         l2cu_set_acl_latency_syna
 *
 * Description      Sends a VSC to set the ACL latency on Synatics chip.
 *
 * Returns          void
 *
 ******************************************************************************/

static void l2cu_set_acl_latency_syna(tL2C_LCB* p_lcb, tL2CAP_LATENCY latency) {
  log::info("Set ACL latency: {}", latency == L2CAP_LATENCY_LOW ? "Low Latancy" : "Normal Latency");

  uint8_t command[HCI_SYNA_ACL_PRIORITY_PARAM_SIZE];
  uint8_t* pp = command;
  uint8_t vs_param = latency == L2CAP_LATENCY_LOW
                         ? HCI_SYNA_ACL_HIGH_PRIORITY_LOW_LATENCY
                         : HCI_SYNA_ACL_HIGH_PRIORITY;
  UINT16_TO_STREAM(pp, p_lcb->Handle());
  UINT8_TO_STREAM(pp, vs_param);

  BTM_VendorSpecificCommand(HCI_SYNA_SET_ACL_PRIORITY,
                            HCI_SYNA_ACL_PRIORITY_PARAM_SIZE, command, NULL);
}

/*******************************************************************************
 *
 * Function         l2cu_set_acl_latency_mtk
 *
 * Description      Sends a VSC to set the ACL latency on Mediatek chip.
 *
 * Returns          void
 *
 ******************************************************************************/

static void l2cu_set_acl_latency_mtk(tL2CAP_LATENCY latency) {
  log::info("Set ACL latency: {}",
            latency == L2CAP_LATENCY_LOW ? "Low Latancy" : "Normal Latency");

  uint8_t command[HCI_MTK_ACL_PRIORITY_PARAM_SIZE];
  uint8_t* pp = command;
  uint8_t vs_param = latency == L2CAP_LATENCY_LOW
                         ? HCI_MTK_ACL_HIGH_PRIORITY
                         : HCI_MTK_ACL_NORMAL_PRIORITY;
  UINT8_TO_STREAM(pp, vs_param);
  UINT8_TO_STREAM(pp, 0);
  UINT16_TO_STREAM(pp, 0);  //reserved bytes

  BTM_VendorSpecificCommand(HCI_MTK_SET_ACL_PRIORITY,
                            HCI_MTK_ACL_PRIORITY_PARAM_SIZE, command, NULL);
}


/*******************************************************************************
 *
 * Function         l2cu_set_acl_latency
 *
 * Description      Sets the transmission latency for a channel.
 *
 * Returns          true if a valid channel, else false
 *
 ******************************************************************************/

bool l2cu_set_acl_latency(const RawAddress& bd_addr, tL2CAP_LATENCY latency) {
  log::info("Set ACL low latency: {}", latency);

  /* Find the link control block for the acl channel */
  tL2C_LCB* p_lcb = l2cu_find_lcb_by_bd_addr(bd_addr, BT_TRANSPORT_BR_EDR);

  if (p_lcb == nullptr) {
    log::warn("Set latency failed: LCB is null");
    return false;
  }
  /* only change controller's latency when stream using latency mode */
  if (p_lcb->use_latency_mode && p_lcb->is_high_priority() &&
      latency != p_lcb->acl_latency) {
    switch (bluetooth::shim::GetController()
                ->GetLocalVersionInformation()
                .manufacturer_name_) {
      case LMP_COMPID_BROADCOM:
        l2cu_set_acl_latency_brcm(p_lcb, latency);
        break;

      case LMP_COMPID_SYNAPTICS:
        l2cu_set_acl_latency_syna(p_lcb, latency);
        break;

      case LMP_COMPID_MEDIATEK:
        l2cu_set_acl_latency_mtk(latency);
        break;

      default:
        /* Not supported/required for other vendors */
        break;
    }
    p_lcb->set_latency(latency);
  }
  /* save the latency mode even if acl does not use latency mode or start*/
  p_lcb->preset_acl_latency = latency;

  return true;
}

/******************************************************************************
 *
 * Function         l2cu_set_non_flushable_pbf
 *
 * Description      set L2CAP_PKT_START_NON_FLUSHABLE if controller supoorts
 *
 * Returns          void
 *
 ******************************************************************************/
void l2cu_set_non_flushable_pbf(bool is_supported) {
  if (is_supported)
    l2cb.non_flushable_pbf =
        (L2CAP_PKT_START_NON_FLUSHABLE << L2CAP_PKT_TYPE_SHIFT);
  else
    l2cb.non_flushable_pbf = (L2CAP_PKT_START << L2CAP_PKT_TYPE_SHIFT);
}

/*******************************************************************************
 *
 * Function         l2cu_resubmit_pending_sec_req
 *
 * Description      This function is called when required security procedures
 *                  are completed and any pending requests can be re-submitted.
 *
 * Returns          void
 *
 ******************************************************************************/
void l2cu_resubmit_pending_sec_req(const RawAddress* p_bda) {
  tL2C_LCB* p_lcb;
  tL2C_CCB* p_ccb;
  tL2C_CCB* p_next_ccb;
  int xx;

  log::verbose("l2cu_resubmit_pending_sec_req  p_bda: 0x{}", fmt::ptr(p_bda));

  /* If we are called with a BDA, only resubmit for that BDA */
  if (p_bda) {
    p_lcb = l2cu_find_lcb_by_bd_addr(*p_bda, BT_TRANSPORT_BR_EDR);

    /* If we don't have one, this is an error */
    if (p_lcb) {
      /* For all channels, send the event through their FSMs */
      for (p_ccb = p_lcb->ccb_queue.p_first_ccb; p_ccb; p_ccb = p_next_ccb) {
        p_next_ccb = p_ccb->p_next_ccb;
        l2c_csm_execute(p_ccb, L2CEVT_SEC_RE_SEND_CMD, NULL);
      }
    } else {
      log::warn("l2cu_resubmit_pending_sec_req - unknown BD_ADDR");
    }
  } else {
    /* No BDA pasesed in, so check all links */
    for (xx = 0, p_lcb = &l2cb.lcb_pool[0]; xx < MAX_L2CAP_LINKS;
         xx++, p_lcb++) {
      if (p_lcb->in_use) {
        /* For all channels, send the event through their FSMs */
        for (p_ccb = p_lcb->ccb_queue.p_first_ccb; p_ccb; p_ccb = p_next_ccb) {
          p_next_ccb = p_ccb->p_next_ccb;
          l2c_csm_execute(p_ccb, L2CEVT_SEC_RE_SEND_CMD, NULL);
        }
      }
    }
  }
}

#if (L2CAP_CONFORMANCE_TESTING == TRUE)
/*******************************************************************************
 *
 * Function         l2cu_set_info_rsp_mask
 *
 * Description      This function allows the script wrapper to change the
 *                  info resp mask for conformance testing.
 *
 * Returns          pointer to CCB, or NULL if none
 *
 ******************************************************************************/
void l2cu_set_info_rsp_mask(uint32_t mask) { l2cb.test_info_resp = mask; }
#endif /* L2CAP_CONFORMANCE_TESTING */

/*******************************************************************************
 *
 * Function         l2cu_adjust_out_mps
 *
 * Description      Sets our MPS based on current controller capabilities
 *
 * Returns          void
 *
 ******************************************************************************/
void l2cu_adjust_out_mps(tL2C_CCB* p_ccb) {
  uint16_t packet_size;

  /* on the tx side MTU is selected based on packet size of the controller */
  packet_size = BTM_GetMaxPacketSize(p_ccb->p_lcb->remote_bd_addr);

  if (packet_size <= (L2CAP_PKT_OVERHEAD + L2CAP_FCR_OVERHEAD +
                      L2CAP_SDU_LEN_OVERHEAD + L2CAP_FCS_LEN)) {
    /* something is very wrong */
    log::error("l2cu_adjust_out_mps bad packet size: {}  will use MPS: {}", packet_size, p_ccb->peer_cfg.fcr.mps);
    p_ccb->tx_mps = p_ccb->peer_cfg.fcr.mps;
  } else {
    packet_size -= (L2CAP_PKT_OVERHEAD + L2CAP_FCR_OVERHEAD +
                    L2CAP_SDU_LEN_OVERHEAD + L2CAP_FCS_LEN);

    /* We try to negotiate MTU that each packet can be split into whole
    number of max packets.  For example if link is 1.2 max packet size is 339
    bytes.
    At first calculate how many whole packets it is.  MAX L2CAP is 1691 + 4
    overhead.
    1695, that will be 5 Dh5 packets.  Now maximum L2CAP packet is
    5 * 339 = 1695. Minus 4 bytes L2CAP header 1691.

    For EDR 2.0 packet size is 1027.  So we better send RFCOMM packet as 1 3DH5
    packet
    1 * 1027 = 1027.  Minus 4 bytes L2CAP header 1023.  */
    if (p_ccb->peer_cfg.fcr.mps >= packet_size)
      p_ccb->tx_mps = p_ccb->peer_cfg.fcr.mps / packet_size * packet_size;
    else
      p_ccb->tx_mps = p_ccb->peer_cfg.fcr.mps;

    log::verbose("l2cu_adjust_out_mps use {}   Based on peer_cfg.fcr.mps: {}  packet_size: {}", p_ccb->tx_mps, p_ccb->peer_cfg.fcr.mps, packet_size);
  }
}

/*******************************************************************************
 *
 * Function         l2cu_initialize_fixed_ccb
 *
 * Description      Initialize a fixed channel's CCB
 *
 * Returns          true or false
 *
 ******************************************************************************/
bool l2cu_initialize_fixed_ccb(tL2C_LCB* p_lcb, uint16_t fixed_cid) {
  tL2C_CCB* p_ccb;

  /* If we already have a CCB, then simply return */
  p_ccb = p_lcb->p_fixed_ccbs[fixed_cid - L2CAP_FIRST_FIXED_CHNL];
  if ((p_ccb != NULL) && p_ccb->in_use) {
    /*
     * NOTE: The "in_use" check is needed to ignore leftover entries
     * that have been already released by l2cu_release_ccb().
     */
    return (true);
  }

  p_ccb = l2cu_allocate_ccb(NULL, 0);
  if (p_ccb == NULL) return (false);

  if (p_lcb->link_state == LST_DISCONNECTED) {
    alarm_cancel(p_lcb->l2c_lcb_timer);
  } else {
<<<<<<< HEAD
    log::warn("Unable to cancel link control block for link connection to device {}", ADDRESS_TO_LOGGABLE_CSTR(p_lcb->remote_bd_addr));
=======
    log::warn(
        "Unable to cancel link control block for link connection to device {}",
        p_lcb->remote_bd_addr);
>>>>>>> d6fbf670
  }

  /* Set CID for the connection */
  p_ccb->local_cid = fixed_cid;
  p_ccb->remote_cid = fixed_cid;

  p_ccb->is_flushable = false;

  /* Link ccb to lcb and lcb to ccb */
  p_lcb->p_fixed_ccbs[fixed_cid - L2CAP_FIRST_FIXED_CHNL] = p_ccb;
  p_ccb->p_lcb = p_lcb;

  /* There is no configuration, so if the link is up, the channel is up */
  if (p_lcb->link_state == LST_CONNECTED) p_ccb->chnl_state = CST_OPEN;

  /* Set the default idle timeout value to use */
  p_ccb->fixed_chnl_idle_tout =
      l2cb.fixed_reg[fixed_cid - L2CAP_FIRST_FIXED_CHNL].default_idle_tout;
  return (true);
}

/*******************************************************************************
 *
 * Function         l2cu_no_dynamic_ccbs
 *
 * Description      Handles the case when there are no more dynamic CCBs. If
 *                  there are any fixed CCBs, start the longest of the fixed CCB
 *                  timeouts, otherwise start the default link idle timeout or
 *                  disconnect.
 *
 * Returns          void
 *
 ******************************************************************************/
void l2cu_no_dynamic_ccbs(tL2C_LCB* p_lcb) {
  tBTM_STATUS rc;
  uint64_t timeout_ms = p_lcb->idle_timeout * 1000;
  bool start_timeout = true;

  int xx;

  for (xx = 0; xx < L2CAP_NUM_FIXED_CHNLS; xx++) {
    if ((p_lcb->p_fixed_ccbs[xx] != NULL) &&
        (p_lcb->p_fixed_ccbs[xx]->fixed_chnl_idle_tout * 1000 > timeout_ms)) {
      if (p_lcb->p_fixed_ccbs[xx]->fixed_chnl_idle_tout ==
          L2CAP_NO_IDLE_TIMEOUT) {
        log::verbose("NO IDLE timeout set for fixed cid 0x{:04x}", p_lcb->p_fixed_ccbs[xx]->local_cid);
        start_timeout = false;
      }
      timeout_ms = p_lcb->p_fixed_ccbs[xx]->fixed_chnl_idle_tout * 1000;
    }
  }

  /* If the link is pairing, do not mess with the timeouts */
  if (p_lcb->IsBonding()) return;

  log::verbose("l2cu_no_dynamic_ccbs() with_active_local_clients={}", p_lcb->with_active_local_clients);
  // Inactive connections should not timeout, since the ATT channel might still
  // be in use even without a GATT client. We only timeout if either a dynamic
  // channel or a GATT client was used, since then we expect the client to
  // manage the lifecycle of the connection.
  if (!p_lcb->with_active_local_clients) {
    return;
  }

  if (timeout_ms == 0) {
    log::verbose("l2cu_no_dynamic_ccbs() IDLE timer 0, disconnecting link");

    rc = btm_sec_disconnect(
        p_lcb->Handle(), HCI_ERR_PEER_USER,
        "stack::l2cap::l2c_utils::l2cu_no_dynamic_ccbs Idle timer popped");
    if (rc == BTM_CMD_STARTED) {
      l2cu_process_fixed_disc_cback(p_lcb);
      p_lcb->link_state = LST_DISCONNECTING;
      timeout_ms = L2CAP_LINK_DISCONNECT_TIMEOUT_MS;
    } else if (rc == BTM_SUCCESS) {
      l2cu_process_fixed_disc_cback(p_lcb);
      /* BTM SEC will make sure that link is release (probably after pairing is
       * done) */
      p_lcb->link_state = LST_DISCONNECTING;
      start_timeout = false;
    } else if (p_lcb->IsBonding()) {
      acl_disconnect_from_handle(
          p_lcb->Handle(), HCI_ERR_PEER_USER,
          "stack::l2cap::l2c_utils::l2cu_no_dynamic_ccbs Bonding no traffic");
      l2cu_process_fixed_disc_cback(p_lcb);
      p_lcb->link_state = LST_DISCONNECTING;
      timeout_ms = L2CAP_LINK_DISCONNECT_TIMEOUT_MS;
    } else {
      /* probably no buffer to send disconnect */
      timeout_ms = BT_1SEC_TIMEOUT_MS;
    }
  }

  if (start_timeout) {
    alarm_set_on_mloop(p_lcb->l2c_lcb_timer, timeout_ms, l2c_lcb_timer_timeout,
                       p_lcb);
    log::debug("Started link IDLE timeout_ms:{}", (unsigned long)timeout_ms);
  } else {
    alarm_cancel(p_lcb->l2c_lcb_timer);
  }
}

/*******************************************************************************
 *
 * Function         l2cu_process_fixed_chnl_resp
 *
 * Description      handle a fixed channel response (or lack thereof)
 *                  if the link failed, or a fixed channel response was
 *                  not received, the bitfield is all zeros.
 *
 ******************************************************************************/
void l2cu_process_fixed_chnl_resp(tL2C_LCB* p_lcb) {
  if (p_lcb->transport == BT_TRANSPORT_BR_EDR) {
    /* ignore all not assigned BR/EDR channels */
    p_lcb->peer_chnl_mask[0] &=
        (L2CAP_FIXED_CHNL_SIG_BIT | L2CAP_FIXED_CHNL_CNCTLESS_BIT |
         L2CAP_FIXED_CHNL_SMP_BR_BIT);
  } else
    p_lcb->peer_chnl_mask[0] = l2cb.l2c_ble_fixed_chnls_mask;

  /* Tell all registered fixed channels about the connection */
  for (int xx = 0; xx < L2CAP_NUM_FIXED_CHNLS; xx++) {
    uint16_t channel_id = xx + L2CAP_FIRST_FIXED_CHNL;

    /* See BT Spec Ver 5.0 | Vol 3, Part A 2.1 table 2.1 and 2.2 */

    /* skip sending LE fix channel callbacks on BR/EDR links */
    if (p_lcb->transport == BT_TRANSPORT_BR_EDR &&
        channel_id >= L2CAP_ATT_CID && channel_id <= L2CAP_SMP_CID)
      continue;

    /* skip sending BR fix channel callbacks on LE links */
    if (p_lcb->transport == BT_TRANSPORT_LE && channel_id == L2CAP_SMP_BR_CID)
      continue;

    if (!l2cb.fixed_reg[xx].pL2CA_FixedConn_Cb) continue;

    if (p_lcb->peer_chnl_mask[(channel_id) / 8] & (1 << ((channel_id) % 8))) {
      if (p_lcb->p_fixed_ccbs[xx])
        p_lcb->p_fixed_ccbs[xx]->chnl_state = CST_OPEN;
      (*l2cb.fixed_reg[xx].pL2CA_FixedConn_Cb)(
          channel_id, p_lcb->remote_bd_addr, true, 0, p_lcb->transport);
    } else {
      (*l2cb.fixed_reg[xx].pL2CA_FixedConn_Cb)(
          channel_id, p_lcb->remote_bd_addr, false, p_lcb->DisconnectReason(),
          p_lcb->transport);

      if (p_lcb->p_fixed_ccbs[xx]) {
        l2cu_release_ccb(p_lcb->p_fixed_ccbs[xx]);
        p_lcb->p_fixed_ccbs[xx] = NULL;
      }
    }
  }
}

/*******************************************************************************
 *
 * Function         l2cu_process_fixed_disc_cback
 *
 * Description      send l2cap fixed channel disconnection callback to the
 *                  application
 *
 * Returns          void
 *
 ******************************************************************************/
void l2cu_process_fixed_disc_cback(tL2C_LCB* p_lcb) {

  /* Select peer channels mask to use depending on transport */
  uint8_t peer_channel_mask = p_lcb->peer_chnl_mask[0];

  // For LE, reset the stored peer channel mask
  if (p_lcb->transport == BT_TRANSPORT_LE) p_lcb->peer_chnl_mask[0] = 0;

  for (int xx = 0; xx < L2CAP_NUM_FIXED_CHNLS; xx++) {
    if (p_lcb->p_fixed_ccbs[xx]) {
      if (p_lcb->p_fixed_ccbs[xx] != p_lcb->p_pending_ccb) {
        tL2C_CCB* p_l2c_chnl_ctrl_block;
        p_l2c_chnl_ctrl_block = p_lcb->p_fixed_ccbs[xx];
        p_lcb->p_fixed_ccbs[xx] = NULL;
        l2cu_release_ccb(p_l2c_chnl_ctrl_block);
        (*l2cb.fixed_reg[xx].pL2CA_FixedConn_Cb)(
            xx + L2CAP_FIRST_FIXED_CHNL, p_lcb->remote_bd_addr, false,
            p_lcb->DisconnectReason(), p_lcb->transport);
      }
    } else if ((peer_channel_mask & (1 << (xx + L2CAP_FIRST_FIXED_CHNL))) &&
               (l2cb.fixed_reg[xx].pL2CA_FixedConn_Cb != NULL))
      (*l2cb.fixed_reg[xx].pL2CA_FixedConn_Cb)(
          xx + L2CAP_FIRST_FIXED_CHNL, p_lcb->remote_bd_addr, false,
          p_lcb->DisconnectReason(), p_lcb->transport);
  }
}

/*******************************************************************************
 *
 * Function         l2cu_send_peer_ble_par_req
 *
 * Description      Build and send a BLE parameter update request message
 *                  to the peer.
 *
 * Returns          void
 *
 ******************************************************************************/
void l2cu_send_peer_ble_par_req(tL2C_LCB* p_lcb, uint16_t min_int,
                                uint16_t max_int, uint16_t latency,
                                uint16_t timeout) {
  BT_HDR* p_buf;
  uint8_t* p;

  /* Create an identifier for this packet */
  p_lcb->signal_id++;
  l2cu_adj_id(p_lcb);

  p_buf = l2cu_build_header(p_lcb, L2CAP_CMD_BLE_UPD_REQ_LEN,
                            L2CAP_CMD_BLE_UPDATE_REQ, p_lcb->signal_id);
  if (p_buf == NULL) {
    log::warn("l2cu_send_peer_ble_par_req - no buffer");
    return;
  }

  p = (uint8_t*)(p_buf + 1) + L2CAP_SEND_CMD_OFFSET + HCI_DATA_PREAMBLE_SIZE +
      L2CAP_PKT_OVERHEAD + L2CAP_CMD_OVERHEAD;

  UINT16_TO_STREAM(p, min_int);
  UINT16_TO_STREAM(p, max_int);
  UINT16_TO_STREAM(p, latency);
  UINT16_TO_STREAM(p, timeout);

  l2c_link_check_send_pkts(p_lcb, 0, p_buf);
}

/*******************************************************************************
 *
 * Function         l2cu_send_peer_ble_par_rsp
 *
 * Description      Build and send a BLE parameter update response message
 *                  to the peer.
 *
 * Returns          void
 *
 ******************************************************************************/
void l2cu_send_peer_ble_par_rsp(tL2C_LCB* p_lcb, uint16_t reason,
                                uint8_t rem_id) {
  BT_HDR* p_buf;
  uint8_t* p;

  p_buf = l2cu_build_header(p_lcb, L2CAP_CMD_BLE_UPD_RSP_LEN,
                            L2CAP_CMD_BLE_UPDATE_RSP, rem_id);
  if (p_buf == NULL) {
    log::warn("l2cu_send_peer_ble_par_rsp - no buffer");
    return;
  }

  p = (uint8_t*)(p_buf + 1) + L2CAP_SEND_CMD_OFFSET + HCI_DATA_PREAMBLE_SIZE +
      L2CAP_PKT_OVERHEAD + L2CAP_CMD_OVERHEAD;

  UINT16_TO_STREAM(p, reason);

  l2c_link_check_send_pkts(p_lcb, 0, p_buf);
}

/*******************************************************************************
 *
 * Function         l2cu_send_peer_ble_credit_based_conn_req
 *
 * Description      Build and send a BLE packet to establish LE connection
 *                  oriented L2CAP channel.
 *
 * Returns          void
 *
 ******************************************************************************/
void l2cu_send_peer_ble_credit_based_conn_req(tL2C_CCB* p_ccb) {
  BT_HDR* p_buf;
  uint8_t* p;
  tL2C_LCB* p_lcb = NULL;
  uint16_t mtu;
  uint16_t mps;
  uint16_t initial_credit;

  if (!p_ccb) return;
  p_lcb = p_ccb->p_lcb;

  /* Create an identifier for this packet */
  p_ccb->p_lcb->signal_id++;
  l2cu_adj_id(p_ccb->p_lcb);

  p_ccb->local_id = p_ccb->p_lcb->signal_id;

  p_buf =
      l2cu_build_header(p_lcb, L2CAP_CMD_BLE_CREDIT_BASED_CONN_REQ_LEN,
                        L2CAP_CMD_BLE_CREDIT_BASED_CONN_REQ, p_lcb->signal_id);
  if (p_buf == NULL) {
    log::warn("l2cu_send_peer_ble_credit_based_conn_req - no buffer");
    return;
  }

  p = (uint8_t*)(p_buf + 1) + L2CAP_SEND_CMD_OFFSET + HCI_DATA_PREAMBLE_SIZE +
      L2CAP_PKT_OVERHEAD + L2CAP_CMD_OVERHEAD;

  mtu = p_ccb->local_conn_cfg.mtu;
  mps = p_ccb->local_conn_cfg.mps;
  initial_credit = p_ccb->local_conn_cfg.credits;

  log::verbose("l2cu_send_peer_ble_credit_based_conn_req PSM:0x{:04x} local_cid:{} mtu:{} mps:{} initial_credit:{}", p_ccb->p_rcb->real_psm, p_ccb->local_cid, mtu, mps, initial_credit);

  UINT16_TO_STREAM(p, p_ccb->p_rcb->real_psm);
  UINT16_TO_STREAM(p, p_ccb->local_cid);
  UINT16_TO_STREAM(p, mtu);
  UINT16_TO_STREAM(p, mps);
  UINT16_TO_STREAM(p, initial_credit);

  l2c_link_check_send_pkts(p_lcb, 0, p_buf);
}

/*******************************************************************************
 *
 * Function         l2cu_send_peer_credit_based_conn_req
 *
 * Description      Build and send a BLE packet to establish enhanced connection
 *                  oriented L2CAP channel.
 *
 * Returns          void
 *
 ******************************************************************************/
void l2cu_send_peer_credit_based_conn_req(tL2C_CCB* p_ccb) {
  BT_HDR* p_buf;
  uint8_t* p;
  tL2C_LCB* p_lcb = NULL;
  uint16_t mtu;
  uint16_t mps;
  uint16_t initial_credit;

  if (!p_ccb) return;

  p_lcb = p_ccb->p_lcb;

  /* Create an identifier for this packet */
  p_ccb->p_lcb->signal_id++;
  l2cu_adj_id(p_ccb->p_lcb);

  p_ccb->local_id = p_lcb->signal_id;

  p_buf = l2cu_build_header(p_lcb,
                            L2CAP_CMD_CREDIT_BASED_CONN_REQ_MIN_LEN +
                                2 * p_lcb->pending_ecoc_conn_cnt,
                            L2CAP_CMD_CREDIT_BASED_CONN_REQ, p_ccb->local_id);
  if (p_buf == NULL) {
    log::warn("no buffer");
    return;
  }

  p = (uint8_t*)(p_buf + 1) + L2CAP_SEND_CMD_OFFSET + HCI_DATA_PREAMBLE_SIZE +
      L2CAP_PKT_OVERHEAD + L2CAP_CMD_OVERHEAD;

  mtu = p_ccb->local_conn_cfg.mtu;
  mps = p_ccb->local_conn_cfg.mps;
  initial_credit = p_ccb->local_conn_cfg.credits;

  log::verbose("PSM:0x{:04x} mtu:{} mps:{} initial_credit:{}, cids_cnt {}", p_ccb->p_rcb->real_psm, mtu, mps, initial_credit, p_lcb->pending_ecoc_conn_cnt);

  UINT16_TO_STREAM(p, p_ccb->p_rcb->real_psm);
  UINT16_TO_STREAM(p, mtu);
  UINT16_TO_STREAM(p, mps);
  UINT16_TO_STREAM(p, initial_credit);

  for (int i = 0; i < p_lcb->pending_ecoc_conn_cnt; i++) {
    uint16_t cid = p_lcb->pending_ecoc_connection_cids[i];
<<<<<<< HEAD
    log::verbose("\n\t cid: {}", cid);
=======
    log::verbose("cid: {}", cid);
>>>>>>> d6fbf670
    UINT16_TO_STREAM(p, cid);
  }

  l2c_link_check_send_pkts(p_lcb, 0, p_buf);
}

/*******************************************************************************
 *
 * Function         l2cu_reject_ble_coc_connection
 *
 * Description      Build and send an L2CAP "Credit based connection res"
 *                  message to the peer. This function is called for non-success
 *                  cases.
 *
 * Returns          void
 *
 ******************************************************************************/
void l2cu_reject_ble_coc_connection(tL2C_LCB* p_lcb, uint8_t rem_id,
                                    uint16_t result) {
  BT_HDR* p_buf;
  uint8_t* p;

  p_buf = l2cu_build_header(p_lcb, L2CAP_CMD_BLE_CREDIT_BASED_CONN_RES_LEN,
                            L2CAP_CMD_BLE_CREDIT_BASED_CONN_RES, rem_id);
  if (p_buf == NULL) {
    log::warn("l2cu_reject_ble_coc_connection - no buffer");
    return;
  }

  p = (uint8_t*)(p_buf + 1) + L2CAP_SEND_CMD_OFFSET + HCI_DATA_PREAMBLE_SIZE +
      L2CAP_PKT_OVERHEAD + L2CAP_CMD_OVERHEAD;

  UINT16_TO_STREAM(p, 0); /* Local CID of 0   */
  UINT16_TO_STREAM(p, 0); /* MTU */
  UINT16_TO_STREAM(p, 0); /* MPS */
  UINT16_TO_STREAM(p, 0); /* initial credit */
  UINT16_TO_STREAM(p, result);

  l2c_link_check_send_pkts(p_lcb, 0, p_buf);
}

/*******************************************************************************
 *
 * Function         l2cu_reject_credit_based_connection_req
 *
 * Description      Build and send an L2CAP "credit based connection
 *res" message to the peer. This function is called for non-success cases.
 *
 * Returns          void
 *
 ******************************************************************************/
void l2cu_reject_credit_based_conn_req(tL2C_LCB* p_lcb, uint8_t rem_id,
                                       uint8_t num_of_channels,
                                       uint16_t result) {
  BT_HDR* p_buf;
  uint8_t* p;
  uint8_t rsp_len = L2CAP_CMD_CREDIT_BASED_CONN_RES_MIN_LEN +
                    sizeof(uint16_t) * num_of_channels;

  p_buf = l2cu_build_header(p_lcb, rsp_len, L2CAP_CMD_CREDIT_BASED_CONN_RES,
                            rem_id);
  if (p_buf == NULL) {
    log::warn("l2cu_reject_credit_based_conn_req - no buffer");
    return;
  }

  p = (uint8_t*)(p_buf + 1) + L2CAP_SEND_CMD_OFFSET + HCI_DATA_PREAMBLE_SIZE +
      L2CAP_PKT_OVERHEAD + L2CAP_CMD_OVERHEAD;

  memset(p, 0, rsp_len);
  UINT16_TO_STREAM(p, L2CAP_CREDIT_BASED_MIN_MTU); /* dummy MTU to satisy PTS */
  UINT16_TO_STREAM(p, L2CAP_CREDIT_BASED_MIN_MPS); /* dummy MPS to satisy PTS*/
  UINT16_TO_STREAM(p, 1); /* dummy initial credit to satisy PTS */
  UINT16_TO_STREAM(p, result);

  l2c_link_check_send_pkts(p_lcb, 0, p_buf);
}

/*******************************************************************************
 *
 * Function         l2cu_send_peer_credit_based_conn_res
 *
 * Description      Build and send an L2CAP "Credit based connection res"
 *                  message to the peer. This function is called in case of
 *                  success.
 *
 * Returns          void
 *
 ******************************************************************************/
void l2cu_send_peer_credit_based_conn_res(tL2C_CCB* p_ccb,
                                          std::vector<uint16_t>& accepted_cids,
                                          uint16_t result) {
  BT_HDR* p_buf;
  uint8_t* p;

  log::verbose("");
  uint8_t rsp_len = L2CAP_CMD_CREDIT_BASED_CONN_RES_MIN_LEN +
                    p_ccb->p_lcb->pending_ecoc_conn_cnt * sizeof(uint16_t);

  p_buf = l2cu_build_header(p_ccb->p_lcb, rsp_len,
                            L2CAP_CMD_CREDIT_BASED_CONN_RES, p_ccb->remote_id);
  if (p_buf == NULL) {
    log::warn("no buffer");
    return;
  }

  p = (uint8_t*)(p_buf + 1) + L2CAP_SEND_CMD_OFFSET + HCI_DATA_PREAMBLE_SIZE +
      L2CAP_PKT_OVERHEAD + L2CAP_CMD_OVERHEAD;

  memset(p, 0, rsp_len);
  UINT16_TO_STREAM(p, p_ccb->local_conn_cfg.mtu);     /* MTU */
  UINT16_TO_STREAM(p, p_ccb->local_conn_cfg.mps);     /* MPS */
  UINT16_TO_STREAM(p, p_ccb->local_conn_cfg.credits); /* initial credit */

  if (result == L2CAP_CONN_OK) {
    /* In case of success, we need to check if stack
     * did not have previous result stored e.g. when there was no
     * resources for allocation all the requrested channels,
     * before user indication.
     */
    result = p_ccb->p_lcb->pending_l2cap_result;
  }

  UINT16_TO_STREAM(p, result);

  /* We need to keep order from the request.
   * if this vector contais 0 it means channel has been rejected by
   * the stack.
   * If there is valid cid, we need to verify if it is accepted by upper layer.
   */
  for (int i = 0; i < p_ccb->p_lcb->pending_ecoc_conn_cnt; i++) {
    uint16_t cid = p_ccb->p_lcb->pending_ecoc_connection_cids[i];
    if (cid == 0) {
      UINT16_TO_STREAM(p, 0);
      continue;
    }
    auto it = std::find(accepted_cids.begin(), accepted_cids.end(), cid);
    if (it != accepted_cids.end()) {
      UINT16_TO_STREAM(p, cid);
    } else {
      UINT16_TO_STREAM(p, 0);
    }
  }

  l2c_link_check_send_pkts(p_ccb->p_lcb, 0, p_buf);
}

/*******************************************************************************
 *
 * Function         l2cu_reject_ble_connection
 *
 * Description      Build and send an L2CAP "Credit based connection res"
 *                  message to the peer. This function is called for non-success
 *                  cases.
 *
 * Returns          void
 *
 ******************************************************************************/
void l2cu_reject_ble_connection(tL2C_CCB* p_ccb, uint8_t rem_id,
                                uint16_t result) {
  if (p_ccb->ecoc)
    l2cu_reject_credit_based_conn_req(
        p_ccb->p_lcb, rem_id, p_ccb->p_lcb->pending_ecoc_conn_cnt, result);
  else
    l2cu_reject_ble_coc_connection(p_ccb->p_lcb, rem_id, result);
}

/*******************************************************************************
 *
 * Function         l2cu_send_ble_reconfig_rsp
 *
 * Description      Build and send an L2CAP "Credit based reconfig res"
 *                  message to the peer. This function is called for non-success
 *                  cases.
 *
 * Returns          void
 *
 ******************************************************************************/

void l2cu_send_ble_reconfig_rsp(tL2C_LCB* p_lcb, uint8_t rem_id,
                                uint16_t result) {
  BT_HDR* p_buf;
  uint8_t* p;

  log::verbose("l2cu_send_ble_reconfig_rsp result 0x04{:x}", result);

  p_buf = l2cu_build_header(p_lcb, L2CAP_CMD_CREDIT_BASED_RECONFIG_RES_LEN,
                            L2CAP_CMD_CREDIT_BASED_RECONFIG_RES, rem_id);
  if (p_buf == NULL) {
    log::warn("l2cu_send_peer_ble_credit_based_conn_res - no buffer");
    return;
  }

  p = (uint8_t*)(p_buf + 1) + L2CAP_SEND_CMD_OFFSET + HCI_DATA_PREAMBLE_SIZE +
      L2CAP_PKT_OVERHEAD + L2CAP_CMD_OVERHEAD;

  memset(p, 0, L2CAP_CMD_CREDIT_BASED_RECONFIG_RES_LEN);
  UINT16_TO_STREAM(p, result);

  l2c_link_check_send_pkts(p_lcb, 0, p_buf);
}

/*******************************************************************************
 *
 * Function         l2cu_send_peer_ble_credit_based_conn_res
 *
 * Description      Build and send an L2CAP "Credit based connection res"
 *                  message to the peer. This function is called in case of
 *                  success.
 *
 * Returns          void
 *
 ******************************************************************************/
void l2cu_send_peer_ble_credit_based_conn_res(tL2C_CCB* p_ccb,
                                              uint16_t result) {
  BT_HDR* p_buf;
  uint8_t* p;

  log::verbose("l2cu_send_peer_ble_credit_based_conn_res");
  p_buf =
      l2cu_build_header(p_ccb->p_lcb, L2CAP_CMD_BLE_CREDIT_BASED_CONN_RES_LEN,
                        L2CAP_CMD_BLE_CREDIT_BASED_CONN_RES, p_ccb->remote_id);
  if (p_buf == NULL) {
    log::warn("l2cu_send_peer_ble_credit_based_conn_res - no buffer");
    return;
  }

  p = (uint8_t*)(p_buf + 1) + L2CAP_SEND_CMD_OFFSET + HCI_DATA_PREAMBLE_SIZE +
      L2CAP_PKT_OVERHEAD + L2CAP_CMD_OVERHEAD;

  UINT16_TO_STREAM(p, p_ccb->local_cid);              /* Local CID */
  UINT16_TO_STREAM(p, p_ccb->local_conn_cfg.mtu);     /* MTU */
  UINT16_TO_STREAM(p, p_ccb->local_conn_cfg.mps);     /* MPS */
  UINT16_TO_STREAM(p, p_ccb->local_conn_cfg.credits); /* initial credit */
  UINT16_TO_STREAM(p, result);

  l2c_link_check_send_pkts(p_ccb->p_lcb, 0, p_buf);
}

/*******************************************************************************
 *
 * Function         l2cu_send_peer_ble_flow_control_credit
 *
 * Description      Build and send a BLE packet to give credits to peer device
 *                  for LE connection oriented L2CAP channel.
 *
 * Returns          void
 *
 ******************************************************************************/
void l2cu_send_peer_ble_flow_control_credit(tL2C_CCB* p_ccb,
                                            uint16_t credit_value) {
  BT_HDR* p_buf;
  uint8_t* p;
  tL2C_LCB* p_lcb = NULL;

  if (!p_ccb) return;
  p_lcb = p_ccb->p_lcb;

  /* Create an identifier for this packet */
  p_ccb->p_lcb->signal_id++;
  l2cu_adj_id(p_ccb->p_lcb);

  p_ccb->local_id = p_ccb->p_lcb->signal_id;

  p_buf = l2cu_build_header(p_lcb, L2CAP_CMD_BLE_FLOW_CTRL_CREDIT_LEN,
                            L2CAP_CMD_BLE_FLOW_CTRL_CREDIT, p_lcb->signal_id);
  if (p_buf == NULL) {
    log::warn("l2cu_send_peer_ble_credit_based_conn_req - no buffer");
    return;
  }

  p = (uint8_t*)(p_buf + 1) + L2CAP_SEND_CMD_OFFSET + HCI_DATA_PREAMBLE_SIZE +
      L2CAP_PKT_OVERHEAD + L2CAP_CMD_OVERHEAD;

  UINT16_TO_STREAM(p, p_ccb->local_cid);
  UINT16_TO_STREAM(p, credit_value);

  l2c_link_check_send_pkts(p_lcb, 0, p_buf);
}

/*******************************************************************************
 *
 * Function         l2cu_send_peer_ble_credit_based_conn_req
 *
 * Description      Build and send a BLE packet to disconnect LE connection
 *                  oriented L2CAP channel.
 *
 * Returns          void
 *
 ******************************************************************************/
void l2cu_send_peer_ble_credit_based_disconn_req(tL2C_CCB* p_ccb) {
  BT_HDR* p_buf;
  uint8_t* p;
  tL2C_LCB* p_lcb = NULL;
  log::verbose("");

  if (!p_ccb) return;
  p_lcb = p_ccb->p_lcb;

  /* Create an identifier for this packet */
  p_ccb->p_lcb->signal_id++;
  l2cu_adj_id(p_ccb->p_lcb);

  p_ccb->local_id = p_ccb->p_lcb->signal_id;
  p_buf = l2cu_build_header(p_lcb, L2CAP_DISC_REQ_LEN, L2CAP_CMD_DISC_REQ,
                            p_lcb->signal_id);
  if (p_buf == NULL) {
    log::warn("l2cu_send_peer_ble_credit_based_disconn_req - no buffer");
    return;
  }

  p = (uint8_t*)(p_buf + 1) + L2CAP_SEND_CMD_OFFSET + HCI_DATA_PREAMBLE_SIZE +
      L2CAP_PKT_OVERHEAD + L2CAP_CMD_OVERHEAD;

  UINT16_TO_STREAM(p, p_ccb->remote_cid);
  UINT16_TO_STREAM(p, p_ccb->local_cid);

  l2c_link_check_send_pkts(p_lcb, 0, p_buf);
}

/*******************************************************************************
 * Functions used by both Full and Light Stack
 ******************************************************************************/

/*******************************************************************************
 *
 * Function         l2cu_find_lcb_by_handle
 *
 * Description      Look through all active LCBs for a match based on the
 *                  HCI handle.
 *
 * Returns          pointer to matched LCB, or NULL if no match
 *
 ******************************************************************************/
tL2C_LCB* l2cu_find_lcb_by_handle(uint16_t handle) {
  int xx;
  tL2C_LCB* p_lcb = &l2cb.lcb_pool[0];

  for (xx = 0; xx < MAX_L2CAP_LINKS; xx++, p_lcb++) {
    if ((p_lcb->in_use) && (p_lcb->Handle() == handle)) {
      return (p_lcb);
    }
  }

  /* If here, no match found */
  return (NULL);
}

/*******************************************************************************
 *
 * Function         l2cu_find_ccb_by_cid
 *
 * Description      Look through all active CCBs on a link for a match based
 *                  on the local CID. If passed the link pointer is NULL, all
 *                  active links are searched.
 *
 * Returns          pointer to matched CCB, or NULL if no match
 *
 ******************************************************************************/
tL2C_CCB* l2cu_find_ccb_by_cid(tL2C_LCB* p_lcb, uint16_t local_cid) {
  tL2C_CCB* p_ccb = NULL;
  if (local_cid >= L2CAP_BASE_APPL_CID) {
    /* find the associated CCB by "index" */
    local_cid -= L2CAP_BASE_APPL_CID;

    if (local_cid >= MAX_L2CAP_CHANNELS) return NULL;

    p_ccb = l2cb.ccb_pool + local_cid;

    /* make sure the CCB is in use */
    if (!p_ccb->in_use) {
      p_ccb = NULL;
    }
    /* make sure it's for the same LCB */
    else if (p_lcb && p_lcb != p_ccb->p_lcb) {
      p_ccb = NULL;
    }
  }
  return (p_ccb);
}

void l2cu_tx_complete(tL2C_TX_COMPLETE_CB_INFO* p_cbi) {
  if (p_cbi->cb != NULL) p_cbi->cb(p_cbi->local_cid, p_cbi->num_sdu);
}

/******************************************************************************
 *
 * Function         l2cu_set_acl_hci_header
 *
 * Description      Set HCI handle for ACL packet
 *
 * Returns          None
 *
 ******************************************************************************/
void l2cu_set_acl_hci_header(BT_HDR* p_buf, tL2C_CCB* p_ccb) {
  uint8_t* p;

  /* Set the pointer to the beginning of the data minus 4 bytes for the packet
   * header */
  p = (uint8_t*)(p_buf + 1) + p_buf->offset - HCI_DATA_PREAMBLE_SIZE;

  if (p_ccb->p_lcb->transport == BT_TRANSPORT_LE) {
    UINT16_TO_STREAM(p, p_ccb->p_lcb->Handle() | (L2CAP_PKT_START_NON_FLUSHABLE
                                                  << L2CAP_PKT_TYPE_SHIFT));

    uint16_t acl_data_size = bluetooth::shim::GetController()
                                 ->GetLeBufferSize()
                                 .le_data_packet_length_;
    /* The HCI transport will segment the buffers. */
    if (p_buf->len > acl_data_size) {
      UINT16_TO_STREAM(p, acl_data_size);
    } else {
      UINT16_TO_STREAM(p, p_buf->len);
    }
  } else {
    if (((p_buf->layer_specific & L2CAP_FLUSHABLE_MASK) ==
         L2CAP_FLUSHABLE_CH_BASED) &&
        (p_ccb->is_flushable)) {
      UINT16_TO_STREAM(p, p_ccb->p_lcb->Handle() |
                              (L2CAP_PKT_START << L2CAP_PKT_TYPE_SHIFT));
    } else {
      UINT16_TO_STREAM(p, p_ccb->p_lcb->Handle() | l2cb.non_flushable_pbf);
    }

    uint16_t acl_data_size =
        bluetooth::shim::GetController()->GetAclPacketLength();
    /* The HCI transport will segment the buffers. */
    if (p_buf->len > acl_data_size) {
      UINT16_TO_STREAM(p, acl_data_size);
    } else {
      UINT16_TO_STREAM(p, p_buf->len);
    }
  }
  p_buf->offset -= HCI_DATA_PREAMBLE_SIZE;
  p_buf->len += HCI_DATA_PREAMBLE_SIZE;
}

static void send_congestion_status_to_all_clients(tL2C_CCB* p_ccb,
                                                  bool status) {
  p_ccb->cong_sent = status;

  if (p_ccb->p_rcb && p_ccb->p_rcb->api.pL2CA_CongestionStatus_Cb) {
    log::verbose("L2CAP - Calling CongestionStatus_Cb ({}), CID: 0x{:04x} xmit_hold_q.count: {}  buff_quota: {}", status, p_ccb->local_cid, fixed_queue_length(p_ccb->xmit_hold_q), p_ccb->buff_quota);

    /* Prevent recursive calling */
    if (status == false) l2cb.is_cong_cback_context = true;

    (*p_ccb->p_rcb->api.pL2CA_CongestionStatus_Cb)(p_ccb->local_cid, status);

    if (status == false) l2cb.is_cong_cback_context = false;
  }
  else {
    for (uint8_t xx = 0; xx < L2CAP_NUM_FIXED_CHNLS; xx++) {
      if (p_ccb->p_lcb->p_fixed_ccbs[xx] == p_ccb) {
        if (l2cb.fixed_reg[xx].pL2CA_FixedCong_Cb != NULL)
          (*l2cb.fixed_reg[xx].pL2CA_FixedCong_Cb)(p_ccb->p_lcb->remote_bd_addr,
                                                   status);
        break;
      }
    }
  }
}

/* check if any change in congestion status */
void l2cu_check_channel_congestion(tL2C_CCB* p_ccb) {
  /* If the CCB queue limit is subject to a quota, check for congestion if this
   * channel has outgoing traffic */
  if (p_ccb->buff_quota == 0) return;

  size_t q_count = fixed_queue_length(p_ccb->xmit_hold_q);

  if (p_ccb->cong_sent) {
    /* if channel was congested, but is not congested now, tell the app */
    if (q_count <= (p_ccb->buff_quota / 2))
      send_congestion_status_to_all_clients(p_ccb, false);
  } else {
    /* if channel was not congested, but is congested now, tell the app */
    if (q_count > p_ccb->buff_quota)
      send_congestion_status_to_all_clients(p_ccb, true);
  }
}

/*******************************************************************************
 *
 * Function         l2cu_is_ccb_active
 *
 * Description      Check if Channel Control Block is in use or released
 *
 * Returns          bool    - true if Channel Control Block is in use
 *                            false if p_ccb is null or is released.
 *
 ******************************************************************************/
bool l2cu_is_ccb_active(tL2C_CCB* p_ccb) { return (p_ccb && p_ccb->in_use); }

/*******************************************************************************
 *
 * Function         le_result_to_l2c_conn
 *
 * Description      Connvert an LE result code to L2C connection code.
 *
 * Returns          The converted L2C connection code.
 *
 ******************************************************************************/
uint16_t le_result_to_l2c_conn(uint16_t result) {
  tL2CAP_LE_RESULT_CODE code = (tL2CAP_LE_RESULT_CODE)result;
  switch (code) {
    case L2CAP_LE_RESULT_CONN_OK:
    case L2CAP_LE_RESULT_NO_PSM:
    case L2CAP_LE_RESULT_NO_RESOURCES:
      return code;
    case L2CAP_LE_RESULT_INSUFFICIENT_AUTHENTICATION:
    case L2CAP_LE_RESULT_INSUFFICIENT_AUTHORIZATION:
    case L2CAP_LE_RESULT_INSUFFICIENT_ENCRYP_KEY_SIZE:
    case L2CAP_LE_RESULT_INSUFFICIENT_ENCRYP:
    case L2CAP_LE_RESULT_INVALID_SOURCE_CID:
    case L2CAP_LE_RESULT_SOURCE_CID_ALREADY_ALLOCATED:
    case L2CAP_LE_RESULT_UNACCEPTABLE_PARAMETERS:
    case L2CAP_LE_RESULT_INVALID_PARAMETERS:
      return L2CAP_CONN_LE_MASK | code;
    default:
      if (result < L2CAP_CONN_LE_MASK) {
        return L2CAP_CONN_LE_MASK | code;
      }
      return L2CAP_CONN_OTHER_ERROR;
  }
}

/*******************************************************************************
 *
 * Function         l2c_acl_flush
 *
 * Description      API functions call this function to flush data.
 *
 ******************************************************************************/
void l2c_acl_flush(uint16_t handle) { btm_acl_flush(handle); }<|MERGE_RESOLUTION|>--- conflicted
+++ resolved
@@ -24,12 +24,8 @@
 #define LOG_TAG "l2c_utils"
 
 #include <bluetooth/log.h>
-<<<<<<< HEAD
 
 #include <base/logging.h>
-#include <stdio.h>
-=======
->>>>>>> d6fbf670
 #include <string.h>
 
 #include "hal/snoop_logger.h"
@@ -134,11 +130,7 @@
   tL2C_LCB* p_lcb = l2cu_find_lcb_by_bd_addr(p_bd_addr, BT_TRANSPORT_BR_EDR);
 
   if (p_lcb) {
-<<<<<<< HEAD
-    log::verbose("BDA: {} is_bonding: {}", ADDRESS_TO_LOGGABLE_STR(p_bd_addr), is_bonding);
-=======
     log::verbose("BDA: {} is_bonding: {}", p_bd_addr, is_bonding);
->>>>>>> d6fbf670
     if (is_bonding) {
       p_lcb->SetBonding();
     } else {
@@ -858,12 +850,8 @@
 
   p_buf->len = len + 4;
 
-<<<<<<< HEAD
-  log::verbose("L2CAP - cfg_rej pkt hci_len={}, l2cap_len={}", len, (L2CAP_CMD_OVERHEAD + L2CAP_CONFIG_RSP_LEN + rej_len));
-=======
   log::verbose("L2CAP - cfg_rej pkt hci_len={}, l2cap_len={}", len,
                L2CAP_CMD_OVERHEAD + L2CAP_CONFIG_RSP_LEN + rej_len);
->>>>>>> d6fbf670
 
   l2c_link_check_send_pkts(p_ccb->p_lcb, 0, p_buf);
 }
@@ -2677,13 +2665,9 @@
   if (p_lcb->link_state == LST_DISCONNECTED) {
     alarm_cancel(p_lcb->l2c_lcb_timer);
   } else {
-<<<<<<< HEAD
-    log::warn("Unable to cancel link control block for link connection to device {}", ADDRESS_TO_LOGGABLE_CSTR(p_lcb->remote_bd_addr));
-=======
     log::warn(
         "Unable to cancel link control block for link connection to device {}",
         p_lcb->remote_bd_addr);
->>>>>>> d6fbf670
   }
 
   /* Set CID for the connection */
@@ -3050,11 +3034,7 @@
 
   for (int i = 0; i < p_lcb->pending_ecoc_conn_cnt; i++) {
     uint16_t cid = p_lcb->pending_ecoc_connection_cids[i];
-<<<<<<< HEAD
-    log::verbose("\n\t cid: {}", cid);
-=======
     log::verbose("cid: {}", cid);
->>>>>>> d6fbf670
     UINT16_TO_STREAM(p, cid);
   }
 
