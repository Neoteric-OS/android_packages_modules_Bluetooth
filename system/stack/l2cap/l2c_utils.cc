--- conflicted
+++ resolved
@@ -23,9 +23,8 @@
  ******************************************************************************/
 #define LOG_TAG "l2c_utils"
 
+#include <base/logging.h>
 #include <bluetooth/log.h>
-
-#include <base/logging.h>
 #include <string.h>
 
 #include "hal/snoop_logger.h"
@@ -534,7 +533,8 @@
   p = (uint8_t*)(p_buf + 1) + L2CAP_SEND_CMD_OFFSET + HCI_DATA_PREAMBLE_SIZE + L2CAP_PKT_OVERHEAD +
       L2CAP_CMD_OVERHEAD;
 
-  log::verbose("l2cu_send_reconfig_req number of cids: {} mtu:{} mps:{}", p_lcb->pending_ecoc_reconfig_cnt, p_cfg->mtu, p_cfg->mps);
+  log::verbose("l2cu_send_reconfig_req number of cids: {} mtu:{} mps:{}",
+               p_lcb->pending_ecoc_reconfig_cnt, p_cfg->mtu, p_cfg->mps);
 
   UINT16_TO_STREAM(p, p_cfg->mtu);
   UINT16_TO_STREAM(p, p_cfg->mps);
@@ -1157,16 +1157,13 @@
   }
 
   if ((!p_ccb->in_use) || (p_q == NULL)) {
-<<<<<<< HEAD
-    log::error("CID: 0x{:04x} ERROR in_use: {}  p_lcb: {}", p_ccb->local_cid, p_ccb->in_use, fmt::ptr(p_ccb->p_lcb));
-=======
     log::error("CID: 0x{:04x} ERROR in_use: {}  p_lcb: {}", p_ccb->local_cid, p_ccb->in_use,
                fmt::ptr(p_ccb->p_lcb));
->>>>>>> 15c04564
     return;
   }
 
-  log::verbose("l2cu_enqueue_ccb CID: 0x{:04x}  priority: {}", p_ccb->local_cid, p_ccb->ccb_priority);
+  log::verbose("l2cu_enqueue_ccb CID: 0x{:04x}  priority: {}", p_ccb->local_cid,
+               p_ccb->ccb_priority);
 
   /* If the queue is empty, we go at the front */
   if (!p_q->p_first_ccb) {
@@ -1244,15 +1241,11 @@
   }
 
   if ((!p_ccb->in_use) || (p_q == NULL) || (p_q->p_first_ccb == NULL)) {
-<<<<<<< HEAD
-    log::error("l2cu_dequeue_ccb  CID: 0x{:04x} ERROR in_use: {}  p_lcb: 0x{}  p_q: 0x{}  p_q->p_first_ccb: 0x{}", p_ccb->local_cid, p_ccb->in_use, fmt::ptr(p_ccb->p_lcb), fmt::ptr(p_q), fmt::ptr(p_q ? p_q->p_first_ccb : 0));
-=======
     log::error(
-            "l2cu_dequeue_ccb  CID: 0x{:04x} ERROR in_use: {}  p_lcb: 0x{}  p_q: "
-            "0x{}  p_q->p_first_ccb: 0x{}",
+            "l2cu_dequeue_ccb  CID: 0x{:04x} ERROR in_use: {}  p_lcb: 0x{}  p_q: 0x{}  "
+            "p_q->p_first_ccb: 0x{}",
             p_ccb->local_cid, p_ccb->in_use, fmt::ptr(p_ccb->p_lcb), fmt::ptr(p_q),
             fmt::ptr(p_q ? p_q->p_first_ccb : 0));
->>>>>>> 15c04564
     return;
   }
 
@@ -1533,7 +1526,8 @@
     } break;
 
     default:
-      log::debug("Will not start post bond timer with link state:{}", link_state_text(p_lcb->link_state));
+      log::debug("Will not start post bond timer with link state:{}",
+                 link_state_text(p_lcb->link_state));
       break;
   }
   return false;
@@ -1989,14 +1983,9 @@
       p_ccb->fcrb.max_held_acks = p_ccb->our_cfg.fcr.tx_win_sz / 3;
     }
 
-<<<<<<< HEAD
-    log::verbose("l2cu_process_peer_cfg_rsp(): peer tx_win_sz: {}, our tx_win_sz: {}, max_held_acks: {}", p_cfg->fcr.tx_win_sz, p_ccb->our_cfg.fcr.tx_win_sz, p_ccb->fcrb.max_held_acks);
-=======
     log::verbose(
-            "l2cu_process_peer_cfg_rsp(): peer tx_win_sz: {}, our tx_win_sz: {}, "
-            "max_held_acks: {}",
+            "l2cu_process_peer_cfg_rsp(): peer tx_win_sz: {}, our tx_win_sz: {}, max_held_acks: {}",
             p_cfg->fcr.tx_win_sz, p_ccb->our_cfg.fcr.tx_win_sz, p_ccb->fcrb.max_held_acks);
->>>>>>> 15c04564
   }
 }
 
@@ -2634,12 +2623,8 @@
   if (packet_size <=
       (L2CAP_PKT_OVERHEAD + L2CAP_FCR_OVERHEAD + L2CAP_SDU_LEN_OVERHEAD + L2CAP_FCS_LEN)) {
     /* something is very wrong */
-<<<<<<< HEAD
-    log::error("l2cu_adjust_out_mps bad packet size: {}  will use MPS: {}", packet_size, p_ccb->peer_cfg.fcr.mps);
-=======
     log::error("l2cu_adjust_out_mps bad packet size: {}  will use MPS: {}", packet_size,
                p_ccb->peer_cfg.fcr.mps);
->>>>>>> 15c04564
     p_ccb->tx_mps = p_ccb->peer_cfg.fcr.mps;
   } else {
     packet_size -=
@@ -2662,14 +2647,8 @@
       p_ccb->tx_mps = p_ccb->peer_cfg.fcr.mps;
     }
 
-<<<<<<< HEAD
-    log::verbose("l2cu_adjust_out_mps use {}   Based on peer_cfg.fcr.mps: {}  packet_size: {}", p_ccb->tx_mps, p_ccb->peer_cfg.fcr.mps, packet_size);
-=======
-    log::verbose(
-            "l2cu_adjust_out_mps use {}   Based on peer_cfg.fcr.mps: {}  "
-            "packet_size: {}",
-            p_ccb->tx_mps, p_ccb->peer_cfg.fcr.mps, packet_size);
->>>>>>> 15c04564
+    log::verbose("l2cu_adjust_out_mps use {}   Based on peer_cfg.fcr.mps: {}  packet_size: {}",
+                 p_ccb->tx_mps, p_ccb->peer_cfg.fcr.mps, packet_size);
   }
 }
 
@@ -2750,15 +2729,9 @@
   for (xx = 0; xx < L2CAP_NUM_FIXED_CHNLS; xx++) {
     if ((p_lcb->p_fixed_ccbs[xx] != NULL) &&
         (p_lcb->p_fixed_ccbs[xx]->fixed_chnl_idle_tout * 1000 > timeout_ms)) {
-<<<<<<< HEAD
-      if (p_lcb->p_fixed_ccbs[xx]->fixed_chnl_idle_tout ==
-          L2CAP_NO_IDLE_TIMEOUT) {
-        log::verbose("NO IDLE timeout set for fixed cid 0x{:04x}", p_lcb->p_fixed_ccbs[xx]->local_cid);
-=======
       if (p_lcb->p_fixed_ccbs[xx]->fixed_chnl_idle_tout == L2CAP_NO_IDLE_TIMEOUT) {
         log::verbose("NO IDLE timeout set for fixed cid 0x{:04x}",
                      p_lcb->p_fixed_ccbs[xx]->local_cid);
->>>>>>> 15c04564
         start_timeout = false;
       }
       timeout_ms = p_lcb->p_fixed_ccbs[xx]->fixed_chnl_idle_tout * 1000;
@@ -2770,7 +2743,8 @@
     return;
   }
 
-  log::verbose("l2cu_no_dynamic_ccbs() with_active_local_clients={}", p_lcb->with_active_local_clients);
+  log::verbose("l2cu_no_dynamic_ccbs() with_active_local_clients={}",
+               p_lcb->with_active_local_clients);
   // Inactive connections should not timeout, since the ATT channel might still
   // be in use even without a GATT client. We only timeout if either a dynamic
   // channel or a GATT client was used, since then we expect the client to
@@ -3018,14 +2992,10 @@
   mps = p_ccb->local_conn_cfg.mps;
   initial_credit = p_ccb->local_conn_cfg.credits;
 
-<<<<<<< HEAD
-  log::verbose("l2cu_send_peer_ble_credit_based_conn_req PSM:0x{:04x} local_cid:{} mtu:{} mps:{} initial_credit:{}", p_ccb->p_rcb->real_psm, p_ccb->local_cid, mtu, mps, initial_credit);
-=======
   log::verbose(
-          "l2cu_send_peer_ble_credit_based_conn_req PSM:0x{:04x} local_cid:{} "
-          "mtu:{} mps:{} initial_credit:{}",
+          "l2cu_send_peer_ble_credit_based_conn_req PSM:0x{:04x} local_cid:{} mtu:{} mps:{} "
+          "initial_credit:{}",
           p_ccb->p_rcb->real_psm, p_ccb->local_cid, mtu, mps, initial_credit);
->>>>>>> 15c04564
 
   UINT16_TO_STREAM(p, p_ccb->p_rcb->real_psm);
   UINT16_TO_STREAM(p, p_ccb->local_cid);
@@ -3081,12 +3051,8 @@
   mps = p_ccb->local_conn_cfg.mps;
   initial_credit = p_ccb->local_conn_cfg.credits;
 
-<<<<<<< HEAD
-  log::verbose("PSM:0x{:04x} mtu:{} mps:{} initial_credit:{}, cids_cnt {}", p_ccb->p_rcb->real_psm, mtu, mps, initial_credit, p_lcb->pending_ecoc_conn_cnt);
-=======
   log::verbose("PSM:0x{:04x} mtu:{} mps:{} initial_credit:{}, cids_cnt {}", p_ccb->p_rcb->real_psm,
                mtu, mps, initial_credit, p_lcb->pending_ecoc_conn_cnt);
->>>>>>> 15c04564
 
   UINT16_TO_STREAM(p, p_ccb->p_rcb->real_psm);
   UINT16_TO_STREAM(p, mtu);
@@ -3531,14 +3497,10 @@
   p_ccb->cong_sent = status;
 
   if (p_ccb->p_rcb && p_ccb->p_rcb->api.pL2CA_CongestionStatus_Cb) {
-<<<<<<< HEAD
-    log::verbose("L2CAP - Calling CongestionStatus_Cb ({}), CID: 0x{:04x} xmit_hold_q.count: {}  buff_quota: {}", status, p_ccb->local_cid, fixed_queue_length(p_ccb->xmit_hold_q), p_ccb->buff_quota);
-=======
     log::verbose(
-            "L2CAP - Calling CongestionStatus_Cb ({}), CID: 0x{:04x} "
-            "xmit_hold_q.count: {}  buff_quota: {}",
+            "L2CAP - Calling CongestionStatus_Cb ({}), CID: 0x{:04x} xmit_hold_q.count: {}  "
+            "buff_quota: {}",
             status, p_ccb->local_cid, fixed_queue_length(p_ccb->xmit_hold_q), p_ccb->buff_quota);
->>>>>>> 15c04564
 
     /* Prevent recursive calling */
     if (status == false) {
