--- conflicted
+++ resolved
@@ -262,8 +262,7 @@
   }
   tRFC_MCB* p_mcb = rfc_find_lcid_mcb(lcid);
 
-<<<<<<< HEAD
-  if (!p_mcb) {
+  if (p_mcb == nullptr) {
     for (auto& [cid, mcb] : rfc_lcid_mcb) {
       if (mcb != nullptr && mcb->pending_lcid == lcid) {
         log::warn("pending mcb found store data buffer for lcid 0x{:x}", lcid);
@@ -271,9 +270,6 @@
         return;
       }
     }
-=======
-  if (p_mcb == nullptr) {
->>>>>>> f3d3aaea
     log::warn("Cannot find RFCOMM multiplexer for lcid 0x{:x}", lcid);
     osi_free(p_buf);
     return;
