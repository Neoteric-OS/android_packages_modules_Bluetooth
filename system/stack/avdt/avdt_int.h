/******************************************************************************
 *
 *  Copyright 2002-2012 Broadcom Corporation
 *
 *  Licensed under the Apache License, Version 2.0 (the "License");
 *  you may not use this file except in compliance with the License.
 *  You may obtain a copy of the License at:
 *
 *  http://www.apache.org/licenses/LICENSE-2.0
 *
 *  Unless required by applicable law or agreed to in writing, software
 *  distributed under the License is distributed on an "AS IS" BASIS,
 *  WITHOUT WARRANTIES OR CONDITIONS OF ANY KIND, either express or implied.
 *  See the License for the specific language governing permissions and
 *  limitations under the License.
 *
 ******************************************************************************/

/******************************************************************************
 *
 *  This file contains interfaces which are internal to AVDTP.
 *
 ******************************************************************************/
#ifndef AVDT_INT_H
#define AVDT_INT_H

#include <bluetooth/log.h>

#include <cstdint>
#include <string>
#include <unordered_map>

#include "avdt_api.h"
#include "avdt_defs.h"
#include "avdtc_api.h"
#include "include/macros.h"
#include "internal_include/bt_target.h"
#include "osi/include/alarm.h"
#include "osi/include/fixed_queue.h"
#include "stack/include/bt_hdr.h"
#include "stack/include/l2cap_interface.h"
#include "types/raw_address.h"

/*****************************************************************************
 * constants
 ****************************************************************************/

/* channel types */
enum tTRANSPORT_CHANNEL_TYPE : uint8_t {
  AVDT_CHAN_SIG,    /* signaling channel */
  AVDT_CHAN_MEDIA,  /* media channel */
  AVDT_CHAN_REPORT, /* reporting channel */
  AVDT_CHAN_NUM_TYPES
};

/* protocol service capabilities of this AVDTP implementation */
#define AVDT_PSC (AVDT_PSC_TRANS | AVDT_PSC_REPORT | AVDT_PSC_DELAY_RPT)
#define AVDT_LEG_PSC (AVDT_PSC_TRANS | AVDT_PSC_REPORT)

/* initiator/acceptor signaling roles */
#define AVDT_CLOSE_ACP 0
#define AVDT_CLOSE_INT 1
#define AVDT_OPEN_ACP 2
#define AVDT_OPEN_INT 3
#define AVDT_CONF_ACP 4
#define AVDT_CONF_INT 5
#define AVDT_DELAY_RPT_OPEN_INT 6

/* states for avdt_scb_verify */
#define AVDT_VERIFY_OPEN 0
#define AVDT_VERIFY_STREAMING 1
#define AVDT_VERIFY_SUSPEND 2
#define AVDT_VERIFY_START 3

/* to distinguish CCB events from SCB events */
#define AVDT_CCB_MKR 0x80

/* offset where AVDTP signaling message content starts;
 * use the size of a start header since it's the largest possible
 * layout of signaling message in a buffer is:
 *
 * |  BT_HDR  | SCB handles | L2CAP + HCI header | AVDTP header | data ... |
 *
 * Note that we "hide" the scb handles at the top of the message buffer.
 */
#define AVDT_MSG_OFFSET (L2CAP_MIN_OFFSET + AVDT_NUM_SEPS + AVDT_LEN_TYPE_START)

/* scb transport channel connect timeout value (in milliseconds) */
#define AVDT_SCB_TC_CONN_TIMEOUT_MS (10 * 1000)

/* scb transport channel disconnect timeout value (in milliseconds) */
#define AVDT_SCB_TC_DISC_TIMEOUT_MS (10 * 1000)

<<<<<<< HEAD
/*Delay report timer for remote response*/
#define AVDT_DELAY_REPORT_TIMEOUT_MS (2 * 1000)
=======
/* timer to monitor initial AVDT delay report as INT */
#define AVDT_INIT_DELAY_REPORT_TIMEOUT_MS (2 * 1000)
>>>>>>> 2bb2960b

/* maximum number of command retransmissions */
#ifndef AVDT_RET_MAX
#define AVDT_RET_MAX 1
#endif

/* ccb state machine states */
enum { AVDT_CCB_IDLE_ST, AVDT_CCB_OPENING_ST, AVDT_CCB_OPEN_ST, AVDT_CCB_CLOSING_ST };

/* state machine action enumeration list */
enum : uint8_t {
  AVDT_CCB_CHAN_OPEN,
  AVDT_CCB_CHAN_CLOSE,
  AVDT_CCB_CHK_CLOSE,
  AVDT_CCB_HDL_DISCOVER_CMD,
  AVDT_CCB_HDL_DISCOVER_RSP,
  AVDT_CCB_HDL_GETCAP_CMD,
  AVDT_CCB_HDL_GETCAP_RSP,
  AVDT_CCB_HDL_START_CMD,
  AVDT_CCB_HDL_START_RSP,
  AVDT_CCB_HDL_SUSPEND_CMD,
  AVDT_CCB_HDL_SUSPEND_RSP,
  AVDT_CCB_SND_DISCOVER_CMD,
  AVDT_CCB_SND_DISCOVER_RSP,
  AVDT_CCB_SND_GETCAP_CMD,
  AVDT_CCB_SND_GETCAP_RSP,
  AVDT_CCB_SND_START_CMD,
  AVDT_CCB_SND_START_RSP,
  AVDT_CCB_SND_SUSPEND_CMD,
  AVDT_CCB_SND_SUSPEND_RSP,
  AVDT_CCB_CLEAR_CMDS,
  AVDT_CCB_CMD_FAIL,
  AVDT_CCB_FREE_CMD,
  AVDT_CCB_CONG_STATE,
  AVDT_CCB_RET_CMD,
  AVDT_CCB_SND_CMD,
  AVDT_CCB_SND_MSG,
  AVDT_CCB_SET_RECONN,
  AVDT_CCB_CLR_RECONN,
  AVDT_CCB_CHK_RECONN,
  AVDT_CCB_CHK_TIMER,
  AVDT_CCB_SET_CONN,
  AVDT_CCB_SET_DISCONN,
  AVDT_CCB_DO_DISCONN,
  AVDT_CCB_LL_CLOSED,
  AVDT_CCB_LL_OPENED,
  AVDT_CCB_DEALLOC,
  AVDT_CCB_NUM_ACTIONS
};

#define AVDT_CCB_IGNORE AVDT_CCB_NUM_ACTIONS

/* ccb state machine events */
enum {
  AVDT_CCB_API_DISCOVER_REQ_EVT,
  AVDT_CCB_API_GETCAP_REQ_EVT,
  AVDT_CCB_API_START_REQ_EVT,
  AVDT_CCB_API_SUSPEND_REQ_EVT,
  AVDT_CCB_API_DISCOVER_RSP_EVT,
  AVDT_CCB_API_GETCAP_RSP_EVT,
  AVDT_CCB_API_START_RSP_EVT,
  AVDT_CCB_API_SUSPEND_RSP_EVT,
  AVDT_CCB_API_CONNECT_REQ_EVT,
  AVDT_CCB_API_DISCONNECT_REQ_EVT,
  AVDT_CCB_MSG_DISCOVER_CMD_EVT,
  AVDT_CCB_MSG_GETCAP_CMD_EVT,
  AVDT_CCB_MSG_START_CMD_EVT,
  AVDT_CCB_MSG_SUSPEND_CMD_EVT,
  AVDT_CCB_MSG_DISCOVER_RSP_EVT,
  AVDT_CCB_MSG_GETCAP_RSP_EVT,
  AVDT_CCB_MSG_START_RSP_EVT,
  AVDT_CCB_MSG_SUSPEND_RSP_EVT,
  AVDT_CCB_RCVRSP_EVT,
  AVDT_CCB_SENDMSG_EVT,
  AVDT_CCB_RET_TOUT_EVT,
  AVDT_CCB_RSP_TOUT_EVT,
  AVDT_CCB_IDLE_TOUT_EVT,
  AVDT_CCB_UL_OPEN_EVT,
  AVDT_CCB_UL_CLOSE_EVT,
  AVDT_CCB_LL_OPEN_EVT,
  AVDT_CCB_LL_CLOSE_EVT,
  AVDT_CCB_LL_CONG_EVT
};

/* scb state machine states; these state values are private to this module so
 * the scb state cannot be read or set by actions functions
 */
enum {
  AVDT_SCB_IDLE_ST,
  AVDT_SCB_CONF_ST,
  AVDT_SCB_OPENING_ST,
  AVDT_SCB_OPEN_ST,
  AVDT_SCB_STREAM_ST,
  AVDT_SCB_CLOSING_ST
};

/* state machine action enumeration list */
enum {
  AVDT_SCB_HDL_ABORT_CMD,
  AVDT_SCB_HDL_ABORT_RSP,
  AVDT_SCB_HDL_CLOSE_CMD,
  AVDT_SCB_HDL_CLOSE_RSP,
  AVDT_SCB_HDL_GETCONFIG_CMD,
  AVDT_SCB_HDL_GETCONFIG_RSP,
  AVDT_SCB_HDL_OPEN_CMD,
  AVDT_SCB_HDL_OPEN_REJ,
  AVDT_SCB_HDL_OPEN_RSP,
  AVDT_SCB_HDL_PKT,
  AVDT_SCB_DROP_PKT,
  AVDT_SCB_HDL_RECONFIG_CMD,
  AVDT_SCB_HDL_RECONFIG_RSP,
  AVDT_SCB_HDL_SECURITY_CMD,
  AVDT_SCB_HDL_SECURITY_RSP,
  AVDT_SCB_HDL_SETCONFIG_CMD,
  AVDT_SCB_HDL_SETCONFIG_REJ,
  AVDT_SCB_HDL_SETCONFIG_RSP,
  AVDT_SCB_HDL_START_CMD,
  AVDT_SCB_HDL_START_RSP,
  AVDT_SCB_HDL_SUSPEND_CMD,
  AVDT_SCB_HDL_SUSPEND_RSP,
  AVDT_SCB_HDL_TC_CLOSE,
  AVDT_SCB_HDL_TC_CLOSE_STO,
  AVDT_SCB_HDL_TC_OPEN,
  AVDT_SCB_HDL_TC_OPEN_STO,
  AVDT_SCB_SND_DELAY_RPT_REQ,
  AVDT_SCB_HDL_DELAY_RPT_CMD,
  AVDT_SCB_HDL_DELAY_RPT_RSP,
  AVDT_SCB_HDL_WRITE_REQ,
  AVDT_SCB_SND_ABORT_REQ,
  AVDT_SCB_SND_ABORT_RSP,
  AVDT_SCB_SND_CLOSE_REQ,
  AVDT_SCB_SND_STREAM_CLOSE,
  AVDT_SCB_SND_CLOSE_RSP,
  AVDT_SCB_SND_GETCONFIG_REQ,
  AVDT_SCB_SND_GETCONFIG_RSP,
  AVDT_SCB_SND_OPEN_REQ,
  AVDT_SCB_SND_OPEN_RSP,
  AVDT_SCB_SND_RECONFIG_REQ,
  AVDT_SCB_SND_RECONFIG_RSP,
  AVDT_SCB_SND_SECURITY_REQ,
  AVDT_SCB_SND_SECURITY_RSP,
  AVDT_SCB_SND_SETCONFIG_REQ,
  AVDT_SCB_SND_SETCONFIG_REJ,
  AVDT_SCB_SND_SETCONFIG_RSP,
  AVDT_SCB_SND_SNK_DELAY_RPT_REQ,
  AVDT_SCB_SND_TC_CLOSE,
  AVDT_SCB_CB_ERR,
  AVDT_SCB_CONG_STATE,
  AVDT_SCB_REJ_STATE,
  AVDT_SCB_REJ_IN_USE,
  AVDT_SCB_REJ_NOT_IN_USE,
  AVDT_SCB_SET_REMOVE,
  AVDT_SCB_FREE_PKT,
  AVDT_SCB_CLR_PKT,
  AVDT_SCB_CHK_SND_PKT,
  AVDT_SCB_TC_TIMER,
  AVDT_SCB_CLR_VARS,
  AVDT_SCB_DEALLOC,
  AVDT_SCB_NUM_ACTIONS
};

#define AVDT_SCB_IGNORE AVDT_SCB_NUM_ACTIONS

/* scb state machine events */
enum {
  AVDT_SCB_API_REMOVE_EVT,
  AVDT_SCB_API_WRITE_REQ_EVT,
  AVDT_SCB_API_GETCONFIG_REQ_EVT,
  AVDT_SCB_API_DELAY_RPT_REQ_EVT,
  AVDT_SCB_API_SETCONFIG_REQ_EVT,
  AVDT_SCB_API_OPEN_REQ_EVT,
  AVDT_SCB_API_CLOSE_REQ_EVT,
  AVDT_SCB_API_RECONFIG_REQ_EVT,
  AVDT_SCB_API_SECURITY_REQ_EVT,
  AVDT_SCB_API_ABORT_REQ_EVT,
  AVDT_SCB_API_GETCONFIG_RSP_EVT,
  AVDT_SCB_API_SETCONFIG_RSP_EVT,
  AVDT_SCB_API_SETCONFIG_REJ_EVT,
  AVDT_SCB_API_OPEN_RSP_EVT,
  AVDT_SCB_API_CLOSE_RSP_EVT,
  AVDT_SCB_API_RECONFIG_RSP_EVT,
  AVDT_SCB_API_SECURITY_RSP_EVT,
  AVDT_SCB_API_ABORT_RSP_EVT,
  AVDT_SCB_MSG_SETCONFIG_CMD_EVT,
  AVDT_SCB_MSG_GETCONFIG_CMD_EVT,
  AVDT_SCB_MSG_OPEN_CMD_EVT,
  AVDT_SCB_MSG_START_CMD_EVT,
  AVDT_SCB_MSG_SUSPEND_CMD_EVT,
  AVDT_SCB_MSG_CLOSE_CMD_EVT,
  AVDT_SCB_MSG_ABORT_CMD_EVT,
  AVDT_SCB_MSG_RECONFIG_CMD_EVT,
  AVDT_SCB_MSG_SECURITY_CMD_EVT,
  AVDT_SCB_MSG_DELAY_RPT_CMD_EVT,
  AVDT_SCB_MSG_DELAY_RPT_RSP_EVT,
  AVDT_SCB_MSG_SETCONFIG_RSP_EVT,
  AVDT_SCB_MSG_GETCONFIG_RSP_EVT,
  AVDT_SCB_MSG_OPEN_RSP_EVT,
  AVDT_SCB_MSG_START_RSP_EVT,
  AVDT_SCB_MSG_SUSPEND_RSP_EVT,
  AVDT_SCB_MSG_CLOSE_RSP_EVT,
  AVDT_SCB_MSG_ABORT_RSP_EVT,
  AVDT_SCB_MSG_RECONFIG_RSP_EVT,
  AVDT_SCB_MSG_SECURITY_RSP_EVT,
  AVDT_SCB_MSG_SETCONFIG_REJ_EVT,
  AVDT_SCB_MSG_OPEN_REJ_EVT,
  AVDT_SCB_MSG_START_REJ_EVT,
  AVDT_SCB_MSG_SUSPEND_REJ_EVT,
  AVDT_SCB_TC_TOUT_EVT,
  AVDT_SCB_TC_OPEN_EVT,
  AVDT_SCB_TC_CLOSE_EVT,
  AVDT_SCB_TC_CONG_EVT,
  AVDT_SCB_TC_DATA_EVT,
  AVDT_SCB_CC_CLOSE_EVT
};

/* Adaptation layer number of stream routing table entries */
/* 2 channels(1 media, 1 report) for each SEP and one for signalling */
#define AVDT_NUM_RT_TBL (AVDT_NUM_SEPS * AVDT_CHAN_NUM_TYPES + 1)

/* "states" used in transport channel table */
enum tTRANSPORT_CHANNEL_STATE : uint8_t {
  AVDT_AD_ST_UNUSED = 0, /* Unused - unallocated */
  AVDT_AD_ST_IDLE = 1,   /* No connection */
  AVDT_AD_ST_ACP = 2,    /* Waiting to accept a connection */
  AVDT_AD_ST_CONN = 4,   /* Waiting for connection confirm */
  AVDT_AD_ST_CFG = 5,    /* Waiting for configuration complete */
  AVDT_AD_ST_OPEN = 6,   /* Channel opened */
};

inline std::string tc_state_text(uint8_t state) {
  tTRANSPORT_CHANNEL_STATE state_ = static_cast<tTRANSPORT_CHANNEL_STATE>(state);
  switch (state_) {
    CASE_RETURN_TEXT(AVDT_AD_ST_UNUSED);
    CASE_RETURN_TEXT(AVDT_AD_ST_IDLE);
    CASE_RETURN_TEXT(AVDT_AD_ST_ACP);
    CASE_RETURN_TEXT(AVDT_AD_ST_CONN);
    CASE_RETURN_TEXT(AVDT_AD_ST_CFG);
    CASE_RETURN_TEXT(AVDT_AD_ST_OPEN);
    default:
      RETURN_UNKNOWN_TYPE_STRING(tTRANSPORT_CHANNEL_STATE, state_);
  }
}

inline std::string tc_type_text(uint8_t type) {
  tTRANSPORT_CHANNEL_TYPE type_ = static_cast<tTRANSPORT_CHANNEL_TYPE>(type);
  switch (type_) {
    CASE_RETURN_TEXT(AVDT_CHAN_SIG);
    CASE_RETURN_TEXT(AVDT_CHAN_MEDIA);
    CASE_RETURN_TEXT(AVDT_CHAN_REPORT);
    default:
      RETURN_UNKNOWN_TYPE_STRING(tTRANSPORT_CHANNEL_TYPE, type_);
  }
}

namespace std {
template <>
struct formatter<tTRANSPORT_CHANNEL_STATE> : enum_formatter<tTRANSPORT_CHANNEL_STATE> {};
template <>
struct formatter<tTRANSPORT_CHANNEL_TYPE> : enum_formatter<tTRANSPORT_CHANNEL_TYPE> {};
}  // namespace std

/*****************************************************************************
 * data types
 ****************************************************************************/

/* msg union of all message parameter types */
typedef union {
  tAVDT_EVT_HDR hdr;
  tAVDT_EVT_HDR single;
  tAVDT_SETCONFIG config_cmd;
  tAVDT_CONFIG reconfig_cmd;
  tAVDT_MULTI multi;
  tAVDT_SECURITY security_cmd;
  tAVDT_DISCOVER discover_rsp;
  tAVDT_CONFIG svccap;
  tAVDT_SECURITY security_rsp;
  tAVDT_DELAY_RPT delay_rpt_cmd;
} tAVDT_MSG;

/* data type for AVDT_CCB_API_DISCOVER_REQ_EVT */
typedef struct {
  tAVDT_CTRL_CBACK* p_cback;
  tAVDT_SEP_INFO* p_sep_info;
  uint8_t num_seps;
} tAVDT_CCB_API_DISCOVER;

/* data type for AVDT_CCB_API_GETCAP_REQ_EVT */
typedef struct {
  tAVDT_EVT_HDR single;
  tAVDT_CTRL_CBACK* p_cback;
  AvdtpSepConfig* p_cfg;
} tAVDT_CCB_API_GETCAP;

/* data type for AVDT_CCB_API_CONNECT_REQ_EVT */
typedef struct {
  tAVDT_CTRL_CBACK* p_cback;
} tAVDT_CCB_API_CONNECT;

/* data type for AVDT_CCB_API_DISCONNECT_REQ_EVT */
typedef struct {
  tAVDT_CTRL_CBACK* p_cback;
} tAVDT_CCB_API_DISCONNECT;

/* union associated with ccb state machine events */
typedef union {
  tAVDT_CCB_API_DISCOVER discover;
  tAVDT_CCB_API_GETCAP getcap;
  tAVDT_CCB_API_CONNECT connect;
  tAVDT_CCB_API_DISCONNECT disconnect;
  tAVDT_MSG msg;
  bool llcong;
  uint8_t err_code;
} tAVDT_CCB_EVT;

/* type for AVDT_SCB_API_WRITE_REQ_EVT */
typedef struct {
  BT_HDR* p_buf;
  uint32_t time_stamp;
  uint8_t m_pt;
  tAVDT_DATA_OPT_MASK opt;
} tAVDT_SCB_APIWRITE;

/* type for AVDT_SCB_TC_CLOSE_EVT */
typedef struct {
  uint8_t old_tc_state; /* channel state before closed */
  uint8_t tcid;         /* TCID  */
  uint8_t type;         /* channel type */
} tAVDT_SCB_TC_CLOSE;

/* type for scb event data */
typedef union {
  tAVDT_MSG msg;
  tAVDT_SCB_APIWRITE apiwrite;
  tAVDT_DELAY_RPT apidelay;
  tAVDT_OPEN open;
  tAVDT_SCB_TC_CLOSE close;
  bool llcong;
  BT_HDR* p_pkt;
} tAVDT_SCB_EVT;

class AvdtpCcb;

/**
 * AVDTP Stream Control Block.
 */
class AvdtpScb {
public:
  AvdtpScb()
      : transport_channel_timer(nullptr),
        delay_report_timer(nullptr),
        p_pkt(nullptr),
        p_ccb(nullptr),
        media_seq(0),
        allocated(false),
        in_use(false),
        role(0),
        remove(false),
        state(0),
        peer_seid(0),
        curr_evt(0),
        cong(false),
        close_code(0),
        curr_stream(false),
        scb_handle_(0) {}

  /**
   * Allocate the entry for usage.
   * Previous state will be reset and initialized.
   *
   * @param p_avdtp_ccb the AvdtCcb entry to use
   * @param avdtp_stream_config the stream config to use
   */
  void Allocate(AvdtpCcb* p_avdtp_ccb, const AvdtpStreamConfig& avdtp_stream_config);

  /**
   * Recycle the entry by resetting it, mark it as allocated and keeping
   * the following state:
   *  - stream_config
   *  - p_ccb
   */
  void Recycle() {
    AvdtpStreamConfig stream_config_saved = stream_config;
    AvdtpCcb* p_ccb_saved = p_ccb;
    Allocate(p_ccb_saved, stream_config_saved);
  }

  /**
   * Reset all the state.
   *
   * @param scb_handle the AVDTP SCB handle to use
   */
  void Reset(uint8_t scb_handle) {
    stream_config.Reset();
    curr_cfg.Reset();
    req_cfg.Reset();

    alarm_free(transport_channel_timer);
    transport_channel_timer = nullptr;

    alarm_free(init_delay_report_timer);
    init_delay_report_timer = nullptr;

    p_pkt = nullptr;
    p_ccb = nullptr;
    media_seq = 0;
    allocated = false;
    in_use = false;
    role = 0;
    remove = false;
    state = 0;
    peer_seid = 0;
    curr_evt = 0;
    cong = false;
    close_code = 0;
    curr_stream = false;
    scb_handle_ = scb_handle;
  }

  /**
   * Get the AVDTP SCB handle for this entry.
   */
  uint8_t ScbHandle() const { return scb_handle_; }

  AvdtpStreamConfig stream_config;   // Stream configuration
  AvdtpSepConfig curr_cfg;           // Current configuration
  AvdtpSepConfig req_cfg;            // Requested configuration
  alarm_t* transport_channel_timer;  // Transport channel connect timer
<<<<<<< HEAD
  alarm_t* delay_report_timer;       // Delay report timer before Open
=======
  alarm_t* init_delay_report_timer;  // Timer to monitor initial AVDT delay report as INT
>>>>>>> 2bb2960b
  BT_HDR* p_pkt;                     // Packet waiting to be sent
  AvdtpCcb* p_ccb;                   // CCB associated with this SCB
  uint16_t media_seq;                // Media packet sequence number
  bool allocated;                    // True if the SCB is allocated
  bool in_use;                       // True if used by peer
  uint8_t role;                      // Initiator/acceptor role in current procedure
  bool remove;                       // True if the SCB is marked for removal
  uint8_t state;                     // State machine state
  uint8_t peer_seid;                 // SEID of peer stream
  uint8_t curr_evt;                  // current event; set only by the state machine
  bool cong;                         // True if the media transport channel is congested
  uint8_t close_code;                // Error code received in close response
  bool curr_stream;                  // True if the SCB is the current stream, False otherwise

private:
  uint8_t scb_handle_;  // Unique handle for this AvdtpScb entry
};

/**
 * AVDTP Channel Control Block.
 */
class AvdtpCcb {
public:
  AvdtpCcb()
      : peer_addr(RawAddress::kEmpty),
        scb{},
        idle_ccb_timer(nullptr),
        ret_ccb_timer(nullptr),
        rsp_ccb_timer(nullptr),
        cmd_q(nullptr),
        rsp_q(nullptr),
        proc_cback(nullptr),
        p_conn_cback(nullptr),
        p_proc_data(nullptr),
        p_curr_cmd(nullptr),
        p_curr_msg(nullptr),
        p_rx_msg(nullptr),
        allocated(false),
        state(0),
        ll_opened(false),
        proc_busy(false),
        proc_param(0),
        cong(false),
        label(0),
        reconn(false),
        ret_count(0),
        bta_av_scb_index_(0) {}

  /**
   * Allocate the entry for usage.
   *
   * NOTE: The corresponding AvdtpScb entries are allocated independently.
   * @param peer_address the peer address
   */
  void Allocate(const RawAddress& peer_address);

  /**
   * Reset all the state.
   *
   * @param bta_av_scb_index the BTA AV SCB index to use
   */
  void Reset(uint8_t bta_av_scb_index) {
    bta_av_scb_index_ = bta_av_scb_index;
    ResetCcb();
    for (size_t i = 0; i < AVDT_NUM_SEPS; i++) {
      scb[i].Reset(0);
    }
  }

  /**
   * Reset only the Channel Control Block state without the Stream
   * Control Block entries. The bta_av_scb_index_ is also preserved.
   */
  void ResetCcb() {
    peer_addr = RawAddress::kEmpty;

    alarm_free(idle_ccb_timer);
    idle_ccb_timer = nullptr;

    alarm_free(ret_ccb_timer);
    ret_ccb_timer = nullptr;

    alarm_free(rsp_ccb_timer);
    rsp_ccb_timer = nullptr;

    fixed_queue_free(cmd_q, nullptr);
    cmd_q = nullptr;

    fixed_queue_free(rsp_q, nullptr);
    rsp_q = nullptr;

    proc_cback = nullptr;
    p_conn_cback = nullptr;
    p_proc_data = nullptr;
    p_curr_cmd = nullptr;
    p_curr_msg = nullptr;
    p_rx_msg = nullptr;
    allocated = false;
    state = 0;
    ll_opened = false;
    proc_busy = false;
    proc_param = 0;
    cong = false;
    label = 0;
    reconn = false;
    ret_count = 0;
  }

  /**
   * Get the corresponding BTA AV stream control block index for this entry.
   */
  uint8_t BtaAvScbIndex() const { return bta_av_scb_index_; }

  RawAddress peer_addr;         // Bluetooth address of peer
  AvdtpScb scb[AVDT_NUM_SEPS];  // The AVDTP stream control blocks

  /*
   * NOTE: idle_ccb_timer, ret_ccb_timer and rsp_ccb_timer are mutually
   * exclusive - no more than one timer should be running at the same time.
   */
  alarm_t* idle_ccb_timer;         // Idle CCB timer entry
  alarm_t* ret_ccb_timer;          // Ret CCB timer entry
  alarm_t* rsp_ccb_timer;          // Rsp CCB timer entry
  fixed_queue_t* cmd_q;            // Queue for outgoing command messages
  fixed_queue_t* rsp_q;            // Queue for outgoing response and reject messages
  tAVDT_CTRL_CBACK* proc_cback;    // Procedure callback function
  tAVDT_CTRL_CBACK* p_conn_cback;  // Connection/disconnection callback function
  void* p_proc_data;               // Pointer to data storage for procedure
  BT_HDR* p_curr_cmd;              // Current command being sent awaiting response
  BT_HDR* p_curr_msg;              // Current message being sent
  BT_HDR* p_rx_msg;                // Current message being received
  bool allocated;                  // Whether ccb is allocated
  uint8_t state;                   // The CCB state machine state
  bool ll_opened;                  // True if LL is opened
  bool proc_busy;                  // True when a discover or get capabilities procedure in
                                   // progress
  uint8_t proc_param;              // Procedure parameter; either SEID for get capabilities
                                   // or number of SEPS for discover
  bool cong;                       // True if the signaling channel is congested
  uint8_t label;                   // Message header "label" (sequence number)
  bool reconn;                     // If true, reinitiate connection after transitioning from
                                   // CLOSING to IDLE state
  uint8_t ret_count;               // Command retransmission count

private:
  // The corresponding BTA AV stream control block index for this entry
  uint8_t bta_av_scb_index_;
};

/**
 * AVDTP transport channel entry.
 * Used in the transport channel table in the adaptation layer.
 */
class AvdtpTransportChannel {
public:
  AvdtpTransportChannel()
      : peer_mtu(0),
        my_mtu(0),
        lcid(0),
        tcid(0),
        ccb_idx(0),
        state(0),
        role(tAVDT_ROLE::AVDT_UNKNOWN) {}

  void Reset() {
    peer_mtu = 0;
    my_mtu = 0;
    lcid = 0;
    tcid = 0;
    ccb_idx = 0;
    state = 0;
    role = tAVDT_ROLE::AVDT_UNKNOWN;
  }

  uint16_t peer_mtu;  // L2CAP MTU of the peer device
  uint16_t my_mtu;    // Our MTU for this channel
  uint16_t lcid;
  uint8_t tcid;       // Transport channel ID
  uint8_t ccb_idx;    // Channel control block for with this transport channel
  uint8_t state;      // Transport channel state
  tAVDT_ROLE role;    // Role for the establishment of the AVDTP signaling channel
};

/**
 * AVDTP stream routing entry.
 * Used in the routing table in the Adaptation layer.
 */
class AvdtpRoutingEntry {
public:
  AvdtpRoutingEntry() : lcid(0), scb_hdl(0) {}

  void Reset() {
    lcid = 0;
    scb_hdl = 0;
  }

  uint16_t lcid;    // L2CAP LCID of the associated transport channel
  uint8_t scb_hdl;  // Stream control block for this transport channel
};

/**
 * AVDTP Adaptation layer control block.
 */
class AvdtpAdaptationLayer {
public:
  AvdtpAdaptationLayer() {}

  void Reset() {
    for (size_t i = 0; i < AVDT_NUM_LINKS; i++) {
      for (size_t j = 0; j < AVDT_NUM_RT_TBL; j++) {
        rt_tbl[i][j].Reset();
      }
    }
    for (size_t i = 0; i < AVDT_NUM_TC_TBL; i++) {
      tc_tbl[i].Reset();
    }
    lcid_tbl.clear();
  }

  /**
   * Lookup AvdtpScb entry for a transport channel.
   *
   * @param tc the transport channel
   * @return the corresponding AvdtpScb entry or null of the transport
   * channel is invalid.
   */
  AvdtpScb* LookupAvdtpScb(const AvdtpTransportChannel& tc);

  AvdtpRoutingEntry rt_tbl[AVDT_NUM_LINKS][AVDT_NUM_RT_TBL];
  AvdtpTransportChannel tc_tbl[AVDT_NUM_TC_TBL];

  std::unordered_map<uint16_t, uint8_t> lcid_tbl;  // Map LCID to tc_tbl index
};

/**
 * Types for action functions.
 */
typedef void (*tAVDT_CCB_ACTION)(AvdtpCcb* p_ccb, tAVDT_CCB_EVT* p_data);
typedef void (*tAVDT_SCB_ACTION)(AvdtpScb* p_scb, tAVDT_SCB_EVT* p_data);

/**
 * Control block for AVDTP.
 */
class AvdtpCb {
public:
  AvdtpCb()
      : p_conf_cback(nullptr), p_ccb_act(nullptr), p_scb_act(nullptr), p_conn_cback(nullptr) {}

  void Reset() {
    rcb.Reset();
    for (size_t i = 0; i < AVDT_NUM_LINKS; i++) {
      ccb[i].Reset(i);
    }
    ad.Reset();
    p_conf_cback = nullptr;
    p_ccb_act = nullptr;
    p_scb_act = nullptr;
    p_conn_cback = nullptr;
  }

  AvdtpRcb rcb;                       // Registration control block
  AvdtpCcb ccb[AVDT_NUM_LINKS];       // Channel control blocks
  AvdtpAdaptationLayer ad;            // Adaptation layer control block
  tAVDTC_CTRL_CBACK* p_conf_cback;    // Conformance callback function
  const tAVDT_CCB_ACTION* p_ccb_act;  // Pointer to CCB action functions
  const tAVDT_SCB_ACTION* p_scb_act;  // Pointer to SCB action functions
  tAVDT_CTRL_CBACK* p_conn_cback;     // Connection callback function

  /**
   * Compute the SCB handle for a given AvdtpScb entry.
   *
   * @param p_scb the entry to use
   * @return the computed SCB handle or 0 if the entry is invalid.
   */
  uint8_t ComputeScbHandle(const AvdtpScb* p_scb) const {
    uint8_t scb_handle = 0;

    // Find the entry and in the process compute the unique index
    // TODO: This mechanism is sub-efficient and should be refactored.
    for (size_t i = 0; i < AVDT_NUM_LINKS; i++) {
      for (size_t j = 0; j < AVDT_NUM_SEPS; j++) {
        scb_handle++;
        if (&ccb[i].scb[j] == p_scb) {
          return scb_handle;
        }
      }
    }
    return 0;  // Not found
  }
};

/*****************************************************************************
 * function declarations
 ****************************************************************************/

/* CCB function declarations */
void avdt_ccb_init(void);
void avdt_ccb_event(AvdtpCcb* p_ccb, uint8_t event, tAVDT_CCB_EVT* p_data);
AvdtpCcb* avdt_ccb_by_bd(const RawAddress& bd_addr);
AvdtpCcb* avdt_ccb_alloc(const RawAddress& bd_addr);
AvdtpCcb* avdt_ccb_alloc_by_channel_index(const RawAddress& bd_addr, uint8_t channel_index);
void avdt_ccb_dealloc(AvdtpCcb* p_ccb, tAVDT_CCB_EVT* p_data);
uint8_t avdt_ccb_to_idx(AvdtpCcb* p_ccb);
AvdtpCcb* avdt_ccb_by_idx(uint8_t idx);

/* CCB action functions */
void avdt_ccb_chan_open(AvdtpCcb* p_ccb, tAVDT_CCB_EVT* p_data);
void avdt_ccb_chan_close(AvdtpCcb* p_ccb, tAVDT_CCB_EVT* p_data);
void avdt_ccb_chk_close(AvdtpCcb* p_ccb, tAVDT_CCB_EVT* p_data);
void avdt_ccb_hdl_discover_cmd(AvdtpCcb* p_ccb, tAVDT_CCB_EVT* p_data);
void avdt_ccb_hdl_discover_rsp(AvdtpCcb* p_ccb, tAVDT_CCB_EVT* p_data);
void avdt_ccb_hdl_getcap_cmd(AvdtpCcb* p_ccb, tAVDT_CCB_EVT* p_data);
void avdt_ccb_hdl_getcap_rsp(AvdtpCcb* p_ccb, tAVDT_CCB_EVT* p_data);
void avdt_ccb_hdl_start_cmd(AvdtpCcb* p_ccb, tAVDT_CCB_EVT* p_data);
void avdt_ccb_hdl_start_rsp(AvdtpCcb* p_ccb, tAVDT_CCB_EVT* p_data);
void avdt_ccb_hdl_suspend_cmd(AvdtpCcb* p_ccb, tAVDT_CCB_EVT* p_data);
void avdt_ccb_hdl_suspend_rsp(AvdtpCcb* p_ccb, tAVDT_CCB_EVT* p_data);
void avdt_ccb_snd_discover_cmd(AvdtpCcb* p_ccb, tAVDT_CCB_EVT* p_data);
void avdt_ccb_snd_discover_rsp(AvdtpCcb* p_ccb, tAVDT_CCB_EVT* p_data);
void avdt_ccb_snd_getcap_cmd(AvdtpCcb* p_ccb, tAVDT_CCB_EVT* p_data);
void avdt_ccb_snd_getcap_rsp(AvdtpCcb* p_ccb, tAVDT_CCB_EVT* p_data);
void avdt_ccb_snd_start_cmd(AvdtpCcb* p_ccb, tAVDT_CCB_EVT* p_data);
void avdt_ccb_snd_start_rsp(AvdtpCcb* p_ccb, tAVDT_CCB_EVT* p_data);
void avdt_ccb_snd_suspend_cmd(AvdtpCcb* p_ccb, tAVDT_CCB_EVT* p_data);
void avdt_ccb_snd_suspend_rsp(AvdtpCcb* p_ccb, tAVDT_CCB_EVT* p_data);
void avdt_ccb_clear_cmds(AvdtpCcb* p_ccb, tAVDT_CCB_EVT* p_data);
void avdt_ccb_cmd_fail(AvdtpCcb* p_ccb, tAVDT_CCB_EVT* p_data);
void avdt_ccb_free_cmd(AvdtpCcb* p_ccb, tAVDT_CCB_EVT* p_data);
void avdt_ccb_cong_state(AvdtpCcb* p_ccb, tAVDT_CCB_EVT* p_data);
void avdt_ccb_ret_cmd(AvdtpCcb* p_ccb, tAVDT_CCB_EVT* p_data);
void avdt_ccb_snd_cmd(AvdtpCcb* p_ccb, tAVDT_CCB_EVT* p_data);
void avdt_ccb_snd_msg(AvdtpCcb* p_ccb, tAVDT_CCB_EVT* p_data);
void avdt_ccb_set_reconn(AvdtpCcb* p_ccb, tAVDT_CCB_EVT* p_data);
void avdt_ccb_clr_reconn(AvdtpCcb* p_ccb, tAVDT_CCB_EVT* p_data);
void avdt_ccb_chk_reconn(AvdtpCcb* p_ccb, tAVDT_CCB_EVT* p_data);
void avdt_ccb_chk_timer(AvdtpCcb* p_ccb, tAVDT_CCB_EVT* p_data);
void avdt_ccb_set_conn(AvdtpCcb* p_ccb, tAVDT_CCB_EVT* p_data);
void avdt_ccb_set_disconn(AvdtpCcb* p_ccb, tAVDT_CCB_EVT* p_data);
void avdt_ccb_do_disconn(AvdtpCcb* p_ccb, tAVDT_CCB_EVT* p_data);
void avdt_ccb_ll_closed(AvdtpCcb* p_ccb, tAVDT_CCB_EVT* p_data);
void avdt_ccb_ll_opened(AvdtpCcb* p_ccb, tAVDT_CCB_EVT* p_data);

/* SCB function prototypes */
void avdt_scb_event(AvdtpScb* p_scb, uint8_t event, tAVDT_SCB_EVT* p_data);
void avdt_scb_init(void);
AvdtpScb* avdt_scb_alloc(uint8_t peer_id, const AvdtpStreamConfig& avdtp_stream_config);
void avdt_scb_dealloc(AvdtpScb* p_scb, tAVDT_SCB_EVT* p_data);
uint8_t avdt_scb_to_hdl(AvdtpScb* p_scb);
AvdtpScb* avdt_scb_by_hdl(uint8_t hdl);
uint8_t avdt_scb_verify(AvdtpCcb* p_ccb, uint8_t state, uint8_t* p_seid, uint16_t num_seid,
                        uint8_t* p_err_code);
void avdt_scb_peer_seid_list(tAVDT_MULTI* p_multi);
uint32_t avdt_scb_gen_ssrc(AvdtpScb* p_scb);

/* SCB action functions */
void avdt_scb_hdl_abort_cmd(AvdtpScb* p_scb, tAVDT_SCB_EVT* p_data);
void avdt_scb_hdl_abort_rsp(AvdtpScb* p_scb, tAVDT_SCB_EVT* p_data);
void avdt_scb_hdl_close_cmd(AvdtpScb* p_scb, tAVDT_SCB_EVT* p_data);
void avdt_scb_hdl_close_rsp(AvdtpScb* p_scb, tAVDT_SCB_EVT* p_data);
void avdt_scb_hdl_getconfig_cmd(AvdtpScb* p_scb, tAVDT_SCB_EVT* p_data);
void avdt_scb_hdl_getconfig_rsp(AvdtpScb* p_scb, tAVDT_SCB_EVT* p_data);
void avdt_scb_hdl_open_cmd(AvdtpScb* p_scb, tAVDT_SCB_EVT* p_data);
void avdt_scb_hdl_open_rej(AvdtpScb* p_scb, tAVDT_SCB_EVT* p_data);
void avdt_scb_hdl_open_rsp(AvdtpScb* p_scb, tAVDT_SCB_EVT* p_data);
void avdt_scb_hdl_pkt(AvdtpScb* p_scb, tAVDT_SCB_EVT* p_data);
void avdt_scb_hdl_pkt_no_frag(AvdtpScb* p_scb, tAVDT_SCB_EVT* p_data);
void avdt_scb_drop_pkt(AvdtpScb* p_scb, tAVDT_SCB_EVT* p_data);
void avdt_scb_hdl_reconfig_cmd(AvdtpScb* p_scb, tAVDT_SCB_EVT* p_data);
void avdt_scb_hdl_reconfig_rsp(AvdtpScb* p_scb, tAVDT_SCB_EVT* p_data);
void avdt_scb_hdl_security_cmd(AvdtpScb* p_scb, tAVDT_SCB_EVT* p_data);
void avdt_scb_hdl_security_rsp(AvdtpScb* p_scb, tAVDT_SCB_EVT* p_data);
void avdt_scb_hdl_setconfig_cmd(AvdtpScb* p_scb, tAVDT_SCB_EVT* p_data);
void avdt_scb_hdl_setconfig_rej(AvdtpScb* p_scb, tAVDT_SCB_EVT* p_data);
void avdt_scb_hdl_setconfig_rsp(AvdtpScb* p_scb, tAVDT_SCB_EVT* p_data);
void avdt_scb_hdl_start_cmd(AvdtpScb* p_scb, tAVDT_SCB_EVT* p_data);
void avdt_scb_hdl_start_rsp(AvdtpScb* p_scb, tAVDT_SCB_EVT* p_data);
void avdt_scb_hdl_suspend_cmd(AvdtpScb* p_scb, tAVDT_SCB_EVT* p_data);
void avdt_scb_hdl_suspend_rsp(AvdtpScb* p_scb, tAVDT_SCB_EVT* p_data);
void avdt_scb_snd_delay_rpt_req(AvdtpScb* p_scb, tAVDT_SCB_EVT* p_data);
void avdt_scb_hdl_delay_rpt_cmd(AvdtpScb* p_scb, tAVDT_SCB_EVT* p_data);
void avdt_scb_hdl_delay_rpt_rsp(AvdtpScb* p_scb, tAVDT_SCB_EVT* p_data);
void avdt_scb_hdl_tc_close(AvdtpScb* p_scb, tAVDT_SCB_EVT* p_data);
void avdt_scb_hdl_tc_open(AvdtpScb* p_scb, tAVDT_SCB_EVT* p_data);
void avdt_scb_hdl_tc_close_sto(AvdtpScb* p_scb, tAVDT_SCB_EVT* p_data);
void avdt_scb_hdl_tc_open_sto(AvdtpScb* p_scb, tAVDT_SCB_EVT* p_data);
void avdt_scb_hdl_write_req(AvdtpScb* p_scb, tAVDT_SCB_EVT* p_data);
void avdt_scb_snd_abort_req(AvdtpScb* p_scb, tAVDT_SCB_EVT* p_data);
void avdt_scb_snd_abort_rsp(AvdtpScb* p_scb, tAVDT_SCB_EVT* p_data);
void avdt_scb_snd_close_req(AvdtpScb* p_scb, tAVDT_SCB_EVT* p_data);
void avdt_scb_snd_stream_close(AvdtpScb* p_scb, tAVDT_SCB_EVT* p_data);
void avdt_scb_snd_close_rsp(AvdtpScb* p_scb, tAVDT_SCB_EVT* p_data);
void avdt_scb_snd_getconfig_req(AvdtpScb* p_scb, tAVDT_SCB_EVT* p_data);
void avdt_scb_snd_getconfig_rsp(AvdtpScb* p_scb, tAVDT_SCB_EVT* p_data);
void avdt_scb_snd_open_req(AvdtpScb* p_scb, tAVDT_SCB_EVT* p_data);
void avdt_scb_snd_open_rsp(AvdtpScb* p_scb, tAVDT_SCB_EVT* p_data);
void avdt_scb_snd_reconfig_req(AvdtpScb* p_scb, tAVDT_SCB_EVT* p_data);
void avdt_scb_snd_reconfig_rsp(AvdtpScb* p_scb, tAVDT_SCB_EVT* p_data);
void avdt_scb_snd_security_req(AvdtpScb* p_scb, tAVDT_SCB_EVT* p_data);
void avdt_scb_snd_security_rsp(AvdtpScb* p_scb, tAVDT_SCB_EVT* p_data);
void avdt_scb_snd_setconfig_req(AvdtpScb* p_scb, tAVDT_SCB_EVT* p_data);
void avdt_scb_snd_setconfig_rej(AvdtpScb* p_scb, tAVDT_SCB_EVT* p_data);
void avdt_scb_snd_setconfig_rsp(AvdtpScb* p_scb, tAVDT_SCB_EVT* p_data);
void avdt_scb_snd_snk_delay_rpt_req(AvdtpScb* p_scb, tAVDT_SCB_EVT* p_data);
void avdt_scb_snd_tc_close(AvdtpScb* p_scb, tAVDT_SCB_EVT* p_data);
void avdt_scb_cb_err(AvdtpScb* p_scb, tAVDT_SCB_EVT* p_data);
void avdt_scb_cong_state(AvdtpScb* p_scb, tAVDT_SCB_EVT* p_data);
void avdt_scb_rej_state(AvdtpScb* p_scb, tAVDT_SCB_EVT* p_data);
void avdt_scb_rej_in_use(AvdtpScb* p_scb, tAVDT_SCB_EVT* p_data);
void avdt_scb_rej_not_in_use(AvdtpScb* p_scb, tAVDT_SCB_EVT* p_data);
void avdt_scb_set_remove(AvdtpScb* p_scb, tAVDT_SCB_EVT* p_data);
void avdt_scb_free_pkt(AvdtpScb* p_scb, tAVDT_SCB_EVT* p_data);
void avdt_scb_chk_snd_pkt(AvdtpScb* p_scb, tAVDT_SCB_EVT* p_data);
void avdt_scb_clr_pkt(AvdtpScb* p_scb, tAVDT_SCB_EVT* p_data);
void avdt_scb_transport_channel_timer(AvdtpScb* p_scb, tAVDT_SCB_EVT* p_data);
void avdt_scb_clr_vars(AvdtpScb* p_scb, tAVDT_SCB_EVT* p_data);

/* msg function declarations */
bool avdt_msg_send(AvdtpCcb* p_ccb, BT_HDR* p_msg);
void avdt_msg_send_cmd(AvdtpCcb* p_ccb, void* p_scb, uint8_t sig_id, tAVDT_MSG* p_params);
void avdt_msg_send_rsp(AvdtpCcb* p_ccb, uint8_t sig_id, tAVDT_MSG* p_params);
void avdt_msg_send_rej(AvdtpCcb* p_ccb, uint8_t sig_id, tAVDT_MSG* p_params);
void avdt_msg_send_grej(AvdtpCcb* p_ccb, uint8_t sig_id, tAVDT_MSG* p_params);
void avdt_msg_ind(AvdtpCcb* p_ccb, BT_HDR* p_buf);

/* Adaptation layer function declarations */
void avdt_ad_init(void);
uint8_t avdt_ad_type_to_tcid(uint8_t type, AvdtpScb* p_scb);
AvdtpTransportChannel* avdt_ad_tc_tbl_by_st(uint8_t type, AvdtpCcb* p_ccb, uint8_t state);
AvdtpTransportChannel* avdt_ad_tc_tbl_by_lcid(uint16_t lcid);
AvdtpTransportChannel* avdt_ad_tc_tbl_alloc(AvdtpCcb* p_ccb);
uint8_t avdt_ad_tc_tbl_to_idx(AvdtpTransportChannel* p_tbl);
void avdt_ad_tc_close_ind(AvdtpTransportChannel* p_tbl);
void avdt_ad_tc_open_ind(AvdtpTransportChannel* p_tbl);
void avdt_ad_tc_cong_ind(AvdtpTransportChannel* p_tbl, bool is_congested);
void avdt_ad_tc_data_ind(AvdtpTransportChannel* p_tbl, BT_HDR* p_buf);
AvdtpTransportChannel* avdt_ad_tc_tbl_by_type(uint8_t type, AvdtpCcb* p_ccb, AvdtpScb* p_scb);
tL2CAP_DW_RESULT avdt_ad_write_req(uint8_t type, AvdtpCcb* p_ccb, AvdtpScb* p_scb, BT_HDR* p_buf);
void avdt_ad_open_req(uint8_t type, AvdtpCcb* p_ccb, AvdtpScb* p_scb, tAVDT_ROLE role);
void avdt_ad_close_req(uint8_t type, AvdtpCcb* p_ccb, AvdtpScb* p_scb);

void avdt_ccb_idle_ccb_timer_timeout(void* data);
void avdt_ccb_ret_ccb_timer_timeout(void* data);
void avdt_ccb_rsp_ccb_timer_timeout(void* data);
void avdt_scb_transport_channel_timer_timeout(void* data);
<<<<<<< HEAD
void avdt_delay_report_timer_timeout(void* data);
=======
void avdt_init_delay_report_timer_timeout(void* data);
>>>>>>> 2bb2960b

/*****************************************************************************
 * macros
 ****************************************************************************/

/* we store the scb and the label in the layer_specific field of the
 * current cmd
 */
#define AVDT_BLD_LAYERSPEC(ls, msg, label) ls = (((label) << 4) | (msg))

#define AVDT_LAYERSPEC_LABEL(ls) ((uint8_t)((ls) >> 4))

#define AVDT_LAYERSPEC_MSG(ls) ((uint8_t)((ls) & 0x000F))

/*****************************************************************************
 * global data
 ****************************************************************************/

/******************************************************************************
 * Main Control Block
 ******************************************************************************/
extern AvdtpCb avdtp_cb;

/* L2CAP callback registration structure */
extern const tL2CAP_APPL_INFO avdt_l2c_appl;

/* reject message event lookup table */
extern const uint8_t avdt_msg_rej_2_evt[];

constexpr uint16_t kAvdtpMtu = 1024;

#endif /* AVDT_INT_H */<|MERGE_RESOLUTION|>--- conflicted
+++ resolved
@@ -91,13 +91,11 @@
 /* scb transport channel disconnect timeout value (in milliseconds) */
 #define AVDT_SCB_TC_DISC_TIMEOUT_MS (10 * 1000)
 
-<<<<<<< HEAD
 /*Delay report timer for remote response*/
 #define AVDT_DELAY_REPORT_TIMEOUT_MS (2 * 1000)
-=======
+
 /* timer to monitor initial AVDT delay report as INT */
 #define AVDT_INIT_DELAY_REPORT_TIMEOUT_MS (2 * 1000)
->>>>>>> 2bb2960b
 
 /* maximum number of command retransmissions */
 #ifndef AVDT_RET_MAX
@@ -447,7 +445,7 @@
 public:
   AvdtpScb()
       : transport_channel_timer(nullptr),
-        delay_report_timer(nullptr),
+        init_delay_report_timer(nullptr),
         p_pkt(nullptr),
         p_ccb(nullptr),
         media_seq(0),
@@ -494,11 +492,15 @@
     curr_cfg.Reset();
     req_cfg.Reset();
 
-    alarm_free(transport_channel_timer);
-    transport_channel_timer = nullptr;
-
-    alarm_free(init_delay_report_timer);
-    init_delay_report_timer = nullptr;
+    if (transport_channel_timer != nullptr) {
+      alarm_free(transport_channel_timer);
+      transport_channel_timer = nullptr;
+    }
+
+    if (init_delay_report_timer != nullptr) {
+      alarm_free(init_delay_report_timer);
+      init_delay_report_timer = nullptr;
+    }
 
     p_pkt = nullptr;
     p_ccb = nullptr;
@@ -525,11 +527,7 @@
   AvdtpSepConfig curr_cfg;           // Current configuration
   AvdtpSepConfig req_cfg;            // Requested configuration
   alarm_t* transport_channel_timer;  // Transport channel connect timer
-<<<<<<< HEAD
-  alarm_t* delay_report_timer;       // Delay report timer before Open
-=======
   alarm_t* init_delay_report_timer;  // Timer to monitor initial AVDT delay report as INT
->>>>>>> 2bb2960b
   BT_HDR* p_pkt;                     // Packet waiting to be sent
   AvdtpCcb* p_ccb;                   // CCB associated with this SCB
   uint16_t media_seq;                // Media packet sequence number
@@ -974,11 +972,7 @@
 void avdt_ccb_ret_ccb_timer_timeout(void* data);
 void avdt_ccb_rsp_ccb_timer_timeout(void* data);
 void avdt_scb_transport_channel_timer_timeout(void* data);
-<<<<<<< HEAD
-void avdt_delay_report_timer_timeout(void* data);
-=======
 void avdt_init_delay_report_timer_timeout(void* data);
->>>>>>> 2bb2960b
 
 /*****************************************************************************
  * macros
