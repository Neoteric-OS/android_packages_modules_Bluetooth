--- conflicted
+++ resolved
@@ -555,108 +555,8 @@
                p_scb->stream_config.scb_index);
   tA2DP_CODEC_TYPE codec_type;
 
-<<<<<<< HEAD
-  if (!p_scb->in_use) {
-    log::verbose("codec: {}", A2DP_CodecInfoString(p_scb->stream_config.cfg.codec_info));
-    log::verbose("codec: {}", A2DP_CodecInfoString(p_data->msg.config_cmd.p_cfg->codec_info));
-    AvdtpSepConfig* p_cfg = p_data->msg.config_cmd.p_cfg;
-    codec_type = A2DP_GetCodecType(p_cfg->codec_info);
-    if (A2DP_GetCodecType(p_scb->stream_config.cfg.codec_info) == codec_type) {  // check
-      /* copy info to scb */
-      AvdtpCcb* p_ccb = avdt_ccb_by_idx(p_data->msg.config_cmd.hdr.ccb_idx);
-      if (p_scb->p_ccb != p_ccb) {
-        log::error(
-                "mismatch in AVDTP SCB/CCB state: (p_scb->p_ccb={} != p_ccb={}): "
-                "p_scb={} scb_handle={} ccb_idx={}",
-                fmt::ptr(p_scb->p_ccb), fmt::ptr(p_ccb), fmt::ptr(p_scb), p_scb->ScbHandle(),
-                p_data->msg.config_cmd.hdr.ccb_idx);
-        avdt_scb_rej_not_in_use(p_scb, p_data);
-        return;
-      }
-      /* set sep as in use */
-      p_scb->in_use = true;
-
-      p_scb->peer_seid = p_data->msg.config_cmd.int_seid;
-      p_scb->req_cfg = *p_cfg;
-      if (codec_type == A2DP_MEDIA_CT_SBC) {
-        if (p_scb->stream_config.tsep == AVDT_TSEP_SNK) {
-          // SNK minbitool > 86, then set minbitpool = 86
-          if ((p_cfg->codec_info[A2DP_SBC_IE_MIN_BITPOOL_OFFSET]) > A2DP_SBC_SINK_MAX_BITPOOL) {
-            p_cfg->codec_info[A2DP_SBC_IE_MIN_BITPOOL_OFFSET] = A2DP_SBC_SINK_MAX_BITPOOL;
-          }
-          // SNK maxbitool > 86, then set maxbitpool = 86
-          if ((p_cfg->codec_info[A2DP_SBC_IE_MAX_BITPOOL_OFFSET]) > A2DP_SBC_SINK_MAX_BITPOOL) {
-            p_cfg->codec_info[A2DP_SBC_IE_MAX_BITPOOL_OFFSET] = A2DP_SBC_SINK_MAX_BITPOOL;
-          }
-          log::verbose("SNK min/max bitpool: {}/{}",
-                       p_cfg->codec_info[A2DP_SBC_IE_MIN_BITPOOL_OFFSET],
-                       p_cfg->codec_info[A2DP_SBC_IE_MAX_BITPOOL_OFFSET]);
-        }
-        // minbitpool < 2, then set minbitpool = 2
-        if ((p_cfg->codec_info[A2DP_SBC_IE_MIN_BITPOOL_OFFSET]) < A2DP_SBC_IE_MIN_BITPOOL) {
-          p_cfg->codec_info[A2DP_SBC_IE_MIN_BITPOOL_OFFSET] = A2DP_SBC_IE_MIN_BITPOOL;
-          log::verbose("Incoming connection set min bitpool: {}",
-                       p_cfg->codec_info[A2DP_SBC_IE_MIN_BITPOOL_OFFSET]);
-        }
-
-        if (p_scb->stream_config.tsep == AVDT_TSEP_SRC) {
-          // minbitpool > 250, then set minbitpool = 250
-          if ((p_cfg->codec_info[A2DP_SBC_IE_MIN_BITPOOL_OFFSET]) > A2DP_SBC_IE_MAX_BITPOOL) {
-            p_cfg->codec_info[A2DP_SBC_IE_MIN_BITPOOL_OFFSET] = A2DP_SBC_IE_MAX_BITPOOL;
-            log::verbose("Incoming connection set min bitpool: {}",
-                         p_cfg->codec_info[A2DP_SBC_IE_MIN_BITPOOL_OFFSET]);
-          }
-
-          // maxbitpool > 250, then set maxbitpool = 250
-          if ((p_cfg->codec_info[A2DP_SBC_IE_MAX_BITPOOL_OFFSET]) > A2DP_SBC_IE_MAX_BITPOOL) {
-            p_cfg->codec_info[A2DP_SBC_IE_MAX_BITPOOL_OFFSET] = A2DP_SBC_IE_MAX_BITPOOL;
-            log::verbose("Incoming connection set max bitpool: {}",
-                         p_cfg->codec_info[A2DP_SBC_IE_MAX_BITPOOL_OFFSET]);
-          }
-        }
-
-        // minbitpool > maxbitpool, then set maxbitpool = minbitpool
-        if ((p_cfg->codec_info[A2DP_SBC_IE_MIN_BITPOOL_OFFSET]) >
-            (p_cfg->codec_info[A2DP_SBC_IE_MAX_BITPOOL_OFFSET])) {
-          p_cfg->codec_info[A2DP_SBC_IE_MAX_BITPOOL_OFFSET] =
-                  p_cfg->codec_info[A2DP_SBC_IE_MIN_BITPOOL_OFFSET];
-          log::verbose(
-                  "Incoming connection minbitpool set by remote exceeds"
-                  "maxbitpool value, So set maxbitbool to minbitpool: {} to {}",
-                  p_cfg->codec_info[A2DP_SBC_IE_MAX_BITPOOL_OFFSET],
-                  p_cfg->codec_info[A2DP_SBC_IE_MIN_BITPOOL_OFFSET]);
-        }
-      }
-      /* call app callback */
-      /* handle of scb- which is same as sep handle of bta_av_cb.p_scb*/
-      (*p_scb->stream_config.p_avdt_ctrl_cback)(
-              avdt_scb_to_hdl(p_scb), p_scb->p_ccb ? p_scb->p_ccb->peer_addr : RawAddress::kEmpty,
-              AVDT_CONFIG_IND_EVT, (tAVDT_CTRL*)&p_data->msg.config_cmd,
-              p_scb->stream_config.scb_index);
-    } else {
-      p_data->msg.hdr.err_code = AVDT_ERR_UNSUP_CFG;
-
-      uint8_t error_code = 0;
-      error_code = A2dp_SendSetConfigRspErrorCodeForPTS();
-      log::info("error_code: {}", error_code);
-
-      // error_code is valid for PTS only as of now.
-      if (error_code != 0) {
-        log::info("Overwrite setconf errorcode passed by prop for PTS.");
-        p_data->msg.hdr.err_code = error_code;
-      }
-
-      p_data->msg.hdr.err_param = 0;
-      log::info("called avdt_msg_send_rej()");
-      avdt_msg_send_rej(avdt_ccb_by_idx(p_data->msg.hdr.ccb_idx), p_data->msg.hdr.sig_id,
-                        &p_data->msg);
-    }
-  } else {
-    log::verbose("calling avdt_scb_rej_in_use()");
-=======
   if (p_scb->in_use) {
     log::error("configuration rejected because SEP is already in use");
->>>>>>> 9622edf2
     avdt_scb_rej_in_use(p_scb, p_data);
     return;
   }
