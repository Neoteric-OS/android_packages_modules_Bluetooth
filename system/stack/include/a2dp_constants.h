/******************************************************************************
 *
 *  Copyright 2000-2012 Broadcom Corporation
 *
 *  Licensed under the Apache License, Version 2.0 (the "License");
 *  you may not use this file except in compliance with the License.
 *  You may obtain a copy of the License at:
 *
 *  http://www.apache.org/licenses/LICENSE-2.0
 *
 *  Unless required by applicable law or agreed to in writing, software
 *  distributed under the License is distributed on an "AS IS" BASIS,
 *  WITHOUT WARRANTIES OR CONDITIONS OF ANY KIND, either express or implied.
 *  See the License for the specific language governing permissions and
 *  limitations under the License.
 *
 ******************************************************************************/

#pragma once
#include <bluetooth/log.h>

#include <cstdint>
#include <optional>

/* Profile supported features */
#define A2DP_SUPF_PLAYER 0x0001
#define A2DP_SUPF_MIC 0x0002
#define A2DP_SUPF_TUNER 0x0004
#define A2DP_SUPF_MIXER 0x0008

#define A2DP_SUPF_HEADPHONE 0x0001
#define A2DP_SUPF_SPEAKER 0x0002
#define A2DP_SUPF_RECORDER 0x0004
#define A2DP_SUPF_AMP 0x0008

// AV Media Codec Types (Audio Codec ID).
// cf. Assigned Numbers § 6.5.1 Audio Codec ID
enum tA2DP_CODEC_TYPE : uint8_t {
  A2DP_MEDIA_CT_SBC = 0x00,
  A2DP_MEDIA_CT_MPEG_AUDIO = 0x01,
  A2DP_MEDIA_CT_AAC = 0x02,
  A2DP_MEDIA_CT_MPEG_USAC = 0x03,
  A2DP_MEDIA_CT_ATRAC = 0x04,
  A2DP_MEDIA_CT_NON_A2DP = 0xff,
};

<<<<<<< HEAD
// Standardized codec identifiers.
// The codec identifier is 40 bits,
//  - Bits 0-7: Audio Codec ID, as defined by Assigned Numbers § 6.5.1 Audio Codec ID
//          0x00: SBC
//          0x02: AAC
//          0xFF: Vendor
//  - Bits 8-23: Company ID,
//          set to 0, if octet 0 is not 0xFF.
//  - Bits 24-39: Vendor-defined codec ID,
//          set to 0, if octet 0 is not 0xFF.
enum tA2DP_CODEC_ID : uint64_t {
  A2DP_CODEC_ID_SBC = 0x0000000000,
  A2DP_CODEC_ID_AAC = 0x0000000002,
  A2DP_CODEC_ID_APTX = 0x0001004fff,
  A2DP_CODEC_ID_APTX_HD = 0x002400d7ff,
  A2DP_CODEC_ID_LDAC = 0x00aa012dff,
  A2DP_CODEC_ID_OPUS = 0x000100e0ff,
  A2DP_CODEC_ID_APTX_AD = 0x00ad00d7ff,
=======
namespace bluetooth::a2dp {

/// Generate the `CodecId` tag value for a vendor codec identified
/// by the input `company_id` and `codec_id`.
constexpr static uint64_t VendorCodecId(uint16_t company_id, uint16_t codec_id) {
  return 0xff | (static_cast<uint64_t>(company_id) << 8) | (static_cast<uint64_t>(codec_id) << 24);
}

static constexpr uint16_t kAptxCompanyId = 0x004F;
static constexpr uint16_t kAptxHdCompanyId = 0x00D7;
static constexpr uint16_t kLdacCompanyId = 0x012D;
static constexpr uint16_t kOpusCompanyId = 0x00E0;

static constexpr uint16_t kAptxCodecId = 0x0001;
static constexpr uint16_t kAptxHdCodecId = 0x0024;
static constexpr uint16_t kLdacCodecId = 0x00AA;
static constexpr uint16_t kOpusCodecId = 0x0001;

/// Standardized codec identifiers.
///
/// The codec identifier is 40 bits,
///  - Bits 0-7: Media Codec Type, as defined by Assigned Numbers § 6.5.1 Audio Codec ID
///          0x00: SBC
///          0x02: MPEG-AAC
///          0xFF: Vendor
///  - Bits 8-23: Company ID,
///          set to 0, if octet 0 is not 0xFF. The Company ID is contained
///          within the codec Vendor ID, and specified by
///          Assigned Numbers § 7 Company identifiers.
///  - Bits 24-39: Vendor-defined codec ID,
///          set to 0, if octet 0 is not 0xFF.
///
/// Values are defined here for codecs that are supported by default.
/// Offloaded codecs may be referenced using this identifier and in this case the
/// identifier is constructed from the Media Codec Capabilities information.
enum class CodecId : uint64_t {
  SBC = 0x00,
  AAC = 0x02,
  APTX = VendorCodecId(kAptxCompanyId, kAptxCodecId),
  APTX_HD = VendorCodecId(kAptxHdCompanyId, kAptxHdCodecId),
  LDAC = VendorCodecId(kLdacCompanyId, kLdacCodecId),
  OPUS = VendorCodecId(kOpusCompanyId, kOpusCodecId),
>>>>>>> 6706e480
};

/// Parse the standardized codec identifier from the Media Codec Capabilities.
/// `media_codec_capabilities` must point to a non-null buffer that contains
/// well formed Media Codec Capabilities.
///
/// Returns an error in one of three cases:
///  - unsupported Media Codec Type
///  - incorrectly formatted Media Codec Capabilities (e.g. truncated
///    Codec Specific Information Elements for non-A2DP codecs)
///  - incorrectly formatted Vendor ID (The upper 16 bits of the 32-
///    bit Vendor ID shall be set to zero)
std::optional<CodecId> ParseCodecId(uint8_t const media_codec_capabilities[]);

}  // namespace bluetooth::a2dp

// Error codes returned in AVDTP reject signalling messages.
// The codes are specified from multiple sources as documented in the enum.
enum tA2DP_STATUS : uint8_t {
  A2DP_SUCCESS = 0,

  // Custom error codes.
  A2DP_FAIL = 0x0A,
  A2DP_BUSY = 0x0B,

  // [AVDTP_1.3] 8.20.6.2 ERROR_CODE tables.
  AVDTP_BAD_HEADER_FORMAT = 0x01,
  AVDTP_BAD_LENGTH = 0x11,
  AVDTP_BAD_ACP_SEID = 0x12,
  AVDTP_SEP_IN_USE = 0x13,
  AVDTP_SEP_NOT_IN_USE = 0x14,
  AVDTP_BAD_SERV_CATEGORY = 0x17,
  AVDTP_BAD_PAYLOAD_FORMAT = 0x18,
  AVDTP_NOT_SUPPORTED_COMMAND = 0x19,
  AVDTP_INVALID_CAPABILITIES = 0x1A,
  AVDTP_BAD_RECOVERY_TYPE = 0x22,
  AVDTP_BAD_MEDIA_TRANSPORT_FORMAT = 0x23,
  AVDTP_BAD_RECOVERY_FORMAT = 0x25,
  AVDTP_BAD_ROHC_FORMAT = 0x26,
  AVDTP_BAD_CP_FORMAT = 0x27,
  AVDTP_BAD_MULTIPLEXING_FORMAT = 0x28,
  AVDTP_UNSUPPORTED_CONFIGURATION = 0x29,
  AVDTP_BAD_STATE = 0x31,

  // [GAVDTP_1.3] 3.3 Error codes.
  GAVDTP_BAD_SERVICE = 0x80,
  GAVDTP_INSUFFICIENT_RESOURCES = 0x81,

  // [A2DP_1.3.2] 5.1.3 Error Codes.
  A2DP_INVALID_CODEC_TYPE = 0xC1,
  A2DP_NOT_SUPPORTED_CODEC_TYPE = 0xC2,
  A2DP_INVALID_SAMPLING_FREQUENCY = 0xC3,
  A2DP_NOT_SUPPORTED_SAMPLING_FREQUENCY = 0xC4,
  A2DP_INVALID_CHANNEL_MODE = 0xC5,
  A2DP_NOT_SUPPORTED_CHANNEL_MODE = 0xC6,
  A2DP_INVALID_SUBBANDS = 0xC7,
  A2DP_NOT_SUPPORTED_SUBBANDS = 0xC8,
  A2DP_INVALID_ALLOCATION_METHOD = 0xC9,
  A2DP_NOT_SUPPORTED_ALLOCATION_METHOD = 0xCA,
  A2DP_INVALID_MINIMUM_BITPOOL_VALUE = 0xCB,
  A2DP_NOT_SUPPORTED_MINIMUM_BITPOOL_VALUE = 0xCC,
  A2DP_INVALID_MAXIMUM_BITPOOL_VALUE = 0xCD,
  A2DP_NOT_SUPPORTED_MAXIMUM_BITPOOL_VALUE = 0xCE,
  A2DP_INVALID_LAYER = 0xCF,
  A2DP_NOT_SUPPORTED_LAYER = 0xD0,
  A2DP_NOT_SUPPORTED_CRC = 0xD1,
  A2DP_NOT_SUPPORTED_MPF = 0xD2,
  A2DP_NOT_SUPPORTED_VBR = 0xD3,
  A2DP_INVALID_BIT_RATE = 0xD4,
  A2DP_NOT_SUPPORTED_BIT_RATE = 0xD5,
  A2DP_INVALID_OBJECT_TYPE = 0xD6,
  A2DP_NOT_SUPPORTED_OBJECT_TYPE = 0xD7,
  A2DP_INVALID_CHANNELS = 0xD8,
  A2DP_NOT_SUPPORTED_CHANNELS = 0xD9,
  A2DP_INVALID_BLOCK_LENGTH = 0xDD,
  A2DP_INVALID_CP_TYPE = 0xE0,
  A2DP_INVALID_CP_FORMAT = 0xE1,
  A2DP_INVALID_CODEC_PARAMETER = 0xE2,
  A2DP_NOT_SUPPORTED_CODEC_PARAMETER = 0xE3,
};

namespace fmt {
template <>
struct formatter<tA2DP_CODEC_TYPE> : enum_formatter<tA2DP_CODEC_TYPE> {};
template <>
struct formatter<tA2DP_STATUS> : enum_formatter<tA2DP_STATUS> {};
}  // namespace fmt<|MERGE_RESOLUTION|>--- conflicted
+++ resolved
@@ -44,26 +44,6 @@
   A2DP_MEDIA_CT_NON_A2DP = 0xff,
 };
 
-<<<<<<< HEAD
-// Standardized codec identifiers.
-// The codec identifier is 40 bits,
-//  - Bits 0-7: Audio Codec ID, as defined by Assigned Numbers § 6.5.1 Audio Codec ID
-//          0x00: SBC
-//          0x02: AAC
-//          0xFF: Vendor
-//  - Bits 8-23: Company ID,
-//          set to 0, if octet 0 is not 0xFF.
-//  - Bits 24-39: Vendor-defined codec ID,
-//          set to 0, if octet 0 is not 0xFF.
-enum tA2DP_CODEC_ID : uint64_t {
-  A2DP_CODEC_ID_SBC = 0x0000000000,
-  A2DP_CODEC_ID_AAC = 0x0000000002,
-  A2DP_CODEC_ID_APTX = 0x0001004fff,
-  A2DP_CODEC_ID_APTX_HD = 0x002400d7ff,
-  A2DP_CODEC_ID_LDAC = 0x00aa012dff,
-  A2DP_CODEC_ID_OPUS = 0x000100e0ff,
-  A2DP_CODEC_ID_APTX_AD = 0x00ad00d7ff,
-=======
 namespace bluetooth::a2dp {
 
 /// Generate the `CodecId` tag value for a vendor codec identified
@@ -74,11 +54,13 @@
 
 static constexpr uint16_t kAptxCompanyId = 0x004F;
 static constexpr uint16_t kAptxHdCompanyId = 0x00D7;
+static constexpr uint16_t kAptxAdCompanyId = 0x00D7;
 static constexpr uint16_t kLdacCompanyId = 0x012D;
 static constexpr uint16_t kOpusCompanyId = 0x00E0;
 
 static constexpr uint16_t kAptxCodecId = 0x0001;
 static constexpr uint16_t kAptxHdCodecId = 0x0024;
+static constexpr uint16_t kAptxAdCodecId = 0x00AD;
 static constexpr uint16_t kLdacCodecId = 0x00AA;
 static constexpr uint16_t kOpusCodecId = 0x0001;
 
@@ -106,7 +88,7 @@
   APTX_HD = VendorCodecId(kAptxHdCompanyId, kAptxHdCodecId),
   LDAC = VendorCodecId(kLdacCompanyId, kLdacCodecId),
   OPUS = VendorCodecId(kOpusCompanyId, kOpusCodecId),
->>>>>>> 6706e480
+  APTX_AD = VendorCodecId(kAptxAdCompanyId, kAptxAdCodecId),
 };
 
 /// Parse the standardized codec identifier from the Media Codec Capabilities.
