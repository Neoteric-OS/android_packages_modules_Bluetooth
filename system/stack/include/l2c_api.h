--- conflicted
+++ resolved
@@ -31,13 +31,7 @@
  *  this file contains the L2CAP API definitions
  *
  ******************************************************************************/
-<<<<<<< HEAD
-
-#ifndef L2C_API_H
-#define L2C_API_H
-=======
 #pragma once
->>>>>>> c21663ba
 
 #include <stdbool.h>
 
@@ -242,40 +236,8 @@
                                                        bool is_local_cfg,
                                                        tL2CAP_LE_CFG_INFO* p_cfg);
 
-<<<<<<< HEAD
 typedef void(tL2CA_ECHO_RSP_CB)(uint16_t);
 
-/* Define the structure that applications use to register with
- * L2CAP. This structure includes callback functions. All functions
- * MUST be provided, with the exception of the "connect pending"
- * callback and "congestion status" callback.
- */
-struct tL2CAP_APPL_INFO {
-  tL2CA_CONNECT_IND_CB* pL2CA_ConnectInd_Cb;
-  tL2CA_CONNECT_CFM_CB* pL2CA_ConnectCfm_Cb;
-  tL2CA_CONFIG_IND_CB* pL2CA_ConfigInd_Cb;
-  tL2CA_CONFIG_CFM_CB* pL2CA_ConfigCfm_Cb;
-  tL2CA_DISCONNECT_IND_CB* pL2CA_DisconnectInd_Cb;
-  tL2CA_DISCONNECT_CFM_CB* pL2CA_DisconnectCfm_Cb;
-  tL2CA_DATA_IND_CB* pL2CA_DataInd_Cb;
-  tL2CA_CONGESTION_STATUS_CB* pL2CA_CongestionStatus_Cb;
-  tL2CA_TX_COMPLETE_CB* pL2CA_TxComplete_Cb;
-  tL2CA_ERROR_CB* pL2CA_Error_Cb;
-  tL2CA_CREDIT_BASED_CONNECT_IND_CB* pL2CA_CreditBasedConnectInd_Cb;
-  tL2CA_CREDIT_BASED_CONNECT_CFM_CB* pL2CA_CreditBasedConnectCfm_Cb;
-  tL2CA_CREDIT_BASED_RECONFIG_COMPLETED_CB* pL2CA_CreditBasedReconfigCompleted_Cb;
-  tL2CA_CREDIT_BASED_COLLISION_IND_CB* pL2CA_CreditBasedCollisionInd_Cb;
-};
-
-/* Define the structure that applications use to create or accept
- * connections with enhanced retransmission mode.
- */
-struct tL2CAP_ERTM_INFO {
-  uint8_t preferred_mode;
-};
-
-=======
->>>>>>> c21663ba
 /*****************************************************************************
  *  External Function Declarations
  ****************************************************************************/
@@ -836,7 +798,6 @@
 *******************************************************************************/
 [[nodiscard]] bool L2CA_isMediaChannel(uint16_t handle, uint16_t channel_id, bool is_local_cid);
 
-<<<<<<< HEAD
 /*******************************************************************************
  *  Function        L2CA_GetPeerChannelId
  *
@@ -874,13 +835,6 @@
  ******************************************************************************/
 bool L2CA_FlowControl(uint16_t cid, bool data_enabled);
 
-namespace fmt {
-template <>
-struct formatter<tL2CAP_LATENCY> : enum_formatter<tL2CAP_LATENCY> {};
-template <>
-struct formatter<tL2CAP_PRIORITY> : enum_formatter<tL2CAP_PRIORITY> {};
-}  // namespace fmt
-=======
 namespace bluetooth {
 namespace stack {
 namespace l2cap {
@@ -986,7 +940,6 @@
   [[nodiscard]] bool L2CA_isMediaChannel(uint16_t handle, uint16_t channel_id,
                                          bool is_local_cid) override;
 };
->>>>>>> c21663ba
 
 }  // namespace l2cap
 }  // namespace stack
