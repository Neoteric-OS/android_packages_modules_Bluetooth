/******************************************************************************
 *
 *  Copyright 1999-2012 Broadcom Corporation
 *
 *  Licensed under the Apache License, Version 2.0 (the "License");
 *  you may not use this file except in compliance with the License.
 *  You may obtain a copy of the License at:
 *
 *  http://www.apache.org/licenses/LICENSE-2.0
 *
 *  Unless required by applicable law or agreed to in writing, software
 *  distributed under the License is distributed on an "AS IS" BASIS,
 *  WITHOUT WARRANTIES OR CONDITIONS OF ANY KIND, either express or implied.
 *  See the License for the specific language governing permissions and
 *  limitations under the License.
 *
 ******************************************************************************/

#ifndef SMP_API_TYPES_H
#define SMP_API_TYPES_H

#include <base/strings/stringprintf.h>
#include <bluetooth/log.h>

#include <cstdint>
#include <string>

#include "macros.h"
#include "stack/include/bt_octets.h"
#include "stack/include/btm_status.h"
#include "stack/include/smp_status.h"
#include "types/ble_address_with_type.h"
#include "types/raw_address.h"

/* SMP event type */
typedef enum : uint8_t {
  SMP_EVT_NONE,           /* Default no event */
  SMP_IO_CAP_REQ_EVT,     /* IO capability request event */
  SMP_SEC_REQUEST_EVT,    /* SMP pairing request */
  SMP_PASSKEY_NOTIF_EVT,  /* passkey notification event */
  SMP_PASSKEY_REQ_EVT,    /* passkey request event */
  SMP_OOB_REQ_EVT,        /* OOB request event */
  SMP_NC_REQ_EVT,         /* Numeric Comparison request event */
  SMP_COMPLT_EVT,         /* SMP complete event */
  SMP_PEER_KEYPR_NOT_EVT, /* Peer keypress notification */

  /* SC OOB request event (both local and peer OOB data can be expected in
   * response) */
  SMP_SC_OOB_REQ_EVT,
  /* SC OOB local data set is created (as result of SMP_CrLocScOobData(...))
   */
  SMP_SC_LOC_OOB_DATA_UP_EVT,
  SMP_UNUSED11,
  SMP_BR_KEYS_REQ_EVT, /* SMP over BR keys request event */
  SMP_UNUSED13,
  SMP_CONSENT_REQ_EVT,           /* Consent request event */
  SMP_LE_ADDR_ASSOC_EVT,         /* Identity address association event */
  SMP_SIRK_VERIFICATION_REQ_EVT, /* SIRK verification request event */
} tSMP_EVT;

inline std::string smp_evt_to_text(const tSMP_EVT evt) {
  switch (evt) {
    CASE_RETURN_TEXT(SMP_EVT_NONE);
    CASE_RETURN_TEXT(SMP_IO_CAP_REQ_EVT);
    CASE_RETURN_TEXT(SMP_SEC_REQUEST_EVT);
    CASE_RETURN_TEXT(SMP_PASSKEY_NOTIF_EVT);
    CASE_RETURN_TEXT(SMP_PASSKEY_REQ_EVT);
    CASE_RETURN_TEXT(SMP_OOB_REQ_EVT);
    CASE_RETURN_TEXT(SMP_NC_REQ_EVT);
    CASE_RETURN_TEXT(SMP_COMPLT_EVT);
    CASE_RETURN_TEXT(SMP_PEER_KEYPR_NOT_EVT);
    CASE_RETURN_TEXT(SMP_SC_OOB_REQ_EVT);
    CASE_RETURN_TEXT(SMP_SC_LOC_OOB_DATA_UP_EVT);
    CASE_RETURN_TEXT(SMP_UNUSED11);
    CASE_RETURN_TEXT(SMP_BR_KEYS_REQ_EVT);
    CASE_RETURN_TEXT(SMP_UNUSED13);
    CASE_RETURN_TEXT(SMP_CONSENT_REQ_EVT);
    CASE_RETURN_TEXT(SMP_LE_ADDR_ASSOC_EVT);
    CASE_RETURN_TEXT(SMP_SIRK_VERIFICATION_REQ_EVT);
    default:
      return "UNKNOWN SMP EVENT";
  }
}

/* Device IO capability */
#define SMP_IO_CAP_IO BTM_IO_CAP_IO         /* DisplayYesNo */
#define SMP_IO_CAP_KBDISP BTM_IO_CAP_KBDISP /* Keyboard Display */
#define SMP_IO_CAP_MAX BTM_IO_CAP_MAX
typedef uint8_t tSMP_IO_CAP;

/* OOB data present or not */
enum { SMP_OOB_NONE, SMP_OOB_PRESENT, SMP_OOB_UNKNOWN };
typedef uint8_t tSMP_OOB_FLAG;

/* type of OOB data required from application */
typedef enum : uint8_t {
  SMP_OOB_INVALID_TYPE,
  SMP_OOB_PEER,
  SMP_OOB_LOCAL,
  SMP_OOB_BOTH,
} tSMP_OOB_DATA_TYPE;

enum : uint8_t {
  SMP_AUTH_NO_BOND = 0x00,
  /* no MITM, No Bonding, encryption only */
  SMP_AUTH_NB_ENC_ONLY = 0x00,  // (SMP_AUTH_MASK | BTM_AUTH_SP_NO)
  SMP_AUTH_BOND = (1u << 0),
  SMP_AUTH_UNUSED = (1u << 1),
  /* SMP Authentication requirement */
  SMP_AUTH_YN_BIT = (1u << 2),
  SMP_SC_SUPPORT_BIT = (1u << 3),
  SMP_KP_SUPPORT_BIT = (1u << 4),
  SMP_H7_SUPPORT_BIT = (1u << 5),
};

#define SMP_AUTH_MASK \
  (SMP_AUTH_BOND | SMP_AUTH_YN_BIT | SMP_SC_SUPPORT_BIT | SMP_KP_SUPPORT_BIT | SMP_H7_SUPPORT_BIT)

/* Secure Connections, no MITM, no Bonding */
#define SMP_AUTH_SC_ENC_ONLY (SMP_H7_SUPPORT_BIT | SMP_SC_SUPPORT_BIT)

/* Secure Connections, MITM, Bonding */
#define SMP_AUTH_SC_MITM_GB \
  (SMP_H7_SUPPORT_BIT | SMP_SC_SUPPORT_BIT | SMP_AUTH_YN_BIT | SMP_AUTH_BOND)

typedef uint8_t tSMP_AUTH_REQ;

typedef enum : uint8_t {
  SMP_SEC_NONE = 0,
  SMP_SEC_UNAUTHENTICATE = 1,
  SMP_SEC_AUTHENTICATED = 2,
} tSMP_SEC_LEVEL;

/* Maximum Encryption Key Size range */
#define SMP_ENCR_KEY_SIZE_MIN 7
#define SMP_ENCR_KEY_SIZE_MAX 16

/* SMP key types */
enum tSMP_KEYS_BITMASK : uint8_t {
  SMP_SEC_KEY_TYPE_ENC = (1 << 0),  /* encryption key */
  SMP_SEC_KEY_TYPE_ID = (1 << 1),   /* identity key */
  SMP_SEC_KEY_TYPE_CSRK = (1 << 2), /* peripheral CSRK */
  SMP_SEC_KEY_TYPE_LK = (1 << 3),   /* BR/EDR link key */
};
typedef uint8_t tSMP_KEYS;

constexpr tSMP_KEYS SMP_BR_SEC_DEFAULT_KEY =
        (SMP_SEC_KEY_TYPE_ENC | SMP_SEC_KEY_TYPE_ID | SMP_SEC_KEY_TYPE_CSRK);

/* default security key distribution value */
constexpr tSMP_KEYS SMP_SEC_DEFAULT_KEY =
        (SMP_SEC_KEY_TYPE_ENC | SMP_SEC_KEY_TYPE_ID | SMP_SEC_KEY_TYPE_CSRK | SMP_SEC_KEY_TYPE_LK);

#define SMP_SC_KEY_OUT_OF_RANGE 5 /* out of range */
typedef uint8_t tSMP_SC_KEY_TYPE;

/* data type for BTM_SP_IO_REQ_EVT */
typedef struct {
  tSMP_IO_CAP io_cap;     /* local IO capabilities */
  tSMP_OOB_FLAG oob_data; /* OOB data present (locally) for the peer device */
  tSMP_AUTH_REQ auth_req; /* Authentication required (for local device) */
  uint8_t max_key_size;   /* max encryption key size */
  tSMP_KEYS init_keys;    /* initiator keys to be distributed */
  tSMP_KEYS resp_keys;    /* responder keys */
} tSMP_IO_REQ;

typedef struct {
  tSMP_STATUS reason;
  tSMP_SEC_LEVEL sec_level;
  bool is_pair_cancel;
  bool smp_over_br;
} tSMP_CMPL;

typedef struct {
  BT_OCTET32 x;
  BT_OCTET32 y;
} tSMP_PUBLIC_KEY;

/* the data associated with the info sent to the peer via OOB interface */
typedef struct {
  bool present;
  Octet16 randomizer;
  Octet16 commitment;

  tBLE_BD_ADDR addr_sent_to;
  BT_OCTET32 private_key_used; /* is used to calculate: */
  /* publ_key_used = P-256(private_key_used, curve_p256.G) - send it to the */
  /* other side */
  /* dhkey = P-256(private_key_used, publ key rcvd from the other side) */
  tSMP_PUBLIC_KEY publ_key_used; /* P-256(private_key_used, curve_p256.G) */
} tSMP_LOC_OOB_DATA;

/* the data associated with the info received from the peer via OOB interface */
typedef struct {
  bool present;
  Octet16 randomizer;
  Octet16 commitment;
  tBLE_BD_ADDR addr_rcvd_from;
} tSMP_PEER_OOB_DATA;

typedef struct {
  tSMP_LOC_OOB_DATA loc_oob_data;
  tSMP_PEER_OOB_DATA peer_oob_data;
} tSMP_SC_OOB_DATA;

typedef union {
  uint32_t passkey;
  tSMP_IO_REQ io_req; /* IO request */
  tSMP_CMPL cmplt;
  tSMP_OOB_DATA_TYPE req_oob_type;
  tSMP_LOC_OOB_DATA loc_oob_data;
  tBLE_BD_ADDR id_addr_with_type;
} tSMP_EVT_DATA;

/* AES Encryption output */
typedef struct {
  uint8_t status;
  uint8_t param_len;
  uint16_t opcode;
  uint8_t param_buf[OCTET16_LEN];
} tSMP_ENC;

/* Security Manager events - Called by the stack when Security Manager related
 * events occur.*/
typedef tBTM_STATUS(tSMP_CALLBACK)(tSMP_EVT event, const RawAddress& bd_addr,
                                   tSMP_EVT_DATA* p_data);
/* Security Manager SIRK verification event - Called by the stack when Security
 * Manager requires verification from CSIP.*/
typedef tBTM_STATUS(tSMP_SIRK_CALLBACK)(const RawAddress& bd_addr);

namespace std {
template <>
struct formatter<tSMP_OOB_DATA_TYPE> : enum_formatter<tSMP_OOB_DATA_TYPE> {};
template <>
struct formatter<tSMP_SEC_LEVEL> : enum_formatter<tSMP_SEC_LEVEL> {};
template <>
struct formatter<tSMP_EVT> : enum_formatter<tSMP_EVT> {};
<<<<<<< HEAD
}  // namespace fmt
#endif
=======
}  // namespace std

#endif  // SMP_API_TYPES_H
>>>>>>> c558b3e2
<|MERGE_RESOLUTION|>--- conflicted
+++ resolved
@@ -235,11 +235,6 @@
 struct formatter<tSMP_SEC_LEVEL> : enum_formatter<tSMP_SEC_LEVEL> {};
 template <>
 struct formatter<tSMP_EVT> : enum_formatter<tSMP_EVT> {};
-<<<<<<< HEAD
-}  // namespace fmt
-#endif
-=======
 }  // namespace std
 
-#endif  // SMP_API_TYPES_H
->>>>>>> c558b3e2
+#endif  // SMP_API_TYPES_H