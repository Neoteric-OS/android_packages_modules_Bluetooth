--- conflicted
+++ resolved
@@ -67,7 +67,6 @@
 constexpr uint8_t NO_ADI_PRESENT = 0xFF;
 constexpr uint8_t TX_POWER_NOT_PRESENT = 0x7F;
 
-<<<<<<< HEAD
 typedef struct {
   uint8_t pcm_intf_rate; /* PCM interface rate: 0: 128kbps, 1: 256 kbps;
                              2:512 bps; 3: 1024kbps; 4: 2048kbps */
@@ -86,16 +85,6 @@
   uint8_t status;
 } tBTM_FLOW_SPEC_CMPL;
 
-/*****************************************************************************
- *  ACL CHANNEL MANAGEMENT
- ****************************************************************************/
-// NOTE: Moved to stack/include/acl_api_types.h
-
-/*****************************************************************************
- *  SCO CHANNEL MANAGEMENT
- ****************************************************************************/
-=======
->>>>>>> 0eda3329
 /******************
  *  SCO Constants
  ******************/
