/******************************************************************************
 *
 *  Copyright 1999-2012 Broadcom Corporation
 *
 *  Licensed under the Apache License, Version 2.0 (the "License");
 *  you may not use this file except in compliance with the License.
 *  You may obtain a copy of the License at:
 *
 *  http://www.apache.org/licenses/LICENSE-2.0
 *
 *  Unless required by applicable law or agreed to in writing, software
 *  distributed under the License is distributed on an "AS IS" BASIS,
 *  WITHOUT WARRANTIES OR CONDITIONS OF ANY KIND, either express or implied.
 *  See the License for the specific language governing permissions and
 *  limitations under the License.
 *
 ******************************************************************************/

#pragma once

#include <bluetooth/log.h>

#include <cstdint>

#include "macros.h"

/* pairing failure reason code */
typedef enum : uint8_t {
  SMP_SUCCESS = 0,
  SMP_PASSKEY_ENTRY_FAIL = 0x01,
  SMP_OOB_FAIL = 0x02,
  SMP_PAIR_AUTH_FAIL = 0x03,
  SMP_CONFIRM_VALUE_ERR = 0x04,
  SMP_PAIR_NOT_SUPPORT = 0x05,
  SMP_ENC_KEY_SIZE = 0x06,
  SMP_INVALID_CMD = 0x07,
  SMP_PAIR_FAIL_UNKNOWN = 0x08,
  SMP_REPEATED_ATTEMPTS = 0x09,
  SMP_INVALID_PARAMETERS = 0x0A,
  SMP_DHKEY_CHK_FAIL = 0x0B,
  SMP_NUMERIC_COMPAR_FAIL = 0x0C,
  SMP_BR_PARING_IN_PROGR = 0x0D,
  SMP_XTRANS_DERIVE_NOT_ALLOW = 0x0E,
  SMP_KEY_REJECTED = 0x0F,
<<<<<<< HEAD
  SMP_BUSY = 0x10, /*device is not ready to perform a pairing procedure*/
=======
  SMP_BUSY =    0x10,  /*device is not ready to perform a pairing procedure*/
>>>>>>> f2e5f98c
  SMP_MAX_FAIL_RSN_PER_SPEC = SMP_BUSY,

  /* self defined error code */
  SMP_PAIR_INTERNAL_ERR = (SMP_MAX_FAIL_RSN_PER_SPEC + 0x01), /* 0x11 */

  /* Unknown IO capability, unable to decide association model */
  SMP_UNKNOWN_IO_CAP = (SMP_MAX_FAIL_RSN_PER_SPEC + 0x02), /* 0x12 */

<<<<<<< HEAD
  SMP_ENC_FAIL = (SMP_MAX_FAIL_RSN_PER_SPEC + 0x06),    /* 0x14 */
  SMP_STARTED = (SMP_MAX_FAIL_RSN_PER_SPEC + 0x07),     /* 0x15 */
  SMP_RSP_TIMEOUT = (SMP_MAX_FAIL_RSN_PER_SPEC + 0x08), /* 0x16 */
=======
  SMP_IMPL_BUSY = (SMP_MAX_FAIL_RSN_PER_SPEC + 0x05),   /* 0x15 */
  SMP_ENC_FAIL = (SMP_MAX_FAIL_RSN_PER_SPEC + 0x06),    /* 0x16 */
  SMP_STARTED = (SMP_MAX_FAIL_RSN_PER_SPEC + 0x07),     /* 0x17 */
  SMP_RSP_TIMEOUT = (SMP_MAX_FAIL_RSN_PER_SPEC + 0x08), /* 0x18 */
>>>>>>> f2e5f98c

  /* Unspecified failure reason */
  SMP_FAIL = (SMP_MAX_FAIL_RSN_PER_SPEC + 0x0A), /* 0x1A */

  SMP_CONN_TOUT = (SMP_MAX_FAIL_RSN_PER_SPEC + 0x0B),           /* 0x1B */
  SMP_SIRK_DEVICE_INVALID = (SMP_MAX_FAIL_RSN_PER_SPEC + 0x0C), /* 0x1C */
  SMP_USER_CANCELLED = (SMP_MAX_FAIL_RSN_PER_SPEC + 0x0D),      /* 0x1D */
} tSMP_STATUS;

inline std::string smp_status_text(const tSMP_STATUS& status) {
  switch (status) {
    CASE_RETURN_TEXT(SMP_SUCCESS);
    CASE_RETURN_TEXT(SMP_PASSKEY_ENTRY_FAIL);
    CASE_RETURN_TEXT(SMP_OOB_FAIL);
    CASE_RETURN_TEXT(SMP_PAIR_AUTH_FAIL);
    CASE_RETURN_TEXT(SMP_CONFIRM_VALUE_ERR);
    CASE_RETURN_TEXT(SMP_PAIR_NOT_SUPPORT);
    CASE_RETURN_TEXT(SMP_ENC_KEY_SIZE);
    CASE_RETURN_TEXT(SMP_INVALID_CMD);
    CASE_RETURN_TEXT(SMP_PAIR_FAIL_UNKNOWN);
    CASE_RETURN_TEXT(SMP_REPEATED_ATTEMPTS);
    CASE_RETURN_TEXT(SMP_INVALID_PARAMETERS);
    CASE_RETURN_TEXT(SMP_DHKEY_CHK_FAIL);
    CASE_RETURN_TEXT(SMP_NUMERIC_COMPAR_FAIL);
    CASE_RETURN_TEXT(SMP_BR_PARING_IN_PROGR);
    CASE_RETURN_TEXT(SMP_XTRANS_DERIVE_NOT_ALLOW);
    CASE_RETURN_TEXT(SMP_KEY_REJECTED);
    CASE_RETURN_TEXT(SMP_BUSY);
    CASE_RETURN_TEXT(SMP_PAIR_INTERNAL_ERR);
    CASE_RETURN_TEXT(SMP_UNKNOWN_IO_CAP);
<<<<<<< HEAD
=======
    CASE_RETURN_TEXT(SMP_IMPL_BUSY);
>>>>>>> f2e5f98c
    CASE_RETURN_TEXT(SMP_ENC_FAIL);
    CASE_RETURN_TEXT(SMP_STARTED);
    CASE_RETURN_TEXT(SMP_RSP_TIMEOUT);
    CASE_RETURN_TEXT(SMP_FAIL);
    CASE_RETURN_TEXT(SMP_CONN_TOUT);
    CASE_RETURN_TEXT(SMP_SIRK_DEVICE_INVALID);
    CASE_RETURN_TEXT(SMP_USER_CANCELLED);
    default:
      return std::format("UNKNOWN[{}]", static_cast<uint8_t>(status));
  }
}

namespace std {
template <>
struct formatter<tSMP_STATUS> : enum_formatter<tSMP_STATUS> {};
}  // namespace std<|MERGE_RESOLUTION|>--- conflicted
+++ resolved
@@ -42,11 +42,7 @@
   SMP_BR_PARING_IN_PROGR = 0x0D,
   SMP_XTRANS_DERIVE_NOT_ALLOW = 0x0E,
   SMP_KEY_REJECTED = 0x0F,
-<<<<<<< HEAD
-  SMP_BUSY = 0x10, /*device is not ready to perform a pairing procedure*/
-=======
   SMP_BUSY =    0x10,  /*device is not ready to perform a pairing procedure*/
->>>>>>> f2e5f98c
   SMP_MAX_FAIL_RSN_PER_SPEC = SMP_BUSY,
 
   /* self defined error code */
@@ -55,16 +51,10 @@
   /* Unknown IO capability, unable to decide association model */
   SMP_UNKNOWN_IO_CAP = (SMP_MAX_FAIL_RSN_PER_SPEC + 0x02), /* 0x12 */
 
-<<<<<<< HEAD
-  SMP_ENC_FAIL = (SMP_MAX_FAIL_RSN_PER_SPEC + 0x06),    /* 0x14 */
-  SMP_STARTED = (SMP_MAX_FAIL_RSN_PER_SPEC + 0x07),     /* 0x15 */
-  SMP_RSP_TIMEOUT = (SMP_MAX_FAIL_RSN_PER_SPEC + 0x08), /* 0x16 */
-=======
   SMP_IMPL_BUSY = (SMP_MAX_FAIL_RSN_PER_SPEC + 0x05),   /* 0x15 */
   SMP_ENC_FAIL = (SMP_MAX_FAIL_RSN_PER_SPEC + 0x06),    /* 0x16 */
   SMP_STARTED = (SMP_MAX_FAIL_RSN_PER_SPEC + 0x07),     /* 0x17 */
   SMP_RSP_TIMEOUT = (SMP_MAX_FAIL_RSN_PER_SPEC + 0x08), /* 0x18 */
->>>>>>> f2e5f98c
 
   /* Unspecified failure reason */
   SMP_FAIL = (SMP_MAX_FAIL_RSN_PER_SPEC + 0x0A), /* 0x1A */
@@ -95,10 +85,7 @@
     CASE_RETURN_TEXT(SMP_BUSY);
     CASE_RETURN_TEXT(SMP_PAIR_INTERNAL_ERR);
     CASE_RETURN_TEXT(SMP_UNKNOWN_IO_CAP);
-<<<<<<< HEAD
-=======
     CASE_RETURN_TEXT(SMP_IMPL_BUSY);
->>>>>>> f2e5f98c
     CASE_RETURN_TEXT(SMP_ENC_FAIL);
     CASE_RETURN_TEXT(SMP_STARTED);
     CASE_RETURN_TEXT(SMP_RSP_TIMEOUT);
