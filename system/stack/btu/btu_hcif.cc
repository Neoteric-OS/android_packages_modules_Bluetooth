/******************************************************************************
 *
 *  Copyright 1999-2012 Broadcom Corporation
 *
 *  Licensed under the Apache License, Version 2.0 (the "License");
 *  you may not use this file except in compliance with the License.
 *  You may obtain a copy of the License at:
 *
 *  http://www.apache.org/licenses/LICENSE-2.0
 *
 *  Unless required by applicable law or agreed to in writing, software
 *  distributed under the License is distributed on an "AS IS" BASIS,
 *  WITHOUT WARRANTIES OR CONDITIONS OF ANY KIND, either express or implied.
 *  See the License for the specific language governing permissions and
 *  limitations under the License.
 *
 ******************************************************************************/

/******************************************************************************
 *
 *  This file contains functions that interface with the HCI transport. On
 *  the receive side, it routes events to the appropriate handler, e.g.
 *  L2CAP, ScoMgr. On the transmit side, it manages the command
 *  transmission.
 *
 ******************************************************************************/

#define LOG_TAG "bt_btu_hcif"

#include "stack/include/btu_hcif.h"

#include <base/functional/bind.h>
#include <base/location.h>
#include <bluetooth/log.h>
#include <com_android_bluetooth_flags.h>

#include <cstdint>

#include "btm_iso_api.h"
#include "common/metrics.h"
#include "internal_include/bt_target.h"
#include "main/shim/hci_layer.h"
#include "osi/include/allocator.h"
<<<<<<< HEAD
#include "stack/btm/btm_int.h"
=======
#include "stack/include/acl_api.h"
>>>>>>> 6706e480
#include "stack/include/acl_hci_link_interface.h"
#include "stack/include/ble_hci_link_interface.h"
#include "stack/include/bt_hdr.h"
#include "stack/include/bt_types.h"
#include "stack/include/btm_ble_addr.h"
#include "stack/include/btm_iso_api.h"
#include "stack/include/btm_sec_api_types.h"
#include "stack/include/btm_status.h"
#include "stack/include/btu_hcif.h"
#include "stack/include/dev_hci_link_interface.h"
#include "stack/include/hci_error_code.h"
#include "stack/include/hci_evt_length.h"
#include "stack/include/inq_hci_link_interface.h"
#include "stack/include/main_thread.h"
#include "stack/include/sco_hci_link_interface.h"
#include "stack/include/sec_hci_link_interface.h"
#include "stack/include/smp_api.h"
#include "stack/include/stack_metrics_logging.h"
#include "types/hci_role.h"
#include "types/raw_address.h"

using namespace bluetooth;
using base::Location;
using bluetooth::hci::IsoManager;

/******************************************************************************/
/*            L O C A L    F U N C T I O N     P R O T O T Y P E S            */
/******************************************************************************/
static void btu_hcif_authentication_comp_evt(uint8_t* p);
static void btu_hcif_encryption_change_evt(uint8_t* p);
static void btu_hcif_encryption_change_evt_v2(uint8_t* p);
static void btu_hcif_read_rmt_ext_features_comp_evt(uint8_t* p, uint8_t evt_len);
static void btu_hcif_command_complete_evt(BT_HDR* response, void* context);
static void btu_hcif_command_status_evt(uint8_t status, BT_HDR* command, void* context);
static void btu_hcif_mode_change_evt(uint8_t* p);
static void btu_hcif_link_key_notification_evt(const uint8_t* p);
static void btu_hcif_read_clock_off_comp_evt(uint8_t* p);
static void btu_hcif_flow_spec_comp_evt(uint8_t* p);
static void btu_hcif_esco_connection_comp_evt(const uint8_t* p);
static void btu_hcif_esco_connection_chg_evt(uint8_t* p);

/* Parsing functions for btm functions */

static void btu_hcif_sec_pin_code_request(const uint8_t* p);
static void btu_hcif_sec_link_key_request(const uint8_t* p);
static void btu_hcif_sec_rmt_host_support_feat_evt(const uint8_t* p);
static void btu_hcif_proc_sp_req_evt(tBTM_SP_EVT event, const uint8_t* p);
static void btu_hcif_rem_oob_req(const uint8_t* p);
static void btu_hcif_simple_pair_complete(const uint8_t* p);
static void btu_hcif_proc_sp_req_evt(const tBTM_SP_EVT event, const uint8_t* p);
static void btu_hcif_create_conn_cancel_complete(const uint8_t* p, uint16_t evt_len);
static void btu_hcif_read_local_oob_complete(const uint8_t* p, uint16_t evt_len);
static void btu_hcif_read_local_oob_extended_complete(const uint8_t* p, uint16_t evt_len);

/* Simple Pairing Events */
static void btu_hcif_io_cap_request_evt(const uint8_t* p);
static void btu_hcif_io_cap_response_evt(const uint8_t* p);

static void btu_ble_proc_ltk_req(uint8_t* p, uint16_t evt_len);
static void btu_hcif_encryption_key_refresh_cmpl_evt(uint8_t* p);

/**
 * Log HCI event metrics that are not handled in special functions
 * @param evt_code event code
 * @param p_event pointer to event parameter, skipping paremter length
 */
static void btu_hcif_log_event_metrics(uint8_t evt_code, const uint8_t* p_event) {
  uint32_t cmd = android::bluetooth::hci::CMD_UNKNOWN;
  uint16_t status = android::bluetooth::hci::STATUS_UNKNOWN;
  uint16_t reason = android::bluetooth::hci::STATUS_UNKNOWN;
  uint16_t handle = bluetooth::common::kUnknownConnectionHandle;
  int64_t value = 0;

  RawAddress bda = RawAddress::kEmpty;
  switch (evt_code) {
    case HCI_IO_CAPABILITY_REQUEST_EVT:
    case HCI_IO_CAPABILITY_RESPONSE_EVT:
    case HCI_LINK_KEY_REQUEST_EVT:
    case HCI_LINK_KEY_NOTIFICATION_EVT:
    case HCI_USER_PASSKEY_REQUEST_EVT:
    case HCI_USER_PASSKEY_NOTIFY_EVT:
    case HCI_USER_CONFIRMATION_REQUEST_EVT:
    case HCI_KEYPRESS_NOTIFY_EVT:
    case HCI_REMOTE_OOB_DATA_REQUEST_EVT:
      STREAM_TO_BDADDR(bda, p_event);
      log_classic_pairing_event(bda, handle, cmd, evt_code, status, reason, value);
      break;
    case HCI_SIMPLE_PAIRING_COMPLETE_EVT:
      STREAM_TO_UINT8(status, p_event);
      STREAM_TO_BDADDR(bda, p_event);
      log_classic_pairing_event(bda, handle, cmd, evt_code, status, reason, value);
      break;
    case HCI_AUTHENTICATION_COMP_EVT:
      STREAM_TO_UINT8(status, p_event);
      STREAM_TO_UINT16(handle, p_event);
      handle = HCID_GET_HANDLE(handle);
      log_classic_pairing_event(bda, handle, cmd, evt_code, status, reason, value);
      break;
    case HCI_ENCRYPTION_CHANGE_EVT: {
      uint8_t encryption_enabled;
      STREAM_TO_UINT8(status, p_event);
      STREAM_TO_UINT16(handle, p_event);
      STREAM_TO_UINT8(encryption_enabled, p_event);
      log_classic_pairing_event(bda, handle, cmd, evt_code, status, reason, encryption_enabled);
      break;
    }
    case HCI_ENCRYPTION_CHANGE_EVT_V2: {
      uint8_t encryption_enabled;
      uint8_t key_size;
      STREAM_TO_UINT8(status, p_event);
      STREAM_TO_UINT16(handle, p_event);
      STREAM_TO_UINT8(encryption_enabled, p_event);
      STREAM_TO_UINT8(key_size, p_event);
      log_classic_pairing_event(bda, handle, cmd, evt_code, status, reason, encryption_enabled);
      break;
    }
    case HCI_ESCO_CONNECTION_COMP_EVT: {
      uint8_t link_type;
      STREAM_TO_UINT8(status, p_event);
      STREAM_TO_UINT16(handle, p_event);
      STREAM_TO_BDADDR(bda, p_event);
      STREAM_TO_UINT8(link_type, p_event);
      handle = HCID_GET_HANDLE(handle);
      log_link_layer_connection_event(&bda, handle, android::bluetooth::DIRECTION_UNKNOWN,
                                      link_type, cmd, evt_code,
                                      android::bluetooth::hci::BLE_EVT_UNKNOWN, status, reason);
      break;
    }
    case HCI_ESCO_CONNECTION_CHANGED_EVT: {
      STREAM_TO_UINT8(status, p_event);
      STREAM_TO_UINT16(handle, p_event);
      handle = HCID_GET_HANDLE(handle);
      log_link_layer_connection_event(nullptr, handle, android::bluetooth::DIRECTION_UNKNOWN,
                                      android::bluetooth::LINK_TYPE_UNKNOWN, cmd, evt_code,
                                      android::bluetooth::hci::BLE_EVT_UNKNOWN, status, reason);
      break;
    }
    // Ignore these events
    case HCI_BLE_EVENT:
      break;
    case HCI_VENDOR_SPECIFIC_EVT:
      break;

    case HCI_CONNECTION_COMP_EVT:     // EventCode::CONNECTION_COMPLETE
    case HCI_CONNECTION_REQUEST_EVT:  // EventCode::CONNECTION_REQUEST
    case HCI_DISCONNECTION_COMP_EVT:  // EventCode::DISCONNECTION_COMPLETE
    case HCI_RMT_NAME_REQUEST_COMP_EVT:  // EventCode::REMOTE_NAME_REQUEST_COMPLETE
    default:
      log::error(
              "Unexpectedly received event_code:0x{:02x} that should not be "
              "handled here",
              evt_code);
      break;
  }
}

/*******************************************************************************
 *
 * Function         btu_hcif_process_event
 *
 * Description      This function is called when an event is received from
 *                  the Host Controller.
 *
 * Returns          void
 *
 ******************************************************************************/
static void btu_hcif_process_event(uint8_t /* controller_id */, const BT_HDR* p_msg) {
  uint8_t* p = (uint8_t*)(p_msg + 1) + p_msg->offset;
  uint8_t hci_evt_code, hci_evt_len;
  uint8_t ble_sub_code;
  STREAM_TO_UINT8(hci_evt_code, p);
  STREAM_TO_UINT8(hci_evt_len, p);

  // validate event size
  if (hci_evt_len < hci_event_parameters_minimum_length[hci_evt_code]) {
    log::warn("evt:0x{:2X}, malformed event of size {}", hci_evt_code, hci_evt_len);
    return;
  }

  btu_hcif_log_event_metrics(hci_evt_code, p);

  switch (hci_evt_code) {
    case HCI_AUTHENTICATION_COMP_EVT:
      btu_hcif_authentication_comp_evt(p);
      break;
    case HCI_ENCRYPTION_CHANGE_EVT:
      btu_hcif_encryption_change_evt(p);
      break;
    case HCI_ENCRYPTION_CHANGE_EVT_V2:
      btu_hcif_encryption_change_evt_v2(p);
      break;
    case HCI_ENCRYPTION_KEY_REFRESH_COMP_EVT:
      btu_hcif_encryption_key_refresh_cmpl_evt(p);
      break;
    case HCI_READ_RMT_EXT_FEATURES_COMP_EVT:
      btu_hcif_read_rmt_ext_features_comp_evt(p, hci_evt_len);
      break;
    case HCI_COMMAND_COMPLETE_EVT:
      log::error(
              "should not have received a command complete event. Someone didn't "
              "go through the hci transmit_command function.");
      break;
    case HCI_COMMAND_STATUS_EVT:
      log::error(
              "should not have received a command status event. Someone didn't go "
              "through the hci transmit_command function.");
      break;
    case HCI_MODE_CHANGE_EVT:
      btu_hcif_mode_change_evt(p);
      break;
    case HCI_PIN_CODE_REQUEST_EVT:
      btu_hcif_sec_pin_code_request(p);
      break;
    case HCI_LINK_KEY_REQUEST_EVT:
      btu_hcif_sec_link_key_request(p);
      break;
    case HCI_LINK_KEY_NOTIFICATION_EVT:
      btu_hcif_link_key_notification_evt(p);
      break;
    case HCI_READ_CLOCK_OFF_COMP_EVT:
      btu_hcif_read_clock_off_comp_evt(p);
      break;
    case HCI_FLOW_SPECIFICATION_COMP_EVT:
      btu_hcif_flow_spec_comp_evt(p);
      break;
    case HCI_ESCO_CONNECTION_COMP_EVT:
      btu_hcif_esco_connection_comp_evt(p);
      break;
    case HCI_ESCO_CONNECTION_CHANGED_EVT:
      btu_hcif_esco_connection_chg_evt(p);
      break;
    case HCI_SNIFF_SUB_RATE_EVT:
      btm_pm_proc_ssr_evt(p, hci_evt_len);
      break;
    case HCI_RMT_HOST_SUP_FEAT_NOTIFY_EVT:
      btu_hcif_sec_rmt_host_support_feat_evt(p);
      break;
    case HCI_IO_CAPABILITY_REQUEST_EVT:
      btu_hcif_io_cap_request_evt(p);
      break;
    case HCI_IO_CAPABILITY_RESPONSE_EVT:
      btu_hcif_io_cap_response_evt(p);
      break;
    case HCI_USER_CONFIRMATION_REQUEST_EVT:
      btu_hcif_proc_sp_req_evt(BTM_SP_CFM_REQ_EVT, p);
      break;
    case HCI_USER_PASSKEY_REQUEST_EVT:
      btu_hcif_proc_sp_req_evt(BTM_SP_KEY_REQ_EVT, p);
      break;
    case HCI_REMOTE_OOB_DATA_REQUEST_EVT:
      btu_hcif_rem_oob_req(p);
      break;
    case HCI_SIMPLE_PAIRING_COMPLETE_EVT:
      btu_hcif_simple_pair_complete(p);
      break;
    case HCI_USER_PASSKEY_NOTIFY_EVT:
      btu_hcif_proc_sp_req_evt(BTM_SP_KEY_NOTIF_EVT, p);
      break;

    case HCI_BLE_EVENT: {
      STREAM_TO_UINT8(ble_sub_code, p);

      uint8_t ble_evt_len = hci_evt_len - 1;
      switch (ble_sub_code) {
        case HCI_BLE_READ_REMOTE_FEAT_CMPL_EVT:
          btm_ble_read_remote_features_complete(p, ble_evt_len);
          break;
        case HCI_BLE_LTK_REQ_EVT: /* received only at peripheral device */
          btu_ble_proc_ltk_req(p, ble_evt_len);
          break;

        case HCI_BLE_REQ_PEER_SCA_CPL_EVT:
          btm_acl_process_sca_cmpl_pkt(ble_evt_len, p);
          break;

        case HCI_BLE_CIS_EST_EVT:
        case HCI_BLE_CREATE_BIG_CPL_EVT:
        case HCI_BLE_TERM_BIG_CPL_EVT:
        case HCI_BLE_CIS_REQ_EVT:
        case HCI_BLE_BIG_SYNC_EST_EVT:
        case HCI_BLE_BIG_SYNC_LOST_EVT:
          IsoManager::GetInstance()->HandleHciEvent(ble_sub_code, p, ble_evt_len);
          break;

        default:
          log::error(
                  "Unexpectedly received LE sub_event_code:0x{:02x} that should "
                  "not be handled here",
                  ble_sub_code);
          break;
      }
    } break;

      // Events now captured by gd::hci_layer module
    case HCI_VENDOR_SPECIFIC_EVT:
    case HCI_HARDWARE_ERROR_EVT:
    case HCI_NUM_COMPL_DATA_PKTS_EVT:     // EventCode::NUMBER_OF_COMPLETED_PACKETS
    case HCI_CONNECTION_COMP_EVT:         // EventCode::CONNECTION_COMPLETE
    case HCI_CONNECTION_REQUEST_EVT:      // EventCode::CONNECTION_REQUEST
    case HCI_READ_RMT_FEATURES_COMP_EVT:  // EventCode::READ_REMOTE_SUPPORTED_FEATURES_COMPLETE
    case HCI_READ_RMT_VERSION_COMP_EVT:   // EventCode::READ_REMOTE_VERSION_INFORMATION_COMPLETE
    case HCI_ROLE_CHANGE_EVT:             // EventCode::ROLE_CHANGE
    case HCI_DISCONNECTION_COMP_EVT:      // EventCode::DISCONNECTION_COMPLETE
    case HCI_RMT_NAME_REQUEST_COMP_EVT:   // EventCode::REMOTE_NAME_REQUEST_COMPLETE
    default:
      log::error(
              "Unexpectedly received event_code:0x{:02x} that should not be "
              "handled here",
              hci_evt_code);
      break;
  }
}

static void btu_hcif_log_command_metrics(uint16_t opcode, const uint8_t* p_cmd, uint16_t cmd_status,
                                         bool is_cmd_status) {
  static uint16_t kUnknownBleEvt = android::bluetooth::hci::BLE_EVT_UNKNOWN;

  uint16_t hci_event = android::bluetooth::hci::EVT_COMMAND_STATUS;
  if (!is_cmd_status) {
    hci_event = android::bluetooth::hci::EVT_UNKNOWN;
    cmd_status = android::bluetooth::hci::STATUS_UNKNOWN;
  }

  RawAddress bd_addr;
  uint16_t handle;
  uint8_t reason;

  switch (opcode) {
    case HCI_CREATE_CONNECTION:
    case HCI_CREATE_CONNECTION_CANCEL:
      STREAM_TO_BDADDR(bd_addr, p_cmd);
      log_link_layer_connection_event(
              &bd_addr, bluetooth::common::kUnknownConnectionHandle,
              android::bluetooth::DIRECTION_OUTGOING, android::bluetooth::LINK_TYPE_ACL, opcode,
              hci_event, kUnknownBleEvt, cmd_status, android::bluetooth::hci::STATUS_UNKNOWN);
      break;
    case HCI_DISCONNECT:
      STREAM_TO_UINT16(handle, p_cmd);
      STREAM_TO_UINT8(reason, p_cmd);
      log_link_layer_connection_event(nullptr, handle, android::bluetooth::DIRECTION_UNKNOWN,
                                      android::bluetooth::LINK_TYPE_UNKNOWN, opcode, hci_event,
                                      kUnknownBleEvt, cmd_status, reason);
      break;
    case HCI_SETUP_ESCO_CONNECTION:
    case HCI_ENH_SETUP_ESCO_CONNECTION:
      STREAM_TO_UINT16(handle, p_cmd);
      log_link_layer_connection_event(nullptr, handle, android::bluetooth::DIRECTION_OUTGOING,
                                      android::bluetooth::LINK_TYPE_UNKNOWN, opcode, hci_event,
                                      kUnknownBleEvt, cmd_status,
                                      android::bluetooth::hci::STATUS_UNKNOWN);
      break;
    case HCI_ACCEPT_CONNECTION_REQUEST:
    case HCI_ACCEPT_ESCO_CONNECTION:
    case HCI_ENH_ACCEPT_ESCO_CONNECTION:
      STREAM_TO_BDADDR(bd_addr, p_cmd);
      log_link_layer_connection_event(
              &bd_addr, bluetooth::common::kUnknownConnectionHandle,
              android::bluetooth::DIRECTION_INCOMING, android::bluetooth::LINK_TYPE_UNKNOWN, opcode,
              hci_event, kUnknownBleEvt, cmd_status, android::bluetooth::hci::STATUS_UNKNOWN);
      break;
    case HCI_REJECT_CONNECTION_REQUEST:
    case HCI_REJECT_ESCO_CONNECTION:
      STREAM_TO_BDADDR(bd_addr, p_cmd);
      STREAM_TO_UINT8(reason, p_cmd);
      log_link_layer_connection_event(&bd_addr, bluetooth::common::kUnknownConnectionHandle,
                                      android::bluetooth::DIRECTION_INCOMING,
                                      android::bluetooth::LINK_TYPE_UNKNOWN, opcode, hci_event,
                                      kUnknownBleEvt, cmd_status, reason);
      break;

      // BLE Commands
    case HCI_BLE_CREATE_LL_CONN: {
      p_cmd += 2;  // Skip LE_Scan_Interval
      p_cmd += 2;  // Skip LE_Scan_Window;
      uint8_t initiator_filter_policy;
      STREAM_TO_UINT8(initiator_filter_policy, p_cmd);
      uint8_t peer_address_type;
      STREAM_TO_UINT8(peer_address_type, p_cmd);
      STREAM_TO_BDADDR(bd_addr, p_cmd);
      // Peer address should not be used if initiator filter policy is not 0x00
      const RawAddress* bd_addr_p = nullptr;
      if (initiator_filter_policy == 0x00) {
        bd_addr_p = &bd_addr;
        if (peer_address_type == BLE_ADDR_PUBLIC_ID || peer_address_type == BLE_ADDR_RANDOM_ID) {
          // if identity address is not matched, this address is invalid
          if (!btm_identity_addr_to_random_pseudo(&bd_addr, &peer_address_type, false)) {
            bd_addr_p = nullptr;
          }
        }
      }
      if (initiator_filter_policy == 0x00 || (cmd_status != HCI_SUCCESS && !is_cmd_status)) {
        // Selectively log to avoid log spam due to acceptlist connections:
        // - When doing non-acceptlist connection
        // - When there is an error in command status
        log_link_layer_connection_event(
                bd_addr_p, bluetooth::common::kUnknownConnectionHandle,
                android::bluetooth::DIRECTION_OUTGOING, android::bluetooth::LINK_TYPE_ACL, opcode,
                hci_event, kUnknownBleEvt, cmd_status, android::bluetooth::hci::STATUS_UNKNOWN);
      }
      break;
    }
    case HCI_LE_EXTENDED_CREATE_CONNECTION: {
      uint8_t initiator_filter_policy;
      STREAM_TO_UINT8(initiator_filter_policy, p_cmd);
      p_cmd += 1;  // Skip Own_Address_Type
      uint8_t peer_addr_type;
      STREAM_TO_UINT8(peer_addr_type, p_cmd);
      STREAM_TO_BDADDR(bd_addr, p_cmd);
      // Peer address should not be used if initiator filter policy is not 0x00
      const RawAddress* bd_addr_p = nullptr;
      if (initiator_filter_policy == 0x00) {
        bd_addr_p = &bd_addr;
        // if identity address is not matched, this should be a static address
        btm_identity_addr_to_random_pseudo(&bd_addr, &peer_addr_type, false);
      }
      if (initiator_filter_policy == 0x00 || (cmd_status != HCI_SUCCESS && !is_cmd_status)) {
        // Selectively log to avoid log spam due to acceptlist connections:
        // - When doing non-acceptlist connection
        // - When there is an error in command status
        log_link_layer_connection_event(
                bd_addr_p, bluetooth::common::kUnknownConnectionHandle,
                android::bluetooth::DIRECTION_OUTGOING, android::bluetooth::LINK_TYPE_ACL, opcode,
                hci_event, kUnknownBleEvt, cmd_status, android::bluetooth::hci::STATUS_UNKNOWN);
      }
      break;
    }
    case HCI_BLE_CREATE_CONN_CANCEL:
      if (cmd_status != HCI_SUCCESS && !is_cmd_status) {
        // Only log errors to prevent log spam due to acceptlist connections
        log_link_layer_connection_event(
                nullptr, bluetooth::common::kUnknownConnectionHandle,
                android::bluetooth::DIRECTION_OUTGOING, android::bluetooth::LINK_TYPE_ACL, opcode,
                hci_event, kUnknownBleEvt, cmd_status, android::bluetooth::hci::STATUS_UNKNOWN);
      }
      break;
    case HCI_READ_LOCAL_OOB_DATA:
    case HCI_READ_LOCAL_OOB_EXTENDED_DATA:
      log_classic_pairing_event(RawAddress::kEmpty, bluetooth::common::kUnknownConnectionHandle,
                                opcode, hci_event, cmd_status,
                                android::bluetooth::hci::STATUS_UNKNOWN, 0);
      break;
    case HCI_WRITE_SIMPLE_PAIRING_MODE: {
      uint8_t simple_pairing_mode;
      STREAM_TO_UINT8(simple_pairing_mode, p_cmd);
      log_classic_pairing_event(RawAddress::kEmpty, bluetooth::common::kUnknownConnectionHandle,
                                opcode, hci_event, cmd_status,
                                android::bluetooth::hci::STATUS_UNKNOWN, simple_pairing_mode);
      break;
    }
    case HCI_WRITE_SECURE_CONNS_SUPPORT: {
      uint8_t secure_conn_host_support;
      STREAM_TO_UINT8(secure_conn_host_support, p_cmd);
      log_classic_pairing_event(RawAddress::kEmpty, bluetooth::common::kUnknownConnectionHandle,
                                opcode, hci_event, cmd_status,
                                android::bluetooth::hci::STATUS_UNKNOWN, secure_conn_host_support);
      break;
    }
    case HCI_AUTHENTICATION_REQUESTED:
      STREAM_TO_UINT16(handle, p_cmd);
      log_classic_pairing_event(RawAddress::kEmpty, handle, opcode, hci_event, cmd_status,
                                android::bluetooth::hci::STATUS_UNKNOWN, 0);
      break;
    case HCI_SET_CONN_ENCRYPTION: {
      STREAM_TO_UINT16(handle, p_cmd);
      uint8_t encryption_enable;
      STREAM_TO_UINT8(encryption_enable, p_cmd);
      log_classic_pairing_event(RawAddress::kEmpty, handle, opcode, hci_event, cmd_status,
                                android::bluetooth::hci::STATUS_UNKNOWN, encryption_enable);
      break;
    }
    case HCI_DELETE_STORED_LINK_KEY: {
      uint8_t delete_all_flag;
      STREAM_TO_BDADDR(bd_addr, p_cmd);
      STREAM_TO_UINT8(delete_all_flag, p_cmd);
      log_classic_pairing_event(bd_addr, bluetooth::common::kUnknownConnectionHandle, opcode,
                                hci_event, cmd_status, android::bluetooth::hci::STATUS_UNKNOWN,
                                delete_all_flag);
      break;
    }
    case HCI_RMT_NAME_REQUEST:
    case HCI_RMT_NAME_REQUEST_CANCEL:
    case HCI_LINK_KEY_REQUEST_REPLY:
    case HCI_LINK_KEY_REQUEST_NEG_REPLY:
    case HCI_IO_CAPABILITY_REQUEST_REPLY:
    case HCI_USER_CONF_REQUEST_REPLY:
    case HCI_USER_CONF_VALUE_NEG_REPLY:
    case HCI_USER_PASSKEY_REQ_REPLY:
    case HCI_USER_PASSKEY_REQ_NEG_REPLY:
    case HCI_REM_OOB_DATA_REQ_REPLY:
    case HCI_REM_OOB_DATA_REQ_NEG_REPLY:
      STREAM_TO_BDADDR(bd_addr, p_cmd);
      log_classic_pairing_event(bd_addr, bluetooth::common::kUnknownConnectionHandle, opcode,
                                hci_event, cmd_status, android::bluetooth::hci::STATUS_UNKNOWN, 0);
      break;
    case HCI_IO_CAP_REQ_NEG_REPLY:
      STREAM_TO_BDADDR(bd_addr, p_cmd);
      STREAM_TO_UINT8(reason, p_cmd);
      log_classic_pairing_event(bd_addr, bluetooth::common::kUnknownConnectionHandle, opcode,
                                hci_event, cmd_status, reason, 0);
      break;
  }
}

/*******************************************************************************
 *
 * Function         btu_hcif_send_cmd
 *
 * Description      This function is called to send commands to the Host
 *                  Controller.
 *
 * Returns          void
 *
 ******************************************************************************/
void btu_hcif_send_cmd(uint8_t /* controller_id */, const BT_HDR* p_buf) {
  if (!p_buf) {
    return;
  }

  uint16_t opcode;
  const uint8_t* stream = p_buf->data + p_buf->offset;

  STREAM_TO_UINT16(opcode, stream);

  // Skip parameter length before logging
  stream++;
  btu_hcif_log_command_metrics(opcode, stream, android::bluetooth::hci::STATUS_UNKNOWN, false);

  bluetooth::shim::hci_layer_get_interface()->transmit_command(p_buf, btu_hcif_command_complete_evt,
                                                               btu_hcif_command_status_evt, NULL);
}

using hci_cmd_cb = base::OnceCallback<void(uint8_t* /* return_parameters */,
                                           uint16_t /* return_parameters_length*/)>;

struct cmd_with_cb_data {
  hci_cmd_cb cb;
  base::Location posted_from;
};

static void cmd_with_cb_data_init(cmd_with_cb_data* cb_wrapper) {
  new (&cb_wrapper->cb) hci_cmd_cb;
  new (&cb_wrapper->posted_from) Location;
}

static void cmd_with_cb_data_cleanup(cmd_with_cb_data* cb_wrapper) {
  cb_wrapper->cb.~hci_cmd_cb();
  cb_wrapper->posted_from.~Location();
}

/**
 * Log command complete events that is not handled individually in this file
 * @param opcode opcode of the command
 * @param p_return_params pointer to returned parameter after parameter length
 *                        field
 */
static void btu_hcif_log_command_complete_metrics(uint16_t opcode, const uint8_t* p_return_params) {
  uint16_t status = android::bluetooth::hci::STATUS_UNKNOWN;
  uint16_t reason = android::bluetooth::hci::STATUS_UNKNOWN;
  uint16_t hci_event = android::bluetooth::hci::EVT_COMMAND_COMPLETE;
  RawAddress bd_addr = RawAddress::kEmpty;
  switch (opcode) {
    case HCI_DELETE_STORED_LINK_KEY:
    case HCI_READ_LOCAL_OOB_DATA:
    case HCI_READ_LOCAL_OOB_EXTENDED_DATA:
    case HCI_WRITE_SIMPLE_PAIRING_MODE:
    case HCI_WRITE_SECURE_CONNS_SUPPORT:
      STREAM_TO_UINT8(status, p_return_params);
      log_classic_pairing_event(RawAddress::kEmpty, bluetooth::common::kUnknownConnectionHandle,
                                opcode, hci_event, status, reason, 0);
      break;
    case HCI_READ_ENCR_KEY_SIZE: {
      uint16_t handle;
      uint8_t key_size;
      STREAM_TO_UINT8(status, p_return_params);
      STREAM_TO_UINT16(handle, p_return_params);
      STREAM_TO_UINT8(key_size, p_return_params);
      log_classic_pairing_event(RawAddress::kEmpty, handle, opcode, hci_event, status, reason,
                                key_size);
      break;
    }
    case HCI_LINK_KEY_REQUEST_REPLY:
    case HCI_LINK_KEY_REQUEST_NEG_REPLY:
    case HCI_IO_CAPABILITY_REQUEST_REPLY:
    case HCI_IO_CAP_REQ_NEG_REPLY:
    case HCI_USER_CONF_REQUEST_REPLY:
    case HCI_USER_CONF_VALUE_NEG_REPLY:
    case HCI_USER_PASSKEY_REQ_REPLY:
    case HCI_USER_PASSKEY_REQ_NEG_REPLY:
    case HCI_REM_OOB_DATA_REQ_REPLY:
    case HCI_REM_OOB_DATA_REQ_NEG_REPLY:
      STREAM_TO_UINT8(status, p_return_params);
      STREAM_TO_BDADDR(bd_addr, p_return_params);
      log_classic_pairing_event(bd_addr, bluetooth::common::kUnknownConnectionHandle, opcode,
                                hci_event, status, reason, 0);
      break;
  }
}

static void btu_hcif_command_complete_evt_with_cb_on_task(BT_HDR* event, void* context) {
  command_opcode_t opcode;
  // 2 for event header: event code (1) + parameter length (1)
  // 1 for num_hci_pkt command credit
  uint8_t* stream = event->data + event->offset + 3;
  STREAM_TO_UINT16(opcode, stream);

  btu_hcif_log_command_complete_metrics(opcode, stream);

  cmd_with_cb_data* cb_wrapper = (cmd_with_cb_data*)context;
  log::verbose("command complete for: {}", cb_wrapper->posted_from.ToString());
  // 2 for event header: event code (1) + parameter length (1)
  // 3 for command complete header: num_hci_pkt (1) + opcode (2)
  uint16_t param_len = static_cast<uint16_t>(event->len - 5);
  std::move(cb_wrapper->cb).Run(stream, param_len);
  cmd_with_cb_data_cleanup(cb_wrapper);
  osi_free(cb_wrapper);

  osi_free(event);
}

static void btu_hcif_command_complete_evt_with_cb(BT_HDR* response, void* context) {
  do_in_main_thread(
          base::BindOnce(btu_hcif_command_complete_evt_with_cb_on_task, response, context));
}

static void btu_hcif_command_status_evt_with_cb_on_task(uint8_t status, BT_HDR* event,
                                                        void* context) {
  command_opcode_t opcode;
  uint8_t* stream = event->data + event->offset;
  STREAM_TO_UINT16(opcode, stream);

  log::assert_that(status != 0, "assert failed: status != 0");

  // stream + 1 to skip parameter length field
  // No need to check length since stream is written by us
  btu_hcif_log_command_metrics(opcode, stream + 1, status, true);

  // report command status error
  cmd_with_cb_data* cb_wrapper = (cmd_with_cb_data*)context;
  log::verbose("command status for: {}", cb_wrapper->posted_from.ToString());
  std::move(cb_wrapper->cb).Run(&status, sizeof(uint16_t));
  cmd_with_cb_data_cleanup(cb_wrapper);
  osi_free(cb_wrapper);

  osi_free(event);
}

static void btu_hcif_command_status_evt_with_cb(uint8_t status, BT_HDR* command, void* context) {
  // Command is pending, we  report only error.
  if (!status) {
    osi_free(command);
    return;
  }

  do_in_main_thread(
          base::BindOnce(btu_hcif_command_status_evt_with_cb_on_task, status, command, context));
}

/* This function is called to send commands to the Host Controller. |cb| is
 * called when command status event is called with error code, or when the
 * command complete event is received. */
void btu_hcif_send_cmd_with_cb(const base::Location& posted_from, uint16_t opcode, uint8_t* params,
                               uint8_t params_len, hci_cmd_cb cb) {
  BT_HDR* p = (BT_HDR*)osi_malloc(HCI_CMD_BUF_SIZE);
  uint8_t* pp = (uint8_t*)(p + 1);

  p->len = HCIC_PREAMBLE_SIZE + params_len;
  p->offset = 0;

  UINT16_TO_STREAM(pp, opcode);
  UINT8_TO_STREAM(pp, params_len);
  if (params) {
    memcpy(pp, params, params_len);
  }

  btu_hcif_log_command_metrics(opcode, pp, android::bluetooth::hci::STATUS_UNKNOWN, false);

  cmd_with_cb_data* cb_wrapper = (cmd_with_cb_data*)osi_malloc(sizeof(cmd_with_cb_data));

  cmd_with_cb_data_init(cb_wrapper);
  cb_wrapper->cb = std::move(cb);
  cb_wrapper->posted_from = posted_from;

  bluetooth::shim::hci_layer_get_interface()->transmit_command(
          p, btu_hcif_command_complete_evt_with_cb, btu_hcif_command_status_evt_with_cb,
          (void*)cb_wrapper);
}

/*******************************************************************************
 *
 * Function         btu_hcif_authentication_comp_evt
 *
 * Description      Process event HCI_AUTHENTICATION_COMP_EVT
 *
 * Returns          void
 *
 ******************************************************************************/
static void btu_hcif_authentication_comp_evt(uint8_t* p) {
  uint8_t status;
  uint16_t handle;

  STREAM_TO_UINT8(status, p);
  STREAM_TO_UINT16(handle, p);

  btm_sec_auth_complete(handle, static_cast<tHCI_STATUS>(status));
}

/*******************************************************************************
 *
 * Function         btu_hcif_encryption_change_evt
 *
 * Description      Process event HCI_ENCRYPTION_CHANGE_EVT
 *
 * Returns          void
 *
 ******************************************************************************/
static void btu_hcif_encryption_change_evt(uint8_t* p) {
  uint8_t status;
  uint16_t handle;
  uint8_t encr_enable;

  STREAM_TO_UINT8(status, p);
  STREAM_TO_UINT16(handle, p);
  STREAM_TO_UINT8(encr_enable, p);

  btm_sec_encryption_change_evt(handle, static_cast<tHCI_STATUS>(status), encr_enable, 0);
}

/*******************************************************************************
 *
 * Function         btu_hcif_encryption_change_evt_v2
 *
 * Description      Process event HCI_ENCRYPTION_CHANGE_EVT_V2
 *
 * Returns          void
 *
 ******************************************************************************/
static void btu_hcif_encryption_change_evt_v2(uint8_t* p) {
  uint8_t status;
  uint16_t handle;
  uint8_t encr_enable;
  uint8_t key_size;

  STREAM_TO_UINT8(status, p);
  STREAM_TO_UINT16(handle, p);
  STREAM_TO_UINT8(encr_enable, p);
  STREAM_TO_UINT8(key_size, p);

  btm_sec_encryption_change_evt(handle, static_cast<tHCI_STATUS>(status), encr_enable, key_size);
}

/*******************************************************************************
 *
 * Function         btu_hcif_read_rmt_ext_features_comp_evt
 *
 * Description      Process event HCI_READ_RMT_EXT_FEATURES_COMP_EVT
 *
 * Returns          void
 *
 ******************************************************************************/
static void btu_hcif_read_rmt_ext_features_comp_evt(uint8_t* p, uint8_t evt_len) {
  uint8_t* p_cur = p;
  uint8_t status;
  uint16_t handle;

  STREAM_TO_UINT8(status, p_cur);

  if (status == HCI_SUCCESS) {
    btm_read_remote_ext_features_complete_raw(p, evt_len);
  } else {
    STREAM_TO_UINT16(handle, p_cur);
    btm_read_remote_ext_features_failed(status, handle);
  }
}

/*******************************************************************************
 *
 * Function         btu_hcif_esco_connection_comp_evt
 *
 * Description      Process event HCI_ESCO_CONNECTION_COMP_EVT
 *
 * Returns          void
 *
 ******************************************************************************/
static void btu_hcif_esco_connection_comp_evt(const uint8_t* p) {
  tBTM_ESCO_DATA data;
  uint16_t handle;
  RawAddress bda;
  uint8_t status;

  STREAM_TO_UINT8(status, p);
  STREAM_TO_UINT16(handle, p);
  STREAM_TO_BDADDR(bda, p);

  STREAM_TO_UINT8(data.link_type, p);
  STREAM_SKIP_UINT8(p);   // tx_interval
  STREAM_SKIP_UINT8(p);   // retrans_window
  STREAM_SKIP_UINT16(p);  // rx_pkt_len
  STREAM_SKIP_UINT16(p);  // tx_pkt_len
  STREAM_SKIP_UINT8(p);   // air_mode

  handle = HCID_GET_HANDLE(handle);
  data.bd_addr = bda;
  if (status == HCI_SUCCESS) {
    log::assert_that(handle <= HCI_HANDLE_MAX,
                     "Received eSCO connection complete event with invalid "
                     "handle: 0x{:X} that should be <= 0x{:X}",
                     handle, HCI_HANDLE_MAX);
    btm_sco_connected(bda, handle, &data);
  } else {
    btm_sco_connection_failed(static_cast<tHCI_STATUS>(status), bda, handle, &data);
  }
}

/*******************************************************************************
 *
 * Function         btu_hcif_esco_connection_chg_evt
 *
 * Description      Process event HCI_ESCO_CONNECTION_CHANGED_EVT
 *
 * Returns          void
 *
 ******************************************************************************/
static void btu_hcif_esco_connection_chg_evt(uint8_t* p) {
  uint16_t handle;
  uint16_t tx_pkt_len;
  uint16_t rx_pkt_len;
  uint8_t status;
  uint8_t tx_interval;
  uint8_t retrans_window;

  STREAM_TO_UINT8(status, p);
  STREAM_TO_UINT16(handle, p);

  STREAM_TO_UINT8(tx_interval, p);
  STREAM_TO_UINT8(retrans_window, p);
  STREAM_TO_UINT16(rx_pkt_len, p);
  STREAM_TO_UINT16(tx_pkt_len, p);

  handle = HCID_GET_HANDLE(handle);
}

/*******************************************************************************
 *
 * Function         btu_hcif_hdl_command_complete
 *
 * Description      Handle command complete event
 *
 * Returns          void
 *
 ******************************************************************************/
static void btu_hcif_hdl_command_complete(uint16_t opcode, uint8_t* p, uint16_t evt_len) {
  switch (opcode) {
    case HCI_SET_EVENT_FILTER:
      break;

    case HCI_DELETE_STORED_LINK_KEY:
      btm_delete_stored_link_key_complete(p, evt_len);
      break;

    case HCI_READ_RSSI:
      btm_read_rssi_complete(p, evt_len);
      break;

    case HCI_READ_FAILED_CONTACT_COUNTER:
      btm_read_failed_contact_counter_complete(p);
      break;

    case HCI_READ_AUTOMATIC_FLUSH_TIMEOUT:
      btm_read_automatic_flush_timeout_complete(p);
      break;

    case HCI_READ_TRANSMIT_POWER_LEVEL:
      btm_read_tx_power_complete(p, evt_len, false);
      break;

    case HCI_CREATE_CONNECTION_CANCEL:
      btu_hcif_create_conn_cancel_complete(p, evt_len);
      break;

    case HCI_READ_LOCAL_OOB_DATA:
      btu_hcif_read_local_oob_complete(p, evt_len);
      break;

    case HCI_READ_LOCAL_OOB_EXTENDED_DATA:
      btu_hcif_read_local_oob_extended_complete(p, evt_len);
      break;

    case HCI_READ_INQ_TX_POWER_LEVEL:
      break;

    case HCI_BLE_READ_ADV_CHNL_TX_POWER:
      btm_read_tx_power_complete(p, evt_len, true);
      break;

    case HCI_BLE_WRITE_ADV_ENABLE:
      btm_ble_write_adv_enable_complete(p, evt_len);
      break;

    case HCI_BLE_CREATE_LL_CONN:
    case HCI_LE_EXTENDED_CREATE_CONNECTION:
      // No command complete event for those commands according to spec
      log::error("No command complete expected, but received!");
      break;

    case HCI_BLE_TRANSMITTER_TEST:
    case HCI_BLE_RECEIVER_TEST:
    case HCI_BLE_TEST_END:
      btm_ble_test_command_complete(p);
      break;

    case HCI_BLE_ADD_DEV_RESOLVING_LIST:
      btm_ble_add_resolving_list_entry_complete(p, evt_len);
      break;

    case HCI_BLE_RM_DEV_RESOLVING_LIST:
      btm_ble_remove_resolving_list_entry_complete(p, evt_len);
      break;

    case HCI_BLE_CLEAR_RESOLVING_LIST:
      btm_ble_clear_resolving_list_complete(p, evt_len);
      break;

    case HCI_BLE_READ_RESOLVABLE_ADDR_PEER:
      btm_ble_read_resolving_list_entry_complete(p, evt_len);
      break;

    // Explicitly handled command complete events
    case HCI_BLE_READ_RESOLVABLE_ADDR_LOCAL:
    case HCI_BLE_SET_ADDR_RESOLUTION_ENABLE:
    case HCI_BLE_SET_RAND_PRIV_ADDR_TIMEOUT:
    case HCI_WRITE_CLASS_OF_DEVICE:
    case HCI_WRITE_DEF_POLICY_SETTINGS:
    case HCI_WRITE_EXT_INQ_RESPONSE:
    case HCI_WRITE_INQSCAN_TYPE:
    case HCI_WRITE_INQUIRYSCAN_CFG:
    case HCI_WRITE_INQUIRY_MODE:
    case HCI_WRITE_LINK_SUPER_TOUT:
    case HCI_WRITE_PAGESCAN_CFG:
    case HCI_WRITE_PAGESCAN_TYPE:
    case HCI_WRITE_PAGE_TOUT:
    case HCI_WRITE_SCAN_ENABLE:
    case HCI_WRITE_VOICE_SETTINGS:
      break;

    default:
      log::error("Command complete for opcode:0x{:02x} should not be handled here", opcode);
      break;
  }
}

/*******************************************************************************
 *
 * Function         btu_hcif_command_complete_evt
 *
 * Description      Process event HCI_COMMAND_COMPLETE_EVT
 *
 * Returns          void
 *
 ******************************************************************************/
static void btu_hcif_command_complete_evt_on_task(BT_HDR* event) {
  command_opcode_t opcode;
  // 2 for event header: event code (1) + parameter length (1)
  // 1 for num_hci_pkt command credit
  uint8_t* stream = event->data + event->offset + 3;
  STREAM_TO_UINT16(opcode, stream);

  btu_hcif_log_command_complete_metrics(opcode, stream);
  // 2 for event header: event code (1) + parameter length (1)
  // 3 for command complete header: num_hci_pkt (1) + opcode (2)
  uint16_t param_len = static_cast<uint16_t>(event->len - 5);
  btu_hcif_hdl_command_complete(opcode, stream, param_len);

  osi_free(event);
}

static void btu_hcif_command_complete_evt(BT_HDR* response, void* /* context */) {
  do_in_main_thread(base::BindOnce(btu_hcif_command_complete_evt_on_task, response));
}

/*******************************************************************************
 *
 * Function         btu_hcif_hdl_command_status
 *
 * Description      Handle a command status event
 *
 * Returns          void
 *
 ******************************************************************************/
static void btu_hcif_hdl_command_status(uint16_t opcode, uint8_t status, const uint8_t* p_cmd) {
  log::assert_that(p_cmd != nullptr, "Null command for opcode 0x{:x}", opcode);
  p_cmd++;  // Skip parameter total length

  const tHCI_STATUS hci_status = to_hci_status_code(status);

  RawAddress bd_addr;
  uint16_t handle;

  switch (opcode) {
    case HCI_SWITCH_ROLE:
      if (status != HCI_SUCCESS) {
        // Tell BTM that the command failed
        STREAM_TO_BDADDR(bd_addr, p_cmd);
        btm_acl_role_changed(hci_status, bd_addr, HCI_ROLE_UNKNOWN);
      }
      break;
    case HCI_CREATE_CONNECTION:
      if (status != HCI_SUCCESS) {
        STREAM_TO_BDADDR(bd_addr, p_cmd);
        btm_acl_connected(bd_addr, HCI_INVALID_HANDLE, hci_status, 0);
      }
      break;
    case HCI_AUTHENTICATION_REQUESTED:
      if (status != HCI_SUCCESS) {
        // Device refused to start authentication
        // This is treated as an authentication failure
        btm_sec_auth_complete(HCI_INVALID_HANDLE, hci_status);
      }
      break;
    case HCI_SET_CONN_ENCRYPTION:
      if (status != HCI_SUCCESS) {
        // Device refused to start encryption
        // This is treated as an encryption failure
        btm_sec_encrypt_change(HCI_INVALID_HANDLE, hci_status, false, 0);
      }
      break;
    case HCI_READ_RMT_EXT_FEATURES:
      if (status != HCI_SUCCESS) {
        STREAM_TO_UINT16(handle, p_cmd);
        btm_read_remote_ext_features_failed(status, handle);
      }
      break;
    case HCI_SETUP_ESCO_CONNECTION:
    case HCI_ENH_SETUP_ESCO_CONNECTION:
      if (status != HCI_SUCCESS) {
        if (com::android::bluetooth::flags::fix_sco_command_status_handling()) {
          log::debug("flag: fix_sco_command_status_handling is enabled");
          btm_sco_create_command_status_failed(hci_status);
        } else {
          log::debug("flag: fix_sco_command_status_handling is disabled");
          STREAM_TO_UINT16(handle, p_cmd);
          RawAddress addr(RawAddress::kEmpty);
          btm_sco_connection_failed(hci_status, addr, handle, nullptr);
        }
      }
      break;

    case HCI_BLE_START_ENC:
      // Race condition: disconnection happened right before we send
      // "LE Encrypt", controller responds with no connection, we should
      // cancel the encryption attempt, rather than unpair the device.
      if (status == HCI_ERR_NO_CONNECTION) {
        smp_cancel_start_encryption_attempt();
      }
      break;

    // Link Policy Commands
    case HCI_EXIT_SNIFF_MODE:
    case HCI_EXIT_PARK_MODE:
      if (status != HCI_SUCCESS) {
        // Allow SCO initiation to continue if waiting for change mode event
        STREAM_TO_UINT16(handle, p_cmd);
        btm_sco_chk_pend_unpark(hci_status, handle);
      }
      FALLTHROUGH_INTENDED; /* FALLTHROUGH */
    case HCI_HOLD_MODE:
    case HCI_SNIFF_MODE:
    case HCI_PARK_MODE:
      btm_pm_proc_cmd_status(hci_status);
      break;

    // Command status event not handled by a specialized module
    case HCI_READ_RMT_CLOCK_OFFSET:    // 0x041f
    case HCI_CHANGE_CONN_PACKET_TYPE:  // 0x040f
      if (hci_status != HCI_SUCCESS) {
        log::warn("Received bad command status for opcode:0x{:02x} status:{}", opcode,
                  hci_status_code_text(hci_status));
      }
      break;

    default:
      log::error(
              "Command status for opcode:0x{:02x} should not be handled here "
              "status:{}",
              opcode, hci_status_code_text(hci_status));
  }
}

void bluetooth::legacy::testing::btu_hcif_hdl_command_status(uint16_t opcode, uint8_t status,
                                                             const uint8_t* p_cmd) {
  ::btu_hcif_hdl_command_status(opcode, status, p_cmd);
}

void bluetooth::legacy::testing::btu_hcif_process_event(uint8_t controller_id,
                                                        const BT_HDR* p_msg) {
  ::btu_hcif_process_event(controller_id, p_msg);
}

/*******************************************************************************
 *
 * Function         btu_hcif_command_status_evt
 *
 * Description      Process event HCI_COMMAND_STATUS_EVT
 *
 * Returns          void
 *
 ******************************************************************************/
static void btu_hcif_command_status_evt_on_task(uint8_t status, BT_HDR* event) {
  command_opcode_t opcode;
  uint8_t* stream = event->data + event->offset;
  STREAM_TO_UINT16(opcode, stream);

  // stream + 1 to skip parameter length field
  // No need to check length since stream is written by us
  btu_hcif_log_command_metrics(opcode, stream + 1, status, true);

  btu_hcif_hdl_command_status(opcode, status, stream);
  osi_free(event);
}

static void btu_hcif_command_status_evt(uint8_t status, BT_HDR* command, void* /* context */) {
  do_in_main_thread(base::BindOnce(btu_hcif_command_status_evt_on_task, status, command));
}

/*******************************************************************************
 *
 * Function         btu_hcif_mode_change_evt
 *
 * Description      Process event HCI_MODE_CHANGE_EVT
 *
 * Returns          void
 *
 ******************************************************************************/
static void btu_hcif_mode_change_evt(uint8_t* p) {
  uint8_t status;
  uint16_t handle;
  uint8_t current_mode;
  uint16_t interval;

  STREAM_TO_UINT8(status, p);

  STREAM_TO_UINT16(handle, p);
  STREAM_TO_UINT8(current_mode, p);
  STREAM_TO_UINT16(interval, p);
  btm_sco_chk_pend_unpark(static_cast<tHCI_STATUS>(status), handle);
  btm_pm_proc_mode_change(static_cast<tHCI_STATUS>(status), handle,
                          static_cast<tHCI_MODE>(current_mode), interval);

#if (HID_DEV_INCLUDED == TRUE && HID_DEV_PM_INCLUDED == TRUE)
  hidd_pm_proc_mode_change(status, current_mode, interval);
#endif
}

/* Parsing functions for btm functions */

void btu_hcif_sec_pin_code_request(const uint8_t* p) {
  RawAddress bda;

  STREAM_TO_BDADDR(bda, p);
  btm_sec_pin_code_request(bda);
}
void btu_hcif_sec_link_key_request(const uint8_t* p) {
  RawAddress bda;
  STREAM_TO_BDADDR(bda, p);
  btm_sec_link_key_request(bda);
}
void btu_hcif_rem_oob_req(const uint8_t* p) {
  RawAddress bda;
  STREAM_TO_BDADDR(bda, p);
  btm_rem_oob_req(bda);
}
void btu_hcif_simple_pair_complete(const uint8_t* p) {
  RawAddress bd_addr;
  uint8_t status;
  status = *p++;
  STREAM_TO_BDADDR(bd_addr, p);
  btm_simple_pair_complete(bd_addr, status);
}
void btu_hcif_sec_rmt_host_support_feat_evt(const uint8_t* p) {
  RawAddress bd_addr; /* peer address */
  uint8_t features_0;

  STREAM_TO_BDADDR(bd_addr, p);
  STREAM_TO_UINT8(features_0, p);
  btm_sec_rmt_host_support_feat_evt(bd_addr, features_0);
}
void btu_hcif_proc_sp_req_evt(tBTM_SP_EVT event, const uint8_t* p) {
  RawAddress bda;
  uint32_t value = 0;

  /* All events start with bd_addr */
  STREAM_TO_BDADDR(bda, p);
  switch (event) {
    case BTM_SP_CFM_REQ_EVT:
    case BTM_SP_KEY_NOTIF_EVT:
      STREAM_TO_UINT32(value, p);
      break;
    case BTM_SP_KEY_REQ_EVT:
      // No value needed.
      break;
    default:
      log::warn("unexpected event:{}", sp_evt_to_text(event));
      break;
  }
  btm_proc_sp_req_evt(event, bda, value);
}
void btu_hcif_create_conn_cancel_complete(const uint8_t* p, uint16_t evt_len) {
  uint8_t status;

  if (evt_len < 1 + BD_ADDR_LEN) {
    log::error("malformatted event packet, too short");
    return;
  }

  STREAM_TO_UINT8(status, p);
  RawAddress bd_addr;
  STREAM_TO_BDADDR(bd_addr, p);
  btm_create_conn_cancel_complete(status, bd_addr);
}
void btu_hcif_read_local_oob_complete(const uint8_t* p, uint16_t evt_len) {
  tBTM_SP_LOC_OOB evt_data = {};
  uint8_t status;
  if (evt_len < 1) {
    goto err_out;
  }
  STREAM_TO_UINT8(status, p);
  if (status == HCI_SUCCESS) {
    evt_data.status = tBTM_STATUS::BTM_SUCCESS;
  } else {
    evt_data.status = tBTM_STATUS::BTM_ERR_PROCESSING;
  }
  if (evt_len < 32 + 1) {
    goto err_out;
  }
  STREAM_TO_ARRAY16(evt_data.c_192.data(), p);
  STREAM_TO_ARRAY16(evt_data.r_192.data(), p);
  btm_read_local_oob_complete(evt_data);
  return;

err_out:
  log::error("bogus event packet, too short");
}

void btu_hcif_read_local_oob_extended_complete(const uint8_t* p, uint16_t evt_len) {
  if (evt_len < 64 + 1) {
    log::error("Invalid event length: {}", evt_len);
    return;
  }

  tBTM_SP_LOC_OOB evt_data = {};
  uint8_t status;
  STREAM_TO_UINT8(status, p);
  if (status == HCI_SUCCESS) {
    evt_data.status = tBTM_STATUS::BTM_SUCCESS;
  } else {
    evt_data.status = tBTM_STATUS::BTM_ERR_PROCESSING;
  }

  STREAM_TO_ARRAY16(evt_data.c_192.data(), p);
  STREAM_TO_ARRAY16(evt_data.r_192.data(), p);
  STREAM_TO_ARRAY16(evt_data.c_256.data(), p);
  STREAM_TO_ARRAY16(evt_data.r_256.data(), p);
  btm_read_local_oob_complete(evt_data);
}

/*******************************************************************************
 *
 * Function         btu_hcif_link_key_notification_evt
 *
 * Description      Process event HCI_LINK_KEY_NOTIFICATION_EVT
 *
 * Returns          void
 *
 ******************************************************************************/
static void btu_hcif_link_key_notification_evt(const uint8_t* p) {
  RawAddress bda;
  Octet16 key;
  uint8_t key_type;

  STREAM_TO_BDADDR(bda, p);
  STREAM_TO_ARRAY16(key.data(), p);
  STREAM_TO_UINT8(key_type, p);

  btm_sec_link_key_notification(bda, key, key_type);
}

/*******************************************************************************
 *
 * Function         btu_hcif_read_clock_off_comp_evt
 *
 * Description      Process event HCI_READ_CLOCK_OFF_COMP_EVT
 *
 * Returns          void
 *
 ******************************************************************************/
static void btu_hcif_read_clock_off_comp_evt(uint8_t* p) {
  uint8_t status;
  uint16_t handle;
  uint16_t clock_offset;

  STREAM_TO_UINT8(status, p);

  /* If failed to get clock offset just drop the result */
  if (status != HCI_SUCCESS) {
    return;
  }

  STREAM_TO_UINT16(handle, p);
  STREAM_TO_UINT16(clock_offset, p);

  handle = HCID_GET_HANDLE(handle);

  btm_sec_update_clock_offset(handle, clock_offset);
}

/**********************************************
 * Simple Pairing Events
 **********************************************/

/*******************************************************************************
 *
 * Function         btu_hcif_io_cap_request_evt
 *
 * Description      Process event HCI_IO_CAPABILITY_REQUEST_EVT
 *
 * Returns          void
 *
 ******************************************************************************/
static void btu_hcif_io_cap_request_evt(const uint8_t* p) {
  RawAddress bda;
  STREAM_TO_BDADDR(bda, p);
  btm_io_capabilities_req(bda);
}

/*******************************************************************************
 *
 * Function         btu_hcif_io_cap_request_evt
 *
 * Description      Process event HCI_IO_CAPABILITY_REQUEST_EVT
 *
 * Returns          void
 *
 ******************************************************************************/
static void btu_hcif_io_cap_response_evt(const uint8_t* p) {
  tBTM_SP_IO_RSP evt_data;

  STREAM_TO_BDADDR(evt_data.bd_addr, p);

  uint8_t io_cap;
  STREAM_TO_UINT8(io_cap, p);
  evt_data.io_cap = static_cast<tBTM_IO_CAP>(io_cap);

  STREAM_TO_UINT8(evt_data.oob_data, p);
  STREAM_TO_UINT8(evt_data.auth_req, p);
  btm_io_capabilities_rsp(evt_data);
}

/**********************************************
 * End of Simple Pairing Events
 **********************************************/

static void btu_hcif_encryption_key_refresh_cmpl_evt(uint8_t* p) {
  uint8_t status;
  uint16_t handle;

  STREAM_TO_UINT8(status, p);
  STREAM_TO_UINT16(handle, p);

  btm_sec_encryption_key_refresh_complete(handle, static_cast<tHCI_STATUS>(status));
}

/**********************************************
 * BLE Events
 **********************************************/

static void btu_ble_proc_ltk_req(uint8_t* p, uint16_t evt_len) {
  uint16_t ediv, handle;
  uint8_t* pp;

  // following the spec in Core_v5.3/Vol 4/Part E
  // / 7.7.65.5 LE Long Term Key Request event
  // A BLE Long Term Key Request event contains:
  // - 1-byte subevent (already consumed in btu_hcif_process_event)
  // - 2-byte connection handler
  // - 8-byte random number
  // - 2 byte Encrypted_Diversifier
  if (evt_len < 2 + 8 + 2) {
    log::error("Event packet too short");
    return;
  }

  STREAM_TO_UINT16(handle, p);
  pp = p + 8;
  STREAM_TO_UINT16(ediv, pp);
  btm_ble_ltk_request(handle, p, ediv);
  /* This is empty until an upper layer cares about returning event */
}

/**********************************************
 * End of BLE Events Handler
 **********************************************/
<<<<<<< HEAD
/*******************************************************************************
 *
 * Function         btu_hcif_flow_spec_comp_evt
 *
 * Description      Process event HCI_FLOW_SPECIFICATION_COMP_EVT
 *
 * Returns          void
 *
 ******************************************************************************/
static void btu_hcif_flow_spec_comp_evt(uint8_t* p) {
  uint8_t status;
  uint16_t handle;
  tBT_FLOW_SPEC flow;

  STREAM_TO_UINT8(status, p);
  STREAM_TO_UINT16(handle, p);
  STREAM_TO_UINT8(flow.qos_unused, p);
  STREAM_TO_UINT8(flow.flow_direction, p);
  STREAM_TO_UINT8(flow.service_type, p);
  STREAM_TO_UINT32(flow.token_rate, p);
  STREAM_TO_UINT32(flow.peak_bandwidth, p);
  STREAM_TO_UINT32(flow.latency, p);

  btm_flow_spec_complete(status, handle, &flow);
=======

void btu_hci_msg_process(BT_HDR* p_msg) {
  /* Determine the input message type. */
  switch (p_msg->event & BT_EVT_MASK) {
    case BT_EVT_TO_BTU_HCI_EVT:
      btu_hcif_process_event((uint8_t)(p_msg->event & BT_SUB_EVT_MASK), p_msg);
      osi_free(p_msg);
      break;

    case BT_EVT_TO_BTU_HCI_ISO:
      IsoManager::GetInstance()->HandleIsoData(p_msg);
      osi_free(p_msg);
      break;

    default:
      osi_free(p_msg);
      break;
  }
>>>>>>> 6706e480
}<|MERGE_RESOLUTION|>--- conflicted
+++ resolved
@@ -41,11 +41,8 @@
 #include "internal_include/bt_target.h"
 #include "main/shim/hci_layer.h"
 #include "osi/include/allocator.h"
-<<<<<<< HEAD
 #include "stack/btm/btm_int.h"
-=======
 #include "stack/include/acl_api.h"
->>>>>>> 6706e480
 #include "stack/include/acl_hci_link_interface.h"
 #include "stack/include/ble_hci_link_interface.h"
 #include "stack/include/bt_hdr.h"
@@ -1446,7 +1443,6 @@
 /**********************************************
  * End of BLE Events Handler
  **********************************************/
-<<<<<<< HEAD
 /*******************************************************************************
  *
  * Function         btu_hcif_flow_spec_comp_evt
@@ -1471,7 +1467,7 @@
   STREAM_TO_UINT32(flow.latency, p);
 
   btm_flow_spec_complete(status, handle, &flow);
-=======
+}
 
 void btu_hci_msg_process(BT_HDR* p_msg) {
   /* Determine the input message type. */
@@ -1490,5 +1486,4 @@
       osi_free(p_msg);
       break;
   }
->>>>>>> 6706e480
 }