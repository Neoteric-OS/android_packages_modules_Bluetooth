/******************************************************************************
 *
 *  Copyright 1999-2012 Broadcom Corporation
 *
 *  Licensed under the Apache License, Version 2.0 (the "License");
 *  you may not use this file except in compliance with the License.
 *  You may obtain a copy of the License at:
 *
 *  http://www.apache.org/licenses/LICENSE-2.0
 *
 *  Unless required by applicable law or agreed to in writing, software
 *  distributed under the License is distributed on an "AS IS" BASIS,
 *  WITHOUT WARRANTIES OR CONDITIONS OF ANY KIND, either express or implied.
 *  See the License for the specific language governing permissions and
 *  limitations under the License.
 *
 ******************************************************************************/

#define LOG_TAG "bt_btu_task"

#include <base/functional/bind.h>
#include <base/logging.h>
#include <base/run_loop.h>
#include <base/threading/thread.h>
#include <pthread.h>
#include <stdio.h>
#include <stdlib.h>
#include <string.h>

#include "bta/sys/bta_sys.h"
#include "btcore/include/module.h"
#include "btif/include/btif_common.h"
#include "btm_iso_api.h"
#include "common/message_loop_thread.h"
#include "osi/include/allocator.h"
#include "osi/include/log.h"
#include "osi/include/osi.h"
#include "stack/include/acl_hci_link_interface.h"
#include "stack/include/bt_hdr.h"
#include "stack/include/btu.h"
#include "stack/include/btu_hcif.h"

using bluetooth::common::MessageLoopThread;
using bluetooth::hci::IsoManager;

/* Define BTU storage area */
uint8_t btu_trace_level = HCI_INITIAL_TRACE_LEVEL;

static MessageLoopThread main_thread("bt_main_thread", true);

void btu_hci_msg_process(BT_HDR* p_msg) {
  /* Determine the input message type. */
  switch (p_msg->event & BT_EVT_MASK) {
<<<<<<< HEAD
    case BT_EVT_TO_BTU_HCI_ACL:
      /* All Acl Data goes to ACL */
      acl_rcv_acl_data(p_msg);
      break;

    case BT_EVT_TO_BTU_L2C_SEG_XMIT:
      /* L2CAP segment transmit complete */
      acl_link_segments_xmitted(p_msg);
      break;

=======
>>>>>>> a5e8c6e4
    case BT_EVT_TO_BTU_HCI_EVT:
      btu_hcif_process_event((uint8_t)(p_msg->event & BT_SUB_EVT_MASK), p_msg);
      osi_free(p_msg);
      break;

    case BT_EVT_TO_BTU_HCI_ISO:
      IsoManager::GetInstance()->HandleIsoData(p_msg);
      osi_free(p_msg);
      break;

    default:
      osi_free(p_msg);
      break;
  }
}

bluetooth::common::MessageLoopThread* get_main_thread() { return &main_thread; }

bt_status_t do_in_main_thread(const base::Location& from_here,
                              base::OnceClosure task) {
  if (!main_thread.DoInThread(from_here, std::move(task))) {
    LOG(ERROR) << __func__ << ": failed from " << from_here.ToString();
    return BT_STATUS_FAIL;
  }
  return BT_STATUS_SUCCESS;
}

bt_status_t do_in_main_thread_delayed(const base::Location& from_here,
                                      base::OnceClosure task,
                                      const base::TimeDelta& delay) {
  if (!main_thread.DoInThreadDelayed(from_here, std::move(task), delay)) {
    LOG(ERROR) << __func__ << ": failed from " << from_here.ToString();
    return BT_STATUS_FAIL;
  }
  return BT_STATUS_SUCCESS;
}

static void do_post_on_bt_main(BtMainClosure closure) { closure(); }

void post_on_bt_main(BtMainClosure closure) {
  ASSERT(do_in_main_thread(FROM_HERE, base::BindOnce(do_post_on_bt_main,
                                                     std::move(closure))) ==
         BT_STATUS_SUCCESS);
}

void main_thread_start_up() {
  main_thread.StartUp();
  if (!main_thread.IsRunning()) {
    LOG(FATAL) << __func__ << ": unable to start btu message loop thread.";
  }
  if (!main_thread.EnableRealTimeScheduling()) {
#if defined(__ANDROID__)
    LOG(FATAL) << __func__ << ": unable to enable real time scheduling";
#else
    LOG(ERROR) << __func__ << ": unable to enable real time scheduling";
#endif
  }
}

void main_thread_shut_down() { main_thread.ShutDown(); }

bool is_on_main_thread() {
  // Pthreads doesn't have the concept of a thread ID, so we have to reach down
  // into the kernel.
#if defined(OS_MACOSX)
  return main_thread.GetThreadId() == pthread_mach_thread_np(pthread_self());
#elif defined(OS_LINUX)
#include <sys/syscall.h> /* For SYS_xxx definitions */
#include <unistd.h>
  return main_thread.GetThreadId() == syscall(__NR_gettid);
#elif defined(__ANDROID__)
#include <sys/types.h>
#include <unistd.h>
  return main_thread.GetThreadId() == gettid();
#else
  LOG(ERROR) << __func__ << "Unable to determine if on main thread";
  return true;
#endif
}<|MERGE_RESOLUTION|>--- conflicted
+++ resolved
@@ -51,19 +51,6 @@
 void btu_hci_msg_process(BT_HDR* p_msg) {
   /* Determine the input message type. */
   switch (p_msg->event & BT_EVT_MASK) {
-<<<<<<< HEAD
-    case BT_EVT_TO_BTU_HCI_ACL:
-      /* All Acl Data goes to ACL */
-      acl_rcv_acl_data(p_msg);
-      break;
-
-    case BT_EVT_TO_BTU_L2C_SEG_XMIT:
-      /* L2CAP segment transmit complete */
-      acl_link_segments_xmitted(p_msg);
-      break;
-
-=======
->>>>>>> a5e8c6e4
     case BT_EVT_TO_BTU_HCI_EVT:
       btu_hcif_process_event((uint8_t)(p_msg->event & BT_SUB_EVT_MASK), p_msg);
       osi_free(p_msg);
