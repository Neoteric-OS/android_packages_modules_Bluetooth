/*
 * Copyright 2020 The Android Open Source Project
 *
 * Licensed under the Apache License, Version 2.0 (the "License");
 * you may not use this file except in compliance with the License.
 * You may obtain a copy of the License at
 *
 *      http://www.apache.org/licenses/LICENSE-2.0
 *
 * Unless required by applicable law or agreed to in writing, software
 * distributed under the License is distributed on an "AS IS" BASIS,
 * WITHOUT WARRANTIES OR CONDITIONS OF ANY KIND, either express or implied.
 * See the License for the specific language governing permissions and
 * limitations under the License.
 */

#pragma once

#include "stack/include/avrc_api.h"

// Supported Features for AVRCP Version 1.6
#ifndef AVRCP_SUPF_TG_1_6
#define AVRCP_SUPF_TG_1_6                            \
  (AVRC_SUPF_TG_CAT1 | AVRC_SUPF_TG_MULTI_PLAYER |   \
   AVRC_SUPF_TG_BROWSE | AVRC_SUPF_TG_APP_SETTINGS | \
   AVRC_SUPF_TG_PLAYER_COVER_ART)
#endif

// Supported Features for AVRCP Version 1.5
#ifndef AVRCP_SUPF_TG_1_5
<<<<<<< HEAD
#define AVRCP_SUPF_TG_1_5                           \
  (AVRC_SUPF_TG_CAT1 | AVRC_SUPF_TG_MULTI_PLAYER |  \
   AVRC_SUPF_TG_BROWSE | AVRC_SUPF_TG_APP_SETTINGS)
=======
#define AVRCP_SUPF_TG_1_5 (AVRC_SUPF_TG_CAT1 | AVRC_SUPF_TG_MULTI_PLAYER | AVRC_SUPF_TG_BROWSE)
>>>>>>> 15c04564
#endif

// Supported Features for AVRCP Version 1.4
#ifndef AVRCP_SUPF_TG_1_4
<<<<<<< HEAD
#define AVRCP_SUPF_TG_1_4                          \
  (AVRC_SUPF_TG_CAT1 | AVRC_SUPF_TG_MULTI_PLAYER | \
   AVRC_SUPF_TG_BROWSE | AVRC_SUPF_TG_APP_SETTINGS)
=======
#define AVRCP_SUPF_TG_1_4 (AVRC_SUPF_TG_CAT1 | AVRC_SUPF_TG_MULTI_PLAYER | AVRC_SUPF_TG_BROWSE)
>>>>>>> 15c04564
#endif

// Supported Features for AVRCP Version 1.3 "Compatibility Mode"
#ifndef AVRCP_SUPF_TG_1_3
#define AVRCP_SUPF_TG_1_3 AVRC_SUPF_TG_CAT1
#endif

/**
 * Default Supported Feature bits for AVRCP Controller
 */
#ifndef AVRCP_SUPF_TG
#define AVRCP_SUPF_TG_DEFAULT AVRCP_SUPF_TG_1_4
#endif

/**
 * Supported Feature for AVRCP tartget control
 */
#ifndef AVRCP_SUPF_TG_CT
#define AVRCP_SUPF_TG_CT AVRC_SUPF_CT_CAT2
#endif<|MERGE_RESOLUTION|>--- conflicted
+++ resolved
@@ -20,32 +20,21 @@
 
 // Supported Features for AVRCP Version 1.6
 #ifndef AVRCP_SUPF_TG_1_6
-#define AVRCP_SUPF_TG_1_6                            \
-  (AVRC_SUPF_TG_CAT1 | AVRC_SUPF_TG_MULTI_PLAYER |   \
-   AVRC_SUPF_TG_BROWSE | AVRC_SUPF_TG_APP_SETTINGS | \
-   AVRC_SUPF_TG_PLAYER_COVER_ART)
+#define AVRCP_SUPF_TG_1_6                                                \
+  (AVRC_SUPF_TG_CAT1 | AVRC_SUPF_TG_MULTI_PLAYER | AVRC_SUPF_TG_BROWSE | \
+   AVRC_SUPF_TG_APP_SETTINGS | AVRC_SUPF_TG_PLAYER_COVER_ART)
 #endif
 
 // Supported Features for AVRCP Version 1.5
 #ifndef AVRCP_SUPF_TG_1_5
-<<<<<<< HEAD
-#define AVRCP_SUPF_TG_1_5                           \
-  (AVRC_SUPF_TG_CAT1 | AVRC_SUPF_TG_MULTI_PLAYER |  \
-   AVRC_SUPF_TG_BROWSE | AVRC_SUPF_TG_APP_SETTINGS)
-=======
-#define AVRCP_SUPF_TG_1_5 (AVRC_SUPF_TG_CAT1 | AVRC_SUPF_TG_MULTI_PLAYER | AVRC_SUPF_TG_BROWSE)
->>>>>>> 15c04564
+#define AVRCP_SUPF_TG_1_5 \
+  (AVRC_SUPF_TG_CAT1 | AVRC_SUPF_TG_MULTI_PLAYER | AVRC_SUPF_TG_BROWSE | AVRC_SUPF_TG_APP_SETTINGS)
 #endif
 
 // Supported Features for AVRCP Version 1.4
 #ifndef AVRCP_SUPF_TG_1_4
-<<<<<<< HEAD
-#define AVRCP_SUPF_TG_1_4                          \
-  (AVRC_SUPF_TG_CAT1 | AVRC_SUPF_TG_MULTI_PLAYER | \
-   AVRC_SUPF_TG_BROWSE | AVRC_SUPF_TG_APP_SETTINGS)
-=======
-#define AVRCP_SUPF_TG_1_4 (AVRC_SUPF_TG_CAT1 | AVRC_SUPF_TG_MULTI_PLAYER | AVRC_SUPF_TG_BROWSE)
->>>>>>> 15c04564
+#define AVRCP_SUPF_TG_1_4 \
+  (AVRC_SUPF_TG_CAT1 | AVRC_SUPF_TG_MULTI_PLAYER | AVRC_SUPF_TG_BROWSE | AVRC_SUPF_TG_APP_SETTINGS)
 #endif
 
 // Supported Features for AVRCP Version 1.3 "Compatibility Mode"
