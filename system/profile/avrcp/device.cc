--- conflicted
+++ resolved
@@ -22,8 +22,15 @@
 
 #include "abstract_message_loop.h"
 #include "avrcp_common.h"
+#include "bta/include/bta_le_audio_api.h"
+#include "btif/include/btif_av.h"
+#include "btif/include/btif_hf.h"
+#include "btif/include/btif_storage.h"
+#include "device/include/interop.h"
+#include "internal_include/stack_config.h"
+#include "l2cdefs.h"
 #include "os/logging/log_adapter.h"
-#include "internal_include/stack_config.h"
+#include "osi/include/properties.h"
 #include "packet/avrcp/avrcp_reject_packet.h"
 #include "packet/avrcp/general_reject_packet.h"
 #include "packet/avrcp/get_current_player_application_setting_value.h"
@@ -35,13 +42,6 @@
 #include "packet/avrcp/set_addressed_player.h"
 #include "packet/avrcp/set_player_application_setting_value.h"
 #include "types/raw_address.h"
-#include "osi/include/properties.h"
-#include "l2cdefs.h"
-#include "device/include/interop.h"
-#include "btif/include/btif_storage.h"
-#include "btif/include/btif_av.h"
-#include "btif/include/btif_hf.h"
-#include "bta/include/bta_le_audio_api.h"
 
 extern bool btif_av_peer_is_connected_sink(const RawAddress& peer_address);
 extern bool btif_av_both_enable(void);
@@ -123,20 +123,18 @@
     return;
   }
 
-   if (interop_match_addr(INTEROP_DISABLE_PLAYER_APPLICATION_SETTING_CMDS,
-             &address_)) {
-     CommandPdu event = pkt->GetCommandPdu();
-     if (event == CommandPdu::LIST_PLAYER_APPLICATION_SETTING_ATTRIBUTES ||
-         event == CommandPdu::LIST_PLAYER_APPLICATION_SETTING_VALUES ||
-         event == CommandPdu::GET_CURRENT_PLAYER_APPLICATION_SETTING_VALUE ||
-         event == CommandPdu::SET_PLAYER_APPLICATION_SETTING_VALUE) {
-       log::error("Device is BL for Player app settings");
-       auto response = RejectBuilder::MakeBuilder(pkt->GetCommandPdu(),
-                                                  Status::INVALID_COMMAND);
-       send_message(label, false, std::move(response));
-       return;
-     }
-   }
+  if (interop_match_addr(INTEROP_DISABLE_PLAYER_APPLICATION_SETTING_CMDS, &address_)) {
+    CommandPdu event = pkt->GetCommandPdu();
+    if (event == CommandPdu::LIST_PLAYER_APPLICATION_SETTING_ATTRIBUTES ||
+        event == CommandPdu::LIST_PLAYER_APPLICATION_SETTING_VALUES ||
+        event == CommandPdu::GET_CURRENT_PLAYER_APPLICATION_SETTING_VALUE ||
+        event == CommandPdu::SET_PLAYER_APPLICATION_SETTING_VALUE) {
+      log::error("Device is BL for Player app settings");
+      auto response = RejectBuilder::MakeBuilder(pkt->GetCommandPdu(), Status::INVALID_COMMAND);
+      send_message(label, false, std::move(response));
+      return;
+    }
+  }
 
   if (pkt->GetCType() >= CType::ACCEPTED) {
     switch (pkt->GetCommandPdu()) {
@@ -294,13 +292,8 @@
       std::vector<PlayerAttribute> attributes =
               get_current_player_setting_value_request->GetRequestedAttributes();
       for (auto attribute : attributes) {
-<<<<<<< HEAD
         log::info("{}: PDU: {} attribute: {}", address_, pkt->GetCommandPdu(), (int)attribute);
-        if (attribute < PlayerAttribute::EQUALIZER ||
-            attribute > PlayerAttribute::SCAN) {
-=======
         if (attribute < PlayerAttribute::EQUALIZER || attribute > PlayerAttribute::SCAN) {
->>>>>>> 15c04564
           log::warn("{}: Player Setting Attribute is not valid", address_);
           auto response =
                   RejectBuilder::MakeBuilder(pkt->GetCommandPdu(), Status::INVALID_PARAMETER);
@@ -339,13 +332,9 @@
 
       bool invalid_request = false;
       for (size_t i = 0; i < attributes.size(); i++) {
-<<<<<<< HEAD
-        log::info("{}: PDU: {} attributes[i] = {}", address_, pkt->GetCommandPdu(), (int)attributes[i]);
-        if (attributes[i] < PlayerAttribute::EQUALIZER ||
-            attributes[i] > PlayerAttribute::SCAN) {
-=======
+        log::info("{}: PDU: {} attributes[i] = {}", address_, pkt->GetCommandPdu(),
+                  (int)attributes[i]);
         if (attributes[i] < PlayerAttribute::EQUALIZER || attributes[i] > PlayerAttribute::SCAN) {
->>>>>>> 15c04564
           log::warn("{}: Player Setting Attribute is not valid", address_);
           invalid_request = true;
           break;
@@ -353,26 +342,16 @@
 
         if (attributes[i] == PlayerAttribute::REPEAT) {
           PlayerRepeatValue value = static_cast<PlayerRepeatValue>(values[i]);
-<<<<<<< HEAD
           log::info("{}: PDU: {} REPEAT value = {}", address_, pkt->GetCommandPdu(), (int)value);
-          if (value < PlayerRepeatValue::OFF ||
-              value > PlayerRepeatValue::GROUP) {
-=======
           if (value < PlayerRepeatValue::OFF || value > PlayerRepeatValue::GROUP) {
->>>>>>> 15c04564
             log::warn("{}: Player Repeat Value is not valid", address_);
             invalid_request = true;
             break;
           }
         } else if (attributes[i] == PlayerAttribute::SHUFFLE) {
           PlayerShuffleValue value = static_cast<PlayerShuffleValue>(values[i]);
-<<<<<<< HEAD
           log::info("{}: PDU: {} SHUFFLE value = {}", address_, pkt->GetCommandPdu(), (int)value);
-          if (value < PlayerShuffleValue::OFF ||
-              value > PlayerShuffleValue::GROUP) {
-=======
           if (value < PlayerShuffleValue::OFF || value > PlayerShuffleValue::GROUP) {
->>>>>>> 15c04564
             log::warn("{}: Player Shuffle Value is not valid", address_);
             invalid_request = true;
             break;
@@ -426,11 +405,10 @@
       response->AddEvent(Event::TRACK_CHANGED);
       response->AddEvent(Event::PLAYBACK_POS_CHANGED);
       if (player_settings_interface_ != nullptr) {
-        if(interop_match_addr(INTEROP_DISABLE_PLAYER_APPLICATION_SETTING_CMDS,
-             &address_)) {
-           log::error("Device in BL for PLAYER_APPLICATION_SETTING, don't show in capability");
+        if (interop_match_addr(INTEROP_DISABLE_PLAYER_APPLICATION_SETTING_CMDS, &address_)) {
+          log::error("Device in BL for PLAYER_APPLICATION_SETTING, don't show in capability");
         } else {
-        response->AddEvent(Event::PLAYER_APPLICATION_SETTING_CHANGED);
+          response->AddEvent(Event::PLAYER_APPLICATION_SETTING_CHANGED);
         }
       }
 
@@ -477,26 +455,18 @@
 
     case Event::PLAYBACK_POS_CHANGED: {
       play_pos_interval_ = pkt->GetInterval();
-<<<<<<< HEAD
       if (play_pos_interval_ < 3) {
         play_pos_interval_ = 3;
       }
       log::info("play_pos_interval = {}", play_pos_interval_);
-      media_interface_->GetPlayStatus(
-          base::Bind(&Device::PlaybackPosNotificationResponse,
-                     weak_ptr_factory_.GetWeakPtr(), label, true));
-=======
       media_interface_->GetPlayStatus(base::Bind(&Device::PlaybackPosNotificationResponse,
                                                  weak_ptr_factory_.GetWeakPtr(), label, true));
->>>>>>> 15c04564
     } break;
 
     case Event::PLAYER_APPLICATION_SETTING_CHANGED: {
-      if (interop_match_addr(INTEROP_DISABLE_PLAYER_APPLICATION_SETTING_CMDS,
-          &address_)) {
+      if (interop_match_addr(INTEROP_DISABLE_PLAYER_APPLICATION_SETTING_CMDS, &address_)) {
         log::error("Device in BL for Player app settings, return");
-        auto response = RejectBuilder::MakeBuilder(pkt->GetCommandPdu(),
-                                                   Status::INVALID_COMMAND);
+        auto response = RejectBuilder::MakeBuilder(pkt->GetCommandPdu(), Status::INVALID_COMMAND);
         send_message(label, false, std::move(response));
         return;
       }
@@ -820,16 +790,9 @@
 
 void Device::RejectNotification() {
   log::verbose("");
-<<<<<<< HEAD
-  Notification* rejectNotification[] = {&play_status_changed_, &track_changed_,
-                                        &play_pos_changed_, &now_playing_changed_,
-                                        &player_setting_changed_};
+  Notification* rejectNotification[] = {&play_status_changed_, &track_changed_, &play_pos_changed_,
+                                        &now_playing_changed_, &player_setting_changed_};
   for (int i = 0; i < 5; i++) {
-=======
-  Notification* rejectNotification[] = {&play_status_changed_, &track_changed_, &play_pos_changed_,
-                                        &now_playing_changed_};
-  for (int i = 0; i < 4; i++) {
->>>>>>> 15c04564
     uint8_t label = rejectNotification[i]->second;
     auto response = RejectBuilder::MakeBuilder(CommandPdu::REGISTER_NOTIFICATION,
                                                Status::ADDRESSED_PLAYER_CHANGED);
@@ -852,7 +815,7 @@
   auto get_element_attributes_pkt = pkt;
   auto attributes_requested = get_element_attributes_pkt->GetAttributesRequested();
 
-  //To Pass PTS TC AVCTP/TG/FRA/BV-02-C
+  // To Pass PTS TC AVCTP/TG/FRA/BV-02-C
   /* After AVCTP connection is established with remote,
    * PTS sends get element attribute for all elements,
    * DUT should be able to send fragmented
@@ -862,10 +825,9 @@
    * so that no packet is dropped and fragmentation happens in the stack
    */
 
-  bool is_pts_enable = osi_property_get_bool("persist.vendor.bt.a2dp.pts_enable",
-                                            false);
+  bool is_pts_enable = osi_property_get_bool("persist.vendor.bt.a2dp.pts_enable", false);
   log::info("is_pts_enable: {}", is_pts_enable);
-  if(is_pts_enable) {
+  if (is_pts_enable) {
     log::info("setting ctrl_mtu_ = 672(L2CAP_DEFAULT_MTU)");
     ctrl_mtu_ = L2CAP_DEFAULT_MTU;
   }
@@ -940,32 +902,13 @@
         // what the actual playstate is without being modified
         // by whether the device is active.
         media_interface_->GetPlayStatus(base::Bind(
-<<<<<<< HEAD
-            [](base::WeakPtr<Device> d, PlayStatus s) {
-              if (!d) return;
-
-              if (!bluetooth::headset::IsCallIdle()) {
-                log::warn("Ignore passthrough play during active Call");
-                return;
-              }
-
-              if (!d->IsActive()) {
-                log::info("Setting {} to be the active device", d->address_);
-                d->media_interface_->SetActiveDevice(d->address_);
-
-                if (s.state == PlayState::PLAYING) {
-                  log::info(
-                      "Skipping sendKeyEvent since music is already playing");
-                  return;
-                }
-              }
-
-              d->media_interface_->SendKeyEvent(0x44, KeyState::PUSHED);
-            },
-            weak_ptr_factory_.GetWeakPtr()));
-=======
                 [](base::WeakPtr<Device> d, PlayStatus s) {
                   if (!d) {
+                    return;
+                  }
+
+                  if (!bluetooth::headset::IsCallIdle()) {
+                    log::warn("Ignore passthrough play during active Call");
                     return;
                   }
 
@@ -982,7 +925,6 @@
                   d->media_interface_->SendKeyEvent(0x44, KeyState::PUSHED);
                 },
                 weak_ptr_factory_.GetWeakPtr()));
->>>>>>> 15c04564
         return;
       }
 
@@ -1695,20 +1637,21 @@
   log::verbose("");
 
   media_interface_->GetPlayStatus(base::Bind(
-      [](base::WeakPtr<Device> d, PlayStatus s) {
-        if (d && s.state == PlayState::PLAYING && s.state != d->last_play_status_.state) {
-          bool is_le_audio_in_idle = LeAudioClient::IsLeAudioClientRunning() ?
-              LeAudioClient::IsLeAudioClientInIdle() : false;
-          log::info("is_leaudio_in_idle: {}", is_le_audio_in_idle);
-          log::info("Clear Remote Supend if already set");
-          btif_av_clear_remote_suspend_flag(A2dpType::kSource);
-          if (bluetooth::headset::IsCallIdle() && is_le_audio_in_idle &&
-              (btif_av_stream_ready(A2dpType::kSource))) {
-            btif_av_stream_start(A2dpType::kSource);
-          }
-        }
-      },
-      weak_ptr_factory_.GetWeakPtr()));
+          [](base::WeakPtr<Device> d, PlayStatus s) {
+            if (d && s.state == PlayState::PLAYING && s.state != d->last_play_status_.state) {
+              bool is_le_audio_in_idle = LeAudioClient::IsLeAudioClientRunning()
+                                                 ? LeAudioClient::IsLeAudioClientInIdle()
+                                                 : false;
+              log::info("is_leaudio_in_idle: {}", is_le_audio_in_idle);
+              log::info("Clear Remote Supend if already set");
+              btif_av_clear_remote_suspend_flag(A2dpType::kSource);
+              if (bluetooth::headset::IsCallIdle() && is_le_audio_in_idle &&
+                  (btif_av_stream_ready(A2dpType::kSource))) {
+                btif_av_stream_start(A2dpType::kSource);
+              }
+            }
+          },
+          weak_ptr_factory_.GetWeakPtr()));
 
   if (!play_status_changed_.first) {
     log::warn("Device is not registered for play status updates");
@@ -1736,8 +1679,7 @@
 void Device::HandlePlayerSettingChanged(std::vector<PlayerAttribute> attributes,
                                         std::vector<uint8_t> values) {
   log::verbose("");
-  if (interop_match_addr(INTEROP_DISABLE_PLAYER_APPLICATION_SETTING_CMDS,
-        &address_)) {
+  if (interop_match_addr(INTEROP_DISABLE_PLAYER_APPLICATION_SETTING_CMDS, &address_)) {
     log::error("Device in BL for Player app settings, return");
     return;
   }
