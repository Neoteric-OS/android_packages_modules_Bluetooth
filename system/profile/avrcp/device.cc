--- conflicted
+++ resolved
@@ -23,15 +23,12 @@
 
 #include "abstract_message_loop.h"
 #include "avrcp_common.h"
-<<<<<<< HEAD
 #include "bta/include/bta_le_audio_api.h"
 #include "btif/include/btif_av.h"
 #include "btif/include/btif_hf.h"
 #include "btif/include/btif_storage.h"
 #include "device/include/interop.h"
-=======
 #include "btif/include/btif_av.h"
->>>>>>> d1503283
 #include "internal_include/stack_config.h"
 #include "l2cdefs.h"
 #include "osi/include/properties.h"
@@ -96,7 +93,6 @@
 
 bool Device::HasBipClient() const { return has_bip_client_; }
 
-<<<<<<< HEAD
 bool Device::HasCoverArtSupport() const {
   log::verbose(" address_: {}", address_);
   bool coverart_supported = false;
@@ -145,10 +141,7 @@
   return coverart_supported;
 }
 
-void filter_cover_art(SongInfo& s) {
-=======
 static void filter_cover_art(SongInfo& s) {
->>>>>>> d1503283
   for (auto it = s.attributes.begin(); it != s.attributes.end(); it++) {
     if (it->attribute() == Attribute::DEFAULT_COVER_ART) {
       s.attributes.erase(it);
