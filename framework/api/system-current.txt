--- conflicted
+++ resolved
@@ -762,131 +762,6 @@
     field public static final int VOLUME_CONTROL = 23; // 0x17
   }
 
-<<<<<<< HEAD
-=======
-  public final class BluetoothQualityReport implements android.os.Parcelable {
-    method @Nullable public android.bluetooth.BluetoothClass getBluetoothClass();
-    method @Nullable public android.bluetooth.BluetoothQualityReport.BqrCommon getBqrCommon();
-    method @Nullable public android.os.Parcelable getBqrEvent();
-    method public int getLmpSubVersion();
-    method public int getLmpVersion();
-    method public int getManufacturerId();
-    method public int getQualityReportId();
-    method @Nullable public String getRemoteAddress();
-    method @Nullable public String getRemoteName();
-    method @NonNull public static String qualityReportIdToString(int);
-    method public void writeToParcel(@NonNull android.os.Parcel, int);
-    field @NonNull public static final android.os.Parcelable.Creator<android.bluetooth.BluetoothQualityReport> CREATOR;
-    field public static final int QUALITY_REPORT_ID_A2DP_CHOPPY = 3; // 0x3
-    field public static final int QUALITY_REPORT_ID_APPROACH_LSTO = 2; // 0x2
-    field public static final int QUALITY_REPORT_ID_CONN_FAIL = 8; // 0x8
-    field public static final int QUALITY_REPORT_ID_MONITOR = 1; // 0x1
-    field public static final int QUALITY_REPORT_ID_SCO_CHOPPY = 4; // 0x4
-  }
-
-  public static final class BluetoothQualityReport.BqrCommon implements android.os.Parcelable {
-    method @NonNull public static String connectionRoleToString(int);
-    method public int getAfhSelectUnidealChannelCount();
-    method public int getCalFailedItemCount();
-    method public int getConnectionHandle();
-    method public int getConnectionRole();
-    method public long getFlowOffCount();
-    method public long getLastFlowOnTimestamp();
-    method public long getLastTxAckTimestamp();
-    method public int getLsto();
-    method public long getNakCount();
-    method public long getNoRxCount();
-    method public long getOverflowCount();
-    method public int getPacketType();
-    method public long getPiconetClock();
-    method public long getRetransmissionCount();
-    method public int getRssi();
-    method public int getSnr();
-    method public int getTxPowerLevel();
-    method public long getUnderflowCount();
-    method public int getUnusedAfhChannelCount();
-    method @Nullable public static String packetTypeToString(int);
-    method public void writeToParcel(@NonNull android.os.Parcel, int);
-    field public static final int CONNECTION_ROLE_CENTRAL = 0; // 0x0
-    field public static final int CONNECTION_ROLE_PERIPHERAL = 1; // 0x1
-    field @NonNull public static final android.os.Parcelable.Creator<android.bluetooth.BluetoothQualityReport.BqrCommon> CREATOR;
-  }
-
-  public static final class BluetoothQualityReport.BqrConnectFail implements android.os.Parcelable {
-    method @NonNull public static String connectFailIdToString(int);
-    method public int getFailReason();
-    method public void writeToParcel(@NonNull android.os.Parcel, int);
-    field public static final int CONNECT_FAIL_ID_ACL_ALREADY_EXIST = 11; // 0xb
-    field public static final int CONNECT_FAIL_ID_CONNECTION_TIMEOUT = 8; // 0x8
-    field public static final int CONNECT_FAIL_ID_CONTROLLER_BUSY = 58; // 0x3a
-    field public static final int CONNECT_FAIL_ID_NO_ERROR = 0; // 0x0
-    field public static final int CONNECT_FAIL_ID_PAGE_TIMEOUT = 4; // 0x4
-    field @NonNull public static final android.os.Parcelable.Creator<android.bluetooth.BluetoothQualityReport.BqrConnectFail> CREATOR;
-  }
-
-  public static final class BluetoothQualityReport.BqrVsA2dpChoppy implements android.os.Parcelable {
-    method public int getAclTxQueueLength();
-    method public long getArrivalTime();
-    method public int getGlitchCount();
-    method public int getLinkQuality();
-    method public int getRxCxmDenials();
-    method public long getScheduleTime();
-    method public int getTxCxmDenials();
-    method @Nullable public static String linkQualityToString(int);
-    method public void writeToParcel(@NonNull android.os.Parcel, int);
-    field @NonNull public static final android.os.Parcelable.Creator<android.bluetooth.BluetoothQualityReport.BqrVsA2dpChoppy> CREATOR;
-  }
-
-  public static final class BluetoothQualityReport.BqrVsLsto implements android.os.Parcelable {
-    method @Nullable public static String connStateToString(int);
-    method public long getBasebandStats();
-    method public int getConnState();
-    method public int getCxmDenials();
-    method public long getLastTxAckTimestamp();
-    method public long getNativeClock();
-    method public int getRfLoss();
-    method public long getSlotsUsed();
-    method public int getTxSkipped();
-    method public void writeToParcel(@NonNull android.os.Parcel, int);
-    field @NonNull public static final android.os.Parcelable.Creator<android.bluetooth.BluetoothQualityReport.BqrVsLsto> CREATOR;
-  }
-
-  public static final class BluetoothQualityReport.BqrVsScoChoppy implements android.os.Parcelable {
-    method @Nullable public static String airFormatToString(int);
-    method public int getAirFormat();
-    method public int getGlitchCount();
-    method public int getGoodRxFrameCount();
-    method public int getInstanceCount();
-    method public int getIntervalEsco();
-    method public int getLateDispatch();
-    method public int getLpaIntrMiss();
-    method public int getMicIntrMiss();
-    method public int getMissedInstanceCount();
-    method public int getPlcDiscardCount();
-    method public int getPlcFillCount();
-    method public int getRxCxmDenials();
-    method public int getRxRetransmitSlotCount();
-    method public int getSprIntrMiss();
-    method public int getTxAbortCount();
-    method public int getTxCxmDenials();
-    method public int getTxRetransmitSlotCount();
-    method public int getWindowEsco();
-    method public void writeToParcel(@NonNull android.os.Parcel, int);
-    field @NonNull public static final android.os.Parcelable.Creator<android.bluetooth.BluetoothQualityReport.BqrVsScoChoppy> CREATOR;
-  }
-
-  public static final class BluetoothQualityReport.Builder {
-    ctor public BluetoothQualityReport.Builder(@NonNull byte[]);
-    method @NonNull public android.bluetooth.BluetoothQualityReport build();
-    method @NonNull public android.bluetooth.BluetoothQualityReport.Builder setBluetoothClass(@Nullable android.bluetooth.BluetoothClass);
-    method @NonNull public android.bluetooth.BluetoothQualityReport.Builder setLmpSubVersion(int);
-    method @NonNull public android.bluetooth.BluetoothQualityReport.Builder setLmpVersion(int);
-    method @NonNull public android.bluetooth.BluetoothQualityReport.Builder setManufacturerId(int);
-    method @NonNull public android.bluetooth.BluetoothQualityReport.Builder setRemoteAddress(@Nullable String);
-    method @NonNull public android.bluetooth.BluetoothQualityReport.Builder setRemoteName(@Nullable String);
-  }
-
->>>>>>> 1e52db18
   public final class BluetoothSap implements java.lang.AutoCloseable android.bluetooth.BluetoothProfile {
     method @RequiresPermission(allOf={android.Manifest.permission.BLUETOOTH_CONNECT, android.Manifest.permission.BLUETOOTH_PRIVILEGED}) public int getConnectionPolicy(@NonNull android.bluetooth.BluetoothDevice);
     method @RequiresPermission(allOf={android.Manifest.permission.BLUETOOTH_CONNECT, android.Manifest.permission.BLUETOOTH_PRIVILEGED}) public boolean setConnectionPolicy(@NonNull android.bluetooth.BluetoothDevice, int);
