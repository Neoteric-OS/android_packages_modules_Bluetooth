package {
    default_applicable_licenses: ["Android-Apache-2.0"],
}

java_defaults {
    name: "bluetooth-module-sdk-version-defaults",
    min_sdk_version: "Tiramisu",
}

filegroup {
    name: "framework-bluetooth-sources",
    defaults: ["framework-sources-module-defaults"],
    srcs: [
        "java/**/*.aidl",
        "java/**/*.java",
    ],
    path: "java",
}

// defaults shared between `framework-bluetooth` & `framework-bluetooth-pre-jarjar`
// java_sdk_library `framework-bluetooth` needs sources to generate stubs, so it cannot reuse
// `framework-bluetooth-pre-jarjar`
java_defaults {
    name: "framework-bluetooth-defaults",
    defaults: ["bluetooth-module-sdk-version-defaults"],
    static_libs: [
        "PlatformProperties",
        "modules-utils-synchronous-result-receiver",
    ],
    libs: [
        "app-compat-annotations",
        "framework-tethering.stubs.module_lib",
        "unsupportedappusage", // for android.compat.annotation.UnsupportedAppUsage
    ],
    stub_only_libs: ["framework-tethering.stubs.module_lib"],
    srcs: [
        ":Bluetooth-binder-aidl",
        ":framework-bluetooth-sources",
<<<<<<< HEAD
        ":libbluetooth-binder-aidl",
=======
        ":service-bluetooth-binder-aidl",
>>>>>>> 3979f220
    ],
}

// bluetooth-service needs pre-jarjared version of framework-bluetooth so it can reference copied utility
// classes before they are renamed.
java_library {
    name: "framework-bluetooth-pre-jarjar",
    defaults: ["framework-bluetooth-defaults"],
    sdk_version: "module_current",
    libs: ["framework-annotations-lib"],
    installable: false,
}

// post-jarjar version of framework-bluetooth
java_sdk_library {
    name: "framework-bluetooth",
    defaults: [
        "framework-bluetooth-defaults",
        "framework-module-defaults",
    ],

    jarjar_rules: ":bluetooth-jarjar-rules",
    installable: true,
    optimize: {
        enabled: false,
    },
    hostdex: true, // for hiddenapi check

    impl_library_visibility: [
        "//external/sl4a/Common",
        "//frameworks/opt/wear",
        "//packages/modules/Bluetooth/android/app/tests/unit",
        "//packages/modules/Bluetooth/android/pandora/server",
        "//packages/modules/Bluetooth/framework/tests/bumble",
        "//packages/modules/Bluetooth/service",
        "//packages/modules/Connectivity/nearby/tests/multidevices/clients/test_support/fastpair_provider",
        "//packages/services/Car/car-builtin-lib",
        // TODO(240720385)
        "//packages/services/Car/tests/carservice_unit_test",
        ":__subpackages__",
    ],

    apex_available: [
        "com.android.btservices",
    ],

    permitted_packages: [
        "android.bluetooth",
        // Created by jarjar rules.
        "com.android.bluetooth.x",
    ],
    lint: {
        strict_updatability_linting: true,
    },
}

// defaults for tests that need to build against framework-bluetooths's @hide APIs
java_defaults {
    name: "framework-bluetooth-tests-defaults",
    sdk_version: "core_platform",
    libs: [
        // order matters: classes in framework-bluetooth are resolved before framework, meaning
        // @hide APIs in framework-bluetooth are resolved before @SystemApi stubs in framework
        "framework-bluetooth.impl",

        "framework",
        // if sdk_version="" this gets automatically included, but here we need to add manually.
        "framework-res",
    ],
    defaults_visibility: ["//visibility:public"],
}

filegroup {
    name: "bluetooth-jarjar-rules",
    srcs: ["jarjar-rules.txt"],
}

java_api_contribution {
    name: "framework-bluetooth-public-stubs",
    api_surface: "public",
    api_file: "api/current.txt",
    visibility: [
        "//build/orchestrator/apis",
    ],
}

platform_compat_config
{
    name: "framework-bluetooth-compat-config",
    src: ":framework-bluetooth",
}<|MERGE_RESOLUTION|>--- conflicted
+++ resolved
@@ -36,11 +36,7 @@
     srcs: [
         ":Bluetooth-binder-aidl",
         ":framework-bluetooth-sources",
-<<<<<<< HEAD
-        ":libbluetooth-binder-aidl",
-=======
         ":service-bluetooth-binder-aidl",
->>>>>>> 3979f220
     ],
 }
 
