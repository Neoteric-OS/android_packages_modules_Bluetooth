--- conflicted
+++ resolved
@@ -3515,7 +3515,7 @@
         return socket;
     }
 
-    private boolean getBCProfile(Context context, BluetoothProfile.ServiceListener sl) {
+    private static boolean getBCProfile(Context context, BluetoothProfile.ServiceListener sl) {
         boolean ret = true;
         boolean isProfileSupported = false;
         Class<?> bshClass = null;
@@ -3572,7 +3572,7 @@
         return ret;
     }
 
-    private boolean getCSProfile(Context context, BluetoothProfile.ServiceListener sl) {
+    private static boolean getCSProfile(Context context, BluetoothProfile.ServiceListener sl) {
         boolean ret = true;
         boolean isProfileSupported = false;
         Class<?> csClass = null;
@@ -3776,7 +3776,7 @@
         closeProfileProxy(proxy);
     }
 
-    private boolean getBroadcastProfile(Context context,
+    private static boolean getBroadcastProfile(Context context,
                                       BluetoothProfile.ServiceListener listener) {
         Class<?> broadcastClass = null;
         Constructor bcastConstructor = null;
@@ -4240,7 +4240,6 @@
         }
     }
 
-<<<<<<< HEAD
     /**
      * @hide
      */
@@ -4258,10 +4257,7 @@
         }
     }
 
-    private Set<BluetoothDevice> toDeviceSet(List<BluetoothDevice> devices) {
-=======
     private static Set<BluetoothDevice> toDeviceSet(List<BluetoothDevice> devices) {
->>>>>>> a02abca2
         Set<BluetoothDevice> deviceSet = new HashSet<BluetoothDevice>(devices);
         return Collections.unmodifiableSet(deviceSet);
     }
@@ -4277,7 +4273,7 @@
         }
     }
 
-    /**
+    /*
      * Validate a String Bluetooth address, such as "00:43:A8:23:10:F0"
      *
      * <p>Alphabetic characters must be uppercase to be valid.
@@ -4357,7 +4353,7 @@
         }
     }
 
-    /** Registers a IBluetoothManagerCallback and returns the cached service proxy object. */
+    /* Registers a IBluetoothManagerCallback and returns the cached service proxy object. */
     IBluetooth registerBluetoothManagerCallback(IBluetoothManagerCallback cb) {
         requireNonNull(cb);
         if (Flags.getProfileUseLock()) {
@@ -4457,7 +4453,7 @@
         return null;
     }
 
-    /** Return a binder to a Profile service */
+    /* Return a binder to a Profile service */
     private @Nullable IBinder getProfile(int profile) {
         mServiceLock.readLock().lock();
         try {
