--- conflicted
+++ resolved
@@ -2798,33 +2798,6 @@
     }
 
     /**
-     * Return the Encrypted Data Key Material char value
-     *
-     * @hide
-     * @return the Enc Data Key Material char value.
-     */
-    @RequiresLegacyBluetoothPermission
-    @RequiresNoPermission
-    public byte[] getEncKeyMaterialValue() {
-        if (!getLeAccess()) {
-            return null;
-        }
-        try {
-            mServiceLock.readLock().lock();
-            if (mService != null) {
-                final SynchronousResultReceiver<byte[]> recv = SynchronousResultReceiver.get();
-                mService.getEncKeyMaterialValue(recv);
-                return recv.awaitResultNoInterrupt(getSyncTimeout()).getValue(null);
-            }
-        } catch (RemoteException | TimeoutException e) {
-            Log.e(TAG, e.toString() + "\n" + Log.getStackTraceString(new Throwable()));
-        } finally {
-            mServiceLock.readLock().unlock();
-        }
-        return null;
-    }
-
-    /**
      * @hide
      */
     public void btCmdGetFunctionCallmap(boolean isdump) {
@@ -4171,24 +4144,6 @@
                                 }
                             }
                         }
-<<<<<<< HEAD
-=======
-                        synchronized (mBluetoothQualityReportReadyCallbackExecutorMap) {
-                            if (!mBluetoothQualityReportReadyCallbackExecutorMap.isEmpty()) {
-                                try {
-                                    mService.registerBluetoothQualityReportReadyCallback(
-                                            mBluetoothQualityReportReadyCallback,
-                                            mAttributionSource);
-                                } catch (RemoteException e) {
-                                    Log.e(
-                                            TAG,
-                                            "onBluetoothServiceUp: Failed to register bluetooth"
-                                                    + "quality report callback",
-                                            e);
-                                }
-                            }
-                        }
->>>>>>> 0eda3329
                         synchronized (mBluetoothConnectionCallbackExecutorMap) {
                             if (!mBluetoothConnectionCallbackExecutorMap.isEmpty()) {
                                 try {
@@ -4206,14 +4161,9 @@
                         synchronized (mBluetoothQualityReportReadyCallbackExecutorMap) {
                             if (!mBluetoothQualityReportReadyCallbackExecutorMap.isEmpty()) {
                                 try {
-                                    final SynchronousResultReceiver recv =
-                                            SynchronousResultReceiver.get();
                                     mService.registerBluetoothQualityReportReadyCallback(
-                                            mBluetoothQualityReportReadyCallback, mAttributionSource,
-                                            recv);
-                                    recv.awaitResultNoInterrupt(getSyncTimeout()).getValue(
-                                            BluetoothStatusCodes.ERROR_UNKNOWN);
-                                } catch (RemoteException | TimeoutException e) {
+                                            mBluetoothQualityReportReadyCallback, mAttributionSource);
+                                } catch (RemoteException e) {
                                     Log.e(TAG, "onBluetoothServiceUp: Failed to register bluetooth"
                                             + "quality report callback", e);
                                 }
