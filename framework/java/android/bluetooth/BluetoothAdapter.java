--- conflicted
+++ resolved
@@ -4540,33 +4540,6 @@
         }
     }
 
-<<<<<<< HEAD
-=======
-    /**
-     * Return a binder to BluetoothGatt service
-     *
-     * @hide
-     */
-    public @Nullable IBluetoothGatt getBluetoothGatt() {
-        IBluetoothGatt defaultValue = null;
-        mServiceLock.readLock().lock();
-        try {
-            if (mService != null) {
-                final SynchronousResultReceiver<IBinder> recv = SynchronousResultReceiver.get();
-                mService.getBluetoothGatt(recv);
-                return IBluetoothGatt.Stub.asInterface(
-                        recv.awaitResultNoInterrupt(getSyncTimeout()).getValue(null));
-            }
-
-        } catch (RemoteException | TimeoutException e) {
-            Log.e(TAG, e.toString() + "\n" + Log.getStackTraceString(new Throwable()));
-        } finally {
-            mServiceLock.readLock().unlock();
-        }
-        return defaultValue;
-    }
-
->>>>>>> dac4c0cf
     /*package*/ void removeServiceStateCallback(IBluetoothManagerCallback cb) {
         requireNonNull(cb);
         synchronized (sServiceLock) {
