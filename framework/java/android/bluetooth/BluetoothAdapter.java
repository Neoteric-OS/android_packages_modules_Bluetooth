/*
 * Copyright 2009-2016 The Android Open Source Project
 * Copyright 2015 Samsung LSI
 *
 * Licensed under the Apache License, Version 2.0 (the "License");
 * you may not use this file except in compliance with the License.
 * You may obtain a copy of the License at
 *
 *      http://www.apache.org/licenses/LICENSE-2.0
 *
 * Unless required by applicable law or agreed to in writing, software
 * distributed under the License is distributed on an "AS IS" BASIS,
 * WITHOUT WARRANTIES OR CONDITIONS OF ANY KIND, either express or implied.
 * See the License for the specific language governing permissions and
 * limitations under the License.
 */

package android.bluetooth;

import static android.Manifest.permission.BLUETOOTH;
import static android.Manifest.permission.BLUETOOTH_ADVERTISE;
import static android.Manifest.permission.BLUETOOTH_CONNECT;
import static android.Manifest.permission.BLUETOOTH_PRIVILEGED;
import static android.Manifest.permission.BLUETOOTH_SCAN;
import static android.Manifest.permission.LOCAL_MAC_ADDRESS;
import static android.Manifest.permission.MODIFY_PHONE_STATE;
import static android.bluetooth.BluetoothProfile.getProfileName;
import static android.bluetooth.BluetoothStatusCodes.FEATURE_NOT_SUPPORTED;
import static android.bluetooth.BluetoothUtils.executeFromBinder;
import static android.bluetooth.BluetoothUtils.logRemoteException;

import static java.util.Objects.requireNonNull;

import android.annotation.BroadcastBehavior;
import android.annotation.CallbackExecutor;
import android.annotation.FlaggedApi;
import android.annotation.IntDef;
import android.annotation.IntRange;
import android.annotation.NonNull;
import android.annotation.Nullable;
import android.annotation.RequiresNoPermission;
import android.annotation.RequiresPermission;
import android.annotation.SdkConstant;
import android.annotation.SdkConstant.SdkConstantType;
import android.annotation.SuppressLint;
import android.annotation.SystemApi;
import android.app.PendingIntent;
import android.bluetooth.BluetoothDevice.AddressType;
import android.bluetooth.BluetoothDevice.Transport;
import android.bluetooth.BluetoothProfile.ConnectionPolicy;
import android.bluetooth.annotations.RequiresBluetoothAdvertisePermission;
import android.bluetooth.annotations.RequiresBluetoothConnectPermission;
import android.bluetooth.annotations.RequiresBluetoothLocationPermission;
import android.bluetooth.annotations.RequiresBluetoothScanPermission;
import android.bluetooth.annotations.RequiresLegacyBluetoothAdminPermission;
import android.bluetooth.annotations.RequiresLegacyBluetoothPermission;
import android.bluetooth.le.BluetoothLeAdvertiser;
import android.bluetooth.le.BluetoothLeScanner;
import android.bluetooth.le.DistanceMeasurementManager;
import android.bluetooth.le.PeriodicAdvertisingManager;
import android.bluetooth.le.ScanCallback;
import android.bluetooth.le.ScanFilter;
import android.bluetooth.le.ScanRecord;
import android.bluetooth.le.ScanResult;
import android.bluetooth.le.ScanSettings;
import android.compat.annotation.UnsupportedAppUsage;
import android.content.AttributionSource;
import android.content.Context;
import android.content.pm.PackageManager;
import android.os.Binder;
import android.os.BluetoothServiceManager;
import android.os.Build;
import android.os.Bundle;
import android.os.Handler;
import android.os.IBinder;
import android.os.IpcDataCache;
import android.os.Looper;
import android.os.ParcelUuid;
import android.os.Process;
import android.os.RemoteException;
import android.sysprop.BluetoothProperties;
import android.util.Log;
import android.util.Pair;

import com.android.bluetooth.flags.Flags;
import com.android.internal.annotations.GuardedBy;
import com.android.modules.expresslog.Counter;

import java.io.IOException;
import java.lang.annotation.Retention;
import java.lang.annotation.RetentionPolicy;
import java.time.Duration;
import java.util.ArrayList;
import java.util.Arrays;
import java.util.Collections;
import java.util.HashMap;
import java.util.HashSet;
import java.util.List;
import java.util.Locale;
import java.util.Map;
import java.util.Set;
import java.util.UUID;
import java.util.WeakHashMap;
import java.util.concurrent.ConcurrentHashMap;
import java.util.concurrent.Executor;
import java.util.concurrent.locks.ReentrantReadWriteLock;
import java.lang.reflect.Method;
import java.lang.reflect.Constructor;
import java.lang.reflect.InvocationTargetException;
import java.util.function.BiFunction;
import java.util.function.Consumer;

/**
 * Represents the local device Bluetooth adapter. The {@link BluetoothAdapter} lets you perform
 * fundamental Bluetooth tasks, such as initiate device discovery, query a list of bonded (paired)
 * devices, instantiate a {@link BluetoothDevice} using a known MAC address, and create a {@link
 * BluetoothServerSocket} to listen for connection requests from other devices, and start a scan for
 * Bluetooth LE devices.
 *
 * <p>To get a {@link BluetoothAdapter} representing the local Bluetooth adapter, call the {@link
 * BluetoothManager#getAdapter} function on {@link BluetoothManager}. On JELLY_BEAN_MR1 and below
 * you will need to use the static {@link #getDefaultAdapter} method instead.
 *
 * <p>Fundamentally, this is your starting point for all Bluetooth actions. Once you have the local
 * adapter, you can get a set of {@link BluetoothDevice} objects representing all paired devices
 * with {@link #getBondedDevices()}; start device discovery with {@link #startDiscovery()}; or
 * create a {@link BluetoothServerSocket} to listen for incoming RFComm connection requests with
 * {@link #listenUsingRfcommWithServiceRecord(String, UUID)}; listen for incoming L2CAP
 * Connection-oriented Channels (CoC) connection requests with {@link #listenUsingL2capChannel()};
 * or start a scan for Bluetooth LE devices with {@link BluetoothLeScanner#startScan(ScanCallback)}
 * using the scanner from {@link #getBluetoothLeScanner()}.
 *
 * <p>This class is thread safe. <div class="special reference">
 *
 * <h3>Developer Guides</h3>
 *
 * <p>For more information about using Bluetooth, read the <a href=
 * "{@docRoot}guide/topics/connectivity/bluetooth.html">Bluetooth</a> developer guide. </div>
 *
 * @see BluetoothDevice
 * @see BluetoothServerSocket
 */
public final class BluetoothAdapter {
    private static final String TAG = "BluetoothAdapter";
    private static final String DESCRIPTOR = "android.bluetooth.BluetoothAdapter";
    private static final boolean DBG = true;
    private static final boolean VDBG = false;

    /**
     * Default MAC address reported to a client that does not have the {@link
     * android.Manifest.permission#LOCAL_MAC_ADDRESS} permission.
     *
     * @hide
     */
    public static final String DEFAULT_MAC_ADDRESS = "02:00:00:00:00:00";

    /**
     * Sentinel error value for this class. Guaranteed to not equal any other integer constant in
     * this class. Provided as a convenience for functions that require a sentinel error value, for
     * example:
     *
     * <p><code>Intent.getIntExtra(BluetoothAdapter.EXTRA_STATE,
     * BluetoothAdapter.ERROR)</code>
     */
    public static final int ERROR = Integer.MIN_VALUE;

    /**
     * Broadcast Action: The state of the local Bluetooth adapter has been changed.
     *
     * <p>For example, Bluetooth has been turned on or off.
     *
     * <p>Always contains the extra fields {@link #EXTRA_STATE} and {@link #EXTRA_PREVIOUS_STATE}
     * containing the new and old states respectively.
     */
    @RequiresLegacyBluetoothPermission
    @SdkConstant(SdkConstantType.BROADCAST_INTENT_ACTION)
    public static final String ACTION_STATE_CHANGED =
            "android.bluetooth.adapter.action.STATE_CHANGED";

    /**
     * Used as an int extra field in {@link #ACTION_STATE_CHANGED} intents to request the current
     * power state. Possible values are: {@link #STATE_OFF}, {@link #STATE_TURNING_ON}, {@link
     * #STATE_ON}, {@link #STATE_TURNING_OFF},
     */
    public static final String EXTRA_STATE = "android.bluetooth.adapter.extra.STATE";

    /**
     * Used as an int extra field in {@link #ACTION_STATE_CHANGED} intents to request the previous
     * power state. Possible values are: {@link #STATE_OFF}, {@link #STATE_TURNING_ON}, {@link
     * #STATE_ON}, {@link #STATE_TURNING_OFF}
     */
    public static final String EXTRA_PREVIOUS_STATE =
            "android.bluetooth.adapter.extra.PREVIOUS_STATE";

    /** @hide */
    @IntDef(
            prefix = {"STATE_"},
            value = {
                STATE_OFF,
                STATE_TURNING_ON,
                STATE_ON,
                STATE_TURNING_OFF,
                STATE_BLE_TURNING_ON,
                STATE_BLE_ON,
                STATE_BLE_TURNING_OFF
            })
    @Retention(RetentionPolicy.SOURCE)
    public @interface InternalAdapterState {}

    /** @hide */
    @IntDef(
            prefix = {"STATE_"},
            value = {
                STATE_OFF,
                STATE_TURNING_ON,
                STATE_ON,
                STATE_TURNING_OFF,
            })
    @Retention(RetentionPolicy.SOURCE)
    public @interface AdapterState {}

    /** Indicates the local Bluetooth adapter is off. */
    public static final int STATE_OFF = 10;

    /**
     * Indicates the local Bluetooth adapter is turning on. However local clients should wait for
     * {@link #STATE_ON} before attempting to use the adapter.
     */
    public static final int STATE_TURNING_ON = 11;

    /** Indicates the local Bluetooth adapter is on, and ready for use. */
    public static final int STATE_ON = 12;

    /**
     * Indicates the local Bluetooth adapter is turning off. Local clients should immediately
     * attempt graceful disconnection of any remote links.
     */
    public static final int STATE_TURNING_OFF = 13;

    /**
     * Indicates the local Bluetooth adapter is turning Bluetooth LE mode on.
     *
     * @hide
     */
    public static final int STATE_BLE_TURNING_ON = 14;

    /**
     * Indicates the local Bluetooth adapter is in LE only mode.
     *
     * @hide
     */
    @SystemApi public static final int STATE_BLE_ON = 15;

    /**
     * Indicates the local Bluetooth adapter is turning off LE only mode.
     *
     * @hide
     */
    public static final int STATE_BLE_TURNING_OFF = 16;

    /**
     * Used as an optional extra field for the {@link PendingIntent} provided to {@link
     * #startRfcommServer(String, UUID, PendingIntent)}. This is useful for when an application
     * registers multiple RFCOMM listeners, and needs a way to determine which service record the
     * incoming {@link BluetoothSocket} is using.
     *
     * @hide
     */
    @SystemApi
    @SuppressLint("ActionValue")
    public static final String EXTRA_RFCOMM_LISTENER_ID =
            "android.bluetooth.adapter.extra.RFCOMM_LISTENER_ID";

    /** @hide */
    @IntDef(
            value = {
                BluetoothStatusCodes.SUCCESS,
                BluetoothStatusCodes.ERROR_TIMEOUT,
                BluetoothStatusCodes.ERROR_PROFILE_SERVICE_NOT_BOUND,
                BluetoothStatusCodes.RFCOMM_LISTENER_START_FAILED_UUID_IN_USE,
                BluetoothStatusCodes.RFCOMM_LISTENER_OPERATION_FAILED_NO_MATCHING_SERVICE_RECORD,
                BluetoothStatusCodes.RFCOMM_LISTENER_OPERATION_FAILED_DIFFERENT_APP,
                BluetoothStatusCodes.RFCOMM_LISTENER_FAILED_TO_CREATE_SERVER_SOCKET,
                BluetoothStatusCodes.RFCOMM_LISTENER_FAILED_TO_CLOSE_SERVER_SOCKET,
                BluetoothStatusCodes.RFCOMM_LISTENER_NO_SOCKET_AVAILABLE,
            })
    @Retention(RetentionPolicy.SOURCE)
    public @interface RfcommListenerResult {}

    /**
     * Human-readable string helper for AdapterState and InternalAdapterState
     *
     * @hide
     */
    @SystemApi
    @RequiresNoPermission
    public static @NonNull String nameForState(@InternalAdapterState int state) {
        switch (state) {
            case STATE_OFF:
                return "OFF";
            case STATE_TURNING_ON:
                return "TURNING_ON";
            case STATE_ON:
                return "ON";
            case STATE_TURNING_OFF:
                return "TURNING_OFF";
            case STATE_BLE_TURNING_ON:
                return "BLE_TURNING_ON";
            case STATE_BLE_ON:
                return "BLE_ON";
            case STATE_BLE_TURNING_OFF:
                return "BLE_TURNING_OFF";
            default:
                return "?!?!? (" + state + ")";
        }
    }

    /**
     * Activity Action: Show a system activity that requests discoverable mode. This activity will
     * also request the user to turn on Bluetooth if it is not currently enabled.
     *
     * <p>Discoverable mode is equivalent to {@link #SCAN_MODE_CONNECTABLE_DISCOVERABLE}. It allows
     * remote devices to see this Bluetooth adapter when they perform a discovery.
     *
     * <p>For privacy, Android is not discoverable by default.
     *
     * <p>The sender of this Intent can optionally use extra field {@link
     * #EXTRA_DISCOVERABLE_DURATION} to request the duration of discoverability. Currently the
     * default duration is 120 seconds, and maximum duration is capped at 300 seconds for each
     * request.
     *
     * <p>Notification of the result of this activity is posted using the {@link
     * android.app.Activity#onActivityResult} callback. The <code>resultCode</code> will be the
     * duration (in seconds) of discoverability or {@link android.app.Activity#RESULT_CANCELED} if
     * the user rejected discoverability or an error has occurred.
     *
     * <p>Applications can also listen for {@link #ACTION_SCAN_MODE_CHANGED} for global notification
     * whenever the scan mode changes. For example, an application can be notified when the device
     * has ended discoverability.
     */
    @RequiresLegacyBluetoothPermission
    @RequiresBluetoothAdvertisePermission
    @RequiresPermission(BLUETOOTH_ADVERTISE)
    @SdkConstant(SdkConstantType.ACTIVITY_INTENT_ACTION)
    public static final String ACTION_REQUEST_DISCOVERABLE =
            "android.bluetooth.adapter.action.REQUEST_DISCOVERABLE";

    /**
     * Used as an optional int extra field in {@link #ACTION_REQUEST_DISCOVERABLE} intents to
     * request a specific duration for discoverability in seconds. The current default is 120
     * seconds, and requests over 300 seconds will be capped. These values could change.
     */
    public static final String EXTRA_DISCOVERABLE_DURATION =
            "android.bluetooth.adapter.extra.DISCOVERABLE_DURATION";

    /**
     * Activity Action: Show a system activity that allows the user to turn on Bluetooth.
     *
     * <p>This system activity will return once Bluetooth has completed turning on, or the user has
     * decided not to turn Bluetooth on.
     *
     * <p>Notification of the result of this activity is posted using the {@link
     * android.app.Activity#onActivityResult} callback. The <code>resultCode</code> will be {@link
     * android.app.Activity#RESULT_OK} if Bluetooth has been turned on or {@link
     * android.app.Activity#RESULT_CANCELED} if the user has rejected the request or an error has
     * occurred.
     *
     * <p>Applications can also listen for {@link #ACTION_STATE_CHANGED} for global notification
     * whenever Bluetooth is turned on or off.
     */
    @RequiresLegacyBluetoothPermission
    @RequiresBluetoothConnectPermission
    @RequiresPermission(BLUETOOTH_CONNECT)
    @SdkConstant(SdkConstantType.ACTIVITY_INTENT_ACTION)
    public static final String ACTION_REQUEST_ENABLE =
            "android.bluetooth.adapter.action.REQUEST_ENABLE";

    /**
     * Activity Action: Show a system activity that allows the user to turn off Bluetooth. This is
     * used only if permission review is enabled which is for apps targeting API less than 23
     * require a permission review before any of the app's components can run.
     *
     * <p>This system activity will return once Bluetooth has completed turning off, or the user has
     * decided not to turn Bluetooth off.
     *
     * <p>Notification of the result of this activity is posted using the {@link
     * android.app.Activity#onActivityResult} callback. The <code>resultCode</code> will be {@link
     * android.app.Activity#RESULT_OK} if Bluetooth has been turned off or {@link
     * android.app.Activity#RESULT_CANCELED} if the user has rejected the request or an error has
     * occurred.
     *
     * <p>Applications can also listen for {@link #ACTION_STATE_CHANGED} for global notification
     * whenever Bluetooth is turned on or off.
     *
     * @hide
     */
    @SystemApi
    @RequiresLegacyBluetoothPermission
    @RequiresBluetoothConnectPermission
    @RequiresPermission(BLUETOOTH_CONNECT)
    @SdkConstant(SdkConstantType.ACTIVITY_INTENT_ACTION)
    @SuppressLint("ActionValue")
    public static final String ACTION_REQUEST_DISABLE =
            "android.bluetooth.adapter.action.REQUEST_DISABLE";

    /**
     * Activity Action: Show a system activity that allows user to enable BLE scans even when
     * Bluetooth is turned off.
     *
     * <p>Notification of result of this activity is posted using {@link
     * android.app.Activity#onActivityResult}. The <code>resultCode</code> will be {@link
     * android.app.Activity#RESULT_OK} if BLE scan always available setting is turned on or {@link
     * android.app.Activity#RESULT_CANCELED} if the user has rejected the request or an error
     * occurred.
     *
     * @hide
     */
    @SystemApi
    @SdkConstant(SdkConstantType.ACTIVITY_INTENT_ACTION)
    public static final String ACTION_REQUEST_BLE_SCAN_ALWAYS_AVAILABLE =
            "android.bluetooth.adapter.action.REQUEST_BLE_SCAN_ALWAYS_AVAILABLE";

    /**
     * Broadcast Action: Indicates the Bluetooth scan mode of the local Adapter has changed.
     *
     * <p>Always contains the extra fields {@link #EXTRA_SCAN_MODE} and {@link
     * #EXTRA_PREVIOUS_SCAN_MODE} containing the new and old scan modes respectively.
     */
    @RequiresLegacyBluetoothPermission
    @RequiresBluetoothScanPermission
    @RequiresPermission(BLUETOOTH_SCAN)
    @SdkConstant(SdkConstantType.BROADCAST_INTENT_ACTION)
    public static final String ACTION_SCAN_MODE_CHANGED =
            "android.bluetooth.adapter.action.SCAN_MODE_CHANGED";

    /**
     * Used as an int extra field in {@link #ACTION_SCAN_MODE_CHANGED} intents to request the
     * current scan mode. Possible values are: {@link #SCAN_MODE_NONE}, {@link
     * #SCAN_MODE_CONNECTABLE}, {@link #SCAN_MODE_CONNECTABLE_DISCOVERABLE},
     */
    public static final String EXTRA_SCAN_MODE = "android.bluetooth.adapter.extra.SCAN_MODE";

    /**
     * Used as an int extra field in {@link #ACTION_SCAN_MODE_CHANGED} intents to request the
     * previous scan mode. Possible values are: {@link #SCAN_MODE_NONE}, {@link
     * #SCAN_MODE_CONNECTABLE}, {@link #SCAN_MODE_CONNECTABLE_DISCOVERABLE},
     */
    public static final String EXTRA_PREVIOUS_SCAN_MODE =
            "android.bluetooth.adapter.extra.PREVIOUS_SCAN_MODE";

    /** @hide */
    @IntDef(
            prefix = {"SCAN_"},
            value = {SCAN_MODE_NONE, SCAN_MODE_CONNECTABLE, SCAN_MODE_CONNECTABLE_DISCOVERABLE})
    @Retention(RetentionPolicy.SOURCE)
    public @interface ScanMode {}

    /** @hide */
    @IntDef(
            value = {
                BluetoothStatusCodes.SUCCESS,
                BluetoothStatusCodes.ERROR_UNKNOWN,
                BluetoothStatusCodes.ERROR_BLUETOOTH_NOT_ENABLED,
                BluetoothStatusCodes.ERROR_MISSING_BLUETOOTH_SCAN_PERMISSION
            })
    @Retention(RetentionPolicy.SOURCE)
    public @interface ScanModeStatusCode {}

    /**
     * Indicates that both inquiry scan and page scan are disabled on the local Bluetooth adapter.
     * Therefore this device is neither discoverable nor connectable from remote Bluetooth devices.
     */
    public static final int SCAN_MODE_NONE = 20;

    /**
     * Indicates that inquiry scan is disabled, but page scan is enabled on the local Bluetooth
     * adapter. Therefore this device is not discoverable from remote Bluetooth devices, but is
     * connectable from remote devices that have previously discovered this device.
     */
    public static final int SCAN_MODE_CONNECTABLE = 21;

    /**
     * Indicates that both inquiry scan and page scan are enabled on the local Bluetooth adapter.
     * Therefore this device is both discoverable and connectable from remote Bluetooth devices.
     */
    public static final int SCAN_MODE_CONNECTABLE_DISCOVERABLE = 23;

    /**
     * Used as parameter for {@link #setBluetoothHciSnoopLoggingMode}, indicates that the Bluetooth
     * HCI snoop logging should be disabled.
     *
     * @hide
     */
    @SystemApi public static final int BT_SNOOP_LOG_MODE_DISABLED = 0;

    /**
     * Used as parameter for {@link #setBluetoothHciSnoopLoggingMode}, indicates that the Bluetooth
     * HCI snoop logging should be enabled without collecting potential Personally Identifiable
     * Information and packet data.
     *
     * <p>See {@link #BT_SNOOP_LOG_MODE_FULL} to enable logging of all information available.
     *
     * @hide
     */
    @SystemApi public static final int BT_SNOOP_LOG_MODE_FILTERED = 1;

    /**
     * Used as parameter for {@link #setSnoopLogMode}, indicates that the Bluetooth HCI snoop
     * logging should be enabled.
     *
     * <p>See {@link #BT_SNOOP_LOG_MODE_FILTERED} to enable logging with filtered information.
     *
     * @hide
     */
    @SystemApi public static final int BT_SNOOP_LOG_MODE_FULL = 2;

    /** @hide */
    @IntDef(
            value = {
                BT_SNOOP_LOG_MODE_DISABLED,
                BT_SNOOP_LOG_MODE_FILTERED,
                BT_SNOOP_LOG_MODE_FULL
            })
    @Retention(RetentionPolicy.SOURCE)
    public @interface BluetoothSnoopLogMode {}

    /** @hide */
    @IntDef(
            value = {
                BluetoothStatusCodes.SUCCESS,
                BluetoothStatusCodes.ERROR_UNKNOWN,
            })
    @Retention(RetentionPolicy.SOURCE)
    public @interface SetSnoopLogModeStatusCode {}

    /** @hide */
    @IntDef(
            prefix = "ACTIVE_DEVICE_",
            value = {ACTIVE_DEVICE_AUDIO, ACTIVE_DEVICE_PHONE_CALL, ACTIVE_DEVICE_ALL})
    @Retention(RetentionPolicy.SOURCE)
    public @interface ActiveDeviceUse {}

    /**
     * Use the specified device for audio (a2dp and hearing aid profile)
     *
     * @hide
     */
    @SystemApi public static final int ACTIVE_DEVICE_AUDIO = 0;

    /**
     * Use the specified device for phone calls (headset profile and hearing aid profile)
     *
     * @hide
     */
    @SystemApi public static final int ACTIVE_DEVICE_PHONE_CALL = 1;

    /**
     * Use the specified device for a2dp, hearing aid profile, and headset profile
     *
     * @hide
     */
    @SystemApi public static final int ACTIVE_DEVICE_ALL = 2;

    /** @hide */
    @IntDef({BluetoothProfile.HEADSET, BluetoothProfile.A2DP, BluetoothProfile.HEARING_AID})
    @Retention(RetentionPolicy.SOURCE)
    public @interface ActiveDeviceProfile {}

    /**
     * Broadcast Action: The local Bluetooth adapter has started the remote device discovery
     * process.
     *
     * <p>This usually involves an inquiry scan of about 12 seconds, followed by a page scan of each
     * new device to retrieve its Bluetooth name.
     *
     * <p>Register for {@link BluetoothDevice#ACTION_FOUND} to be notified as remote Bluetooth
     * devices are found.
     *
     * <p>Device discovery is a heavyweight procedure. New connections to remote Bluetooth devices
     * should not be attempted while discovery is in progress, and existing connections will
     * experience limited bandwidth and high latency. Use {@link #cancelDiscovery()} to cancel an
     * ongoing discovery.
     */
    @RequiresLegacyBluetoothPermission
    @RequiresBluetoothScanPermission
    @RequiresPermission(BLUETOOTH_SCAN)
    @SdkConstant(SdkConstantType.BROADCAST_INTENT_ACTION)
    public static final String ACTION_DISCOVERY_STARTED =
            "android.bluetooth.adapter.action.DISCOVERY_STARTED";

    /** Broadcast Action: The local Bluetooth adapter has finished the device discovery process. */
    @RequiresLegacyBluetoothPermission
    @RequiresBluetoothScanPermission
    @RequiresPermission(BLUETOOTH_SCAN)
    @SdkConstant(SdkConstantType.BROADCAST_INTENT_ACTION)
    public static final String ACTION_DISCOVERY_FINISHED =
            "android.bluetooth.adapter.action.DISCOVERY_FINISHED";

    /**
     * Broadcast Action: The local Bluetooth adapter has changed its friendly Bluetooth name.
     *
     * <p>This name is visible to remote Bluetooth devices.
     *
     * <p>Always contains the extra field {@link #EXTRA_LOCAL_NAME} containing the name.
     */
    @RequiresLegacyBluetoothPermission
    @RequiresBluetoothConnectPermission
    @RequiresPermission(BLUETOOTH_CONNECT)
    @SdkConstant(SdkConstantType.BROADCAST_INTENT_ACTION)
    public static final String ACTION_LOCAL_NAME_CHANGED =
            "android.bluetooth.adapter.action.LOCAL_NAME_CHANGED";

    /**
     * Used as a String extra field in {@link #ACTION_LOCAL_NAME_CHANGED} intents to request the
     * local Bluetooth name.
     */
    public static final String EXTRA_LOCAL_NAME = "android.bluetooth.adapter.extra.LOCAL_NAME";

    /**
     * Intent used to broadcast the change in connection state of the local Bluetooth adapter to a
     * profile of the remote device. When the adapter is not connected to any profiles of any remote
     * devices and it attempts a connection to a profile this intent will be sent. Once connected,
     * this intent will not be sent for any more connection attempts to any profiles of any remote
     * device. When the adapter disconnects from the last profile its connected to of any remote
     * device, this intent will be sent.
     *
     * <p>This intent is useful for applications that are only concerned about whether the local
     * adapter is connected to any profile of any device and are not really concerned about which
     * profile. For example, an application which displays an icon to display whether Bluetooth is
     * connected or not can use this intent.
     *
     * <p>This intent will have 3 extras: {@link #EXTRA_CONNECTION_STATE} - The current connection
     * state. {@link #EXTRA_PREVIOUS_CONNECTION_STATE}- The previous connection state. {@link
     * BluetoothDevice#EXTRA_DEVICE} - The remote device.
     *
     * <p>{@link #EXTRA_CONNECTION_STATE} or {@link #EXTRA_PREVIOUS_CONNECTION_STATE} can be any of
     * {@link #STATE_DISCONNECTED}, {@link #STATE_CONNECTING}, {@link #STATE_CONNECTED}, {@link
     * #STATE_DISCONNECTING}.
     */
    @RequiresLegacyBluetoothPermission
    @RequiresBluetoothConnectPermission
    @RequiresPermission(BLUETOOTH_CONNECT)
    @SdkConstant(SdkConstantType.BROADCAST_INTENT_ACTION)
    public static final String ACTION_CONNECTION_STATE_CHANGED =
            "android.bluetooth.adapter.action.CONNECTION_STATE_CHANGED";

    /**
     * Extra used by {@link #ACTION_CONNECTION_STATE_CHANGED}
     *
     * <p>This extra represents the current connection state.
     */
    public static final String EXTRA_CONNECTION_STATE =
            "android.bluetooth.adapter.extra.CONNECTION_STATE";

    /**
     * Extra used by {@link #ACTION_CONNECTION_STATE_CHANGED}
     *
     * <p>This extra represents the previous connection state.
     */
    public static final String EXTRA_PREVIOUS_CONNECTION_STATE =
            "android.bluetooth.adapter.extra.PREVIOUS_CONNECTION_STATE";

    /**
     * Broadcast Action: The Bluetooth adapter state has changed in LE only mode.
     *
     * @hide
     */
    @SdkConstant(SdkConstantType.BROADCAST_INTENT_ACTION)
    @SystemApi
    public static final String ACTION_BLE_STATE_CHANGED =
            "android.bluetooth.adapter.action.BLE_STATE_CHANGED";

    /**
     * Intent used to broadcast the change in the Bluetooth address of the local Bluetooth adapter.
     *
     * <p>Always contains the extra field {@link #EXTRA_BLUETOOTH_ADDRESS} containing the Bluetooth
     * address.
     *
     * <p>Note: only system level processes are allowed to send this defined broadcast.
     *
     * @hide
     */
    @RequiresBluetoothConnectPermission
    @RequiresPermission(BLUETOOTH_CONNECT)
    @SdkConstant(SdkConstantType.BROADCAST_INTENT_ACTION)
    public static final String ACTION_BLUETOOTH_ADDRESS_CHANGED =
            "android.bluetooth.adapter.action.BLUETOOTH_ADDRESS_CHANGED";

    /**
     * Used as a String extra field in {@link #ACTION_BLUETOOTH_ADDRESS_CHANGED} intent to store the
     * local Bluetooth address.
     *
     * @hide
     */
    public static final String EXTRA_BLUETOOTH_ADDRESS =
            "android.bluetooth.adapter.extra.BLUETOOTH_ADDRESS";

    /**
     * Broadcast Action: The notifys Bluetooth ACL connected event. This will be by BLE Always on
     * enabled application to know the ACL_CONNECTED event when Bluetooth state in STATE_BLE_ON.
     * This denotes GATT connection as Bluetooth LE is the only feature available in STATE_BLE_ON
     *
     * <p>This is counterpart of {@link BluetoothDevice#ACTION_ACL_CONNECTED} which works in
     * Bluetooth state STATE_ON
     *
     * @hide
     */
    @RequiresBluetoothConnectPermission
    @RequiresPermission(BLUETOOTH_CONNECT)
    @SdkConstant(SdkConstantType.BROADCAST_INTENT_ACTION)
    public static final String ACTION_BLE_ACL_CONNECTED =
            "android.bluetooth.adapter.action.BLE_ACL_CONNECTED";

    /**
     * Broadcast Action: The notifys Bluetooth ACL connected event. This will be by BLE Always on
     * enabled application to know the ACL_DISCONNECTED event when Bluetooth state in STATE_BLE_ON.
     * This denotes GATT disconnection as Bluetooth LE is the only feature available in STATE_BLE_ON
     *
     * <p>This is counterpart of {@link BluetoothDevice#ACTION_ACL_DISCONNECTED} which works in
     * Bluetooth state STATE_ON
     *
     * @hide
     */
    @RequiresBluetoothConnectPermission
    @RequiresPermission(BLUETOOTH_CONNECT)
    @SdkConstant(SdkConstantType.BROADCAST_INTENT_ACTION)
    public static final String ACTION_BLE_ACL_DISCONNECTED =
            "android.bluetooth.adapter.action.BLE_ACL_DISCONNECTED";

    /** The profile is in disconnected state */
    public static final int STATE_DISCONNECTED =
            0; // BluetoothProtoEnums.CONNECTION_STATE_DISCONNECTED;

    /** The profile is in connecting state */
    public static final int STATE_CONNECTING =
            1; // BluetoothProtoEnums.CONNECTION_STATE_CONNECTING;

    /** The profile is in connected state */
    public static final int STATE_CONNECTED = 2; // BluetoothProtoEnums.CONNECTION_STATE_CONNECTED;

    /** The profile is in disconnecting state */
    public static final int STATE_DISCONNECTING =
            3; // BluetoothProtoEnums.CONNECTION_STATE_DISCONNECTING;

    /** @hide */
    @Retention(RetentionPolicy.SOURCE)
    @IntDef(
            prefix = {"STATE_"},
            value = {
                STATE_DISCONNECTED,
                STATE_CONNECTING,
                STATE_CONNECTED,
                STATE_DISCONNECTING,
            })
    public @interface ConnectionState {}

    /**
     * Broadcast Action: The AutoOn feature state has been changed for one user
     *
     * <p>Always contains the extra fields {@link #EXTRA_AUTO_ON_STATE}
     *
     * @hide
     */
    @SystemApi
    @RequiresPermission(BLUETOOTH_PRIVILEGED)
    @SdkConstant(SdkConstantType.BROADCAST_INTENT_ACTION)
    @BroadcastBehavior(registeredOnly = true, protectedBroadcast = true)
    public static final String ACTION_AUTO_ON_STATE_CHANGED =
            "android.bluetooth.action.AUTO_ON_STATE_CHANGED";

    /**
     * Used as an int extra field in {@link #ACTION_AUTO_ON_STATE_CHANGED} intents.
     *
     * <p>Possible values are: {@link #AUTO_ON_STATE_DISABLED}, {@link #AUTO_ON_STATE_ENABLED}
     *
     * @hide
     */
    @SystemApi
    public static final String EXTRA_AUTO_ON_STATE = "android.bluetooth.extra.AUTO_ON_STATE";

    /**
     * Indicates the AutoOn feature is OFF.
     *
     * @hide
     */
    @SystemApi
    public static final int AUTO_ON_STATE_DISABLED = 1;

    /**
     * Indicates the AutoOn feature is ON.
     *
     * @hide
     */
    @SystemApi
    public static final int AUTO_ON_STATE_ENABLED = 2;

    /**
     * Audio mode representing output only.
     *
     * @hide
     */
    @SystemApi public static final String AUDIO_MODE_OUTPUT_ONLY = "audio_mode_output_only";

    /**
     * Audio mode representing both output and microphone input.
     *
     * @hide
     */
    @SystemApi public static final String AUDIO_MODE_DUPLEX = "audio_mode_duplex";

    /** @hide */
    public static final String BLUETOOTH_MANAGER_SERVICE = "bluetooth_manager";

    private final IBinder mToken = new Binder(DESCRIPTOR);

    /**
     * When creating a ServerSocket using listenUsingRfcommOn() or listenUsingL2capOn() use
     * SOCKET_CHANNEL_AUTO_STATIC to create a ServerSocket that auto assigns a channel number to the
     * first bluetooth socket. The channel number assigned to this first Bluetooth Socket will be
     * stored in the ServerSocket, and reused for subsequent Bluetooth sockets.
     *
     * @hide
     */
    public static final int SOCKET_CHANNEL_AUTO_STATIC_NO_SDP = -2;

    /** @hide */
    public static final Map<Integer, BiFunction<Context, BluetoothAdapter, BluetoothProfile>>
            PROFILE_CONSTRUCTORS =
                    Map.ofEntries(
                            Map.entry(BluetoothProfile.HEADSET, BluetoothHeadset::new),
                            Map.entry(BluetoothProfile.A2DP, BluetoothA2dp::new),
                            Map.entry(BluetoothProfile.A2DP_SINK, BluetoothA2dpSink::new),
                            Map.entry(
                                    BluetoothProfile.AVRCP_CONTROLLER,
                                    BluetoothAvrcpController::new),
                            Map.entry(BluetoothProfile.HID_HOST, BluetoothHidHost::new),
                            Map.entry(BluetoothProfile.PAN, BluetoothPan::new),
                            Map.entry(BluetoothProfile.PBAP, BluetoothPbap::new),
                            Map.entry(BluetoothProfile.MAP, BluetoothMap::new),
                            Map.entry(BluetoothProfile.HEADSET_CLIENT, BluetoothHeadsetClient::new),
                            Map.entry(BluetoothProfile.SAP, BluetoothSap::new),
                            Map.entry(BluetoothProfile.PBAP_CLIENT, BluetoothPbapClient::new),
                            Map.entry(BluetoothProfile.MAP_CLIENT, BluetoothMapClient::new),
                            Map.entry(BluetoothProfile.HID_DEVICE, BluetoothHidDevice::new),
                            Map.entry(BluetoothProfile.HAP_CLIENT, BluetoothHapClient::new),
                            Map.entry(BluetoothProfile.HEARING_AID, BluetoothHearingAid::new),
                            Map.entry(BluetoothProfile.LE_AUDIO, BluetoothLeAudio::new),
                            Map.entry(
                                    BluetoothProfile.LE_AUDIO_BROADCAST, BluetoothLeBroadcast::new),
                            Map.entry(BluetoothProfile.VOLUME_CONTROL, BluetoothVolumeControl::new),
                            Map.entry(
                                    BluetoothProfile.CSIP_SET_COORDINATOR,
                                    BluetoothCsipSetCoordinator::new),
                            Map.entry(
                                    BluetoothProfile.LE_CALL_CONTROL, BluetoothLeCallControl::new),
                            Map.entry(
                                    BluetoothProfile.LE_AUDIO_BROADCAST_ASSISTANT,
                                    BluetoothLeBroadcastAssistant::new));

    private static final int ADDRESS_LENGTH = 17;

    /** Lazily initialized singleton. Guaranteed final after first object constructed. */
    private static BluetoothAdapter sAdapter;

    private BluetoothLeScanner mBluetoothLeScanner;
    private BluetoothLeAdvertiser mBluetoothLeAdvertiser;
    private PeriodicAdvertisingManager mPeriodicAdvertisingManager;
    private DistanceMeasurementManager mDistanceMeasurementManager;

    private final IBluetoothManager mManagerService;
    private final AttributionSource mAttributionSource;

    // Yeah, keeping both mService and sService isn't pretty, but it's too late
    // in the current release for a major refactoring, so we leave them both
    // intact until this can be cleaned up in a future release

    @UnsupportedAppUsage
    @GuardedBy("mServiceLock")
    private IBluetooth mService;

    private static final ReentrantReadWriteLock sServiceLock = new ReentrantReadWriteLock();
    private final ReentrantReadWriteLock mServiceLock = new ReentrantReadWriteLock();

    @GuardedBy("sServiceLock")
    private static boolean sServiceRegistered;

    @GuardedBy("sServiceLock")
    private static IBluetooth sService;

    private final Object mLock = new Object();
    private final Map<LeScanCallback, ScanCallback> mLeScanClients = new HashMap<>();
    private final Map<BluetoothDevice, List<Pair<OnMetadataChangedListener, Executor>>>
            mMetadataListeners = new HashMap<>();

    private static final class ProfileConnection {
        private final int mProfile;
        private final BluetoothProfile.ServiceListener mListener;
        private final Executor mExecutor;

        @GuardedBy("BluetoothAdapter.sProfileLock")
        boolean mConnected = false;

        ProfileConnection(
                int profile, BluetoothProfile.ServiceListener listener, Executor executor) {
            mProfile = profile;
            mListener = listener;
            mExecutor = executor;
        }

        @GuardedBy("BluetoothAdapter.sProfileLock")
        void connect(BluetoothProfile proxy, IBinder binder) {
            Log.d(TAG, getProfileName(mProfile) + " connected");
            mConnected = true;
            proxy.onServiceConnected(binder);
            if (Flags.getProfileUseLock()) {
                executeFromBinder(mExecutor, () -> mListener.onServiceConnected(mProfile, proxy));
            } else {
                mListener.onServiceConnected(mProfile, proxy);
            }
        }

        @GuardedBy("BluetoothAdapter.sProfileLock")
        void disconnect(BluetoothProfile proxy) {
            Log.d(TAG, getProfileName(mProfile) + " disconnected");
            mConnected = false;
            proxy.onServiceDisconnected();
            if (Flags.getProfileUseLock()) {
                executeFromBinder(mExecutor, () -> mListener.onServiceDisconnected(mProfile));
            } else {
                mListener.onServiceDisconnected(mProfile);
            }
        }
    }

    private static final Object sProfileLock = new Object();

    @GuardedBy("sProfileLock")
    private final Map<BluetoothProfile, ProfileConnection> mProfileConnections =
            new ConcurrentHashMap<>();

    private final Handler mMainHandler = new Handler(Looper.getMainLooper());

    /**
     * Bluetooth metadata listener. Overrides the default BluetoothMetadataListener implementation.
     */
    private final IBluetoothMetadataListener mBluetoothMetadataListener =
            new IBluetoothMetadataListener.Stub() {
                @Override
                @RequiresNoPermission
                public void onMetadataChanged(BluetoothDevice device, int key, byte[] value) {
                    Attributable.setAttributionSource(device, mAttributionSource);
                    synchronized (mMetadataListeners) {
                        if (!mMetadataListeners.containsKey(device)) {
                            return;
                        }
                        List<Pair<OnMetadataChangedListener, Executor>> list =
                                mMetadataListeners.get(device);
                        for (Pair<OnMetadataChangedListener, Executor> pair : list) {
                            OnMetadataChangedListener listener = pair.first;
                            Executor executor = pair.second;
                            executeFromBinder(
                                    executor,
                                    () -> {
                                        listener.onMetadataChanged(device, key, value);
                                    });
                        }
                    }
                }
            };

    /** @hide */
    @IntDef(
            value = {
                BluetoothStatusCodes.ERROR_UNKNOWN,
                BluetoothStatusCodes.FEATURE_NOT_SUPPORTED,
                BluetoothStatusCodes.ERROR_PROFILE_SERVICE_NOT_BOUND,
            })
    @Retention(RetentionPolicy.SOURCE)
    public @interface BluetoothActivityEnergyInfoCallbackError {}

    /**
     * Interface for Bluetooth activity energy info callback. Should be implemented by applications
     * and set when calling {@link #requestControllerActivityEnergyInfo}.
     *
     * @hide
     */
    @SystemApi
    public interface OnBluetoothActivityEnergyInfoCallback {
        /**
         * Called when Bluetooth activity energy info is available. Note: this callback is triggered
         * at most once for each call to {@link #requestControllerActivityEnergyInfo}.
         *
         * @param info the latest {@link BluetoothActivityEnergyInfo}
         */
        void onBluetoothActivityEnergyInfoAvailable(@NonNull BluetoothActivityEnergyInfo info);

        /**
         * Called when the latest {@link BluetoothActivityEnergyInfo} can't be retrieved. The reason
         * of the failure is indicated by the {@link BluetoothStatusCodes} passed as an argument to
         * this method. Note: this callback is triggered at most once for each call to {@link
         * #requestControllerActivityEnergyInfo}.
         *
         * @param error code indicating the reason for the failure
         */
        void onBluetoothActivityEnergyInfoError(
                @BluetoothActivityEnergyInfoCallbackError int error);
    }

    private static class OnBluetoothActivityEnergyInfoProxy
            extends IBluetoothActivityEnergyInfoListener.Stub {
        private final Object mLock = new Object();

        @Nullable
        @GuardedBy("mLock")
        private Executor mExecutor;

        @Nullable
        @GuardedBy("mLock")
        private OnBluetoothActivityEnergyInfoCallback mCallback;

        OnBluetoothActivityEnergyInfoProxy(
                Executor executor, OnBluetoothActivityEnergyInfoCallback callback) {
            mExecutor = executor;
            mCallback = callback;
        }

        @Override
        @RequiresNoPermission
        public void onBluetoothActivityEnergyInfoAvailable(BluetoothActivityEnergyInfo info) {
            Executor executor;
            OnBluetoothActivityEnergyInfoCallback callback;
            synchronized (mLock) {
                if (mExecutor == null || mCallback == null) {
                    return;
                }
                executor = mExecutor;
                callback = mCallback;
                mExecutor = null;
                mCallback = null;
            }
            if (info == null) {
                executeFromBinder(
                        executor,
                        () -> callback.onBluetoothActivityEnergyInfoError(FEATURE_NOT_SUPPORTED));
            } else {
                executeFromBinder(
                        executor, () -> callback.onBluetoothActivityEnergyInfoAvailable(info));
            }
        }

        /** Framework only method that is called when the service can't be reached. */
        @RequiresNoPermission
        public void onError(int errorCode) {
            Executor executor;
            OnBluetoothActivityEnergyInfoCallback callback;
            synchronized (mLock) {
                if (mExecutor == null || mCallback == null) {
                    return;
                }
                executor = mExecutor;
                callback = mCallback;
                mExecutor = null;
                mCallback = null;
            }
            executeFromBinder(
                    executor, () -> callback.onBluetoothActivityEnergyInfoError(errorCode));
        }
    }

    /**
     * Get a handle to the default local Bluetooth adapter.
     *
     * <p>Currently Android only supports one Bluetooth adapter, but the API could be extended to
     * support more. This will always return the default adapter.
     *
     * @return the default local adapter, or null if Bluetooth is not supported on this hardware
     *     platform
     * @deprecated this method will continue to work, but developers are strongly encouraged to
     *     migrate to using {@link BluetoothManager#getAdapter()}, since that approach enables
     *     support for {@link Context#createAttributionContext}.
     */
    @Deprecated
    @RequiresNoPermission
    public static synchronized BluetoothAdapter getDefaultAdapter() {
        if (sAdapter == null) {
            sAdapter = createAdapter(AttributionSource.myAttributionSource());
        }
        return sAdapter;
    }

    /** @hide */
    public static BluetoothAdapter createAdapter(AttributionSource attributionSource) {
        BluetoothServiceManager manager =
                BluetoothFrameworkInitializer.getBluetoothServiceManager();
        if (manager == null) {
            Log.e(TAG, "BluetoothServiceManager is null");
            return null;
        }
        IBluetoothManager service =
                IBluetoothManager.Stub.asInterface(
                        manager.getBluetoothManagerServiceRegisterer().get());
        if (service != null) {
            return new BluetoothAdapter(service, attributionSource);
        } else {
            Log.e(TAG, "Bluetooth service is null");
            return null;
        }
    }

    /** Use {@link #getDefaultAdapter} to get the BluetoothAdapter instance. */
    BluetoothAdapter(IBluetoothManager managerService, AttributionSource attributionSource) {
        mManagerService = requireNonNull(managerService);
        mAttributionSource = requireNonNull(attributionSource);

        mQualityCallbackWrapper =
                new CallbackWrapper<>(
                        this::registerBluetoothQualityReportCallbackFn,
                        this::unregisterBluetoothQualityReportCallbackFn);
        mAudioProfilesCallbackWrapper =
                new CallbackWrapper<>(
                        this::registerAudioProfilesCallbackFn,
                        this::unregisterAudioProfilesCallbackFn);
        mBluetoothConnectionCallbackWrapper =
                new CallbackWrapper<>(
                        this::registerBluetoothConnectionCallbackFn,
                        this::unregisterBluetoothConnectionCallbackFn);

        mServiceLock.writeLock().lock();
        try {
            mService = registerBlueoothManagerCallback(mManagerCallback);
        } finally {
            mServiceLock.writeLock().unlock();
        }
    }

    /**
     * Get a {@link BluetoothDevice} object for the given Bluetooth hardware address.
     *
     * <p>Valid Bluetooth hardware addresses must be upper case, in big endian byte order, and in a
     * format such as "00:11:22:33:AA:BB". The helper {@link #checkBluetoothAddress} is available to
     * validate a Bluetooth address.
     *
     * <p>A {@link BluetoothDevice} will always be returned for a valid hardware address, even if
     * this adapter has never seen that device.
     *
     * @param address valid Bluetooth MAC address
     * @throws IllegalArgumentException if address is invalid
     */
    @RequiresNoPermission
    public BluetoothDevice getRemoteDevice(String address) {
        //android.util.SeempLog.record(62);
        final BluetoothDevice res = new BluetoothDevice(address);
        res.setAttributionSource(mAttributionSource);
        return res;
    }

    /**
     * Get a {@link BluetoothDevice} object for the given Bluetooth hardware address and
     * addressType.
     *
     * <p>Valid Bluetooth hardware addresses must be upper case, in big endian byte order, and in a
     * format such as "00:11:22:33:AA:BB". The helper {@link #checkBluetoothAddress} is available to
     * validate a Bluetooth address.
     *
     * <p>A {@link BluetoothDevice} will always be returned for a valid hardware address and type,
     * even if this adapter has never seen that device.
     *
     * @param address valid Bluetooth MAC address
     * @param addressType Bluetooth address type
     * @throws IllegalArgumentException if address is invalid
     */
    @RequiresNoPermission
    @NonNull
    public BluetoothDevice getRemoteLeDevice(
            @NonNull String address, @AddressType int addressType) {
        final BluetoothDevice res = new BluetoothDevice(address, addressType);
        res.setAttributionSource(mAttributionSource);
        return res;
    }

    /**
     * Get a {@link BluetoothDevice} object for the given Bluetooth hardware address.
     *
     * <p>Valid Bluetooth hardware addresses must be 6 bytes. This method expects the address in
     * network byte order (MSB first).
     *
     * <p>A {@link BluetoothDevice} will always be returned for a valid hardware address, even if
     * this adapter has never seen that device.
     *
     * @param address Bluetooth MAC address (6 bytes)
     * @throws IllegalArgumentException if address is invalid
     */
    @RequiresNoPermission
    public BluetoothDevice getRemoteDevice(byte[] address) {
        //android.util.SeempLog.record(62);
        if (address == null || address.length != 6) {
            throw new IllegalArgumentException("Bluetooth address must have 6 bytes");
        }
        final BluetoothDevice res =
                new BluetoothDevice(
                        String.format(
                                Locale.US,
                                "%02X:%02X:%02X:%02X:%02X:%02X",
                                address[0],
                                address[1],
                                address[2],
                                address[3],
                                address[4],
                                address[5]));
        res.setAttributionSource(mAttributionSource);
        return res;
    }

    /**
     * Returns a {@link BluetoothLeAdvertiser} object for Bluetooth LE Advertising operations. Will
     * return null if Bluetooth is turned off or if Bluetooth LE Advertising is not supported on
     * this device.
     *
     * <p>Use {@link #isMultipleAdvertisementSupported()} to check whether LE Advertising is
     * supported on this device before calling this method.
     */
    @RequiresNoPermission
    public BluetoothLeAdvertiser getBluetoothLeAdvertiser() {
        if (!getLeAccess()) {
            return null;
        }
        synchronized (mLock) {
            if (mBluetoothLeAdvertiser == null) {
                mBluetoothLeAdvertiser = new BluetoothLeAdvertiser(this);
            }
            return mBluetoothLeAdvertiser;
        }
    }

    /**
     * Returns a {@link PeriodicAdvertisingManager} object for Bluetooth LE Periodic Advertising
     * operations. Will return null if Bluetooth is turned off or if Bluetooth LE Periodic
     * Advertising is not supported on this device.
     *
     * <p>Use {@link #isLePeriodicAdvertisingSupported()} to check whether LE Periodic Advertising
     * is supported on this device before calling this method.
     *
     * @hide
     */
    @RequiresNoPermission
    public PeriodicAdvertisingManager getPeriodicAdvertisingManager() {
        if (!getLeAccess()) {
            return null;
        }

        if (!isLePeriodicAdvertisingSupported()) {
            return null;
        }

        synchronized (mLock) {
            if (mPeriodicAdvertisingManager == null) {
                mPeriodicAdvertisingManager = new PeriodicAdvertisingManager(this);
            }
            return mPeriodicAdvertisingManager;
        }
    }

    /** Returns a {@link BluetoothLeScanner} object for Bluetooth LE scan operations. */
    @RequiresNoPermission
    public BluetoothLeScanner getBluetoothLeScanner() {
        if (!getLeAccess()) {
            return null;
        }
        synchronized (mLock) {
            if (mBluetoothLeScanner == null) {
                mBluetoothLeScanner = new BluetoothLeScanner(this);
            }
            return mBluetoothLeScanner;
        }
    }

    /**
     * Get a {@link DistanceMeasurementManager} object for distance measurement operations.
     *
     * <p>Use {@link #isDistanceMeasurementSupported()} to check whether distance measurement is
     * supported on this device before calling this method.
     *
     * @return a new instance of {@link DistanceMeasurementManager}, or {@code null} if Bluetooth is
     *     turned off
     * @throws UnsupportedOperationException if distance measurement is not supported on this device
     * @hide
     */
    @SystemApi
    @RequiresBluetoothConnectPermission
    @RequiresPermission(allOf = {BLUETOOTH_CONNECT, BLUETOOTH_PRIVILEGED})
    public @Nullable DistanceMeasurementManager getDistanceMeasurementManager() {
        if (!getLeAccess()) {
            return null;
        }

        if (isDistanceMeasurementSupported() != BluetoothStatusCodes.FEATURE_SUPPORTED) {
            throw new UnsupportedOperationException("Distance measurement is unsupported");
        }

        synchronized (mLock) {
            if (mDistanceMeasurementManager == null) {
                mDistanceMeasurementManager = new DistanceMeasurementManager(this);
            }
            return mDistanceMeasurementManager;
        }
    }

    /**
     * Return true if Bluetooth is currently enabled and ready for use.
     *
     * <p>Equivalent to: <code>getBluetoothState() == STATE_ON</code>
     *
     * @return true if the local adapter is turned on
     */
    @RequiresLegacyBluetoothPermission
    @RequiresNoPermission
    public boolean isEnabled() {
        return getState() == BluetoothAdapter.STATE_ON;
    }

    /**
     * Return true if Bluetooth LE(Always BLE On feature) is currently enabled and ready for use
     *
     * <p>This returns true if current state is either STATE_ON or STATE_BLE_ON
     *
     * @return true if the local Bluetooth LE adapter is turned on
     * @hide
     */
    @SystemApi
    @RequiresNoPermission
    public boolean isLeEnabled() {
        final int state = getLeState();
        if (DBG) {
            Log.d(TAG, "isLeEnabled(): " + BluetoothAdapter.nameForState(state));
        }
        return (state == BluetoothAdapter.STATE_ON
                || state == BluetoothAdapter.STATE_BLE_ON
                || state == BluetoothAdapter.STATE_TURNING_ON
                || state == BluetoothAdapter.STATE_TURNING_OFF);
    }

    /**
     * Turns off Bluetooth LE which was earlier turned on by calling enableBLE().
     *
     * <p>If the internal Adapter state is STATE_BLE_ON, this would trigger the transition to
     * STATE_OFF and completely shut-down Bluetooth
     *
     * <p>If the Adapter state is STATE_ON, This would unregister the existence of special Bluetooth
     * LE application and hence the further turning off of Bluetooth from UI would ensure the
     * complete turn-off of Bluetooth rather than staying back BLE only state
     *
     * <p>This is an asynchronous call: it will return immediately, and clients should listen for
     * {@link #ACTION_BLE_STATE_CHANGED} to be notified of subsequent adapter state changes If this
     * call returns true, then the adapter state will immediately transition from {@link #STATE_ON}
     * to {@link #STATE_TURNING_OFF}, and some time later transition to either {@link #STATE_BLE_ON}
     * or {@link #STATE_OFF} based on the existence of the further Always BLE ON enabled
     * applications If this call returns false then there was an immediate problem that will prevent
     * the QAdapter from being turned off - such as the QAadapter already being turned off.
     *
     * @return true to indicate success, or false on immediate error
     * @hide
     */
    @SystemApi
    @RequiresBluetoothConnectPermission
    @RequiresPermission(BLUETOOTH_CONNECT)
    public boolean disableBLE() {
        if (!isBleScanAlwaysAvailable()) {
            return false;
        }
        try {
            return mManagerService.disableBle(mAttributionSource, mToken);
        } catch (RemoteException e) {
            throw e.rethrowFromSystemServer();
        }
    }

    /**
     * Applications who want to only use Bluetooth Low Energy (BLE) can call enableBLE.
     *
     * <p>enableBLE registers the existence of an app using only LE functions.
     *
     * <p>enableBLE may enable Bluetooth to an LE only mode so that an app can use LE related
     * features (BluetoothGatt or BluetoothGattServer classes)
     *
     * <p>If the user disables Bluetooth while an app is registered to use LE only features,
     * Bluetooth will remain on in LE only mode for the app.
     *
     * <p>When Bluetooth is in LE only mode, it is not shown as ON to the UI.
     *
     * <p>This is an asynchronous call: it returns immediately, and clients should listen for {@link
     * #ACTION_BLE_STATE_CHANGED} to be notified of adapter state changes.
     *
     * <p>If this call returns * true, then the adapter state is either in a mode where LE is
     * available, or will transition from {@link #STATE_OFF} to {@link #STATE_BLE_TURNING_ON}, and
     * some time later transition to either {@link #STATE_OFF} or {@link #STATE_BLE_ON}.
     *
     * <p>If this call returns false then there was an immediate problem that prevents the adapter
     * from being turned on - such as Airplane mode.
     *
     * <p>{@link #ACTION_BLE_STATE_CHANGED} returns the Bluetooth Adapter's various states, It
     * includes all the classic Bluetooth Adapter states along with internal BLE only states
     *
     * @return true to indicate Bluetooth LE will be available, or false on immediate error
     * @hide
     */
    @SystemApi
    @RequiresBluetoothConnectPermission
    @RequiresPermission(BLUETOOTH_CONNECT)
    public boolean enableBLE() {
        if (!isBleScanAlwaysAvailable()) {
            return false;
        }
        try {
            return mManagerService.enableBle(mAttributionSource, mToken);
        } catch (RemoteException e) {
            throw e.rethrowFromSystemServer();
        }
    }

    /**
     * There are several instances of IpcDataCache used in this class. BluetoothCache wraps up the
     * common code. All caches are created with a maximum of eight entries, and the key is in the
     * bluetooth module. The name is set to the api.
     */
    private static class BluetoothCache<Q, R> extends IpcDataCache<Q, R> {
        BluetoothCache(String api, IpcDataCache.QueryHandler query) {
            super(8, IpcDataCache.MODULE_BLUETOOTH, api, api, query);
        }
    }

    /**
     * Invalidate a bluetooth cache. This method is just a short-hand wrapper that enforces the
     * bluetooth module.
     */
    private static void invalidateCache(@NonNull String api) {
        IpcDataCache.invalidateCache(IpcDataCache.MODULE_BLUETOOTH, api);
    }

    private static final IpcDataCache.QueryHandler<IBluetooth, Integer> sBluetoothGetStateQuery =
            new IpcDataCache.QueryHandler<>() {
                @RequiresLegacyBluetoothPermission
                @RequiresNoPermission
                @Override
                public @InternalAdapterState Integer apply(IBluetooth serviceQuery) {
                    try {
                        return serviceQuery.getState();
                    } catch (RemoteException e) {
                        throw e.rethrowAsRuntimeException();
                    }
                }
                @RequiresNoPermission
                @Override
                public boolean shouldBypassCache(IBluetooth serviceQuery) {
                    return false;
                }
            };

    private static final IpcDataCache.QueryHandler<Void, Integer> sBluetoothGetSystemStateQuery =
            new IpcDataCache.QueryHandler<>() {
                @RequiresNoPermission
                @Override
                public @InternalAdapterState Integer apply(Void query) {
                    try {
                        IBluetoothManager service =
                                IBluetoothManager.Stub.asInterface(
                                        BluetoothFrameworkInitializer.getBluetoothServiceManager()
                                                .getBluetoothManagerServiceRegisterer()
                                                .get());
                        return service.getState();
                    } catch (RemoteException e) {
                        throw e.rethrowFromSystemServer();
                    }
                }

                @RequiresNoPermission
                @Override
                public boolean shouldBypassCache(Void query) {
                    return false;
                }
            };

    private static final String GET_STATE_API = "BluetoothAdapter_getState";

    /** @hide */
    public static final String GET_SYSTEM_STATE_API = IBluetoothManager.GET_SYSTEM_STATE_API;

    private static final IpcDataCache<IBluetooth, Integer> sBluetoothGetStateCache =
            new BluetoothCache<>(GET_STATE_API, sBluetoothGetStateQuery);

    private static final IpcDataCache<Void, Integer> sBluetoothGetSystemStateCache =
            new IpcDataCache<>(
                    1,
                    IBluetoothManager.IPC_CACHE_MODULE_SYSTEM,
                    GET_SYSTEM_STATE_API,
                    GET_SYSTEM_STATE_API,
                    sBluetoothGetSystemStateQuery);

    /** @hide */
    @RequiresNoPermission
    public void disableBluetoothGetStateCache() {
        if (Flags.getStateFromSystemServer()) {
            throw new IllegalStateException("getStateFromSystemServer is enabled");
        }
        sBluetoothGetStateCache.disableForCurrentProcess();
    }

    /** @hide */
    public static void invalidateBluetoothGetStateCache() {
        if (Flags.getStateFromSystemServer()) {
            throw new IllegalStateException("getStateFromSystemServer is enabled");
        }
        invalidateCache(GET_STATE_API);
    }

    /** Fetch the current bluetooth state. If the service is down, return OFF. */
    private @InternalAdapterState int getStateInternal() {
        if (Flags.getStateFromSystemServer()) {
            return sBluetoothGetSystemStateCache.query(null);
        }
        mServiceLock.readLock().lock();
        try {
            if (mService != null) {
                return sBluetoothGetStateCache.query(mService);
            }
        } catch (RuntimeException e) {
            if (!(e.getCause() instanceof RemoteException)) {
                throw e;
            }
            Log.e(TAG, e.toString() + "\n" + Log.getStackTraceString(new Throwable()));
        } finally {
            mServiceLock.readLock().unlock();
        }
        return STATE_OFF;
    }

    /**
     * Get the current state of the local Bluetooth adapter.
     *
     * <p>Possible return values are {@link #STATE_OFF}, {@link #STATE_TURNING_ON}, {@link
     * #STATE_ON}, {@link #STATE_TURNING_OFF}.
     *
     * @return current state of Bluetooth adapter
     */
    @RequiresLegacyBluetoothPermission
    @RequiresNoPermission
    public @AdapterState int getState() {
        //android.util.SeempLog.record(63);
        int state = getStateInternal();

        // Consider all internal states as OFF
        if (state == BluetoothAdapter.STATE_BLE_ON
                || state == BluetoothAdapter.STATE_BLE_TURNING_ON
                || state == BluetoothAdapter.STATE_BLE_TURNING_OFF) {
            if (VDBG) {
                Log.d(TAG, "Consider " + BluetoothAdapter.nameForState(state) + " state as OFF");
            }
            state = BluetoothAdapter.STATE_OFF;
        }
        if (VDBG) {
            Log.d(
                    TAG,
                    ""
                            + hashCode()
                            + ": getState(). Returning "
                            + BluetoothAdapter.nameForState(state));
        }
        return state;
    }

    /**
     * Get the current state of the local Bluetooth adapter
     *
     * <p>This returns current internal state of Adapter including LE ON/OFF
     *
     * <p>Possible return values are {@link #STATE_OFF}, {@link #STATE_BLE_TURNING_ON}, {@link
     * #STATE_BLE_ON}, {@link #STATE_TURNING_ON}, {@link #STATE_ON}, {@link #STATE_TURNING_OFF},
     * {@link #STATE_BLE_TURNING_OFF}.
     *
     * @return current state of Bluetooth adapter
     * @hide
     */
    @RequiresLegacyBluetoothPermission
    @RequiresNoPermission
    @UnsupportedAppUsage(
            publicAlternatives =
                    "Use {@link #getState()} instead to determine "
                            + "whether you can use BLE & BT classic.")
    public @InternalAdapterState int getLeState() {
        int state = getStateInternal();

        if (VDBG) {
            Log.d(TAG, "getLeState() returning " + BluetoothAdapter.nameForState(state));
        }
        return state;
    }

    boolean getLeAccess() {
        if (getLeState() == STATE_ON) {
            return true;
        } else if (getLeState() == STATE_BLE_ON) {
            return true; // TODO: FILTER SYSTEM APPS HERE <--
        }

        return false;
    }

    /**
     * Turn on the local Bluetooth adapter&mdash;do not use without explicit user action to turn on
     * Bluetooth.
     *
     * <p>This powers on the underlying Bluetooth hardware, and starts all Bluetooth system
     * services.
     *
     * <p class="caution"><strong>Bluetooth should never be enabled without direct user
     * consent</strong>. If you want to turn on Bluetooth in order to create a wireless connection,
     * you should use the {@link #ACTION_REQUEST_ENABLE} Intent, which will raise a dialog that
     * requests user permission to turn on Bluetooth. The {@link #enable()} method is provided only
     * for applications that include a user interface for changing system settings, such as a "power
     * manager" app.
     *
     * <p>This is an asynchronous call: it will return immediately, and clients should listen for
     * {@link #ACTION_STATE_CHANGED} to be notified of subsequent adapter state changes. If this
     * call returns true, then the adapter state will immediately transition from {@link #STATE_OFF}
     * to {@link #STATE_TURNING_ON}, and some time later transition to either {@link #STATE_OFF} or
     * {@link #STATE_ON}. If this call returns false then there was an immediate problem that will
     * prevent the adapter from being turned on - such as Airplane mode, or the adapter is already
     * turned on.
     *
     * @return true to indicate adapter startup has begun, or false on immediate error
     * @deprecated Starting with {@link android.os.Build.VERSION_CODES#TIRAMISU}, applications are
     *     not allowed to enable/disable Bluetooth. <b>Compatibility Note:</b> For applications
     *     targeting {@link android.os.Build.VERSION_CODES#TIRAMISU} or above, this API will always
     *     fail and return {@code false}. If apps are targeting an older SDK ({@link
     *     android.os.Build.VERSION_CODES#S} or below), they can continue to use this API.
     *     <p>Deprecation Exemptions:
     *     <ul>
     *       <li>Device Owner (DO), Profile Owner (PO) and system apps.
     *     </ul>
     */
    @Deprecated
    @RequiresLegacyBluetoothAdminPermission
    @RequiresBluetoothConnectPermission
    @RequiresPermission(BLUETOOTH_CONNECT)
    public boolean enable() {
        //android.util.SeempLog.record(56);
        if (isEnabled()) {
            if (DBG) {
                Log.d(TAG, "enable(): BT already enabled!");
            }
            return true;
        }
        try {
            return mManagerService.enable(mAttributionSource);
        } catch (RemoteException e) {
            throw e.rethrowFromSystemServer();
        }
    }

    /**
     * Turn off the local Bluetooth adapter&mdash;do not use without explicit user action to turn
     * off Bluetooth.
     *
     * <p>This gracefully shuts down all Bluetooth connections, stops Bluetooth system services, and
     * powers down the underlying Bluetooth hardware.
     *
     * <p class="caution"><strong>Bluetooth should never be disabled without direct user
     * consent</strong>. The {@link #disable()} method is provided only for applications that
     * include a user interface for changing system settings, such as a "power manager" app.
     *
     * <p>This is an asynchronous call: it will return immediately, and clients should listen for
     * {@link #ACTION_STATE_CHANGED} to be notified of subsequent adapter state changes. If this
     * call returns true, then the adapter state will immediately transition from {@link #STATE_ON}
     * to {@link #STATE_TURNING_OFF}, and some time later transition to either {@link #STATE_OFF} or
     * {@link #STATE_ON}. If this call returns false then there was an immediate problem that will
     * prevent the adapter from being turned off - such as the adapter already being turned off.
     *
     * @return true to indicate adapter shutdown has begun, or false on immediate error
     * @deprecated Starting with {@link android.os.Build.VERSION_CODES#TIRAMISU}, applications are
     *     not allowed to enable/disable Bluetooth. <b>Compatibility Note:</b> For applications
     *     targeting {@link android.os.Build.VERSION_CODES#TIRAMISU} or above, this API will always
     *     fail and return {@code false}. If apps are targeting an older SDK ({@link
     *     android.os.Build.VERSION_CODES#S} or below), they can continue to use this API.
     *     <p>Deprecation Exemptions:
     *     <ul>
     *       <li>Device Owner (DO), Profile Owner (PO) and system apps.
     *     </ul>
     */
    @Deprecated
    @RequiresLegacyBluetoothAdminPermission
    @RequiresBluetoothConnectPermission
    @RequiresPermission(BLUETOOTH_CONNECT)
    @SuppressLint("AndroidFrameworkRequiresPermission") // See disable(boolean) for reason
    public boolean disable() {
        //android.util.SeempLog.record(57);
        return disable(true);
    }

    /**
     * Turn off the local Bluetooth adapter and don't persist the setting.
     *
     * <p>Requires the {@link android.Manifest.permission#BLUETOOTH_PRIVILEGED} permission only when
     * {@code persist} is {@code false}.
     *
     * <p>The {@link android.Manifest.permission#BLUETOOTH_CONNECT} permission is always enforced.
     *
     * @param persist Indicate whether the off state should be persisted following the next reboot
     * @return true to indicate adapter shutdown has begun, or false on immediate error
     * @hide
     */
    @SystemApi
    @RequiresLegacyBluetoothAdminPermission
    @RequiresBluetoothConnectPermission
    @RequiresPermission(
            allOf = {BLUETOOTH_CONNECT, BLUETOOTH_PRIVILEGED},
            conditional = true)
    public boolean disable(boolean persist) {
        //android.util.SeempLog.record(57);
        try {
            return mManagerService.disable(mAttributionSource, persist);
        } catch (RemoteException e) {
            throw e.rethrowFromSystemServer();
        }
    }

    /**
     * Returns the hardware address of the local Bluetooth adapter.
     *
     * <p>For example, "00:11:22:AA:BB:CC".
     *
     * @return Bluetooth hardware address as string
     */
    @RequiresLegacyBluetoothPermission
    @RequiresBluetoothConnectPermission
    @RequiresPermission(allOf = {BLUETOOTH_CONNECT, LOCAL_MAC_ADDRESS})
    public String getAddress() {
        try {
            return mManagerService.getAddress(mAttributionSource);
        } catch (RemoteException e) {
            throw e.rethrowFromSystemServer();
        }
    }

    /**
     * Get the friendly Bluetooth name of the local Bluetooth adapter.
     *
     * <p>This name is visible to remote Bluetooth devices.
     *
     * @return the Bluetooth name, or null on error
     */
    @RequiresLegacyBluetoothPermission
    @RequiresBluetoothConnectPermission
    @RequiresPermission(BLUETOOTH_CONNECT)
    public String getName() {
        try {
            return mManagerService.getName(mAttributionSource);
        } catch (RemoteException e) {
            throw e.rethrowFromSystemServer();
        }
    }

    /** @hide */
    @RequiresBluetoothAdvertisePermission
    @RequiresPermission(BLUETOOTH_ADVERTISE)
    public int getNameLengthForAdvertise() {
        mServiceLock.readLock().lock();
        try {
            if (mService != null) {
                return mService.getNameLengthForAdvertise(mAttributionSource);
            }
        } catch (RemoteException e) {
            logRemoteException(TAG, e);
        } finally {
            mServiceLock.readLock().unlock();
        }
        return -1;
    }

    /**
     * Factory reset bluetooth settings.
     *
     * @return true to indicate that the config file was successfully cleared
     * @hide
     */
    @SystemApi
    @RequiresBluetoothConnectPermission
    @RequiresPermission(allOf = {BLUETOOTH_CONNECT, BLUETOOTH_PRIVILEGED})
    public boolean clearBluetooth() {
        mServiceLock.readLock().lock();
        try {
            if (mService != null) {
                if (mService.factoryReset(mAttributionSource)
                        && mManagerService.onFactoryReset(mAttributionSource)) {
                    return true;
                }
            }
            Log.e(TAG, "factoryReset(): Setting persist.bluetooth.factoryreset to retry later");
            BluetoothProperties.factory_reset(true);
        } catch (RemoteException e) {
            logRemoteException(TAG, e);
        } finally {
            mServiceLock.readLock().unlock();
        }
        return false;
    }

    /**
     * See {@link #clearBluetooth()}
     *
     * @return true to indicate that the config file was successfully cleared
     * @hide
     */
    @UnsupportedAppUsage(maxTargetSdk = Build.VERSION_CODES.R, trackingBug = 170729553)
    @RequiresBluetoothConnectPermission
    @RequiresPermission(allOf = {BLUETOOTH_CONNECT, BLUETOOTH_PRIVILEGED})
    public boolean factoryReset() {
        return clearBluetooth();
    }

    /**
     * Get the UUIDs supported by the local Bluetooth adapter.
     *
     * @return the UUIDs supported by the local Bluetooth Adapter.
     * @hide
     */
    @UnsupportedAppUsage
    @RequiresLegacyBluetoothPermission
    @RequiresBluetoothConnectPermission
    @RequiresPermission(BLUETOOTH_CONNECT)
    public @NonNull ParcelUuid[] getUuids() {
        List<ParcelUuid> parcels = getUuidsList();
        return parcels.toArray(new ParcelUuid[parcels.size()]);
    }

    /**
     * Get the UUIDs supported by the local Bluetooth adapter.
     *
     * @return a list of the UUIDs supported by the local Bluetooth Adapter.
     * @hide
     */
    @SystemApi
    @RequiresBluetoothConnectPermission
    @RequiresPermission(BLUETOOTH_CONNECT)
    public @NonNull List<ParcelUuid> getUuidsList() {
        List<ParcelUuid> defaultValue = new ArrayList<>();
        if (getState() != STATE_ON) {
            return defaultValue;
        }
        mServiceLock.readLock().lock();
        try {
            if (mService != null) {
                return mService.getUuids(mAttributionSource);
            }
        } catch (RemoteException e) {
            logRemoteException(TAG, e);
        } finally {
            mServiceLock.readLock().unlock();
        }
        return defaultValue;
    }

    /**
     * Set the friendly Bluetooth name of the local Bluetooth adapter.
     *
     * <p>This name is visible to remote Bluetooth devices.
     *
     * <p>Valid Bluetooth names are a maximum of 248 bytes using UTF-8 encoding, although many
     * remote devices can only display the first 40 characters, and some may be limited to just 20.
     *
     * <p>If Bluetooth state is not {@link #STATE_ON}, this API will return false. After turning on
     * Bluetooth, wait for {@link #ACTION_STATE_CHANGED} with {@link #STATE_ON} to get the updated
     * value.
     *
     * @param name a valid Bluetooth name
     * @return true if the name was set, false otherwise
     */
    @RequiresLegacyBluetoothAdminPermission
    @RequiresBluetoothConnectPermission
    @RequiresPermission(BLUETOOTH_CONNECT)
    public boolean setName(String name) {
        if (getState() != STATE_ON) {
            return false;
        }
        mServiceLock.readLock().lock();
        try {
            if (mService != null) {
                return mService.setName(name, mAttributionSource);
            }
        } catch (RemoteException e) {
            logRemoteException(TAG, e);
        } finally {
            mServiceLock.readLock().unlock();
        }
        return false;
    }

    /**
     * Get the current Bluetooth scan mode of the local Bluetooth adapter.
     *
     * <p>The Bluetooth scan mode determines if the local adapter is connectable and/or discoverable
     * from remote Bluetooth devices.
     *
     * <p>Possible values are: {@link #SCAN_MODE_NONE}, {@link #SCAN_MODE_CONNECTABLE}, {@link
     * #SCAN_MODE_CONNECTABLE_DISCOVERABLE}.
     *
     * <p>If Bluetooth state is not {@link #STATE_ON}, this API will return {@link #SCAN_MODE_NONE}.
     * After turning on Bluetooth, wait for {@link #ACTION_STATE_CHANGED} with {@link #STATE_ON} to
     * get the updated value.
     *
     * @return scan mode
     */
    @RequiresLegacyBluetoothPermission
    @RequiresBluetoothScanPermission
    @RequiresPermission(BLUETOOTH_SCAN)
    @ScanMode
    public int getScanMode() {
        if (getState() != STATE_ON) {
            return SCAN_MODE_NONE;
        }
        mServiceLock.readLock().lock();
        try {
            if (mService != null) {
                return mService.getScanMode(mAttributionSource);
            }
        } catch (RemoteException e) {
            logRemoteException(TAG, e);
        } finally {
            mServiceLock.readLock().unlock();
        }
        return SCAN_MODE_NONE;
    }

    /**
     * Set the local Bluetooth adapter connectablility and discoverability.
     *
     * <p>If the scan mode is set to {@link #SCAN_MODE_CONNECTABLE_DISCOVERABLE}, it will change to
     * {@link #SCAN_MODE_CONNECTABLE} after the discoverable timeout. The discoverable timeout can
     * be set with {@link #setDiscoverableTimeout} and checked with {@link #getDiscoverableTimeout}.
     * By default, the timeout is usually 120 seconds on phones which is enough for a remote device
     * to initiate and complete its discovery process.
     *
     * <p>Applications cannot set the scan mode. They should use {@link
     * #ACTION_REQUEST_DISCOVERABLE} instead.
     *
     * @param mode represents the desired state of the local device scan mode
     * @return status code indicating whether the scan mode was successfully set
     * @throws IllegalArgumentException if the mode is not a valid scan mode
     * @hide
     */
    @SystemApi
    @RequiresBluetoothScanPermission
    @RequiresPermission(allOf = {BLUETOOTH_SCAN, BLUETOOTH_PRIVILEGED})
    public @ScanModeStatusCode int setScanMode(@ScanMode int mode) {
        if (getState() != STATE_ON) {
            return BluetoothStatusCodes.ERROR_BLUETOOTH_NOT_ENABLED;
        }
        if (mode != SCAN_MODE_NONE
                && mode != SCAN_MODE_CONNECTABLE
                && mode != SCAN_MODE_CONNECTABLE_DISCOVERABLE) {
            throw new IllegalArgumentException("Invalid scan mode param value");
        }
        mServiceLock.readLock().lock();
        try {
            if (mService != null) {
                return mService.setScanMode(mode, mAttributionSource);
            }
        } catch (RemoteException e) {
            logRemoteException(TAG, e);
        } finally {
            mServiceLock.readLock().unlock();
        }
        return BluetoothStatusCodes.ERROR_UNKNOWN;
    }

    /**
     * Get the timeout duration of the {@link #SCAN_MODE_CONNECTABLE_DISCOVERABLE}.
     *
     * @return the duration of the discoverable timeout or null if an error has occurred
     */
    @RequiresBluetoothScanPermission
    @RequiresPermission(BLUETOOTH_SCAN)
    public @Nullable Duration getDiscoverableTimeout() {
        if (getState() != STATE_ON) {
            return null;
        }
        mServiceLock.readLock().lock();
        try {
            if (mService != null) {
                long timeout = mService.getDiscoverableTimeout(mAttributionSource);
                return (timeout == -1) ? null : Duration.ofSeconds(timeout);
            }
        } catch (RemoteException e) {
            logRemoteException(TAG, e);
        } finally {
            mServiceLock.readLock().unlock();
        }
        return null;
    }

    /**
     * Set the total time the Bluetooth local adapter will stay discoverable when {@link
     * #setScanMode} is called with {@link #SCAN_MODE_CONNECTABLE_DISCOVERABLE} mode. After this
     * timeout, the scan mode will fallback to {@link #SCAN_MODE_CONNECTABLE}.
     *
     * <p>If <code>timeout</code> is set to 0, no timeout will occur and the scan mode will be
     * persisted until a subsequent call to {@link #setScanMode}.
     *
     * @param timeout represents the total duration the local Bluetooth adapter will remain
     *     discoverable, or no timeout if set to 0
     * @return whether the timeout was successfully set
     * @throws IllegalArgumentException if <code>timeout</code> duration in seconds is more than
     *     {@link Integer#MAX_VALUE}
     * @hide
     */
    @SystemApi
    @RequiresBluetoothScanPermission
    @RequiresPermission(allOf = {BLUETOOTH_SCAN, BLUETOOTH_PRIVILEGED})
    public @ScanModeStatusCode int setDiscoverableTimeout(@NonNull Duration timeout) {
        if (getState() != STATE_ON) {
            return BluetoothStatusCodes.ERROR_BLUETOOTH_NOT_ENABLED;
        }
        if (timeout.toSeconds() > Integer.MAX_VALUE) {
            throw new IllegalArgumentException(
                    "Timeout in seconds must be less or equal to " + Integer.MAX_VALUE);
        }
        mServiceLock.readLock().lock();
        try {
            if (mService != null) {
                return mService.setDiscoverableTimeout(timeout.toSeconds(), mAttributionSource);
            }
        } catch (RemoteException e) {
            logRemoteException(TAG, e);
        } finally {
            mServiceLock.readLock().unlock();
        }
        return BluetoothStatusCodes.ERROR_UNKNOWN;
    }

    /**
     * Get the end time of the latest remote device discovery process.
     *
     * @return the latest time that the bluetooth adapter was/will be in discovery mode, in
     *     milliseconds since the epoch. This time can be in the future if {@link #startDiscovery()}
     *     has been called recently.
     * @hide
     */
    @SystemApi
    @RequiresBluetoothConnectPermission
    @RequiresPermission(allOf = {BLUETOOTH_CONNECT, BLUETOOTH_PRIVILEGED})
    public long getDiscoveryEndMillis() {
        mServiceLock.readLock().lock();
        try {
            if (mService != null) {
                return mService.getDiscoveryEndMillis(mAttributionSource);
            }
        } catch (RemoteException e) {
            logRemoteException(TAG, e);
        } finally {
            mServiceLock.readLock().unlock();
        }
        return -1;
    }

    /**
     * Start the remote device discovery process.
     *
     * <p>The discovery process usually involves an inquiry scan of about 12 seconds, followed by a
     * page scan of each new device to retrieve its Bluetooth name.
     *
     * <p>This is an asynchronous call, it will return immediately. Register for {@link
     * #ACTION_DISCOVERY_STARTED} and {@link #ACTION_DISCOVERY_FINISHED} intents to determine
     * exactly when the discovery starts and completes. Register for {@link
     * BluetoothDevice#ACTION_FOUND} to be notified as remote Bluetooth devices are found.
     *
     * <p>Device discovery is a heavyweight procedure. New connections to remote Bluetooth devices
     * should not be attempted while discovery is in progress, and existing connections will
     * experience limited bandwidth and high latency. Use {@link #cancelDiscovery()} to cancel an
     * ongoing discovery. Discovery is not managed by the Activity, but is run as a system service,
     * so an application should always call {@link BluetoothAdapter#cancelDiscovery()} even if it
     * did not directly request a discovery, just to be sure.
     *
     * <p>Device discovery will only find remote devices that are currently <i>discoverable</i>
     * (inquiry scan enabled). Many Bluetooth devices are not discoverable by default, and need to
     * be entered into a special mode.
     *
     * <p>If Bluetooth state is not {@link #STATE_ON}, this API will return false. After turning on
     * Bluetooth, wait for {@link #ACTION_STATE_CHANGED} with {@link #STATE_ON} to get the updated
     * value.
     *
     * <p>If a device is currently bonding, this request will be queued and executed once that
     * device has finished bonding. If a request is already queued, this request will be ignored.
     *
     * @return true on success, false on error
     */
    @RequiresLegacyBluetoothAdminPermission
    @RequiresBluetoothScanPermission
    @RequiresBluetoothLocationPermission
    @RequiresPermission(BLUETOOTH_SCAN)
    public boolean startDiscovery() {
        //android.util.SeempLog.record(58);
        if (getState() != STATE_ON) {
            return false;
        }
        mServiceLock.readLock().lock();
        try {
            if (mService != null) {
                return mService.startDiscovery(mAttributionSource);
            }
        } catch (RemoteException e) {
            logRemoteException(TAG, e);
        } finally {
            mServiceLock.readLock().unlock();
        }
        return false;
    }

    /**
     * Cancel the current device discovery process.
     *
     * <p>Because discovery is a heavyweight procedure for the Bluetooth adapter, this method should
     * always be called before attempting to connect to a remote device with {@link
     * android.bluetooth.BluetoothSocket#connect()}. Discovery is not managed by the Activity, but
     * is run as a system service, so an application should always call cancel discovery even if it
     * did not directly request a discovery, just to be sure.
     *
     * <p>If Bluetooth state is not {@link #STATE_ON}, this API will return false. After turning on
     * Bluetooth, wait for {@link #ACTION_STATE_CHANGED} with {@link #STATE_ON} to get the updated
     * value.
     *
     * @return true on success, false on error
     */
    @RequiresLegacyBluetoothAdminPermission
    @RequiresBluetoothScanPermission
    @RequiresPermission(BLUETOOTH_SCAN)
    public boolean cancelDiscovery() {
        if (getState() != STATE_ON) {
            return false;
        }
        mServiceLock.readLock().lock();
        try {
            if (mService != null) {
                return mService.cancelDiscovery(mAttributionSource);
            }
        } catch (RemoteException e) {
            logRemoteException(TAG, e);
        } finally {
            mServiceLock.readLock().unlock();
        }
        return false;
    }

    /**
     * Return true if the local Bluetooth adapter is currently in the device discovery process.
     *
     * <p>Device discovery is a heavyweight procedure. New connections to remote Bluetooth devices
     * should not be attempted while discovery is in progress, and existing connections will
     * experience limited bandwidth and high latency. Use {@link #cancelDiscovery()} to cancel an
     * ongoing discovery.
     *
     * <p>Applications can also register for {@link #ACTION_DISCOVERY_STARTED} or {@link
     * #ACTION_DISCOVERY_FINISHED} to be notified when discovery starts or completes.
     *
     * <p>If Bluetooth state is not {@link #STATE_ON}, this API will return false. After turning on
     * Bluetooth, wait for {@link #ACTION_STATE_CHANGED} with {@link #STATE_ON} to get the updated
     * value.
     *
     * @return true if discovering
     */
    @RequiresLegacyBluetoothPermission
    @RequiresBluetoothScanPermission
    @RequiresPermission(BLUETOOTH_SCAN)
    public boolean isDiscovering() {
        if (getState() != STATE_ON) {
            return false;
        }
        mServiceLock.readLock().lock();
        try {
            if (mService != null) {
                return mService.isDiscovering(mAttributionSource);
            }
        } catch (RemoteException e) {
            logRemoteException(TAG, e);
        } finally {
            mServiceLock.readLock().unlock();
        }
        return false;
    }

    /**
     * Removes the active device for the grouping of @ActiveDeviceUse specified
     *
     * @param profiles represents the purpose for which we are setting this as the active device.
     *     Possible values are: {@link BluetoothAdapter#ACTIVE_DEVICE_AUDIO}, {@link
     *     BluetoothAdapter#ACTIVE_DEVICE_PHONE_CALL}, {@link BluetoothAdapter#ACTIVE_DEVICE_ALL}
     * @return false on immediate error, true otherwise
     * @throws IllegalArgumentException if device is null or profiles is not one of {@link
     *     ActiveDeviceUse}
     * @hide
     */
    @SystemApi
    @RequiresBluetoothConnectPermission
    @RequiresPermission(allOf = {BLUETOOTH_CONNECT, BLUETOOTH_PRIVILEGED, MODIFY_PHONE_STATE})
    public boolean removeActiveDevice(@ActiveDeviceUse int profiles) {
        if (profiles != ACTIVE_DEVICE_AUDIO
                && profiles != ACTIVE_DEVICE_PHONE_CALL
                && profiles != ACTIVE_DEVICE_ALL) {
            Log.e(TAG, "Invalid profiles param value in removeActiveDevice");
            throw new IllegalArgumentException(
                    "Profiles must be one of "
                            + "BluetoothAdapter.ACTIVE_DEVICE_AUDIO, "
                            + "BluetoothAdapter.ACTIVE_DEVICE_PHONE_CALL, or "
                            + "BluetoothAdapter.ACTIVE_DEVICE_ALL");
        }
        mServiceLock.readLock().lock();
        try {
            if (mService != null) {
                if (DBG) Log.d(TAG, "removeActiveDevice, profiles: " + profiles);
                return mService.removeActiveDevice(profiles, mAttributionSource);
            }
        } catch (RemoteException e) {
            logRemoteException(TAG, e);
        } finally {
            mServiceLock.readLock().unlock();
        }

        return false;
    }

    /**
     * Sets device as the active devices for the use cases passed into the function. Note that in
     * order to make a device active for LE Audio, it must be the active device for audio and phone
     * calls.
     *
     * @param device is the remote bluetooth device
     * @param profiles represents the purpose for which we are setting this as the active device.
     *     Possible values are: {@link BluetoothAdapter#ACTIVE_DEVICE_AUDIO}, {@link
     *     BluetoothAdapter#ACTIVE_DEVICE_PHONE_CALL}, {@link BluetoothAdapter#ACTIVE_DEVICE_ALL}
     * @return false on immediate error, true otherwise
     * @throws IllegalArgumentException if device is null or profiles is not one of {@link
     *     ActiveDeviceUse}
     * @hide
     */
    @SystemApi
    @RequiresBluetoothConnectPermission
    @RequiresPermission(allOf = {BLUETOOTH_CONNECT, BLUETOOTH_PRIVILEGED, MODIFY_PHONE_STATE})
    public boolean setActiveDevice(@NonNull BluetoothDevice device, @ActiveDeviceUse int profiles) {
        if (device == null) {
            Log.e(TAG, "setActiveDevice: Null device passed as parameter");
            throw new IllegalArgumentException("device cannot be null");
        }
        if (profiles != ACTIVE_DEVICE_AUDIO
                && profiles != ACTIVE_DEVICE_PHONE_CALL
                && profiles != ACTIVE_DEVICE_ALL) {
            Log.e(TAG, "Invalid profiles param value in setActiveDevice");
            throw new IllegalArgumentException(
                    "Profiles must be one of "
                            + "BluetoothAdapter.ACTIVE_DEVICE_AUDIO, "
                            + "BluetoothAdapter.ACTIVE_DEVICE_PHONE_CALL, or "
                            + "BluetoothAdapter.ACTIVE_DEVICE_ALL");
        }
        mServiceLock.readLock().lock();
        try {
            if (mService != null) {
                if (DBG) {
                    Log.d(TAG, "setActiveDevice, device: " + device + ", profiles: " + profiles);
                }
                return mService.setActiveDevice(device, profiles, mAttributionSource);
            }
        } catch (RemoteException e) {
            logRemoteException(TAG, e);
        } finally {
            mServiceLock.readLock().unlock();
        }

        return false;
    }
    /** @hide */
    @RequiresBluetoothConnectPermission
    @RequiresPermission(android.Manifest.permission.BLUETOOTH_CONNECT)
    public boolean isBroadcastActive() {
        try {
            mServiceLock.readLock().lock();
            if (mService != null) {
                return mService.isBroadcastActive(mAttributionSource);
            }
        } catch (RemoteException e) {
            Log.e(TAG, "", e);
        } finally {
            mServiceLock.readLock().unlock();
        }
        return false;
    }
    /**
     * Get the active devices for the BluetoothProfile specified
     *
     * @param profile is the profile from which we want the active devices. Possible values are:
     *     {@link BluetoothProfile#HEADSET}, {@link BluetoothProfile#A2DP}, {@link
     *     BluetoothProfile#HEARING_AID} {@link BluetoothProfile#LE_AUDIO}
     * @return A list of active bluetooth devices
     * @throws IllegalArgumentException If profile is not one of {@link ActiveDeviceProfile}
     * @hide
     */
    @SystemApi
    @RequiresBluetoothConnectPermission
    @RequiresPermission(allOf = {BLUETOOTH_CONNECT, BLUETOOTH_PRIVILEGED})
    public @NonNull List<BluetoothDevice> getActiveDevices(@ActiveDeviceProfile int profile) {
        if (profile != BluetoothProfile.HEADSET
                && profile != BluetoothProfile.A2DP
                && profile != BluetoothProfile.HEARING_AID
                && profile != BluetoothProfile.LE_AUDIO) {
            Log.e(TAG, "Invalid profile param value in getActiveDevices");
            throw new IllegalArgumentException(
                    "Profiles must be one of "
                            + "BluetoothProfile.A2DP, "
                            + "BluetoothProfile.HEADSET, "
                            + "BluetoothProfile.HEARING_AID, or "
                            + "BluetoothProfile.LE_AUDIO");
        }
        mServiceLock.readLock().lock();
        try {
            if (mService != null) {
                if (DBG) {
                    Log.d(TAG, "getActiveDevices(" + getProfileName(profile) + ")");
                }
                return mService.getActiveDevices(profile, mAttributionSource);
            }
        } catch (RemoteException e) {
            logRemoteException(TAG, e);
        } finally {
            mServiceLock.readLock().unlock();
        }

        return Collections.emptyList();
    }

    /**
     * Return true if the multi advertisement is supported by the chipset
     *
     * @return true if Multiple Advertisement feature is supported
     */
    @RequiresLegacyBluetoothPermission
    @RequiresNoPermission
    public boolean isMultipleAdvertisementSupported() {
        if (getState() != STATE_ON) {
            return false;
        }
        mServiceLock.readLock().lock();
        try {
            if (mService != null) {
                return mService.isMultiAdvertisementSupported();
            }
        } catch (RemoteException e) {
            logRemoteException(TAG, e);
        } finally {
            mServiceLock.readLock().unlock();
        }
        return false;
    }

    /**
     * Returns {@code true} if BLE scan is always available, {@code false} otherwise.
     *
     * <p>If this returns {@code true}, application can issue {@link BluetoothLeScanner#startScan}
     * and fetch scan results even when Bluetooth is turned off.
     *
     * <p>To change this setting, use {@link #ACTION_REQUEST_BLE_SCAN_ALWAYS_AVAILABLE}.
     *
     * @hide
     */
    @SystemApi
    @RequiresNoPermission
    public boolean isBleScanAlwaysAvailable() {
        try {
            return mManagerService.isBleScanAvailable();
        } catch (RemoteException e) {
            throw e.rethrowFromSystemServer();
        }
    }

    private static final IpcDataCache.QueryHandler<IBluetooth, Boolean> sBluetoothFilteringQuery =
            new IpcDataCache.QueryHandler<>() {
                @RequiresLegacyBluetoothPermission
                @RequiresNoPermission
                @Override
                public Boolean apply(IBluetooth serviceQuery) {
                    try {
                        return serviceQuery.isOffloadedFilteringSupported();
                    } catch (RemoteException e) {
                        throw e.rethrowAsRuntimeException();
                    }
                }
                @RequiresNoPermission
                @Override
                public boolean shouldBypassCache(IBluetooth serviceQuery) {
                    return false;
                }
            };

    private static final String FILTERING_API = "BluetoothAdapter_isOffloadedFilteringSupported";

    private static final IpcDataCache<IBluetooth, Boolean> sBluetoothFilteringCache =
            new BluetoothCache<>(FILTERING_API, sBluetoothFilteringQuery);

    /** @hide */
    @RequiresNoPermission
    public void disableIsOffloadedFilteringSupportedCache() {
        sBluetoothFilteringCache.disableForCurrentProcess();
    }

    /** @hide */
    public static void invalidateIsOffloadedFilteringSupportedCache() {
        invalidateCache(FILTERING_API);
    }

    /**
     * Return true if offloaded filters are supported
     *
     * @return true if chipset supports on-chip filtering
     */
    @RequiresLegacyBluetoothPermission
    @RequiresNoPermission
    public boolean isOffloadedFilteringSupported() {
        if (!getLeAccess()) {
            return false;
        }
        mServiceLock.readLock().lock();
        try {
            if (mService != null) return sBluetoothFilteringCache.query(mService);
        } catch (RuntimeException e) {
            if (!(e.getCause() instanceof RemoteException)) {
                throw e;
            }
            Log.e(TAG, e.toString() + "\n" + Log.getStackTraceString(new Throwable()));
        } finally {
            mServiceLock.readLock().unlock();
        }
        return false;
    }

    /**
     * Return true if offloaded scan batching is supported
     *
     * @return true if chipset supports on-chip scan batching
     */
    @RequiresLegacyBluetoothPermission
    @RequiresNoPermission
    public boolean isOffloadedScanBatchingSupported() {
        if (!getLeAccess()) {
            return false;
        }
        mServiceLock.readLock().lock();
        try {
            if (mService != null) {
                return mService.isOffloadedScanBatchingSupported();
            }
        } catch (RemoteException e) {
            logRemoteException(TAG, e);
        } finally {
            mServiceLock.readLock().unlock();
        }
        return false;
    }

    /**
     * Return true if LE 2M PHY feature is supported.
     *
     * @return true if chipset supports LE 2M PHY feature
     */
    @RequiresLegacyBluetoothPermission
    @RequiresNoPermission
    public boolean isLe2MPhySupported() {
        if (!getLeAccess()) {
            return false;
        }
        mServiceLock.readLock().lock();
        try {
            if (mService != null) {
                return mService.isLe2MPhySupported();
            }
        } catch (RemoteException e) {
            logRemoteException(TAG, e);
        } finally {
            mServiceLock.readLock().unlock();
        }
        return false;
    }

    /**
     * Return true if LE Coded PHY feature is supported.
     *
     * @return true if chipset supports LE Coded PHY feature
     */
    @RequiresLegacyBluetoothPermission
    @RequiresNoPermission
    public boolean isLeCodedPhySupported() {
        if (!getLeAccess()) {
            return false;
        }
        mServiceLock.readLock().lock();
        try {
            if (mService != null) {
                return mService.isLeCodedPhySupported();
            }
        } catch (RemoteException e) {
            logRemoteException(TAG, e);
        } finally {
            mServiceLock.readLock().unlock();
        }
        return false;
    }

    /**
     * Return true if LE Extended Advertising feature is supported.
     *
     * @return true if chipset supports LE Extended Advertising feature
     */
    @RequiresLegacyBluetoothPermission
    @RequiresNoPermission
    public boolean isLeExtendedAdvertisingSupported() {
        if (!getLeAccess()) {
            return false;
        }
        mServiceLock.readLock().lock();
        try {
            if (mService != null) {
                return mService.isLeExtendedAdvertisingSupported();
            }
        } catch (RemoteException e) {
            logRemoteException(TAG, e);
        } finally {
            mServiceLock.readLock().unlock();
        }
        return false;
    }

    /**
     * Return true if LE Periodic Advertising feature is supported.
     *
     * @return true if chipset supports LE Periodic Advertising feature
     */
    @RequiresLegacyBluetoothPermission
    @RequiresNoPermission
    public boolean isLePeriodicAdvertisingSupported() {
        if (!getLeAccess()) {
            return false;
        }
        mServiceLock.readLock().lock();
        try {
            if (mService != null) {
                return mService.isLePeriodicAdvertisingSupported();
            }
        } catch (RemoteException e) {
            logRemoteException(TAG, e);
        } finally {
            mServiceLock.readLock().unlock();
        }
        return false;
    }

    /** @hide */
    @Retention(RetentionPolicy.SOURCE)
    @IntDef(
            value = {
                BluetoothStatusCodes.FEATURE_SUPPORTED,
                BluetoothStatusCodes.ERROR_UNKNOWN,
                BluetoothStatusCodes.ERROR_BLUETOOTH_NOT_ENABLED,
                BluetoothStatusCodes.FEATURE_NOT_SUPPORTED,
            })
    public @interface LeFeatureReturnValues {}

    /**
     * Returns {@link BluetoothStatusCodes#FEATURE_SUPPORTED} if the LE audio feature is supported,
     * {@link BluetoothStatusCodes#FEATURE_NOT_SUPPORTED} if the feature is not supported, or an
     * error code.
     *
     * @return whether the LE audio is supported
     */
    @RequiresNoPermission
    public @LeFeatureReturnValues int isLeAudioSupported() {
        if (!getLeAccess()) {
            return BluetoothStatusCodes.ERROR_BLUETOOTH_NOT_ENABLED;
        }
        mServiceLock.readLock().lock();
        try {
            if (mService != null) {
                return mService.isLeAudioSupported();
            }
        } catch (RemoteException e) {
            logRemoteException(TAG, e);
        } finally {
            mServiceLock.readLock().unlock();
        }
        return BluetoothStatusCodes.ERROR_BLUETOOTH_NOT_ENABLED;
    }

    /**
     * Returns {@link BluetoothStatusCodes#FEATURE_SUPPORTED} if the LE audio broadcast source
     * feature is supported, {@link BluetoothStatusCodes#FEATURE_NOT_SUPPORTED} if the feature is
     * not supported, or an error code.
     *
     * @return whether the LE audio broadcast source is supported
     */
    @RequiresNoPermission
    public @LeFeatureReturnValues int isLeAudioBroadcastSourceSupported() {
        if (!getLeAccess()) {
            return BluetoothStatusCodes.ERROR_BLUETOOTH_NOT_ENABLED;
        }
        mServiceLock.readLock().lock();
        try {
            if (mService != null) {
                return mService.isLeAudioBroadcastSourceSupported();
            }
        } catch (RemoteException e) {
            logRemoteException(TAG, e);
        } finally {
            mServiceLock.readLock().unlock();
        }
        return BluetoothStatusCodes.ERROR_BLUETOOTH_NOT_ENABLED;
    }

    /**
     * Returns {@link BluetoothStatusCodes#FEATURE_SUPPORTED} if the LE audio broadcast assistant
     * feature is supported, {@link BluetoothStatusCodes#FEATURE_NOT_SUPPORTED} if the feature is
     * not supported, or an error code.
     *
     * @return whether the LE audio broadcast assistant is supported
     */
    @RequiresNoPermission
    public @LeFeatureReturnValues int isLeAudioBroadcastAssistantSupported() {
        if (!getLeAccess()) {
            return BluetoothStatusCodes.ERROR_BLUETOOTH_NOT_ENABLED;
        }
        mServiceLock.readLock().lock();
        try {
            if (mService != null) {
                return mService.isLeAudioBroadcastAssistantSupported();
            }
        } catch (RemoteException e) {
            logRemoteException(TAG, e);
        } finally {
            mServiceLock.readLock().unlock();
        }
        return BluetoothStatusCodes.ERROR_BLUETOOTH_NOT_ENABLED;
    }

    /**
     * Returns whether the distance measurement feature is supported.
     *
     * @return whether the Bluetooth distance measurement is supported
     * @hide
     */
    @SystemApi
    @RequiresBluetoothConnectPermission
    @RequiresPermission(allOf = {BLUETOOTH_CONNECT, BLUETOOTH_PRIVILEGED})
    public @LeFeatureReturnValues int isDistanceMeasurementSupported() {
        if (!getLeAccess()) {
            return BluetoothStatusCodes.ERROR_BLUETOOTH_NOT_ENABLED;
        }
        mServiceLock.readLock().lock();
        try {
            if (mService != null) {
                return mService.isDistanceMeasurementSupported(mAttributionSource);
            }
        } catch (RemoteException e) {
            logRemoteException(TAG, e);
        } finally {
            mServiceLock.readLock().unlock();
        }
        return BluetoothStatusCodes.ERROR_BLUETOOTH_NOT_ENABLED;
    }

    /**
     * Return the maximum LE advertising data length in bytes, if LE Extended Advertising feature is
     * supported, 0 otherwise.
     *
     * @return the maximum LE advertising data length.
     */
    @RequiresLegacyBluetoothPermission
    @RequiresNoPermission
    public int getLeMaximumAdvertisingDataLength() {
        if (!getLeAccess()) {
            return 0;
        }
        mServiceLock.readLock().lock();
        try {
            if (mService != null) {
                return mService.getLeMaximumAdvertisingDataLength();
            }
        } catch (RemoteException e) {
            logRemoteException(TAG, e);
        } finally {
            mServiceLock.readLock().unlock();
        }
        return 0;
    }

    /**
     * @hide
     */
    @RequiresNoPermission
    public void btCmdGetFunctionCallmap(boolean isdump) {
        Log.d(TAG, "btCmdGetFunctionCallmap: " + isdump);
    }

    /**
     * Return true if Hearing Aid Profile is supported.
     *
     * @return true if phone supports Hearing Aid Profile
     */
    @RequiresNoPermission
    private boolean isHearingAidProfileSupported() {
        try {
            return mManagerService.isHearingAidProfileSupported();
        } catch (RemoteException e) {
            throw e.rethrowFromSystemServer();
        }
    }

    /**
     * Get the maximum number of connected devices per audio profile for this device.
     *
     * @return the number of allowed simultaneous connected devices for each audio profile for this
     *     device, or -1 if the Bluetooth service can't be reached
     */
    @RequiresLegacyBluetoothPermission
    @RequiresBluetoothConnectPermission
    @RequiresPermission(BLUETOOTH_CONNECT)
    public int getMaxConnectedAudioDevices() {
        mServiceLock.readLock().lock();
        try {
            if (mService != null) {
                return mService.getMaxConnectedAudioDevices(mAttributionSource);
            }
        } catch (RemoteException e) {
            logRemoteException(TAG, e);
        } finally {
            mServiceLock.readLock().unlock();
        }
        return -1;
    }

    /**
     * Return true if hardware has entries available for matching beacons
     *
     * @return true if there are hw entries available for matching beacons
     * @hide
     */
    @RequiresBluetoothScanPermission
    @RequiresPermission(BLUETOOTH_SCAN)
    public boolean isHardwareTrackingFiltersAvailable() {
        if (!getLeAccess()) {
            return false;
        }
        try {
            if (Flags.scanManagerRefactor()) {
                IBluetoothScan scan = getBluetoothScan();
                if (scan == null) {
                    // BLE is not supported
                    return false;
                }
                return scan.numHwTrackFiltersAvailable(mAttributionSource) != 0;
            } else {
                IBluetoothGatt iGatt = getBluetoothGatt();
                if (iGatt == null) {
                    // BLE is not supported
                    return false;
                }
                return iGatt.numHwTrackFiltersAvailable(mAttributionSource) != 0;
            }
        } catch (RemoteException e) {
            logRemoteException(TAG, e);
        }
        return false;
    }

    /**
     * Request the record of {@link BluetoothActivityEnergyInfo} object that has the activity and
     * energy info. This can be used to ascertain what the controller has been up to, since the last
     * sample.
     *
     * <p>The callback will be called only once, when the record is available.
     *
     * @param executor the executor that the callback will be invoked on
     * @param callback the callback that will be called with either the {@link
     *     BluetoothActivityEnergyInfo} object, or the error code if an error has occurred
     * @hide
     */
    @SystemApi
    @RequiresBluetoothConnectPermission
    @RequiresPermission(allOf = {BLUETOOTH_CONNECT, BLUETOOTH_PRIVILEGED})
    public void requestControllerActivityEnergyInfo(
            @NonNull @CallbackExecutor Executor executor,
            @NonNull OnBluetoothActivityEnergyInfoCallback callback) {
        requireNonNull(executor, "executor cannot be null");
        requireNonNull(callback, "callback cannot be null");
        OnBluetoothActivityEnergyInfoProxy proxy =
                new OnBluetoothActivityEnergyInfoProxy(executor, callback);
        mServiceLock.readLock().lock();
        try {
            if (mService != null) {
                mService.requestActivityInfo(proxy, mAttributionSource);
            } else {
                proxy.onError(BluetoothStatusCodes.ERROR_PROFILE_SERVICE_NOT_BOUND);
            }
        } catch (RemoteException e) {
            logRemoteException(TAG, e);
            proxy.onError(BluetoothStatusCodes.ERROR_UNKNOWN);
        } finally {
            mServiceLock.readLock().unlock();
        }
    }

    /**
     * Fetches a list of the most recently connected bluetooth devices ordered by how recently they
     * were connected with most recently first and least recently last
     *
     * @return {@link List} of bonded {@link BluetoothDevice} ordered by how recently they were
     *     connected
     * @hide
     */
    @SystemApi
    @RequiresLegacyBluetoothAdminPermission
    @RequiresBluetoothConnectPermission
    @RequiresPermission(allOf = {BLUETOOTH_CONNECT, BLUETOOTH_PRIVILEGED})
    public @NonNull List<BluetoothDevice> getMostRecentlyConnectedDevices() {
        if (getState() != STATE_ON) {
            return Collections.emptyList();
        }
        mServiceLock.readLock().lock();
        try {
            if (mService != null) {
                return Attributable.setAttributionSource(
                        mService.getMostRecentlyConnectedDevices(mAttributionSource),
                        mAttributionSource);
            }
        } catch (RemoteException e) {
            logRemoteException(TAG, e);
        } finally {
            mServiceLock.readLock().unlock();
        }
        return Collections.emptyList();
    }

    /**
     * Return the set of {@link BluetoothDevice} objects that are bonded (paired) to the local
     * adapter.
     *
     * <p>If Bluetooth state is not {@link #STATE_ON}, this API will return an empty set. After
     * turning on Bluetooth, wait for {@link #ACTION_STATE_CHANGED} with {@link #STATE_ON} to get
     * the updated value.
     *
     * @return unmodifiable set of {@link BluetoothDevice}, or null on error
     */
    @RequiresLegacyBluetoothPermission
    @RequiresBluetoothConnectPermission
    @RequiresPermission(BLUETOOTH_CONNECT)
    public Set<BluetoothDevice> getBondedDevices() {
        //android.util.SeempLog.record(61);
        if (getState() != STATE_ON) {
            return toDeviceSet(Arrays.asList());
        }
        mServiceLock.readLock().lock();
        try {
            if (mService != null) {
                return toDeviceSet(
                        Attributable.setAttributionSource(
                                mService.getBondedDevices(mAttributionSource), mAttributionSource));
            }
            return toDeviceSet(Arrays.asList());
        } catch (RemoteException e) {
            logRemoteException(TAG, e);
        } finally {
            mServiceLock.readLock().unlock();
        }
        return null;
    }

    /**
     * Gets the currently supported profiles by the adapter.
     *
     * <p>This can be used to check whether a profile is supported before attempting to connect to
     * its respective proxy.
     *
     * @return a list of integers indicating the ids of supported profiles as defined in {@link
     *     BluetoothProfile}.
     * @hide
     */
    @SystemApi
    @RequiresBluetoothConnectPermission
    @RequiresPermission(allOf = {BLUETOOTH_CONNECT, BLUETOOTH_PRIVILEGED})
    public @NonNull List<Integer> getSupportedProfiles() {
        final ArrayList<Integer> supportedProfiles = new ArrayList<Integer>();

        mServiceLock.readLock().lock();
        try {
            if (mService != null) {
                final long supportedProfilesBitMask =
                        mService.getSupportedProfiles(mAttributionSource);

                for (int i = 0; i <= BluetoothProfile.MAX_PROFILE_ID; i++) {
                    if ((supportedProfilesBitMask & (1L << i)) != 0) {
                        supportedProfiles.add(i);
                    }
                }
            } else {
                // Bluetooth is disabled. Just fill in known supported Profiles
                if (isHearingAidProfileSupported()) {
                    supportedProfiles.add(BluetoothProfile.HEARING_AID);
                }
            }
        } catch (RemoteException e) {
            logRemoteException(TAG, e);
        } finally {
            mServiceLock.readLock().unlock();
        }
        return supportedProfiles;
    }

    private static final IpcDataCache.QueryHandler<IBluetooth, Integer>
            sBluetoothGetAdapterConnectionStateQuery =
                    new IpcDataCache.QueryHandler<>() {
                        @RequiresLegacyBluetoothPermission
                        @RequiresNoPermission
                        @Override
                        public Integer apply(IBluetooth serviceQuery) {
                            try {
                                return serviceQuery.getAdapterConnectionState();
                            } catch (RemoteException e) {
                                throw e.rethrowAsRuntimeException();
                            }
                        }
                        @RequiresNoPermission
                        @Override
                        public boolean shouldBypassCache(IBluetooth serviceQuery) {
                            return false;
                        }
                    };

    private static final String GET_CONNECTION_API = "BluetoothAdapter_getConnectionState";

    private static final IpcDataCache<IBluetooth, Integer>
            sBluetoothGetAdapterConnectionStateCache =
                    new BluetoothCache<>(
                            GET_CONNECTION_API, sBluetoothGetAdapterConnectionStateQuery);

    /** @hide */
    @RequiresNoPermission
    public void disableGetAdapterConnectionStateCache() {
        sBluetoothGetAdapterConnectionStateCache.disableForCurrentProcess();
    }

    /** @hide */
    public static void invalidateGetAdapterConnectionStateCache() {
        invalidateCache(GET_CONNECTION_API);
    }

    /**
     * Get the current connection state of the local Bluetooth adapter. This can be used to check
     * whether the local Bluetooth adapter is connected to any profile of any other remote Bluetooth
     * Device.
     *
     * <p>Use this function along with {@link #ACTION_CONNECTION_STATE_CHANGED} intent to get the
     * connection state of the adapter.
     *
     * @return the connection state
     * @hide
     */
    @SystemApi
    @RequiresNoPermission
    public @ConnectionState int getConnectionState() {
        if (getState() != STATE_ON) {
            return BluetoothAdapter.STATE_DISCONNECTED;
        }
        mServiceLock.readLock().lock();
        try {
            if (mService != null) return sBluetoothGetAdapterConnectionStateCache.query(mService);
        } catch (RuntimeException e) {
            if (!(e.getCause() instanceof RemoteException)) {
                throw e;
            }
            Log.e(TAG, e.toString() + "\n" + Log.getStackTraceString(new Throwable()));
        } finally {
            mServiceLock.readLock().unlock();
        }
        return STATE_DISCONNECTED;
    }

    private static final IpcDataCache.QueryHandler<
                    Pair<IBluetooth, Pair<AttributionSource, Integer>>, Integer>
            sBluetoothProfileQuery =
                    new IpcDataCache.QueryHandler<>() {
                        @Override
                        @RequiresBluetoothConnectPermission
                        @RequiresPermission(BLUETOOTH_CONNECT)
                        public Integer apply(
                                Pair<IBluetooth, Pair<AttributionSource, Integer>> pairQuery) {
                            IBluetooth service = pairQuery.first;
                            AttributionSource source = pairQuery.second.first;
                            Integer profile = pairQuery.second.second;
                            try {
                                return service.getProfileConnectionState(profile, source);
                            } catch (RemoteException e) {
                                throw e.rethrowAsRuntimeException();
                            }
                        }

                        @RequiresNoPermission
                        @Override
                        public boolean shouldBypassCache(
                                Pair<IBluetooth, Pair<AttributionSource, Integer>> pairQuery) {
                            return false;
                        }
                    };

    private static final String PROFILE_API = "BluetoothAdapter_getProfileConnectionState";

    private static final IpcDataCache<Pair<IBluetooth, Pair<AttributionSource, Integer>>, Integer>
            sGetProfileConnectionStateCache =
                    new BluetoothCache<>(PROFILE_API, sBluetoothProfileQuery);

    /** @hide */
    @RequiresNoPermission
    public void disableGetProfileConnectionStateCache() {
        sGetProfileConnectionStateCache.disableForCurrentProcess();
    }

    /** @hide */
    public static void invalidateGetProfileConnectionStateCache() {
        invalidateCache(PROFILE_API);
    }

    /**
     * Get the current connection state of a profile. This function can be used to check whether the
     * local Bluetooth adapter is connected to any remote device for a specific profile. Profile can
     * be one of {@link BluetoothProfile#HEADSET}, {@link BluetoothProfile#A2DP}.
     *
     * <p>Return the profile connection state
     */
    @RequiresLegacyBluetoothPermission
    @RequiresBluetoothConnectPermission
    @RequiresPermission(BLUETOOTH_CONNECT)
    @SuppressLint("AndroidFrameworkRequiresPermission") // IpcDataCache prevent lint enforcement
    public @ConnectionState int getProfileConnectionState(int profile) {
        //android.util.SeempLog.record(64);
        if (getState() != STATE_ON) {
            return STATE_DISCONNECTED;
        }
        mServiceLock.readLock().lock();
        try {
            if (mService != null) {
                return sGetProfileConnectionStateCache.query(
                        new Pair<>(mService, new Pair<>(mAttributionSource, profile)));
            }
        } catch (RuntimeException e) {
            if (!(e.getCause() instanceof RemoteException)) {
                throw e;
            }
            Log.e(TAG, e.toString() + "\n" + Log.getStackTraceString(new Throwable()));
        } finally {
            mServiceLock.readLock().unlock();
        }
        return STATE_DISCONNECTED;
    }

    /**
     * Create a listening, secure RFCOMM Bluetooth socket.
     *
     * <p>A remote device connecting to this socket will be authenticated and communication on this
     * socket will be encrypted.
     *
     * <p>Use {@link BluetoothServerSocket#accept} to retrieve incoming connections from a listening
     * {@link BluetoothServerSocket}.
     *
     * <p>Valid RFCOMM channels are in range 1 to 30.
     *
     * @param channel RFCOMM channel to listen on
     * @return a listening RFCOMM BluetoothServerSocket
     * @throws IOException on error, for example Bluetooth not available, or insufficient
     *     permissions, or channel in use.
     * @hide
     */
    @RequiresLegacyBluetoothAdminPermission
    @RequiresBluetoothConnectPermission
    @RequiresPermission(BLUETOOTH_CONNECT)
    public BluetoothServerSocket listenUsingRfcommOn(int channel) throws IOException {
        return listenUsingRfcommOn(channel, false, false);
    }

    /**
     * Create a listening, secure RFCOMM Bluetooth socket.
     *
     * <p>A remote device connecting to this socket will be authenticated and communication on this
     * socket will be encrypted.
     *
     * <p>Use {@link BluetoothServerSocket#accept} to retrieve incoming connections from a listening
     * {@link BluetoothServerSocket}.
     *
     * <p>Valid RFCOMM channels are in range 1 to 30.
     *
     * <p>To auto assign a channel without creating a SDP record use {@link
     * #SOCKET_CHANNEL_AUTO_STATIC_NO_SDP} as channel number.
     *
     * @param channel RFCOMM channel to listen on
     * @param mitm enforce person-in-the-middle protection for authentication.
     * @param min16DigitPin enforce a pin key length og minimum 16 digit for sec mode 2 connections.
     * @return a listening RFCOMM BluetoothServerSocket
     * @throws IOException on error, for example Bluetooth not available, or insufficient
     *     permissions, or channel in use.
     * @hide
     */
    @UnsupportedAppUsage
    @RequiresLegacyBluetoothAdminPermission
    @RequiresBluetoothConnectPermission
    @RequiresPermission(BLUETOOTH_CONNECT)
    public BluetoothServerSocket listenUsingRfcommOn(
            int channel, boolean mitm, boolean min16DigitPin) throws IOException {
        BluetoothServerSocket socket =
                new BluetoothServerSocket(
                        BluetoothSocket.TYPE_RFCOMM, true, true, channel, mitm, min16DigitPin);
        int errno = socket.mSocket.bindListen();
        if (channel == SOCKET_CHANNEL_AUTO_STATIC_NO_SDP) {
            socket.setChannel(socket.mSocket.getPort());
        }
        if (errno != 0) {
            // TODO(BT): Throw the same exception error code
            // that the previous code was using.
            // socket.mSocket.throwErrnoNative(errno);
            throw new IOException("Error: " + errno);
        }
        return socket;
    }

    /**
     * Create a listening, secure RFCOMM Bluetooth socket with Service Record.
     *
     * <p>A remote device connecting to this socket will be authenticated and communication on this
     * socket will be encrypted.
     *
     * <p>Use {@link BluetoothServerSocket#accept} to retrieve incoming connections from a listening
     * {@link BluetoothServerSocket}.
     *
     * <p>The system will assign an unused RFCOMM channel to listen on.
     *
     * <p>The system will also register a Service Discovery Protocol (SDP) record with the local SDP
     * server containing the specified UUID, service name, and auto-assigned channel. Remote
     * Bluetooth devices can use the same UUID to query our SDP server and discover which channel to
     * connect to. This SDP record will be removed when this socket is closed, or if this
     * application closes unexpectedly.
     *
     * <p>Use {@link BluetoothDevice#createRfcommSocketToServiceRecord} to connect to this socket
     * from another device using the same {@link UUID}.
     *
     * @param name service name for SDP record
     * @param uuid uuid for SDP record
     * @return a listening RFCOMM BluetoothServerSocket
     * @throws IOException on error, for example Bluetooth not available, or insufficient
     *     permissions, or channel in use.
     */
    @RequiresLegacyBluetoothPermission
    @RequiresBluetoothConnectPermission
    @RequiresPermission(BLUETOOTH_CONNECT)
    public BluetoothServerSocket listenUsingRfcommWithServiceRecord(String name, UUID uuid)
            throws IOException {
        return createNewRfcommSocketAndRecord(name, uuid, true, true);
    }

    /**
     * Requests the framework to start an RFCOMM socket server which listens based on the provided
     * {@code name} and {@code uuid}.
     *
     * <p>Incoming connections will cause the system to start the component described in the {@link
     * PendingIntent}, {@code pendingIntent}. After the component is started, it should obtain a
     * {@link BluetoothAdapter} and retrieve the {@link BluetoothSocket} via {@link
     * #retrieveConnectedRfcommSocket(UUID)}.
     *
     * <p>An application may register multiple RFCOMM listeners. It is recommended to set the extra
     * field {@link #EXTRA_RFCOMM_LISTENER_ID} to help determine which service record the incoming
     * {@link BluetoothSocket} is using.
     *
     * <p>The provided {@link PendingIntent} must be created with the {@link
     * PendingIntent#FLAG_IMMUTABLE} flag.
     *
     * @param name service name for SDP record
     * @param uuid uuid for SDP record
     * @param pendingIntent component which is called when a new RFCOMM connection is available
     * @return a status code from {@link BluetoothStatusCodes}
     * @throws IllegalArgumentException if {@code pendingIntent} is not created with the {@link
     *     PendingIntent#FLAG_IMMUTABLE} flag.
     * @hide
     */
    @SystemApi
    @RequiresBluetoothConnectPermission
    @RequiresPermission(allOf = {BLUETOOTH_CONNECT, BLUETOOTH_PRIVILEGED})
    public @RfcommListenerResult int startRfcommServer(
            @NonNull String name, @NonNull UUID uuid, @NonNull PendingIntent pendingIntent) {
        if (!pendingIntent.isImmutable()) {
            throw new IllegalArgumentException("The provided PendingIntent is not immutable");
        }
        mServiceLock.readLock().lock();
        try {
            if (mService != null) {
                return mService.startRfcommListener(
                        name, new ParcelUuid(uuid), pendingIntent, mAttributionSource);
            }
        } catch (RemoteException e) {
            logRemoteException(TAG, e);
        } finally {
            mServiceLock.readLock().unlock();
        }
        return BluetoothStatusCodes.ERROR_PROFILE_SERVICE_NOT_BOUND;
    }

    /**
     * Closes the RFCOMM socket server listening on the given SDP record name and UUID. This can be
     * called by applications after calling {@link #startRfcommServer(String, UUID, PendingIntent)}
     * to stop listening for incoming RFCOMM connections.
     *
     * @param uuid uuid for SDP record
     * @return a status code from {@link BluetoothStatusCodes}
     * @hide
     */
    @SystemApi
    @RequiresBluetoothConnectPermission
    @RequiresPermission(allOf = {BLUETOOTH_CONNECT, BLUETOOTH_PRIVILEGED})
    public @RfcommListenerResult int stopRfcommServer(@NonNull UUID uuid) {
        mServiceLock.readLock().lock();
        try {
            if (mService != null) {
                return mService.stopRfcommListener(new ParcelUuid(uuid), mAttributionSource);
            }
        } catch (RemoteException e) {
            logRemoteException(TAG, e);
        } finally {
            mServiceLock.readLock().unlock();
        }
        return BluetoothStatusCodes.ERROR_PROFILE_SERVICE_NOT_BOUND;
    }

    /**
     * Retrieves a connected {@link BluetoothSocket} for the given service record from a RFCOMM
     * listener which was registered with {@link #startRfcommServer(String, UUID, PendingIntent)}.
     *
     * <p>This method should be called by the component started by the {@link PendingIntent} which
     * was registered during the call to {@link #startRfcommServer(String, UUID, PendingIntent)} in
     * order to retrieve the socket.
     *
     * @param uuid the same UUID used to register the listener previously
     * @return a connected {@link BluetoothSocket} or {@code null} if no socket is available
     * @throws IllegalStateException if the socket could not be retrieved because the application is
     *     trying to obtain a socket for a listener it did not register (incorrect {@code uuid}).
     * @hide
     */
    @SystemApi
    @RequiresBluetoothConnectPermission
    @RequiresPermission(allOf = {BLUETOOTH_CONNECT, BLUETOOTH_PRIVILEGED})
    public @NonNull BluetoothSocket retrieveConnectedRfcommSocket(@NonNull UUID uuid) {
        IncomingRfcommSocketInfo socketInfo = null;

        mServiceLock.readLock().lock();
        try {
            if (mService != null) {
                socketInfo =
                        mService.retrievePendingSocketForServiceRecord(
                                new ParcelUuid(uuid), mAttributionSource);
            }
        } catch (RemoteException e) {
            logRemoteException(TAG, e);
            return null;
        } finally {
            mServiceLock.readLock().unlock();
        }
        if (socketInfo == null) {
            return null;
        }

        switch (socketInfo.status) {
            case BluetoothStatusCodes.SUCCESS:
                try {
                    return BluetoothSocket.createSocketFromOpenFd(
                            socketInfo.pfd, socketInfo.bluetoothDevice, new ParcelUuid(uuid));
                } catch (IOException e) {
                    return null;
                }
            case BluetoothStatusCodes.RFCOMM_LISTENER_OPERATION_FAILED_DIFFERENT_APP:
                throw new IllegalStateException(
                        "RFCOMM listener for UUID " + uuid + " was not registered by this app");
            case BluetoothStatusCodes.RFCOMM_LISTENER_NO_SOCKET_AVAILABLE:
                return null;
            default:
                Log.e(
                        TAG,
                        "Unexpected result: ("
                                + socketInfo.status
                                + "), from the adapter service"
                                + " while retrieving an rfcomm socket");
                return null;
        }
    }

    /**
     * Create a listening, insecure RFCOMM Bluetooth socket with Service Record.
     *
     * <p>The link key is not required to be authenticated, i.e. the communication may be vulnerable
     * to Person In the Middle attacks. For Bluetooth 2.1 devices, the link will be encrypted, as
     * encryption is mandatory. For legacy devices (pre Bluetooth 2.1 devices) the link will not be
     * encrypted. Use {@link #listenUsingRfcommWithServiceRecord}, if an encrypted and authenticated
     * communication channel is desired.
     *
     * <p>Use {@link BluetoothServerSocket#accept} to retrieve incoming connections from a listening
     * {@link BluetoothServerSocket}.
     *
     * <p>The system will assign an unused RFCOMM channel to listen on.
     *
     * <p>The system will also register a Service Discovery Protocol (SDP) record with the local SDP
     * server containing the specified UUID, service name, and auto-assigned channel. Remote
     * Bluetooth devices can use the same UUID to query our SDP server and discover which channel to
     * connect to. This SDP record will be removed when this socket is closed, or if this
     * application closes unexpectedly.
     *
     * <p>Use {@link BluetoothDevice#createInsecureRfcommSocketToServiceRecord} to connect to this
     * socket from another device using the same {@link UUID}.
     *
     * @param name service name for SDP record
     * @param uuid uuid for SDP record
     * @return a listening RFCOMM BluetoothServerSocket
     * @throws IOException on error, for example Bluetooth not available, or insufficient
     *     permissions, or channel in use.
     */
    @RequiresLegacyBluetoothPermission
    @RequiresBluetoothConnectPermission
    @RequiresPermission(BLUETOOTH_CONNECT)
    public BluetoothServerSocket listenUsingInsecureRfcommWithServiceRecord(String name, UUID uuid)
            throws IOException {
        //android.util.SeempLog.record(59);
        return createNewRfcommSocketAndRecord(name, uuid, false, false);
    }

    /**
     * Create a listening, encrypted, RFCOMM Bluetooth socket with Service Record.
     *
     * <p>The link will be encrypted, but the link key is not required to be authenticated i.e. the
     * communication is vulnerable to Person In the Middle attacks. Use {@link
     * #listenUsingRfcommWithServiceRecord}, to ensure an authenticated link key.
     *
     * <p>Use this socket if authentication of link key is not possible. For example, for Bluetooth
     * 2.1 devices, if any of the devices does not have an input and output capability or just has
     * the ability to display a numeric key, a secure socket connection is not possible and this
     * socket can be used. Use {@link #listenUsingInsecureRfcommWithServiceRecord}, if encryption is
     * not required. For Bluetooth 2.1 devices, the link will be encrypted, as encryption is
     * mandatory. For more details, refer to the Security Model section 5.2 (vol 3) of Bluetooth
     * Core Specification version 2.1 + EDR.
     *
     * <p>Use {@link BluetoothServerSocket#accept} to retrieve incoming connections from a listening
     * {@link BluetoothServerSocket}.
     *
     * <p>The system will assign an unused RFCOMM channel to listen on.
     *
     * <p>The system will also register a Service Discovery Protocol (SDP) record with the local SDP
     * server containing the specified UUID, service name, and auto-assigned channel. Remote
     * Bluetooth devices can use the same UUID to query our SDP server and discover which channel to
     * connect to. This SDP record will be removed when this socket is closed, or if this
     * application closes unexpectedly.
     *
     * <p>Use {@link BluetoothDevice#createRfcommSocketToServiceRecord} to connect to this socket
     * from another device using the same {@link UUID}.
     *
     * @param name service name for SDP record
     * @param uuid uuid for SDP record
     * @return a listening RFCOMM BluetoothServerSocket
     * @throws IOException on error, for example Bluetooth not available, or insufficient
     *     permissions, or channel in use.
     * @hide
     */
    @UnsupportedAppUsage(maxTargetSdk = Build.VERSION_CODES.R, trackingBug = 170729553)
    @RequiresLegacyBluetoothPermission
    @RequiresBluetoothConnectPermission
    @RequiresPermission(BLUETOOTH_CONNECT)
    public BluetoothServerSocket listenUsingEncryptedRfcommWithServiceRecord(String name, UUID uuid)
            throws IOException {
        return createNewRfcommSocketAndRecord(name, uuid, false, true);
    }

    @RequiresBluetoothConnectPermission
    @RequiresPermission(BLUETOOTH_CONNECT)
    private BluetoothServerSocket createNewRfcommSocketAndRecord(
            String name, UUID uuid, boolean auth, boolean encrypt) throws IOException {
        BluetoothServerSocket socket;
        socket =
                new BluetoothServerSocket(
                        BluetoothSocket.TYPE_RFCOMM, auth, encrypt, new ParcelUuid(uuid));
        socket.setServiceName(name);
        int errno = socket.mSocket.bindListen();
        if (errno != 0) {
            // TODO(BT): Throw the same exception error code
            // that the previous code was using.
            // socket.mSocket.throwErrnoNative(errno);
            throw new IOException("Error: " + errno);
        }
        return socket;
    }

    /**
     * Construct an unencrypted, unauthenticated, RFCOMM server socket. Call #accept to retrieve
     * connections to this socket.
     *
     * @return An RFCOMM BluetoothServerSocket
     * @throws IOException On error, for example Bluetooth not available, or insufficient
     *     permissions.
     * @hide
     */
    @RequiresBluetoothConnectPermission
    @RequiresPermission(BLUETOOTH_CONNECT)
    public BluetoothServerSocket listenUsingInsecureRfcommOn(int port) throws IOException {
        BluetoothServerSocket socket =
                new BluetoothServerSocket(BluetoothSocket.TYPE_RFCOMM, false, false, port);
        int errno = socket.mSocket.bindListen();
        if (port == SOCKET_CHANNEL_AUTO_STATIC_NO_SDP) {
            socket.setChannel(socket.mSocket.getPort());
        }
        if (errno != 0) {
            // TODO(BT): Throw the same exception error code
            // that the previous code was using.
            // socket.mSocket.throwErrnoNative(errno);
            throw new IOException("Error: " + errno);
        }
        return socket;
    }

    /**
     * Construct an encrypted, authenticated, L2CAP server socket. Call #accept to retrieve
     * connections to this socket.
     *
     * <p>To auto assign a port without creating a SDP record use {@link
     * #SOCKET_CHANNEL_AUTO_STATIC_NO_SDP} as port number.
     *
     * @param port the PSM to listen on
     * @param mitm enforce person-in-the-middle protection for authentication.
     * @param min16DigitPin enforce a pin key length og minimum 16 digit for sec mode 2 connections.
     * @return An L2CAP BluetoothServerSocket
     * @throws IOException On error, for example Bluetooth not available, or insufficient
     *     permissions.
     * @hide
     */
    @RequiresBluetoothConnectPermission
    @RequiresPermission(BLUETOOTH_CONNECT)
    public BluetoothServerSocket listenUsingL2capOn(int port, boolean mitm, boolean min16DigitPin)
            throws IOException {
        BluetoothServerSocket socket =
                new BluetoothServerSocket(
                        BluetoothSocket.TYPE_L2CAP, true, true, port, mitm, min16DigitPin);
        int errno = socket.mSocket.bindListen();
        if (port == SOCKET_CHANNEL_AUTO_STATIC_NO_SDP) {
            int assignedChannel = socket.mSocket.getPort();
            if (DBG) Log.d(TAG, "listenUsingL2capOn: set assigned channel to " + assignedChannel);
            socket.setChannel(assignedChannel);
        }
        if (errno != 0) {
            // TODO(BT): Throw the same exception error code
            // that the previous code was using.
            // socket.mSocket.throwErrnoNative(errno);
            throw new IOException("Error: " + errno);
        }
        return socket;
    }

    /**
     * Construct an encrypted, authenticated, L2CAP server socket. Call #accept to retrieve
     * connections to this socket.
     *
     * <p>To auto assign a port without creating a SDP record use {@link
     * #SOCKET_CHANNEL_AUTO_STATIC_NO_SDP} as port number.
     *
     * @param port the PSM to listen on
     * @return An L2CAP BluetoothServerSocket
     * @throws IOException On error, for example Bluetooth not available, or insufficient
     *     permissions.
     * @hide
     */
    @RequiresBluetoothConnectPermission
    @RequiresPermission(BLUETOOTH_CONNECT)
    public BluetoothServerSocket listenUsingL2capOn(int port) throws IOException {
        return listenUsingL2capOn(port, false, false);
    }

    /**
     * Construct an insecure L2CAP server socket. Call #accept to retrieve connections to this
     * socket.
     *
     * <p>To auto assign a port without creating a SDP record use {@link
     * #SOCKET_CHANNEL_AUTO_STATIC_NO_SDP} as port number.
     *
     * @param port the PSM to listen on
     * @return An L2CAP BluetoothServerSocket
     * @throws IOException On error, for example Bluetooth not available, or insufficient
     *     permissions.
     * @hide
     */
    @RequiresBluetoothConnectPermission
    @RequiresPermission(BLUETOOTH_CONNECT)
    public BluetoothServerSocket listenUsingInsecureL2capOn(int port) throws IOException {
        Log.d(TAG, "listenUsingInsecureL2capOn: port=" + port);
        BluetoothServerSocket socket =
                new BluetoothServerSocket(
                        BluetoothSocket.TYPE_L2CAP, false, false, port, false, false);
        int errno = socket.mSocket.bindListen();
        if (port == SOCKET_CHANNEL_AUTO_STATIC_NO_SDP) {
            int assignedChannel = socket.mSocket.getPort();
            if (DBG) {
                Log.d(
                        TAG,
                        "listenUsingInsecureL2capOn: set assigned channel to " + assignedChannel);
            }
            socket.setChannel(assignedChannel);
        }
        if (errno != 0) {
            // TODO(BT): Throw the same exception error code
            // that the previous code was using.
            // socket.mSocket.throwErrnoNative(errno);
            throw new IOException("Error: " + errno);
        }
        return socket;
    }

    /**
<<<<<<< HEAD
     * Read the local Out of Band Pairing Data
     *
     * @return Pair<byte[], byte[]> of Hash and Randomizer
     * @hide
     */
    @RequiresLegacyBluetoothPermission
    @RequiresBluetoothConnectPermission
    @RequiresPermission(BLUETOOTH_CONNECT)
    @SuppressLint("AndroidFrameworkRequiresPermission")
    public Pair<byte[], byte[]> readOutOfBandData() {
        return null;
    }

    private boolean getBCProfile(Context context, BluetoothProfile.ServiceListener sl) {
        boolean ret = true;
        boolean isProfileSupported = false;
        Class<?> bshClass = null;
        Method bshSupported = null;
        Constructor bshCons = null;
        Object bshObj = null;
        try {
            bshClass = Class.forName("android.bluetooth.BluetoothSyncHelper");
        } catch (ClassNotFoundException ex) {
            Log.e(TAG, "no BSH: exists");
            bshClass = null;
        }
        if (bshClass != null) {
            Log.d(TAG, "Able to get BSH class handle");
            try {
                bshSupported =  bshClass.getDeclaredMethod("isSupported", null);
            } catch (NoSuchMethodException e) {
                Log.e(TAG, "no BSH:isSupported method exists: gdm");
            }
            try {
                bshCons =
                  bshClass.getDeclaredConstructor(
                    new Class[]{Context.class,
                        BluetoothProfile.ServiceListener.class});
            } catch (NoSuchMethodException ex) {
                Log.e(TAG, "bshCons: NoSuchMethodException: gdm" + ex);
            }
        }
        if (bshClass != null && bshSupported != null && bshCons != null) {
            try {
                isProfileSupported = (boolean)bshSupported.invoke(null, null);
            } catch(IllegalAccessException e) {
                Log.e(TAG, "BSH:isSupported IllegalAccessException");
            } catch (InvocationTargetException e) {
                Log.e(TAG, "BSH:isSupported InvocationTargetException");
            }
            if (isProfileSupported) {
                try {
                    bshObj = bshCons.newInstance(
                                       context, sl);
                } catch (InstantiationException ex) {
                    Log.e(TAG, "bshCons InstantiationException:" + ex);
                } catch (IllegalAccessException ex) {
                    Log.e(TAG, "bshCons InstantiationException:" + ex);
                } catch (InvocationTargetException ex) {
                    Log.e(TAG, "bshCons InvocationTargetException:" + ex);
                }
             }
        }
        if (bshObj == null) {
            ret = false;
        }
        Log.d(TAG, "getBCService returns" + ret);
        return ret;
    }

    private boolean getCSProfile(Context context, BluetoothProfile.ServiceListener sl) {
        boolean ret = true;
        boolean isProfileSupported = false;
        Class<?> csClass = null;
        Method csSupported = null;
        Constructor csCons = null;
        Object csObj = null;

        Log.d(TAG, "getCSProfile enters");
        try {
            csClass = Class.forName("android.bluetooth.BluetoothCsClient");
        } catch (ClassNotFoundException ex) {
            Log.e(TAG, "no CS: exists");
            csClass = null;
        }
        if (csClass != null) {
            Log.d(TAG, "Able to get Cs class handle");
            try {
                csSupported =  csClass.getDeclaredMethod("isSupported", null);
            } catch (NoSuchMethodException e) {
                Log.e(TAG, "no CS:isSupported method exists: gdm");
            }
            try {
                csCons =
                  csClass.getDeclaredConstructor(
                    new Class[]{Context.class,
                        BluetoothProfile.ServiceListener.class});
            } catch (NoSuchMethodException ex) {
                Log.e(TAG, "csCons: NoSuchMethodException: gdm" + ex);
            }
        }
        if (csClass != null && csSupported != null && csCons != null) {
            try {
                isProfileSupported = (boolean)csSupported.invoke(null, null);
            } catch(IllegalAccessException e) {
                Log.e(TAG, "CS:isSupported IllegalAccessException");
            } catch (InvocationTargetException e) {
                Log.e(TAG, "CS:isSupported InvocationTargetException");
            }
            if (isProfileSupported) {
                try {
                    csObj = csCons.newInstance(
                                       context, sl);
                } catch (InstantiationException ex) {
                    Log.e(TAG, "csCons InstantiationException:" + ex);
                } catch (IllegalAccessException ex) {
                    Log.e(TAG, "csCons InstantiationException:" + ex);
                } catch (InvocationTargetException ex) {
                    Log.e(TAG, "csCons InvocationTargetException:" + ex);
                }
             }
        }
        if (csObj == null) {
            ret = false;
        }
        Log.d(TAG, "getCSProfile returns" + ret);
        return ret;
    }
    /**
=======
>>>>>>> c558b3e2
     * Get the profile proxy object associated with the profile.
     *
     * <p>The ServiceListener's methods will be invoked on the application's main looper
     *
     * @param context Context of the application
     * @param listener The service listener for connection callbacks.
     * @param profile The Bluetooth profile to listen for status change
     * @return true on success, false on error
     */
    @SuppressLint("AndroidFrameworkCompatChange")
    @RequiresNoPermission
    public boolean getProfileProxy(
            Context context, BluetoothProfile.ServiceListener listener, int profile) {
        if (context == null || listener == null) {
            return false;
        }

        // Preserve legacy compatibility where apps were depending on
        // registerStateChangeCallback() performing a permissions check which
        // has been relaxed in modern platform versions
        if (context.getApplicationInfo().targetSdkVersion < Build.VERSION_CODES.S
                && context.checkSelfPermission(BLUETOOTH) != PackageManager.PERMISSION_GRANTED) {
            throw new SecurityException("Need BLUETOOTH permission");
        }

        return getProfileProxy(context, listener, profile, mMainHandler::post);
    }

    private boolean getProfileProxy(
            @NonNull Context context,
            @NonNull BluetoothProfile.ServiceListener listener,
            int profile,
            @NonNull @CallbackExecutor Executor executor) {
        requireNonNull(context);
        requireNonNull(listener);
        requireNonNull(executor);

        if (profile == BluetoothProfile.HEALTH) {
            Log.e(TAG, "getProfileProxy(): BluetoothHealth is deprecated");
            return false;
        } else if (profile == BluetoothProfile.BROADCAST) {
            return getBroadcastProfile(context, listener);
        } else if (profile == BluetoothProfile.BC_PROFILE) {
            return getBCProfile(context, listener);
        } else if (profile == BluetoothProfile.HEARING_AID && !isHearingAidProfileSupported()) {
            Log.e(TAG, "getProfileProxy(): BluetoothHearingAid is not supported");
            return false;
        } else if (profile == BluetoothProfile.CS_PROFILE) {
            return getCSProfile(context, listener);
        }

        BiFunction<Context, BluetoothAdapter, BluetoothProfile> constructor =
                PROFILE_CONSTRUCTORS.get(profile);

        BluetoothProfile profileProxy = constructor.apply(context, this);
        ProfileConnection connection = new ProfileConnection(profile, listener, executor);

        if (constructor == null) {
            Log.e(TAG, "getProfileProxy(): Unknown profile " + profile);
            return false;
        }

        Runnable connectAction =
                () -> {
                    synchronized (sProfileLock) {
                        // Synchronize with the binder callback to prevent performing the
                        // ProfileConnection.connect concurrently
                        mProfileConnections.put(profileProxy, connection);

                        IBinder binder = getProfile(profile);
                        if (binder != null) {
                            connection.connect(profileProxy, binder);
                        }
                    }
                };
        if (Flags.getProfileUseLock()) {
            connectAction.run();
            return true;
        }
        executor.execute(connectAction);
        return true;
    }

    /**
     * Close the connection of the profile proxy to the Service.
     *
     * <p>Clients should call this when they are no longer using the proxy obtained from {@link
     * #getProfileProxy}.
     *
     * @param proxy Profile proxy object
     * @hide
     */
    @SuppressLint("AndroidFrameworkRequiresPermission") // Call control is not exposed to 3p app
    @RequiresNoPermission
    public void closeProfileProxy(@NonNull BluetoothProfile proxy) {
        if (proxy instanceof BluetoothGatt gatt) {
            gatt.close();
            return;
        } else if (proxy instanceof BluetoothGattServer gatt) {
            gatt.close();
            return;
        }

        if (proxy.getAdapter() != this) {
            Log.e(
                    TAG,
                    "closeProfileProxy(): Called on wrong instance was "
                            + proxy.getAdapter()
                            + " but expected "
                            + this);
            Counter.logIncrementWithUid(
                    "bluetooth.value_close_profile_proxy_adapter_mismatch", Process.myUid());
            proxy.getAdapter().closeProfileProxy(proxy);
            return;
        }

        synchronized (sProfileLock) {
            ProfileConnection connection = mProfileConnections.remove(proxy);
            if (connection != null) {
                if (proxy instanceof BluetoothLeCallControl callControl) {
                    callControl.unregisterBearer();
                }

                connection.disconnect(proxy);
            }
        }
    }

    /**
     * Close the connection of the profile proxy to the Service.
     *
     * <p>Clients should call this when they are no longer using the proxy obtained from {@link
     * #getProfileProxy}. Profile can be one of {@link BluetoothProfile#HEADSET} or {@link
     * BluetoothProfile#A2DP}
     *
     * @param proxy Profile proxy object
     */
    @RequiresNoPermission
    public void closeProfileProxy(int unusedProfile, BluetoothProfile proxy) {
        if (proxy == null) {
            return;
        }
        closeProfileProxy(proxy);
    }

    private boolean getBroadcastProfile(Context context,
                                      BluetoothProfile.ServiceListener listener) {
        Class<?> broadcastClass = null;
        Constructor bcastConstructor = null;
        Object broadcastObj = null;
        try {
            broadcastClass = Class.forName("android.bluetooth.BluetoothBroadcast");
        } catch (ClassNotFoundException ex) {
            Log.e(TAG, "no BluetoothBroadcast: exists");
        }
        if (broadcastClass != null) {
            try {
               bcastConstructor =
                            broadcastClass.getDeclaredConstructor(new Class[]{Context.class,
                                                  BluetoothProfile.ServiceListener.class});
            } catch (NoSuchMethodException ex) {
               Log.e(TAG, "bcastConstructor: NoSuchMethodException: gdm" + ex);
            }
        }
        if (bcastConstructor != null) {
            try {
                broadcastObj = bcastConstructor.newInstance(context, listener);
            } catch (InstantiationException | IllegalAccessException |
                InvocationTargetException ex) {
                Log.e(TAG, ex.toString() + "\n" + Log.getStackTraceString(new Throwable()));
            }
        }
        if (broadcastObj == null) {
            return false;
        }
        return true;
    }

    private static final IBluetoothManagerCallback sManagerCallback =
            new IBluetoothManagerCallback.Stub() {
                private void onBluetoothServiceUpFlagged(IBinder bluetoothService) {
                    sServiceLock.writeLock().lock();
                    try {
                        sService = IBluetooth.Stub.asInterface(bluetoothService);
                        for (IBluetoothManagerCallback cb : sProxyServiceStateCallbacks.keySet()) {
                            try {
                                cb.onBluetoothServiceUp(bluetoothService);
                            } catch (RemoteException e) {
                                logRemoteException(TAG, e);
                            }
                        }
                    } finally {
                        sServiceLock.writeLock().unlock();
                    }
                }

                @RequiresNoPermission
                public void onBluetoothServiceUp(IBinder bluetoothService) {
                    if (DBG) {
                        Log.d(TAG, "onBluetoothServiceUp: " + bluetoothService);
                    }

                    if (Flags.getProfileUseLock()) {
                        onBluetoothServiceUpFlagged(bluetoothService);
                        return;
                    }
                    synchronized (sServiceLock) {
                        sService = IBluetooth.Stub.asInterface(bluetoothService);
                        for (IBluetoothManagerCallback cb : sProxyServiceStateCallbacks.keySet()) {
                            try {
                                if (cb != null) {
                                    cb.onBluetoothServiceUp(bluetoothService);
                                } else {
                                    Log.d(TAG, "onBluetoothServiceUp: cb is null!");
                                }
                            } catch (Exception e) {
                                Log.e(TAG, "", e);
                            }
                        }
                    }
                }

                private void onBluetoothServiceDownFlagged() {
                    sServiceLock.writeLock().lock();
                    try {
                        sService = null;
                        for (IBluetoothManagerCallback cb : sProxyServiceStateCallbacks.keySet()) {
                            try {
                                cb.onBluetoothServiceDown();
                            } catch (RemoteException e) {
                                logRemoteException(TAG, e);
                            }
                        }
                    } finally {
                        sServiceLock.writeLock().unlock();
                    }
                }

                @RequiresNoPermission
                public void onBluetoothServiceDown() {
                    if (DBG) {
                        Log.d(TAG, "onBluetoothServiceDown");
                    }

                    if (Flags.getProfileUseLock()) {
                        onBluetoothServiceDownFlagged();
                        return;
                    }

                    synchronized (sServiceLock) {
                        sService = null;
                        for (IBluetoothManagerCallback cb : sProxyServiceStateCallbacks.keySet()) {
                            try {
                                if (cb != null) {
                                    cb.onBluetoothServiceDown();
                                } else {
                                    Log.d(TAG, "onBluetoothServiceDown: cb is null!");
                                }
                            } catch (Exception e) {
                                Log.e(TAG, "", e);
                            }
                        }
                    }
                }

                private void onBluetoothOnFlagged() {
                    sServiceLock.readLock().lock();
                    try {
                        for (IBluetoothManagerCallback cb : sProxyServiceStateCallbacks.keySet()) {
                            try {
                                cb.onBluetoothOn();
                            } catch (RemoteException e) {
                                logRemoteException(TAG, e);
                            }
                        }
                    } finally {
                        sServiceLock.readLock().unlock();
                    }
                }

                @RequiresNoPermission
                public void onBluetoothOn() {
                    if (DBG) {
                        Log.d(TAG, "onBluetoothOn");
                    }

                    if (Flags.getProfileUseLock()) {
                        onBluetoothOnFlagged();
                        return;
                    }
                    synchronized (sServiceLock) {
                        for (IBluetoothManagerCallback cb : sProxyServiceStateCallbacks.keySet()) {
                            try {
                                if (cb != null) {
                                    cb.onBluetoothOn();
                                } else {
                                    Log.d(TAG, "onBluetoothOn: cb is null!");
                                }
                            } catch (Exception e) {
                                Log.e(TAG, "", e);
                            }
                        }
                    }
                }

                private void onBluetoothOffFlagged() {
                    sServiceLock.readLock().lock();
                    try {
                        for (IBluetoothManagerCallback cb : sProxyServiceStateCallbacks.keySet()) {
                            try {
                                cb.onBluetoothOff();
                            } catch (RemoteException e) {
                                logRemoteException(TAG, e);
                            }
                        }
                    } finally {
                        sServiceLock.readLock().unlock();
                    }
                }

                @RequiresNoPermission
                public void onBluetoothOff() {
                    if (DBG) {
                        Log.d(TAG, "onBluetoothOff");
                    }

                    if (Flags.getProfileUseLock()) {
                        onBluetoothOffFlagged();
                        return;
                    }
                    synchronized (sServiceLock) {
                        for (IBluetoothManagerCallback cb : sProxyServiceStateCallbacks.keySet()) {
                            try {
                                if (cb != null) {
                                    cb.onBluetoothOff();
                                } else {
                                    Log.d(TAG, "onBluetoothOff: cb is null!");
                                }
                            } catch (Exception e) {
                                Log.e(TAG, "", e);
                            }
                        }
                    }
                }
            };

    private final IBluetoothManagerCallback mManagerCallback =
            new IBluetoothManagerCallback.Stub() {
                @SuppressLint("AndroidFrameworkRequiresPermission") // Internal callback
                @RequiresNoPermission
                public void onBluetoothServiceUp(@NonNull IBinder bluetoothService) {
                    requireNonNull(bluetoothService, "bluetoothService cannot be null");
                    mServiceLock.writeLock().lock();
                    try {
                        mService = IBluetooth.Stub.asInterface(bluetoothService);
                    } finally {
                        // lock downgrade is possible in ReentrantReadWriteLock
                        mServiceLock.readLock().lock();
                        mServiceLock.writeLock().unlock();
                    }
                    try {
                        synchronized (mMetadataListeners) {
                            mMetadataListeners.forEach(
                                    (device, pair) -> {
                                        try {
                                            mService.registerMetadataListener(
                                                    mBluetoothMetadataListener,
                                                    device,
                                                    mAttributionSource);
                                        } catch (RemoteException e) {
                                            Log.e(TAG, "Failed to register metadata listener", e);
                                            logRemoteException(TAG, e);
                                        }
                                    });
                        }
                        mAudioProfilesCallbackWrapper.registerToNewService(mService);
                        mQualityCallbackWrapper.registerToNewService(mService);
                        mBluetoothConnectionCallbackWrapper.registerToNewService(mService);
                        synchronized (mHciVendorSpecificCallbackRegistration) {
                            try {
                                mHciVendorSpecificCallbackRegistration.registerToService(
                                        mService, mHciVendorSpecificCallbackStub);
                            } catch (Exception e) {
                                Log.e(TAG, "Failed to register HCI vendor-specific callback", e);
                            }
                        }
                    } finally {
                        mServiceLock.readLock().unlock();
                    }
                }

                @RequiresNoPermission
                public void onBluetoothServiceDown() {
                    mServiceLock.writeLock().lock();
                    try {
                        mService = null;
                        mLeScanClients.clear();
                        synchronized (mLock) {
                            if (mBluetoothLeAdvertiser != null) {
                                mBluetoothLeAdvertiser.cleanup();
                            }
                            if (mBluetoothLeScanner != null) {
                                mBluetoothLeScanner.cleanup();
                            }
                        }
                    } finally {
                        mServiceLock.writeLock().unlock();
                    }
                    Log.d(TAG, "onBluetoothServiceDown: Finished sending callbacks to registered clients");
                }

                @GuardedBy("sProfileLock")
                private boolean connectAllProfileProxyLocked() {
                    mProfileConnections.forEach(
                            (proxy, connection) -> {
                                if (connection.mConnected) return;

                                IBinder binder = getProfile(connection.mProfile);
                                if (binder == null) {
                                    Log.e(
                                            TAG,
                                            "Failed to retrieve a binder for "
                                                    + getProfileName(connection.mProfile));
                                    return;
                                }
                                connection.connect(proxy, binder);
                            });
                    return true;
                }

                @RequiresNoPermission
                public void onBluetoothOn() {
                    Runnable btOnAction =
                            () -> {
                                synchronized (sProfileLock) {
                                    connectAllProfileProxyLocked();
                                }
                            };
                    if (Flags.getProfileUseLock()) {
                        btOnAction.run();
                        return;
                    }
                    mMainHandler.post(btOnAction);
                }

                @RequiresNoPermission
                public void onBluetoothOff() {
                    Runnable btOffAction =
                            () -> {
                                synchronized (sProfileLock) {
                                    mProfileConnections.forEach(
                                            (proxy, connection) -> {
                                                if (connection.mConnected) {
                                                    connection.disconnect(proxy);
                                                }
                                            });
                                }
                            };
                    if (Flags.getProfileUseLock()) {
                        btOffAction.run();
                        return;
                    }
                    mMainHandler.post(btOffAction);
                }
            };

    /**
     * Enable the Bluetooth Adapter, but don't auto-connect devices and don't persist state. Only
     * for use by system applications.
     *
     * @hide
     */
    @SystemApi
    @RequiresLegacyBluetoothAdminPermission
    @RequiresBluetoothConnectPermission
    @RequiresPermission(BLUETOOTH_CONNECT)
    public boolean enableNoAutoConnect() {
        if (isEnabled()) {
            if (DBG) {
                Log.d(TAG, "enableNoAutoConnect(): BT already enabled!");
            }
            return true;
        }
        try {
            return mManagerService.enableNoAutoConnect(mAttributionSource);
        } catch (RemoteException e) {
            throw e.rethrowFromSystemServer();
        }
    }

    /** @hide */
    @Retention(RetentionPolicy.SOURCE)
    @IntDef(
            value = {
                BluetoothStatusCodes.ERROR_UNKNOWN,
                BluetoothStatusCodes.ERROR_BLUETOOTH_NOT_ENABLED,
                BluetoothStatusCodes.ERROR_ANOTHER_ACTIVE_OOB_REQUEST,
            })
    public @interface OobError {}

    /**
     * Provides callback methods for receiving {@link OobData} from the host stack, as well as an
     * error interface in order to allow the caller to determine next steps based on the {@code
     * ErrorCode}.
     *
     * @hide
     */
    @SystemApi
    public interface OobDataCallback {
        /**
         * Handles the {@link OobData} received from the host stack.
         *
         * @param transport - whether the {@link OobData} is generated for LE or Classic.
         * @param oobData - data generated in the host stack(LE) or controller (Classic)
         */
        void onOobData(@Transport int transport, @NonNull OobData oobData);

        /**
         * Provides feedback when things don't go as expected.
         *
         * @param errorCode - the code describing the type of error that occurred.
         */
        void onError(@OobError int errorCode);
    }

    /**
     * Wraps an AIDL interface around an {@link OobDataCallback} interface.
     *
     * @see IBluetoothOobDataCallback for interface definition.
     * @hide
     */
    private static class WrappedOobDataCallback extends IBluetoothOobDataCallback.Stub {
        private final OobDataCallback mCallback;
        private final Executor mExecutor;

        /**
         * @param callback - object to receive {@link OobData} must be a non null argument
         * @throws NullPointerException if the callback is null.
         */
        WrappedOobDataCallback(
                @NonNull OobDataCallback callback, @NonNull @CallbackExecutor Executor executor) {
            requireNonNull(callback);
            requireNonNull(executor);
            mCallback = callback;
            mExecutor = executor;
        }

        public void onOobData(@Transport int transport, @NonNull OobData oobData) {
            executeFromBinder(mExecutor, () -> mCallback.onOobData(transport, oobData));
        }

        public void onError(@OobError int errorCode) {
            executeFromBinder(mExecutor, () -> mCallback.onError(errorCode));
        }
    }

    /**
     * Fetches a secret data value that can be used for a secure and simple pairing experience.
     *
     * <p>This is the Local Out of Band data the comes from the
     *
     * <p>This secret is the local Out of Band data. This data is used to securely and quickly pair
     * two devices with minimal user interaction.
     *
     * <p>For example, this secret can be transferred to a remote device out of band (meaning any
     * other way besides using bluetooth). Once the remote device finds this device using the
     * information given in the data, such as the PUBLIC ADDRESS, the remote device could then
     * connect to this device using this secret when the pairing sequenece asks for the secret. This
     * device will respond by automatically accepting the pairing due to the secret being so
     * trustworthy.
     *
     * @param transport - provide type of transport (e.g. LE or Classic).
     * @param callback - target object to receive the {@link OobData} value.
     * @throws NullPointerException if callback is null.
     * @throws IllegalArgumentException if the transport is not valid.
     * @hide
     */
    @SystemApi
    @RequiresBluetoothConnectPermission
    @RequiresPermission(allOf = {BLUETOOTH_CONNECT, BLUETOOTH_PRIVILEGED})
    public void generateLocalOobData(
            @Transport int transport,
            @NonNull @CallbackExecutor Executor executor,
            @NonNull OobDataCallback callback) {
        if (transport != BluetoothDevice.TRANSPORT_BREDR
                && transport != BluetoothDevice.TRANSPORT_LE) {
            throw new IllegalArgumentException("Invalid transport '" + transport + "'!");
        }
        requireNonNull(callback);
        if (!isEnabled()) {
            Log.w(TAG, "generateLocalOobData(): Adapter isn't enabled!");
            callback.onError(BluetoothStatusCodes.ERROR_BLUETOOTH_NOT_ENABLED);
        } else {
            mServiceLock.readLock().lock();
            try {
                if (mService != null) {
                    mService.generateLocalOobData(
                            transport,
                            new WrappedOobDataCallback(callback, executor),
                            mAttributionSource);
                }
            } catch (RemoteException e) {
                logRemoteException(TAG, e);
            } finally {
                mServiceLock.readLock().unlock();
            }
        }
    }

    /**
     * @hide
     */
    @RequiresNoPermission
    public void unregisterAdapter() {
        try {
            //mServiceLock.writeLock().lock();
            if (mManagerService != null){
                mManagerService.unregisterAdapter(mManagerCallback);
            }
        } catch (RemoteException e) {
            Log.e(TAG, "", e);
        } finally {
            //mServiceLock.writeLock().unlock();
        }
    }

    private Set<BluetoothDevice> toDeviceSet(List<BluetoothDevice> devices) {
        Set<BluetoothDevice> deviceSet = new HashSet<BluetoothDevice>(devices);
        return Collections.unmodifiableSet(deviceSet);
    }

    @Override
    @SuppressLint("GenericException")
    @SuppressWarnings("Finalize") // TODO(b/314811467)
    protected void finalize() throws Throwable {
        try {
            removeServiceStateCallback(mManagerCallback);
        } finally {
            super.finalize();
        }
    }

    /**
     * Validate a String Bluetooth address, such as "00:43:A8:23:10:F0"
     *
     * <p>Alphabetic characters must be uppercase to be valid.
     *
     * @param address Bluetooth address as string
     * @return true if the address is valid, false otherwise
     */
    public static boolean checkBluetoothAddress(String address) {
        if (address == null || address.length() != ADDRESS_LENGTH) {
            return false;
        }
        for (int i = 0; i < ADDRESS_LENGTH; i++) {
            char c = address.charAt(i);
            switch (i % 3) {
                case 0:
                case 1:
                    if ((c >= '0' && c <= '9') || (c >= 'A' && c <= 'F')) {
                        // hex character, OK
                        break;
                    }
                    return false;
                case 2:
                    if (c == ':') {
                        break; // OK
                    }
                    return false;
            }
        }
        return true;
    }

    /**
     * Determines whether a String Bluetooth address, such as "F0:43:A8:23:10:00" is a RANDOM STATIC
     * address.
     *
     * <p>RANDOM STATIC: (addr & 0xC0) == 0xC0 RANDOM RESOLVABLE: (addr & 0xC0) == 0x40 RANDOM
     * non-RESOLVABLE: (addr & 0xC0) == 0x00
     *
     * @param address Bluetooth address as string
     * @return true if the 2 Most Significant Bits of the address equals 0xC0.
     * @hide
     */
    public static boolean isAddressRandomStatic(@NonNull String address) {
        requireNonNull(address);
        return checkBluetoothAddress(address)
                && (Integer.parseInt(address.split(":")[0], 16) & 0xC0) == 0xC0;
    }

    /** @hide */
    @UnsupportedAppUsage
    @RequiresNoPermission
    public IBluetoothManager getBluetoothManager() {
        return mManagerService;
    }

    /** @hide */
    @RequiresNoPermission
    public AttributionSource getAttributionSource() {
        return mAttributionSource;
    }

    @GuardedBy("sServiceLock")
    private static final WeakHashMap<IBluetoothManagerCallback, Void> sProxyServiceStateCallbacks =
            new WeakHashMap<>();

    /*package*/ IBluetooth getBluetoothService() {
        if (Flags.getProfileUseLock()) {
            sServiceLock.readLock().lock();
            try {
                return sService;
            } finally {
                sServiceLock.readLock().unlock();
            }
        }
        synchronized (sServiceLock) {
            return sService;
        }
    }

    /** Registers a IBluetoothManagerCallback and returns the cached service proxy object. */
    IBluetooth registerBlueoothManagerCallback(IBluetoothManagerCallback cb) {
        requireNonNull(cb);
        if (Flags.getProfileUseLock()) {
            sServiceLock.writeLock().lock();
            try {
                sProxyServiceStateCallbacks.put(cb, null);
                registerOrUnregisterAdapterLocked();
                return sService;
            } finally {
                sServiceLock.writeLock().unlock();
            }
        }
        synchronized (sServiceLock) {
            sProxyServiceStateCallbacks.put(cb, null);
            registerOrUnregisterAdapterLocked();
            return sService;
        }
    }

    /**
     * Return a binder to BluetoothGatt service
     *
     * @hide
     */
    @RequiresNoPermission
    public @Nullable IBluetoothGatt getBluetoothGatt() {
        mServiceLock.readLock().lock();
        try {
            if (mService != null) {
                return IBluetoothGatt.Stub.asInterface(mService.getBluetoothGatt());
            }
        } catch (RemoteException e) {
            logRemoteException(TAG, e);
        } finally {
            mServiceLock.readLock().unlock();
        }
        return null;
    }

    /**
     * Return a binder to BluetoothScan
     *
     * @hide
     */
    @RequiresNoPermission
    public @Nullable IBluetoothScan getBluetoothScan() {
        mServiceLock.readLock().lock();
        try {
            if (mService != null) {
                return IBluetoothScan.Stub.asInterface(mService.getBluetoothScan());
            }
        } catch (RemoteException e) {
            logRemoteException(TAG, e);
        } finally {
            mServiceLock.readLock().unlock();
        }
        return null;
    }

    /** Return a binder to a Profile service */
    private @Nullable IBinder getProfile(int profile) {
        mServiceLock.readLock().lock();
        try {
            if (mService != null) {
                return mService.getProfile(profile);
            }
        } catch (RemoteException e) {
            logRemoteException(TAG, e);
        } finally {
            mServiceLock.readLock().unlock();
        }
        return null;
    }

    void removeServiceStateCallback(IBluetoothManagerCallback cb) {
        requireNonNull(cb);
        if (Flags.getProfileUseLock()) {
            sServiceLock.writeLock().lock();
            try {
                sProxyServiceStateCallbacks.remove(cb);
                registerOrUnregisterAdapterLocked();
            } finally {
                sServiceLock.writeLock().unlock();
            }
            return;
        }
        synchronized (sServiceLock) {
            sProxyServiceStateCallbacks.remove(cb);
            registerOrUnregisterAdapterLocked();
        }
    }

    /**
     * Handle registering (or unregistering) a single process-wide {@link IBluetoothManagerCallback}
     * based on the presence of local {@link #sProxyServiceStateCallbacks} clients.
     */
    @GuardedBy("sServiceLock") // with write lock
    private void registerOrUnregisterAdapterLocked() {
        final boolean isRegistered = sServiceRegistered;
        final boolean wantRegistered = !sProxyServiceStateCallbacks.isEmpty();

        if (isRegistered == wantRegistered) {
            return;
        }
        if (wantRegistered) {
            try {
                sService =
                        IBluetooth.Stub.asInterface(
                                mManagerService.registerAdapter(sManagerCallback));
            } catch (RemoteException e) {
                throw e.rethrowFromSystemServer();
            }
        } else {
            try {
                mManagerService.unregisterAdapter(sManagerCallback);
                sService = null;
            } catch (RemoteException e) {
                throw e.rethrowFromSystemServer();
            }
        }
        sServiceRegistered = wantRegistered;
    }

    /**
     * Callback interface used to deliver LE scan results.
     *
     * @see #startLeScan(LeScanCallback)
     * @see #startLeScan(UUID[], LeScanCallback)
     */
    public interface LeScanCallback {
        /**
         * Callback reporting an LE device found during a device scan initiated by the {@link
         * BluetoothAdapter#startLeScan} function.
         *
         * @param device Identifies the remote device
         * @param rssi The RSSI value for the remote device as reported by the Bluetooth hardware. 0
         *     if no RSSI value is available.
         * @param scanRecord The content of the advertisement record offered by the remote device.
         */
        void onLeScan(BluetoothDevice device, int rssi, byte[] scanRecord);
    }

    /**
     * Starts a scan for Bluetooth LE devices.
     *
     * <p>Results of the scan are reported using the {@link LeScanCallback#onLeScan} callback.
     *
     * @param callback the callback LE scan results are delivered
     * @return true, if the scan was started successfully
     * @deprecated use {@link BluetoothLeScanner#startScan(List, ScanSettings, ScanCallback)}
     *     instead.
     */
    @Deprecated
    @RequiresLegacyBluetoothAdminPermission
    @RequiresBluetoothScanPermission
    @RequiresBluetoothLocationPermission
    @RequiresPermission(BLUETOOTH_SCAN)
    public boolean startLeScan(LeScanCallback callback) {
        return startLeScan(null, callback);
    }

    /**
     * Starts a scan for Bluetooth LE devices, looking for devices that advertise given services.
     *
     * <p>Devices which advertise all specified services are reported using the {@link
     * LeScanCallback#onLeScan} callback.
     *
     * @param serviceUuids Array of services to look for
     * @param callback the callback LE scan results are delivered
     * @return true, if the scan was started successfully
     * @deprecated use {@link BluetoothLeScanner#startScan(List, ScanSettings, ScanCallback)}
     *     instead.
     */
    @Deprecated
    @RequiresLegacyBluetoothAdminPermission
    @RequiresBluetoothScanPermission
    @RequiresBluetoothLocationPermission
    @RequiresPermission(BLUETOOTH_SCAN)
    public boolean startLeScan(final UUID[] serviceUuids, final LeScanCallback callback) {
        if (DBG) {
            Log.d(TAG, "startLeScan(): " + Arrays.toString(serviceUuids));
        }
        if (callback == null) {
            if (DBG) {
                Log.e(TAG, "startLeScan: null callback");
            }
            return false;
        }
        BluetoothLeScanner scanner = getBluetoothLeScanner();
        if (scanner == null) {
            if (DBG) {
                Log.e(TAG, "startLeScan: cannot get BluetoothLeScanner");
            }
            return false;
        }

        synchronized (mLeScanClients) {
            if (mLeScanClients.containsKey(callback)) {
                if (DBG) {
                    Log.e(TAG, "LE Scan has already started");
                }
                return false;
            }

            IBluetoothGatt iGatt = getBluetoothGatt();
            if (iGatt == null) {
                // BLE is not supported
                return false;
            }

            @SuppressLint("AndroidFrameworkBluetoothPermission")
            ScanCallback scanCallback =
                    new ScanCallback() {
                        @Override
                        public void onScanResult(int callbackType, ScanResult result) {
                            if (callbackType != ScanSettings.CALLBACK_TYPE_ALL_MATCHES) {
                                // Should not happen.
                                Log.e(TAG, "LE Scan has already started");
                                return;
                            }
                            ScanRecord scanRecord = result.getScanRecord();
                            if (scanRecord == null) {
                                return;
                            }
                            if (serviceUuids != null) {
                                List<ParcelUuid> uuids = new ArrayList<ParcelUuid>();
                                for (UUID uuid : serviceUuids) {
                                    uuids.add(new ParcelUuid(uuid));
                                }
                                List<ParcelUuid> scanServiceUuids = scanRecord.getServiceUuids();
                                if (scanServiceUuids == null
                                        || !scanServiceUuids.containsAll(uuids)) {
                                    if (DBG) {
                                        Log.d(TAG, "uuids does not match");
                                    }
                                    return;
                                }
                            }
                            callback.onLeScan(
                                    result.getDevice(), result.getRssi(), scanRecord.getBytes());
                        }
                    };
            ScanSettings settings =
                    new ScanSettings.Builder()
                            .setCallbackType(ScanSettings.CALLBACK_TYPE_ALL_MATCHES)
                            .setScanMode(ScanSettings.SCAN_MODE_LOW_LATENCY)
                            .build();

            List<ScanFilter> filters = new ArrayList<ScanFilter>();
            if (serviceUuids != null && serviceUuids.length > 0) {
                // Note scan filter does not support matching an UUID array so we put one
                // UUID to hardware and match the whole array in callback.
                ScanFilter filter =
                        new ScanFilter.Builder()
                                .setServiceUuid(new ParcelUuid(serviceUuids[0]))
                                .build();
                filters.add(filter);
            }
            scanner.startScan(filters, settings, scanCallback);

            mLeScanClients.put(callback, scanCallback);
            return true;
        }
    }

    /**
     * Stops an ongoing Bluetooth LE device scan.
     *
     * @param callback used to identify which scan to stop must be the same handle used to start the
     *     scan
     * @deprecated Use {@link BluetoothLeScanner#stopScan(ScanCallback)} instead.
     */
    @Deprecated
    @RequiresLegacyBluetoothAdminPermission
    @RequiresBluetoothScanPermission
    @RequiresPermission(BLUETOOTH_SCAN)
    public void stopLeScan(LeScanCallback callback) {
        if (DBG) {
            Log.d(TAG, "stopLeScan()");
        }
        BluetoothLeScanner scanner = getBluetoothLeScanner();
        if (scanner == null) {
            return;
        }
        synchronized (mLeScanClients) {
            ScanCallback scanCallback = mLeScanClients.remove(callback);
            if (scanCallback == null) {
                if (DBG) {
                    Log.d(TAG, "scan not started yet");
                }
                return;
            }
            scanner.stopScan(scanCallback);
        }
    }

    /**
     * Create a secure L2CAP Connection-oriented Channel (CoC) {@link BluetoothServerSocket} and
     * assign a dynamic protocol/service multiplexer (PSM) value. This socket can be used to listen
     * for incoming connections. The supported Bluetooth transport is LE only.
     *
     * <p>A remote device connecting to this socket will be authenticated and communication on this
     * socket will be encrypted.
     *
     * <p>Use {@link BluetoothServerSocket#accept} to retrieve incoming connections from a listening
     * {@link BluetoothServerSocket}.
     *
     * <p>The system will assign a dynamic PSM value. This PSM value can be read from the {@link
     * BluetoothServerSocket#getPsm()} and this value will be released when this server socket is
     * closed, Bluetooth is turned off, or the application exits unexpectedly.
     *
     * <p>The mechanism of disclosing the assigned dynamic PSM value to the initiating peer is
     * defined and performed by the application.
     *
     * <p>Use {@link BluetoothDevice#createL2capChannel(int)} to connect to this server socket from
     * another Android device that is given the PSM value.
     *
     * @return an L2CAP CoC BluetoothServerSocket
     * @throws IOException on error, for example Bluetooth not available or unable to start this CoC
     */
    @RequiresLegacyBluetoothPermission
    @RequiresBluetoothConnectPermission
    @RequiresPermission(BLUETOOTH_CONNECT)
    public @NonNull BluetoothServerSocket listenUsingL2capChannel() throws IOException {
        BluetoothServerSocket socket =
                new BluetoothServerSocket(
                        BluetoothSocket.TYPE_L2CAP_LE,
                        true,
                        true,
                        SOCKET_CHANNEL_AUTO_STATIC_NO_SDP,
                        false,
                        false);
        int errno = socket.mSocket.bindListen();
        if (errno != 0) {
            throw new IOException("Error: " + errno);
        }

        int assignedPsm = socket.mSocket.getPort();
        if (assignedPsm == 0) {
            throw new IOException("Error: Unable to assign PSM value");
        }
        if (DBG) {
            Log.d(TAG, "listenUsingL2capChannel: set assigned PSM to " + assignedPsm);
        }
        socket.setChannel(assignedPsm);

        return socket;
    }

    /**
     * Create an insecure L2CAP Connection-oriented Channel (CoC) {@link BluetoothServerSocket} and
     * assign a dynamic PSM value. This socket can be used to listen for incoming connections. The
     * supported Bluetooth transport is LE only.
     *
     * <p>The link key is not required to be authenticated, i.e. the communication may be vulnerable
     * to person-in-the-middle attacks. Use {@link #listenUsingL2capChannel}, if an encrypted and
     * authenticated communication channel is desired.
     *
     * <p>Use {@link BluetoothServerSocket#accept} to retrieve incoming connections from a listening
     * {@link BluetoothServerSocket}.
     *
     * <p>The system will assign a dynamic protocol/service multiplexer (PSM) value. This PSM value
     * can be read from the {@link BluetoothServerSocket#getPsm()} and this value will be released
     * when this server socket is closed, Bluetooth is turned off, or the application exits
     * unexpectedly.
     *
     * <p>The mechanism of disclosing the assigned dynamic PSM value to the initiating peer is
     * defined and performed by the application.
     *
     * <p>Use {@link BluetoothDevice#createInsecureL2capChannel(int)} to connect to this server
     * socket from another Android device that is given the PSM value.
     *
     * @return an L2CAP CoC BluetoothServerSocket
     * @throws IOException on error, for example Bluetooth not available or unable to start this CoC
     */
    @RequiresLegacyBluetoothPermission
    @RequiresBluetoothConnectPermission
    @RequiresPermission(BLUETOOTH_CONNECT)
    public @NonNull BluetoothServerSocket listenUsingInsecureL2capChannel() throws IOException {
        BluetoothServerSocket socket =
                new BluetoothServerSocket(
                        BluetoothSocket.TYPE_L2CAP_LE,
                        false,
                        false,
                        SOCKET_CHANNEL_AUTO_STATIC_NO_SDP,
                        false,
                        false);
        int errno = socket.mSocket.bindListen();
        if (errno != 0) {
            throw new IOException("Error: " + errno);
        }

        int assignedPsm = socket.mSocket.getPort();
        if (assignedPsm == 0) {
            throw new IOException("Error: Unable to assign PSM value");
        }
        if (DBG) {
            Log.d(TAG, "listenUsingInsecureL2capChannel: set assigned PSM to " + assignedPsm);
        }
        socket.setChannel(assignedPsm);

        return socket;
    }

    /**
     * Creates a listening server channel for Bluetooth connections with the specified socket
     * settings {@link BluetoothSocketSettings}.
     *
     * <p>Use {@link BluetoothServerSocket#accept} to retrieve incoming connections from a listening
     * {@link BluetoothServerSocket}.
     *
     * <p>Use {@link BluetoothDevice#createUsingSocketSettings(BluetoothSocketSettings)} to connect
     * to this server socket from another Android device using the L2cap protocol/service
     * multiplexer(PSM) value or the RFCOMM service UUID as input.
     *
     * <p>This API requires the {@link android.Manifest.permission#BLUETOOTH_PRIVILEGED} permission
     * only when {@code settings.getDataPath()} is different from {@link
     * BluetoothSocketSettings#DATA_PATH_NO_OFFLOAD}.
     *
     * <p>This API supports {@link BluetoothSocket#TYPE_RFCOMM} and {{@link BluetoothSocket#TYPE_LE}
     * only, which can be set using {@link BluetoothSocketSettings#setSocketType()}.
     * <li>For `BluetoothSocket.TYPE_RFCOMM`: The RFCOMM UUID must be provided using {@link
     *     BluetoothSocketSettings#setRfcommUuid()}.
     * <li>For `BluetoothSocket.TYPE_LE`: The system assigns a dynamic protocol/service multiplexer
     *     (PSM) value. This value can be read from {@link BluetoothServerSocket#getPsm()}. This
     *     value is released when the server socket is closed, Bluetooth is turned off, or the
     *     application exits unexpectedly. The mechanism for disclosing the PSM value to the client
     *     is application-defined.
     *
     * @param settings Bluetooth socket settings {@link BluetoothSocketSettings}.
     * @return a {@link BluetoothServerSocket}
     * @throws IllegalArgumentException if BluetoothSocket#TYPE_RFCOMM socket is requested with no
     *     UUID.
     * @throws IOException on error, for example Bluetooth not available or unable to start this LE
     *     Connection-oriented Channel (CoC).
     */
    @RequiresBluetoothConnectPermission
    @RequiresPermission(
            allOf = {BLUETOOTH_CONNECT, BLUETOOTH_PRIVILEGED},
            conditional = true)
    @FlaggedApi(Flags.FLAG_SOCKET_SETTINGS_API)
    public @NonNull BluetoothServerSocket listenUsingSocketSettings(
            @NonNull BluetoothSocketSettings settings) throws IOException {

        BluetoothServerSocket socket;
        int type = settings.getSocketType();
        if (type == BluetoothSocket.TYPE_RFCOMM) {
            if (settings.getRfcommUuid() == null) {
                throw new IllegalArgumentException("RFCOMM server missing UUID");
            }
            if (settings.getDataPath() == BluetoothSocketSettings.DATA_PATH_NO_OFFLOAD) {
                socket =
                        new BluetoothServerSocket(
                                settings.getSocketType(),
                                settings.isAuthenticationRequired(),
                                settings.isEncryptionRequired(),
                                new ParcelUuid(settings.getRfcommUuid()));
            } else {
                socket =
                        new BluetoothServerSocket(
                                settings.getSocketType(),
                                settings.isAuthenticationRequired(),
                                settings.isEncryptionRequired(),
                                -1,
                                new ParcelUuid(settings.getRfcommUuid()),
                                false,
                                false,
                                settings.getDataPath(),
                                settings.getSocketName(),
                                settings.getHubId(),
                                settings.getEndpointId(),
                                settings.getRequestedMaximumPacketSize());
            }
            socket.setServiceName(settings.getRfcommServiceName());
        } else if (type == BluetoothSocket.TYPE_LE) {
            if (settings.getDataPath() == BluetoothSocketSettings.DATA_PATH_NO_OFFLOAD) {
                socket =
                        new BluetoothServerSocket(
                                settings.getSocketType(),
                                settings.isAuthenticationRequired(),
                                settings.isEncryptionRequired(),
                                SOCKET_CHANNEL_AUTO_STATIC_NO_SDP,
                                false,
                                false);
            } else {
                socket =
                        new BluetoothServerSocket(
                                settings.getSocketType(),
                                settings.isAuthenticationRequired(),
                                settings.isEncryptionRequired(),
                                SOCKET_CHANNEL_AUTO_STATIC_NO_SDP,
                                null,
                                false,
                                false,
                                settings.getDataPath(),
                                settings.getSocketName(),
                                settings.getHubId(),
                                settings.getEndpointId(),
                                settings.getRequestedMaximumPacketSize());
            }
        } else {
            throw new IllegalArgumentException("Error: Invalid socket type: " + type);
        }
        int errno;
        errno =
                (settings.getDataPath() == BluetoothSocketSettings.DATA_PATH_NO_OFFLOAD)
                        ? socket.mSocket.bindListen()
                        : socket.mSocket.bindListenWithOffload();
        if (errno != 0) {
            throw new IOException("Error: " + errno);
        }
        if (type == BluetoothSocket.TYPE_LE) {
            int assignedPsm = socket.mSocket.getPort();
            if (assignedPsm == 0) {
                throw new IOException("Error: Unable to assign PSM value");
            }
            if (DBG) {
                Log.d(TAG, "listenUsingSocketSettings: set assigned PSM to " + assignedPsm);
            }
            socket.setChannel(assignedPsm);
        }

        return socket;
    }

    /**
     * Register a {@link #OnMetadataChangedListener} to receive update about metadata changes for
     * this {@link BluetoothDevice}. Registration must be done when Bluetooth is ON and will last
     * until {@link #removeOnMetadataChangedListener(BluetoothDevice)} is called, even when
     * Bluetooth restarted in the middle. All input parameters should not be null or {@link
     * NullPointerException} will be triggered. The same {@link BluetoothDevice} and {@link
     * #OnMetadataChangedListener} pair can only be registered once, double registration would cause
     * {@link IllegalArgumentException}.
     *
     * @param device {@link BluetoothDevice} that will be registered
     * @param executor the executor for listener callback
     * @param listener {@link #OnMetadataChangedListener} that will receive asynchronous callbacks
     * @return true on success, false on error
     * @throws NullPointerException If one of {@code listener}, {@code device} or {@code executor}
     *     is null.
     * @throws IllegalArgumentException The same {@link #OnMetadataChangedListener} and {@link
     *     BluetoothDevice} are registered twice.
     * @hide
     */
    @SystemApi
    @RequiresBluetoothConnectPermission
    @RequiresPermission(allOf = {BLUETOOTH_CONNECT, BLUETOOTH_PRIVILEGED})
    public boolean addOnMetadataChangedListener(
            @NonNull BluetoothDevice device,
            @NonNull Executor executor,
            @NonNull OnMetadataChangedListener listener) {
        if (DBG) Log.d(TAG, "addOnMetadataChangedListener(" + device + ", " + listener + ")");
        requireNonNull(device);
        requireNonNull(executor);
        requireNonNull(listener);

        mServiceLock.readLock().lock();
        try {
            if (mService == null) {
                Log.e(TAG, "Bluetooth is not enabled. Cannot register metadata listener");
                return false;
            }

            synchronized (mMetadataListeners) {
                List<Pair<OnMetadataChangedListener, Executor>> listenerList =
                        mMetadataListeners.get(device);
                if (listenerList == null) {
                    // Create new listener/executor list for registration
                    listenerList = new ArrayList<>();
                    mMetadataListeners.put(device, listenerList);
                } else {
                    // Check whether this device is already registered by the listener
                    if (listenerList.stream().anyMatch((pair) -> (pair.first.equals(listener)))) {
                        throw new IllegalArgumentException(
                                "listener already registered for " + device);
                    }
                }

                Pair<OnMetadataChangedListener, Executor> listenerPair =
                        new Pair(listener, executor);
                listenerList.add(listenerPair);

                boolean ret = false;
                try {
                    ret =
                            mService.registerMetadataListener(
                                    mBluetoothMetadataListener, device, mAttributionSource);
                } catch (RemoteException e) {
                    logRemoteException(TAG, e);
                } finally {
                    if (!ret) {
                        // Remove listener registered earlier when fail.
                        listenerList.remove(listenerPair);
                        if (listenerList.isEmpty()) {
                            // Remove the device if its listener list is empty
                            mMetadataListeners.remove(device);
                        }
                    }
                }
                return ret;
            }
        } finally {
            mServiceLock.readLock().unlock();
        }
    }

    /**
     * Unregister a {@link #OnMetadataChangedListener} from a registered {@link BluetoothDevice}.
     * Unregistration can be done when Bluetooth is either ON or OFF. {@link
     * #addOnMetadataChangedListener(OnMetadataChangedListener, BluetoothDevice, Executor)} must be
     * called before unregisteration.
     *
     * @param device {@link BluetoothDevice} that will be unregistered. It should not be null or
     *     {@link NullPointerException} will be triggered.
     * @param listener {@link OnMetadataChangedListener} that will be unregistered. It should not be
     *     null or {@link NullPointerException} will be triggered.
     * @return true on success, false on error
     * @throws NullPointerException If {@code listener} or {@code device} is null.
     * @throws IllegalArgumentException If {@code device} has not been registered before.
     * @hide
     */
    @SystemApi
    @RequiresBluetoothConnectPermission
    @RequiresPermission(allOf = {BLUETOOTH_CONNECT, BLUETOOTH_PRIVILEGED})
    public boolean removeOnMetadataChangedListener(
            @NonNull BluetoothDevice device, @NonNull OnMetadataChangedListener listener) {
        if (DBG) Log.d(TAG, "removeOnMetadataChangedListener(" + device + ", " + listener + ")");
        requireNonNull(device);
        requireNonNull(listener);

        synchronized (mMetadataListeners) {
            if (!mMetadataListeners.containsKey(device)) {
                throw new IllegalArgumentException("device was not registered");
            }
            // Remove issued listener from the registered device
            mMetadataListeners.get(device).removeIf((pair) -> (pair.first.equals(listener)));

            if (mMetadataListeners.get(device).isEmpty()) {
                // Unregister to Bluetooth service if all listeners are removed from
                // the registered device
                mMetadataListeners.remove(device);
                mServiceLock.readLock().lock();
                try {
                    if (mService != null) {
                        return mService.unregisterMetadataListener(
                                mBluetoothMetadataListener, device, mAttributionSource);
                    }
                } catch (RemoteException e) {
                    logRemoteException(TAG, e);
                    return false;
                } finally {
                    mServiceLock.readLock().unlock();
                }
            }
        }
        return true;
    }

    /**
     * This interface is used to implement {@link BluetoothAdapter} metadata listener.
     *
     * @hide
     */
    @SystemApi
    public interface OnMetadataChangedListener {
        /**
         * Callback triggered if the metadata of {@link BluetoothDevice} registered in {@link
         * #addOnMetadataChangedListener}.
         *
         * @param device changed {@link BluetoothDevice}.
         * @param key changed metadata key, one of BluetoothDevice.METADATA_*.
         * @param value the new value of metadata as byte array.
         */
        void onMetadataChanged(@NonNull BluetoothDevice device, int key, @Nullable byte[] value);
    }

    private final CallbackWrapper<BluetoothConnectionCallback, IBluetooth>
            mBluetoothConnectionCallbackWrapper;

    @RequiresPermission(allOf = {BLUETOOTH_CONNECT, BLUETOOTH_PRIVILEGED})
    private void registerBluetoothConnectionCallbackFn(IBluetooth service) {
        try {
            service.registerBluetoothConnectionCallback(
                    mBluetoothConnectionCallback, mAttributionSource);
        } catch (RemoteException e) {
            logRemoteException(TAG, e);
        }
    }

    @RequiresPermission(allOf = {BLUETOOTH_CONNECT, BLUETOOTH_PRIVILEGED})
    private void unregisterBluetoothConnectionCallbackFn(IBluetooth service) {
        try {
            service.unregisterBluetoothConnectionCallback(
                    mBluetoothConnectionCallback, mAttributionSource);
        } catch (RemoteException e) {
            logRemoteException(TAG, e);
        }
    }

    private final IBluetoothConnectionCallback mBluetoothConnectionCallback =
            new IBluetoothConnectionCallback.Stub() {
                @Override
                @RequiresNoPermission
                public void onDeviceConnected(BluetoothDevice device) {
                    Attributable.setAttributionSource(device, mAttributionSource);
                    mBluetoothConnectionCallbackWrapper.forEach(
                            (cb) -> cb.onDeviceConnected(device));
                }

                @Override
                @RequiresNoPermission
                public void onDeviceDisconnected(BluetoothDevice device, int hciReason) {
                    Attributable.setAttributionSource(device, mAttributionSource);
                    mBluetoothConnectionCallbackWrapper.forEach(
                            (cb) -> cb.onDeviceDisconnected(device, hciReason));
                }
            };

    /**
     * Registers the BluetoothConnectionCallback to receive callback events when a bluetooth device
     * (classic or low energy) is connected or disconnected.
     *
     * @param executor is the callback executor
     * @param callback is the connection callback you wish to register
     * @return true if the callback was registered successfully, false otherwise
     * @throws IllegalArgumentException if the callback is already registered
     * @hide
     */
    @SystemApi
    @RequiresBluetoothConnectPermission
    @RequiresPermission(allOf = {BLUETOOTH_CONNECT, BLUETOOTH_PRIVILEGED})
    public boolean registerBluetoothConnectionCallback(
            @NonNull @CallbackExecutor Executor executor,
            @NonNull BluetoothConnectionCallback callback) {
        if (DBG) Log.d(TAG, "registerBluetoothConnectionCallback()");

        mServiceLock.readLock().lock();
        try {
            mBluetoothConnectionCallbackWrapper.registerCallback(mService, callback, executor);
        } finally {
            mServiceLock.readLock().unlock();
        }

        return true;
    }

    /**
     * Unregisters the BluetoothConnectionCallback that was previously registered by the application
     *
     * @param callback is the connection callback you wish to unregister
     * @return true if the callback was unregistered successfully, false otherwise
     * @hide
     */
    @SystemApi
    @RequiresBluetoothConnectPermission
    @RequiresPermission(allOf = {BLUETOOTH_CONNECT, BLUETOOTH_PRIVILEGED})
    public boolean unregisterBluetoothConnectionCallback(
            @NonNull BluetoothConnectionCallback callback) {
        if (DBG) Log.d(TAG, "unregisterBluetoothConnectionCallback()");
        mServiceLock.readLock().lock();
        try {
            mBluetoothConnectionCallbackWrapper.unregisterCallback(mService, callback);
        } finally {
            mServiceLock.readLock().unlock();
        }
        return true;
    }

    /**
     * This abstract class is used to implement callbacks for when a bluetooth classic or Bluetooth
     * Low Energy (BLE) device is either connected or disconnected.
     *
     * @hide
     */
    @SystemApi
    public abstract static class BluetoothConnectionCallback {
        /**
         * Callback triggered when a bluetooth device (classic or BLE) is connected
         *
         * @param device is the connected bluetooth device
         */
        public void onDeviceConnected(@NonNull BluetoothDevice device) {}

        /**
         * Callback triggered when a bluetooth device (classic or BLE) is disconnected
         *
         * @param device is the disconnected bluetooth device
         * @param reason is the disconnect reason
         */
        public void onDeviceDisconnected(
                @NonNull BluetoothDevice device, @DisconnectReason int reason) {}

        /** @hide */
        @Retention(RetentionPolicy.SOURCE)
        @IntDef(
                prefix = {"REASON_"},
                value = {
                    BluetoothStatusCodes.ERROR_UNKNOWN,
                    BluetoothStatusCodes.ERROR_DISCONNECT_REASON_LOCAL_REQUEST,
                    BluetoothStatusCodes.ERROR_DISCONNECT_REASON_REMOTE_REQUEST,
                    BluetoothStatusCodes.ERROR_DISCONNECT_REASON_LOCAL,
                    BluetoothStatusCodes.ERROR_DISCONNECT_REASON_REMOTE,
                    BluetoothStatusCodes.ERROR_DISCONNECT_REASON_TIMEOUT,
                    BluetoothStatusCodes.ERROR_DISCONNECT_REASON_SECURITY,
                    BluetoothStatusCodes.ERROR_DISCONNECT_REASON_SYSTEM_POLICY,
                    BluetoothStatusCodes.ERROR_DISCONNECT_REASON_RESOURCE_LIMIT_REACHED,
                    BluetoothStatusCodes.ERROR_DISCONNECT_REASON_CONNECTION_ALREADY_EXISTS,
                    BluetoothStatusCodes.ERROR_DISCONNECT_REASON_BAD_PARAMETERS
                })
        public @interface DisconnectReason {}

        /** Returns human-readable strings corresponding to {@link DisconnectReason}. */
        @NonNull
        public static String disconnectReasonToString(@DisconnectReason int reason) {
            switch (reason) {
                case BluetoothStatusCodes.ERROR_UNKNOWN:
                    return "Reason unknown";
                case BluetoothStatusCodes.ERROR_DISCONNECT_REASON_LOCAL_REQUEST:
                    return "Local request";
                case BluetoothStatusCodes.ERROR_DISCONNECT_REASON_REMOTE_REQUEST:
                    return "Remote request";
                case BluetoothStatusCodes.ERROR_DISCONNECT_REASON_LOCAL:
                    return "Local error";
                case BluetoothStatusCodes.ERROR_DISCONNECT_REASON_REMOTE:
                    return "Remote error";
                case BluetoothStatusCodes.ERROR_DISCONNECT_REASON_TIMEOUT:
                    return "Timeout";
                case BluetoothStatusCodes.ERROR_DISCONNECT_REASON_SECURITY:
                    return "Security";
                case BluetoothStatusCodes.ERROR_DISCONNECT_REASON_SYSTEM_POLICY:
                    return "System policy";
                case BluetoothStatusCodes.ERROR_DISCONNECT_REASON_RESOURCE_LIMIT_REACHED:
                    return "Resource constrained";
                case BluetoothStatusCodes.ERROR_DISCONNECT_REASON_CONNECTION_ALREADY_EXISTS:
                    return "Connection already exists";
                case BluetoothStatusCodes.ERROR_DISCONNECT_REASON_BAD_PARAMETERS:
                    return "Bad parameters";
                default:
                    return "Unrecognized disconnect reason: " + reason;
            }
        }
    }

    /** @hide */
    @Retention(RetentionPolicy.SOURCE)
    @IntDef(
            value = {
                BluetoothStatusCodes.SUCCESS,
                BluetoothStatusCodes.ERROR_ANOTHER_ACTIVE_REQUEST,
                BluetoothStatusCodes.ERROR_BLUETOOTH_NOT_ENABLED,
                BluetoothStatusCodes.ERROR_BLUETOOTH_NOT_ALLOWED,
                BluetoothStatusCodes.ERROR_DEVICE_NOT_BONDED,
                BluetoothStatusCodes.ERROR_MISSING_BLUETOOTH_CONNECT_PERMISSION,
                BluetoothStatusCodes.ERROR_NOT_DUAL_MODE_AUDIO_DEVICE,
                BluetoothStatusCodes.ERROR_UNKNOWN,
                BluetoothStatusCodes.FEATURE_NOT_SUPPORTED,
            })
    public @interface SetPreferredAudioProfilesReturnValues {}

    /**
     * Sets the preferred profiles for each audio mode for system routed audio. The audio framework
     * and Telecomm will read this preference when routing system managed audio. Not supplying an
     * audio mode in the Bundle will reset that audio mode to the default profile preference for
     * that mode (e.g. an empty Bundle resets all audio modes to their default profiles).
     *
     * <p>Note: apps that invoke profile-specific audio APIs are not subject to the preference noted
     * here. These preferences will also be ignored if the remote device is not simultaneously
     * connected to a classic audio profile (A2DP and/or HFP) and LE Audio at the same time. If the
     * remote device does not support both BR/EDR audio and LE Audio, this API returns {@link
     * BluetoothStatusCodes#ERROR_NOT_DUAL_MODE_AUDIO_DEVICE}. If the system property
     * persist.bluetooth.enable_dual_mode_audio is set to {@code false}, this API returns {@link
     * BluetoothStatusCodes#FEATURE_NOT_SUPPORTED}.
     *
     * <p>The Bundle is expected to contain the following mappings: 1. For key {@link
     * #AUDIO_MODE_OUTPUT_ONLY}, it expects an integer value of either {@link BluetoothProfile#A2DP}
     * or {@link BluetoothProfile#LE_AUDIO}. 2. For key {@link #AUDIO_MODE_DUPLEX}, it expects an
     * integer value of either {@link BluetoothProfile#HEADSET} or {@link
     * BluetoothProfile#LE_AUDIO}.
     *
     * <p>Apps should register for a callback with {@link
     * #registerPreferredAudioProfilesChangedCallback(Executor,
     * PreferredAudioProfilesChangedCallback)} to know if the preferences were successfully applied
     * to the audio framework. If there is an active preference change for this device that has not
     * taken effect with the audio framework, no additional calls to this API will be allowed until
     * that completes.
     *
     * @param modeToProfileBundle a mapping to indicate the preferred profile for each audio mode
     * @return whether the preferred audio profiles were requested to be set
     * @throws NullPointerException if modeToProfileBundle or device is null
     * @throws IllegalArgumentException if this BluetoothDevice object has an invalid address or the
     *     Bundle doesn't conform to its requirements
     * @hide
     */
    @SystemApi
    @RequiresBluetoothConnectPermission
    @RequiresPermission(allOf = {BLUETOOTH_CONNECT, BLUETOOTH_PRIVILEGED})
    @SetPreferredAudioProfilesReturnValues
    public int setPreferredAudioProfiles(
            @NonNull BluetoothDevice device, @NonNull Bundle modeToProfileBundle) {
        if (DBG) {
            Log.d(TAG, "setPreferredAudioProfiles( " + modeToProfileBundle + ", " + device + ")");
        }
        requireNonNull(modeToProfileBundle);
        requireNonNull(device);
        if (!BluetoothAdapter.checkBluetoothAddress(device.getAddress())) {
            throw new IllegalArgumentException("device cannot have an invalid address");
        }
        if (!modeToProfileBundle.containsKey(AUDIO_MODE_OUTPUT_ONLY)
                && !modeToProfileBundle.containsKey(AUDIO_MODE_DUPLEX)) {
            throw new IllegalArgumentException(
                    "Bundle does not contain a key AUDIO_MODE_OUTPUT_ONLY or AUDIO_MODE_DUPLEX");
        }
        if (modeToProfileBundle.containsKey(AUDIO_MODE_OUTPUT_ONLY)
                && modeToProfileBundle.getInt(AUDIO_MODE_OUTPUT_ONLY) != BluetoothProfile.A2DP
                && modeToProfileBundle.getInt(AUDIO_MODE_OUTPUT_ONLY)
                        != BluetoothProfile.LE_AUDIO) {
            throw new IllegalArgumentException(
                    "Key AUDIO_MODE_OUTPUT_ONLY has an invalid value: "
                            + modeToProfileBundle.getInt(AUDIO_MODE_OUTPUT_ONLY));
        }
        if (modeToProfileBundle.containsKey(AUDIO_MODE_DUPLEX)
                && modeToProfileBundle.getInt(AUDIO_MODE_DUPLEX) != BluetoothProfile.HEADSET
                && modeToProfileBundle.getInt(AUDIO_MODE_DUPLEX) != BluetoothProfile.LE_AUDIO) {
            throw new IllegalArgumentException(
                    "Key AUDIO_MODE_DUPLEX has an invalid value: "
                            + modeToProfileBundle.getInt(AUDIO_MODE_DUPLEX));
        }

        mServiceLock.readLock().lock();
        try {
            if (mService != null) {
                return mService.setPreferredAudioProfiles(
                        device, modeToProfileBundle, mAttributionSource);
            }
        } catch (RemoteException e) {
            logRemoteException(TAG, e);
        } finally {
            mServiceLock.readLock().unlock();
        }
        return BluetoothStatusCodes.ERROR_BLUETOOTH_NOT_ENABLED;
    }

    /**
     * Gets the preferred profile for each audio mode for system routed audio. This API returns a
     * Bundle with mappings between each audio mode and its preferred audio profile. If no values
     * are set via {@link #setPreferredAudioProfiles(BluetoothDevice, Bundle)}, this API returns the
     * default system preferences set via the sysprops {@link
     * BluetoothProperties#getDefaultOutputOnlyAudioProfile()} and {@link
     * BluetoothProperties#getDefaultDuplexAudioProfile()}.
     *
     * <p>An audio capable device must support at least one audio mode with a preferred audio
     * profile. If a device does not support an audio mode, the audio mode will be omitted from the
     * keys of the Bundle. If the device is not recognized as a dual mode audio capable device (e.g.
     * because it is not bonded, does not support any audio profiles, or does not support both
     * BR/EDR audio and LE Audio), this API returns an empty Bundle. If the system property
     * persist.bluetooth.enable_dual_mode_audio is set to {@code false}, this API returns an empty
     * Bundle.
     *
     * <p>The Bundle can contain the following mappings:
     *
     * <ul>
     *   <li>For key {@link #AUDIO_MODE_OUTPUT_ONLY}, if an audio profile preference was set, this
     *       will have an int value of either {@link BluetoothProfile#A2DP} or {@link
     *       BluetoothProfile#LE_AUDIO}.
     *   <li>For key {@link #AUDIO_MODE_DUPLEX}, if an audio profile preference was set, this will
     *       have an int value of either {@link BluetoothProfile#HEADSET} or {@link
     *       BluetoothProfile#LE_AUDIO}.
     * </ul>
     *
     * @return a Bundle mapping each set audio mode and preferred audio profile pair
     * @throws NullPointerException if modeToProfileBundle or device is null
     * @throws IllegalArgumentException if this BluetoothDevice object has an invalid address or the
     *     Bundle doesn't conform to its requirements
     * @hide
     */
    @SystemApi
    @RequiresBluetoothConnectPermission
    @RequiresPermission(allOf = {BLUETOOTH_CONNECT, BLUETOOTH_PRIVILEGED})
    public @NonNull Bundle getPreferredAudioProfiles(@NonNull BluetoothDevice device) {
        if (DBG) Log.d(TAG, "getPreferredAudioProfiles(" + device + ")");
        requireNonNull(device, "device cannot be null");
        if (!BluetoothAdapter.checkBluetoothAddress(device.getAddress())) {
            throw new IllegalArgumentException("device cannot have an invalid address");
        }

        mServiceLock.readLock().lock();
        try {
            if (mService != null) {
                return mService.getPreferredAudioProfiles(device, mAttributionSource);
            }
        } catch (RemoteException e) {
            logRemoteException(TAG, e);
        } finally {
            mServiceLock.readLock().unlock();
        }

        return Bundle.EMPTY;
    }

    /** @hide */
    @Retention(RetentionPolicy.SOURCE)
    @IntDef(
            value = {
                BluetoothStatusCodes.SUCCESS,
                BluetoothStatusCodes.ERROR_BLUETOOTH_NOT_ENABLED,
                BluetoothStatusCodes.ERROR_BLUETOOTH_NOT_ALLOWED,
                BluetoothStatusCodes.ERROR_DEVICE_NOT_BONDED,
                BluetoothStatusCodes.ERROR_MISSING_BLUETOOTH_CONNECT_PERMISSION,
                BluetoothStatusCodes.ERROR_UNKNOWN
            })
    public @interface NotifyActiveDeviceChangeAppliedReturnValues {}

    /**
     * Called by audio framework to inform the Bluetooth stack that an active device change has
     * taken effect. If this active device change is triggered by an app calling {@link
     * #setPreferredAudioProfiles(BluetoothDevice, Bundle)}, the Bluetooth stack will invoke {@link
     * PreferredAudioProfilesChangedCallback#onPreferredAudioProfilesChanged( BluetoothDevice,
     * Bundle, int)} if all requested changes for the device have been applied.
     *
     * <p>This method will return {@link BluetoothStatusCodes#ERROR_BLUETOOTH_NOT_ALLOWED} if called
     * outside system server.
     *
     * @param device is the BluetoothDevice that had its preferred audio profile changed
     * @return whether the Bluetooth stack acknowledged the change successfully
     * @throws NullPointerException if device is null
     * @throws IllegalArgumentException if the device's address is invalid
     * @hide
     */
    @SystemApi
    @RequiresBluetoothConnectPermission
    @RequiresPermission(allOf = {BLUETOOTH_CONNECT, BLUETOOTH_PRIVILEGED})
    @NotifyActiveDeviceChangeAppliedReturnValues
    public int notifyActiveDeviceChangeApplied(@NonNull BluetoothDevice device) {
        if (DBG) Log.d(TAG, "notifyActiveDeviceChangeApplied(" + device + ")");
        requireNonNull(device, "device cannot be null");
        if (!BluetoothAdapter.checkBluetoothAddress(device.getAddress())) {
            throw new IllegalArgumentException("device cannot have an invalid address");
        }

        mServiceLock.readLock().lock();
        try {
            if (mService != null) {
                return mService.notifyActiveDeviceChangeApplied(device, mAttributionSource);
            }
        } catch (RemoteException e) {
            logRemoteException(TAG, e);
        } finally {
            mServiceLock.readLock().unlock();
        }

        return BluetoothStatusCodes.ERROR_UNKNOWN;
    }

    private final CallbackWrapper<PreferredAudioProfilesChangedCallback, IBluetooth>
            mAudioProfilesCallbackWrapper;

    @RequiresPermission(allOf = {BLUETOOTH_CONNECT, BLUETOOTH_PRIVILEGED})
    private void registerAudioProfilesCallbackFn(IBluetooth service) {
        try {
            service.registerPreferredAudioProfilesChangedCallback(
                    mPreferredAudioProfilesChangedCallback, mAttributionSource);
        } catch (RemoteException e) {
            logRemoteException(TAG, e);
        }
    }

    @RequiresPermission(allOf = {BLUETOOTH_CONNECT, BLUETOOTH_PRIVILEGED})
    private void unregisterAudioProfilesCallbackFn(IBluetooth service) {
        try {
            service.unregisterPreferredAudioProfilesChangedCallback(
                    mPreferredAudioProfilesChangedCallback, mAttributionSource);
        } catch (RemoteException e) {
            logRemoteException(TAG, e);
        }
    }

    private final IBluetoothPreferredAudioProfilesCallback mPreferredAudioProfilesChangedCallback =
            new IBluetoothPreferredAudioProfilesCallback.Stub() {
                @Override
                @RequiresNoPermission
                public void onPreferredAudioProfilesChanged(
                        BluetoothDevice device, Bundle preferredAudioProfiles, int status) {
                    mAudioProfilesCallbackWrapper.forEach(
                            (cb) ->
                                    cb.onPreferredAudioProfilesChanged(
                                            device, preferredAudioProfiles, status));
                }
            };

    /** @hide */
    @Retention(RetentionPolicy.SOURCE)
    @IntDef(
            value = {
                BluetoothStatusCodes.SUCCESS,
                BluetoothStatusCodes.ERROR_BLUETOOTH_NOT_ENABLED,
                BluetoothStatusCodes.ERROR_BLUETOOTH_NOT_ALLOWED,
                BluetoothStatusCodes.ERROR_MISSING_BLUETOOTH_CONNECT_PERMISSION,
                BluetoothStatusCodes.ERROR_UNKNOWN,
                BluetoothStatusCodes.FEATURE_NOT_SUPPORTED
            })
    public @interface RegisterPreferredAudioProfilesCallbackReturnValues {}

    /**
     * Registers a callback to be notified when the preferred audio profile changes have taken
     * effect. To unregister this callback, call {@link
     * #unregisterPreferredAudioProfilesChangedCallback( PreferredAudioProfilesChangedCallback)}. If
     * the system property persist.bluetooth.enable_dual_mode_audio is set to {@code false}, this
     * API returns {@link BluetoothStatusCodes#FEATURE_NOT_SUPPORTED}.
     *
     * @param executor an {@link Executor} to execute the callbacks
     * @param callback user implementation of the {@link PreferredAudioProfilesChangedCallback}
     * @return whether the callback was registered successfully
     * @throws NullPointerException if executor or callback is null
     * @throws IllegalArgumentException if the callback is already registered
     * @hide
     */
    @SystemApi
    @RequiresPermission(allOf = {BLUETOOTH_CONNECT, BLUETOOTH_PRIVILEGED})
    @RegisterPreferredAudioProfilesCallbackReturnValues
    public int registerPreferredAudioProfilesChangedCallback(
            @NonNull @CallbackExecutor Executor executor,
            @NonNull PreferredAudioProfilesChangedCallback callback) {
        if (DBG) Log.d(TAG, "registerPreferredAudioProfilesChangedCallback()");
        requireNonNull(callback);
        requireNonNull(executor);

        mServiceLock.readLock().lock();
        try {
            int status = mService.isDualModeAudioEnabled(mAttributionSource);
            if (status != BluetoothStatusCodes.SUCCESS) {
                return status;
            }
            mAudioProfilesCallbackWrapper.registerCallback(mService, callback, executor);
        } catch (RemoteException e) {
            logRemoteException(TAG, e);
        } finally {
            mServiceLock.readLock().unlock();
        }

        return BluetoothStatusCodes.SUCCESS;
    }

    /** @hide */
    @Retention(RetentionPolicy.SOURCE)
    @IntDef(
            value = {
                BluetoothStatusCodes.SUCCESS,
                BluetoothStatusCodes.ERROR_BLUETOOTH_NOT_ENABLED,
                BluetoothStatusCodes.ERROR_BLUETOOTH_NOT_ALLOWED,
                BluetoothStatusCodes.ERROR_CALLBACK_NOT_REGISTERED,
                BluetoothStatusCodes.ERROR_MISSING_BLUETOOTH_CONNECT_PERMISSION,
                BluetoothStatusCodes.ERROR_UNKNOWN,
                BluetoothStatusCodes.FEATURE_NOT_SUPPORTED
            })
    public @interface UnRegisterPreferredAudioProfilesCallbackReturnValues {}

    /**
     * Unregisters a callback that was previously registered with {@link
     * #registerPreferredAudioProfilesChangedCallback(Executor,
     * PreferredAudioProfilesChangedCallback)}.
     *
     * @param callback user implementation of the {@link PreferredAudioProfilesChangedCallback}
     * @return whether the callback was successfully unregistered
     * @throws NullPointerException if the callback is null
     * @throws IllegalArgumentException if the callback has not been registered
     * @hide
     */
    @SystemApi
    @RequiresPermission(allOf = {BLUETOOTH_CONNECT, BLUETOOTH_PRIVILEGED})
    @UnRegisterPreferredAudioProfilesCallbackReturnValues
    public int unregisterPreferredAudioProfilesChangedCallback(
            @NonNull PreferredAudioProfilesChangedCallback callback) {
        if (DBG) Log.d(TAG, "unregisterPreferredAudioProfilesChangedCallback()");

        mServiceLock.readLock().lock();
        try {
            mAudioProfilesCallbackWrapper.unregisterCallback(mService, callback);
        } finally {
            mServiceLock.readLock().unlock();
        }

        return BluetoothStatusCodes.SUCCESS;
    }

    /**
     * A callback for preferred audio profile changes that arise from calls to {@link
     * #setPreferredAudioProfiles(BluetoothDevice, Bundle)}.
     *
     * @hide
     */
    @SystemApi
    public interface PreferredAudioProfilesChangedCallback {
        /**
         * Called when the preferred audio profile change from a call to {@link
         * #setPreferredAudioProfiles(BluetoothDevice, Bundle)} has taken effect in the audio
         * framework or timed out. This callback includes a Bundle that indicates the current
         * preferred audio profile for each audio mode, if one was set. If an audio mode does not
         * have a profile preference, its key will be omitted from the Bundle. If both audio modes
         * do not have a preferred profile set, the Bundle will be empty.
         *
         * <p>The Bundle can contain the following mappings:
         *
         * <ul>
         *   <li>For key {@link #AUDIO_MODE_OUTPUT_ONLY}, if an audio profile preference was set,
         *       this will have an int value of either {@link BluetoothProfile#A2DP} or {@link
         *       BluetoothProfile#LE_AUDIO}.
         *   <li>For key {@link #AUDIO_MODE_DUPLEX}, if an audio profile preference was set, this
         *       will have an int value of either {@link BluetoothProfile#HEADSET} or {@link
         *       BluetoothProfile#LE_AUDIO}.
         * </ul>
         *
         * @param device is the device which had its preferred audio profiles changed
         * @param preferredAudioProfiles a Bundle mapping audio mode to its preferred audio profile
         * @param status whether the operation succeeded or timed out
         * @hide
         */
        @SystemApi
        void onPreferredAudioProfilesChanged(
                @NonNull BluetoothDevice device,
                @NonNull Bundle preferredAudioProfiles,
                int status);
    }

    private final CallbackWrapper<BluetoothQualityReportReadyCallback, IBluetooth>
            mQualityCallbackWrapper;

    @RequiresPermission(allOf = {BLUETOOTH_CONNECT, BLUETOOTH_PRIVILEGED})
    private void registerBluetoothQualityReportCallbackFn(IBluetooth service) {
        try {
            service.registerBluetoothQualityReportReadyCallback(
                    mBluetoothQualityReportReadyCallback, mAttributionSource);
        } catch (RemoteException e) {
            logRemoteException(TAG, e);
        }
    }

    @RequiresPermission(allOf = {BLUETOOTH_CONNECT, BLUETOOTH_PRIVILEGED})
    private void unregisterBluetoothQualityReportCallbackFn(IBluetooth service) {
        try {
            service.unregisterBluetoothQualityReportReadyCallback(
                    mBluetoothQualityReportReadyCallback, mAttributionSource);
        } catch (RemoteException e) {
            logRemoteException(TAG, e);
        }
    }

    private final IBluetoothQualityReportReadyCallback mBluetoothQualityReportReadyCallback =
            new IBluetoothQualityReportReadyCallback.Stub() {
                @Override
                @RequiresNoPermission
                public void onBluetoothQualityReportReady(
                        BluetoothDevice device, BluetoothQualityReport report, int status) {
                    mQualityCallbackWrapper.forEach(
                            (cb) -> cb.onBluetoothQualityReportReady(device, report, status));
                }
            };

    /** @hide */
    @Retention(RetentionPolicy.SOURCE)
    @IntDef(
            value = {
                BluetoothStatusCodes.SUCCESS,
                BluetoothStatusCodes.ERROR_BLUETOOTH_NOT_ENABLED,
                BluetoothStatusCodes.ERROR_BLUETOOTH_NOT_ALLOWED,
                BluetoothStatusCodes.ERROR_MISSING_BLUETOOTH_CONNECT_PERMISSION,
                BluetoothStatusCodes.ERROR_UNKNOWN
            })
    public @interface RegisterBluetoothQualityReportReadyCallbackReturnValues {}

    /**
     * Registers a callback to be notified when Bluetooth Quality Report is ready. To unregister
     * this callback, call {@link #unregisterBluetoothQualityReportReadyCallback(
     * BluetoothQualityReportReadyCallback)}.
     *
     * @param executor an {@link Executor} to execute the callbacks
     * @param callback user implementation of the {@link BluetoothQualityReportReadyCallback}
     * @return whether the callback was registered successfully
     * @throws NullPointerException if executor or callback is null
     * @throws IllegalArgumentException if the callback is already registered
     * @hide
     */
    @SystemApi
    @RequiresPermission(allOf = {BLUETOOTH_CONNECT, BLUETOOTH_PRIVILEGED})
    @RegisterBluetoothQualityReportReadyCallbackReturnValues
    public int registerBluetoothQualityReportReadyCallback(
            @NonNull @CallbackExecutor Executor executor,
            @NonNull BluetoothQualityReportReadyCallback callback) {
        if (DBG) Log.d(TAG, "registerBluetoothQualityReportReadyCallback()");

        mServiceLock.readLock().lock();
        try {
            mQualityCallbackWrapper.registerCallback(mService, callback, executor);
        } finally {
            mServiceLock.readLock().unlock();
        }
        return BluetoothStatusCodes.SUCCESS;
    }

    /** @hide */
    @Retention(RetentionPolicy.SOURCE)
    @IntDef(
            value = {
                BluetoothStatusCodes.SUCCESS,
                BluetoothStatusCodes.ERROR_BLUETOOTH_NOT_ENABLED,
                BluetoothStatusCodes.ERROR_BLUETOOTH_NOT_ALLOWED,
                BluetoothStatusCodes.ERROR_CALLBACK_NOT_REGISTERED,
                BluetoothStatusCodes.ERROR_MISSING_BLUETOOTH_CONNECT_PERMISSION,
                BluetoothStatusCodes.ERROR_UNKNOWN
            })
    public @interface UnRegisterBluetoothQualityReportReadyCallbackReturnValues {}

    /**
     * Unregisters a callback that was previously registered with {@link
     * #registerBluetoothQualityReportReadyCallback(Executor, BluetoothQualityReportReadyCallback)}.
     *
     * @param callback user implementation of the {@link BluetoothQualityReportReadyCallback}
     * @return whether the callback was successfully unregistered
     * @throws NullPointerException if the callback is null
     * @throws IllegalArgumentException if the callback has not been registered
     * @hide
     */
    @SystemApi
    @RequiresPermission(allOf = {BLUETOOTH_CONNECT, BLUETOOTH_PRIVILEGED})
    @UnRegisterBluetoothQualityReportReadyCallbackReturnValues
    public int unregisterBluetoothQualityReportReadyCallback(
            @NonNull BluetoothQualityReportReadyCallback callback) {
        if (DBG) Log.d(TAG, "unregisterBluetoothQualityReportReadyCallback()");

        mServiceLock.readLock().lock();
        try {
            mQualityCallbackWrapper.unregisterCallback(mService, callback);
        } finally {
            mServiceLock.readLock().unlock();
        }

        return BluetoothStatusCodes.SUCCESS;
    }

    /**
     * A callback for Bluetooth Quality Report that arise from the controller.
     *
     * @hide
     */
    @SystemApi
    public interface BluetoothQualityReportReadyCallback {
        /**
         * Called when the Bluetooth Quality Report coming from the controller is ready. This
         * callback includes a Parcel that contains information about Bluetooth Quality. Currently
         * the report supports five event types: Quality monitor event, Approaching LSTO event, A2DP
         * choppy event, SCO choppy event and Connect fail event. To know which kind of event is
         * wrapped in this {@link BluetoothQualityReport} object, you need to call {@link
         * #getQualityReportId}.
         *
         * @param device is the BluetoothDevice which connection quality is being reported
         * @param bluetoothQualityReport a Parcel that contains info about Bluetooth Quality
         * @param status whether the operation succeeded or timed out
         * @hide
         */
        @SystemApi
        void onBluetoothQualityReportReady(
                @NonNull BluetoothDevice device,
                @NonNull BluetoothQualityReport bluetoothQualityReport,
                int status);
    }

    /**
     * Converts old constant of priority to the new for connection policy
     *
     * @param priority is the priority to convert to connection policy
     * @return the equivalent connection policy constant to the priority
     * @hide
     */
    public static @ConnectionPolicy int priorityToConnectionPolicy(int priority) {
        switch (priority) {
            case BluetoothProfile.PRIORITY_AUTO_CONNECT:
                return BluetoothProfile.CONNECTION_POLICY_ALLOWED;
            case BluetoothProfile.PRIORITY_ON:
                return BluetoothProfile.CONNECTION_POLICY_ALLOWED;
            case BluetoothProfile.PRIORITY_OFF:
                return BluetoothProfile.CONNECTION_POLICY_FORBIDDEN;
            case BluetoothProfile.PRIORITY_UNDEFINED:
                return BluetoothProfile.CONNECTION_POLICY_UNKNOWN;
            default:
                Log.e(TAG, "setPriority: Invalid priority: " + priority);
                return BluetoothProfile.CONNECTION_POLICY_UNKNOWN;
        }
    }

    /**
     * Converts new constant of connection policy to the old for priority
     *
     * @param connectionPolicy is the connection policy to convert to priority
     * @return the equivalent priority constant to the connectionPolicy
     * @hide
     */
    public static int connectionPolicyToPriority(@ConnectionPolicy int connectionPolicy) {
        switch (connectionPolicy) {
            case BluetoothProfile.CONNECTION_POLICY_ALLOWED:
                return BluetoothProfile.PRIORITY_ON;
            case BluetoothProfile.CONNECTION_POLICY_FORBIDDEN:
                return BluetoothProfile.PRIORITY_OFF;
            case BluetoothProfile.CONNECTION_POLICY_UNKNOWN:
                return BluetoothProfile.PRIORITY_UNDEFINED;
        }
        return BluetoothProfile.PRIORITY_UNDEFINED;
    }

    /**
     * Sets the desired mode of the HCI snoop logging applied at Bluetooth startup.
     *
     * <p>Please note that Bluetooth needs to be restarted in order for the change to take effect.
     *
     * @return status code indicating whether the logging mode was successfully set
     * @throws IllegalArgumentException if the mode is not a valid logging mode
     * @hide
     */
    @SystemApi
    @RequiresPermission(BLUETOOTH_PRIVILEGED)
    @SetSnoopLogModeStatusCode
    public int setBluetoothHciSnoopLoggingMode(@BluetoothSnoopLogMode int mode) {
        if (mode != BT_SNOOP_LOG_MODE_DISABLED
                && mode != BT_SNOOP_LOG_MODE_FILTERED
                && mode != BT_SNOOP_LOG_MODE_FULL) {
            throw new IllegalArgumentException("Invalid Bluetooth HCI snoop log mode param value");
        }
        try {
            return mManagerService.setBtHciSnoopLogMode(mode);
        } catch (RemoteException e) {
            throw e.rethrowFromSystemServer();
        }
    }

    /**
     * Gets the current desired mode of HCI snoop logging applied at Bluetooth startup.
     *
     * @return the current HCI snoop logging mode applied at Bluetooth startup
     * @hide
     */
    @SystemApi
    @RequiresPermission(BLUETOOTH_PRIVILEGED)
    @BluetoothSnoopLogMode
    public int getBluetoothHciSnoopLoggingMode() {
        try {
            return mManagerService.getBtHciSnoopLogMode();
        } catch (RemoteException e) {
            throw e.rethrowFromSystemServer();
        }
    }

    /**
     * Returns true if the auto on feature is supported on the device
     *
     * @hide
     */
    @SystemApi
    @RequiresPermission(BLUETOOTH_PRIVILEGED)
    public boolean isAutoOnSupported() {
        try {
            return mManagerService.isAutoOnSupported();
        } catch (RemoteException e) {
            throw e.rethrowFromSystemServer();
        }
    }

    /**
     * Get the value of the automatic restart of the Bluetooth stack for the current user
     *
     * @return true if the auto on feature is enabled for the current user
     * @throws IllegalStateException if feature is not supported
     * @hide
     */
    @SystemApi
    @RequiresPermission(BLUETOOTH_PRIVILEGED)
    public boolean isAutoOnEnabled() {
        try {
            return mManagerService.isAutoOnEnabled();
        } catch (RemoteException e) {
            throw e.rethrowFromSystemServer();
        }
    }

    /**
     * Set the value of the automatic restart of the Bluetooth stack for the current user. Client
     * can subscribe to update by listening to {@link ACTION_AUTO_ON_STATE_CHANGED} intent
     *
     * @param status true if the feature is enabled
     * @throws IllegalStateException if feature is not supported
     * @hide
     */
    @SystemApi
    @RequiresPermission(BLUETOOTH_PRIVILEGED)
    public void setAutoOnEnabled(boolean status) {
        try {
            mManagerService.setAutoOnEnabled(status);
        } catch (RemoteException e) {
            throw e.rethrowFromSystemServer();
        }
    }

    /** @hide */
    @Retention(RetentionPolicy.SOURCE)
    @IntDef(
            value = {
                BluetoothStatusCodes.FEATURE_SUPPORTED,
                BluetoothStatusCodes.ERROR_UNKNOWN,
                BluetoothStatusCodes.ERROR_BLUETOOTH_NOT_ENABLED,
                BluetoothStatusCodes.ERROR_MISSING_BLUETOOTH_SCAN_PERMISSION,
                BluetoothStatusCodes.FEATURE_NOT_SUPPORTED
            })
    public @interface GetOffloadedTransportDiscoveryDataScanSupportedReturnValues {}

    /**
     * Check if offloaded transport discovery data scan is supported or not.
     *
     * @return {@code BluetoothStatusCodes.FEATURE_SUPPORTED} if chipset supports on-chip tds filter
     *     scan
     * @hide
     */
    @SystemApi
    @RequiresBluetoothScanPermission
    @RequiresPermission(allOf = {BLUETOOTH_SCAN, BLUETOOTH_PRIVILEGED})
    @GetOffloadedTransportDiscoveryDataScanSupportedReturnValues
    public int getOffloadedTransportDiscoveryDataScanSupported() {
        if (!getLeAccess()) {
            return BluetoothStatusCodes.ERROR_BLUETOOTH_NOT_ENABLED;
        }
        mServiceLock.readLock().lock();
        try {
            if (mService != null) {
                return mService.getOffloadedTransportDiscoveryDataScanSupported(mAttributionSource);
            }
        } catch (RemoteException e) {
            logRemoteException(TAG, e);
        } finally {
            mServiceLock.readLock().unlock();
        }
        return BluetoothStatusCodes.ERROR_UNKNOWN;
    }

    /**
     * Callbacks for receiving response of HCI Vendor-Specific Commands and Vendor-Specific Events
     * that arise from the controller.
     *
     * @hide
     */
    @SystemApi
    @FlaggedApi(Flags.FLAG_HCI_VENDOR_SPECIFIC_EXTENSION)
    public interface BluetoothHciVendorSpecificCallback {
        /**
         * Invoked when an `HCI_Command_Status`, in response to a Vendor Command is received.
         *
         * @param ocf "Opcode command field" of the HCI Opcode, as defined in the Bluetooth Core
         *     Specification Vol 4, Part E, Section 5.4.1.
         * @param status as defined by the Bluetooth Core Specification.
         */
        void onCommandStatus(
                @IntRange(from = 0x000, to = 0x3ff) int ocf,
                @IntRange(from = 0x00, to = 0xff) int status);

        /**
         * Invoked when an `HCI_Command_Complete`, in response to a Vendor Command is received.
         *
         * @param ocf "Opcode command field" of the HCI Opcode, as defined in the Bluetooth Core
         *     Specification Vol 4, Part E, Section 5.4.1.
         * @param returnParameters Data returned by the command (from 0 to 252 Bytes).
         */
        void onCommandComplete(
                @IntRange(from = 0x000, to = 0x3ff) int ocf, @NonNull byte[] returnParameters);

        /**
         * Invoked when an event is received.
         *
         * @param code The vendor-specific event Code. The first octet of the event parameters
         *     of a vendor-specific event (Bluetooth Core Specification Vol 4, Part E, 5.4.3).
         * @param data from 0 to 254 Bytes.
         */
        void onEvent(@IntRange(from = 0x00, to = 0xfe) int code, @NonNull byte[] data);
    }

    private static final class HciVendorSpecificCallbackRegistration {
        private BluetoothHciVendorSpecificCallback mCallback;
        private Executor mExecutor;
        private Set<Integer> mEventCodeSet;

        void set(
                BluetoothHciVendorSpecificCallback callback,
                Set<Integer> eventCodeSet,
                Executor executor) {
            mCallback = callback;
            mEventCodeSet = eventCodeSet;
            mExecutor = executor;
        }

        void reset() {
            mCallback = null;
            mEventCodeSet = null;
            mExecutor = null;
        }

        boolean isSet() {
            return mCallback != null;
        }

        boolean isSet(BluetoothHciVendorSpecificCallback callback) {
            return isSet() && (callback == mCallback);
        }

        @RequiresPermission(BLUETOOTH_PRIVILEGED)
        void registerToService(IBluetooth service, IBluetoothHciVendorSpecificCallback stub) {
            if (service == null || !isSet()) {
                return;
            }

            int[] eventCodes = mEventCodeSet.stream().mapToInt(i -> i).toArray();
            try {
                service.registerHciVendorSpecificCallback(stub, eventCodes);
            } catch (RemoteException e) {
                logRemoteException(TAG, e);
            }
        }

        @RequiresPermission(BLUETOOTH_PRIVILEGED)
        void unregisterFromService(IBluetooth service, IBluetoothHciVendorSpecificCallback stub) {
            if (service == null) {
                return;
            }
            try {
                service.unregisterHciVendorSpecificCallback(stub);
            } catch (RemoteException e) {
                logRemoteException(TAG, e);
            }
        }

        void execute(Consumer<BluetoothHciVendorSpecificCallback> consumer) {
            BluetoothHciVendorSpecificCallback callback = mCallback;
            if (callback == null) {
                return;
            }
            executeFromBinder(mExecutor, () -> consumer.accept(callback));
        }
    }

    private final HciVendorSpecificCallbackRegistration mHciVendorSpecificCallbackRegistration =
            new HciVendorSpecificCallbackRegistration();

    private final IBluetoothHciVendorSpecificCallback mHciVendorSpecificCallbackStub =
            new IBluetoothHciVendorSpecificCallback.Stub() {

                @Override
                @RequiresNoPermission
                public void onCommandStatus(int ocf, int status) {
                    synchronized (mHciVendorSpecificCallbackRegistration) {
                        if (Flags.hciVendorSpecificExtension()) {
                            mHciVendorSpecificCallbackRegistration.execute(
                                    (cb) -> cb.onCommandStatus(ocf, status));
                        }
                    }
                }

                @Override
                @RequiresNoPermission
                public void onCommandComplete(int ocf, byte[] returnParameters) {
                    synchronized (mHciVendorSpecificCallbackRegistration) {
                        if (Flags.hciVendorSpecificExtension()) {
                            mHciVendorSpecificCallbackRegistration.execute(
                                    (cb) -> cb.onCommandComplete(ocf, returnParameters));
                        }
                    }
                }

                @Override
                @RequiresNoPermission
                public void onEvent(int code, byte[] data) {
                    synchronized (mHciVendorSpecificCallbackRegistration) {
                        if (Flags.hciVendorSpecificExtension()) {
                            mHciVendorSpecificCallbackRegistration.execute(
                                    (cb) -> cb.onEvent(code, data));
                        }
                    }
                }
            };

    /**
     * Register an {@link BluetoothHciVendorCallback} to listen for HCI vendor responses and events
     *
     * @param eventCodeSet Set of vendor-specific event codes to listen for updates. Each
     *     vendor-specific event code must be in the range 0x00 to 0x4f or 0x60 to 0xff.
     *     The inclusive range 0x50-0x5f is reserved by the system.
     * @param executor an {@link Executor} to execute given callback
     * @param callback user implementation of the {@link BluetoothHciVendorCallback}
     * @throws IllegalArgumentException if the callback is already registered, or event codes not in
     *     a valid range
     * @hide
     */
    @SystemApi
    @FlaggedApi(Flags.FLAG_HCI_VENDOR_SPECIFIC_EXTENSION)
    @RequiresPermission(BLUETOOTH_PRIVILEGED)
    public void registerBluetoothHciVendorSpecificCallback(
            @NonNull Set<Integer> eventCodeSet,
            @NonNull @CallbackExecutor Executor executor,
            @NonNull BluetoothHciVendorSpecificCallback callback) {
        if (DBG) Log.d(TAG, "registerBluetoothHciVendorSpecificCallback()");

        requireNonNull(eventCodeSet);
        requireNonNull(executor);
        requireNonNull(callback);
        if (eventCodeSet.stream()
                .anyMatch((n) -> (n < 0) || (n >= 0x50 && n < 0x60) || (n > 0xff))) {
            throw new IllegalArgumentException("Event code not in valid range");
        }

        mServiceLock.readLock().lock();
        try {
            synchronized (mHciVendorSpecificCallbackRegistration) {
                if (mHciVendorSpecificCallbackRegistration.isSet()) {
                    throw new IllegalArgumentException("Only one registration allowed");
                }
                mHciVendorSpecificCallbackRegistration.set(callback, eventCodeSet, executor);
                try {
                    mHciVendorSpecificCallbackRegistration.registerToService(
                            mService, mHciVendorSpecificCallbackStub);
                } catch (Exception e) {
                    mHciVendorSpecificCallbackRegistration.reset();
                    throw e;
                }
            }
        } finally {
            mServiceLock.readLock().unlock();
        }
    }

    /**
     * Unregister the specified {@link BluetoothHciVendorCallback}
     *
     * @param callback user implementation of the {@link BluetoothHciVendorCallback}
     * @throws IllegalArgumentException if the callback has not been registered
     * @hide
     */
    @SystemApi
    @FlaggedApi(Flags.FLAG_HCI_VENDOR_SPECIFIC_EXTENSION)
    @RequiresPermission(BLUETOOTH_PRIVILEGED)
    public void unregisterBluetoothHciVendorSpecificCallback(
            @NonNull BluetoothHciVendorSpecificCallback callback) {
        if (DBG) Log.d(TAG, "unregisterBluetoothHciVendorSpecificCallback()");

        requireNonNull(callback);

        mServiceLock.readLock().lock();
        try {
            synchronized (mHciVendorSpecificCallbackRegistration) {
                if (!mHciVendorSpecificCallbackRegistration.isSet(callback)) {
                    throw new IllegalArgumentException("Callback not registered");
                }
                mHciVendorSpecificCallbackRegistration.unregisterFromService(
                        mService, mHciVendorSpecificCallbackStub);
                mHciVendorSpecificCallbackRegistration.reset();
            }
        } finally {
            mServiceLock.readLock().unlock();
        }
    }

    /**
     * Send an HCI Vendor-Specific Command
     *
     * @param ocf "Opcode command field" of the HCI Opcode, as defined in the Bluetooth Core
     *     Specification Vol 4, Part E, Section 5.4.1. Each vendor-specific ocf must be in the range
     *     0x000-0x14f or 0x160-0x3ff. The inclusive range 0x150-0x15f is reserved by the system.
     * @param parameters shall be less or equal to 255 bytes.
     * @throws IllegalArgumentException if the ocf is not in a valid range
     * @throws IllegalStateException when a callback has not been registered
     * @hide
     */
    @SystemApi
    @FlaggedApi(Flags.FLAG_HCI_VENDOR_SPECIFIC_EXTENSION)
    @RequiresPermission(BLUETOOTH_PRIVILEGED)
    public void sendBluetoothHciVendorSpecificCommand(
            @IntRange(from = 0x000, to = 0x3ff) int ocf, @NonNull byte[] parameters) {
        if (DBG) Log.d(TAG, "sendBluetoothHciVendorSpecificCommand()");

        // Open this no-op android command for test purpose
        int getVendorCapabilitiesOcf = 0x153;
        if (ocf < 0
                || (ocf >= 0x150 && ocf < 0x160 && ocf != getVendorCapabilitiesOcf)
                || ocf > 0x3ff) {
            throw new IllegalArgumentException("Opcode command value not in valid range");
        }

        requireNonNull(parameters);
        if (parameters.length > 255) {
            throw new IllegalArgumentException("Parameters size is too big");
        }

        mServiceLock.readLock().lock();
        try {
            if (!mHciVendorSpecificCallbackRegistration.isSet()) {
                throw new IllegalStateException("No Callback registered");
            }

            if (mService != null) {
                mService.sendHciVendorSpecificCommand(
                        ocf, parameters, mHciVendorSpecificCallbackStub);
            }
        } catch (RemoteException e) {
            logRemoteException(TAG, e);
        } finally {
            mServiceLock.readLock().unlock();
        }
    }

    /**
     * Returns whether LE CoC socket hardware offload is supported.
     *
     * <p>Bluetooth socket hardware offload allows the system to handle Bluetooth communication on a
     * low-power processor, improving efficiency and reducing power consumption. This is achieved by
     * providing channel information of an already connected {@link BluetoothSocket} to offload
     * endpoints (e.g., offload stacks and applications). The offload stack can then decode received
     * packets and pass them to the appropriate offload application without waking up the main
     * application processor. This API allows offload endpoints to utilize Bluetooth sockets while
     * the host stack retains control over the connection.
     *
     * <p>To configure a socket for hardware offload, use the following {@link
     * BluetoothSocketSettings} methods:
     *
     * <ul>
     *   <li>{@link BluetoothSocketSettings#setDataPath(int)} with {@link
     *       BluetoothSocketSettings#DATA_PATH_HARDWARE_OFFLOAD}
     *   <li>{@link BluetoothSocketSettings#setHubId(long)}
     *   <li>{@link BluetoothSocketSettings#setEndpointId(long)}
     * </ul>
     *
     * <p>This functionality is provided as a System API because only OEM specific system
     * applications can be offloaded as endpoints in the low-power processor.
     *
     * @return {@code true} if LE CoC socket hardware offload is supported, {@code false} otherwise.
     * @hide
     */
    @SystemApi
    @FlaggedApi(Flags.FLAG_SOCKET_SETTINGS_API)
    @RequiresPermission(BLUETOOTH_PRIVILEGED)
    public boolean isLeCocSocketOffloadSupported() {
        if (!isEnabled()) {
            return false;
        }
        mServiceLock.readLock().lock();
        try {
            if (mService != null) {
                return mService.isLeCocSocketOffloadSupported(mAttributionSource);
            }
        } catch (RemoteException e) {
            Log.e(TAG, e.toString() + "\n" + Log.getStackTraceString(new Throwable()));
        } finally {
            mServiceLock.readLock().unlock();
        }
        return false;
    }

    /**
     * Returns whether RFCOMM socket hardware offload is supported.
     *
     * <p>Bluetooth socket hardware offload allows the system to handle Bluetooth communication on a
     * low-power processor, improving efficiency and reducing power consumption. This is achieved by
     * providing channel information of an already connected {@link BluetoothSocket} to offload
     * endpoints (e.g., offload stacks and applications). The offload stack can then decode received
     * packets and pass them to the appropriate offload application without waking up the main
     * application processor. This API allows offload endpoints to utilize Bluetooth sockets while
     * the host stack retains control over the connection.
     *
     * <p>To configure a socket for hardware offload, use the following {@link
     * BluetoothSocketSettings} methods:
     *
     * <ul>
     *   <li>{@link BluetoothSocketSettings#setDataPath(int)} with {@link
     *       BluetoothSocketSettings#DATA_PATH_HARDWARE_OFFLOAD}
     *   <li>{@link BluetoothSocketSettings#setHubId(long)}
     *   <li>{@link BluetoothSocketSettings#setEndpointId(long)}
     * </ul>
     *
     * <p>This functionality is provided as a System API because only OEM specific system
     * applications can be offloaded as endpoints in the low-power processor.
     *
     * @return {@code true} if RFCOMM socket hardware offload is supported, {@code false} otherwise.
     * @hide
     */
    @SystemApi
    @FlaggedApi(Flags.FLAG_SOCKET_SETTINGS_API)
    @RequiresPermission(BLUETOOTH_PRIVILEGED)
    public boolean isRfcommSocketOffloadSupported() {
        if (!isEnabled()) {
            return false;
        }
        mServiceLock.readLock().lock();
        try {
            if (mService != null) {
                return mService.isRfcommSocketOffloadSupported(mAttributionSource);
            }
        } catch (RemoteException e) {
            Log.e(TAG, e.toString() + "\n" + Log.getStackTraceString(new Throwable()));
        } finally {
            mServiceLock.readLock().unlock();
        }
        return false;
    }
}<|MERGE_RESOLUTION|>--- conflicted
+++ resolved
@@ -3520,21 +3520,6 @@
         return socket;
     }
 
-    /**
-<<<<<<< HEAD
-     * Read the local Out of Band Pairing Data
-     *
-     * @return Pair<byte[], byte[]> of Hash and Randomizer
-     * @hide
-     */
-    @RequiresLegacyBluetoothPermission
-    @RequiresBluetoothConnectPermission
-    @RequiresPermission(BLUETOOTH_CONNECT)
-    @SuppressLint("AndroidFrameworkRequiresPermission")
-    public Pair<byte[], byte[]> readOutOfBandData() {
-        return null;
-    }
-
     private boolean getBCProfile(Context context, BluetoothProfile.ServiceListener sl) {
         boolean ret = true;
         boolean isProfileSupported = false;
@@ -3651,8 +3636,6 @@
         return ret;
     }
     /**
-=======
->>>>>>> c558b3e2
      * Get the profile proxy object associated with the profile.
      *
      * <p>The ServiceListener's methods will be invoked on the application's main looper
