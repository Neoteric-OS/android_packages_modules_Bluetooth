--- conflicted
+++ resolved
@@ -1135,19 +1135,15 @@
                 @SuppressLint("AndroidFrameworkRequiresPermission")
                 public Integer recompute(Void query) {
                     try {
-<<<<<<< HEAD
-                        if (mService != null) {
-                            return mService.getState();
-                        }
-=======
                         final SynchronousResultReceiver<Integer> recv =
                                 new SynchronousResultReceiver();
-                        mService.getState(recv);
+                        if (mService != null) {
+                            mService.getState(recv);
+                        }
                         return recv.awaitResultNoInterrupt(getSyncTimeout())
                             .getValue(BluetoothAdapter.STATE_OFF);
                     } catch (TimeoutException e) {
                         Log.e(TAG, e.toString() + "\n" + Log.getStackTraceString(new Throwable()));
->>>>>>> 260f34b9
                         return BluetoothAdapter.STATE_OFF;
                     } catch (RemoteException e) {
                         throw e.rethrowFromSystemServer();
@@ -1439,18 +1435,6 @@
     public boolean factoryReset() {
         try {
             mServiceLock.readLock().lock();
-<<<<<<< HEAD
-            if (mManagerService != null) {
-                BluetoothProperties.factory_reset(true);
-                /* factoryReset handles both bluetooth reset and config remove
-                 * functionality, hence remove onFactoryReset call to avoid redundant code
-                 */
-                return mManagerService.factoryReset();
-            }
-            Log.e(TAG, "factoryReset(): Setting persist.bluetooth.factoryreset to retry later");
-        } catch (RemoteException e) {
-            Log.e(TAG, "", e);
-=======
             if (mService != null) {
                 final SynchronousResultReceiver<Boolean> recv = new SynchronousResultReceiver();
                 mService.factoryReset(mAttributionSource, recv);
@@ -1464,7 +1448,6 @@
             BluetoothProperties.factory_reset(true);
         } catch (RemoteException | TimeoutException e) {
             Log.e(TAG, e.toString() + "\n" + Log.getStackTraceString(new Throwable()));
->>>>>>> 260f34b9
         } finally {
             mServiceLock.readLock().unlock();
         }
@@ -3620,16 +3603,13 @@
         } else if (profile == BluetoothProfile.HID_DEVICE) {
             BluetoothHidDevice hidDevice = new BluetoothHidDevice(context, listener, this);
             return true;
-<<<<<<< HEAD
+        } else if (profile == BluetoothProfile.HAP_CLIENT) {
+            BluetoothHapClient HapClient = new BluetoothHapClient(context, listener);
+            return true;
         } else if (profile == BluetoothProfile.BROADCAST) {
             return getBroadcastProfile(context, listener);
         } else if (profile == BluetoothProfile.BC_PROFILE) {
             return getBCProfile(context, listener);
-=======
-        } else if (profile == BluetoothProfile.HAP_CLIENT) {
-            BluetoothHapClient HapClient = new BluetoothHapClient(context, listener);
-            return true;
->>>>>>> 260f34b9
         } else if (profile == BluetoothProfile.HEARING_AID) {
             if (isHearingAidProfileSupported()) {
                 BluetoothHearingAid hearingAid = new BluetoothHearingAid(context, listener, this);
@@ -3744,17 +3724,15 @@
                 BluetoothHidDevice hidDevice = (BluetoothHidDevice) proxy;
                 hidDevice.close();
                 break;
-<<<<<<< HEAD
+            case BluetoothProfile.HAP_CLIENT:
+                BluetoothHapClient HapClient = (BluetoothHapClient) proxy;
+                HapClient.close();
+                break;
             case BluetoothProfile.BROADCAST:
                 closeBroadcastProfile(proxy);
                 break;
             case BluetoothProfile.BC_PROFILE:
                 closeBCProfile(proxy);
-=======
-            case BluetoothProfile.HAP_CLIENT:
-                BluetoothHapClient HapClient = (BluetoothHapClient) proxy;
-                HapClient.close();
->>>>>>> 260f34b9
                 break;
             case BluetoothProfile.HEARING_AID:
                 BluetoothHearingAid hearingAid = (BluetoothHearingAid) proxy;
@@ -3934,20 +3912,14 @@
                     synchronized (mBluetoothConnectionCallbackExecutorMap) {
                         if (!mBluetoothConnectionCallbackExecutorMap.isEmpty()) {
                             try {
-<<<<<<< HEAD
-                                if (mService != null) {
-                                    mService.registerBluetoothConnectionCallback
-                                            (mConnectionCallback, mAttributionSource);
-                                }
-                            } catch (RemoteException e) {
-=======
                                 final SynchronousResultReceiver recv =
                                         new SynchronousResultReceiver();
-                                mService.registerBluetoothConnectionCallback(mConnectionCallback,
+                                if (mService != null) {
+                                    mService.registerBluetoothConnectionCallback(mConnectionCallback,
                                         mAttributionSource, recv);
+                                }
                                 recv.awaitResultNoInterrupt(getSyncTimeout()).getValue(null);
                             } catch (RemoteException | TimeoutException e) {
->>>>>>> 260f34b9
                                 Log.e(TAG, "onBluetoothServiceUp: Failed to register bluetooth"
                                         + "connection callback", e);
                             }
